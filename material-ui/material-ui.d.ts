// Type definitions for material-ui v0.14.0
// Project: https://github.com/callemall/material-ui
// Definitions by: Nathan Brown <https://github.com/ngbrown>, Oliver Herrmann <https://github.com/herrmanno>
// Definitions: https://github.com/borisyankov/DefinitelyTyped

///<reference path='../react/react.d.ts' />

declare module "material-ui" {
    export import AppBar = __MaterialUI.AppBar; // require('material-ui/lib/app-bar');
    export import AppCanvas = __MaterialUI.AppCanvas; // require('material-ui/lib/app-canvas');
    export import AutoComplete = __MaterialUI.AutoComplete; // require('material-ui/lib/auto-complete');
    export import Avatar = __MaterialUI.Avatar; // require('material-ui/lib/avatar');
    export import Badge = __MaterialUI.Badge; // require('material-ui/lib/badge');
    export import BeforeAfterWrapper = __MaterialUI.BeforeAfterWrapper; // require('material-ui/lib/before-after-wrapper');
    export import Card = __MaterialUI.Card.Card; // require('material-ui/lib/card/card');
    export import CardActions = __MaterialUI.Card.CardActions; // require('material-ui/lib/card/card-actions');
    export import CardExpandable = __MaterialUI.Card.CardExpandable; // require('material-ui/lib/card/card-expandable');
    export import CardHeader = __MaterialUI.Card.CardHeader; // require('material-ui/lib/card/card-header');
    export import CardMedia = __MaterialUI.Card.CardMedia; // require('material-ui/lib/card/card-media');
    export import CardText = __MaterialUI.Card.CardText; // require('material-ui/lib/card/card-text');
    export import CardTitle = __MaterialUI.Card.CardTitle; // require('material-ui/lib/card/card-title');
    export import Checkbox = __MaterialUI.Checkbox; // require('material-ui/lib/checkbox');
    export import CircularProgress = __MaterialUI.CircularProgress; // require('material-ui/lib/circular-progress');
    export import ClearFix = __MaterialUI.ClearFix; // require('material-ui/lib/clearfix');
    export import DatePicker = __MaterialUI.DatePicker.DatePicker; // require('material-ui/lib/date-picker/date-picker');
    export import DatePickerDialog = __MaterialUI.DatePicker.DatePickerDialog; // require('material-ui/lib/date-picker/date-picker-dialog');
    export import Dialog = __MaterialUI.Dialog // require('material-ui/lib/dialog');
    export import DropDownMenu = __MaterialUI.Menus.DropDownMenu; // require('material-ui/lib/DropDownMenu/DropDownMenu');
    export import EnhancedButton = __MaterialUI.EnhancedButton; // require('material-ui/lib/enhanced-button');
    export import FlatButton = __MaterialUI.FlatButton; // require('material-ui/lib/flat-button');
    export import FloatingActionButton = __MaterialUI.FloatingActionButton; // require('material-ui/lib/floating-action-button');
    export import FontIcon = __MaterialUI.FontIcon; // require('material-ui/lib/font-icon');
    export import GridList = __MaterialUI.GridList.GridList; // require('material-ui/lib/gridlist/grid-list');
    export import GridTile = __MaterialUI.GridList.GridTile; // require('material-ui/lib/gridlist/grid-tile');
    export import IconButton = __MaterialUI.IconButton; // require('material-ui/lib/icon-button');
    export import IconMenu = __MaterialUI.Menus.IconMenu; // require('material-ui/lib/menus/icon-menu');
    export import LeftNav = __MaterialUI.LeftNav; // require('material-ui/lib/left-nav');
    export import LinearProgress = __MaterialUI.LinearProgress; // require('material-ui/lib/linear-progress');
    export import List = __MaterialUI.Lists.List; // require('material-ui/lib/lists/list');
    export import ListDivider = __MaterialUI.Lists.ListDivider; // require('material-ui/lib/lists/list-divider');
    export import ListItem = __MaterialUI.Lists.ListItem; // require('material-ui/lib/lists/list-item');
    export import Menu = __MaterialUI.Menus.Menu; // require('material-ui/lib/menus/menu');
    export import MenuItem = __MaterialUI.Menus.MenuItem; // require('material-ui/lib/menus/menu-item');
    export import Mixins = __MaterialUI.Mixins; // require('material-ui/lib/mixins/');
    export import Overlay = __MaterialUI.Overlay; // require('material-ui/lib/overlay');
    export import Paper = __MaterialUI.Paper; // require('material-ui/lib/paper');
    export import RadioButton = __MaterialUI.RadioButton; // require('material-ui/lib/radio-button');
    export import RadioButtonGroup = __MaterialUI.RadioButtonGroup; // require('material-ui/lib/radio-button-group');
    export import RaisedButton = __MaterialUI.RaisedButton; // require('material-ui/lib/raised-button');
    export import RefreshIndicator = __MaterialUI.RefreshIndicator; // require('material-ui/lib/refresh-indicator');
    export import Ripples = __MaterialUI.Ripples; // require('material-ui/lib/ripples/');
    export import SelectField = __MaterialUI.SelectField; // require('material-ui/lib/select-field');
    export import Slider = __MaterialUI.Slider; // require('material-ui/lib/slider');
    export import Snackbar = __MaterialUI.Snackbar; // require('material-ui/lib/snackbar');
    export import Styles = __MaterialUI.Styles; // require('material-ui/lib/styles/');
    export import SvgIcon = __MaterialUI.SvgIcon; // require('material-ui/lib/svg-icon');
    export import Tab = __MaterialUI.Tabs.Tab; // require('material-ui/lib/tabs/tab');
    export import Table = __MaterialUI.Table.Table; // require('material-ui/lib/table/table');
    export import TableBody = __MaterialUI.Table.TableBody; // require('material-ui/lib/table/table-body');
    export import TableFooter = __MaterialUI.Table.TableFooter; // require('material-ui/lib/table/table-footer');
    export import TableHeader = __MaterialUI.Table.TableHeader; // require('material-ui/lib/table/table-header');
    export import TableHeaderColumn = __MaterialUI.Table.TableHeaderColumn; // require('material-ui/lib/table/table-header-column');
    export import TableRow = __MaterialUI.Table.TableRow; // require('material-ui/lib/table/table-row');
    export import TableRowColumn = __MaterialUI.Table.TableRowColumn; // require('material-ui/lib/table/table-row-column');
    export import Tabs = __MaterialUI.Tabs.Tabs; // require('material-ui/lib/tabs/tabs');
    export import TextField = __MaterialUI.TextField; // require('material-ui/lib/text-field');
    export import ThemeWrapper = __MaterialUI.ThemeWrapper; // require('material-ui/lib/theme-wrapper');
    export import TimePicker = __MaterialUI.TimePicker; // require('material-ui/lib/time-picker');
    export import Toggle = __MaterialUI.Toggle; // require('material-ui/lib/toggle');
    export import Toolbar = __MaterialUI.Toolbar.Toolbar; // require('material-ui/lib/toolbar/toolbar');
    export import ToolbarGroup = __MaterialUI.Toolbar.ToolbarGroup; // require('material-ui/lib/toolbar/toolbar-group');
    export import ToolbarSeparator = __MaterialUI.Toolbar.ToolbarSeparator; // require('material-ui/lib/toolbar/toolbar-separator');
    export import ToolbarTitle = __MaterialUI.Toolbar.ToolbarTitle; // require('material-ui/lib/toolbar/toolbar-title');
    export import Tooltip = __MaterialUI.Tooltip; // require('material-ui/lib/tooltip');
    export import Utils = __MaterialUI.Utils; // require('material-ui/lib/utils/');

<<<<<<< HEAD
    // svg icons
    import NavigationMenu = __MaterialUI.SvgIcon; // require('material-ui/lib/svg-icon/navigation/menu');
    import NavigationChevronLeft = __MaterialUI.SvgIcon; // require('material-ui/lib/svg-icon/navigation/chevron-left');
    import NavigationChevronRight = __MaterialUI.SvgIcon; // require('material-ui/lib/svg-icon/navigation/chevron-right');

    export const Icons: {
        NavigationMenu: NavigationMenu,
        NavigationChevronLeft: NavigationChevronLeft,
        NavigationChevronRight: NavigationChevronRight,
    };
=======
    export import GridList = __MaterialUI.GridList.GridList; // require('material-ui/lib/gridlist/grid-list');
    export import GridTile = __MaterialUI.GridList.GridTile; // require('material-ui/lib/gridlist/grid-tile');
>>>>>>> 54655fe5

    // export type definitions
    export type TouchTapEvent = __MaterialUI.TouchTapEvent;
    export type TouchTapEventHandler = __MaterialUI.TouchTapEventHandler;
    export type DialogAction = __MaterialUI.DialogAction;
}

declare namespace __MaterialUI {
    export import React = __React;

    // ReactLink is from "react/addons"
    interface ReactLink<T> {
        value: T;
        requestChange(newValue: T): void;
    }

    // What's common between React.TouchEvent and React.MouseEvent
    interface TouchTapEvent extends React.SyntheticEvent {
        altKey: boolean;
        ctrlKey: boolean;
        getModifierState(key: string): boolean;
        metaKey: boolean;
        shiftKey: boolean;
    }

    // What's common between React.TouchEventHandler and React.MouseEventHandler
    interface TouchTapEventHandler extends React.EventHandler<TouchTapEvent> { }

    interface ThemeWrapperProps extends React.Props<ThemeWrapper> {
        theme: Styles.MuiTheme;
    }
    export class ThemeWrapper extends React.Component<ThemeWrapperProps, {}> {
    }

    export namespace Styles {
        interface AutoPrefix {
            all(styles: React.CSSProperties): React.CSSProperties;
            set(style: React.CSSProperties, key: string, value: string | number): void;
            single(key: string): string;
            singleHyphened(key: string): string;
        }
        export var AutoPrefix: AutoPrefix;

        interface Spacing {
            iconSize?: number;

            desktopGutter?: number;
            desktopGutterMore?: number;
            desktopGutterLess?: number;
            desktopGutterMini?: number;
            desktopKeylineIncrement?: number;
            desktopDropDownMenuItemHeight?: number;
            desktopDropDownMenuFontSize?: number;
            desktopLeftNavMenuItemHeight?: number;
            desktopSubheaderHeight?: number;
            desktopToolbarHeight?: number;
        }
        export var Spacing: Spacing;

        interface ThemePalette {
            primary1Color?: string;
            primary2Color?: string;
            primary3Color?: string;
            accent1Color?: string;
            accent2Color?: string;
            accent3Color?: string;
            textColor?: string;
            canvasColor?: string;
            borderColor?: string;
            disabledColor?: string;
            alternateTextColor?: string;
        }
        interface MuiTheme {
            rawTheme: RawTheme;
            static: boolean;
            appBar?: {
                color?: string,
                textColor?: string,
                height?: number
            },
            avatar?: {
                borderColor?: string;
            }
            button?: {
                height?: number,
                minWidth?: number,
                iconButtonSize?: number
            },
            checkbox?: {
                boxColor?: string,
                checkedColor?: string,
                requiredColor?: string,
                disabledColor?: string,
                labelColor?: string,
                labelDisabledColor?: string
            },
            datePicker?: {
                color?: string,
                textColor?: string,
                calendarTextColor?: string,
                selectColor?: string,
                selectTextColor?: string,
            },
            dropDownMenu?: {
                accentColor?: string,
            },
            flatButton?: {
                color?: string,
                textColor?: string,
                primaryTextColor?: string,
                secondaryTextColor?: string,
                disabledColor?: string
            },
            floatingActionButton?: {
                buttonSize?: number,
                miniSize?: number,
                color?: string,
                iconColor?: string,
                secondaryColor?: string,
                secondaryIconColor?: string,
                disabledColor?: string,
                disabledTextColor?: string
            },
            inkBar?: {
                backgroundColor?: string;
            },
            leftNav?: {
                width?: number,
                color?: string,
            },
            listItem?: {
                nestedLevelDepth?: number;
            },
            menu?: {
                backgroundColor?: string,
                containerBackgroundColor?: string,
            },
            menuItem?: {
                dataHeight?: number,
                height?: number,
                hoverColor?: string,
                padding?: number,
                selectedTextColor?: string,
            },
            menuSubheader?: {
                padding?: number,
                borderColor?: string,
                textColor?: string,
            },
            paper?: {
                backgroundColor?: string,
            },
            radioButton?: {
                borderColor?: string,
                backgroundColor?: string,
                checkedColor?: string,
                requiredColor?: string,
                disabledColor?: string,
                size?: number,
                labelColor?: string,
                labelDisabledColor?: string
            },
            raisedButton?: {
                color?: string,
                textColor?: string,
                primaryColor?: string,
                primaryTextColor?: string,
                secondaryColor?: string,
                secondaryTextColor?: string,
                disabledColor?: string,
                disabledTextColor?: string
            },
            refreshIndicator?: {
                strokeColor?: string;
                loadingStrokeColor?: string;
            };
            slider?: {
                trackSize?: number,
                trackColor?: string,
                trackColorSelected?: string,
                handleSize?: number,
                handleSizeActive?: number,
                handleSizeDisabled?: number,
                handleColorZero?: string,
                handleFillColor?: string,
                selectionColor?: string,
                rippleColor?: string,
            },
            snackbar?: {
                textColor?: string,
                backgroundColor?: string,
                actionColor?: string,
            },
            table?: {
                backgroundColor?: string;
            };
            tableHeader?: {
                borderColor?: string;
            };
            tableHeaderColumn?: {
                textColor?: string;
            };
            tableFooter?: {
                borderColor?: string;
                textColor?: string;
            };
            tableRow?: {
                hoverColor?: string;
                stripeColor?: string;
                selectedColor?: string;
                textColor?: string;
                borderColor?: string;
            };
            tableRowColumn?: {
                height?: number;
                spacing?: number;
            };
            timePicker?: {
                color?: string;
                textColor?: string;
                accentColor?: string;
                clockColor?: string;
                selectColor?: string;
                selectTextColor?: string;
            };
            toggle?: {
                thumbOnColor?: string,
                thumbOffColor?: string,
                thumbDisabledColor?: string,
                thumbRequiredColor?: string,
                trackOnColor?: string,
                trackOffColor?: string,
                trackDisabledColor?: string,
                trackRequiredColor?: string,
                labelColor?: string,
                labelDisabledColor?: string
            },
            toolbar?: {
                backgroundColor?: string,
                height?: number,
                titleFontSize?: number,
                iconColor?: string,
                separatorColor?: string,
                menuHoverColor?: string,
            };
            tabs?: {
                backgroundColor?: string;
            };
            textField?: {
                textColor?: string;
                hintColor?: string;
                floatingLabelColor?: string;
                disabledTextColor?: string;
                errorColor?: string;
                focusColor?: string;
                backgroundColor?: string;
                borderColor?: string;
            };
            isRtl: boolean;
        }

        interface RawTheme {
            spacing: Spacing;
            fontFamily?: string;
            palette: ThemePalette;
        }

        export function ThemeDecorator(muiTheme: Styles.MuiTheme): <T>(Component: T) => T;

        interface ThemeManager {
            getMuiTheme(rawTheme: RawTheme): MuiTheme;
            modifyRawThemeSpacing(muiTheme: MuiTheme, newSpacing: Spacing): MuiTheme;
            modifyRawThemePalette(muiTheme: MuiTheme, newPaletteKeys: ThemePalette): MuiTheme;
            modifyRawThemeFontFamily(muiTheme: MuiTheme, newFontFamily: string): MuiTheme;
        }
        export var ThemeManager: ThemeManager;

        interface Transitions {
            easeOut(duration?: string, property?: string | string[], delay?: string, easeFunction?: string): string;
            create(duration?: string, property?: string, delay?: string, easeFunction?: string): string;
            easeOutFunction: string;
            easeInOutFunction: string;
        }
        export var Transitions: Transitions;

        interface Typography {
            textFullBlack: string;
            textDarkBlack: string;
            textLightBlack: string;
            textMinBlack: string;
            textFullWhite: string;
            textDarkWhite: string;
            textLightWhite: string;

            // font weight
            fontWeightLight: number;
            fontWeightNormal: number;
            fontWeightMedium: number;

            fontStyleButtonFontSize: number;
        }
        export var Typography: Typography;

        export var DarkRawTheme: RawTheme;
        export var LightRawTheme: RawTheme;
    }

    interface AppBarProps extends React.Props<AppBar> {
        iconClassNameLeft?: string;
        iconClassNameRight?: string;
        iconElementLeft?: React.ReactElement<any>;
        iconElementRight?: React.ReactElement<any>;
        iconStyleRight?: string;
        onLeftIconButtonTouchTap?: TouchTapEventHandler;
        onRightIconButtonTouchTap?: TouchTapEventHandler;
        showMenuIconButton?: boolean;
        style?: React.CSSProperties;
        title?: React.ReactNode;
        zDepth?: number;
    }
    export class AppBar extends React.Component<AppBarProps, {}>{
    }

    interface AppCanvasProps extends React.Props<AppCanvas> {
    }
    export class AppCanvas extends React.Component<AppCanvasProps, {}> {
    }

    interface AutoCompleteProps extends React.Props<AutoComplete> {
        anchorOrigin?: string;
        animated?: boolean;
        dataSource?: any;
        disableFocusRipple?: boolean;
        errorStyle?: any;
        errorText?: string;
        filter?: (i: any) => boolean;
        floatingLabelText?: string;
        fullWidth?: boolean;
        hintText?: string;
        listStyle?: any;
        menuCloseDelay?: number;
        menuProps?: any;
        menuStyle?: any;
        onNewRequest?: (text: string) => void;
        onUpdateInput?: (text: string) => void;
        open?: boolean;
        searchText?: string;
        showAllItems?: boolean;
        style?: any;
        targetOrigin?: string;
        touchTapCloseDelay?: number;
        updateWhenFocused?: boolean;
    }
    export class AutoComplete extends React.Component<AutoCompleteProps, {}> {
    }

    interface AvatarProps extends React.Props<Avatar> {
        backgroundColor?: string;
        color?: string;
        icon?: React.ReactElement<any>;
        size?: number;
        src?: string;
        style?: React.CSSProperties;
    }
    export class Avatar extends React.Component<AvatarProps, {}> {
    }

    interface BadgeProps extends React.Props<Badge> {
        badgeContent: React.ReactElement<any> | string | number;
        badgeStyle?: React.CSSProperties;
        primary?: boolean;
        secondary?: boolean;
        style?: React.CSSProperties;
    }
    export class Badge extends React.Component<BadgeProps, {}> {
    }

    interface BeforeAfterWrapperProps extends React.Props<BeforeAfterWrapper> {
        afterElementType?: string;
        afterStyle?: React.CSSProperties;
        beforeElementType?: string;
        beforeStyle?: React.CSSProperties;
        elementType?: string;
    }
    export class BeforeAfterWrapper extends React.Component<BeforeAfterWrapperProps, {}> {
    }

    namespace Card {

        interface CardProps extends React.Props<Card> {
            expandable?: boolean;
            initiallyExpanded?: boolean;
            onExpandedChange?: (isExpanded: boolean) => void;
            style?: React.CSSProperties;
        }
        export class Card extends React.Component<CardProps, {}> {
        }

        interface CardActionsProps extends React.Props<CardActions> {
            expandable?: boolean;
            showExpandableButton?: boolean;
            style?: React.CSSProperties;
        }
        export class CardActions extends React.Component<CardActionsProps, {}> {
        }

        interface CardExpandableProps extends React.Props<CardExpandable> {
            expanded?: boolean;
            onExpanding?: (isExpanded: boolean) => void;
            style?: React.CSSProperties;
        }
        export class CardExpandable extends React.Component<CardExpandableProps, {}> {
        }

        interface CardHeaderProps extends React.Props<CardHeader> {
            avatar?: React.ReactElement<any> | string;
            expandable?: boolean;
            showExpandableButton?: boolean;
            style?: React.CSSProperties;
            subtitle?: string | React.ReactElement<any>;
            subtitleColor?: string;
            subtitleStyle?: React.CSSProperties;
            textStyle?: React.CSSProperties;
            title?: string | React.ReactElement<any>;
            titleColor?: string;
            titleStyle?: React.CSSProperties;
        }
        export class CardHeader extends React.Component<CardHeaderProps, {}> {
        }

        interface CardMediaProps extends React.Props<CardMedia> {
            expandable?: boolean;
            mediaStyle?: React.CSSProperties;
            overlay?: React.ReactNode;
            overlayContainerStyle?: React.CSSProperties;
            overlayContentStyle?: React.CSSProperties;
            overlayStyle?: React.CSSProperties;
            style?: React.CSSProperties;
        }
        export class CardMedia extends React.Component<CardMediaProps, {}> {
        }

        interface CardTextProps extends React.Props<CardText> {
            color?: string;
            expandable?: boolean;
            style?: React.CSSProperties;
        }
        export class CardText extends React.Component<CardTextProps, {}> {
        }

        interface CardTitleProps extends React.Props<CardTitle> {
            expandable?: boolean;
            showExpandableButton?: boolean;
            style?: React.CSSProperties;
            subtitle?: string | React.ReactElement<any>;
            subtitleColor?: string;
            subtitleStyle?: React.CSSProperties;
            textStyle?: React.CSSProperties;
            title?: string | React.ReactElement<any>;
            titleColor?: string;
            titleStyle?: React.CSSProperties;
        }
        export class CardTitle extends React.Component<CardTitleProps, {}> {
        }
    }

    // what's not commonly overridden by Checkbox, RadioButton, or Toggle
    interface CommonEnhancedSwitchProps<T> extends React.HTMLAttributes, React.Props<T> {
        // <input/> is root element
        defaultSwitched?: boolean;
        disabled?: boolean;
        disableFocusRipple?: boolean;
        disableTouchRipple?: boolean;
        iconStyle?: React.CSSProperties;
        id?: string;
        label?: string;
        labelStyle?: React.CSSProperties;
        name?: string;
        required?: boolean;
        rippleStyle?: React.CSSProperties;
        thumbStyle?: React.CSSProperties;
        trackStyle?: React.CSSProperties;
        value?: string;
    }

    interface EnhancedSwitchProps extends CommonEnhancedSwitchProps<EnhancedSwitch> {
        // <input/> is root element
        inputType: string;
        labelPosition?: string;
        onParentShouldUpdate: (isInputChecked: boolean) => void;
        onSwitch?: (e: React.MouseEvent, isInputChecked: boolean) => void;
        rippleColor?: string;
        switched: boolean;
        switchElement: React.ReactElement<any>;
    }
    export class EnhancedSwitch extends React.Component<EnhancedSwitchProps, {}> {
        getValue(): any;
        isKeyboardFocused(): boolean;
        isSwitched(): boolean;
        setSwitched(newSwitchedValue: boolean): void;
    }

    interface CheckboxProps extends CommonEnhancedSwitchProps<Checkbox> {
        // <EnhancedSwitch/> is root element
        checked?: boolean;
        checkedIcon?: React.ReactElement<{ style?: React.CSSProperties }>; // Normally an SvgIcon
        checkedLink?: ReactLink<boolean>;
        defaultChecked?: boolean;
        disabled?: boolean;
        iconStyle?: React.CSSProperties;
        label?: string;
        labelPosition?: string;
        labelStyle?: React.CSSProperties;
        onCheck?: (event: React.MouseEvent, checked: boolean) => void;
        style?: React.CSSProperties;
        unCheckedIcon?: React.ReactElement<{ style?: React.CSSProperties }>; // Normally an SvgIcon
        valueLink?: ReactLink<boolean>;
    }
    export class Checkbox extends React.Component<CheckboxProps, {}> {
        isChecked(): void;
        setChecked(newCheckedValue: boolean): void;
    }

    interface CircularProgressProps extends React.Props<CircularProgress> {
        color?: string;
        innerStyle?: React.CSSProperties;
        max?: number;
        min?: number;
        mode?: string;
        size?: number;
        style?: React.CSSProperties;
        value?: number;
    }
    export class CircularProgress extends React.Component<CircularProgressProps, {}> {
    }

    interface ClearFixProps extends React.Props<ClearFix> {
    }
    export class ClearFix extends React.Component<ClearFixProps, {}> {
    }

    namespace DatePicker {
        interface DatePickerProps extends React.Props<DatePicker> {
            autoOk?: boolean;
            defaultDate?: Date;
            floatingLabelText?: string;
            formatDate?: string;
            hideToolbarYearChange?: boolean;
            hintText?: string;
            maxDate?: Date;
            minDate?: Date;
            mode?: string;
            onChange?: (e: any, d: Date) => void; // e is always null
            onDismiss?: () => void;
            onFocus?: React.FocusEventHandler;
            onShow?: () => void;
            onTouchTap?: React.TouchEventHandler;
            shouldDisableDate?: (day: Date) => boolean;
            showYearSelector?: boolean;
            style?: React.CSSProperties;
            textFieldStyle?: React.CSSProperties;
        }
        export class DatePicker extends React.Component<DatePickerProps, {}> {
        }

        interface DatePickerDialogProps extends React.Props<DatePickerDialog> {
            disableYearSelection?: boolean;
            initialDate?: Date;
            maxDate?: Date;
            minDate?: Date;
            onAccept?: (d: Date) => void;
            onClickAway?: () => void;
            onDismiss?: () => void;
            onShow?: () => void;
            shouldDisableDate?: (day: Date) => boolean;
            showYearSelector?: boolean;
        }
        export class DatePickerDialog extends React.Component<DatePickerDialogProps, {}> {
        }
    }

    export interface DialogAction {
        id?: string;
        onClick?: React.MouseEventHandler;
        onTouchTap?: TouchTapEventHandler;
        ref?: string;
        text: string;
    }
    interface DialogProps extends React.Props<Dialog> {
        actionFocus?: string;
        actions?: Array<DialogAction | React.ReactElement<any>>;
        autoDetectWindowHeight?: boolean;
        autoScrollBodyContent?: boolean;
        bodyStyle?: React.CSSProperties;
        contentClassName?: string;
        contentInnerStyle?: React.CSSProperties;
        contentStyle?: React.CSSProperties;
        defaultOpen?: boolean;
        modal?: boolean;
        onClickAway?: () => void;
        onDismiss?: () => void;
        onRequestClose?: (buttonClicked: boolean) => void;
        onShow?: () => void;
        open?: boolean;
        openImmediately?: boolean;
        repositionOnUpdate?: boolean;
        style?: React.CSSProperties;
        title?: React.ReactNode;
    }
    export class Dialog extends React.Component<DialogProps, {}> {
        dismiss(): void;
        isOpen(): boolean;
        show(): void;
    }

    interface DividerProps extends React.Props<Divider> {
        inset?: boolean;
        style?: React.CSSProperties;
    }
    export class Divider extends React.Component<DividerProps, {}>{
    }

    namespace GridList {
        interface GridListProps extends React.Props<GridList> {
            cellHeight?: number;
            cols?: number;
            padding?: number;
            style?: React.CSSProperties;
        }

        export class GridList extends React.Component<GridListProps, {}>{
        }

        interface GridTileProps extends React.Props<GridTile> {
            actionIcon?: __React.ReactElement<any>;
            actionPosition?: string; //"left"|"right"
            cols?: number;
            rootClass?: string | __React.Component<any, any>;
            rows?: number;
            style?: React.CSSProperties;
            subtitle?: __React.ReactNode;
            title?: string;
            titleBackground?: string;
            titlePosition?: string; //"top"|"bottom"
        }

        export class GridTile extends React.Component<GridTileProps, {}>{
        }
    }

    // non generally overridden elements of EnhancedButton
    interface SharedEnhancedButtonProps<T> extends React.HTMLAttributes, React.Props<T> {
        centerRipple?: boolean;
        containerElement?: string | React.ReactElement<any>;
        disabled?: boolean;
        disableFocusRipple?: boolean;
        disableKeyboardFocus?: boolean;
        disableTouchRipple?: boolean;
        focusRippleColor?: string;
        focusRippleOpacity?: number;
        keyboardFocused?: boolean;
        linkButton?: boolean;
        onBlur?: React.FocusEventHandler;
        onFocus?: React.FocusEventHandler;
        onKeyboardFocus?: (e: React.FocusEvent, isKeyboardFocused: boolean) => void;
        onKeyDown?: React.KeyboardEventHandler;
        onKeyUp?: React.KeyboardEventHandler;
        onMouseEnter?: React.MouseEventHandler;
        onMouseLeave?: React.MouseEventHandler;
        onTouchEnd?: React.TouchEventHandler;
        onTouchStart?: React.TouchEventHandler;
        onTouchTap?: TouchTapEventHandler;
        tabIndex?: number;
        touchRippleOpacity?: number;
    }

    interface EnhancedButtonProps extends SharedEnhancedButtonProps<EnhancedButton> {
        focusRippleColor?: string;
        style?: React.CSSProperties;
        touchRippleColor?: string;
    }
    export class EnhancedButton extends React.Component<EnhancedButtonProps, {}> {
    }

    interface FlatButtonProps extends SharedEnhancedButtonProps<FlatButton> {
        hoverColor?: string;
        label?: string;
        labelPosition?: string;
        labelStyle?: React.CSSProperties;
        linkButton?: boolean;
        primary?: boolean;
        rippleColor?: string;
        secondary?: boolean;
        style?: React.CSSProperties;
    }
    export class FlatButton extends React.Component<FlatButtonProps, {}> {
    }

    interface FloatingActionButtonProps extends SharedEnhancedButtonProps<FloatingActionButton> {
        backgroundColor?: string;
        disabled?: boolean;
        disabledColor?: string;
        iconClassName?: string;
        iconStyle?: React.CSSProperties;
        mini?: boolean;
        secondary?: boolean;
        style?: React.CSSProperties;
    }
    export class FloatingActionButton extends React.Component<FloatingActionButtonProps, {}> {
    }

    interface FontIconProps extends React.Props<FontIcon> {
        className?: string;
        color?: string;
        hoverColor?: string;
        onMouseEnter?: React.MouseEventHandler;
        onMouseLeave?: React.MouseEventHandler;
        style?: React.CSSProperties;
    }
    export class FontIcon extends React.Component<FontIconProps, {}> {
    }

    interface IconButtonProps extends SharedEnhancedButtonProps<IconButton> {
        iconClassName?: string;
        iconStyle?: React.CSSProperties;
        onBlur?: React.FocusEventHandler;
        onFocus?: React.FocusEventHandler;
        style?: React.CSSProperties;
        tooltip?: string;
        tooltipPosition?: string;
        tooltipStyles?: React.CSSProperties;
        touch?: boolean;
    }
    export class IconButton extends React.Component<IconButtonProps, {}> {
    }

    interface LeftNavProps extends React.Props<LeftNav> {
        disableSwipeToOpen?: boolean;
        docked?: boolean;
        header?: React.ReactElement<any>;
        menuItemClassName?: string;
        menuItemClassNameLink?: string;
        menuItemClassNameSubheader?: string;
        onNavClose?: () => void;
        onNavOpen?: () => void;
        onRequestChange?: (t: boolean) => void;
        open?: boolean;
        openRight?: Boolean;
        selectedIndex?: number;
        style?: React.CSSProperties;
    }
    export class LeftNav extends React.Component<LeftNavProps, {}> {
      toggle(): void;
    }

    interface LinearProgressProps extends React.Props<LinearProgress> {
        max?: number;
        min?: number;
        mode?: string;
        value?: number;
    }
    export class LinearProgress extends React.Component<LinearProgressProps, {}> {
    }

    namespace Lists {
        interface ListProps extends React.Props<List> {
            insetSubheader?: boolean;
            style?: React.CSSProperties;
            subheader?: string;
            subheaderStyle?: React.CSSProperties;
            zDepth?: number;
        }
        export class List extends React.Component<ListProps, {}> {
        }

        interface ListDividerProps extends React.Props<ListDivider> {
            inset?: boolean;
        }
        export class ListDivider extends React.Component<ListDividerProps, {}> {
        }

        interface ListItemProps extends React.Props<ListItem> {
            autoGenerateNestedIndicator?: boolean;
            disableKeyboardFocus?: boolean;
            initiallyOpen?: boolean;
            innerDivStyle?: React.CSSProperties;
            innerStyle?: React.CSSProperties;
            insetChildren?: boolean;
            leftAvatar?: React.ReactElement<any>;
            leftCheckbox?: React.ReactElement<any>;
            leftIcon?: React.ReactElement<any>;
            nestedItems?: React.ReactElement<any>[];
            nestedLevel?: number;
            onClick?: React.MouseEventHandler;
            onKeyboardFocus?: React.FocusEventHandler;
            onNestedListToggle?: (item: ListItem) => void;
            onTouchTap?: TouchTapEventHandler;
            primaryText?: React.ReactNode;
            rightAvatar?: React.ReactElement<any>;
            rightIcon?: React.ReactElement<any>;
            rightIconButton?: React.ReactElement<any>;
            rightToggle?: React.ReactElement<any>;
            secondaryText?: React.ReactNode;
            secondaryTextLines?: number;
            style?: React.CSSProperties;
        }
        export class ListItem extends React.Component<ListItemProps, {}> {
        }
    }

    namespace Menus {
        interface DropDownMenuProps extends React.Props<DropDownMenu> {
            autoWidth?: boolean;
            children?: React.ReactElement<MenuItem>[];
            className?: string;
            disabled?: boolean;
            iconStyle?: any;
            labelStyle?: any;
            maxHeight?: number;
            menuStyle?: any;
            onChange?: (e: TouchTapEvent, index: number, menuItemValue: any) => void;
            openImmediately?: boolean;
            style?: any;
            underlineStyle?: any;
            value?: any;
        }

        export class DropDownMenu extends React.Component<DropDownMenuProps, {}> {
        }

        interface IconMenuProps extends React.Props<IconMenu> {
            closeOnItemTouchTap?: boolean;
            desktop?: boolean;
            iconButtonElement: React.ReactElement<IconButtonProps>;
            menuStyle?: React.CSSProperties;
            multiple?: boolean;
            onChange?: (e: React.FormEvent, value: string | Array<string>) => void;
            onItemTouchTap?: (e: TouchTapEvent, item: React.ReactElement<any>) => void;
            onKeyboardFocus?: React.FocusEventHandler;
            openDirection?: string;
            style?: React.CSSProperties;
            touchTapCloseDelay?: number;
            value?: string | Array<string>;
            width?: string | number;
        }
        export class IconMenu extends React.Component<IconMenuProps, {}> {
        }

        interface MenuProps extends React.Props<Menu> {
            animated?: boolean;
            autoWidth?: boolean;
            desktop?: boolean;
            listStyle?: React.CSSProperties;
            maxHeight?: number;
            multiple?: boolean;
            openDirection?: string;
            style?: React.CSSProperties;
            value?: string | Array<string>;
            width?: string | number;
            zDepth?: number;
        }
        export class Menu extends React.Component<MenuProps, {}>{
        }

        interface MenuItemProps extends React.Props<MenuItem> {
            checked?: boolean;
            desktop?: boolean;
            disabled?: boolean;
            innerDivStyle?: React.CSSProperties;
            insetChildren?: boolean;
            leftIcon?: React.ReactElement<any>;
            onChange?: (e: React.FormEvent, value: string) => void;
            onEscKeyDown?: React.KeyboardEventHandler;
            onItemTouchTap?: (e: TouchTapEvent, item: React.ReactElement<any>) => void;
            primaryText?: string | React.ReactElement<any>;
            rightIcon?: React.ReactElement<any>;
            secondaryText?: React.ReactNode;
            style?: React.CSSProperties;
            value?: any;
        }
        export class MenuItem extends React.Component<MenuItemProps, {}>{
        }
    }

    interface OverlayProps extends React.Props<Overlay> {
        autoLockScrolling?: boolean;
        show?: boolean;
        transitionEnabled?: boolean;
    }
    export class Overlay extends React.Component<OverlayProps, {}> {
    }

    interface PaperProps extends React.HTMLAttributes, React.Props<Paper> {
        circle?: boolean;
        rounded?: boolean;
        transitionEnabled?: boolean;
        zDepth?: number;
    }
    export class Paper extends React.Component<PaperProps, {}> {
    }

    interface RadioButtonProps extends CommonEnhancedSwitchProps<RadioButton> {
        // <EnhancedSwitch/> is root element
        defaultChecked?: boolean;
        iconStyle?: React.CSSProperties;
        label?: string;
        labelPosition?: string;
        labelStyle?: React.CSSProperties;
        onCheck?: (e: React.FormEvent, selected: string) => void;
        style?: React.CSSProperties;
        value?: string;
    }
    export class RadioButton extends React.Component<RadioButtonProps, {}> {
    }

    interface RadioButtonGroupProps extends React.Props<RadioButtonGroup> {
        defaultSelected?: string;
        labelPosition?: string;
        name: string;
        onChange?: (e: React.FormEvent, selected: string) => void;
        style?: React.CSSProperties;
        valueSelected?: string;
    }
    export class RadioButtonGroup extends React.Component<RadioButtonGroupProps, {}> {
        clearValue(): void;
        getSelectedValue(): string;
        setSelectedValue(newSelectionValue: string): void;
    }

    interface RaisedButtonProps extends SharedEnhancedButtonProps<RaisedButton> {
        backgroundColor?: string;
        className?: string;
        disabled?: boolean;
        disabledBackgroundColor?: string;
        disabledLabelColor?: string;
        fullWidth?: boolean;
        label?: string;
        labelColor?: string;
        labelPosition?: string;
        labelStyle?: React.CSSProperties;
        primary?: boolean;
        secondary?: boolean;
    }
    export class RaisedButton extends React.Component<RaisedButtonProps, {}> {
    }

    interface RefreshIndicatorProps extends React.Props<RefreshIndicator> {
        left: number;
        percentage?: number;
        size?: number;
        status?: string;
        style?: React.CSSProperties;
        top: number;
    }
    export class RefreshIndicator extends React.Component<RefreshIndicatorProps, {}> {
    }

    namespace Ripples {
        interface CircleRippleProps extends React.Props<CircleRipple> {
            color?: string;
            opacity?: number;
            style?: React.CSSProperties;
        }
        export class CircleRipple extends React.Component<CircleRippleProps, {}> {
        }

        interface FocusRippleProps extends React.Props<FocusRipple> {
            color?: string;
            innerStyle?: React.CSSProperties;
            opacity?: number;
            show?: boolean;
            style?: React.CSSProperties;
        }
        export class FocusRipple extends React.Component<FocusRippleProps, {}> {
        }

        interface TouchRippleProps extends React.Props<TouchRipple> {
            centerRipple?: boolean;
            color?: string;
            opacity?: number;
            style?: React.CSSProperties;
        }
        export class TouchRipple extends React.Component<TouchRippleProps, {}> {
        }
    }

    interface SelectFieldProps extends React.Props<SelectField> {
        autoWidth?: boolean;
        disabled?: boolean;
        displayMember?: string;
        errorStyle?: React.CSSProperties;
        errorText?: string;
        floatingLabelStyle?: React.CSSProperties;
        floatingLabelText?: string;
        fullWidth?: boolean;
        hintText?: string | React.ReactElement<any>;
        iconStyle?: React.CSSProperties;
        inputStyle?: React.CSSProperties;
        labelStyle?: React.CSSProperties;
        multiLine?: boolean;
        onChange?: (e: TouchTapEvent, index: number, menuItemValue: any) => void;
        onEnterKeyDown?: React.KeyboardEventHandler;
        rows?: number;
        selectedIndex?: number;
        selectFieldRoot?: string;
        style?: React.CSSProperties;
        type?: string;
        underlineStyle?: React.CSSProperties;
        value?: any;
        valueLink?: ReactLink<any>;
        valueMember?: string;
    }
    export class SelectField extends React.Component<SelectFieldProps, {}> {
    }

    interface SliderProps extends React.Props<Slider> {
        defaultValue?: number;
        description?: string;
        error?: string;
        max?: number;
        min?: number;
        name: string;
        required?: boolean;
        step?: number;
        style?: React.CSSProperties;
        value?: number;
    }
    export class Slider extends React.Component<SliderProps, {}> {
    }

    interface SvgIconProps extends React.Props<SvgIcon> {
        color?: string;
        hoverColor?: string;
        onMouseEnter?: React.MouseEventHandler;
        onMouseLeave?: React.MouseEventHandler;
        style?: React.CSSProperties;
        viewBox?: string;
    }
    export class SvgIcon extends React.Component<SvgIconProps, {}> {
    }

    interface SnackbarProps extends React.Props<Snackbar> {
        action?: string;
        autoHideDuration?: number;
        message: string;
        onActionTouchTap?: React.TouchEventHandler;
        onDismiss?: () => void; // DEPRECATED
        onRequestClose: (reason: string) => void;
        onShow?: () => void; // DEPRECATED
        open: boolean;
        openOnMount?: boolean; // DEPRECATED
        style?: React.CSSProperties;
    }
    export class Snackbar extends React.Component<SnackbarProps, {}> {
    }

    namespace Tabs {
        interface TabProps extends React.Props<Tab> {
            label?: React.ReactNode;
            onActive?: (tab: Tab) => void;
            onTouchTap?: (value: string, e: TouchTapEvent, tab: Tab) => void;
            selected?: boolean;
            style?: React.CSSProperties;
            value?: string;
            width?: string;
        }
        export class Tab extends React.Component<TabProps, {}> {
        }

        interface TabsProps extends React.Props<Tabs> {
            contentContainerStyle?: React.CSSProperties;
            initialSelectedIndex?: number;
            inkBarStyle?: React.CSSProperties;
            onChange?: (value: string | number, e: React.FormEvent, tab: Tab) => void;
            style?: React.CSSProperties;
            tabItemContainerStyle?: React.CSSProperties;
            tabTemplate?: __React.ComponentClass<any>;
            tabWidth?: number;
            value?: string | number;
        }
        export class Tabs extends React.Component<TabsProps, {}> {
        }
    }

    namespace Table {
        interface TableProps extends React.Props<Table> {
            allRowsSelected?: boolean;
            className?: string;
            fixedFooter?: boolean;
            fixedHeader?: boolean;
            height?: string;
            multiSelectable?: boolean;
            onCellClick?: (row: number, column: number) => void;
            onCellHover?: (row: number, column: number) => void;
            onCellHoverExit?: (row: number, column: number) => void;
            onRowHover?: (row: number) => void;
            onRowHoverExit?: (row: number) => void;
            onRowSelection?: (selectedRows: number[]) => void;
            selectable?: boolean;
            style?: React.CSSProperties;
        }
        export class Table extends React.Component<TableProps, {}> {
        }

        interface TableBodyProps extends React.Props<TableBody> {
            allRowsSelected?: boolean;
            className?: string;
            deselectOnClickaway?: boolean;
            displayRowCheckbox?: boolean;
            multiSelectable?: boolean;
            onCellClick?: (row: number, column: number) => void;
            onCellHover?: (row: number, column: number) => void;
            onCellHoverExit?: (row: number, column: number) => void;
            onRowHover?: (row: number) => void;
            onRowHoverExit?: (row: number) => void;
            onRowSelection?: (selectedRows: number[]) => void;
            preScanRows?: boolean;
            selectable?: boolean;
            showRowHover?: boolean;
            stripedRows?: boolean;
            style?: React.CSSProperties;
        }
        export class TableBody extends React.Component<TableBodyProps, {}> {
        }

        interface TableFooterProps extends React.Props<TableFooter> {
            adjustForCheckbox?: boolean;
            className?: string;
            style?: React.CSSProperties;
        }
        export class TableFooter extends React.Component<TableFooterProps, {}> {
        }

        interface TableHeaderProps extends React.Props<TableHeader> {
            adjustForCheckbox?: boolean;
            className?: string;
            displaySelectAll?: boolean;
            enableSelectAll?: boolean;
            onSelectAll?: (event: React.MouseEvent) => void;
            selectAllSelected?: boolean;
            style?: React.CSSProperties;
        }
        export class TableHeader extends React.Component<TableHeaderProps, {}> {
        }

        interface TableHeaderColumnProps extends React.Props<TableHeaderColumn> {
            className?: string;
            colSpan?: number;
            columnNumber?: number;
            onClick?: (e: React.MouseEvent, column: number) => void;
            style?: React.CSSProperties;
            tooltip?: string;
            tooltipStyle?: React.CSSProperties;
        }
        export class TableHeaderColumn extends React.Component<TableHeaderColumnProps, {}> {
        }

        interface TableRowProps extends React.Props<TableRow> {
            className?: string;
            displayBorder?: boolean;
            hoverable?: boolean;
            onCellClick?: (e: React.MouseEvent, row: number, column: number) => void;
            onCellHover?: (e: React.MouseEvent, row: number, column: number) => void;
            onCellHoverExit?: (e: React.MouseEvent, row: number, column: number) => void;
            onRowClick?: (e: React.MouseEvent, row: number) => void;
            onRowHover?: (e: React.MouseEvent, row: number) => void;
            onRowHoverExit?: (e: React.MouseEvent, row: number) => void;
            rowNumber?: number;
            selectable?: boolean;
            selected?: boolean;
            striped?: boolean;
            style?: React.CSSProperties;
        }
        export class TableRow extends React.Component<TableRowProps, {}> {
        }

        interface TableRowColumnProps extends React.Props<TableRowColumn> {
            className?: string;
            colSpan?: number;
            columnNumber?: number;
            hoverable?: boolean;
            onHover?: (e: React.MouseEvent, column: number) => void;
            onHoverExit?: (e: React.MouseEvent, column: number) => void;
            style?: React.CSSProperties;
        }
        export class TableRowColumn extends React.Component<TableRowColumnProps, {}> {
        }
    }

    interface ToggleProps extends CommonEnhancedSwitchProps<Toggle> {
        // <EnhancedSwitch/> is root element
        defaultToggled?: boolean;
        elementStyle?: React.CSSProperties;
        labelStyle?: React.CSSProperties;
        onToggle?: (e: React.MouseEvent, isInputChecked: boolean) => void;
        toggled?: boolean;
    }
    export class Toggle extends React.Component<ToggleProps, {}> {
        isToggled(): boolean;
        setToggled(newToggledValue: boolean): void;
    }

    interface TimePickerProps extends React.Props<TimePicker> {
        autoOk?: boolean;
        defaultTime?: Date;
        format?: string;
        onChange?: (e: any, time: Date) => void;
        onDismiss?: () => void;
        onFocus?: React.FocusEventHandler;
        onShow?: () => void;
        onTouchTap?: TouchTapEventHandler;
        openDialog?: () => void;
        pedantic?: boolean;
        style?: __React.CSSProperties;
        textFieldStyle?: __React.CSSProperties;
    }
    export class TimePicker extends React.Component<TimePickerProps, {}> {
    }

    interface TextFieldProps extends React.Props<TextField> {
        defaultValue?: string;
        disabled?: boolean;
        errorStyle?: React.CSSProperties;
        errorText?: string;
        floatingLabelStyle?: React.CSSProperties;
        floatingLabelText?: string;
        fullWidth?: boolean;
        hintStyle?: React.CSSProperties;
        hintText?: string | React.ReactElement<any>;
        id?: string;
        inputStyle?: React.CSSProperties;
        isRtl?: boolean;
        multiLine?: boolean;
        onBlur?: React.FocusEventHandler;
        onChange?: React.FormEventHandler;
        onEnterKeyDown?: React.KeyboardEventHandler;
        onFocus?: React.FocusEventHandler;
        onKeyDown?: React.KeyboardEventHandler;
        rows?: number,
        style?: React.CSSProperties;
        type?: string;
        underlineDisabledStyle?: React.CSSProperties;
        underlineFocusStyle?: React.CSSProperties;
        underlineStyle?: React.CSSProperties;
        value?: string;
        valueLink?: ReactLink<string>;
    }
    export class TextField extends React.Component<TextFieldProps, {}> {
        blur(): void;
        clearValue(): void;
        focus(): void;
        getValue(): string;
        setErrorText(newErrorText: string): void;
        setValue(newValue: string): void;
    }

    namespace Toolbar {
        interface ToolbarProps extends React.Props<Toolbar> {
            style?: React.CSSProperties;
        }
        export class Toolbar extends React.Component<ToolbarProps, {}> {
        }

        interface ToolbarGroupProps extends React.Props<ToolbarGroup> {
            firstChild?: boolean;
            float?: string;
            style?: React.CSSProperties;
        }
        export class ToolbarGroup extends React.Component<ToolbarGroupProps, {}> {
        }

        interface ToolbarSeparatorProps extends React.Props<ToolbarSeparator> {
            style?: React.CSSProperties;
        }
        export class ToolbarSeparator extends React.Component<ToolbarSeparatorProps, {}> {
        }

        interface ToolbarTitleProps extends React.HTMLAttributes, React.Props<ToolbarTitle> {
            style?: React.CSSProperties;
            text?: string;
        }
        export class ToolbarTitle extends React.Component<ToolbarTitleProps, {}> {
        }
    }

    interface TooltipProps extends React.Props<Tooltip> {
        horizontalPosition?: string;
        label: string;
        show?: boolean;
        touch?: boolean;
        verticalPosition?: string;
    }
    export class Tooltip extends React.Component<TooltipProps, {}> {
    }

    namespace Hoc {
        interface SelectableProps {
            onChange?: (e: TouchTapEvent, value: any) => void;
            selectedItemStyle?: React.CSSProperties;
            value?: any;
            valueLink?: { value: any; requestChange: (e: TouchTapEvent, value: any) => void };
        }

        // union types for higher order components in TypeScript 1.8: https://github.com/Microsoft/TypeScript/issues/4362
        export function SelectableContainerEnhance<P extends {}>(component: React.ComponentClass<P>): React.ComponentClass<P & SelectableProps>;
    }

    export namespace Mixins {
        interface ClickAwayable extends React.Mixin<any, any> {
        }
        var ClickAwayable: ClickAwayable;

        interface WindowListenable extends React.Mixin<any, any> {
        }
        var WindowListenable: WindowListenable;

        interface StylePropable extends React.Mixin<any, any> {
        }
        var StylePropable: StylePropable

        interface StyleResizable extends React.Mixin<any, any> {
        }
        var StyleResizable: StyleResizable
    }

    export namespace Utils {
        interface ContrastLevel {
            color: string;
            range: [number, number];
        }
        interface ColorManipulator {
            contrastRatio(background: string, foreground: string): number;
            contrastRatioLevel(background: string, foreground: string): ContrastLevel;
            darken(color: string, amount: string | number): string;
            fade(color: string, amount: string | number): string;
            lighten(color: string, amount: string | number): string;
        }
        export var ColorManipulator: ColorManipulator;

        interface CssEvent {
            animationEndEventName(): string;
            onAnimationEnd(el: Element, callback: () => void): void;
            onTransitionEnd(el: Element, callback: () => void): void;
            transitionEndEventName(): string;
        }
        export var CssEvent: CssEvent;

        interface Dom {
            addClass(el: Element, className: string): void;
            forceRedraw(el: HTMLElement): void;
            getStyleAttributeAsNumber(el: HTMLElement, attr: string): number;
            hasClass(el: Element, className: string): boolean;
            isDescendant(parent: Node, child: Node): boolean;
            offset(el: Element): { top: number, left: number };
            removeClass(el: Element, className: string): void;
            toggleClass(el: Element, className: string): void;
            withoutTransition(el: HTMLElement, callback: () => void): void;
        }
        export var Dom: Dom;

        interface Events {
            isKeyboard(e: Event): boolean;
            off(el: Element, type: string, callback: EventListener): void;
            on(el: Element, type: string, callback: EventListener): void;
            once(el: Element, type: string, callback: EventListener): void;
        }
        export var Events: Events;

        function Extend<T, S1>(base: T, override: S1): (T & S1);

        interface ImmutabilityHelper {
            merge(base: any, ...args: any[]): any;
            mergeItem(obj: any, key: any, newValueObject: any): any;
            push(array: any[], obj: any): any[];
            shift(array: any[]): any[];
        }
        export var ImmutabilityHelper: ImmutabilityHelper;

        interface KeyCode {
            DOWN: number;
            ESC: number;
            ENTER: number;
            LEFT: number;
            RIGHT: number;
            SPACE: number;
            TAB: number;
            UP: number;
        }
        var KeyCode: KeyCode;

        interface KeyLine {
            Desktop: {
                GUTTER: number;
                GUTTER_LESS: number;
                INCREMENT: number;
                MENU_ITEM_HEIGHT: number;
            };

            getIncrementalDim(dim: number): number;
        }
        export var KeyLine: KeyLine;

        interface UniqueId {
            generate(): string;
        }
        export var UniqueId: UniqueId;

        interface Styles {
            mergeAndPrefix(base: any, ...args: any[]): React.CSSProperties;
        }
        export var Styles: Styles;
    }
}    // __MaterialUI

declare module 'material-ui/lib/app-bar' {
    export import AppBar = __MaterialUI.AppBar;
    export default AppBar;
}

declare module 'material-ui/lib/auto-complete' {
    export import AutoComplete = __MaterialUI.AutoComplete;
    export default AutoComplete;
}

declare module 'material-ui/lib/app-canvas' {
    export import AppCanvas = __MaterialUI.AppCanvas;
    export default AppCanvas;
}

declare module 'material-ui/lib/avatar' {
    export import Avatar = __MaterialUI.Avatar;
    export default Avatar;
}

declare module "material-ui/lib/badge" {
    export import Badge = __MaterialUI.Badge;
    export default Badge;
}

declare module 'material-ui/lib/before-after-wrapper' {
    export import BeforeAfterWrapper = __MaterialUI.BeforeAfterWrapper;
    export default BeforeAfterWrapper;
}

declare module 'material-ui/lib/card/card' {
    export import Card = __MaterialUI.Card.Card;
    export default Card;
}

declare module 'material-ui/lib/card/card-actions' {
    export import CardActions = __MaterialUI.Card.CardActions;
    export default CardActions;
}

declare module 'material-ui/lib/card/card-expandable' {
    export import CardExpandable = __MaterialUI.Card.CardExpandable;
    export default CardExpandable;
}

declare module 'material-ui/lib/card/card-header' {
    export import CardHeader = __MaterialUI.Card.CardHeader;
    export default CardHeader;
}

declare module 'material-ui/lib/card/card-media' {
    export import CardMedia = __MaterialUI.Card.CardMedia;
    export default CardMedia;
}

declare module 'material-ui/lib/card/card-text' {
    export import CardText = __MaterialUI.Card.CardText;
    export default CardText;
}

declare module 'material-ui/lib/card/card-title' {
    export import CardTitle = __MaterialUI.Card.CardTitle;
    export default CardTitle;
}

declare module 'material-ui/lib/checkbox' {
    export import Checkbox = __MaterialUI.Checkbox;
    export default Checkbox;
}

declare module 'material-ui/lib/circular-progress' {
    export import CircularProgress = __MaterialUI.CircularProgress;
    export default CircularProgress;
}

declare module 'material-ui/lib/clearfix' {
    export import ClearFix = __MaterialUI.ClearFix;
    export default ClearFix;
}

declare module 'material-ui/lib/date-picker/date-picker' {
    export import DatePicker = __MaterialUI.DatePicker.DatePicker;
    export default DatePicker;
}

declare module 'material-ui/lib/date-picker/date-picker-dialog' {
    export import DatePickerDialog = __MaterialUI.DatePicker.DatePickerDialog;
    export default DatePickerDialog;
}

declare module 'material-ui/lib/dialog' {
    export import Dialog = __MaterialUI.Dialog;
    export default Dialog;
}

declare module 'material-ui/lib/drop-down-menu' {
    export import DropDownMenu = __MaterialUI.Menus.DropDownMenu;
    export default DropDownMenu;
}

declare module 'material-ui/lib/DropDownMenu' {
    export import DropDownMenu = __MaterialUI.Menus.DropDownMenu;
    export default DropDownMenu;
}

declare module 'material-ui/lib/DropDownMenu/DropDownMenu' {
    export import DropDownMenu = __MaterialUI.Menus.DropDownMenu;
    export default DropDownMenu;
}

declare module 'material-ui/lib/enhanced-button' {
    export import EnhancedButton = __MaterialUI.EnhancedButton;
    export default EnhancedButton;
}

declare module 'material-ui/lib/flat-button' {
    export import FlatButton = __MaterialUI.FlatButton;
    export default FlatButton;
}

declare module 'material-ui/lib/floating-action-button' {
    export import FloatingActionButton = __MaterialUI.FloatingActionButton;
    export default FloatingActionButton;
}

declare module 'material-ui/lib/font-icon' {
    export import FontIcon = __MaterialUI.FontIcon;
    export default FontIcon;
}

declare module 'material-ui/lib/hoc/selectable-enhance' {
    export import SelectableContainerEnhance = __MaterialUI.Hoc.SelectableContainerEnhance;
    export default SelectableContainerEnhance;
}

declare module 'material-ui/lib/icon-button' {
    export import IconButton = __MaterialUI.IconButton;
    export default IconButton;
}

declare module 'material-ui/lib/left-nav' {
    export import LeftNav = __MaterialUI.LeftNav;
    export default LeftNav;
}

declare module 'material-ui/lib/linear-progress' {
    export import LinearProgress = __MaterialUI.LinearProgress;
    export default LinearProgress;
}

declare module 'material-ui/lib/lists/list' {
    export import List = __MaterialUI.Lists.List;
    export default List;
}

declare module 'material-ui/lib/lists/list-divider' {
    export import ListDivider = __MaterialUI.Lists.ListDivider;
    export default ListDivider;
}

declare module 'material-ui/lib/lists/list-item' {
    export import ListItem = __MaterialUI.Lists.ListItem;
    export default ListItem;
}

declare module 'material-ui/lib/mixins/' {
    export import ClickAwayable = __MaterialUI.Mixins.ClickAwayable; // require('material-ui/lib/mixins/click-awayable');
    export import WindowListenable = __MaterialUI.Mixins.WindowListenable; // require('material-ui/lib/mixins/window-listenable');
    export import StylePropable = __MaterialUI.Mixins.StylePropable; // require('material-ui/lib/mixins/style-propable');
    export import StyleResizable = __MaterialUI.Mixins.StyleResizable; // require('material-ui/lib/mixins/style-resizable');
}

declare module 'material-ui/lib/mixins/click-awayable' {
    export import ClickAwayable = __MaterialUI.Mixins.ClickAwayable;
    export default ClickAwayable;
}

declare module 'material-ui/lib/mixins/window-listenable' {
    export import WindowListenable = __MaterialUI.Mixins.WindowListenable;
    export default WindowListenable;
}

declare module 'material-ui/lib/mixins/style-propable' {
    export import StylePropable = __MaterialUI.Mixins.StylePropable;
    export default StylePropable;
}

declare module 'material-ui/lib/mixins/style-resizable' {
    export import StyleResizable = __MaterialUI.Mixins.StyleResizable;
    export default StyleResizable;
}

declare module 'material-ui/lib/overlay' {
    export import Overlay = __MaterialUI.Overlay;
    export default Overlay;
}

declare module 'material-ui/lib/paper' {
    export import Paper = __MaterialUI.Paper;
    export default Paper;
}

declare module 'material-ui/lib/radio-button' {
    export import RadioButton = __MaterialUI.RadioButton;
    export default RadioButton;
}

declare module 'material-ui/lib/radio-button-group' {
    export import RadioButtonGroup = __MaterialUI.RadioButtonGroup;
    export default RadioButtonGroup;
}

declare module 'material-ui/lib/raised-button' {
    export import RaisedButton = __MaterialUI.RaisedButton;
    export default RaisedButton;
}

declare module 'material-ui/lib/refresh-indicator' {
    export import RefreshIndicator = __MaterialUI.RefreshIndicator;
    export default RefreshIndicator;
}

declare module 'material-ui/lib/ripples/' {
    export import CircleRipple = __MaterialUI.Ripples.CircleRipple;
    export import FocusRipple = __MaterialUI.Ripples.FocusRipple;
    export import TouchRipple = __MaterialUI.Ripples.TouchRipple;
}

declare module 'material-ui/lib/select-field' {
    export import SelectField = __MaterialUI.SelectField;
    export default SelectField;
}

declare module 'material-ui/lib/slider' {
    export import Slider = __MaterialUI.Slider;
    export default Slider;
}

declare module 'material-ui/lib/svg-icon' {
    export import SvgIcon = __MaterialUI.SvgIcon;
    export default SvgIcon;
}

declare module 'material-ui/lib/svg-icons/action/work' {
  export import ActionWork = __MaterialUI.SvgIcon;
  export default ActionWork;
}

declare module 'material-ui/lib/svg-icons/action/camera-enhance' {
  export import ActionCameraEnhance = __MaterialUI.SvgIcon;
  export default ActionCameraEnhance;
}

declare module 'material-ui/lib/svg-icons/action/flip-to-back' {
  export import ActionFlipToBack = __MaterialUI.SvgIcon;
  export default ActionFlipToBack;
}

declare module 'material-ui/lib/svg-icons/action/feedback' {
  export import ActionFeedback = __MaterialUI.SvgIcon;
  export default ActionFeedback;
}

declare module 'material-ui/lib/svg-icons/action/assignment-turned-in' {
  export import ActionAssignmentTurnedIn = __MaterialUI.SvgIcon;
  export default ActionAssignmentTurnedIn;
}

declare module 'material-ui/lib/svg-icons/action/track-changes' {
  export import ActionTrackChanges = __MaterialUI.SvgIcon;
  export default ActionTrackChanges;
}

declare module 'material-ui/lib/svg-icons/action/view-stream' {
  export import ActionViewStream = __MaterialUI.SvgIcon;
  export default ActionViewStream;
}

declare module 'material-ui/lib/svg-icons/action/open-in-browser' {
  export import ActionOpenInBrowser = __MaterialUI.SvgIcon;
  export default ActionOpenInBrowser;
}

declare module 'material-ui/lib/svg-icons/action/view-headline' {
  export import ActionViewHeadline = __MaterialUI.SvgIcon;
  export default ActionViewHeadline;
}

declare module 'material-ui/lib/svg-icons/action/alarm-add' {
  export import ActionAlarmAdd = __MaterialUI.SvgIcon;
  export default ActionAlarmAdd;
}

declare module 'material-ui/lib/svg-icons/action/history' {
  export import ActionHistory = __MaterialUI.SvgIcon;
  export default ActionHistory;
}

declare module 'material-ui/lib/svg-icons/action/perm-device-information' {
  export import ActionPermDeviceInformation = __MaterialUI.SvgIcon;
  export default ActionPermDeviceInformation;
}

declare module 'material-ui/lib/svg-icons/action/reorder' {
  export import ActionReorder = __MaterialUI.SvgIcon;
  export default ActionReorder;
}

declare module 'material-ui/lib/svg-icons/action/assignment' {
  export import ActionAssignment = __MaterialUI.SvgIcon;
  export default ActionAssignment;
}

declare module 'material-ui/lib/svg-icons/action/shopping-cart' {
  export import ActionShoppingCart = __MaterialUI.SvgIcon;
  export default ActionShoppingCart;
}

declare module 'material-ui/lib/svg-icons/action/face' {
  export import ActionFace = __MaterialUI.SvgIcon;
  export default ActionFace;
}

declare module 'material-ui/lib/svg-icons/action/event' {
  export import ActionEvent = __MaterialUI.SvgIcon;
  export default ActionEvent;
}

declare module 'material-ui/lib/svg-icons/action/view-week' {
  export import ActionViewWeek = __MaterialUI.SvgIcon;
  export default ActionViewWeek;
}

declare module 'material-ui/lib/svg-icons/action/rounded-corner' {
  export import ActionRoundedCorner = __MaterialUI.SvgIcon;
  export default ActionRoundedCorner;
}

declare module 'material-ui/lib/svg-icons/action/view-carousel' {
  export import ActionViewCarousel = __MaterialUI.SvgIcon;
  export default ActionViewCarousel;
}

declare module 'material-ui/lib/svg-icons/action/toll' {
  export import ActionToll = __MaterialUI.SvgIcon;
  export default ActionToll;
}

declare module 'material-ui/lib/svg-icons/action/home' {
  export import ActionHome = __MaterialUI.SvgIcon;
  export default ActionHome;
}

declare module 'material-ui/lib/svg-icons/action/subject' {
  export import ActionSubject = __MaterialUI.SvgIcon;
  export default ActionSubject;
}

declare module 'material-ui/lib/svg-icons/action/lock' {
  export import ActionLock = __MaterialUI.SvgIcon;
  export default ActionLock;
}

declare module 'material-ui/lib/svg-icons/action/visibility-off' {
  export import ActionVisibilityOff = __MaterialUI.SvgIcon;
  export default ActionVisibilityOff;
}

declare module 'material-ui/lib/svg-icons/action/opacity' {
  export import ActionOpacity = __MaterialUI.SvgIcon;
  export default ActionOpacity;
}

declare module 'material-ui/lib/svg-icons/action/dns' {
  export import ActionDns = __MaterialUI.SvgIcon;
  export default ActionDns;
}

declare module 'material-ui/lib/svg-icons/action/open-with' {
  export import ActionOpenWith = __MaterialUI.SvgIcon;
  export default ActionOpenWith;
}

declare module 'material-ui/lib/svg-icons/action/system-update-alt' {
  export import ActionSystemUpdateAlt = __MaterialUI.SvgIcon;
  export default ActionSystemUpdateAlt;
}

declare module 'material-ui/lib/svg-icons/action/picture-in-picture-alt' {
  export import ActionPictureInPictureAlt = __MaterialUI.SvgIcon;
  export default ActionPictureInPictureAlt;
}

declare module 'material-ui/lib/svg-icons/action/bookmark-border' {
  export import ActionBookmarkBorder = __MaterialUI.SvgIcon;
  export default ActionBookmarkBorder;
}

declare module 'material-ui/lib/svg-icons/action/settings' {
  export import ActionSettings = __MaterialUI.SvgIcon;
  export default ActionSettings;
}

declare module 'material-ui/lib/svg-icons/action/dashboard' {
  export import ActionDashboard = __MaterialUI.SvgIcon;
  export default ActionDashboard;
}

declare module 'material-ui/lib/svg-icons/action/done-all' {
  export import ActionDoneAll = __MaterialUI.SvgIcon;
  export default ActionDoneAll;
}

declare module 'material-ui/lib/svg-icons/action/aspect-ratio' {
  export import ActionAspectRatio = __MaterialUI.SvgIcon;
  export default ActionAspectRatio;
}

declare module 'material-ui/lib/svg-icons/action/verified-user' {
  export import ActionVerifiedUser = __MaterialUI.SvgIcon;
  export default ActionVerifiedUser;
}

declare module 'material-ui/lib/svg-icons/action/update' {
  export import ActionUpdate = __MaterialUI.SvgIcon;
  export default ActionUpdate;
}

declare module 'material-ui/lib/svg-icons/action/query-builder' {
  export import ActionQueryBuilder = __MaterialUI.SvgIcon;
  export default ActionQueryBuilder;
}

declare module 'material-ui/lib/svg-icons/action/supervisor-account' {
  export import ActionSupervisorAccount = __MaterialUI.SvgIcon;
  export default ActionSupervisorAccount;
}

declare module 'material-ui/lib/svg-icons/action/polymer' {
  export import ActionPolymer = __MaterialUI.SvgIcon;
  export default ActionPolymer;
}

declare module 'material-ui/lib/svg-icons/action/accessible' {
  export import ActionAccessible = __MaterialUI.SvgIcon;
  export default ActionAccessible;
}

declare module 'material-ui/lib/svg-icons/action/highlight-off' {
  export import ActionHighlightOff = __MaterialUI.SvgIcon;
  export default ActionHighlightOff;
}

declare module 'material-ui/lib/svg-icons/action/power-settings-new' {
  export import ActionPowerSettingsNew = __MaterialUI.SvgIcon;
  export default ActionPowerSettingsNew;
}

declare module 'material-ui/lib/svg-icons/action/chrome-reader-mode' {
  export import ActionChromeReaderMode = __MaterialUI.SvgIcon;
  export default ActionChromeReaderMode;
}

declare module 'material-ui/lib/svg-icons/action/perm-camera-mic' {
  export import ActionPermCameraMic = __MaterialUI.SvgIcon;
  export default ActionPermCameraMic;
}

declare module 'material-ui/lib/svg-icons/action/touch-app' {
  export import ActionTouchApp = __MaterialUI.SvgIcon;
  export default ActionTouchApp;
}

declare module 'material-ui/lib/svg-icons/action/receipt' {
  export import ActionReceipt = __MaterialUI.SvgIcon;
  export default ActionReceipt;
}

declare module 'material-ui/lib/svg-icons/action/assignment-late' {
  export import ActionAssignmentLate = __MaterialUI.SvgIcon;
  export default ActionAssignmentLate;
}

declare module 'material-ui/lib/svg-icons/action/alarm-off' {
  export import ActionAlarmOff = __MaterialUI.SvgIcon;
  export default ActionAlarmOff;
}

declare module 'material-ui/lib/svg-icons/action/toc' {
  export import ActionToc = __MaterialUI.SvgIcon;
  export default ActionToc;
}

declare module 'material-ui/lib/svg-icons/action/settings-bluetooth' {
  export import ActionSettingsBluetooth = __MaterialUI.SvgIcon;
  export default ActionSettingsBluetooth;
}

declare module 'material-ui/lib/svg-icons/action/settings-brightness' {
  export import ActionSettingsBrightness = __MaterialUI.SvgIcon;
  export default ActionSettingsBrightness;
}

declare module 'material-ui/lib/svg-icons/action/donut-small' {
  export import ActionDonutSmall = __MaterialUI.SvgIcon;
  export default ActionDonutSmall;
}

declare module 'material-ui/lib/svg-icons/action/zoom-out' {
  export import ActionZoomOut = __MaterialUI.SvgIcon;
  export default ActionZoomOut;
}

declare module 'material-ui/lib/svg-icons/action/loyalty' {
  export import ActionLoyalty = __MaterialUI.SvgIcon;
  export default ActionLoyalty;
}

declare module 'material-ui/lib/svg-icons/action/search' {
  export import ActionSearch = __MaterialUI.SvgIcon;
  export default ActionSearch;
}

declare module 'material-ui/lib/svg-icons/action/account-balance-wallet' {
  export import ActionAccountBalanceWallet = __MaterialUI.SvgIcon;
  export default ActionAccountBalanceWallet;
}

declare module 'material-ui/lib/svg-icons/action/date-range' {
  export import ActionDateRange = __MaterialUI.SvgIcon;
  export default ActionDateRange;
}

declare module 'material-ui/lib/svg-icons/action/alarm-on' {
  export import ActionAlarmOn = __MaterialUI.SvgIcon;
  export default ActionAlarmOn;
}

declare module 'material-ui/lib/svg-icons/action/view-quilt' {
  export import ActionViewQuilt = __MaterialUI.SvgIcon;
  export default ActionViewQuilt;
}

declare module 'material-ui/lib/svg-icons/action/launch' {
  export import ActionLaunch = __MaterialUI.SvgIcon;
  export default ActionLaunch;
}

declare module 'material-ui/lib/svg-icons/action/visibility' {
  export import ActionVisibility = __MaterialUI.SvgIcon;
  export default ActionVisibility;
}

declare module 'material-ui/lib/svg-icons/action/flight-land' {
  export import ActionFlightLand = __MaterialUI.SvgIcon;
  export default ActionFlightLand;
}

declare module 'material-ui/lib/svg-icons/action/card-travel' {
  export import ActionCardTravel = __MaterialUI.SvgIcon;
  export default ActionCardTravel;
}

declare module 'material-ui/lib/svg-icons/action/get-app' {
  export import ActionGetApp = __MaterialUI.SvgIcon;
  export default ActionGetApp;
}

declare module 'material-ui/lib/svg-icons/action/markunread-mailbox' {
  export import ActionMarkunreadMailbox = __MaterialUI.SvgIcon;
  export default ActionMarkunreadMailbox;
}

declare module 'material-ui/lib/svg-icons/action/view-agenda' {
  export import ActionViewAgenda = __MaterialUI.SvgIcon;
  export default ActionViewAgenda;
}

declare module 'material-ui/lib/svg-icons/action/timeline' {
  export import ActionTimeline = __MaterialUI.SvgIcon;
  export default ActionTimeline;
}

declare module 'material-ui/lib/svg-icons/action/settings-remote' {
  export import ActionSettingsRemote = __MaterialUI.SvgIcon;
  export default ActionSettingsRemote;
}

declare module 'material-ui/lib/svg-icons/action/input' {
  export import ActionInput = __MaterialUI.SvgIcon;
  export default ActionInput;
}

declare module 'material-ui/lib/svg-icons/action/record-voice-over' {
  export import ActionRecordVoiceOver = __MaterialUI.SvgIcon;
  export default ActionRecordVoiceOver;
}

declare module 'material-ui/lib/svg-icons/action/backup' {
  export import ActionBackup = __MaterialUI.SvgIcon;
  export default ActionBackup;
}

declare module 'material-ui/lib/svg-icons/action/language' {
  export import ActionLanguage = __MaterialUI.SvgIcon;
  export default ActionLanguage;
}

declare module 'material-ui/lib/svg-icons/action/play-for-work' {
  export import ActionPlayForWork = __MaterialUI.SvgIcon;
  export default ActionPlayForWork;
}

declare module 'material-ui/lib/svg-icons/action/gif' {
  export import ActionGif = __MaterialUI.SvgIcon;
  export default ActionGif;
}

declare module 'material-ui/lib/svg-icons/action/theaters' {
  export import ActionTheaters = __MaterialUI.SvgIcon;
  export default ActionTheaters;
}

declare module 'material-ui/lib/svg-icons/action/offline-pin' {
  export import ActionOfflinePin = __MaterialUI.SvgIcon;
  export default ActionOfflinePin;
}

declare module 'material-ui/lib/svg-icons/action/assignment-return' {
  export import ActionAssignmentReturn = __MaterialUI.SvgIcon;
  export default ActionAssignmentReturn;
}

declare module 'material-ui/lib/svg-icons/action/print' {
  export import ActionPrint = __MaterialUI.SvgIcon;
  export default ActionPrint;
}

declare module 'material-ui/lib/svg-icons/action/settings-overscan' {
  export import ActionSettingsOverscan = __MaterialUI.SvgIcon;
  export default ActionSettingsOverscan;
}

declare module 'material-ui/lib/svg-icons/action/store' {
  export import ActionStore = __MaterialUI.SvgIcon;
  export default ActionStore;
}

declare module 'material-ui/lib/svg-icons/action/exit-to-app' {
  export import ActionExitToApp = __MaterialUI.SvgIcon;
  export default ActionExitToApp;
}

declare module 'material-ui/lib/svg-icons/action/account-balance' {
  export import ActionAccountBalance = __MaterialUI.SvgIcon;
  export default ActionAccountBalance;
}

declare module 'material-ui/lib/svg-icons/action/grade' {
  export import ActionGrade = __MaterialUI.SvgIcon;
  export default ActionGrade;
}

declare module 'material-ui/lib/svg-icons/action/picture-in-picture' {
  export import ActionPictureInPicture = __MaterialUI.SvgIcon;
  export default ActionPictureInPicture;
}

declare module 'material-ui/lib/svg-icons/action/copyright' {
  export import ActionCopyright = __MaterialUI.SvgIcon;
  export default ActionCopyright;
}

declare module 'material-ui/lib/svg-icons/action/donut-large' {
  export import ActionDonutLarge = __MaterialUI.SvgIcon;
  export default ActionDonutLarge;
}

declare module 'material-ui/lib/svg-icons/action/lock-open' {
  export import ActionLockOpen = __MaterialUI.SvgIcon;
  export default ActionLockOpen;
}

declare module 'material-ui/lib/svg-icons/action/perm-media' {
  export import ActionPermMedia = __MaterialUI.SvgIcon;
  export default ActionPermMedia;
}

declare module 'material-ui/lib/svg-icons/action/all-out' {
  export import ActionAllOut = __MaterialUI.SvgIcon;
  export default ActionAllOut;
}

declare module 'material-ui/lib/svg-icons/action/check-circle' {
  export import ActionCheckCircle = __MaterialUI.SvgIcon;
  export default ActionCheckCircle;
}

declare module 'material-ui/lib/svg-icons/action/swap-vertical-circle' {
  export import ActionSwapVerticalCircle = __MaterialUI.SvgIcon;
  export default ActionSwapVerticalCircle;
}

declare module 'material-ui/lib/svg-icons/action/settings-input-svideo' {
  export import ActionSettingsInputSvideo = __MaterialUI.SvgIcon;
  export default ActionSettingsInputSvideo;
}

declare module 'material-ui/lib/svg-icons/action/watch-later' {
  export import ActionWatchLater = __MaterialUI.SvgIcon;
  export default ActionWatchLater;
}

declare module 'material-ui/lib/svg-icons/action/question-answer' {
  export import ActionQuestionAnswer = __MaterialUI.SvgIcon;
  export default ActionQuestionAnswer;
}

declare module 'material-ui/lib/svg-icons/action/assignment-ind' {
  export import ActionAssignmentInd = __MaterialUI.SvgIcon;
  export default ActionAssignmentInd;
}

declare module 'material-ui/lib/svg-icons/action/code' {
  export import ActionCode = __MaterialUI.SvgIcon;
  export default ActionCode;
}

declare module 'material-ui/lib/svg-icons/action/turned-in-not' {
  export import ActionTurnedInNot = __MaterialUI.SvgIcon;
  export default ActionTurnedInNot;
}

declare module 'material-ui/lib/svg-icons/action/line-weight' {
  export import ActionLineWeight = __MaterialUI.SvgIcon;
  export default ActionLineWeight;
}

declare module 'material-ui/lib/svg-icons/action/restore' {
  export import ActionRestore = __MaterialUI.SvgIcon;
  export default ActionRestore;
}

declare module 'material-ui/lib/svg-icons/action/tab' {
  export import ActionTab = __MaterialUI.SvgIcon;
  export default ActionTab;
}

declare module 'material-ui/lib/svg-icons/action/open-in-new' {
  export import ActionOpenInNew = __MaterialUI.SvgIcon;
  export default ActionOpenInNew;
}

declare module 'material-ui/lib/svg-icons/action/turned-in' {
  export import ActionTurnedIn = __MaterialUI.SvgIcon;
  export default ActionTurnedIn;
}

declare module 'material-ui/lib/svg-icons/action/settings-input-hdmi' {
  export import ActionSettingsInputHdmi = __MaterialUI.SvgIcon;
  export default ActionSettingsInputHdmi;
}

declare module 'material-ui/lib/svg-icons/action/favorite-border' {
  export import ActionFavoriteBorder = __MaterialUI.SvgIcon;
  export default ActionFavoriteBorder;
}

declare module 'material-ui/lib/svg-icons/action/done' {
  export import ActionDone = __MaterialUI.SvgIcon;
  export default ActionDone;
}

declare module 'material-ui/lib/svg-icons/action/payment' {
  export import ActionPayment = __MaterialUI.SvgIcon;
  export default ActionPayment;
}

declare module 'material-ui/lib/svg-icons/action/announcement' {
  export import ActionAnnouncement = __MaterialUI.SvgIcon;
  export default ActionAnnouncement;
}

declare module 'material-ui/lib/svg-icons/action/find-in-page' {
  export import ActionFindInPage = __MaterialUI.SvgIcon;
  export default ActionFindInPage;
}

declare module 'material-ui/lib/svg-icons/action/thumbs-up-down' {
  export import ActionThumbsUpDown = __MaterialUI.SvgIcon;
  export default ActionThumbsUpDown;
}

declare module 'material-ui/lib/svg-icons/action/explore' {
  export import ActionExplore = __MaterialUI.SvgIcon;
  export default ActionExplore;
}

declare module 'material-ui/lib/svg-icons/action/today' {
  export import ActionToday = __MaterialUI.SvgIcon;
  export default ActionToday;
}

declare module 'material-ui/lib/svg-icons/action/settings-power' {
  export import ActionSettingsPower = __MaterialUI.SvgIcon;
  export default ActionSettingsPower;
}

declare module 'material-ui/lib/svg-icons/action/gavel' {
  export import ActionGavel = __MaterialUI.SvgIcon;
  export default ActionGavel;
}

declare module 'material-ui/lib/svg-icons/action/build' {
  export import ActionBuild = __MaterialUI.SvgIcon;
  export default ActionBuild;
}

declare module 'material-ui/lib/svg-icons/action/rowing' {
  export import ActionRowing = __MaterialUI.SvgIcon;
  export default ActionRowing;
}

declare module 'material-ui/lib/svg-icons/action/label' {
  export import ActionLabel = __MaterialUI.SvgIcon;
  export default ActionLabel;
}

declare module 'material-ui/lib/svg-icons/action/card-giftcard' {
  export import ActionCardGiftcard = __MaterialUI.SvgIcon;
  export default ActionCardGiftcard;
}

declare module 'material-ui/lib/svg-icons/action/thumb-up' {
  export import ActionThumbUp = __MaterialUI.SvgIcon;
  export default ActionThumbUp;
}

declare module 'material-ui/lib/svg-icons/action/shopping-basket' {
  export import ActionShoppingBasket = __MaterialUI.SvgIcon;
  export default ActionShoppingBasket;
}

declare module 'material-ui/lib/svg-icons/action/swap-horiz' {
  export import ActionSwapHoriz = __MaterialUI.SvgIcon;
  export default ActionSwapHoriz;
}

declare module 'material-ui/lib/svg-icons/action/help-outline' {
  export import ActionHelpOutline = __MaterialUI.SvgIcon;
  export default ActionHelpOutline;
}

declare module 'material-ui/lib/svg-icons/action/pregnant-woman' {
  export import ActionPregnantWoman = __MaterialUI.SvgIcon;
  export default ActionPregnantWoman;
}

declare module 'material-ui/lib/svg-icons/action/help' {
  export import ActionHelp = __MaterialUI.SvgIcon;
  export default ActionHelp;
}

declare module 'material-ui/lib/svg-icons/action/settings-input-antenna' {
  export import ActionSettingsInputAntenna = __MaterialUI.SvgIcon;
  export default ActionSettingsInputAntenna;
}

declare module 'material-ui/lib/svg-icons/action/find-replace' {
  export import ActionFindReplace = __MaterialUI.SvgIcon;
  export default ActionFindReplace;
}

declare module 'material-ui/lib/svg-icons/action/shop' {
  export import ActionShop = __MaterialUI.SvgIcon;
  export default ActionShop;
}

declare module 'material-ui/lib/svg-icons/action/change-history' {
  export import ActionChangeHistory = __MaterialUI.SvgIcon;
  export default ActionChangeHistory;
}

declare module 'material-ui/lib/svg-icons/action/info' {
  export import ActionInfo = __MaterialUI.SvgIcon;
  export default ActionInfo;
}

declare module 'material-ui/lib/svg-icons/action/trending-down' {
  export import ActionTrendingDown = __MaterialUI.SvgIcon;
  export default ActionTrendingDown;
}

declare module 'material-ui/lib/svg-icons/action/flight-takeoff' {
  export import ActionFlightTakeoff = __MaterialUI.SvgIcon;
  export default ActionFlightTakeoff;
}

declare module 'material-ui/lib/svg-icons/action/alarm' {
  export import ActionAlarm = __MaterialUI.SvgIcon;
  export default ActionAlarm;
}

declare module 'material-ui/lib/svg-icons/action/spellcheck' {
  export import ActionSpellcheck = __MaterialUI.SvgIcon;
  export default ActionSpellcheck;
}

declare module 'material-ui/lib/svg-icons/action/settings-input-component' {
  export import ActionSettingsInputComponent = __MaterialUI.SvgIcon;
  export default ActionSettingsInputComponent;
}

declare module 'material-ui/lib/svg-icons/action/settings-applications' {
  export import ActionSettingsApplications = __MaterialUI.SvgIcon;
  export default ActionSettingsApplications;
}

declare module 'material-ui/lib/svg-icons/action/room' {
  export import ActionRoom = __MaterialUI.SvgIcon;
  export default ActionRoom;
}

declare module 'material-ui/lib/svg-icons/action/book' {
  export import ActionBook = __MaterialUI.SvgIcon;
  export default ActionBook;
}

declare module 'material-ui/lib/svg-icons/action/class' {
  export import ActionClass = __MaterialUI.SvgIcon;
  export default ActionClass;
}

declare module 'material-ui/lib/svg-icons/action/group-work' {
  export import ActionGroupWork = __MaterialUI.SvgIcon;
  export default ActionGroupWork;
}

declare module 'material-ui/lib/svg-icons/action/hourglass-full' {
  export import ActionHourglassFull = __MaterialUI.SvgIcon;
  export default ActionHourglassFull;
}

declare module 'material-ui/lib/svg-icons/action/assessment' {
  export import ActionAssessment = __MaterialUI.SvgIcon;
  export default ActionAssessment;
}

declare module 'material-ui/lib/svg-icons/action/youtube-searched-for' {
  export import ActionYoutubeSearchedFor = __MaterialUI.SvgIcon;
  export default ActionYoutubeSearchedFor;
}

declare module 'material-ui/lib/svg-icons/action/eject' {
  export import ActionEject = __MaterialUI.SvgIcon;
  export default ActionEject;
}

declare module 'material-ui/lib/svg-icons/action/trending-up' {
  export import ActionTrendingUp = __MaterialUI.SvgIcon;
  export default ActionTrendingUp;
}

declare module 'material-ui/lib/svg-icons/action/http' {
  export import ActionHttp = __MaterialUI.SvgIcon;
  export default ActionHttp;
}

declare module 'material-ui/lib/svg-icons/action/stars' {
  export import ActionStars = __MaterialUI.SvgIcon;
  export default ActionStars;
}

declare module 'material-ui/lib/svg-icons/action/autorenew' {
  export import ActionAutorenew = __MaterialUI.SvgIcon;
  export default ActionAutorenew;
}

declare module 'material-ui/lib/svg-icons/action/settings-ethernet' {
  export import ActionSettingsEthernet = __MaterialUI.SvgIcon;
  export default ActionSettingsEthernet;
}

declare module 'material-ui/lib/svg-icons/action/label-outline' {
  export import ActionLabelOutline = __MaterialUI.SvgIcon;
  export default ActionLabelOutline;
}

declare module 'material-ui/lib/svg-icons/action/settings-phone' {
  export import ActionSettingsPhone = __MaterialUI.SvgIcon;
  export default ActionSettingsPhone;
}

declare module 'material-ui/lib/svg-icons/action/info-outline' {
  export import ActionInfoOutline = __MaterialUI.SvgIcon;
  export default ActionInfoOutline;
}

declare module 'material-ui/lib/svg-icons/action/lock-outline' {
  export import ActionLockOutline = __MaterialUI.SvgIcon;
  export default ActionLockOutline;
}

declare module 'material-ui/lib/svg-icons/action/settings-input-composite' {
  export import ActionSettingsInputComposite = __MaterialUI.SvgIcon;
  export default ActionSettingsInputComposite;
}

declare module 'material-ui/lib/svg-icons/action/invert-colors' {
  export import ActionInvertColors = __MaterialUI.SvgIcon;
  export default ActionInvertColors;
}

declare module 'material-ui/lib/svg-icons/action/bookmark' {
  export import ActionBookmark = __MaterialUI.SvgIcon;
  export default ActionBookmark;
}

declare module 'material-ui/lib/svg-icons/action/add-shopping-cart' {
  export import ActionAddShoppingCart = __MaterialUI.SvgIcon;
  export default ActionAddShoppingCart;
}

declare module 'material-ui/lib/svg-icons/action/bug-report' {
  export import ActionBugReport = __MaterialUI.SvgIcon;
  export default ActionBugReport;
}

declare module 'material-ui/lib/svg-icons/action/cached' {
  export import ActionCached = __MaterialUI.SvgIcon;
  export default ActionCached;
}

declare module 'material-ui/lib/svg-icons/action/view-day' {
  export import ActionViewDay = __MaterialUI.SvgIcon;
  export default ActionViewDay;
}

declare module 'material-ui/lib/svg-icons/action/fingerprint' {
  export import ActionFingerprint = __MaterialUI.SvgIcon;
  export default ActionFingerprint;
}

declare module 'material-ui/lib/svg-icons/action/accessibility' {
  export import ActionAccessibility = __MaterialUI.SvgIcon;
  export default ActionAccessibility;
}

declare module 'material-ui/lib/svg-icons/action/perm-data-setting' {
  export import ActionPermDataSetting = __MaterialUI.SvgIcon;
  export default ActionPermDataSetting;
}

declare module 'material-ui/lib/svg-icons/action/settings-backup-restore' {
  export import ActionSettingsBackupRestore = __MaterialUI.SvgIcon;
  export default ActionSettingsBackupRestore;
}

declare module 'material-ui/lib/svg-icons/action/zoom-in' {
  export import ActionZoomIn = __MaterialUI.SvgIcon;
  export default ActionZoomIn;
}

declare module 'material-ui/lib/svg-icons/action/perm-identity' {
  export import ActionPermIdentity = __MaterialUI.SvgIcon;
  export default ActionPermIdentity;
}

declare module 'material-ui/lib/svg-icons/action/favorite' {
  export import ActionFavorite = __MaterialUI.SvgIcon;
  export default ActionFavorite;
}

declare module 'material-ui/lib/svg-icons/action/thumb-down' {
  export import ActionThumbDown = __MaterialUI.SvgIcon;
  export default ActionThumbDown;
}

declare module 'material-ui/lib/svg-icons/action/assignment-returned' {
  export import ActionAssignmentReturned = __MaterialUI.SvgIcon;
  export default ActionAssignmentReturned;
}

declare module 'material-ui/lib/svg-icons/action/account-box' {
  export import ActionAccountBox = __MaterialUI.SvgIcon;
  export default ActionAccountBox;
}

declare module 'material-ui/lib/svg-icons/action/extension' {
  export import ActionExtension = __MaterialUI.SvgIcon;
  export default ActionExtension;
}

declare module 'material-ui/lib/svg-icons/action/pageview' {
  export import ActionPageview = __MaterialUI.SvgIcon;
  export default ActionPageview;
}

declare module 'material-ui/lib/svg-icons/action/https' {
  export import ActionHttps = __MaterialUI.SvgIcon;
  export default ActionHttps;
}

declare module 'material-ui/lib/svg-icons/action/translate' {
  export import ActionTranslate = __MaterialUI.SvgIcon;
  export default ActionTranslate;
}

declare module 'material-ui/lib/svg-icons/action/three-d-rotation' {
  export import ActionThreeDRotation = __MaterialUI.SvgIcon;
  export default ActionThreeDRotation;
}

declare module 'material-ui/lib/svg-icons/action/tab-unselected' {
  export import ActionTabUnselected = __MaterialUI.SvgIcon;
  export default ActionTabUnselected;
}

declare module 'material-ui/lib/svg-icons/action/description' {
  export import ActionDescription = __MaterialUI.SvgIcon;
  export default ActionDescription;
}

declare module 'material-ui/lib/svg-icons/action/note-add' {
  export import ActionNoteAdd = __MaterialUI.SvgIcon;
  export default ActionNoteAdd;
}

declare module 'material-ui/lib/svg-icons/action/perm-scan-wifi' {
  export import ActionPermScanWifi = __MaterialUI.SvgIcon;
  export default ActionPermScanWifi;
}

declare module 'material-ui/lib/svg-icons/action/pets' {
  export import ActionPets = __MaterialUI.SvgIcon;
  export default ActionPets;
}

declare module 'material-ui/lib/svg-icons/action/view-array' {
  export import ActionViewArray = __MaterialUI.SvgIcon;
  export default ActionViewArray;
}

declare module 'material-ui/lib/svg-icons/action/shop-two' {
  export import ActionShopTwo = __MaterialUI.SvgIcon;
  export default ActionShopTwo;
}

declare module 'material-ui/lib/svg-icons/action/line-style' {
  export import ActionLineStyle = __MaterialUI.SvgIcon;
  export default ActionLineStyle;
}

declare module 'material-ui/lib/svg-icons/action/lightbulb-outline' {
  export import ActionLightbulbOutline = __MaterialUI.SvgIcon;
  export default ActionLightbulbOutline;
}

declare module 'material-ui/lib/svg-icons/action/report-problem' {
  export import ActionReportProblem = __MaterialUI.SvgIcon;
  export default ActionReportProblem;
}

declare module 'material-ui/lib/svg-icons/action/swap-vert' {
  export import ActionSwapVert = __MaterialUI.SvgIcon;
  export default ActionSwapVert;
}

declare module 'material-ui/lib/svg-icons/action/list' {
  export import ActionList = __MaterialUI.SvgIcon;
  export default ActionList;
}

declare module 'material-ui/lib/svg-icons/action/settings-voice' {
  export import ActionSettingsVoice = __MaterialUI.SvgIcon;
  export default ActionSettingsVoice;
}

declare module 'material-ui/lib/svg-icons/action/view-list' {
  export import ActionViewList = __MaterialUI.SvgIcon;
  export default ActionViewList;
}

declare module 'material-ui/lib/svg-icons/action/pan-tool' {
  export import ActionPanTool = __MaterialUI.SvgIcon;
  export default ActionPanTool;
}

declare module 'material-ui/lib/svg-icons/action/important-devices' {
  export import ActionImportantDevices = __MaterialUI.SvgIcon;
  export default ActionImportantDevices;
}

declare module 'material-ui/lib/svg-icons/action/redeem' {
  export import ActionRedeem = __MaterialUI.SvgIcon;
  export default ActionRedeem;
}

declare module 'material-ui/lib/svg-icons/action/flip-to-front' {
  export import ActionFlipToFront = __MaterialUI.SvgIcon;
  export default ActionFlipToFront;
}

declare module 'material-ui/lib/svg-icons/action/android' {
  export import ActionAndroid = __MaterialUI.SvgIcon;
  export default ActionAndroid;
}

declare module 'material-ui/lib/svg-icons/action/account-circle' {
  export import ActionAccountCircle = __MaterialUI.SvgIcon;
  export default ActionAccountCircle;
}

declare module 'material-ui/lib/svg-icons/action/event-seat' {
  export import ActionEventSeat = __MaterialUI.SvgIcon;
  export default ActionEventSeat;
}

declare module 'material-ui/lib/svg-icons/action/perm-contact-calendar' {
  export import ActionPermContactCalendar = __MaterialUI.SvgIcon;
  export default ActionPermContactCalendar;
}

declare module 'material-ui/lib/svg-icons/action/perm-phone-msg' {
  export import ActionPermPhoneMsg = __MaterialUI.SvgIcon;
  export default ActionPermPhoneMsg;
}

declare module 'material-ui/lib/svg-icons/action/delete' {
  export import ActionDelete = __MaterialUI.SvgIcon;
  export default ActionDelete;
}

declare module 'material-ui/lib/svg-icons/action/card-membership' {
  export import ActionCardMembership = __MaterialUI.SvgIcon;
  export default ActionCardMembership;
}

declare module 'material-ui/lib/svg-icons/action/hourglass-empty' {
  export import ActionHourglassEmpty = __MaterialUI.SvgIcon;
  export default ActionHourglassEmpty;
}

declare module 'material-ui/lib/svg-icons/action/schedule' {
  export import ActionSchedule = __MaterialUI.SvgIcon;
  export default ActionSchedule;
}

declare module 'material-ui/lib/svg-icons/action/trending-flat' {
  export import ActionTrendingFlat = __MaterialUI.SvgIcon;
  export default ActionTrendingFlat;
}

declare module 'material-ui/lib/svg-icons/action/motorcycle' {
  export import ActionMotorcycle = __MaterialUI.SvgIcon;
  export default ActionMotorcycle;
}

declare module 'material-ui/lib/svg-icons/action/view-column' {
  export import ActionViewColumn = __MaterialUI.SvgIcon;
  export default ActionViewColumn;
}

declare module 'material-ui/lib/svg-icons/action/settings-cell' {
  export import ActionSettingsCell = __MaterialUI.SvgIcon;
  export default ActionSettingsCell;
}

declare module 'material-ui/lib/svg-icons/action/credit-card' {
  export import ActionCreditCard = __MaterialUI.SvgIcon;
  export default ActionCreditCard;
}

declare module 'material-ui/lib/svg-icons/action/view-module' {
  export import ActionViewModule = __MaterialUI.SvgIcon;
  export default ActionViewModule;
}

declare module 'material-ui/lib/svg-icons/action/compare-arrows' {
  export import ActionCompareArrows = __MaterialUI.SvgIcon;
  export default ActionCompareArrows;
}

declare module 'material-ui/lib/svg-icons/action/speaker-notes' {
  export import ActionSpeakerNotes = __MaterialUI.SvgIcon;
  export default ActionSpeakerNotes;
}

declare module 'material-ui/lib/svg-icons/social/person' {
  export import SocialPerson = __MaterialUI.SvgIcon;
  export default SocialPerson;
}

declare module 'material-ui/lib/svg-icons/social/notifications-none' {
  export import SocialNotificationsNone = __MaterialUI.SvgIcon;
  export default SocialNotificationsNone;
}

declare module 'material-ui/lib/svg-icons/social/domain' {
  export import SocialDomain = __MaterialUI.SvgIcon;
  export default SocialDomain;
}

declare module 'material-ui/lib/svg-icons/social/notifications-paused' {
  export import SocialNotificationsPaused = __MaterialUI.SvgIcon;
  export default SocialNotificationsPaused;
}

declare module 'material-ui/lib/svg-icons/social/person-outline' {
  export import SocialPersonOutline = __MaterialUI.SvgIcon;
  export default SocialPersonOutline;
}

declare module 'material-ui/lib/svg-icons/social/plus-one' {
  export import SocialPlusOne = __MaterialUI.SvgIcon;
  export default SocialPlusOne;
}

declare module 'material-ui/lib/svg-icons/social/notifications-active' {
  export import SocialNotificationsActive = __MaterialUI.SvgIcon;
  export default SocialNotificationsActive;
}

declare module 'material-ui/lib/svg-icons/social/share' {
  export import SocialShare = __MaterialUI.SvgIcon;
  export default SocialShare;
}

declare module 'material-ui/lib/svg-icons/social/whatshot' {
  export import SocialWhatshot = __MaterialUI.SvgIcon;
  export default SocialWhatshot;
}

declare module 'material-ui/lib/svg-icons/social/poll' {
  export import SocialPoll = __MaterialUI.SvgIcon;
  export default SocialPoll;
}

declare module 'material-ui/lib/svg-icons/social/pages' {
  export import SocialPages = __MaterialUI.SvgIcon;
  export default SocialPages;
}

declare module 'material-ui/lib/svg-icons/social/notifications-off' {
  export import SocialNotificationsOff = __MaterialUI.SvgIcon;
  export default SocialNotificationsOff;
}

declare module 'material-ui/lib/svg-icons/social/notifications' {
  export import SocialNotifications = __MaterialUI.SvgIcon;
  export default SocialNotifications;
}

declare module 'material-ui/lib/svg-icons/social/school' {
  export import SocialSchool = __MaterialUI.SvgIcon;
  export default SocialSchool;
}

declare module 'material-ui/lib/svg-icons/social/cake' {
  export import SocialCake = __MaterialUI.SvgIcon;
  export default SocialCake;
}

declare module 'material-ui/lib/svg-icons/social/people-outline' {
  export import SocialPeopleOutline = __MaterialUI.SvgIcon;
  export default SocialPeopleOutline;
}

declare module 'material-ui/lib/svg-icons/social/location-city' {
  export import SocialLocationCity = __MaterialUI.SvgIcon;
  export default SocialLocationCity;
}

declare module 'material-ui/lib/svg-icons/social/public' {
  export import SocialPublic = __MaterialUI.SvgIcon;
  export default SocialPublic;
}

declare module 'material-ui/lib/svg-icons/social/mood-bad' {
  export import SocialMoodBad = __MaterialUI.SvgIcon;
  export default SocialMoodBad;
}

declare module 'material-ui/lib/svg-icons/social/people' {
  export import SocialPeople = __MaterialUI.SvgIcon;
  export default SocialPeople;
}

declare module 'material-ui/lib/svg-icons/social/mood' {
  export import SocialMood = __MaterialUI.SvgIcon;
  export default SocialMood;
}

declare module 'material-ui/lib/svg-icons/social/party-mode' {
  export import SocialPartyMode = __MaterialUI.SvgIcon;
  export default SocialPartyMode;
}

declare module 'material-ui/lib/svg-icons/social/group' {
  export import SocialGroup = __MaterialUI.SvgIcon;
  export default SocialGroup;
}

declare module 'material-ui/lib/svg-icons/social/person-add' {
  export import SocialPersonAdd = __MaterialUI.SvgIcon;
  export default SocialPersonAdd;
}

declare module 'material-ui/lib/svg-icons/social/group-add' {
  export import SocialGroupAdd = __MaterialUI.SvgIcon;
  export default SocialGroupAdd;
}

declare module 'material-ui/lib/svg-icons/maps/edit-location' {
  export import MapsEditLocation = __MaterialUI.SvgIcon;
  export default MapsEditLocation;
}

declare module 'material-ui/lib/svg-icons/maps/local-airport' {
  export import MapsLocalAirport = __MaterialUI.SvgIcon;
  export default MapsLocalAirport;
}

declare module 'material-ui/lib/svg-icons/maps/local-phone' {
  export import MapsLocalPhone = __MaterialUI.SvgIcon;
  export default MapsLocalPhone;
}

declare module 'material-ui/lib/svg-icons/maps/directions-car' {
  export import MapsDirectionsCar = __MaterialUI.SvgIcon;
  export default MapsDirectionsCar;
}

declare module 'material-ui/lib/svg-icons/maps/local-drink' {
  export import MapsLocalDrink = __MaterialUI.SvgIcon;
  export default MapsLocalDrink;
}

declare module 'material-ui/lib/svg-icons/maps/local-gas-station' {
  export import MapsLocalGasStation = __MaterialUI.SvgIcon;
  export default MapsLocalGasStation;
}

declare module 'material-ui/lib/svg-icons/maps/store-mall-directory' {
  export import MapsStoreMallDirectory = __MaterialUI.SvgIcon;
  export default MapsStoreMallDirectory;
}

declare module 'material-ui/lib/svg-icons/maps/add-location' {
  export import MapsAddLocation = __MaterialUI.SvgIcon;
  export default MapsAddLocation;
}

declare module 'material-ui/lib/svg-icons/maps/local-laundry-service' {
  export import MapsLocalLaundryService = __MaterialUI.SvgIcon;
  export default MapsLocalLaundryService;
}

declare module 'material-ui/lib/svg-icons/maps/local-hotel' {
  export import MapsLocalHotel = __MaterialUI.SvgIcon;
  export default MapsLocalHotel;
}

declare module 'material-ui/lib/svg-icons/maps/local-pizza' {
  export import MapsLocalPizza = __MaterialUI.SvgIcon;
  export default MapsLocalPizza;
}

declare module 'material-ui/lib/svg-icons/maps/person-pin-circle' {
  export import MapsPersonPinCircle = __MaterialUI.SvgIcon;
  export default MapsPersonPinCircle;
}

declare module 'material-ui/lib/svg-icons/maps/terrain' {
  export import MapsTerrain = __MaterialUI.SvgIcon;
  export default MapsTerrain;
}

declare module 'material-ui/lib/svg-icons/maps/directions-subway' {
  export import MapsDirectionsSubway = __MaterialUI.SvgIcon;
  export default MapsDirectionsSubway;
}

declare module 'material-ui/lib/svg-icons/maps/local-bar' {
  export import MapsLocalBar = __MaterialUI.SvgIcon;
  export default MapsLocalBar;
}

declare module 'material-ui/lib/svg-icons/maps/local-car-wash' {
  export import MapsLocalCarWash = __MaterialUI.SvgIcon;
  export default MapsLocalCarWash;
}

declare module 'material-ui/lib/svg-icons/maps/restaurant-menu' {
  export import MapsRestaurantMenu = __MaterialUI.SvgIcon;
  export default MapsRestaurantMenu;
}

declare module 'material-ui/lib/svg-icons/maps/near-me' {
  export import MapsNearMe = __MaterialUI.SvgIcon;
  export default MapsNearMe;
}

declare module 'material-ui/lib/svg-icons/maps/directions' {
  export import MapsDirections = __MaterialUI.SvgIcon;
  export default MapsDirections;
}

declare module 'material-ui/lib/svg-icons/maps/my-location' {
  export import MapsMyLocation = __MaterialUI.SvgIcon;
  export default MapsMyLocation;
}

declare module 'material-ui/lib/svg-icons/maps/local-convenience-store' {
  export import MapsLocalConvenienceStore = __MaterialUI.SvgIcon;
  export default MapsLocalConvenienceStore;
}

declare module 'material-ui/lib/svg-icons/maps/local-offer' {
  export import MapsLocalOffer = __MaterialUI.SvgIcon;
  export default MapsLocalOffer;
}

declare module 'material-ui/lib/svg-icons/maps/local-florist' {
  export import MapsLocalFlorist = __MaterialUI.SvgIcon;
  export default MapsLocalFlorist;
}

declare module 'material-ui/lib/svg-icons/maps/local-shipping' {
  export import MapsLocalShipping = __MaterialUI.SvgIcon;
  export default MapsLocalShipping;
}

declare module 'material-ui/lib/svg-icons/maps/local-taxi' {
  export import MapsLocalTaxi = __MaterialUI.SvgIcon;
  export default MapsLocalTaxi;
}

declare module 'material-ui/lib/svg-icons/maps/directions-walk' {
  export import MapsDirectionsWalk = __MaterialUI.SvgIcon;
  export default MapsDirectionsWalk;
}

declare module 'material-ui/lib/svg-icons/maps/local-hospital' {
  export import MapsLocalHospital = __MaterialUI.SvgIcon;
  export default MapsLocalHospital;
}

declare module 'material-ui/lib/svg-icons/maps/layers' {
  export import MapsLayers = __MaterialUI.SvgIcon;
  export default MapsLayers;
}

declare module 'material-ui/lib/svg-icons/maps/directions-run' {
  export import MapsDirectionsRun = __MaterialUI.SvgIcon;
  export default MapsDirectionsRun;
}

declare module 'material-ui/lib/svg-icons/maps/rate-review' {
  export import MapsRateReview = __MaterialUI.SvgIcon;
  export default MapsRateReview;
}

declare module 'material-ui/lib/svg-icons/maps/local-dining' {
  export import MapsLocalDining = __MaterialUI.SvgIcon;
  export default MapsLocalDining;
}

declare module 'material-ui/lib/svg-icons/maps/local-post-office' {
  export import MapsLocalPostOffice = __MaterialUI.SvgIcon;
  export default MapsLocalPostOffice;
}

declare module 'material-ui/lib/svg-icons/maps/pin-drop' {
  export import MapsPinDrop = __MaterialUI.SvgIcon;
  export default MapsPinDrop;
}

declare module 'material-ui/lib/svg-icons/maps/directions-boat' {
  export import MapsDirectionsBoat = __MaterialUI.SvgIcon;
  export default MapsDirectionsBoat;
}

declare module 'material-ui/lib/svg-icons/maps/local-see' {
  export import MapsLocalSee = __MaterialUI.SvgIcon;
  export default MapsLocalSee;
}

declare module 'material-ui/lib/svg-icons/maps/map' {
  export import MapsMap = __MaterialUI.SvgIcon;
  export default MapsMap;
}

declare module 'material-ui/lib/svg-icons/maps/flight' {
  export import MapsFlight = __MaterialUI.SvgIcon;
  export default MapsFlight;
}

declare module 'material-ui/lib/svg-icons/maps/person-pin' {
  export import MapsPersonPin = __MaterialUI.SvgIcon;
  export default MapsPersonPin;
}

declare module 'material-ui/lib/svg-icons/maps/satellite' {
  export import MapsSatellite = __MaterialUI.SvgIcon;
  export default MapsSatellite;
}

declare module 'material-ui/lib/svg-icons/maps/local-printshop' {
  export import MapsLocalPrintshop = __MaterialUI.SvgIcon;
  export default MapsLocalPrintshop;
}

declare module 'material-ui/lib/svg-icons/maps/navigation' {
  export import MapsNavigation = __MaterialUI.SvgIcon;
  export default MapsNavigation;
}

declare module 'material-ui/lib/svg-icons/maps/directions-railway' {
  export import MapsDirectionsRailway = __MaterialUI.SvgIcon;
  export default MapsDirectionsRailway;
}

declare module 'material-ui/lib/svg-icons/maps/local-atm' {
  export import MapsLocalAtm = __MaterialUI.SvgIcon;
  export default MapsLocalAtm;
}

declare module 'material-ui/lib/svg-icons/maps/directions-transit' {
  export import MapsDirectionsTransit = __MaterialUI.SvgIcon;
  export default MapsDirectionsTransit;
}

declare module 'material-ui/lib/svg-icons/maps/local-parking' {
  export import MapsLocalParking = __MaterialUI.SvgIcon;
  export default MapsLocalParking;
}

declare module 'material-ui/lib/svg-icons/maps/local-cafe' {
  export import MapsLocalCafe = __MaterialUI.SvgIcon;
  export default MapsLocalCafe;
}

declare module 'material-ui/lib/svg-icons/maps/local-mall' {
  export import MapsLocalMall = __MaterialUI.SvgIcon;
  export default MapsLocalMall;
}

declare module 'material-ui/lib/svg-icons/maps/zoom-out-map' {
  export import MapsZoomOutMap = __MaterialUI.SvgIcon;
  export default MapsZoomOutMap;
}

declare module 'material-ui/lib/svg-icons/maps/local-activity' {
  export import MapsLocalActivity = __MaterialUI.SvgIcon;
  export default MapsLocalActivity;
}

declare module 'material-ui/lib/svg-icons/maps/local-grocery-store' {
  export import MapsLocalGroceryStore = __MaterialUI.SvgIcon;
  export default MapsLocalGroceryStore;
}

declare module 'material-ui/lib/svg-icons/maps/local-pharmacy' {
  export import MapsLocalPharmacy = __MaterialUI.SvgIcon;
  export default MapsLocalPharmacy;
}

declare module 'material-ui/lib/svg-icons/maps/local-movies' {
  export import MapsLocalMovies = __MaterialUI.SvgIcon;
  export default MapsLocalMovies;
}

declare module 'material-ui/lib/svg-icons/maps/place' {
  export import MapsPlace = __MaterialUI.SvgIcon;
  export default MapsPlace;
}

declare module 'material-ui/lib/svg-icons/maps/layers-clear' {
  export import MapsLayersClear = __MaterialUI.SvgIcon;
  export default MapsLayersClear;
}

declare module 'material-ui/lib/svg-icons/maps/hotel' {
  export import MapsHotel = __MaterialUI.SvgIcon;
  export default MapsHotel;
}

declare module 'material-ui/lib/svg-icons/maps/directions-bike' {
  export import MapsDirectionsBike = __MaterialUI.SvgIcon;
  export default MapsDirectionsBike;
}

declare module 'material-ui/lib/svg-icons/maps/local-library' {
  export import MapsLocalLibrary = __MaterialUI.SvgIcon;
  export default MapsLocalLibrary;
}

declare module 'material-ui/lib/svg-icons/maps/local-play' {
  export import MapsLocalPlay = __MaterialUI.SvgIcon;
  export default MapsLocalPlay;
}

declare module 'material-ui/lib/svg-icons/maps/directions-bus' {
  export import MapsDirectionsBus = __MaterialUI.SvgIcon;
  export default MapsDirectionsBus;
}

declare module 'material-ui/lib/svg-icons/maps/traffic' {
  export import MapsTraffic = __MaterialUI.SvgIcon;
  export default MapsTraffic;
}

declare module 'material-ui/lib/svg-icons/maps/beenhere' {
  export import MapsBeenhere = __MaterialUI.SvgIcon;
  export default MapsBeenhere;
}

declare module 'material-ui/lib/svg-icons/communication/call-received' {
  export import CommunicationCallReceived = __MaterialUI.SvgIcon;
  export default CommunicationCallReceived;
}

declare module 'material-ui/lib/svg-icons/communication/dialpad' {
  export import CommunicationDialpad = __MaterialUI.SvgIcon;
  export default CommunicationDialpad;
}

declare module 'material-ui/lib/svg-icons/communication/forum' {
  export import CommunicationForum = __MaterialUI.SvgIcon;
  export default CommunicationForum;
}

declare module 'material-ui/lib/svg-icons/communication/no-sim' {
  export import CommunicationNoSim = __MaterialUI.SvgIcon;
  export default CommunicationNoSim;
}

declare module 'material-ui/lib/svg-icons/communication/chat' {
  export import CommunicationChat = __MaterialUI.SvgIcon;
  export default CommunicationChat;
}

declare module 'material-ui/lib/svg-icons/communication/stay-primary-landscape' {
  export import CommunicationStayPrimaryLandscape = __MaterialUI.SvgIcon;
  export default CommunicationStayPrimaryLandscape;
}

declare module 'material-ui/lib/svg-icons/communication/phonelink-setup' {
  export import CommunicationPhonelinkSetup = __MaterialUI.SvgIcon;
  export default CommunicationPhonelinkSetup;
}

declare module 'material-ui/lib/svg-icons/communication/ring-volume' {
  export import CommunicationRingVolume = __MaterialUI.SvgIcon;
  export default CommunicationRingVolume;
}

declare module 'material-ui/lib/svg-icons/communication/phonelink-lock' {
  export import CommunicationPhonelinkLock = __MaterialUI.SvgIcon;
  export default CommunicationPhonelinkLock;
}

declare module 'material-ui/lib/svg-icons/communication/contacts' {
  export import CommunicationContacts = __MaterialUI.SvgIcon;
  export default CommunicationContacts;
}

declare module 'material-ui/lib/svg-icons/communication/call-missed' {
  export import CommunicationCallMissed = __MaterialUI.SvgIcon;
  export default CommunicationCallMissed;
}

declare module 'material-ui/lib/svg-icons/communication/contact-mail' {
  export import CommunicationContactMail = __MaterialUI.SvgIcon;
  export default CommunicationContactMail;
}

declare module 'material-ui/lib/svg-icons/communication/portable-wifi-off' {
  export import CommunicationPortableWifiOff = __MaterialUI.SvgIcon;
  export default CommunicationPortableWifiOff;
}

declare module 'material-ui/lib/svg-icons/communication/call-merge' {
  export import CommunicationCallMerge = __MaterialUI.SvgIcon;
  export default CommunicationCallMerge;
}

declare module 'material-ui/lib/svg-icons/communication/tact-mail' {
  export import CommunicationTactMail = __MaterialUI.SvgIcon;
  export default CommunicationTactMail;
}

declare module 'material-ui/lib/svg-icons/communication/stop-screen-share' {
  export import CommunicationStopScreenShare = __MaterialUI.SvgIcon;
  export default CommunicationStopScreenShare;
}

declare module 'material-ui/lib/svg-icons/communication/vpn-key' {
  export import CommunicationVpnKey = __MaterialUI.SvgIcon;
  export default CommunicationVpnKey;
}

declare module 'material-ui/lib/svg-icons/communication/swap-calls' {
  export import CommunicationSwapCalls = __MaterialUI.SvgIcon;
  export default CommunicationSwapCalls;
}

declare module 'material-ui/lib/svg-icons/communication/dialer-sip' {
  export import CommunicationDialerSip = __MaterialUI.SvgIcon;
  export default CommunicationDialerSip;
}

declare module 'material-ui/lib/svg-icons/communication/business' {
  export import CommunicationBusiness = __MaterialUI.SvgIcon;
  export default CommunicationBusiness;
}

declare module 'material-ui/lib/svg-icons/communication/phonelink-erase' {
  export import CommunicationPhonelinkErase = __MaterialUI.SvgIcon;
  export default CommunicationPhonelinkErase;
}

declare module 'material-ui/lib/svg-icons/communication/call' {
  export import CommunicationCall = __MaterialUI.SvgIcon;
  export default CommunicationCall;
}

declare module 'material-ui/lib/svg-icons/communication/screen-share' {
  export import CommunicationScreenShare = __MaterialUI.SvgIcon;
  export default CommunicationScreenShare;
}

declare module 'material-ui/lib/svg-icons/communication/clear-all' {
  export import CommunicationClearAll = __MaterialUI.SvgIcon;
  export default CommunicationClearAll;
}

declare module 'material-ui/lib/svg-icons/communication/chat-bubble-outline' {
  export import CommunicationChatBubbleOutline = __MaterialUI.SvgIcon;
  export default CommunicationChatBubbleOutline;
}

declare module 'material-ui/lib/svg-icons/communication/call-missed-outgoing' {
  export import CommunicationCallMissedOutgoing = __MaterialUI.SvgIcon;
  export default CommunicationCallMissedOutgoing;
}

declare module 'material-ui/lib/svg-icons/communication/stay-primary-portrait' {
  export import CommunicationStayPrimaryPortrait = __MaterialUI.SvgIcon;
  export default CommunicationStayPrimaryPortrait;
}

declare module 'material-ui/lib/svg-icons/communication/stay-current-portrait' {
  export import CommunicationStayCurrentPortrait = __MaterialUI.SvgIcon;
  export default CommunicationStayCurrentPortrait;
}

declare module 'material-ui/lib/svg-icons/communication/voicemail' {
  export import CommunicationVoicemail = __MaterialUI.SvgIcon;
  export default CommunicationVoicemail;
}

declare module 'material-ui/lib/svg-icons/communication/speaker-phone' {
  export import CommunicationSpeakerPhone = __MaterialUI.SvgIcon;
  export default CommunicationSpeakerPhone;
}

declare module 'material-ui/lib/svg-icons/communication/call-split' {
  export import CommunicationCallSplit = __MaterialUI.SvgIcon;
  export default CommunicationCallSplit;
}

declare module 'material-ui/lib/svg-icons/communication/live-help' {
  export import CommunicationLiveHelp = __MaterialUI.SvgIcon;
  export default CommunicationLiveHelp;
}

declare module 'material-ui/lib/svg-icons/communication/call-made' {
  export import CommunicationCallMade = __MaterialUI.SvgIcon;
  export default CommunicationCallMade;
}

declare module 'material-ui/lib/svg-icons/communication/phone' {
  export import CommunicationPhone = __MaterialUI.SvgIcon;
  export default CommunicationPhone;
}

declare module 'material-ui/lib/svg-icons/communication/textsms' {
  export import CommunicationTextsms = __MaterialUI.SvgIcon;
  export default CommunicationTextsms;
}

declare module 'material-ui/lib/svg-icons/communication/message' {
  export import CommunicationMessage = __MaterialUI.SvgIcon;
  export default CommunicationMessage;
}

declare module 'material-ui/lib/svg-icons/communication/import-export' {
  export import CommunicationImportExport = __MaterialUI.SvgIcon;
  export default CommunicationImportExport;
}

declare module 'material-ui/lib/svg-icons/communication/import-contacts' {
  export import CommunicationImportContacts = __MaterialUI.SvgIcon;
  export default CommunicationImportContacts;
}

declare module 'material-ui/lib/svg-icons/communication/phonelink-ring' {
  export import CommunicationPhonelinkRing = __MaterialUI.SvgIcon;
  export default CommunicationPhonelinkRing;
}

declare module 'material-ui/lib/svg-icons/communication/present-to-all' {
  export import CommunicationPresentToAll = __MaterialUI.SvgIcon;
  export default CommunicationPresentToAll;
}

declare module 'material-ui/lib/svg-icons/communication/contact-phone' {
  export import CommunicationContactPhone = __MaterialUI.SvgIcon;
  export default CommunicationContactPhone;
}

declare module 'material-ui/lib/svg-icons/communication/invert-colors-off' {
  export import CommunicationInvertColorsOff = __MaterialUI.SvgIcon;
  export default CommunicationInvertColorsOff;
}

declare module 'material-ui/lib/svg-icons/communication/comment' {
  export import CommunicationComment = __MaterialUI.SvgIcon;
  export default CommunicationComment;
}

declare module 'material-ui/lib/svg-icons/communication/chat-bubble' {
  export import CommunicationChatBubble = __MaterialUI.SvgIcon;
  export default CommunicationChatBubble;
}

declare module 'material-ui/lib/svg-icons/communication/mail-outline' {
  export import CommunicationMailOutline = __MaterialUI.SvgIcon;
  export default CommunicationMailOutline;
}

declare module 'material-ui/lib/svg-icons/communication/location-on' {
  export import CommunicationLocationOn = __MaterialUI.SvgIcon;
  export default CommunicationLocationOn;
}

declare module 'material-ui/lib/svg-icons/communication/stay-current-landscape' {
  export import CommunicationStayCurrentLandscape = __MaterialUI.SvgIcon;
  export default CommunicationStayCurrentLandscape;
}

declare module 'material-ui/lib/svg-icons/communication/location-off' {
  export import CommunicationLocationOff = __MaterialUI.SvgIcon;
  export default CommunicationLocationOff;
}

declare module 'material-ui/lib/svg-icons/communication/email' {
  export import CommunicationEmail = __MaterialUI.SvgIcon;
  export default CommunicationEmail;
}

declare module 'material-ui/lib/svg-icons/communication/call-end' {
  export import CommunicationCallEnd = __MaterialUI.SvgIcon;
  export default CommunicationCallEnd;
}

declare module 'material-ui/lib/svg-icons/toggle/check-box' {
  export import ToggleCheckBox = __MaterialUI.SvgIcon;
  export default ToggleCheckBox;
}

declare module 'material-ui/lib/svg-icons/toggle/star-half' {
  export import ToggleStarHalf = __MaterialUI.SvgIcon;
  export default ToggleStarHalf;
}

declare module 'material-ui/lib/svg-icons/toggle/check-box-outline-blank' {
  export import ToggleCheckBoxOutlineBlank = __MaterialUI.SvgIcon;
  export default ToggleCheckBoxOutlineBlank;
}

declare module 'material-ui/lib/svg-icons/toggle/star' {
  export import ToggleStar = __MaterialUI.SvgIcon;
  export default ToggleStar;
}

declare module 'material-ui/lib/svg-icons/toggle/star-border' {
  export import ToggleStarBorder = __MaterialUI.SvgIcon;
  export default ToggleStarBorder;
}

declare module 'material-ui/lib/svg-icons/toggle/radio-button-unchecked' {
  export import ToggleRadioButtonUnchecked = __MaterialUI.SvgIcon;
  export default ToggleRadioButtonUnchecked;
}

declare module 'material-ui/lib/svg-icons/toggle/indeterminate-check-box' {
  export import ToggleIndeterminateCheckBox = __MaterialUI.SvgIcon;
  export default ToggleIndeterminateCheckBox;
}

declare module 'material-ui/lib/svg-icons/toggle/radio-button-checked' {
  export import ToggleRadioButtonChecked = __MaterialUI.SvgIcon;
  export default ToggleRadioButtonChecked;
}

declare module 'material-ui/lib/svg-icons/index' {
  export import Index = __MaterialUI.SvgIcon;
  export default Index;
}

declare module 'material-ui/lib/svg-icons/index-generator' {
  export import IndexGenerator = __MaterialUI.SvgIcon;
  export default IndexGenerator;
}

declare module 'material-ui/lib/svg-icons/alert/warning' {
  export import AlertWarning = __MaterialUI.SvgIcon;
  export default AlertWarning;
}

declare module 'material-ui/lib/svg-icons/alert/add-alert' {
  export import AlertAddAlert = __MaterialUI.SvgIcon;
  export default AlertAddAlert;
}

declare module 'material-ui/lib/svg-icons/alert/error-outline' {
  export import AlertErrorOutline = __MaterialUI.SvgIcon;
  export default AlertErrorOutline;
}

declare module 'material-ui/lib/svg-icons/alert/error' {
  export import AlertError = __MaterialUI.SvgIcon;
  export default AlertError;
}

declare module 'material-ui/lib/svg-icons/file/file-upload' {
  export import FileFileUpload = __MaterialUI.SvgIcon;
  export default FileFileUpload;
}

declare module 'material-ui/lib/svg-icons/file/cloud-upload' {
  export import FileCloudUpload = __MaterialUI.SvgIcon;
  export default FileCloudUpload;
}

declare module 'material-ui/lib/svg-icons/file/cloud-done' {
  export import FileCloudDone = __MaterialUI.SvgIcon;
  export default FileCloudDone;
}

declare module 'material-ui/lib/svg-icons/file/folder-open' {
  export import FileFolderOpen = __MaterialUI.SvgIcon;
  export default FileFolderOpen;
}

declare module 'material-ui/lib/svg-icons/file/cloud-off' {
  export import FileCloudOff = __MaterialUI.SvgIcon;
  export default FileCloudOff;
}

declare module 'material-ui/lib/svg-icons/file/cloud-queue' {
  export import FileCloudQueue = __MaterialUI.SvgIcon;
  export default FileCloudQueue;
}

declare module 'material-ui/lib/svg-icons/file/folder-shared' {
  export import FileFolderShared = __MaterialUI.SvgIcon;
  export default FileFolderShared;
}

declare module 'material-ui/lib/svg-icons/file/cloud-circle' {
  export import FileCloudCircle = __MaterialUI.SvgIcon;
  export default FileCloudCircle;
}

declare module 'material-ui/lib/svg-icons/file/folder' {
  export import FileFolder = __MaterialUI.SvgIcon;
  export default FileFolder;
}

declare module 'material-ui/lib/svg-icons/file/attachment' {
  export import FileAttachment = __MaterialUI.SvgIcon;
  export default FileAttachment;
}

declare module 'material-ui/lib/svg-icons/file/create-new-folder' {
  export import FileCreateNewFolder = __MaterialUI.SvgIcon;
  export default FileCreateNewFolder;
}

declare module 'material-ui/lib/svg-icons/file/cloud-download' {
  export import FileCloudDownload = __MaterialUI.SvgIcon;
  export default FileCloudDownload;
}

declare module 'material-ui/lib/svg-icons/file/cloud' {
  export import FileCloud = __MaterialUI.SvgIcon;
  export default FileCloud;
}

declare module 'material-ui/lib/svg-icons/file/file-download' {
  export import FileFileDownload = __MaterialUI.SvgIcon;
  export default FileFileDownload;
}

declare module 'material-ui/lib/svg-icons/navigation-arrow-drop-right' {
  export import NavigationArrowDropRight = __MaterialUI.SvgIcon;
  export default NavigationArrowDropRight;
}

declare module 'material-ui/lib/svg-icons/hardware/keyboard' {
  export import HardwareKeyboard = __MaterialUI.SvgIcon;
  export default HardwareKeyboard;
}

declare module 'material-ui/lib/svg-icons/hardware/toys' {
  export import HardwareToys = __MaterialUI.SvgIcon;
  export default HardwareToys;
}

declare module 'material-ui/lib/svg-icons/hardware/dock' {
  export import HardwareDock = __MaterialUI.SvgIcon;
  export default HardwareDock;
}

declare module 'material-ui/lib/svg-icons/hardware/headset' {
  export import HardwareHeadset = __MaterialUI.SvgIcon;
  export default HardwareHeadset;
}

declare module 'material-ui/lib/svg-icons/hardware/keyboard-voice' {
  export import HardwareKeyboardVoice = __MaterialUI.SvgIcon;
  export default HardwareKeyboardVoice;
}

declare module 'material-ui/lib/svg-icons/hardware/phonelink-off' {
  export import HardwarePhonelinkOff = __MaterialUI.SvgIcon;
  export default HardwarePhonelinkOff;
}

declare module 'material-ui/lib/svg-icons/hardware/speaker-group' {
  export import HardwareSpeakerGroup = __MaterialUI.SvgIcon;
  export default HardwareSpeakerGroup;
}

declare module 'material-ui/lib/svg-icons/hardware/desktop-windows' {
  export import HardwareDesktopWindows = __MaterialUI.SvgIcon;
  export default HardwareDesktopWindows;
}

declare module 'material-ui/lib/svg-icons/hardware/laptop-mac' {
  export import HardwareLaptopMac = __MaterialUI.SvgIcon;
  export default HardwareLaptopMac;
}

declare module 'material-ui/lib/svg-icons/hardware/keyboard-return' {
  export import HardwareKeyboardReturn = __MaterialUI.SvgIcon;
  export default HardwareKeyboardReturn;
}

declare module 'material-ui/lib/svg-icons/hardware/gamepad' {
  export import HardwareGamepad = __MaterialUI.SvgIcon;
  export default HardwareGamepad;
}

declare module 'material-ui/lib/svg-icons/hardware/keyboard-arrow-up' {
  export import HardwareKeyboardArrowUp = __MaterialUI.SvgIcon;
  export default HardwareKeyboardArrowUp;
}

declare module 'material-ui/lib/svg-icons/hardware/laptop' {
  export import HardwareLaptop = __MaterialUI.SvgIcon;
  export default HardwareLaptop;
}

declare module 'material-ui/lib/svg-icons/hardware/phone-iphone' {
  export import HardwarePhoneIphone = __MaterialUI.SvgIcon;
  export default HardwarePhoneIphone;
}

declare module 'material-ui/lib/svg-icons/hardware/memory' {
  export import HardwareMemory = __MaterialUI.SvgIcon;
  export default HardwareMemory;
}

declare module 'material-ui/lib/svg-icons/hardware/security' {
  export import HardwareSecurity = __MaterialUI.SvgIcon;
  export default HardwareSecurity;
}

declare module 'material-ui/lib/svg-icons/hardware/keyboard-capslock' {
  export import HardwareKeyboardCapslock = __MaterialUI.SvgIcon;
  export default HardwareKeyboardCapslock;
}

declare module 'material-ui/lib/svg-icons/hardware/sim-card' {
  export import HardwareSimCard = __MaterialUI.SvgIcon;
  export default HardwareSimCard;
}

declare module 'material-ui/lib/svg-icons/hardware/devices-other' {
  export import HardwareDevicesOther = __MaterialUI.SvgIcon;
  export default HardwareDevicesOther;
}

declare module 'material-ui/lib/svg-icons/hardware/tablet-android' {
  export import HardwareTabletAndroid = __MaterialUI.SvgIcon;
  export default HardwareTabletAndroid;
}

declare module 'material-ui/lib/svg-icons/hardware/keyboard-arrow-right' {
  export import HardwareKeyboardArrowRight = __MaterialUI.SvgIcon;
  export default HardwareKeyboardArrowRight;
}

declare module 'material-ui/lib/svg-icons/hardware/keyboard-tab' {
  export import HardwareKeyboardTab = __MaterialUI.SvgIcon;
  export default HardwareKeyboardTab;
}

declare module 'material-ui/lib/svg-icons/hardware/watch' {
  export import HardwareWatch = __MaterialUI.SvgIcon;
  export default HardwareWatch;
}

declare module 'material-ui/lib/svg-icons/hardware/speaker' {
  export import HardwareSpeaker = __MaterialUI.SvgIcon;
  export default HardwareSpeaker;
}

declare module 'material-ui/lib/svg-icons/hardware/phonelink' {
  export import HardwarePhonelink = __MaterialUI.SvgIcon;
  export default HardwarePhonelink;
}

declare module 'material-ui/lib/svg-icons/hardware/laptop-windows' {
  export import HardwareLaptopWindows = __MaterialUI.SvgIcon;
  export default HardwareLaptopWindows;
}

declare module 'material-ui/lib/svg-icons/hardware/tv' {
  export import HardwareTv = __MaterialUI.SvgIcon;
  export default HardwareTv;
}

declare module 'material-ui/lib/svg-icons/hardware/headset-mic' {
  export import HardwareHeadsetMic = __MaterialUI.SvgIcon;
  export default HardwareHeadsetMic;
}

declare module 'material-ui/lib/svg-icons/hardware/videogame-asset' {
  export import HardwareVideogameAsset = __MaterialUI.SvgIcon;
  export default HardwareVideogameAsset;
}

declare module 'material-ui/lib/svg-icons/hardware/keyboard-arrow-down' {
  export import HardwareKeyboardArrowDown = __MaterialUI.SvgIcon;
  export default HardwareKeyboardArrowDown;
}

declare module 'material-ui/lib/svg-icons/hardware/keyboard-hide' {
  export import HardwareKeyboardHide = __MaterialUI.SvgIcon;
  export default HardwareKeyboardHide;
}

declare module 'material-ui/lib/svg-icons/hardware/scanner' {
  export import HardwareScanner = __MaterialUI.SvgIcon;
  export default HardwareScanner;
}

declare module 'material-ui/lib/svg-icons/hardware/laptop-chromebook' {
  export import HardwareLaptopChromebook = __MaterialUI.SvgIcon;
  export default HardwareLaptopChromebook;
}

declare module 'material-ui/lib/svg-icons/hardware/tablet-mac' {
  export import HardwareTabletMac = __MaterialUI.SvgIcon;
  export default HardwareTabletMac;
}

declare module 'material-ui/lib/svg-icons/hardware/cast' {
  export import HardwareCast = __MaterialUI.SvgIcon;
  export default HardwareCast;
}

declare module 'material-ui/lib/svg-icons/hardware/cast-connected' {
  export import HardwareCastConnected = __MaterialUI.SvgIcon;
  export default HardwareCastConnected;
}

declare module 'material-ui/lib/svg-icons/hardware/keyboard-arrow-left' {
  export import HardwareKeyboardArrowLeft = __MaterialUI.SvgIcon;
  export default HardwareKeyboardArrowLeft;
}

declare module 'material-ui/lib/svg-icons/hardware/phone-android' {
  export import HardwarePhoneAndroid = __MaterialUI.SvgIcon;
  export default HardwarePhoneAndroid;
}

declare module 'material-ui/lib/svg-icons/hardware/computer' {
  export import HardwareComputer = __MaterialUI.SvgIcon;
  export default HardwareComputer;
}

declare module 'material-ui/lib/svg-icons/hardware/power-input' {
  export import HardwarePowerInput = __MaterialUI.SvgIcon;
  export default HardwarePowerInput;
}

declare module 'material-ui/lib/svg-icons/hardware/smartphone' {
  export import HardwareSmartphone = __MaterialUI.SvgIcon;
  export default HardwareSmartphone;
}

declare module 'material-ui/lib/svg-icons/hardware/router' {
  export import HardwareRouter = __MaterialUI.SvgIcon;
  export default HardwareRouter;
}

declare module 'material-ui/lib/svg-icons/hardware/keyboard-backspace' {
  export import HardwareKeyboardBackspace = __MaterialUI.SvgIcon;
  export default HardwareKeyboardBackspace;
}

declare module 'material-ui/lib/svg-icons/hardware/developer-board' {
  export import HardwareDeveloperBoard = __MaterialUI.SvgIcon;
  export default HardwareDeveloperBoard;
}

declare module 'material-ui/lib/svg-icons/hardware/device-hub' {
  export import HardwareDeviceHub = __MaterialUI.SvgIcon;
  export default HardwareDeviceHub;
}

declare module 'material-ui/lib/svg-icons/hardware/mouse' {
  export import HardwareMouse = __MaterialUI.SvgIcon;
  export default HardwareMouse;
}

declare module 'material-ui/lib/svg-icons/hardware/desktop-mac' {
  export import HardwareDesktopMac = __MaterialUI.SvgIcon;
  export default HardwareDesktopMac;
}

declare module 'material-ui/lib/svg-icons/hardware/tablet' {
  export import HardwareTablet = __MaterialUI.SvgIcon;
  export default HardwareTablet;
}

declare module 'material-ui/lib/svg-icons/content/add-box' {
  export import ContentAddBox = __MaterialUI.SvgIcon;
  export default ContentAddBox;
}

declare module 'material-ui/lib/svg-icons/content/filter-list' {
  export import ContentFilterList = __MaterialUI.SvgIcon;
  export default ContentFilterList;
}

declare module 'material-ui/lib/svg-icons/content/save' {
  export import ContentSave = __MaterialUI.SvgIcon;
  export default ContentSave;
}

declare module 'material-ui/lib/svg-icons/content/unarchive' {
  export import ContentUnarchive = __MaterialUI.SvgIcon;
  export default ContentUnarchive;
}

declare module 'material-ui/lib/svg-icons/content/link' {
  export import ContentLink = __MaterialUI.SvgIcon;
  export default ContentLink;
}

declare module 'material-ui/lib/svg-icons/content/sort' {
  export import ContentSort = __MaterialUI.SvgIcon;
  export default ContentSort;
}

declare module 'material-ui/lib/svg-icons/content/text-format' {
  export import ContentTextFormat = __MaterialUI.SvgIcon;
  export default ContentTextFormat;
}

declare module 'material-ui/lib/svg-icons/content/add' {
  export import ContentAdd = __MaterialUI.SvgIcon;
  export default ContentAdd;
}

declare module 'material-ui/lib/svg-icons/content/send' {
  export import ContentSend = __MaterialUI.SvgIcon;
  export default ContentSend;
}

declare module 'material-ui/lib/svg-icons/content/gesture' {
  export import ContentGesture = __MaterialUI.SvgIcon;
  export default ContentGesture;
}

declare module 'material-ui/lib/svg-icons/content/archive' {
  export import ContentArchive = __MaterialUI.SvgIcon;
  export default ContentArchive;
}

declare module 'material-ui/lib/svg-icons/content/weekend' {
  export import ContentWeekend = __MaterialUI.SvgIcon;
  export default ContentWeekend;
}

declare module 'material-ui/lib/svg-icons/content/markunread' {
  export import ContentMarkunread = __MaterialUI.SvgIcon;
  export default ContentMarkunread;
}

declare module 'material-ui/lib/svg-icons/content/create' {
  export import ContentCreate = __MaterialUI.SvgIcon;
  export default ContentCreate;
}

declare module 'material-ui/lib/svg-icons/content/content-cut' {
  export import ContentContentCut = __MaterialUI.SvgIcon;
  export default ContentContentCut;
}

declare module 'material-ui/lib/svg-icons/content/clear' {
  export import ContentClear = __MaterialUI.SvgIcon;
  export default ContentClear;
}

declare module 'material-ui/lib/svg-icons/content/redo' {
  export import ContentRedo = __MaterialUI.SvgIcon;
  export default ContentRedo;
}

declare module 'material-ui/lib/svg-icons/content/block' {
  export import ContentBlock = __MaterialUI.SvgIcon;
  export default ContentBlock;
}

declare module 'material-ui/lib/svg-icons/content/forward' {
  export import ContentForward = __MaterialUI.SvgIcon;
  export default ContentForward;
}

declare module 'material-ui/lib/svg-icons/content/mail' {
  export import ContentMail = __MaterialUI.SvgIcon;
  export default ContentMail;
}

declare module 'material-ui/lib/svg-icons/content/inbox' {
  export import ContentInbox = __MaterialUI.SvgIcon;
  export default ContentInbox;
}

declare module 'material-ui/lib/svg-icons/content/remove-circle' {
  export import ContentRemoveCircle = __MaterialUI.SvgIcon;
  export default ContentRemoveCircle;
}

declare module 'material-ui/lib/svg-icons/content/move-to-inbox' {
  export import ContentMoveToInbox = __MaterialUI.SvgIcon;
  export default ContentMoveToInbox;
}

declare module 'material-ui/lib/svg-icons/content/flag' {
  export import ContentFlag = __MaterialUI.SvgIcon;
  export default ContentFlag;
}

declare module 'material-ui/lib/svg-icons/content/reply-all' {
  export import ContentReplyAll = __MaterialUI.SvgIcon;
  export default ContentReplyAll;
}

declare module 'material-ui/lib/svg-icons/content/remove' {
  export import ContentRemove = __MaterialUI.SvgIcon;
  export default ContentRemove;
}

declare module 'material-ui/lib/svg-icons/content/next-week' {
  export import ContentNextWeek = __MaterialUI.SvgIcon;
  export default ContentNextWeek;
}

declare module 'material-ui/lib/svg-icons/content/undo' {
  export import ContentUndo = __MaterialUI.SvgIcon;
  export default ContentUndo;
}

declare module 'material-ui/lib/svg-icons/content/font-download' {
  export import ContentFontDownload = __MaterialUI.SvgIcon;
  export default ContentFontDownload;
}

declare module 'material-ui/lib/svg-icons/content/remove-circle-outline' {
  export import ContentRemoveCircleOutline = __MaterialUI.SvgIcon;
  export default ContentRemoveCircleOutline;
}

declare module 'material-ui/lib/svg-icons/content/backspace' {
  export import ContentBackspace = __MaterialUI.SvgIcon;
  export default ContentBackspace;
}

declare module 'material-ui/lib/svg-icons/content/reply' {
  export import ContentReply = __MaterialUI.SvgIcon;
  export default ContentReply;
}

declare module 'material-ui/lib/svg-icons/content/report' {
  export import ContentReport = __MaterialUI.SvgIcon;
  export default ContentReport;
}

declare module 'material-ui/lib/svg-icons/content/add-circle' {
  export import ContentAddCircle = __MaterialUI.SvgIcon;
  export default ContentAddCircle;
}

declare module 'material-ui/lib/svg-icons/content/content-copy' {
  export import ContentContentCopy = __MaterialUI.SvgIcon;
  export default ContentContentCopy;
}

declare module 'material-ui/lib/svg-icons/content/content-paste' {
  export import ContentContentPaste = __MaterialUI.SvgIcon;
  export default ContentContentPaste;
}

declare module 'material-ui/lib/svg-icons/content/select-all' {
  export import ContentSelectAll = __MaterialUI.SvgIcon;
  export default ContentSelectAll;
}

declare module 'material-ui/lib/svg-icons/content/add-circle-outline' {
  export import ContentAddCircleOutline = __MaterialUI.SvgIcon;
  export default ContentAddCircleOutline;
}

declare module 'material-ui/lib/svg-icons/content/drafts' {
  export import ContentDrafts = __MaterialUI.SvgIcon;
  export default ContentDrafts;
}

declare module 'material-ui/lib/svg-icons/editor/wrap-text' {
  export import EditorWrapText = __MaterialUI.SvgIcon;
  export default EditorWrapText;
}

declare module 'material-ui/lib/svg-icons/editor/format-size' {
  export import EditorFormatSize = __MaterialUI.SvgIcon;
  export default EditorFormatSize;
}

declare module 'material-ui/lib/svg-icons/editor/functions' {
  export import EditorFunctions = __MaterialUI.SvgIcon;
  export default EditorFunctions;
}

declare module 'material-ui/lib/svg-icons/editor/format-bold' {
  export import EditorFormatBold = __MaterialUI.SvgIcon;
  export default EditorFormatBold;
}

declare module 'material-ui/lib/svg-icons/editor/format-align-center' {
  export import EditorFormatAlignCenter = __MaterialUI.SvgIcon;
  export default EditorFormatAlignCenter;
}

declare module 'material-ui/lib/svg-icons/editor/mode-comment' {
  export import EditorModeComment = __MaterialUI.SvgIcon;
  export default EditorModeComment;
}

declare module 'material-ui/lib/svg-icons/editor/money-off' {
  export import EditorMoneyOff = __MaterialUI.SvgIcon;
  export default EditorMoneyOff;
}

declare module 'material-ui/lib/svg-icons/editor/format-textdirection-r-to-l' {
  export import EditorFormatTextdirectionRToL = __MaterialUI.SvgIcon;
  export default EditorFormatTextdirectionRToL;
}

declare module 'material-ui/lib/svg-icons/editor/insert-drive-file' {
  export import EditorInsertDriveFile = __MaterialUI.SvgIcon;
  export default EditorInsertDriveFile;
}

declare module 'material-ui/lib/svg-icons/editor/highlight' {
  export import EditorHighlight = __MaterialUI.SvgIcon;
  export default EditorHighlight;
}

declare module 'material-ui/lib/svg-icons/editor/format-clear' {
  export import EditorFormatClear = __MaterialUI.SvgIcon;
  export default EditorFormatClear;
}

declare module 'material-ui/lib/svg-icons/editor/border-style' {
  export import EditorBorderStyle = __MaterialUI.SvgIcon;
  export default EditorBorderStyle;
}

declare module 'material-ui/lib/svg-icons/editor/format-shapes' {
  export import EditorFormatShapes = __MaterialUI.SvgIcon;
  export default EditorFormatShapes;
}

declare module 'material-ui/lib/svg-icons/editor/format-paint' {
  export import EditorFormatPaint = __MaterialUI.SvgIcon;
  export default EditorFormatPaint;
}

declare module 'material-ui/lib/svg-icons/editor/linear-scale' {
  export import EditorLinearScale = __MaterialUI.SvgIcon;
  export default EditorLinearScale;
}

declare module 'material-ui/lib/svg-icons/editor/insert-photo' {
  export import EditorInsertPhoto = __MaterialUI.SvgIcon;
  export default EditorInsertPhoto;
}

declare module 'material-ui/lib/svg-icons/editor/drag-handle' {
  export import EditorDragHandle = __MaterialUI.SvgIcon;
  export default EditorDragHandle;
}

declare module 'material-ui/lib/svg-icons/editor/merge-type' {
  export import EditorMergeType = __MaterialUI.SvgIcon;
  export default EditorMergeType;
}

declare module 'material-ui/lib/svg-icons/editor/attach-money' {
  export import EditorAttachMoney = __MaterialUI.SvgIcon;
  export default EditorAttachMoney;
}

declare module 'material-ui/lib/svg-icons/editor/border-vertical' {
  export import EditorBorderVertical = __MaterialUI.SvgIcon;
  export default EditorBorderVertical;
}

declare module 'material-ui/lib/svg-icons/editor/format-indent-decrease' {
  export import EditorFormatIndentDecrease = __MaterialUI.SvgIcon;
  export default EditorFormatIndentDecrease;
}

declare module 'material-ui/lib/svg-icons/editor/insert-emoticon' {
  export import EditorInsertEmoticon = __MaterialUI.SvgIcon;
  export default EditorInsertEmoticon;
}

declare module 'material-ui/lib/svg-icons/editor/insert-invitation' {
  export import EditorInsertInvitation = __MaterialUI.SvgIcon;
  export default EditorInsertInvitation;
}

declare module 'material-ui/lib/svg-icons/editor/format-color-fill' {
  export import EditorFormatColorFill = __MaterialUI.SvgIcon;
  export default EditorFormatColorFill;
}

declare module 'material-ui/lib/svg-icons/editor/mode-edit' {
  export import EditorModeEdit = __MaterialUI.SvgIcon;
  export default EditorModeEdit;
}

declare module 'material-ui/lib/svg-icons/editor/vertical-align-bottom' {
  export import EditorVerticalAlignBottom = __MaterialUI.SvgIcon;
  export default EditorVerticalAlignBottom;
}

declare module 'material-ui/lib/svg-icons/editor/format-align-justify' {
  export import EditorFormatAlignJustify = __MaterialUI.SvgIcon;
  export default EditorFormatAlignJustify;
}

declare module 'material-ui/lib/svg-icons/editor/attach-file' {
  export import EditorAttachFile = __MaterialUI.SvgIcon;
  export default EditorAttachFile;
}

declare module 'material-ui/lib/svg-icons/editor/space-bar' {
  export import EditorSpaceBar = __MaterialUI.SvgIcon;
  export default EditorSpaceBar;
}

declare module 'material-ui/lib/svg-icons/editor/border-clear' {
  export import EditorBorderClear = __MaterialUI.SvgIcon;
  export default EditorBorderClear;
}

declare module 'material-ui/lib/svg-icons/editor/short-text' {
  export import EditorShortText = __MaterialUI.SvgIcon;
  export default EditorShortText;
}

declare module 'material-ui/lib/svg-icons/editor/insert-link' {
  export import EditorInsertLink = __MaterialUI.SvgIcon;
  export default EditorInsertLink;
}

declare module 'material-ui/lib/svg-icons/editor/format-list-numbered' {
  export import EditorFormatListNumbered = __MaterialUI.SvgIcon;
  export default EditorFormatListNumbered;
}

declare module 'material-ui/lib/svg-icons/editor/format-quote' {
  export import EditorFormatQuote = __MaterialUI.SvgIcon;
  export default EditorFormatQuote;
}

declare module 'material-ui/lib/svg-icons/editor/border-left' {
  export import EditorBorderLeft = __MaterialUI.SvgIcon;
  export default EditorBorderLeft;
}

declare module 'material-ui/lib/svg-icons/editor/format-underlined' {
  export import EditorFormatUnderlined = __MaterialUI.SvgIcon;
  export default EditorFormatUnderlined;
}

declare module 'material-ui/lib/svg-icons/editor/text-fields' {
  export import EditorTextFields = __MaterialUI.SvgIcon;
  export default EditorTextFields;
}

declare module 'material-ui/lib/svg-icons/editor/format-italic' {
  export import EditorFormatItalic = __MaterialUI.SvgIcon;
  export default EditorFormatItalic;
}

declare module 'material-ui/lib/svg-icons/editor/publish' {
  export import EditorPublish = __MaterialUI.SvgIcon;
  export default EditorPublish;
}

declare module 'material-ui/lib/svg-icons/editor/border-top' {
  export import EditorBorderTop = __MaterialUI.SvgIcon;
  export default EditorBorderTop;
}

declare module 'material-ui/lib/svg-icons/editor/format-indent-increase' {
  export import EditorFormatIndentIncrease = __MaterialUI.SvgIcon;
  export default EditorFormatIndentIncrease;
}

declare module 'material-ui/lib/svg-icons/editor/border-bottom' {
  export import EditorBorderBottom = __MaterialUI.SvgIcon;
  export default EditorBorderBottom;
}

declare module 'material-ui/lib/svg-icons/editor/format-align-right' {
  export import EditorFormatAlignRight = __MaterialUI.SvgIcon;
  export default EditorFormatAlignRight;
}

declare module 'material-ui/lib/svg-icons/editor/border-right' {
  export import EditorBorderRight = __MaterialUI.SvgIcon;
  export default EditorBorderRight;
}

declare module 'material-ui/lib/svg-icons/editor/insert-comment' {
  export import EditorInsertComment = __MaterialUI.SvgIcon;
  export default EditorInsertComment;
}

declare module 'material-ui/lib/svg-icons/editor/strikethrough-s' {
  export import EditorStrikethroughS = __MaterialUI.SvgIcon;
  export default EditorStrikethroughS;
}

declare module 'material-ui/lib/svg-icons/editor/format-strikethrough' {
  export import EditorFormatStrikethrough = __MaterialUI.SvgIcon;
  export default EditorFormatStrikethrough;
}

declare module 'material-ui/lib/svg-icons/editor/insert-chart' {
  export import EditorInsertChart = __MaterialUI.SvgIcon;
  export default EditorInsertChart;
}

declare module 'material-ui/lib/svg-icons/editor/format-color-reset' {
  export import EditorFormatColorReset = __MaterialUI.SvgIcon;
  export default EditorFormatColorReset;
}

declare module 'material-ui/lib/svg-icons/editor/border-inner' {
  export import EditorBorderInner = __MaterialUI.SvgIcon;
  export default EditorBorderInner;
}

declare module 'material-ui/lib/svg-icons/editor/format-color-text' {
  export import EditorFormatColorText = __MaterialUI.SvgIcon;
  export default EditorFormatColorText;
}

declare module 'material-ui/lib/svg-icons/editor/border-horizontal' {
  export import EditorBorderHorizontal = __MaterialUI.SvgIcon;
  export default EditorBorderHorizontal;
}

declare module 'material-ui/lib/svg-icons/editor/format-list-bulleted' {
  export import EditorFormatListBulleted = __MaterialUI.SvgIcon;
  export default EditorFormatListBulleted;
}

declare module 'material-ui/lib/svg-icons/editor/border-outer' {
  export import EditorBorderOuter = __MaterialUI.SvgIcon;
  export default EditorBorderOuter;
}

declare module 'material-ui/lib/svg-icons/editor/format-align-left' {
  export import EditorFormatAlignLeft = __MaterialUI.SvgIcon;
  export default EditorFormatAlignLeft;
}

declare module 'material-ui/lib/svg-icons/editor/border-color' {
  export import EditorBorderColor = __MaterialUI.SvgIcon;
  export default EditorBorderColor;
}

declare module 'material-ui/lib/svg-icons/editor/format-textdirection-l-to-r' {
  export import EditorFormatTextdirectionLToR = __MaterialUI.SvgIcon;
  export default EditorFormatTextdirectionLToR;
}

declare module 'material-ui/lib/svg-icons/editor/vertical-align-center' {
  export import EditorVerticalAlignCenter = __MaterialUI.SvgIcon;
  export default EditorVerticalAlignCenter;
}

declare module 'material-ui/lib/svg-icons/editor/vertical-align-top' {
  export import EditorVerticalAlignTop = __MaterialUI.SvgIcon;
  export default EditorVerticalAlignTop;
}

declare module 'material-ui/lib/svg-icons/editor/format-line-spacing' {
  export import EditorFormatLineSpacing = __MaterialUI.SvgIcon;
  export default EditorFormatLineSpacing;
}

declare module 'material-ui/lib/svg-icons/editor/border-all' {
  export import EditorBorderAll = __MaterialUI.SvgIcon;
  export default EditorBorderAll;
}

declare module 'material-ui/lib/svg-icons/device/screen-lock-portrait' {
  export import DeviceScreenLockPortrait = __MaterialUI.SvgIcon;
  export default DeviceScreenLockPortrait;
}

declare module 'material-ui/lib/svg-icons/device/signal-cellular-off' {
  export import DeviceSignalCellularOff = __MaterialUI.SvgIcon;
  export default DeviceSignalCellularOff;
}

declare module 'material-ui/lib/svg-icons/device/bluetooth-searching' {
  export import DeviceBluetoothSearching = __MaterialUI.SvgIcon;
  export default DeviceBluetoothSearching;
}

declare module 'material-ui/lib/svg-icons/device/signal-cellular-3-bar' {
  export import DeviceSignalCellular3Bar = __MaterialUI.SvgIcon;
  export default DeviceSignalCellular3Bar;
}

declare module 'material-ui/lib/svg-icons/device/network-cell' {
  export import DeviceNetworkCell = __MaterialUI.SvgIcon;
  export default DeviceNetworkCell;
}

declare module 'material-ui/lib/svg-icons/device/signal-cellular-no-sim' {
  export import DeviceSignalCellularNoSim = __MaterialUI.SvgIcon;
  export default DeviceSignalCellularNoSim;
}

declare module 'material-ui/lib/svg-icons/device/signal-wifi-2-bar' {
  export import DeviceSignalWifi2Bar = __MaterialUI.SvgIcon;
  export default DeviceSignalWifi2Bar;
}

declare module 'material-ui/lib/svg-icons/device/devices' {
  export import DeviceDevices = __MaterialUI.SvgIcon;
  export default DeviceDevices;
}

declare module 'material-ui/lib/svg-icons/device/battery-90' {
  export import DeviceBattery90 = __MaterialUI.SvgIcon;
  export default DeviceBattery90;
}

declare module 'material-ui/lib/svg-icons/device/battery-charging-80' {
  export import DeviceBatteryCharging80 = __MaterialUI.SvgIcon;
  export default DeviceBatteryCharging80;
}

declare module 'material-ui/lib/svg-icons/device/location-searching' {
  export import DeviceLocationSearching = __MaterialUI.SvgIcon;
  export default DeviceLocationSearching;
}

declare module 'material-ui/lib/svg-icons/device/wallpaper' {
  export import DeviceWallpaper = __MaterialUI.SvgIcon;
  export default DeviceWallpaper;
}

declare module 'material-ui/lib/svg-icons/device/screen-lock-rotation' {
  export import DeviceScreenLockRotation = __MaterialUI.SvgIcon;
  export default DeviceScreenLockRotation;
}

declare module 'material-ui/lib/svg-icons/device/screen-lock-landscape' {
  export import DeviceScreenLockLandscape = __MaterialUI.SvgIcon;
  export default DeviceScreenLockLandscape;
}

declare module 'material-ui/lib/svg-icons/device/battery-charging-20' {
  export import DeviceBatteryCharging20 = __MaterialUI.SvgIcon;
  export default DeviceBatteryCharging20;
}

declare module 'material-ui/lib/svg-icons/device/usb' {
  export import DeviceUsb = __MaterialUI.SvgIcon;
  export default DeviceUsb;
}

declare module 'material-ui/lib/svg-icons/device/airplanemode-active' {
  export import DeviceAirplanemodeActive = __MaterialUI.SvgIcon;
  export default DeviceAirplanemodeActive;
}

declare module 'material-ui/lib/svg-icons/device/network-wifi' {
  export import DeviceNetworkWifi = __MaterialUI.SvgIcon;
  export default DeviceNetworkWifi;
}

declare module 'material-ui/lib/svg-icons/device/graphic-eq' {
  export import DeviceGraphicEq = __MaterialUI.SvgIcon;
  export default DeviceGraphicEq;
}

declare module 'material-ui/lib/svg-icons/device/bluetooth-connected' {
  export import DeviceBluetoothConnected = __MaterialUI.SvgIcon;
  export default DeviceBluetoothConnected;
}

declare module 'material-ui/lib/svg-icons/device/gps-fixed' {
  export import DeviceGpsFixed = __MaterialUI.SvgIcon;
  export default DeviceGpsFixed;
}

declare module 'material-ui/lib/svg-icons/device/signal-cellular-connected-no-internet-4-bar' {
  export import DeviceSignalCellularConnectedNoInternet4Bar = __MaterialUI.SvgIcon;
  export default DeviceSignalCellularConnectedNoInternet4Bar;
}

declare module 'material-ui/lib/svg-icons/device/brightness-medium' {
  export import DeviceBrightnessMedium = __MaterialUI.SvgIcon;
  export default DeviceBrightnessMedium;
}

declare module 'material-ui/lib/svg-icons/device/signal-cellular-connected-no-internet-3-bar' {
  export import DeviceSignalCellularConnectedNoInternet3Bar = __MaterialUI.SvgIcon;
  export default DeviceSignalCellularConnectedNoInternet3Bar;
}

declare module 'material-ui/lib/svg-icons/device/signal-wifi-3-bar-lock' {
  export import DeviceSignalWifi3BarLock = __MaterialUI.SvgIcon;
  export default DeviceSignalWifi3BarLock;
}

declare module 'material-ui/lib/svg-icons/device/battery-80' {
  export import DeviceBattery80 = __MaterialUI.SvgIcon;
  export default DeviceBattery80;
}

declare module 'material-ui/lib/svg-icons/device/wifi-lock' {
  export import DeviceWifiLock = __MaterialUI.SvgIcon;
  export default DeviceWifiLock;
}

declare module 'material-ui/lib/svg-icons/device/signal-wifi-2-bar-lock' {
  export import DeviceSignalWifi2BarLock = __MaterialUI.SvgIcon;
  export default DeviceSignalWifi2BarLock;
}

declare module 'material-ui/lib/svg-icons/device/bluetooth' {
  export import DeviceBluetooth = __MaterialUI.SvgIcon;
  export default DeviceBluetooth;
}

declare module 'material-ui/lib/svg-icons/device/access-time' {
  export import DeviceAccessTime = __MaterialUI.SvgIcon;
  export default DeviceAccessTime;
}

declare module 'material-ui/lib/svg-icons/device/battery-charging-30' {
  export import DeviceBatteryCharging30 = __MaterialUI.SvgIcon;
  export default DeviceBatteryCharging30;
}

declare module 'material-ui/lib/svg-icons/device/signal-wifi-off' {
  export import DeviceSignalWifiOff = __MaterialUI.SvgIcon;
  export default DeviceSignalWifiOff;
}

declare module 'material-ui/lib/svg-icons/device/dvr' {
  export import DeviceDvr = __MaterialUI.SvgIcon;
  export default DeviceDvr;
}

declare module 'material-ui/lib/svg-icons/device/battery-60' {
  export import DeviceBattery60 = __MaterialUI.SvgIcon;
  export default DeviceBattery60;
}

declare module 'material-ui/lib/svg-icons/device/access-alarm' {
  export import DeviceAccessAlarm = __MaterialUI.SvgIcon;
  export default DeviceAccessAlarm;
}

declare module 'material-ui/lib/svg-icons/device/nfc' {
  export import DeviceNfc = __MaterialUI.SvgIcon;
  export default DeviceNfc;
}

declare module 'material-ui/lib/svg-icons/device/data-usage' {
  export import DeviceDataUsage = __MaterialUI.SvgIcon;
  export default DeviceDataUsage;
}

declare module 'material-ui/lib/svg-icons/device/access-alarms' {
  export import DeviceAccessAlarms = __MaterialUI.SvgIcon;
  export default DeviceAccessAlarms;
}

declare module 'material-ui/lib/svg-icons/device/battery-full' {
  export import DeviceBatteryFull = __MaterialUI.SvgIcon;
  export default DeviceBatteryFull;
}

declare module 'material-ui/lib/svg-icons/device/battery-charging-full' {
  export import DeviceBatteryChargingFull = __MaterialUI.SvgIcon;
  export default DeviceBatteryChargingFull;
}

declare module 'material-ui/lib/svg-icons/device/settings-system-daydream' {
  export import DeviceSettingsSystemDaydream = __MaterialUI.SvgIcon;
  export default DeviceSettingsSystemDaydream;
}

declare module 'material-ui/lib/svg-icons/device/battery-std' {
  export import DeviceBatteryStd = __MaterialUI.SvgIcon;
  export default DeviceBatteryStd;
}

declare module 'material-ui/lib/svg-icons/device/battery-unknown' {
  export import DeviceBatteryUnknown = __MaterialUI.SvgIcon;
  export default DeviceBatteryUnknown;
}

declare module 'material-ui/lib/svg-icons/device/add-alarm' {
  export import DeviceAddAlarm = __MaterialUI.SvgIcon;
  export default DeviceAddAlarm;
}

declare module 'material-ui/lib/svg-icons/device/storage' {
  export import DeviceStorage = __MaterialUI.SvgIcon;
  export default DeviceStorage;
}

declare module 'material-ui/lib/svg-icons/device/battery-charging-90' {
  export import DeviceBatteryCharging90 = __MaterialUI.SvgIcon;
  export default DeviceBatteryCharging90;
}

declare module 'material-ui/lib/svg-icons/device/screen-rotation' {
  export import DeviceScreenRotation = __MaterialUI.SvgIcon;
  export default DeviceScreenRotation;
}

declare module 'material-ui/lib/svg-icons/device/signal-wifi-4-bar' {
  export import DeviceSignalWifi4Bar = __MaterialUI.SvgIcon;
  export default DeviceSignalWifi4Bar;
}

declare module 'material-ui/lib/svg-icons/device/battery-charging-50' {
  export import DeviceBatteryCharging50 = __MaterialUI.SvgIcon;
  export default DeviceBatteryCharging50;
}

declare module 'material-ui/lib/svg-icons/device/battery-30' {
  export import DeviceBattery30 = __MaterialUI.SvgIcon;
  export default DeviceBattery30;
}

declare module 'material-ui/lib/svg-icons/device/signal-cellular-connected-no-internet-0-bar' {
  export import DeviceSignalCellularConnectedNoInternet0Bar = __MaterialUI.SvgIcon;
  export default DeviceSignalCellularConnectedNoInternet0Bar;
}

declare module 'material-ui/lib/svg-icons/device/battery-alert' {
  export import DeviceBatteryAlert = __MaterialUI.SvgIcon;
  export default DeviceBatteryAlert;
}

declare module 'material-ui/lib/svg-icons/device/signal-wifi-1-bar' {
  export import DeviceSignalWifi1Bar = __MaterialUI.SvgIcon;
  export default DeviceSignalWifi1Bar;
}

declare module 'material-ui/lib/svg-icons/device/signal-cellular-4-bar' {
  export import DeviceSignalCellular4Bar = __MaterialUI.SvgIcon;
  export default DeviceSignalCellular4Bar;
}

declare module 'material-ui/lib/svg-icons/device/wifi-tethering' {
  export import DeviceWifiTethering = __MaterialUI.SvgIcon;
  export default DeviceWifiTethering;
}

declare module 'material-ui/lib/svg-icons/device/signal-wifi-0-bar' {
  export import DeviceSignalWifi0Bar = __MaterialUI.SvgIcon;
  export default DeviceSignalWifi0Bar;
}

declare module 'material-ui/lib/svg-icons/device/brightness-auto' {
  export import DeviceBrightnessAuto = __MaterialUI.SvgIcon;
  export default DeviceBrightnessAuto;
}

declare module 'material-ui/lib/svg-icons/device/location-disabled' {
  export import DeviceLocationDisabled = __MaterialUI.SvgIcon;
  export default DeviceLocationDisabled;
}

declare module 'material-ui/lib/svg-icons/device/signal-wifi-3-bar' {
  export import DeviceSignalWifi3Bar = __MaterialUI.SvgIcon;
  export default DeviceSignalWifi3Bar;
}

declare module 'material-ui/lib/svg-icons/device/gps-not-fixed' {
  export import DeviceGpsNotFixed = __MaterialUI.SvgIcon;
  export default DeviceGpsNotFixed;
}

declare module 'material-ui/lib/svg-icons/device/signal-cellular-1-bar' {
  export import DeviceSignalCellular1Bar = __MaterialUI.SvgIcon;
  export default DeviceSignalCellular1Bar;
}

declare module 'material-ui/lib/svg-icons/device/battery-charging-60' {
  export import DeviceBatteryCharging60 = __MaterialUI.SvgIcon;
  export default DeviceBatteryCharging60;
}

declare module 'material-ui/lib/svg-icons/device/gps-off' {
  export import DeviceGpsOff = __MaterialUI.SvgIcon;
  export default DeviceGpsOff;
}

declare module 'material-ui/lib/svg-icons/device/signal-cellular-null' {
  export import DeviceSignalCellularNull = __MaterialUI.SvgIcon;
  export default DeviceSignalCellularNull;
}

declare module 'material-ui/lib/svg-icons/device/brightness-low' {
  export import DeviceBrightnessLow = __MaterialUI.SvgIcon;
  export default DeviceBrightnessLow;
}

declare module 'material-ui/lib/svg-icons/device/sd-storage' {
  export import DeviceSdStorage = __MaterialUI.SvgIcon;
  export default DeviceSdStorage;
}

declare module 'material-ui/lib/svg-icons/device/airplanemode-inactive' {
  export import DeviceAirplanemodeInactive = __MaterialUI.SvgIcon;
  export default DeviceAirplanemodeInactive;
}

declare module 'material-ui/lib/svg-icons/device/widgets' {
  export import DeviceWidgets = __MaterialUI.SvgIcon;
  export default DeviceWidgets;
}

declare module 'material-ui/lib/svg-icons/device/brightness-high' {
  export import DeviceBrightnessHigh = __MaterialUI.SvgIcon;
  export default DeviceBrightnessHigh;
}

declare module 'material-ui/lib/svg-icons/device/battery-20' {
  export import DeviceBattery20 = __MaterialUI.SvgIcon;
  export default DeviceBattery20;
}

declare module 'material-ui/lib/svg-icons/device/bluetooth-disabled' {
  export import DeviceBluetoothDisabled = __MaterialUI.SvgIcon;
  export default DeviceBluetoothDisabled;
}

declare module 'material-ui/lib/svg-icons/device/signal-wifi-4-bar-lock' {
  export import DeviceSignalWifi4BarLock = __MaterialUI.SvgIcon;
  export default DeviceSignalWifi4BarLock;
}

declare module 'material-ui/lib/svg-icons/device/developer-mode' {
  export import DeviceDeveloperMode = __MaterialUI.SvgIcon;
  export default DeviceDeveloperMode;
}

declare module 'material-ui/lib/svg-icons/device/battery-50' {
  export import DeviceBattery50 = __MaterialUI.SvgIcon;
  export default DeviceBattery50;
}

declare module 'material-ui/lib/svg-icons/device/signal-cellular-connected-no-internet-1-bar' {
  export import DeviceSignalCellularConnectedNoInternet1Bar = __MaterialUI.SvgIcon;
  export default DeviceSignalCellularConnectedNoInternet1Bar;
}

declare module 'material-ui/lib/svg-icons/device/signal-cellular-2-bar' {
  export import DeviceSignalCellular2Bar = __MaterialUI.SvgIcon;
  export default DeviceSignalCellular2Bar;
}

declare module 'material-ui/lib/svg-icons/device/signal-cellular-connected-no-internet-2-bar' {
  export import DeviceSignalCellularConnectedNoInternet2Bar = __MaterialUI.SvgIcon;
  export default DeviceSignalCellularConnectedNoInternet2Bar;
}

declare module 'material-ui/lib/svg-icons/device/signal-cellular-0-bar' {
  export import DeviceSignalCellular0Bar = __MaterialUI.SvgIcon;
  export default DeviceSignalCellular0Bar;
}

declare module 'material-ui/lib/svg-icons/device/signal-wifi-1-bar-lock' {
  export import DeviceSignalWifi1BarLock = __MaterialUI.SvgIcon;
  export default DeviceSignalWifi1BarLock;
}

declare module 'material-ui/lib/svg-icons/navigation/arrow-forward' {
  export import NavigationArrowForward = __MaterialUI.SvgIcon;
  export default NavigationArrowForward;
}

declare module 'material-ui/lib/svg-icons/navigation/unfold-more' {
  export import NavigationUnfoldMore = __MaterialUI.SvgIcon;
  export default NavigationUnfoldMore;
}

declare module 'material-ui/lib/svg-icons/navigation/arrow-drop-down' {
  export import NavigationArrowDropDown = __MaterialUI.SvgIcon;
  export default NavigationArrowDropDown;
}

declare module 'material-ui/lib/svg-icons/navigation/arrow-back' {
  export import NavigationArrowBack = __MaterialUI.SvgIcon;
  export default NavigationArrowBack;
}

declare module 'material-ui/lib/svg-icons/navigation/arrow-downward' {
  export import NavigationArrowDownward = __MaterialUI.SvgIcon;
  export default NavigationArrowDownward;
}

declare module 'material-ui/lib/svg-icons/navigation/fullscreen' {
  export import NavigationFullscreen = __MaterialUI.SvgIcon;
  export default NavigationFullscreen;
}

declare module 'material-ui/lib/svg-icons/navigation/unfold-less' {
  export import NavigationUnfoldLess = __MaterialUI.SvgIcon;
  export default NavigationUnfoldLess;
}

declare module 'material-ui/lib/svg-icons/navigation/chevron-right' {
  export import NavigationChevronRight = __MaterialUI.SvgIcon;
  export default NavigationChevronRight;
}

declare module 'material-ui/lib/svg-icons/navigation/arrow-drop-down-circle' {
  export import NavigationArrowDropDownCircle = __MaterialUI.SvgIcon;
  export default NavigationArrowDropDownCircle;
}

declare module 'material-ui/lib/svg-icons/navigation/check' {
  export import NavigationCheck = __MaterialUI.SvgIcon;
  export default NavigationCheck;
}

declare module 'material-ui/lib/svg-icons/navigation/fullscreen-exit' {
  export import NavigationFullscreenExit = __MaterialUI.SvgIcon;
  export default NavigationFullscreenExit;
}

declare module 'material-ui/lib/svg-icons/navigation/chevron-left' {
  export import NavigationChevronLeft = __MaterialUI.SvgIcon;
  export default NavigationChevronLeft;
}

declare module 'material-ui/lib/svg-icons/navigation/menu' {
  export import NavigationMenu = __MaterialUI.SvgIcon;
  export default NavigationMenu;
}

declare module 'material-ui/lib/svg-icons/navigation/apps' {
  export import NavigationApps = __MaterialUI.SvgIcon;
  export default NavigationApps;
}

declare module 'material-ui/lib/svg-icons/navigation/arrow-upward' {
  export import NavigationArrowUpward = __MaterialUI.SvgIcon;
  export default NavigationArrowUpward;
}

declare module 'material-ui/lib/svg-icons/navigation/close' {
  export import NavigationClose = __MaterialUI.SvgIcon;
  export default NavigationClose;
}

declare module 'material-ui/lib/svg-icons/navigation/more-horiz' {
  export import NavigationMoreHoriz = __MaterialUI.SvgIcon;
  export default NavigationMoreHoriz;
}

declare module 'material-ui/lib/svg-icons/navigation/cancel' {
  export import NavigationCancel = __MaterialUI.SvgIcon;
  export default NavigationCancel;
}

declare module 'material-ui/lib/svg-icons/navigation/subdirectory-arrow-right' {
  export import NavigationSubdirectoryArrowRight = __MaterialUI.SvgIcon;
  export default NavigationSubdirectoryArrowRight;
}

declare module 'material-ui/lib/svg-icons/navigation/expand-more' {
  export import NavigationExpandMore = __MaterialUI.SvgIcon;
  export default NavigationExpandMore;
}

declare module 'material-ui/lib/svg-icons/navigation/arrow-drop-up' {
  export import NavigationArrowDropUp = __MaterialUI.SvgIcon;
  export default NavigationArrowDropUp;
}

declare module 'material-ui/lib/svg-icons/navigation/subdirectory-arrow-left' {
  export import NavigationSubdirectoryArrowLeft = __MaterialUI.SvgIcon;
  export default NavigationSubdirectoryArrowLeft;
}

declare module 'material-ui/lib/svg-icons/navigation/expand-less' {
  export import NavigationExpandLess = __MaterialUI.SvgIcon;
  export default NavigationExpandLess;
}

declare module 'material-ui/lib/svg-icons/navigation/refresh' {
  export import NavigationRefresh = __MaterialUI.SvgIcon;
  export default NavigationRefresh;
}

declare module 'material-ui/lib/svg-icons/navigation/more-vert' {
  export import NavigationMoreVert = __MaterialUI.SvgIcon;
  export default NavigationMoreVert;
}

declare module 'material-ui/lib/svg-icons/notification/rv-hookup' {
  export import NotificationRvHookup = __MaterialUI.SvgIcon;
  export default NotificationRvHookup;
}

declare module 'material-ui/lib/svg-icons/notification/no-encryption' {
  export import NotificationNoEncryption = __MaterialUI.SvgIcon;
  export default NotificationNoEncryption;
}

declare module 'material-ui/lib/svg-icons/notification/phone-forwarded' {
  export import NotificationPhoneForwarded = __MaterialUI.SvgIcon;
  export default NotificationPhoneForwarded;
}

declare module 'material-ui/lib/svg-icons/notification/airline-seat-flat-angled' {
  export import NotificationAirlineSeatFlatAngled = __MaterialUI.SvgIcon;
  export default NotificationAirlineSeatFlatAngled;
}

declare module 'material-ui/lib/svg-icons/notification/time-to-leave' {
  export import NotificationTimeToLeave = __MaterialUI.SvgIcon;
  export default NotificationTimeToLeave;
}

declare module 'material-ui/lib/svg-icons/notification/airline-seat-legroom-extra' {
  export import NotificationAirlineSeatLegroomExtra = __MaterialUI.SvgIcon;
  export default NotificationAirlineSeatLegroomExtra;
}

declare module 'material-ui/lib/svg-icons/notification/airline-seat-recline-extra' {
  export import NotificationAirlineSeatReclineExtra = __MaterialUI.SvgIcon;
  export default NotificationAirlineSeatReclineExtra;
}

declare module 'material-ui/lib/svg-icons/notification/airline-seat-individual-suite' {
  export import NotificationAirlineSeatIndividualSuite = __MaterialUI.SvgIcon;
  export default NotificationAirlineSeatIndividualSuite;
}

declare module 'material-ui/lib/svg-icons/notification/vibration' {
  export import NotificationVibration = __MaterialUI.SvgIcon;
  export default NotificationVibration;
}

declare module 'material-ui/lib/svg-icons/notification/sim-card-alert' {
  export import NotificationSimCardAlert = __MaterialUI.SvgIcon;
  export default NotificationSimCardAlert;
}

declare module 'material-ui/lib/svg-icons/notification/sms-failed' {
  export import NotificationSmsFailed = __MaterialUI.SvgIcon;
  export default NotificationSmsFailed;
}

declare module 'material-ui/lib/svg-icons/notification/airline-seat-flat' {
  export import NotificationAirlineSeatFlat = __MaterialUI.SvgIcon;
  export default NotificationAirlineSeatFlat;
}

declare module 'material-ui/lib/svg-icons/notification/do-not-disturb' {
  export import NotificationDoNotDisturb = __MaterialUI.SvgIcon;
  export default NotificationDoNotDisturb;
}

declare module 'material-ui/lib/svg-icons/notification/sync-problem' {
  export import NotificationSyncProblem = __MaterialUI.SvgIcon;
  export default NotificationSyncProblem;
}

declare module 'material-ui/lib/svg-icons/notification/event-available' {
  export import NotificationEventAvailable = __MaterialUI.SvgIcon;
  export default NotificationEventAvailable;
}

declare module 'material-ui/lib/svg-icons/notification/network-check' {
  export import NotificationNetworkCheck = __MaterialUI.SvgIcon;
  export default NotificationNetworkCheck;
}

declare module 'material-ui/lib/svg-icons/notification/sms' {
  export import NotificationSms = __MaterialUI.SvgIcon;
  export default NotificationSms;
}

declare module 'material-ui/lib/svg-icons/notification/disc-full' {
  export import NotificationDiscFull = __MaterialUI.SvgIcon;
  export default NotificationDiscFull;
}

declare module 'material-ui/lib/svg-icons/notification/do-not-disturb-alt' {
  export import NotificationDoNotDisturbAlt = __MaterialUI.SvgIcon;
  export default NotificationDoNotDisturbAlt;
}

declare module 'material-ui/lib/svg-icons/notification/system-update' {
  export import NotificationSystemUpdate = __MaterialUI.SvgIcon;
  export default NotificationSystemUpdate;
}

declare module 'material-ui/lib/svg-icons/notification/phone-bluetooth-speaker' {
  export import NotificationPhoneBluetoothSpeaker = __MaterialUI.SvgIcon;
  export default NotificationPhoneBluetoothSpeaker;
}

declare module 'material-ui/lib/svg-icons/notification/ondemand-video' {
  export import NotificationOndemandVideo = __MaterialUI.SvgIcon;
  export default NotificationOndemandVideo;
}

declare module 'material-ui/lib/svg-icons/notification/power' {
  export import NotificationPower = __MaterialUI.SvgIcon;
  export default NotificationPower;
}

declare module 'material-ui/lib/svg-icons/notification/phone-locked' {
  export import NotificationPhoneLocked = __MaterialUI.SvgIcon;
  export default NotificationPhoneLocked;
}

declare module 'material-ui/lib/svg-icons/notification/sd-card' {
  export import NotificationSdCard = __MaterialUI.SvgIcon;
  export default NotificationSdCard;
}

declare module 'material-ui/lib/svg-icons/notification/event-busy' {
  export import NotificationEventBusy = __MaterialUI.SvgIcon;
  export default NotificationEventBusy;
}

declare module 'material-ui/lib/svg-icons/notification/personal-video' {
  export import NotificationPersonalVideo = __MaterialUI.SvgIcon;
  export default NotificationPersonalVideo;
}

declare module 'material-ui/lib/svg-icons/notification/airline-seat-legroom-normal' {
  export import NotificationAirlineSeatLegroomNormal = __MaterialUI.SvgIcon;
  export default NotificationAirlineSeatLegroomNormal;
}

declare module 'material-ui/lib/svg-icons/notification/phone-in-talk' {
  export import NotificationPhoneInTalk = __MaterialUI.SvgIcon;
  export default NotificationPhoneInTalk;
}

declare module 'material-ui/lib/svg-icons/notification/airline-seat-legroom-reduced' {
  export import NotificationAirlineSeatLegroomReduced = __MaterialUI.SvgIcon;
  export default NotificationAirlineSeatLegroomReduced;
}

declare module 'material-ui/lib/svg-icons/notification/phone-paused' {
  export import NotificationPhonePaused = __MaterialUI.SvgIcon;
  export default NotificationPhonePaused;
}

declare module 'material-ui/lib/svg-icons/notification/sync-disabled' {
  export import NotificationSyncDisabled = __MaterialUI.SvgIcon;
  export default NotificationSyncDisabled;
}

declare module 'material-ui/lib/svg-icons/notification/enhanced-encryption' {
  export import NotificationEnhancedEncryption = __MaterialUI.SvgIcon;
  export default NotificationEnhancedEncryption;
}

declare module 'material-ui/lib/svg-icons/notification/mms' {
  export import NotificationMms = __MaterialUI.SvgIcon;
  export default NotificationMms;
}

declare module 'material-ui/lib/svg-icons/notification/drive-eta' {
  export import NotificationDriveEta = __MaterialUI.SvgIcon;
  export default NotificationDriveEta;
}

declare module 'material-ui/lib/svg-icons/notification/voice-chat' {
  export import NotificationVoiceChat = __MaterialUI.SvgIcon;
  export default NotificationVoiceChat;
}

declare module 'material-ui/lib/svg-icons/notification/wifi' {
  export import NotificationWifi = __MaterialUI.SvgIcon;
  export default NotificationWifi;
}

declare module 'material-ui/lib/svg-icons/notification/airline-seat-recline-normal' {
  export import NotificationAirlineSeatReclineNormal = __MaterialUI.SvgIcon;
  export default NotificationAirlineSeatReclineNormal;
}

declare module 'material-ui/lib/svg-icons/notification/more' {
  export import NotificationMore = __MaterialUI.SvgIcon;
  export default NotificationMore;
}

declare module 'material-ui/lib/svg-icons/notification/vpn-lock' {
  export import NotificationVpnLock = __MaterialUI.SvgIcon;
  export default NotificationVpnLock;
}

declare module 'material-ui/lib/svg-icons/notification/event-note' {
  export import NotificationEventNote = __MaterialUI.SvgIcon;
  export default NotificationEventNote;
}

declare module 'material-ui/lib/svg-icons/notification/confirmation-number' {
  export import NotificationConfirmationNumber = __MaterialUI.SvgIcon;
  export default NotificationConfirmationNumber;
}

declare module 'material-ui/lib/svg-icons/notification/network-locked' {
  export import NotificationNetworkLocked = __MaterialUI.SvgIcon;
  export default NotificationNetworkLocked;
}

declare module 'material-ui/lib/svg-icons/notification/adb' {
  export import NotificationAdb = __MaterialUI.SvgIcon;
  export default NotificationAdb;
}

declare module 'material-ui/lib/svg-icons/notification/bluetooth-audio' {
  export import NotificationBluetoothAudio = __MaterialUI.SvgIcon;
  export default NotificationBluetoothAudio;
}

declare module 'material-ui/lib/svg-icons/notification/wc' {
  export import NotificationWc = __MaterialUI.SvgIcon;
  export default NotificationWc;
}

declare module 'material-ui/lib/svg-icons/notification/tap-and-play' {
  export import NotificationTapAndPlay = __MaterialUI.SvgIcon;
  export default NotificationTapAndPlay;
}

declare module 'material-ui/lib/svg-icons/notification/folder-special' {
  export import NotificationFolderSpecial = __MaterialUI.SvgIcon;
  export default NotificationFolderSpecial;
}

declare module 'material-ui/lib/svg-icons/notification/live-tv' {
  export import NotificationLiveTv = __MaterialUI.SvgIcon;
  export default NotificationLiveTv;
}

declare module 'material-ui/lib/svg-icons/notification/sync' {
  export import NotificationSync = __MaterialUI.SvgIcon;
  export default NotificationSync;
}

declare module 'material-ui/lib/svg-icons/notification/phone-missed' {
  export import NotificationPhoneMissed = __MaterialUI.SvgIcon;
  export default NotificationPhoneMissed;
}

declare module 'material-ui/lib/svg-icons/av/skip-previous' {
  export import AvSkipPrevious = __MaterialUI.SvgIcon;
  export default AvSkipPrevious;
}

declare module 'material-ui/lib/svg-icons/av/volume-off' {
  export import AvVolumeOff = __MaterialUI.SvgIcon;
  export default AvVolumeOff;
}

declare module 'material-ui/lib/svg-icons/av/subscriptions' {
  export import AvSubscriptions = __MaterialUI.SvgIcon;
  export default AvSubscriptions;
}

declare module 'material-ui/lib/svg-icons/av/play-arrow' {
  export import AvPlayArrow = __MaterialUI.SvgIcon;
  export default AvPlayArrow;
}

declare module 'material-ui/lib/svg-icons/av/play-circle-outline' {
  export import AvPlayCircleOutline = __MaterialUI.SvgIcon;
  export default AvPlayCircleOutline;
}

declare module 'material-ui/lib/svg-icons/av/replay-30' {
  export import AvReplay30 = __MaterialUI.SvgIcon;
  export default AvReplay30;
}

declare module 'material-ui/lib/svg-icons/av/videocam' {
  export import AvVideocam = __MaterialUI.SvgIcon;
  export default AvVideocam;
}

declare module 'material-ui/lib/svg-icons/av/replay-5' {
  export import AvReplay5 = __MaterialUI.SvgIcon;
  export default AvReplay5;
}

declare module 'material-ui/lib/svg-icons/av/forward-10' {
  export import AvForward10 = __MaterialUI.SvgIcon;
  export default AvForward10;
}

declare module 'material-ui/lib/svg-icons/av/recent-actors' {
  export import AvRecentActors = __MaterialUI.SvgIcon;
  export default AvRecentActors;
}

declare module 'material-ui/lib/svg-icons/av/replay-10' {
  export import AvReplay10 = __MaterialUI.SvgIcon;
  export default AvReplay10;
}

declare module 'material-ui/lib/svg-icons/av/repeat' {
  export import AvRepeat = __MaterialUI.SvgIcon;
  export default AvRepeat;
}

declare module 'material-ui/lib/svg-icons/av/queue-music' {
  export import AvQueueMusic = __MaterialUI.SvgIcon;
  export default AvQueueMusic;
}

declare module 'material-ui/lib/svg-icons/av/fiber-pin' {
  export import AvFiberPin = __MaterialUI.SvgIcon;
  export default AvFiberPin;
}

declare module 'material-ui/lib/svg-icons/av/new-releases' {
  export import AvNewReleases = __MaterialUI.SvgIcon;
  export default AvNewReleases;
}

declare module 'material-ui/lib/svg-icons/av/fiber-new' {
  export import AvFiberNew = __MaterialUI.SvgIcon;
  export default AvFiberNew;
}

declare module 'material-ui/lib/svg-icons/av/fiber-manual-record' {
  export import AvFiberManualRecord = __MaterialUI.SvgIcon;
  export default AvFiberManualRecord;
}

declare module 'material-ui/lib/svg-icons/av/hearing' {
  export import AvHearing = __MaterialUI.SvgIcon;
  export default AvHearing;
}

declare module 'material-ui/lib/svg-icons/av/loop' {
  export import AvLoop = __MaterialUI.SvgIcon;
  export default AvLoop;
}

declare module 'material-ui/lib/svg-icons/av/volume-up' {
  export import AvVolumeUp = __MaterialUI.SvgIcon;
  export default AvVolumeUp;
}

declare module 'material-ui/lib/svg-icons/av/high-quality' {
  export import AvHighQuality = __MaterialUI.SvgIcon;
  export default AvHighQuality;
}

declare module 'material-ui/lib/svg-icons/av/surround-sound' {
  export import AvSurroundSound = __MaterialUI.SvgIcon;
  export default AvSurroundSound;
}

declare module 'material-ui/lib/svg-icons/av/equalizer' {
  export import AvEqualizer = __MaterialUI.SvgIcon;
  export default AvEqualizer;
}

declare module 'material-ui/lib/svg-icons/av/music-video' {
  export import AvMusicVideo = __MaterialUI.SvgIcon;
  export default AvMusicVideo;
}

declare module 'material-ui/lib/svg-icons/av/shuffle' {
  export import AvShuffle = __MaterialUI.SvgIcon;
  export default AvShuffle;
}

declare module 'material-ui/lib/svg-icons/av/volume-down' {
  export import AvVolumeDown = __MaterialUI.SvgIcon;
  export default AvVolumeDown;
}

declare module 'material-ui/lib/svg-icons/av/radio' {
  export import AvRadio = __MaterialUI.SvgIcon;
  export default AvRadio;
}

declare module 'material-ui/lib/svg-icons/av/web-asset' {
  export import AvWebAsset = __MaterialUI.SvgIcon;
  export default AvWebAsset;
}

declare module 'material-ui/lib/svg-icons/av/replay' {
  export import AvReplay = __MaterialUI.SvgIcon;
  export default AvReplay;
}

declare module 'material-ui/lib/svg-icons/av/queue-play-next' {
  export import AvQueuePlayNext = __MaterialUI.SvgIcon;
  export default AvQueuePlayNext;
}

declare module 'material-ui/lib/svg-icons/av/closed-caption' {
  export import AvClosedCaption = __MaterialUI.SvgIcon;
  export default AvClosedCaption;
}

declare module 'material-ui/lib/svg-icons/av/fiber-dvr' {
  export import AvFiberDvr = __MaterialUI.SvgIcon;
  export default AvFiberDvr;
}

declare module 'material-ui/lib/svg-icons/av/explicit' {
  export import AvExplicit = __MaterialUI.SvgIcon;
  export default AvExplicit;
}

declare module 'material-ui/lib/svg-icons/av/games' {
  export import AvGames = __MaterialUI.SvgIcon;
  export default AvGames;
}

declare module 'material-ui/lib/svg-icons/av/videocam-off' {
  export import AvVideocamOff = __MaterialUI.SvgIcon;
  export default AvVideocamOff;
}

declare module 'material-ui/lib/svg-icons/av/hd' {
  export import AvHd = __MaterialUI.SvgIcon;
  export default AvHd;
}

declare module 'material-ui/lib/svg-icons/av/fast-rewind' {
  export import AvFastRewind = __MaterialUI.SvgIcon;
  export default AvFastRewind;
}

declare module 'material-ui/lib/svg-icons/av/add-to-queue' {
  export import AvAddToQueue = __MaterialUI.SvgIcon;
  export default AvAddToQueue;
}

declare module 'material-ui/lib/svg-icons/av/movie' {
  export import AvMovie = __MaterialUI.SvgIcon;
  export default AvMovie;
}

declare module 'material-ui/lib/svg-icons/av/library-books' {
  export import AvLibraryBooks = __MaterialUI.SvgIcon;
  export default AvLibraryBooks;
}

declare module 'material-ui/lib/svg-icons/av/art-track' {
  export import AvArtTrack = __MaterialUI.SvgIcon;
  export default AvArtTrack;
}

declare module 'material-ui/lib/svg-icons/av/web' {
  export import AvWeb = __MaterialUI.SvgIcon;
  export default AvWeb;
}

declare module 'material-ui/lib/svg-icons/av/play-circle-filled' {
  export import AvPlayCircleFilled = __MaterialUI.SvgIcon;
  export default AvPlayCircleFilled;
}

declare module 'material-ui/lib/svg-icons/av/snooze' {
  export import AvSnooze = __MaterialUI.SvgIcon;
  export default AvSnooze;
}

declare module 'material-ui/lib/svg-icons/av/forward-5' {
  export import AvForward5 = __MaterialUI.SvgIcon;
  export default AvForward5;
}

declare module 'material-ui/lib/svg-icons/av/sort-by-alpha' {
  export import AvSortByAlpha = __MaterialUI.SvgIcon;
  export default AvSortByAlpha;
}

declare module 'material-ui/lib/svg-icons/av/pause-circle-filled' {
  export import AvPauseCircleFilled = __MaterialUI.SvgIcon;
  export default AvPauseCircleFilled;
}

declare module 'material-ui/lib/svg-icons/av/fiber-smart-record' {
  export import AvFiberSmartRecord = __MaterialUI.SvgIcon;
  export default AvFiberSmartRecord;
}

declare module 'material-ui/lib/svg-icons/av/stop' {
  export import AvStop = __MaterialUI.SvgIcon;
  export default AvStop;
}

declare module 'material-ui/lib/svg-icons/av/playlist-play' {
  export import AvPlaylistPlay = __MaterialUI.SvgIcon;
  export default AvPlaylistPlay;
}

declare module 'material-ui/lib/svg-icons/av/library-add' {
  export import AvLibraryAdd = __MaterialUI.SvgIcon;
  export default AvLibraryAdd;
}

declare module 'material-ui/lib/svg-icons/av/volume-mute' {
  export import AvVolumeMute = __MaterialUI.SvgIcon;
  export default AvVolumeMute;
}

declare module 'material-ui/lib/svg-icons/av/skip-next' {
  export import AvSkipNext = __MaterialUI.SvgIcon;
  export default AvSkipNext;
}

declare module 'material-ui/lib/svg-icons/av/forward-30' {
  export import AvForward30 = __MaterialUI.SvgIcon;
  export default AvForward30;
}

declare module 'material-ui/lib/svg-icons/av/playlist-add' {
  export import AvPlaylistAdd = __MaterialUI.SvgIcon;
  export default AvPlaylistAdd;
}

declare module 'material-ui/lib/svg-icons/av/album' {
  export import AvAlbum = __MaterialUI.SvgIcon;
  export default AvAlbum;
}

declare module 'material-ui/lib/svg-icons/av/video-library' {
  export import AvVideoLibrary = __MaterialUI.SvgIcon;
  export default AvVideoLibrary;
}

declare module 'material-ui/lib/svg-icons/av/library-music' {
  export import AvLibraryMusic = __MaterialUI.SvgIcon;
  export default AvLibraryMusic;
}

declare module 'material-ui/lib/svg-icons/av/not-interested' {
  export import AvNotInterested = __MaterialUI.SvgIcon;
  export default AvNotInterested;
}

declare module 'material-ui/lib/svg-icons/av/playlist-add-check' {
  export import AvPlaylistAddCheck = __MaterialUI.SvgIcon;
  export default AvPlaylistAddCheck;
}

declare module 'material-ui/lib/svg-icons/av/mic-none' {
  export import AvMicNone = __MaterialUI.SvgIcon;
  export default AvMicNone;
}

declare module 'material-ui/lib/svg-icons/av/pause' {
  export import AvPause = __MaterialUI.SvgIcon;
  export default AvPause;
}

declare module 'material-ui/lib/svg-icons/av/remove-from-queue' {
  export import AvRemoveFromQueue = __MaterialUI.SvgIcon;
  export default AvRemoveFromQueue;
}

declare module 'material-ui/lib/svg-icons/av/slow-motion-video' {
  export import AvSlowMotionVideo = __MaterialUI.SvgIcon;
  export default AvSlowMotionVideo;
}

declare module 'material-ui/lib/svg-icons/av/subtitles' {
  export import AvSubtitles = __MaterialUI.SvgIcon;
  export default AvSubtitles;
}

declare module 'material-ui/lib/svg-icons/av/mic-off' {
  export import AvMicOff = __MaterialUI.SvgIcon;
  export default AvMicOff;
}

declare module 'material-ui/lib/svg-icons/av/repeat-one' {
  export import AvRepeatOne = __MaterialUI.SvgIcon;
  export default AvRepeatOne;
}

declare module 'material-ui/lib/svg-icons/av/queue' {
  export import AvQueue = __MaterialUI.SvgIcon;
  export default AvQueue;
}

declare module 'material-ui/lib/svg-icons/av/fast-forward' {
  export import AvFastForward = __MaterialUI.SvgIcon;
  export default AvFastForward;
}

declare module 'material-ui/lib/svg-icons/av/mic' {
  export import AvMic = __MaterialUI.SvgIcon;
  export default AvMic;
}

declare module 'material-ui/lib/svg-icons/av/av-timer' {
  export import AvAvTimer = __MaterialUI.SvgIcon;
  export default AvAvTimer;
}

declare module 'material-ui/lib/svg-icons/av/pause-circle-outline' {
  export import AvPauseCircleOutline = __MaterialUI.SvgIcon;
  export default AvPauseCircleOutline;
}

declare module 'material-ui/lib/svg-icons/av/airplay' {
  export import AvAirplay = __MaterialUI.SvgIcon;
  export default AvAirplay;
}

declare module 'material-ui/lib/svg-icons/image/camera-rear' {
  export import ImageCameraRear = __MaterialUI.SvgIcon;
  export default ImageCameraRear;
}

declare module 'material-ui/lib/svg-icons/image/add-a-photo' {
  export import ImageAddAPhoto = __MaterialUI.SvgIcon;
  export default ImageAddAPhoto;
}

declare module 'material-ui/lib/svg-icons/image/portrait' {
  export import ImagePortrait = __MaterialUI.SvgIcon;
  export default ImagePortrait;
}

declare module 'material-ui/lib/svg-icons/image/looks' {
  export import ImageLooks = __MaterialUI.SvgIcon;
  export default ImageLooks;
}

declare module 'material-ui/lib/svg-icons/image/exposure-neg-2' {
  export import ImageExposureNeg2 = __MaterialUI.SvgIcon;
  export default ImageExposureNeg2;
}

declare module 'material-ui/lib/svg-icons/image/wb-cloudy' {
  export import ImageWbCloudy = __MaterialUI.SvgIcon;
  export default ImageWbCloudy;
}

declare module 'material-ui/lib/svg-icons/image/switch-video' {
  export import ImageSwitchVideo = __MaterialUI.SvgIcon;
  export default ImageSwitchVideo;
}

declare module 'material-ui/lib/svg-icons/image/wb-auto' {
  export import ImageWbAuto = __MaterialUI.SvgIcon;
  export default ImageWbAuto;
}

declare module 'material-ui/lib/svg-icons/image/filter-center-focus' {
  export import ImageFilterCenterFocus = __MaterialUI.SvgIcon;
  export default ImageFilterCenterFocus;
}

declare module 'material-ui/lib/svg-icons/image/crop-7-5' {
  export import ImageCrop75 = __MaterialUI.SvgIcon;
  export default ImageCrop75;
}

declare module 'material-ui/lib/svg-icons/image/crop-3-2' {
  export import ImageCrop32 = __MaterialUI.SvgIcon;
  export default ImageCrop32;
}

declare module 'material-ui/lib/svg-icons/image/assistant-photo' {
  export import ImageAssistantPhoto = __MaterialUI.SvgIcon;
  export default ImageAssistantPhoto;
}

declare module 'material-ui/lib/svg-icons/image/looks-one' {
  export import ImageLooksOne = __MaterialUI.SvgIcon;
  export default ImageLooksOne;
}

declare module 'material-ui/lib/svg-icons/image/collections-bookmark' {
  export import ImageCollectionsBookmark = __MaterialUI.SvgIcon;
  export default ImageCollectionsBookmark;
}

declare module 'material-ui/lib/svg-icons/image/image-aspect-ratio' {
  export import ImageImageAspectRatio = __MaterialUI.SvgIcon;
  export default ImageImageAspectRatio;
}

declare module 'material-ui/lib/svg-icons/image/brush' {
  export import ImageBrush = __MaterialUI.SvgIcon;
  export default ImageBrush;
}

declare module 'material-ui/lib/svg-icons/image/linked-camera' {
  export import ImageLinkedCamera = __MaterialUI.SvgIcon;
  export default ImageLinkedCamera;
}

declare module 'material-ui/lib/svg-icons/image/filter-1' {
  export import ImageFilter1 = __MaterialUI.SvgIcon;
  export default ImageFilter1;
}

declare module 'material-ui/lib/svg-icons/image/edit' {
  export import ImageEdit = __MaterialUI.SvgIcon;
  export default ImageEdit;
}

declare module 'material-ui/lib/svg-icons/image/timelapse' {
  export import ImageTimelapse = __MaterialUI.SvgIcon;
  export default ImageTimelapse;
}

declare module 'material-ui/lib/svg-icons/image/nature' {
  export import ImageNature = __MaterialUI.SvgIcon;
  export default ImageNature;
}

declare module 'material-ui/lib/svg-icons/image/monochrome-photos' {
  export import ImageMonochromePhotos = __MaterialUI.SvgIcon;
  export default ImageMonochromePhotos;
}

declare module 'material-ui/lib/svg-icons/image/brightness-6' {
  export import ImageBrightness6 = __MaterialUI.SvgIcon;
  export default ImageBrightness6;
}

declare module 'material-ui/lib/svg-icons/image/music-note' {
  export import ImageMusicNote = __MaterialUI.SvgIcon;
  export default ImageMusicNote;
}

declare module 'material-ui/lib/svg-icons/image/collections' {
  export import ImageCollections = __MaterialUI.SvgIcon;
  export default ImageCollections;
}

declare module 'material-ui/lib/svg-icons/image/wb-sunny' {
  export import ImageWbSunny = __MaterialUI.SvgIcon;
  export default ImageWbSunny;
}

declare module 'material-ui/lib/svg-icons/image/hdr-strong' {
  export import ImageHdrStrong = __MaterialUI.SvgIcon;
  export default ImageHdrStrong;
}

declare module 'material-ui/lib/svg-icons/image/panorama-vertical' {
  export import ImagePanoramaVertical = __MaterialUI.SvgIcon;
  export default ImagePanoramaVertical;
}

declare module 'material-ui/lib/svg-icons/image/navigate-next' {
  export import ImageNavigateNext = __MaterialUI.SvgIcon;
  export default ImageNavigateNext;
}

declare module 'material-ui/lib/svg-icons/image/looks-4' {
  export import ImageLooks4 = __MaterialUI.SvgIcon;
  export default ImageLooks4;
}

declare module 'material-ui/lib/svg-icons/image/filter-4' {
  export import ImageFilter4 = __MaterialUI.SvgIcon;
  export default ImageFilter4;
}

declare module 'material-ui/lib/svg-icons/image/brightness-1' {
  export import ImageBrightness1 = __MaterialUI.SvgIcon;
  export default ImageBrightness1;
}

declare module 'material-ui/lib/svg-icons/image/exposure-plus-1' {
  export import ImageExposurePlus1 = __MaterialUI.SvgIcon;
  export default ImageExposurePlus1;
}

declare module 'material-ui/lib/svg-icons/image/timer-3' {
  export import ImageTimer3 = __MaterialUI.SvgIcon;
  export default ImageTimer3;
}

declare module 'material-ui/lib/svg-icons/image/exposure-zero' {
  export import ImageExposureZero = __MaterialUI.SvgIcon;
  export default ImageExposureZero;
}

declare module 'material-ui/lib/svg-icons/image/blur-linear' {
  export import ImageBlurLinear = __MaterialUI.SvgIcon;
  export default ImageBlurLinear;
}

declare module 'material-ui/lib/svg-icons/image/photo-library' {
  export import ImagePhotoLibrary = __MaterialUI.SvgIcon;
  export default ImagePhotoLibrary;
}

declare module 'material-ui/lib/svg-icons/image/filter-drama' {
  export import ImageFilterDrama = __MaterialUI.SvgIcon;
  export default ImageFilterDrama;
}

declare module 'material-ui/lib/svg-icons/image/dehaze' {
  export import ImageDehaze = __MaterialUI.SvgIcon;
  export default ImageDehaze;
}

declare module 'material-ui/lib/svg-icons/image/control-point-duplicate' {
  export import ImageControlPointDuplicate = __MaterialUI.SvgIcon;
  export default ImageControlPointDuplicate;
}

declare module 'material-ui/lib/svg-icons/image/image' {
  export import ImageImage = __MaterialUI.SvgIcon;
  export default ImageImage;
}

declare module 'material-ui/lib/svg-icons/image/flash-auto' {
  export import ImageFlashAuto = __MaterialUI.SvgIcon;
  export default ImageFlashAuto;
}

declare module 'material-ui/lib/svg-icons/image/rotate-90-degrees-ccw' {
  export import ImageRotate90DegreesCcw = __MaterialUI.SvgIcon;
  export default ImageRotate90DegreesCcw;
}

declare module 'material-ui/lib/svg-icons/image/blur-circular' {
  export import ImageBlurCircular = __MaterialUI.SvgIcon;
  export default ImageBlurCircular;
}

declare module 'material-ui/lib/svg-icons/image/filter-3' {
  export import ImageFilter3 = __MaterialUI.SvgIcon;
  export default ImageFilter3;
}

declare module 'material-ui/lib/svg-icons/image/exposure-plus-2' {
  export import ImageExposurePlus2 = __MaterialUI.SvgIcon;
  export default ImageExposurePlus2;
}

declare module 'material-ui/lib/svg-icons/image/flash-on' {
  export import ImageFlashOn = __MaterialUI.SvgIcon;
  export default ImageFlashOn;
}

declare module 'material-ui/lib/svg-icons/image/view-comfy' {
  export import ImageViewComfy = __MaterialUI.SvgIcon;
  export default ImageViewComfy;
}

declare module 'material-ui/lib/svg-icons/image/colorize' {
  export import ImageColorize = __MaterialUI.SvgIcon;
  export default ImageColorize;
}

declare module 'material-ui/lib/svg-icons/image/brightness-4' {
  export import ImageBrightness4 = __MaterialUI.SvgIcon;
  export default ImageBrightness4;
}

declare module 'material-ui/lib/svg-icons/image/crop-free' {
  export import ImageCropFree = __MaterialUI.SvgIcon;
  export default ImageCropFree;
}

declare module 'material-ui/lib/svg-icons/image/vignette' {
  export import ImageVignette = __MaterialUI.SvgIcon;
  export default ImageVignette;
}

declare module 'material-ui/lib/svg-icons/image/tag-faces' {
  export import ImageTagFaces = __MaterialUI.SvgIcon;
  export default ImageTagFaces;
}

declare module 'material-ui/lib/svg-icons/image/brightness-7' {
  export import ImageBrightness7 = __MaterialUI.SvgIcon;
  export default ImageBrightness7;
}

declare module 'material-ui/lib/svg-icons/image/healing' {
  export import ImageHealing = __MaterialUI.SvgIcon;
  export default ImageHealing;
}

declare module 'material-ui/lib/svg-icons/image/nature-people' {
  export import ImageNaturePeople = __MaterialUI.SvgIcon;
  export default ImageNaturePeople;
}

declare module 'material-ui/lib/svg-icons/image/gradient' {
  export import ImageGradient = __MaterialUI.SvgIcon;
  export default ImageGradient;
}

declare module 'material-ui/lib/svg-icons/image/flash-off' {
  export import ImageFlashOff = __MaterialUI.SvgIcon;
  export default ImageFlashOff;
}

declare module 'material-ui/lib/svg-icons/image/movie-creation' {
  export import ImageMovieCreation = __MaterialUI.SvgIcon;
  export default ImageMovieCreation;
}

declare module 'material-ui/lib/svg-icons/image/leak-add' {
  export import ImageLeakAdd = __MaterialUI.SvgIcon;
  export default ImageLeakAdd;
}

declare module 'material-ui/lib/svg-icons/image/filter-5' {
  export import ImageFilter5 = __MaterialUI.SvgIcon;
  export default ImageFilter5;
}

declare module 'material-ui/lib/svg-icons/image/photo' {
  export import ImagePhoto = __MaterialUI.SvgIcon;
  export default ImagePhoto;
}

declare module 'material-ui/lib/svg-icons/image/color-lens' {
  export import ImageColorLens = __MaterialUI.SvgIcon;
  export default ImageColorLens;
}

declare module 'material-ui/lib/svg-icons/image/broken-image' {
  export import ImageBrokenImage = __MaterialUI.SvgIcon;
  export default ImageBrokenImage;
}

declare module 'material-ui/lib/svg-icons/image/looks-6' {
  export import ImageLooks6 = __MaterialUI.SvgIcon;
  export default ImageLooks6;
}

declare module 'material-ui/lib/svg-icons/image/picture-as-pdf' {
  export import ImagePictureAsPdf = __MaterialUI.SvgIcon;
  export default ImagePictureAsPdf;
}

declare module 'material-ui/lib/svg-icons/image/palette' {
  export import ImagePalette = __MaterialUI.SvgIcon;
  export default ImagePalette;
}

declare module 'material-ui/lib/svg-icons/image/crop-landscape' {
  export import ImageCropLandscape = __MaterialUI.SvgIcon;
  export default ImageCropLandscape;
}

<<<<<<< HEAD
declare module 'material-ui/lib/svg-icons/image/grid-on' {
  export import ImageGridOn = __MaterialUI.SvgIcon;
  export default ImageGridOn;
}
=======
        export function ThemeDecorator(muiTheme: Styles.MuiTheme): <TFunction extends Function>(Component: TFunction) => TFunction;
>>>>>>> 54655fe5

declare module 'material-ui/lib/svg-icons/image/slideshow' {
  export import ImageSlideshow = __MaterialUI.SvgIcon;
  export default ImageSlideshow;
}

declare module 'material-ui/lib/svg-icons/image/brightness-3' {
  export import ImageBrightness3 = __MaterialUI.SvgIcon;
  export default ImageBrightness3;
}

declare module 'material-ui/lib/svg-icons/image/style' {
  export import ImageStyle = __MaterialUI.SvgIcon;
  export default ImageStyle;
}

declare module 'material-ui/lib/svg-icons/image/filter-vintage' {
  export import ImageFilterVintage = __MaterialUI.SvgIcon;
  export default ImageFilterVintage;
}

declare module 'material-ui/lib/svg-icons/image/tune' {
  export import ImageTune = __MaterialUI.SvgIcon;
  export default ImageTune;
}

declare module 'material-ui/lib/svg-icons/image/camera' {
  export import ImageCamera = __MaterialUI.SvgIcon;
  export default ImageCamera;
}

declare module 'material-ui/lib/svg-icons/image/timer' {
  export import ImageTimer = __MaterialUI.SvgIcon;
  export default ImageTimer;
}

declare module 'material-ui/lib/svg-icons/image/landscape' {
  export import ImageLandscape = __MaterialUI.SvgIcon;
  export default ImageLandscape;
}

declare module 'material-ui/lib/svg-icons/image/crop-16-9' {
  export import ImageCrop169 = __MaterialUI.SvgIcon;
  export default ImageCrop169;
}

declare module 'material-ui/lib/svg-icons/image/add-to-photos' {
  export import ImageAddToPhotos = __MaterialUI.SvgIcon;
  export default ImageAddToPhotos;
}

declare module 'material-ui/lib/svg-icons/image/wb-incandescent' {
  export import ImageWbIncandescent = __MaterialUI.SvgIcon;
  export default ImageWbIncandescent;
}

declare module 'material-ui/lib/svg-icons/image/hdr-weak' {
  export import ImageHdrWeak = __MaterialUI.SvgIcon;
  export default ImageHdrWeak;
}

declare module 'material-ui/lib/svg-icons/image/details' {
  export import ImageDetails = __MaterialUI.SvgIcon;
  export default ImageDetails;
}

declare module 'material-ui/lib/svg-icons/image/view-compact' {
  export import ImageViewCompact = __MaterialUI.SvgIcon;
  export default ImageViewCompact;
}

declare module 'material-ui/lib/svg-icons/image/brightness-5' {
  export import ImageBrightness5 = __MaterialUI.SvgIcon;
  export default ImageBrightness5;
}

declare module 'material-ui/lib/svg-icons/image/center-focus-weak' {
  export import ImageCenterFocusWeak = __MaterialUI.SvgIcon;
  export default ImageCenterFocusWeak;
}

declare module 'material-ui/lib/svg-icons/image/adjust' {
  export import ImageAdjust = __MaterialUI.SvgIcon;
  export default ImageAdjust;
}

declare module 'material-ui/lib/svg-icons/image/camera-front' {
  export import ImageCameraFront = __MaterialUI.SvgIcon;
  export default ImageCameraFront;
}

declare module 'material-ui/lib/svg-icons/image/transform' {
  export import ImageTransform = __MaterialUI.SvgIcon;
  export default ImageTransform;
}

declare module 'material-ui/lib/svg-icons/image/filter' {
  export import ImageFilter = __MaterialUI.SvgIcon;
  export default ImageFilter;
}

declare module 'material-ui/lib/svg-icons/image/grain' {
  export import ImageGrain = __MaterialUI.SvgIcon;
  export default ImageGrain;
}

declare module 'material-ui/lib/svg-icons/image/filter-9-plus' {
  export import ImageFilter9Plus = __MaterialUI.SvgIcon;
  export default ImageFilter9Plus;
}

declare module 'material-ui/lib/svg-icons/image/looks-5' {
  export import ImageLooks5 = __MaterialUI.SvgIcon;
  export default ImageLooks5;
}

declare module 'material-ui/lib/svg-icons/image/hdr-on' {
  export import ImageHdrOn = __MaterialUI.SvgIcon;
  export default ImageHdrOn;
}

declare module 'material-ui/lib/svg-icons/image/audiotrack' {
  export import ImageAudiotrack = __MaterialUI.SvgIcon;
  export default ImageAudiotrack;
}

declare module 'material-ui/lib/svg-icons/image/compare' {
  export import ImageCompare = __MaterialUI.SvgIcon;
  export default ImageCompare;
}

declare module 'material-ui/lib/svg-icons/image/crop' {
  export import ImageCrop = __MaterialUI.SvgIcon;
  export default ImageCrop;
}

declare module 'material-ui/lib/svg-icons/image/texture' {
  export import ImageTexture = __MaterialUI.SvgIcon;
  export default ImageTexture;
}

declare module 'material-ui/lib/svg-icons/image/movie-filter' {
  export import ImageMovieFilter = __MaterialUI.SvgIcon;
  export default ImageMovieFilter;
}

declare module 'material-ui/lib/svg-icons/image/exposure' {
  export import ImageExposure = __MaterialUI.SvgIcon;
  export default ImageExposure;
}

declare module 'material-ui/lib/svg-icons/image/filter-b-and-w' {
  export import ImageFilterBAndW = __MaterialUI.SvgIcon;
  export default ImageFilterBAndW;
}

declare module 'material-ui/lib/svg-icons/image/photo-size-select-actual' {
  export import ImagePhotoSizeSelectActual = __MaterialUI.SvgIcon;
  export default ImagePhotoSizeSelectActual;
}

declare module 'material-ui/lib/svg-icons/image/crop-5-4' {
  export import ImageCrop54 = __MaterialUI.SvgIcon;
  export default ImageCrop54;
}

declare module 'material-ui/lib/svg-icons/image/brightness-2' {
  export import ImageBrightness2 = __MaterialUI.SvgIcon;
  export default ImageBrightness2;
}

declare module 'material-ui/lib/svg-icons/image/tonality' {
  export import ImageTonality = __MaterialUI.SvgIcon;
  export default ImageTonality;
}

declare module 'material-ui/lib/svg-icons/image/panorama-wide-angle' {
  export import ImagePanoramaWideAngle = __MaterialUI.SvgIcon;
  export default ImagePanoramaWideAngle;
}

declare module 'material-ui/lib/svg-icons/image/flip' {
  export import ImageFlip = __MaterialUI.SvgIcon;
  export default ImageFlip;
}

declare module 'material-ui/lib/svg-icons/image/filter-9' {
  export import ImageFilter9 = __MaterialUI.SvgIcon;
  export default ImageFilter9;
}

declare module 'material-ui/lib/svg-icons/image/blur-on' {
  export import ImageBlurOn = __MaterialUI.SvgIcon;
  export default ImageBlurOn;
}

declare module 'material-ui/lib/svg-icons/image/assistant' {
  export import ImageAssistant = __MaterialUI.SvgIcon;
  export default ImageAssistant;
}

declare module 'material-ui/lib/svg-icons/image/lens' {
  export import ImageLens = __MaterialUI.SvgIcon;
  export default ImageLens;
}

declare module 'material-ui/lib/svg-icons/image/switch-camera' {
  export import ImageSwitchCamera = __MaterialUI.SvgIcon;
  export default ImageSwitchCamera;
}

declare module 'material-ui/lib/svg-icons/image/photo-filter' {
  export import ImagePhotoFilter = __MaterialUI.SvgIcon;
  export default ImagePhotoFilter;
}

declare module 'material-ui/lib/svg-icons/image/wb-iridescent' {
  export import ImageWbIridescent = __MaterialUI.SvgIcon;
  export default ImageWbIridescent;
}

declare module 'material-ui/lib/svg-icons/image/crop-square' {
  export import ImageCropSquare = __MaterialUI.SvgIcon;
  export default ImageCropSquare;
}

declare module 'material-ui/lib/svg-icons/image/timer-10' {
  export import ImageTimer10 = __MaterialUI.SvgIcon;
  export default ImageTimer10;
}

declare module 'material-ui/lib/svg-icons/image/rotate-right' {
  export import ImageRotateRight = __MaterialUI.SvgIcon;
  export default ImageRotateRight;
}

declare module 'material-ui/lib/svg-icons/image/grid-off' {
  export import ImageGridOff = __MaterialUI.SvgIcon;
  export default ImageGridOff;
}

declare module 'material-ui/lib/svg-icons/image/filter-7' {
  export import ImageFilter7 = __MaterialUI.SvgIcon;
  export default ImageFilter7;
}

declare module 'material-ui/lib/svg-icons/image/loupe' {
  export import ImageLoupe = __MaterialUI.SvgIcon;
  export default ImageLoupe;
}

declare module 'material-ui/lib/svg-icons/image/filter-6' {
  export import ImageFilter6 = __MaterialUI.SvgIcon;
  export default ImageFilter6;
}

declare module 'material-ui/lib/svg-icons/image/filter-tilt-shift' {
  export import ImageFilterTiltShift = __MaterialUI.SvgIcon;
  export default ImageFilterTiltShift;
}

declare module 'material-ui/lib/svg-icons/image/crop-din' {
  export import ImageCropDin = __MaterialUI.SvgIcon;
  export default ImageCropDin;
}

<<<<<<< HEAD
declare module 'material-ui/lib/svg-icons/image/center-focus-strong' {
  export import ImageCenterFocusStrong = __MaterialUI.SvgIcon;
  export default ImageCenterFocusStrong;
}
=======
        interface MenuDividerProps extends React.Props<MenuDivider> {
            inset?: boolean;
            style?: React.CSSProperties;
        }
        export class MenuDivider extends React.Component<MenuDividerProps, {}>{
        }
    }

    namespace GridList {

        interface GridListProps extends React.Props<GridList> {
            cols?: number;
            padding?: number;
            cellHeight?: number;
        }

        export class GridList extends React.Component<GridListProps, {}>{
        }

        interface GridTileProps extends React.Props<GridTile> {
            title?: string;
            subtitle?: __React.ReactNode;
            titlePosition?: string; //"top"|"bottom"
            titleBackground?: string;
            actionIcon?: __React.ReactElement<any>;
            actionPosition?: string; //"left"|"right"
            cols?: number;
            rows?: number;
            rootClass?: string | __React.Component<any,any>;
        }

        export class GridTile extends React.Component<GridTileProps, {}>{
        }

    }
}    // __MaterialUI
>>>>>>> 54655fe5

declare module 'material-ui/lib/svg-icons/image/rotate-left' {
  export import ImageRotateLeft = __MaterialUI.SvgIcon;
  export default ImageRotateLeft;
}

declare module 'material-ui/lib/svg-icons/image/filter-hdr' {
  export import ImageFilterHdr = __MaterialUI.SvgIcon;
  export default ImageFilterHdr;
}

declare module 'material-ui/lib/svg-icons/image/timer-off' {
  export import ImageTimerOff = __MaterialUI.SvgIcon;
  export default ImageTimerOff;
}

declare module 'material-ui/lib/svg-icons/image/straighten' {
  export import ImageStraighten = __MaterialUI.SvgIcon;
  export default ImageStraighten;
}

declare module 'material-ui/lib/svg-icons/image/exposure-neg-1' {
  export import ImageExposureNeg1 = __MaterialUI.SvgIcon;
  export default ImageExposureNeg1;
}

declare module 'material-ui/lib/svg-icons/image/navigate-before' {
  export import ImageNavigateBefore = __MaterialUI.SvgIcon;
  export default ImageNavigateBefore;
}

declare module 'material-ui/lib/svg-icons/image/iso' {
  export import ImageIso = __MaterialUI.SvgIcon;
  export default ImageIso;
}

declare module 'material-ui/lib/svg-icons/image/photo-album' {
  export import ImagePhotoAlbum = __MaterialUI.SvgIcon;
  export default ImagePhotoAlbum;
}

declare module 'material-ui/lib/svg-icons/image/crop-rotate' {
  export import ImageCropRotate = __MaterialUI.SvgIcon;
  export default ImageCropRotate;
}

declare module 'material-ui/lib/svg-icons/image/remove-red-eye' {
  export import ImageRemoveRedEye = __MaterialUI.SvgIcon;
  export default ImageRemoveRedEye;
}

declare module 'material-ui/lib/svg-icons/image/crop-portrait' {
  export import ImageCropPortrait = __MaterialUI.SvgIcon;
  export default ImageCropPortrait;
}

declare module 'material-ui/lib/svg-icons/image/camera-alt' {
  export import ImageCameraAlt = __MaterialUI.SvgIcon;
  export default ImageCameraAlt;
}

declare module 'material-ui/lib/svg-icons/image/control-point' {
  export import ImageControlPoint = __MaterialUI.SvgIcon;
  export default ImageControlPoint;
}

declare module 'material-ui/lib/svg-icons/image/panorama' {
  export import ImagePanorama = __MaterialUI.SvgIcon;
  export default ImagePanorama;
}

declare module 'material-ui/lib/svg-icons/image/panorama-fish-eye' {
  export import ImagePanoramaFishEye = __MaterialUI.SvgIcon;
  export default ImagePanoramaFishEye;
}

declare module 'material-ui/lib/svg-icons/image/filter-8' {
  export import ImageFilter8 = __MaterialUI.SvgIcon;
  export default ImageFilter8;
}

declare module 'material-ui/lib/svg-icons/image/looks-two' {
  export import ImageLooksTwo = __MaterialUI.SvgIcon;
  export default ImageLooksTwo;
}

declare module 'material-ui/lib/svg-icons/image/panorama-horizontal' {
  export import ImagePanoramaHorizontal = __MaterialUI.SvgIcon;
  export default ImagePanoramaHorizontal;
}

declare module 'material-ui/lib/svg-icons/image/looks-3' {
  export import ImageLooks3 = __MaterialUI.SvgIcon;
  export default ImageLooks3;
}

declare module 'material-ui/lib/svg-icons/image/filter-none' {
  export import ImageFilterNone = __MaterialUI.SvgIcon;
  export default ImageFilterNone;
}

declare module 'material-ui/lib/svg-icons/image/photo-size-select-large' {
  export import ImagePhotoSizeSelectLarge = __MaterialUI.SvgIcon;
  export default ImagePhotoSizeSelectLarge;
}

declare module 'material-ui/lib/svg-icons/image/blur-off' {
  export import ImageBlurOff = __MaterialUI.SvgIcon;
  export default ImageBlurOff;
}

declare module 'material-ui/lib/svg-icons/image/camera-roll' {
  export import ImageCameraRoll = __MaterialUI.SvgIcon;
  export default ImageCameraRoll;
}

declare module 'material-ui/lib/svg-icons/image/leak-remove' {
  export import ImageLeakRemove = __MaterialUI.SvgIcon;
  export default ImageLeakRemove;
}

declare module 'material-ui/lib/svg-icons/image/filter-frames' {
  export import ImageFilterFrames = __MaterialUI.SvgIcon;
  export default ImageFilterFrames;
}

declare module 'material-ui/lib/svg-icons/image/flare' {
  export import ImageFlare = __MaterialUI.SvgIcon;
  export default ImageFlare;
}

declare module 'material-ui/lib/svg-icons/image/photo-size-select-small' {
  export import ImagePhotoSizeSelectSmall = __MaterialUI.SvgIcon;
  export default ImagePhotoSizeSelectSmall;
}

declare module 'material-ui/lib/svg-icons/image/photo-camera' {
  export import ImagePhotoCamera = __MaterialUI.SvgIcon;
  export default ImagePhotoCamera;
}

declare module 'material-ui/lib/svg-icons/image/hdr-off' {
  export import ImageHdrOff = __MaterialUI.SvgIcon;
  export default ImageHdrOff;
}

declare module 'material-ui/lib/svg-icons/image/filter-2' {
  export import ImageFilter2 = __MaterialUI.SvgIcon;
  export default ImageFilter2;
}

declare module 'material-ui/lib/svg-icons/image/crop-original' {
  export import ImageCropOriginal = __MaterialUI.SvgIcon;
  export default ImageCropOriginal;
}

declare module 'material-ui/lib/svg-icons/places/kitchen' {
  export import PlacesKitchen = __MaterialUI.SvgIcon;
  export default PlacesKitchen;
}

declare module 'material-ui/lib/svg-icons/places/spa' {
  export import PlacesSpa = __MaterialUI.SvgIcon;
  export default PlacesSpa;
}

declare module 'material-ui/lib/svg-icons/places/all-inclusive' {
  export import PlacesAllInclusive = __MaterialUI.SvgIcon;
  export default PlacesAllInclusive;
}

declare module 'material-ui/lib/svg-icons/places/ac-unit' {
  export import PlacesAcUnit = __MaterialUI.SvgIcon;
  export default PlacesAcUnit;
}

declare module 'material-ui/lib/svg-icons/places/child-care' {
  export import PlacesChildCare = __MaterialUI.SvgIcon;
  export default PlacesChildCare;
}

declare module 'material-ui/lib/svg-icons/places/golf-course' {
  export import PlacesGolfCourse = __MaterialUI.SvgIcon;
  export default PlacesGolfCourse;
}

declare module 'material-ui/lib/svg-icons/places/business-center' {
  export import PlacesBusinessCenter = __MaterialUI.SvgIcon;
  export default PlacesBusinessCenter;
}

declare module 'material-ui/lib/svg-icons/places/free-breakfast' {
  export import PlacesFreeBreakfast = __MaterialUI.SvgIcon;
  export default PlacesFreeBreakfast;
}

declare module 'material-ui/lib/svg-icons/places/fitness-center' {
  export import PlacesFitnessCenter = __MaterialUI.SvgIcon;
  export default PlacesFitnessCenter;
}

declare module 'material-ui/lib/svg-icons/places/pool' {
  export import PlacesPool = __MaterialUI.SvgIcon;
  export default PlacesPool;
}

declare module 'material-ui/lib/svg-icons/places/child-friendly' {
  export import PlacesChildFriendly = __MaterialUI.SvgIcon;
  export default PlacesChildFriendly;
}

declare module 'material-ui/lib/svg-icons/places/casino' {
  export import PlacesCasino = __MaterialUI.SvgIcon;
  export default PlacesCasino;
}

declare module 'material-ui/lib/svg-icons/places/hot-tub' {
  export import PlacesHotTub = __MaterialUI.SvgIcon;
  export default PlacesHotTub;
}

declare module 'material-ui/lib/svg-icons/places/smoke-free' {
  export import PlacesSmokeFree = __MaterialUI.SvgIcon;
  export default PlacesSmokeFree;
}

declare module 'material-ui/lib/svg-icons/places/room-service' {
  export import PlacesRoomService = __MaterialUI.SvgIcon;
  export default PlacesRoomService;
}

declare module 'material-ui/lib/svg-icons/places/smoking-rooms' {
  export import PlacesSmokingRooms = __MaterialUI.SvgIcon;
  export default PlacesSmokingRooms;
}

declare module 'material-ui/lib/svg-icons/places/beach-access' {
  export import PlacesBeachAccess = __MaterialUI.SvgIcon;
  export default PlacesBeachAccess;
}

declare module 'material-ui/lib/svg-icons/places/airport-shuttle' {
  export import PlacesAirportShuttle = __MaterialUI.SvgIcon;
  export default PlacesAirportShuttle;
}


declare module 'material-ui/lib/styles/' {
    export import AutoPrefix = __MaterialUI.Styles.AutoPrefix; // require('material-ui/lib/styles/auto-prefix');
    export import Colors = __MaterialUI.Styles.Colors; // require('material-ui/lib/styles/colors');
    export import Spacing = require('material-ui/lib/styles/spacing');
    export import ThemeManager = __MaterialUI.Styles.ThemeManager; // require('material-ui/lib/styles/theme-manager');
    export import Transitions = __MaterialUI.Styles.Transitions; // require('material-ui/lib/styles/transitions');
    export import Typography = __MaterialUI.Styles.Typography; // require('material-ui/lib/styles/typography');
    export import LightRawTheme = __MaterialUI.Styles.LightRawTheme; // require('material-ui/lib/styles/raw-themes/light-raw-theme'),
    export import DarkRawTheme = __MaterialUI.Styles.DarkRawTheme; // require('material-ui/lib/styles/raw-themes/dark-raw-theme'),
    export import ThemeDecorator = __MaterialUI.Styles.ThemeDecorator; //require('material-ui/lib/styles/theme-decorator');
}

declare module 'material-ui/lib/styles/auto-prefix' {
    export import AutoPrefix = __MaterialUI.Styles.AutoPrefix;
    export default AutoPrefix;
}

declare module 'material-ui/lib/styles/spacing' {
    type Spacing = __MaterialUI.Styles.Spacing;
    var Spacing: Spacing;
    export default Spacing;
}

declare module 'material-ui/lib/styles/theme-manager' {
    export import ThemeManager = __MaterialUI.Styles.ThemeManager;
    export default ThemeManager;
}

declare module 'material-ui/lib/styles/transitions' {
    export import Transitions = __MaterialUI.Styles.Transitions;
    export default Transitions;
}

declare module 'material-ui/lib/styles/typography' {
    export import Typography = __MaterialUI.Styles.Typography;
    export default Typography;
}

declare module 'material-ui/lib/styles/raw-themes/light-raw-theme' {
    export import LightRawTheme = __MaterialUI.Styles.LightRawTheme;
    export default LightRawTheme;
}

declare module 'material-ui/lib/styles/raw-themes/dark-raw-theme' {
    export import DarkRawTheme = __MaterialUI.Styles.DarkRawTheme;
    export default DarkRawTheme;
}

declare module 'material-ui/lib/styles/theme-decorator' {
    export import ThemeDecorator = __MaterialUI.Styles.ThemeDecorator;
    export default ThemeDecorator;
}


declare module 'material-ui/lib/snackbar' {
    export import Snackbar = __MaterialUI.Snackbar;
    export default Snackbar;
}

declare module 'material-ui/lib/tabs/tab' {
    export import Tab = __MaterialUI.Tabs.Tab;
    export default Tab;
}

declare module 'material-ui/lib/tabs/tabs' {
    export import Tabs = __MaterialUI.Tabs.Tabs;
    export default Tabs;
}

declare module 'material-ui/lib/table/table' {
    export import Table = __MaterialUI.Table.Table;
    export default Table;
}

declare module 'material-ui/lib/table/table-body' {
    export import TableBody = __MaterialUI.Table.TableBody;
    export default TableBody;
}

declare module 'material-ui/lib/table/table-footer' {
    export import TableFooter = __MaterialUI.Table.TableFooter;
    export default TableFooter;
}

declare module 'material-ui/lib/table/table-header' {
    export import TableHeader = __MaterialUI.Table.TableHeader;
    export default TableHeader;
}

declare module 'material-ui/lib/table/table-header-column' {
    export import TableHeaderColumn = __MaterialUI.Table.TableHeaderColumn;
    export default TableHeaderColumn;
}

declare module 'material-ui/lib/table/table-row' {
    export import TableRow = __MaterialUI.Table.TableRow;
    export default TableRow;
}

declare module 'material-ui/lib/table/table-row-column' {
    export import TableRowColumn = __MaterialUI.Table.TableRowColumn;
    export default TableRowColumn;
}

declare module 'material-ui/lib/theme-wrapper' {
    export import ThemeWrapper = __MaterialUI.ThemeWrapper;
    export default ThemeWrapper;
}

declare module 'material-ui/lib/toggle' {
    export import Toggle = __MaterialUI.Toggle;
    export default Toggle;
}

declare module 'material-ui/lib/time-picker' {
    export import TimePicker = __MaterialUI.TimePicker;
    export default TimePicker;
}

declare module 'material-ui/lib/text-field' {
    export import TextField = __MaterialUI.TextField;
    export default TextField;
}

declare module 'material-ui/lib/toolbar/toolbar' {
    export import Toolbar = __MaterialUI.Toolbar.Toolbar;
    export default Toolbar;
}

declare module 'material-ui/lib/toolbar/toolbar-group' {
    export import ToolbarGroup = __MaterialUI.Toolbar.ToolbarGroup;
    export default ToolbarGroup;
}

declare module 'material-ui/lib/toolbar/toolbar-separator' {
    export import ToolbarSeparator = __MaterialUI.Toolbar.ToolbarSeparator;
    export default ToolbarSeparator;
}

declare module 'material-ui/lib/toolbar/toolbar-title' {
    export import ToolbarTitle = __MaterialUI.Toolbar.ToolbarTitle;
    export default ToolbarTitle;
}

declare module 'material-ui/lib/tooltip' {
    export import Tooltip = __MaterialUI.Tooltip;
    export default Tooltip;
}

declare module 'material-ui/lib/utils/' {
    export import ColorManipulator = __MaterialUI.Utils.ColorManipulator; // require('material-ui/lib/utils/color-manipulator');
    export import CssEvent = __MaterialUI.Utils.CssEvent; // require('material-ui/lib/utils/css-event');
    export import Dom = __MaterialUI.Utils.Dom; // require('material-ui/lib/utils/dom');
    export import Events = __MaterialUI.Utils.Events; // require('material-ui/lib/utils/events');
    export import Extend = __MaterialUI.Utils.Extend; // require('material-ui/lib/utils/extend');
    export import ImmutabilityHelper = __MaterialUI.Utils.ImmutabilityHelper; // require('material-ui/lib/utils/immutability-helper');
    export import KeyCode = __MaterialUI.Utils.KeyCode; // require('material-ui/lib/utils/key-code');
    export import KeyLine = __MaterialUI.Utils.KeyLine; // require('material-ui/lib/utils/key-line');
    export import UniqueId = __MaterialUI.Utils.UniqueId; // require('material-ui/lib/utils/unique-id');
    export import Styles = __MaterialUI.Utils.Styles; // require('material-ui/lib/utils/styles');
}

declare module 'material-ui/lib/utils/color-manipulator' {
    export import ColorManipulator = __MaterialUI.Utils.ColorManipulator;
    export default ColorManipulator;
}

declare module 'material-ui/lib/utils/css-event' {
    export import CssEvent = __MaterialUI.Utils.CssEvent;
    export default CssEvent;
}

declare module 'material-ui/lib/utils/dom' {
    export import Dom = __MaterialUI.Utils.Dom;
    export default Dom;
}

declare module 'material-ui/lib/utils/events' {
    export import Events = __MaterialUI.Utils.Events;
    export default Events;
}

declare module 'material-ui/lib/utils/extend' {
    export import Extend = __MaterialUI.Utils.Extend;
    export default Extend;
}

declare module 'material-ui/lib/utils/immutability-helper' {
    export import ImmutabilityHelper = __MaterialUI.Utils.ImmutabilityHelper;
    export default ImmutabilityHelper;
}

declare module 'material-ui/lib/utils/key-code' {
    export import KeyCode = __MaterialUI.Utils.KeyCode;
    export default KeyCode;
}

declare module 'material-ui/lib/utils/key-line' {
    export import KeyLine = __MaterialUI.Utils.KeyLine;
    export default KeyLine;
}

declare module 'material-ui/lib/utils/unique-id' {
    export import UniqueId = __MaterialUI.Utils.UniqueId;
    export default UniqueId;
}

declare module 'material-ui/lib/utils/styles' {
    export import Styles = __MaterialUI.Utils.Styles;
    export default Styles;
}

declare module "material-ui/lib/menus/icon-menu" {
    export import IconMenu = __MaterialUI.Menus.IconMenu;
    export default IconMenu;
}

declare module "material-ui/lib/menus/menu" {
    export import Menu = __MaterialUI.Menus.Menu;
    export default Menu;
}

declare module "material-ui/lib/menus/menu-item" {
    export import MenuItem = __MaterialUI.Menus.MenuItem;
    export default MenuItem;
}

declare module "material-ui/lib/divider" {
    export import Divider = __MaterialUI.Divider;
    export default Divider;
}

declare module "material-ui/lib/grid-list/grid-list" {
    export import GridList = __MaterialUI.GridList.GridList;
    export default GridList;
}

declare module "material-ui/lib/grid-list/grid-tile" {
    export import GridTile = __MaterialUI.GridList.GridTile;
    export default GridTile;
}

declare module "material-ui/lib/styles/colors" {
    export import Colors = __MaterialUI.Styles.Colors;
    export default Colors;
}

declare namespace __MaterialUI.Styles {
    interface Colors {
        red50: string;
        red100: string;
        red200: string;
        red300: string;
        red400: string;
        red500: string;
        red600: string;
        red700: string;
        red800: string;
        red900: string;
        redA100: string;
        redA200: string;
        redA400: string;
        redA700: string;

        pink50: string;
        pink100: string;
        pink200: string;
        pink300: string;
        pink400: string;
        pink500: string;
        pink600: string;
        pink700: string;
        pink800: string;
        pink900: string;
        pinkA100: string;
        pinkA200: string;
        pinkA400: string;
        pinkA700: string;

        purple50: string;
        purple100: string;
        purple200: string;
        purple300: string;
        purple400: string;
        purple500: string;
        purple600: string;
        purple700: string;
        purple800: string;
        purple900: string;
        purpleA100: string;
        purpleA200: string;
        purpleA400: string;
        purpleA700: string;

        deepPurple50: string;
        deepPurple100: string;
        deepPurple200: string;
        deepPurple300: string;
        deepPurple400: string;
        deepPurple500: string;
        deepPurple600: string;
        deepPurple700: string;
        deepPurple800: string;
        deepPurple900: string;
        deepPurpleA100: string;
        deepPurpleA200: string;
        deepPurpleA400: string;
        deepPurpleA700: string;

        indigo50: string;
        indigo100: string;
        indigo200: string;
        indigo300: string;
        indigo400: string;
        indigo500: string;
        indigo600: string;
        indigo700: string;
        indigo800: string;
        indigo900: string;
        indigoA100: string;
        indigoA200: string;
        indigoA400: string;
        indigoA700: string;

        blue50: string;
        blue100: string;
        blue200: string;
        blue300: string;
        blue400: string;
        blue500: string;
        blue600: string;
        blue700: string;
        blue800: string;
        blue900: string;
        blueA100: string;
        blueA200: string;
        blueA400: string;
        blueA700: string;

        lightBlue50: string;
        lightBlue100: string;
        lightBlue200: string;
        lightBlue300: string;
        lightBlue400: string;
        lightBlue500: string;
        lightBlue600: string;
        lightBlue700: string;
        lightBlue800: string;
        lightBlue900: string;
        lightBlueA100: string;
        lightBlueA200: string;
        lightBlueA400: string;
        lightBlueA700: string;

        cyan50: string;
        cyan100: string;
        cyan200: string;
        cyan300: string;
        cyan400: string;
        cyan500: string;
        cyan600: string;
        cyan700: string;
        cyan800: string;
        cyan900: string;
        cyanA100: string;
        cyanA200: string;
        cyanA400: string;
        cyanA700: string;

        teal50: string;
        teal100: string;
        teal200: string;
        teal300: string;
        teal400: string;
        teal500: string;
        teal600: string;
        teal700: string;
        teal800: string;
        teal900: string;
        tealA100: string;
        tealA200: string;
        tealA400: string;
        tealA700: string;

        green50: string;
        green100: string;
        green200: string;
        green300: string;
        green400: string;
        green500: string;
        green600: string;
        green700: string;
        green800: string;
        green900: string;
        greenA100: string;
        greenA200: string;
        greenA400: string;
        greenA700: string;

        lightGreen50: string;
        lightGreen100: string;
        lightGreen200: string;
        lightGreen300: string;
        lightGreen400: string;
        lightGreen500: string;
        lightGreen600: string;
        lightGreen700: string;
        lightGreen800: string;
        lightGreen900: string;
        lightGreenA100: string;
        lightGreenA200: string;
        lightGreenA400: string;
        lightGreenA700: string;

        lime50: string;
        lime100: string;
        lime200: string;
        lime300: string;
        lime400: string;
        lime500: string;
        lime600: string;
        lime700: string;
        lime800: string;
        lime900: string;
        limeA100: string;
        limeA200: string;
        limeA400: string;
        limeA700: string;

        yellow50: string;
        yellow100: string;
        yellow200: string;
        yellow300: string;
        yellow400: string;
        yellow500: string;
        yellow600: string;
        yellow700: string;
        yellow800: string;
        yellow900: string;
        yellowA100: string;
        yellowA200: string;
        yellowA400: string;
        yellowA700: string;

        amber50: string;
        amber100: string;
        amber200: string;
        amber300: string;
        amber400: string;
        amber500: string;
        amber600: string;
        amber700: string;
        amber800: string;
        amber900: string;
        amberA100: string;
        amberA200: string;
        amberA400: string;
        amberA700: string;

        orange50: string;
        orange100: string;
        orange200: string;
        orange300: string;
        orange400: string;
        orange500: string;
        orange600: string;
        orange700: string;
        orange800: string;
        orange900: string;
        orangeA100: string;
        orangeA200: string;
        orangeA400: string;
        orangeA700: string;

        deepOrange50: string;
        deepOrange100: string;
        deepOrange200: string;
        deepOrange300: string;
        deepOrange400: string;
        deepOrange500: string;
        deepOrange600: string;
        deepOrange700: string;
        deepOrange800: string;
        deepOrange900: string;
        deepOrangeA100: string;
        deepOrangeA200: string;
        deepOrangeA400: string;
        deepOrangeA700: string;

        brown50: string;
        brown100: string;
        brown200: string;
        brown300: string;
        brown400: string;
        brown500: string;
        brown600: string;
        brown700: string;
        brown800: string;
        brown900: string;

        blueGrey50: string;
        blueGrey100: string;
        blueGrey200: string;
        blueGrey300: string;
        blueGrey400: string;
        blueGrey500: string;
        blueGrey600: string;
        blueGrey700: string;
        blueGrey800: string;
        blueGrey900: string;

        grey50: string;
        grey100: string;
        grey200: string;
        grey300: string;
        grey400: string;
        grey500: string;
        grey600: string;
        grey700: string;
        grey800: string;
        grey900: string;

        black: string;
        white: string;

        transparent: string;
        fullBlack: string;
        darkBlack: string;
        lightBlack: string;
        minBlack: string;
        faintBlack: string;
        fullWhite: string;
        darkWhite: string;
        lightWhite: string;
    }
    export var Colors: Colors;
}

declare module "material-ui/lib/svg-icons" {
    export import ActionAccessibility = __MaterialUI.SvgIcon; // require('material-ui/lib/svg-icon/action/accessibility');
    export import ActionAccessible = __MaterialUI.SvgIcon; // require('material-ui/lib/svg-icon/action/accessible');
    export import ActionAccountBalance = __MaterialUI.SvgIcon; // require('material-ui/lib/svg-icon/action/account-balance');
    export import ActionAccountBalanceWallet = __MaterialUI.SvgIcon; // require('material-ui/lib/svg-icon/action/account-balance-wallet');
    export import ActionAccountBox = __MaterialUI.SvgIcon; // require('material-ui/lib/svg-icon/action/account-box');
    export import ActionAccountCircle = __MaterialUI.SvgIcon; // require('material-ui/lib/svg-icon/action/account-circle');
    export import ActionAddShoppingCart = __MaterialUI.SvgIcon; // require('material-ui/lib/svg-icon/action/add-shopping-cart');
    export import ActionAlarm = __MaterialUI.SvgIcon; // require('material-ui/lib/svg-icon/action/alarm');
    export import ActionAlarmAdd = __MaterialUI.SvgIcon; // require('material-ui/lib/svg-icon/action/alarm-add');
    export import ActionAlarmOff = __MaterialUI.SvgIcon; // require('material-ui/lib/svg-icon/action/alarm-off');
    export import ActionAlarmOn = __MaterialUI.SvgIcon; // require('material-ui/lib/svg-icon/action/alarm-on');
    export import ActionAllOut = __MaterialUI.SvgIcon; // require('material-ui/lib/svg-icon/action/all-out');
    export import ActionAndroid = __MaterialUI.SvgIcon; // require('material-ui/lib/svg-icon/action/android');
    export import ActionAnnouncement = __MaterialUI.SvgIcon; // require('material-ui/lib/svg-icon/action/announcement');
    export import ActionAspectRatio = __MaterialUI.SvgIcon; // require('material-ui/lib/svg-icon/action/aspect-ratio');
    export import ActionAssessment = __MaterialUI.SvgIcon; // require('material-ui/lib/svg-icon/action/assessment');
    export import ActionAssignment = __MaterialUI.SvgIcon; // require('material-ui/lib/svg-icon/action/assignment');
    export import ActionAssignmentInd = __MaterialUI.SvgIcon; // require('material-ui/lib/svg-icon/action/assignment-ind');
    export import ActionAssignmentLate = __MaterialUI.SvgIcon; // require('material-ui/lib/svg-icon/action/assignment-late');
    export import ActionAssignmentReturn = __MaterialUI.SvgIcon; // require('material-ui/lib/svg-icon/action/assignment-return');
    export import ActionAssignmentReturned = __MaterialUI.SvgIcon; // require('material-ui/lib/svg-icon/action/assignment-returned');
    export import ActionAssignmentTurnedIn = __MaterialUI.SvgIcon; // require('material-ui/lib/svg-icon/action/assignment-turned-in');
    export import ActionAutorenew = __MaterialUI.SvgIcon; // require('material-ui/lib/svg-icon/action/autorenew');
    export import ActionBackup = __MaterialUI.SvgIcon; // require('material-ui/lib/svg-icon/action/backup');
    export import ActionBook = __MaterialUI.SvgIcon; // require('material-ui/lib/svg-icon/action/book');
    export import ActionBookmark = __MaterialUI.SvgIcon; // require('material-ui/lib/svg-icon/action/bookmark');
    export import ActionBookmarkBorder = __MaterialUI.SvgIcon; // require('material-ui/lib/svg-icon/action/bookmark-border');
    export import ActionBugReport = __MaterialUI.SvgIcon; // require('material-ui/lib/svg-icon/action/bug-report');
    export import ActionBuild = __MaterialUI.SvgIcon; // require('material-ui/lib/svg-icon/action/build');
    export import ActionCached = __MaterialUI.SvgIcon; // require('material-ui/lib/svg-icon/action/cached');
    export import ActionCameraEnhance = __MaterialUI.SvgIcon; // require('material-ui/lib/svg-icon/action/camera-enhance');
    export import ActionCardGiftcard = __MaterialUI.SvgIcon; // require('material-ui/lib/svg-icon/action/card-giftcard');
    export import ActionCardMembership = __MaterialUI.SvgIcon; // require('material-ui/lib/svg-icon/action/card-membership');
    export import ActionCardTravel = __MaterialUI.SvgIcon; // require('material-ui/lib/svg-icon/action/card-travel');
    export import ActionChangeHistory = __MaterialUI.SvgIcon; // require('material-ui/lib/svg-icon/action/change-history');
    export import ActionCheckCircle = __MaterialUI.SvgIcon; // require('material-ui/lib/svg-icon/action/check-circle');
    export import ActionChromeReaderMode = __MaterialUI.SvgIcon; // require('material-ui/lib/svg-icon/action/chrome-reader-mode');
    export import ActionClass = __MaterialUI.SvgIcon; // require('material-ui/lib/svg-icon/action/class');
    export import ActionCode = __MaterialUI.SvgIcon; // require('material-ui/lib/svg-icon/action/code');
    export import ActionCompareArrows = __MaterialUI.SvgIcon; // require('material-ui/lib/svg-icon/action/compare-arrows');
    export import ActionCopyright = __MaterialUI.SvgIcon; // require('material-ui/lib/svg-icon/action/copyright');
    export import ActionCreditCard = __MaterialUI.SvgIcon; // require('material-ui/lib/svg-icon/action/credit-card');
    export import ActionDashboard = __MaterialUI.SvgIcon; // require('material-ui/lib/svg-icon/action/dashboard');
    export import ActionDateRange = __MaterialUI.SvgIcon; // require('material-ui/lib/svg-icon/action/date-range');
    export import ActionDelete = __MaterialUI.SvgIcon; // require('material-ui/lib/svg-icon/action/delete');
    export import ActionDescription = __MaterialUI.SvgIcon; // require('material-ui/lib/svg-icon/action/description');
    export import ActionDns = __MaterialUI.SvgIcon; // require('material-ui/lib/svg-icon/action/dns');
    export import ActionDone = __MaterialUI.SvgIcon; // require('material-ui/lib/svg-icon/action/done');
    export import ActionDoneAll = __MaterialUI.SvgIcon; // require('material-ui/lib/svg-icon/action/done-all');
    export import ActionDonutLarge = __MaterialUI.SvgIcon; // require('material-ui/lib/svg-icon/action/donut-large');
    export import ActionDonutSmall = __MaterialUI.SvgIcon; // require('material-ui/lib/svg-icon/action/donut-small');
    export import ActionEject = __MaterialUI.SvgIcon; // require('material-ui/lib/svg-icon/action/eject');
    export import ActionEvent = __MaterialUI.SvgIcon; // require('material-ui/lib/svg-icon/action/event');
    export import ActionEventSeat = __MaterialUI.SvgIcon; // require('material-ui/lib/svg-icon/action/event-seat');
    export import ActionExitToApp = __MaterialUI.SvgIcon; // require('material-ui/lib/svg-icon/action/exit-to-app');
    export import ActionExplore = __MaterialUI.SvgIcon; // require('material-ui/lib/svg-icon/action/explore');
    export import ActionExtension = __MaterialUI.SvgIcon; // require('material-ui/lib/svg-icon/action/extension');
    export import ActionFace = __MaterialUI.SvgIcon; // require('material-ui/lib/svg-icon/action/face');
    export import ActionFavorite = __MaterialUI.SvgIcon; // require('material-ui/lib/svg-icon/action/favorite');
    export import ActionFavoriteBorder = __MaterialUI.SvgIcon; // require('material-ui/lib/svg-icon/action/favorite-border');
    export import ActionFeedback = __MaterialUI.SvgIcon; // require('material-ui/lib/svg-icon/action/feedback');
    export import ActionFindInPage = __MaterialUI.SvgIcon; // require('material-ui/lib/svg-icon/action/find-in-page');
    export import ActionFindReplace = __MaterialUI.SvgIcon; // require('material-ui/lib/svg-icon/action/find-replace');
    export import ActionFingerprint = __MaterialUI.SvgIcon; // require('material-ui/lib/svg-icon/action/fingerprint');
    export import ActionFlightLand = __MaterialUI.SvgIcon; // require('material-ui/lib/svg-icon/action/flight-land');
    export import ActionFlightTakeoff = __MaterialUI.SvgIcon; // require('material-ui/lib/svg-icon/action/flight-takeoff');
    export import ActionFlipToBack = __MaterialUI.SvgIcon; // require('material-ui/lib/svg-icon/action/flip-to-back');
    export import ActionFlipToFront = __MaterialUI.SvgIcon; // require('material-ui/lib/svg-icon/action/flip-to-front');
    export import ActionGavel = __MaterialUI.SvgIcon; // require('material-ui/lib/svg-icon/action/gavel');
    export import ActionGetApp = __MaterialUI.SvgIcon; // require('material-ui/lib/svg-icon/action/get-app');
    export import ActionGif = __MaterialUI.SvgIcon; // require('material-ui/lib/svg-icon/action/gif');
    export import ActionGrade = __MaterialUI.SvgIcon; // require('material-ui/lib/svg-icon/action/grade');
    export import ActionGroupWork = __MaterialUI.SvgIcon; // require('material-ui/lib/svg-icon/action/group-work');
    export import ActionHelp = __MaterialUI.SvgIcon; // require('material-ui/lib/svg-icon/action/help');
    export import ActionHelpOutline = __MaterialUI.SvgIcon; // require('material-ui/lib/svg-icon/action/help-outline');
    export import ActionHighlightOff = __MaterialUI.SvgIcon; // require('material-ui/lib/svg-icon/action/highlight-off');
    export import ActionHistory = __MaterialUI.SvgIcon; // require('material-ui/lib/svg-icon/action/history');
    export import ActionHome = __MaterialUI.SvgIcon; // require('material-ui/lib/svg-icon/action/home');
    export import ActionHourglassEmpty = __MaterialUI.SvgIcon; // require('material-ui/lib/svg-icon/action/hourglass-empty');
    export import ActionHourglassFull = __MaterialUI.SvgIcon; // require('material-ui/lib/svg-icon/action/hourglass-full');
    export import ActionHttp = __MaterialUI.SvgIcon; // require('material-ui/lib/svg-icon/action/http');
    export import ActionHttps = __MaterialUI.SvgIcon; // require('material-ui/lib/svg-icon/action/https');
    export import ActionImportantDevices = __MaterialUI.SvgIcon; // require('material-ui/lib/svg-icon/action/important-devices');
    export import ActionInfo = __MaterialUI.SvgIcon; // require('material-ui/lib/svg-icon/action/info');
    export import ActionInfoOutline = __MaterialUI.SvgIcon; // require('material-ui/lib/svg-icon/action/info-outline');
    export import ActionInput = __MaterialUI.SvgIcon; // require('material-ui/lib/svg-icon/action/input');
    export import ActionInvertColors = __MaterialUI.SvgIcon; // require('material-ui/lib/svg-icon/action/invert-colors');
    export import ActionLabel = __MaterialUI.SvgIcon; // require('material-ui/lib/svg-icon/action/label');
    export import ActionLabelOutline = __MaterialUI.SvgIcon; // require('material-ui/lib/svg-icon/action/label-outline');
    export import ActionLanguage = __MaterialUI.SvgIcon; // require('material-ui/lib/svg-icon/action/language');
    export import ActionLaunch = __MaterialUI.SvgIcon; // require('material-ui/lib/svg-icon/action/launch');
    export import ActionLightbulbOutline = __MaterialUI.SvgIcon; // require('material-ui/lib/svg-icon/action/lightbulb-outline');
    export import ActionLineStyle = __MaterialUI.SvgIcon; // require('material-ui/lib/svg-icon/action/line-style');
    export import ActionLineWeight = __MaterialUI.SvgIcon; // require('material-ui/lib/svg-icon/action/line-weight');
    export import ActionList = __MaterialUI.SvgIcon; // require('material-ui/lib/svg-icon/action/list');
    export import ActionLock = __MaterialUI.SvgIcon; // require('material-ui/lib/svg-icon/action/lock');
    export import ActionLockOpen = __MaterialUI.SvgIcon; // require('material-ui/lib/svg-icon/action/lock-open');
    export import ActionLockOutline = __MaterialUI.SvgIcon; // require('material-ui/lib/svg-icon/action/lock-outline');
    export import ActionLoyalty = __MaterialUI.SvgIcon; // require('material-ui/lib/svg-icon/action/loyalty');
    export import ActionMarkunreadMailbox = __MaterialUI.SvgIcon; // require('material-ui/lib/svg-icon/action/markunread-mailbox');
    export import ActionMotorcycle = __MaterialUI.SvgIcon; // require('material-ui/lib/svg-icon/action/motorcycle');
    export import ActionNoteAdd = __MaterialUI.SvgIcon; // require('material-ui/lib/svg-icon/action/note-add');
    export import ActionOfflinePin = __MaterialUI.SvgIcon; // require('material-ui/lib/svg-icon/action/offline-pin');
    export import ActionOpacity = __MaterialUI.SvgIcon; // require('material-ui/lib/svg-icon/action/opacity');
    export import ActionOpenInBrowser = __MaterialUI.SvgIcon; // require('material-ui/lib/svg-icon/action/open-in-browser');
    export import ActionOpenInNew = __MaterialUI.SvgIcon; // require('material-ui/lib/svg-icon/action/open-in-new');
    export import ActionOpenWith = __MaterialUI.SvgIcon; // require('material-ui/lib/svg-icon/action/open-with');
    export import ActionPageview = __MaterialUI.SvgIcon; // require('material-ui/lib/svg-icon/action/pageview');
    export import ActionPanTool = __MaterialUI.SvgIcon; // require('material-ui/lib/svg-icon/action/pan-tool');
    export import ActionPayment = __MaterialUI.SvgIcon; // require('material-ui/lib/svg-icon/action/payment');
    export import ActionPermCameraMic = __MaterialUI.SvgIcon; // require('material-ui/lib/svg-icon/action/perm-camera-mic');
    export import ActionPermContactCalendar = __MaterialUI.SvgIcon; // require('material-ui/lib/svg-icon/action/perm-contact-calendar');
    export import ActionPermDataSetting = __MaterialUI.SvgIcon; // require('material-ui/lib/svg-icon/action/perm-data-setting');
    export import ActionPermDeviceInformation = __MaterialUI.SvgIcon; // require('material-ui/lib/svg-icon/action/perm-device-information');
    export import ActionPermIdentity = __MaterialUI.SvgIcon; // require('material-ui/lib/svg-icon/action/perm-identity');
    export import ActionPermMedia = __MaterialUI.SvgIcon; // require('material-ui/lib/svg-icon/action/perm-media');
    export import ActionPermPhoneMsg = __MaterialUI.SvgIcon; // require('material-ui/lib/svg-icon/action/perm-phone-msg');
    export import ActionPermScanWifi = __MaterialUI.SvgIcon; // require('material-ui/lib/svg-icon/action/perm-scan-wifi');
    export import ActionPets = __MaterialUI.SvgIcon; // require('material-ui/lib/svg-icon/action/pets');
    export import ActionPictureInPicture = __MaterialUI.SvgIcon; // require('material-ui/lib/svg-icon/action/picture-in-picture');
    export import ActionPictureInPictureAlt = __MaterialUI.SvgIcon; // require('material-ui/lib/svg-icon/action/picture-in-picture-alt');
    export import ActionPlayForWork = __MaterialUI.SvgIcon; // require('material-ui/lib/svg-icon/action/play-for-work');
    export import ActionPolymer = __MaterialUI.SvgIcon; // require('material-ui/lib/svg-icon/action/polymer');
    export import ActionPowerSettingsNew = __MaterialUI.SvgIcon; // require('material-ui/lib/svg-icon/action/power-settings-new');
    export import ActionPregnantWoman = __MaterialUI.SvgIcon; // require('material-ui/lib/svg-icon/action/pregnant-woman');
    export import ActionPrint = __MaterialUI.SvgIcon; // require('material-ui/lib/svg-icon/action/print');
    export import ActionQueryBuilder = __MaterialUI.SvgIcon; // require('material-ui/lib/svg-icon/action/query-builder');
    export import ActionQuestionAnswer = __MaterialUI.SvgIcon; // require('material-ui/lib/svg-icon/action/question-answer');
    export import ActionReceipt = __MaterialUI.SvgIcon; // require('material-ui/lib/svg-icon/action/receipt');
    export import ActionRecordVoiceOver = __MaterialUI.SvgIcon; // require('material-ui/lib/svg-icon/action/record-voice-over');
    export import ActionRedeem = __MaterialUI.SvgIcon; // require('material-ui/lib/svg-icon/action/redeem');
    export import ActionReorder = __MaterialUI.SvgIcon; // require('material-ui/lib/svg-icon/action/reorder');
    export import ActionReportProblem = __MaterialUI.SvgIcon; // require('material-ui/lib/svg-icon/action/report-problem');
    export import ActionRestore = __MaterialUI.SvgIcon; // require('material-ui/lib/svg-icon/action/restore');
    export import ActionRoom = __MaterialUI.SvgIcon; // require('material-ui/lib/svg-icon/action/room');
    export import ActionRoundedCorner = __MaterialUI.SvgIcon; // require('material-ui/lib/svg-icon/action/rounded-corner');
    export import ActionRowing = __MaterialUI.SvgIcon; // require('material-ui/lib/svg-icon/action/rowing');
    export import ActionSchedule = __MaterialUI.SvgIcon; // require('material-ui/lib/svg-icon/action/schedule');
    export import ActionSearch = __MaterialUI.SvgIcon; // require('material-ui/lib/svg-icon/action/search');
    export import ActionSettings = __MaterialUI.SvgIcon; // require('material-ui/lib/svg-icon/action/settings');
    export import ActionSettingsApplications = __MaterialUI.SvgIcon; // require('material-ui/lib/svg-icon/action/settings-applications');
    export import ActionSettingsBackupRestore = __MaterialUI.SvgIcon; // require('material-ui/lib/svg-icon/action/settings-backup-restore');
    export import ActionSettingsBluetooth = __MaterialUI.SvgIcon; // require('material-ui/lib/svg-icon/action/settings-bluetooth');
    export import ActionSettingsBrightness = __MaterialUI.SvgIcon; // require('material-ui/lib/svg-icon/action/settings-brightness');
    export import ActionSettingsCell = __MaterialUI.SvgIcon; // require('material-ui/lib/svg-icon/action/settings-cell');
    export import ActionSettingsEthernet = __MaterialUI.SvgIcon; // require('material-ui/lib/svg-icon/action/settings-ethernet');
    export import ActionSettingsInputAntenna = __MaterialUI.SvgIcon; // require('material-ui/lib/svg-icon/action/settings-input-antenna');
    export import ActionSettingsInputComponent = __MaterialUI.SvgIcon; // require('material-ui/lib/svg-icon/action/settings-input-component');
    export import ActionSettingsInputComposite = __MaterialUI.SvgIcon; // require('material-ui/lib/svg-icon/action/settings-input-composite');
    export import ActionSettingsInputHdmi = __MaterialUI.SvgIcon; // require('material-ui/lib/svg-icon/action/settings-input-hdmi');
    export import ActionSettingsInputSvideo = __MaterialUI.SvgIcon; // require('material-ui/lib/svg-icon/action/settings-input-svideo');
    export import ActionSettingsOverscan = __MaterialUI.SvgIcon; // require('material-ui/lib/svg-icon/action/settings-overscan');
    export import ActionSettingsPhone = __MaterialUI.SvgIcon; // require('material-ui/lib/svg-icon/action/settings-phone');
    export import ActionSettingsPower = __MaterialUI.SvgIcon; // require('material-ui/lib/svg-icon/action/settings-power');
    export import ActionSettingsRemote = __MaterialUI.SvgIcon; // require('material-ui/lib/svg-icon/action/settings-remote');
    export import ActionSettingsVoice = __MaterialUI.SvgIcon; // require('material-ui/lib/svg-icon/action/settings-voice');
    export import ActionShop = __MaterialUI.SvgIcon; // require('material-ui/lib/svg-icon/action/shop');
    export import ActionShoppingBasket = __MaterialUI.SvgIcon; // require('material-ui/lib/svg-icon/action/shopping-basket');
    export import ActionShoppingCart = __MaterialUI.SvgIcon; // require('material-ui/lib/svg-icon/action/shopping-cart');
    export import ActionShopTwo = __MaterialUI.SvgIcon; // require('material-ui/lib/svg-icon/action/shop-two');
    export import ActionSpeakerNotes = __MaterialUI.SvgIcon; // require('material-ui/lib/svg-icon/action/speaker-notes');
    export import ActionSpellcheck = __MaterialUI.SvgIcon; // require('material-ui/lib/svg-icon/action/spellcheck');
    export import ActionStars = __MaterialUI.SvgIcon; // require('material-ui/lib/svg-icon/action/stars');
    export import ActionStore = __MaterialUI.SvgIcon; // require('material-ui/lib/svg-icon/action/store');
    export import ActionSubject = __MaterialUI.SvgIcon; // require('material-ui/lib/svg-icon/action/subject');
    export import ActionSupervisorAccount = __MaterialUI.SvgIcon; // require('material-ui/lib/svg-icon/action/supervisor-account');
    export import ActionSwapHoriz = __MaterialUI.SvgIcon; // require('material-ui/lib/svg-icon/action/swap-horiz');
    export import ActionSwapVert = __MaterialUI.SvgIcon; // require('material-ui/lib/svg-icon/action/swap-vert');
    export import ActionSwapVerticalCircle = __MaterialUI.SvgIcon; // require('material-ui/lib/svg-icon/action/swap-vertical-circle');
    export import ActionSystemUpdateAlt = __MaterialUI.SvgIcon; // require('material-ui/lib/svg-icon/action/system-update-alt');
    export import ActionTab = __MaterialUI.SvgIcon; // require('material-ui/lib/svg-icon/action/tab');
    export import ActionTabUnselected = __MaterialUI.SvgIcon; // require('material-ui/lib/svg-icon/action/tab-unselected');
    export import ActionTheaters = __MaterialUI.SvgIcon; // require('material-ui/lib/svg-icon/action/theaters');
    export import ActionThreeDRotation = __MaterialUI.SvgIcon; // require('material-ui/lib/svg-icon/action/three-d-rotation');
    export import ActionThumbDown = __MaterialUI.SvgIcon; // require('material-ui/lib/svg-icon/action/thumb-down');
    export import ActionThumbsUpDown = __MaterialUI.SvgIcon; // require('material-ui/lib/svg-icon/action/thumbs-up-down');
    export import ActionThumbUp = __MaterialUI.SvgIcon; // require('material-ui/lib/svg-icon/action/thumb-up');
    export import ActionTimeline = __MaterialUI.SvgIcon; // require('material-ui/lib/svg-icon/action/timeline');
    export import ActionToc = __MaterialUI.SvgIcon; // require('material-ui/lib/svg-icon/action/toc');
    export import ActionToday = __MaterialUI.SvgIcon; // require('material-ui/lib/svg-icon/action/today');
    export import ActionToll = __MaterialUI.SvgIcon; // require('material-ui/lib/svg-icon/action/toll');
    export import ActionTouchApp = __MaterialUI.SvgIcon; // require('material-ui/lib/svg-icon/action/touch-app');
    export import ActionTrackChanges = __MaterialUI.SvgIcon; // require('material-ui/lib/svg-icon/action/track-changes');
    export import ActionTranslate = __MaterialUI.SvgIcon; // require('material-ui/lib/svg-icon/action/translate');
    export import ActionTrendingDown = __MaterialUI.SvgIcon; // require('material-ui/lib/svg-icon/action/trending-down');
    export import ActionTrendingFlat = __MaterialUI.SvgIcon; // require('material-ui/lib/svg-icon/action/trending-flat');
    export import ActionTrendingUp = __MaterialUI.SvgIcon; // require('material-ui/lib/svg-icon/action/trending-up');
    export import ActionTurnedIn = __MaterialUI.SvgIcon; // require('material-ui/lib/svg-icon/action/turned-in');
    export import ActionTurnedInNot = __MaterialUI.SvgIcon; // require('material-ui/lib/svg-icon/action/turned-in-not');
    export import ActionUpdate = __MaterialUI.SvgIcon; // require('material-ui/lib/svg-icon/action/update');
    export import ActionVerifiedUser = __MaterialUI.SvgIcon; // require('material-ui/lib/svg-icon/action/verified-user');
    export import ActionViewAgenda = __MaterialUI.SvgIcon; // require('material-ui/lib/svg-icon/action/view-agenda');
    export import ActionViewArray = __MaterialUI.SvgIcon; // require('material-ui/lib/svg-icon/action/view-array');
    export import ActionViewCarousel = __MaterialUI.SvgIcon; // require('material-ui/lib/svg-icon/action/view-carousel');
    export import ActionViewColumn = __MaterialUI.SvgIcon; // require('material-ui/lib/svg-icon/action/view-column');
    export import ActionViewDay = __MaterialUI.SvgIcon; // require('material-ui/lib/svg-icon/action/view-day');
    export import ActionViewHeadline = __MaterialUI.SvgIcon; // require('material-ui/lib/svg-icon/action/view-headline');
    export import ActionViewList = __MaterialUI.SvgIcon; // require('material-ui/lib/svg-icon/action/view-list');
    export import ActionViewModule = __MaterialUI.SvgIcon; // require('material-ui/lib/svg-icon/action/view-module');
    export import ActionViewQuilt = __MaterialUI.SvgIcon; // require('material-ui/lib/svg-icon/action/view-quilt');
    export import ActionViewStream = __MaterialUI.SvgIcon; // require('material-ui/lib/svg-icon/action/view-stream');
    export import ActionViewWeek = __MaterialUI.SvgIcon; // require('material-ui/lib/svg-icon/action/view-week');
    export import ActionVisibility = __MaterialUI.SvgIcon; // require('material-ui/lib/svg-icon/action/visibility');
    export import ActionVisibilityOff = __MaterialUI.SvgIcon; // require('material-ui/lib/svg-icon/action/visibility-off');
    export import ActionWatchLater = __MaterialUI.SvgIcon; // require('material-ui/lib/svg-icon/action/watch-later');
    export import ActionWork = __MaterialUI.SvgIcon; // require('material-ui/lib/svg-icon/action/work');
    export import ActionYoutubeSearchedFor = __MaterialUI.SvgIcon; // require('material-ui/lib/svg-icon/action/youtube-searched-for');
    export import ActionZoomIn = __MaterialUI.SvgIcon; // require('material-ui/lib/svg-icon/action/zoom-in');
    export import ActionZoomOut = __MaterialUI.SvgIcon; // require('material-ui/lib/svg-icon/action/zoom-out');
    export import AlertAddAlert = __MaterialUI.SvgIcon; // require('material-ui/lib/svg-icon/alert/add-alert');
    export import AlertError = __MaterialUI.SvgIcon; // require('material-ui/lib/svg-icon/alert/error');
    export import AlertErrorOutline = __MaterialUI.SvgIcon; // require('material-ui/lib/svg-icon/alert/error-outline');
    export import AlertWarning = __MaterialUI.SvgIcon; // require('material-ui/lib/svg-icon/alert/warning');
    export import AvAddToQueue = __MaterialUI.SvgIcon; // require('material-ui/lib/svg-icon/av/add-to-queue');
    export import AvAirplay = __MaterialUI.SvgIcon; // require('material-ui/lib/svg-icon/av/airplay');
    export import AvAlbum = __MaterialUI.SvgIcon; // require('material-ui/lib/svg-icon/av/album');
    export import AvArtTrack = __MaterialUI.SvgIcon; // require('material-ui/lib/svg-icon/av/art-track');
    export import AvAvTimer = __MaterialUI.SvgIcon; // require('material-ui/lib/svg-icon/av/av-timer');
    export import AvClosedCaption = __MaterialUI.SvgIcon; // require('material-ui/lib/svg-icon/av/closed-caption');
    export import AvEqualizer = __MaterialUI.SvgIcon; // require('material-ui/lib/svg-icon/av/equalizer');
    export import AvExplicit = __MaterialUI.SvgIcon; // require('material-ui/lib/svg-icon/av/explicit');
    export import AvFastForward = __MaterialUI.SvgIcon; // require('material-ui/lib/svg-icon/av/fast-forward');
    export import AvFastRewind = __MaterialUI.SvgIcon; // require('material-ui/lib/svg-icon/av/fast-rewind');
    export import AvFiberDvr = __MaterialUI.SvgIcon; // require('material-ui/lib/svg-icon/av/fiber-dvr');
    export import AvFiberManualRecord = __MaterialUI.SvgIcon; // require('material-ui/lib/svg-icon/av/fiber-manual-record');
    export import AvFiberNew = __MaterialUI.SvgIcon; // require('material-ui/lib/svg-icon/av/fiber-new');
    export import AvFiberPin = __MaterialUI.SvgIcon; // require('material-ui/lib/svg-icon/av/fiber-pin');
    export import AvFiberSmartRecord = __MaterialUI.SvgIcon; // require('material-ui/lib/svg-icon/av/fiber-smart-record');
    export import AvForward10 = __MaterialUI.SvgIcon; // require('material-ui/lib/svg-icon/av/forward-10');
    export import AvForward30 = __MaterialUI.SvgIcon; // require('material-ui/lib/svg-icon/av/forward-30');
    export import AvForward5 = __MaterialUI.SvgIcon; // require('material-ui/lib/svg-icon/av/forward-5');
    export import AvGames = __MaterialUI.SvgIcon; // require('material-ui/lib/svg-icon/av/games');
    export import AvHd = __MaterialUI.SvgIcon; // require('material-ui/lib/svg-icon/av/hd');
    export import AvHearing = __MaterialUI.SvgIcon; // require('material-ui/lib/svg-icon/av/hearing');
    export import AvHighQuality = __MaterialUI.SvgIcon; // require('material-ui/lib/svg-icon/av/high-quality');
    export import AvLibraryAdd = __MaterialUI.SvgIcon; // require('material-ui/lib/svg-icon/av/library-add');
    export import AvLibraryBooks = __MaterialUI.SvgIcon; // require('material-ui/lib/svg-icon/av/library-books');
    export import AvLibraryMusic = __MaterialUI.SvgIcon; // require('material-ui/lib/svg-icon/av/library-music');
    export import AvLoop = __MaterialUI.SvgIcon; // require('material-ui/lib/svg-icon/av/loop');
    export import AvMic = __MaterialUI.SvgIcon; // require('material-ui/lib/svg-icon/av/mic');
    export import AvMicNone = __MaterialUI.SvgIcon; // require('material-ui/lib/svg-icon/av/mic-none');
    export import AvMicOff = __MaterialUI.SvgIcon; // require('material-ui/lib/svg-icon/av/mic-off');
    export import AvMovie = __MaterialUI.SvgIcon; // require('material-ui/lib/svg-icon/av/movie');
    export import AvMusicVideo = __MaterialUI.SvgIcon; // require('material-ui/lib/svg-icon/av/music-video');
    export import AvNewReleases = __MaterialUI.SvgIcon; // require('material-ui/lib/svg-icon/av/new-releases');
    export import AvNotInterested = __MaterialUI.SvgIcon; // require('material-ui/lib/svg-icon/av/not-interested');
    export import AvPause = __MaterialUI.SvgIcon; // require('material-ui/lib/svg-icon/av/pause');
    export import AvPauseCircleFilled = __MaterialUI.SvgIcon; // require('material-ui/lib/svg-icon/av/pause-circle-filled');
    export import AvPauseCircleOutline = __MaterialUI.SvgIcon; // require('material-ui/lib/svg-icon/av/pause-circle-outline');
    export import AvPlayArrow = __MaterialUI.SvgIcon; // require('material-ui/lib/svg-icon/av/play-arrow');
    export import AvPlayCircleFilled = __MaterialUI.SvgIcon; // require('material-ui/lib/svg-icon/av/play-circle-filled');
    export import AvPlayCircleOutline = __MaterialUI.SvgIcon; // require('material-ui/lib/svg-icon/av/play-circle-outline');
    export import AvPlaylistAdd = __MaterialUI.SvgIcon; // require('material-ui/lib/svg-icon/av/playlist-add');
    export import AvPlaylistAddCheck = __MaterialUI.SvgIcon; // require('material-ui/lib/svg-icon/av/playlist-add-check');
    export import AvPlaylistPlay = __MaterialUI.SvgIcon; // require('material-ui/lib/svg-icon/av/playlist-play');
    export import AvQueue = __MaterialUI.SvgIcon; // require('material-ui/lib/svg-icon/av/queue');
    export import AvQueueMusic = __MaterialUI.SvgIcon; // require('material-ui/lib/svg-icon/av/queue-music');
    export import AvQueuePlayNext = __MaterialUI.SvgIcon; // require('material-ui/lib/svg-icon/av/queue-play-next');
    export import AvRadio = __MaterialUI.SvgIcon; // require('material-ui/lib/svg-icon/av/radio');
    export import AvRecentActors = __MaterialUI.SvgIcon; // require('material-ui/lib/svg-icon/av/recent-actors');
    export import AvRemoveFromQueue = __MaterialUI.SvgIcon; // require('material-ui/lib/svg-icon/av/remove-from-queue');
    export import AvRepeat = __MaterialUI.SvgIcon; // require('material-ui/lib/svg-icon/av/repeat');
    export import AvRepeatOne = __MaterialUI.SvgIcon; // require('material-ui/lib/svg-icon/av/repeat-one');
    export import AvReplay = __MaterialUI.SvgIcon; // require('material-ui/lib/svg-icon/av/replay');
    export import AvReplay10 = __MaterialUI.SvgIcon; // require('material-ui/lib/svg-icon/av/replay-10');
    export import AvReplay30 = __MaterialUI.SvgIcon; // require('material-ui/lib/svg-icon/av/replay-30');
    export import AvReplay5 = __MaterialUI.SvgIcon; // require('material-ui/lib/svg-icon/av/replay-5');
    export import AvShuffle = __MaterialUI.SvgIcon; // require('material-ui/lib/svg-icon/av/shuffle');
    export import AvSkipNext = __MaterialUI.SvgIcon; // require('material-ui/lib/svg-icon/av/skip-next');
    export import AvSkipPrevious = __MaterialUI.SvgIcon; // require('material-ui/lib/svg-icon/av/skip-previous');
    export import AvSlowMotionVideo = __MaterialUI.SvgIcon; // require('material-ui/lib/svg-icon/av/slow-motion-video');
    export import AvSnooze = __MaterialUI.SvgIcon; // require('material-ui/lib/svg-icon/av/snooze');
    export import AvSortByAlpha = __MaterialUI.SvgIcon; // require('material-ui/lib/svg-icon/av/sort-by-alpha');
    export import AvStop = __MaterialUI.SvgIcon; // require('material-ui/lib/svg-icon/av/stop');
    export import AvSubscriptions = __MaterialUI.SvgIcon; // require('material-ui/lib/svg-icon/av/subscriptions');
    export import AvSubtitles = __MaterialUI.SvgIcon; // require('material-ui/lib/svg-icon/av/subtitles');
    export import AvSurroundSound = __MaterialUI.SvgIcon; // require('material-ui/lib/svg-icon/av/surround-sound');
    export import AvVideocam = __MaterialUI.SvgIcon; // require('material-ui/lib/svg-icon/av/videocam');
    export import AvVideocamOff = __MaterialUI.SvgIcon; // require('material-ui/lib/svg-icon/av/videocam-off');
    export import AvVideoLibrary = __MaterialUI.SvgIcon; // require('material-ui/lib/svg-icon/av/video-library');
    export import AvVolumeDown = __MaterialUI.SvgIcon; // require('material-ui/lib/svg-icon/av/volume-down');
    export import AvVolumeMute = __MaterialUI.SvgIcon; // require('material-ui/lib/svg-icon/av/volume-mute');
    export import AvVolumeOff = __MaterialUI.SvgIcon; // require('material-ui/lib/svg-icon/av/volume-off');
    export import AvVolumeUp = __MaterialUI.SvgIcon; // require('material-ui/lib/svg-icon/av/volume-up');
    export import AvWeb = __MaterialUI.SvgIcon; // require('material-ui/lib/svg-icon/av/web');
    export import AvWebAsset = __MaterialUI.SvgIcon; // require('material-ui/lib/svg-icon/av/web-asset');
    export import CommunicationBusiness = __MaterialUI.SvgIcon; // require('material-ui/lib/svg-icon/communication/business');
    export import CommunicationCall = __MaterialUI.SvgIcon; // require('material-ui/lib/svg-icon/communication/call');
    export import CommunicationCallEnd = __MaterialUI.SvgIcon; // require('material-ui/lib/svg-icon/communication/call-end');
    export import CommunicationCallMade = __MaterialUI.SvgIcon; // require('material-ui/lib/svg-icon/communication/call-made');
    export import CommunicationCallMerge = __MaterialUI.SvgIcon; // require('material-ui/lib/svg-icon/communication/call-merge');
    export import CommunicationCallMissed = __MaterialUI.SvgIcon; // require('material-ui/lib/svg-icon/communication/call-missed');
    export import CommunicationCallMissedOutgoing = __MaterialUI.SvgIcon; // require('material-ui/lib/svg-icon/communication/call-missed-outgoing');
    export import CommunicationCallReceived = __MaterialUI.SvgIcon; // require('material-ui/lib/svg-icon/communication/call-received');
    export import CommunicationCallSplit = __MaterialUI.SvgIcon; // require('material-ui/lib/svg-icon/communication/call-split');
    export import CommunicationChat = __MaterialUI.SvgIcon; // require('material-ui/lib/svg-icon/communication/chat');
    export import CommunicationChatBubble = __MaterialUI.SvgIcon; // require('material-ui/lib/svg-icon/communication/chat-bubble');
    export import CommunicationChatBubbleOutline = __MaterialUI.SvgIcon; // require('material-ui/lib/svg-icon/communication/chat-bubble-outline');
    export import CommunicationClearAll = __MaterialUI.SvgIcon; // require('material-ui/lib/svg-icon/communication/clear-all');
    export import CommunicationComment = __MaterialUI.SvgIcon; // require('material-ui/lib/svg-icon/communication/comment');
    export import CommunicationContactMail = __MaterialUI.SvgIcon; // require('material-ui/lib/svg-icon/communication/contact-mail');
    export import CommunicationContactPhone = __MaterialUI.SvgIcon; // require('material-ui/lib/svg-icon/communication/contact-phone');
    export import CommunicationContacts = __MaterialUI.SvgIcon; // require('material-ui/lib/svg-icon/communication/contacts');
    export import CommunicationDialerSip = __MaterialUI.SvgIcon; // require('material-ui/lib/svg-icon/communication/dialer-sip');
    export import CommunicationDialpad = __MaterialUI.SvgIcon; // require('material-ui/lib/svg-icon/communication/dialpad');
    export import CommunicationEmail = __MaterialUI.SvgIcon; // require('material-ui/lib/svg-icon/communication/email');
    export import CommunicationForum = __MaterialUI.SvgIcon; // require('material-ui/lib/svg-icon/communication/forum');
    export import CommunicationImportContacts = __MaterialUI.SvgIcon; // require('material-ui/lib/svg-icon/communication/import-contacts');
    export import CommunicationImportExport = __MaterialUI.SvgIcon; // require('material-ui/lib/svg-icon/communication/import-export');
    export import CommunicationInvertColorsOff = __MaterialUI.SvgIcon; // require('material-ui/lib/svg-icon/communication/invert-colors-off');
    export import CommunicationLiveHelp = __MaterialUI.SvgIcon; // require('material-ui/lib/svg-icon/communication/live-help');
    export import CommunicationLocationOff = __MaterialUI.SvgIcon; // require('material-ui/lib/svg-icon/communication/location-off');
    export import CommunicationLocationOn = __MaterialUI.SvgIcon; // require('material-ui/lib/svg-icon/communication/location-on');
    export import CommunicationMailOutline = __MaterialUI.SvgIcon; // require('material-ui/lib/svg-icon/communication/mail-outline');
    export import CommunicationMessage = __MaterialUI.SvgIcon; // require('material-ui/lib/svg-icon/communication/message');
    export import CommunicationNoSim = __MaterialUI.SvgIcon; // require('material-ui/lib/svg-icon/communication/no-sim');
    export import CommunicationPhone = __MaterialUI.SvgIcon; // require('material-ui/lib/svg-icon/communication/phone');
    export import CommunicationPhonelinkErase = __MaterialUI.SvgIcon; // require('material-ui/lib/svg-icon/communication/phonelink-erase');
    export import CommunicationPhonelinkLock = __MaterialUI.SvgIcon; // require('material-ui/lib/svg-icon/communication/phonelink-lock');
    export import CommunicationPhonelinkRing = __MaterialUI.SvgIcon; // require('material-ui/lib/svg-icon/communication/phonelink-ring');
    export import CommunicationPhonelinkSetup = __MaterialUI.SvgIcon; // require('material-ui/lib/svg-icon/communication/phonelink-setup');
    export import CommunicationPortableWifiOff = __MaterialUI.SvgIcon; // require('material-ui/lib/svg-icon/communication/portable-wifi-off');
    export import CommunicationPresentToAll = __MaterialUI.SvgIcon; // require('material-ui/lib/svg-icon/communication/present-to-all');
    export import CommunicationRingVolume = __MaterialUI.SvgIcon; // require('material-ui/lib/svg-icon/communication/ring-volume');
    export import CommunicationScreenShare = __MaterialUI.SvgIcon; // require('material-ui/lib/svg-icon/communication/screen-share');
    export import CommunicationSpeakerPhone = __MaterialUI.SvgIcon; // require('material-ui/lib/svg-icon/communication/speaker-phone');
    export import CommunicationStayCurrentLandscape = __MaterialUI.SvgIcon; // require('material-ui/lib/svg-icon/communication/stay-current-landscape');
    export import CommunicationStayCurrentPortrait = __MaterialUI.SvgIcon; // require('material-ui/lib/svg-icon/communication/stay-current-portrait');
    export import CommunicationStayPrimaryLandscape = __MaterialUI.SvgIcon; // require('material-ui/lib/svg-icon/communication/stay-primary-landscape');
    export import CommunicationStayPrimaryPortrait = __MaterialUI.SvgIcon; // require('material-ui/lib/svg-icon/communication/stay-primary-portrait');
    export import CommunicationStopScreenShare = __MaterialUI.SvgIcon; // require('material-ui/lib/svg-icon/communication/stop-screen-share');
    export import CommunicationSwapCalls = __MaterialUI.SvgIcon; // require('material-ui/lib/svg-icon/communication/swap-calls');
    export import CommunicationTactMail = __MaterialUI.SvgIcon; // require('material-ui/lib/svg-icon/communication/tact-mail');
    export import CommunicationTextsms = __MaterialUI.SvgIcon; // require('material-ui/lib/svg-icon/communication/textsms');
    export import CommunicationVoicemail = __MaterialUI.SvgIcon; // require('material-ui/lib/svg-icon/communication/voicemail');
    export import CommunicationVpnKey = __MaterialUI.SvgIcon; // require('material-ui/lib/svg-icon/communication/vpn-key');
    export import ContentAdd = __MaterialUI.SvgIcon; // require('material-ui/lib/svg-icon/content/add');
    export import ContentAddBox = __MaterialUI.SvgIcon; // require('material-ui/lib/svg-icon/content/add-box');
    export import ContentAddCircle = __MaterialUI.SvgIcon; // require('material-ui/lib/svg-icon/content/add-circle');
    export import ContentAddCircleOutline = __MaterialUI.SvgIcon; // require('material-ui/lib/svg-icon/content/add-circle-outline');
    export import ContentArchive = __MaterialUI.SvgIcon; // require('material-ui/lib/svg-icon/content/archive');
    export import ContentBackspace = __MaterialUI.SvgIcon; // require('material-ui/lib/svg-icon/content/backspace');
    export import ContentBlock = __MaterialUI.SvgIcon; // require('material-ui/lib/svg-icon/content/block');
    export import ContentClear = __MaterialUI.SvgIcon; // require('material-ui/lib/svg-icon/content/clear');
    export import ContentContentCopy = __MaterialUI.SvgIcon; // require('material-ui/lib/svg-icon/content/content-copy');
    export import ContentContentCut = __MaterialUI.SvgIcon; // require('material-ui/lib/svg-icon/content/content-cut');
    export import ContentContentPaste = __MaterialUI.SvgIcon; // require('material-ui/lib/svg-icon/content/content-paste');
    export import ContentCreate = __MaterialUI.SvgIcon; // require('material-ui/lib/svg-icon/content/create');
    export import ContentDrafts = __MaterialUI.SvgIcon; // require('material-ui/lib/svg-icon/content/drafts');
    export import ContentFilterList = __MaterialUI.SvgIcon; // require('material-ui/lib/svg-icon/content/filter-list');
    export import ContentFlag = __MaterialUI.SvgIcon; // require('material-ui/lib/svg-icon/content/flag');
    export import ContentFontDownload = __MaterialUI.SvgIcon; // require('material-ui/lib/svg-icon/content/font-download');
    export import ContentForward = __MaterialUI.SvgIcon; // require('material-ui/lib/svg-icon/content/forward');
    export import ContentGesture = __MaterialUI.SvgIcon; // require('material-ui/lib/svg-icon/content/gesture');
    export import ContentInbox = __MaterialUI.SvgIcon; // require('material-ui/lib/svg-icon/content/inbox');
    export import ContentLink = __MaterialUI.SvgIcon; // require('material-ui/lib/svg-icon/content/link');
    export import ContentMail = __MaterialUI.SvgIcon; // require('material-ui/lib/svg-icon/content/mail');
    export import ContentMarkunread = __MaterialUI.SvgIcon; // require('material-ui/lib/svg-icon/content/markunread');
    export import ContentMoveToInbox = __MaterialUI.SvgIcon; // require('material-ui/lib/svg-icon/content/move-to-inbox');
    export import ContentNextWeek = __MaterialUI.SvgIcon; // require('material-ui/lib/svg-icon/content/next-week');
    export import ContentRedo = __MaterialUI.SvgIcon; // require('material-ui/lib/svg-icon/content/redo');
    export import ContentRemove = __MaterialUI.SvgIcon; // require('material-ui/lib/svg-icon/content/remove');
    export import ContentRemoveCircle = __MaterialUI.SvgIcon; // require('material-ui/lib/svg-icon/content/remove-circle');
    export import ContentRemoveCircleOutline = __MaterialUI.SvgIcon; // require('material-ui/lib/svg-icon/content/remove-circle-outline');
    export import ContentReply = __MaterialUI.SvgIcon; // require('material-ui/lib/svg-icon/content/reply');
    export import ContentReplyAll = __MaterialUI.SvgIcon; // require('material-ui/lib/svg-icon/content/reply-all');
    export import ContentReport = __MaterialUI.SvgIcon; // require('material-ui/lib/svg-icon/content/report');
    export import ContentSave = __MaterialUI.SvgIcon; // require('material-ui/lib/svg-icon/content/save');
    export import ContentSelectAll = __MaterialUI.SvgIcon; // require('material-ui/lib/svg-icon/content/select-all');
    export import ContentSend = __MaterialUI.SvgIcon; // require('material-ui/lib/svg-icon/content/send');
    export import ContentSort = __MaterialUI.SvgIcon; // require('material-ui/lib/svg-icon/content/sort');
    export import ContentTextFormat = __MaterialUI.SvgIcon; // require('material-ui/lib/svg-icon/content/text-format');
    export import ContentUnarchive = __MaterialUI.SvgIcon; // require('material-ui/lib/svg-icon/content/unarchive');
    export import ContentUndo = __MaterialUI.SvgIcon; // require('material-ui/lib/svg-icon/content/undo');
    export import ContentWeekend = __MaterialUI.SvgIcon; // require('material-ui/lib/svg-icon/content/weekend');
    export import DeviceAccessAlarm = __MaterialUI.SvgIcon; // require('material-ui/lib/svg-icon/device/access-alarm');
    export import DeviceAccessAlarms = __MaterialUI.SvgIcon; // require('material-ui/lib/svg-icon/device/access-alarms');
    export import DeviceAccessTime = __MaterialUI.SvgIcon; // require('material-ui/lib/svg-icon/device/access-time');
    export import DeviceAddAlarm = __MaterialUI.SvgIcon; // require('material-ui/lib/svg-icon/device/add-alarm');
    export import DeviceAirplanemodeActive = __MaterialUI.SvgIcon; // require('material-ui/lib/svg-icon/device/airplanemode-active');
    export import DeviceAirplanemodeInactive = __MaterialUI.SvgIcon; // require('material-ui/lib/svg-icon/device/airplanemode-inactive');
    export import DeviceBattery20 = __MaterialUI.SvgIcon; // require('material-ui/lib/svg-icon/device/battery-20');
    export import DeviceBattery30 = __MaterialUI.SvgIcon; // require('material-ui/lib/svg-icon/device/battery-30');
    export import DeviceBattery50 = __MaterialUI.SvgIcon; // require('material-ui/lib/svg-icon/device/battery-50');
    export import DeviceBattery60 = __MaterialUI.SvgIcon; // require('material-ui/lib/svg-icon/device/battery-60');
    export import DeviceBattery80 = __MaterialUI.SvgIcon; // require('material-ui/lib/svg-icon/device/battery-80');
    export import DeviceBattery90 = __MaterialUI.SvgIcon; // require('material-ui/lib/svg-icon/device/battery-90');
    export import DeviceBatteryAlert = __MaterialUI.SvgIcon; // require('material-ui/lib/svg-icon/device/battery-alert');
    export import DeviceBatteryCharging20 = __MaterialUI.SvgIcon; // require('material-ui/lib/svg-icon/device/battery-charging-20');
    export import DeviceBatteryCharging30 = __MaterialUI.SvgIcon; // require('material-ui/lib/svg-icon/device/battery-charging-30');
    export import DeviceBatteryCharging50 = __MaterialUI.SvgIcon; // require('material-ui/lib/svg-icon/device/battery-charging-50');
    export import DeviceBatteryCharging60 = __MaterialUI.SvgIcon; // require('material-ui/lib/svg-icon/device/battery-charging-60');
    export import DeviceBatteryCharging80 = __MaterialUI.SvgIcon; // require('material-ui/lib/svg-icon/device/battery-charging-80');
    export import DeviceBatteryCharging90 = __MaterialUI.SvgIcon; // require('material-ui/lib/svg-icon/device/battery-charging-90');
    export import DeviceBatteryChargingFull = __MaterialUI.SvgIcon; // require('material-ui/lib/svg-icon/device/battery-charging-full');
    export import DeviceBatteryFull = __MaterialUI.SvgIcon; // require('material-ui/lib/svg-icon/device/battery-full');
    export import DeviceBatteryStd = __MaterialUI.SvgIcon; // require('material-ui/lib/svg-icon/device/battery-std');
    export import DeviceBatteryUnknown = __MaterialUI.SvgIcon; // require('material-ui/lib/svg-icon/device/battery-unknown');
    export import DeviceBluetooth = __MaterialUI.SvgIcon; // require('material-ui/lib/svg-icon/device/bluetooth');
    export import DeviceBluetoothConnected = __MaterialUI.SvgIcon; // require('material-ui/lib/svg-icon/device/bluetooth-connected');
    export import DeviceBluetoothDisabled = __MaterialUI.SvgIcon; // require('material-ui/lib/svg-icon/device/bluetooth-disabled');
    export import DeviceBluetoothSearching = __MaterialUI.SvgIcon; // require('material-ui/lib/svg-icon/device/bluetooth-searching');
    export import DeviceBrightnessAuto = __MaterialUI.SvgIcon; // require('material-ui/lib/svg-icon/device/brightness-auto');
    export import DeviceBrightnessHigh = __MaterialUI.SvgIcon; // require('material-ui/lib/svg-icon/device/brightness-high');
    export import DeviceBrightnessLow = __MaterialUI.SvgIcon; // require('material-ui/lib/svg-icon/device/brightness-low');
    export import DeviceBrightnessMedium = __MaterialUI.SvgIcon; // require('material-ui/lib/svg-icon/device/brightness-medium');
    export import DeviceDataUsage = __MaterialUI.SvgIcon; // require('material-ui/lib/svg-icon/device/data-usage');
    export import DeviceDeveloperMode = __MaterialUI.SvgIcon; // require('material-ui/lib/svg-icon/device/developer-mode');
    export import DeviceDevices = __MaterialUI.SvgIcon; // require('material-ui/lib/svg-icon/device/devices');
    export import DeviceDvr = __MaterialUI.SvgIcon; // require('material-ui/lib/svg-icon/device/dvr');
    export import DeviceGpsFixed = __MaterialUI.SvgIcon; // require('material-ui/lib/svg-icon/device/gps-fixed');
    export import DeviceGpsNotFixed = __MaterialUI.SvgIcon; // require('material-ui/lib/svg-icon/device/gps-not-fixed');
    export import DeviceGpsOff = __MaterialUI.SvgIcon; // require('material-ui/lib/svg-icon/device/gps-off');
    export import DeviceGraphicEq = __MaterialUI.SvgIcon; // require('material-ui/lib/svg-icon/device/graphic-eq');
    export import DeviceLocationDisabled = __MaterialUI.SvgIcon; // require('material-ui/lib/svg-icon/device/location-disabled');
    export import DeviceLocationSearching = __MaterialUI.SvgIcon; // require('material-ui/lib/svg-icon/device/location-searching');
    export import DeviceNetworkCell = __MaterialUI.SvgIcon; // require('material-ui/lib/svg-icon/device/network-cell');
    export import DeviceNetworkWifi = __MaterialUI.SvgIcon; // require('material-ui/lib/svg-icon/device/network-wifi');
    export import DeviceNfc = __MaterialUI.SvgIcon; // require('material-ui/lib/svg-icon/device/nfc');
    export import DeviceScreenLockLandscape = __MaterialUI.SvgIcon; // require('material-ui/lib/svg-icon/device/screen-lock-landscape');
    export import DeviceScreenLockPortrait = __MaterialUI.SvgIcon; // require('material-ui/lib/svg-icon/device/screen-lock-portrait');
    export import DeviceScreenLockRotation = __MaterialUI.SvgIcon; // require('material-ui/lib/svg-icon/device/screen-lock-rotation');
    export import DeviceScreenRotation = __MaterialUI.SvgIcon; // require('material-ui/lib/svg-icon/device/screen-rotation');
    export import DeviceSdStorage = __MaterialUI.SvgIcon; // require('material-ui/lib/svg-icon/device/sd-storage');
    export import DeviceSettingsSystemDaydream = __MaterialUI.SvgIcon; // require('material-ui/lib/svg-icon/device/settings-system-daydream');
    export import DeviceSignalCellular0Bar = __MaterialUI.SvgIcon; // require('material-ui/lib/svg-icon/device/signal-cellular-0-bar');
    export import DeviceSignalCellular1Bar = __MaterialUI.SvgIcon; // require('material-ui/lib/svg-icon/device/signal-cellular-1-bar');
    export import DeviceSignalCellular2Bar = __MaterialUI.SvgIcon; // require('material-ui/lib/svg-icon/device/signal-cellular-2-bar');
    export import DeviceSignalCellular3Bar = __MaterialUI.SvgIcon; // require('material-ui/lib/svg-icon/device/signal-cellular-3-bar');
    export import DeviceSignalCellular4Bar = __MaterialUI.SvgIcon; // require('material-ui/lib/svg-icon/device/signal-cellular-4-bar');
    export import DeviceSignalCellularConnectedNoInternet0Bar = __MaterialUI.SvgIcon; // require('material-ui/lib/svg-icon/device/signal-cellular-connected-no-internet-0-bar');
    export import DeviceSignalCellularConnectedNoInternet1Bar = __MaterialUI.SvgIcon; // require('material-ui/lib/svg-icon/device/signal-cellular-connected-no-internet-1-bar');
    export import DeviceSignalCellularConnectedNoInternet2Bar = __MaterialUI.SvgIcon; // require('material-ui/lib/svg-icon/device/signal-cellular-connected-no-internet-2-bar');
    export import DeviceSignalCellularConnectedNoInternet3Bar = __MaterialUI.SvgIcon; // require('material-ui/lib/svg-icon/device/signal-cellular-connected-no-internet-3-bar');
    export import DeviceSignalCellularConnectedNoInternet4Bar = __MaterialUI.SvgIcon; // require('material-ui/lib/svg-icon/device/signal-cellular-connected-no-internet-4-bar');
    export import DeviceSignalCellularNoSim = __MaterialUI.SvgIcon; // require('material-ui/lib/svg-icon/device/signal-cellular-no-sim');
    export import DeviceSignalCellularNull = __MaterialUI.SvgIcon; // require('material-ui/lib/svg-icon/device/signal-cellular-null');
    export import DeviceSignalCellularOff = __MaterialUI.SvgIcon; // require('material-ui/lib/svg-icon/device/signal-cellular-off');
    export import DeviceSignalWifi0Bar = __MaterialUI.SvgIcon; // require('material-ui/lib/svg-icon/device/signal-wifi-0-bar');
    export import DeviceSignalWifi1Bar = __MaterialUI.SvgIcon; // require('material-ui/lib/svg-icon/device/signal-wifi-1-bar');
    export import DeviceSignalWifi1BarLock = __MaterialUI.SvgIcon; // require('material-ui/lib/svg-icon/device/signal-wifi-1-bar-lock');
    export import DeviceSignalWifi2Bar = __MaterialUI.SvgIcon; // require('material-ui/lib/svg-icon/device/signal-wifi-2-bar');
    export import DeviceSignalWifi2BarLock = __MaterialUI.SvgIcon; // require('material-ui/lib/svg-icon/device/signal-wifi-2-bar-lock');
    export import DeviceSignalWifi3Bar = __MaterialUI.SvgIcon; // require('material-ui/lib/svg-icon/device/signal-wifi-3-bar');
    export import DeviceSignalWifi3BarLock = __MaterialUI.SvgIcon; // require('material-ui/lib/svg-icon/device/signal-wifi-3-bar-lock');
    export import DeviceSignalWifi4Bar = __MaterialUI.SvgIcon; // require('material-ui/lib/svg-icon/device/signal-wifi-4-bar');
    export import DeviceSignalWifi4BarLock = __MaterialUI.SvgIcon; // require('material-ui/lib/svg-icon/device/signal-wifi-4-bar-lock');
    export import DeviceSignalWifiOff = __MaterialUI.SvgIcon; // require('material-ui/lib/svg-icon/device/signal-wifi-off');
    export import DeviceStorage = __MaterialUI.SvgIcon; // require('material-ui/lib/svg-icon/device/storage');
    export import DeviceUsb = __MaterialUI.SvgIcon; // require('material-ui/lib/svg-icon/device/usb');
    export import DeviceWallpaper = __MaterialUI.SvgIcon; // require('material-ui/lib/svg-icon/device/wallpaper');
    export import DeviceWidgets = __MaterialUI.SvgIcon; // require('material-ui/lib/svg-icon/device/widgets');
    export import DeviceWifiLock = __MaterialUI.SvgIcon; // require('material-ui/lib/svg-icon/device/wifi-lock');
    export import DeviceWifiTethering = __MaterialUI.SvgIcon; // require('material-ui/lib/svg-icon/device/wifi-tethering');
    export import EditorAttachFile = __MaterialUI.SvgIcon; // require('material-ui/lib/svg-icon/editor/attach-file');
    export import EditorAttachMoney = __MaterialUI.SvgIcon; // require('material-ui/lib/svg-icon/editor/attach-money');
    export import EditorBorderAll = __MaterialUI.SvgIcon; // require('material-ui/lib/svg-icon/editor/border-all');
    export import EditorBorderBottom = __MaterialUI.SvgIcon; // require('material-ui/lib/svg-icon/editor/border-bottom');
    export import EditorBorderClear = __MaterialUI.SvgIcon; // require('material-ui/lib/svg-icon/editor/border-clear');
    export import EditorBorderColor = __MaterialUI.SvgIcon; // require('material-ui/lib/svg-icon/editor/border-color');
    export import EditorBorderHorizontal = __MaterialUI.SvgIcon; // require('material-ui/lib/svg-icon/editor/border-horizontal');
    export import EditorBorderInner = __MaterialUI.SvgIcon; // require('material-ui/lib/svg-icon/editor/border-inner');
    export import EditorBorderLeft = __MaterialUI.SvgIcon; // require('material-ui/lib/svg-icon/editor/border-left');
    export import EditorBorderOuter = __MaterialUI.SvgIcon; // require('material-ui/lib/svg-icon/editor/border-outer');
    export import EditorBorderRight = __MaterialUI.SvgIcon; // require('material-ui/lib/svg-icon/editor/border-right');
    export import EditorBorderStyle = __MaterialUI.SvgIcon; // require('material-ui/lib/svg-icon/editor/border-style');
    export import EditorBorderTop = __MaterialUI.SvgIcon; // require('material-ui/lib/svg-icon/editor/border-top');
    export import EditorBorderVertical = __MaterialUI.SvgIcon; // require('material-ui/lib/svg-icon/editor/border-vertical');
    export import EditorDragHandle = __MaterialUI.SvgIcon; // require('material-ui/lib/svg-icon/editor/drag-handle');
    export import EditorFormatAlignCenter = __MaterialUI.SvgIcon; // require('material-ui/lib/svg-icon/editor/format-align-center');
    export import EditorFormatAlignJustify = __MaterialUI.SvgIcon; // require('material-ui/lib/svg-icon/editor/format-align-justify');
    export import EditorFormatAlignLeft = __MaterialUI.SvgIcon; // require('material-ui/lib/svg-icon/editor/format-align-left');
    export import EditorFormatAlignRight = __MaterialUI.SvgIcon; // require('material-ui/lib/svg-icon/editor/format-align-right');
    export import EditorFormatBold = __MaterialUI.SvgIcon; // require('material-ui/lib/svg-icon/editor/format-bold');
    export import EditorFormatClear = __MaterialUI.SvgIcon; // require('material-ui/lib/svg-icon/editor/format-clear');
    export import EditorFormatColorFill = __MaterialUI.SvgIcon; // require('material-ui/lib/svg-icon/editor/format-color-fill');
    export import EditorFormatColorReset = __MaterialUI.SvgIcon; // require('material-ui/lib/svg-icon/editor/format-color-reset');
    export import EditorFormatColorText = __MaterialUI.SvgIcon; // require('material-ui/lib/svg-icon/editor/format-color-text');
    export import EditorFormatIndentDecrease = __MaterialUI.SvgIcon; // require('material-ui/lib/svg-icon/editor/format-indent-decrease');
    export import EditorFormatIndentIncrease = __MaterialUI.SvgIcon; // require('material-ui/lib/svg-icon/editor/format-indent-increase');
    export import EditorFormatItalic = __MaterialUI.SvgIcon; // require('material-ui/lib/svg-icon/editor/format-italic');
    export import EditorFormatLineSpacing = __MaterialUI.SvgIcon; // require('material-ui/lib/svg-icon/editor/format-line-spacing');
    export import EditorFormatListBulleted = __MaterialUI.SvgIcon; // require('material-ui/lib/svg-icon/editor/format-list-bulleted');
    export import EditorFormatListNumbered = __MaterialUI.SvgIcon; // require('material-ui/lib/svg-icon/editor/format-list-numbered');
    export import EditorFormatPaint = __MaterialUI.SvgIcon; // require('material-ui/lib/svg-icon/editor/format-paint');
    export import EditorFormatQuote = __MaterialUI.SvgIcon; // require('material-ui/lib/svg-icon/editor/format-quote');
    export import EditorFormatShapes = __MaterialUI.SvgIcon; // require('material-ui/lib/svg-icon/editor/format-shapes');
    export import EditorFormatSize = __MaterialUI.SvgIcon; // require('material-ui/lib/svg-icon/editor/format-size');
    export import EditorFormatStrikethrough = __MaterialUI.SvgIcon; // require('material-ui/lib/svg-icon/editor/format-strikethrough');
    export import EditorFormatTextdirectionLToR = __MaterialUI.SvgIcon; // require('material-ui/lib/svg-icon/editor/format-textdirection-l-to-r');
    export import EditorFormatTextdirectionRToL = __MaterialUI.SvgIcon; // require('material-ui/lib/svg-icon/editor/format-textdirection-r-to-l');
    export import EditorFormatUnderlined = __MaterialUI.SvgIcon; // require('material-ui/lib/svg-icon/editor/format-underlined');
    export import EditorFunctions = __MaterialUI.SvgIcon; // require('material-ui/lib/svg-icon/editor/functions');
    export import EditorHighlight = __MaterialUI.SvgIcon; // require('material-ui/lib/svg-icon/editor/highlight');
    export import EditorInsertChart = __MaterialUI.SvgIcon; // require('material-ui/lib/svg-icon/editor/insert-chart');
    export import EditorInsertComment = __MaterialUI.SvgIcon; // require('material-ui/lib/svg-icon/editor/insert-comment');
    export import EditorInsertDriveFile = __MaterialUI.SvgIcon; // require('material-ui/lib/svg-icon/editor/insert-drive-file');
    export import EditorInsertEmoticon = __MaterialUI.SvgIcon; // require('material-ui/lib/svg-icon/editor/insert-emoticon');
    export import EditorInsertInvitation = __MaterialUI.SvgIcon; // require('material-ui/lib/svg-icon/editor/insert-invitation');
    export import EditorInsertLink = __MaterialUI.SvgIcon; // require('material-ui/lib/svg-icon/editor/insert-link');
    export import EditorInsertPhoto = __MaterialUI.SvgIcon; // require('material-ui/lib/svg-icon/editor/insert-photo');
    export import EditorLinearScale = __MaterialUI.SvgIcon; // require('material-ui/lib/svg-icon/editor/linear-scale');
    export import EditorMergeType = __MaterialUI.SvgIcon; // require('material-ui/lib/svg-icon/editor/merge-type');
    export import EditorModeComment = __MaterialUI.SvgIcon; // require('material-ui/lib/svg-icon/editor/mode-comment');
    export import EditorModeEdit = __MaterialUI.SvgIcon; // require('material-ui/lib/svg-icon/editor/mode-edit');
    export import EditorMoneyOff = __MaterialUI.SvgIcon; // require('material-ui/lib/svg-icon/editor/money-off');
    export import EditorPublish = __MaterialUI.SvgIcon; // require('material-ui/lib/svg-icon/editor/publish');
    export import EditorShortText = __MaterialUI.SvgIcon; // require('material-ui/lib/svg-icon/editor/short-text');
    export import EditorSpaceBar = __MaterialUI.SvgIcon; // require('material-ui/lib/svg-icon/editor/space-bar');
    export import EditorStrikethroughS = __MaterialUI.SvgIcon; // require('material-ui/lib/svg-icon/editor/strikethrough-s');
    export import EditorTextFields = __MaterialUI.SvgIcon; // require('material-ui/lib/svg-icon/editor/text-fields');
    export import EditorVerticalAlignBottom = __MaterialUI.SvgIcon; // require('material-ui/lib/svg-icon/editor/vertical-align-bottom');
    export import EditorVerticalAlignCenter = __MaterialUI.SvgIcon; // require('material-ui/lib/svg-icon/editor/vertical-align-center');
    export import EditorVerticalAlignTop = __MaterialUI.SvgIcon; // require('material-ui/lib/svg-icon/editor/vertical-align-top');
    export import EditorWrapText = __MaterialUI.SvgIcon; // require('material-ui/lib/svg-icon/editor/wrap-text');
    export import FileAttachment = __MaterialUI.SvgIcon; // require('material-ui/lib/svg-icon/file/attachment');
    export import FileCloud = __MaterialUI.SvgIcon; // require('material-ui/lib/svg-icon/file/cloud');
    export import FileCloudCircle = __MaterialUI.SvgIcon; // require('material-ui/lib/svg-icon/file/cloud-circle');
    export import FileCloudDone = __MaterialUI.SvgIcon; // require('material-ui/lib/svg-icon/file/cloud-done');
    export import FileCloudDownload = __MaterialUI.SvgIcon; // require('material-ui/lib/svg-icon/file/cloud-download');
    export import FileCloudOff = __MaterialUI.SvgIcon; // require('material-ui/lib/svg-icon/file/cloud-off');
    export import FileCloudQueue = __MaterialUI.SvgIcon; // require('material-ui/lib/svg-icon/file/cloud-queue');
    export import FileCloudUpload = __MaterialUI.SvgIcon; // require('material-ui/lib/svg-icon/file/cloud-upload');
    export import FileCreateNewFolder = __MaterialUI.SvgIcon; // require('material-ui/lib/svg-icon/file/create-new-folder');
    export import FileFileDownload = __MaterialUI.SvgIcon; // require('material-ui/lib/svg-icon/file/file-download');
    export import FileFileUpload = __MaterialUI.SvgIcon; // require('material-ui/lib/svg-icon/file/file-upload');
    export import FileFolder = __MaterialUI.SvgIcon; // require('material-ui/lib/svg-icon/file/folder');
    export import FileFolderOpen = __MaterialUI.SvgIcon; // require('material-ui/lib/svg-icon/file/folder-open');
    export import FileFolderShared = __MaterialUI.SvgIcon; // require('material-ui/lib/svg-icon/file/folder-shared');
    export import HardwareCast = __MaterialUI.SvgIcon; // require('material-ui/lib/svg-icon/hardware/cast');
    export import HardwareCastConnected = __MaterialUI.SvgIcon; // require('material-ui/lib/svg-icon/hardware/cast-connected');
    export import HardwareComputer = __MaterialUI.SvgIcon; // require('material-ui/lib/svg-icon/hardware/computer');
    export import HardwareDesktopMac = __MaterialUI.SvgIcon; // require('material-ui/lib/svg-icon/hardware/desktop-mac');
    export import HardwareDesktopWindows = __MaterialUI.SvgIcon; // require('material-ui/lib/svg-icon/hardware/desktop-windows');
    export import HardwareDeveloperBoard = __MaterialUI.SvgIcon; // require('material-ui/lib/svg-icon/hardware/developer-board');
    export import HardwareDeviceHub = __MaterialUI.SvgIcon; // require('material-ui/lib/svg-icon/hardware/device-hub');
    export import HardwareDevicesOther = __MaterialUI.SvgIcon; // require('material-ui/lib/svg-icon/hardware/devices-other');
    export import HardwareDock = __MaterialUI.SvgIcon; // require('material-ui/lib/svg-icon/hardware/dock');
    export import HardwareGamepad = __MaterialUI.SvgIcon; // require('material-ui/lib/svg-icon/hardware/gamepad');
    export import HardwareHeadset = __MaterialUI.SvgIcon; // require('material-ui/lib/svg-icon/hardware/headset');
    export import HardwareHeadsetMic = __MaterialUI.SvgIcon; // require('material-ui/lib/svg-icon/hardware/headset-mic');
    export import HardwareKeyboard = __MaterialUI.SvgIcon; // require('material-ui/lib/svg-icon/hardware/keyboard');
    export import HardwareKeyboardArrowDown = __MaterialUI.SvgIcon; // require('material-ui/lib/svg-icon/hardware/keyboard-arrow-down');
    export import HardwareKeyboardArrowLeft = __MaterialUI.SvgIcon; // require('material-ui/lib/svg-icon/hardware/keyboard-arrow-left');
    export import HardwareKeyboardArrowRight = __MaterialUI.SvgIcon; // require('material-ui/lib/svg-icon/hardware/keyboard-arrow-right');
    export import HardwareKeyboardArrowUp = __MaterialUI.SvgIcon; // require('material-ui/lib/svg-icon/hardware/keyboard-arrow-up');
    export import HardwareKeyboardBackspace = __MaterialUI.SvgIcon; // require('material-ui/lib/svg-icon/hardware/keyboard-backspace');
    export import HardwareKeyboardCapslock = __MaterialUI.SvgIcon; // require('material-ui/lib/svg-icon/hardware/keyboard-capslock');
    export import HardwareKeyboardHide = __MaterialUI.SvgIcon; // require('material-ui/lib/svg-icon/hardware/keyboard-hide');
    export import HardwareKeyboardReturn = __MaterialUI.SvgIcon; // require('material-ui/lib/svg-icon/hardware/keyboard-return');
    export import HardwareKeyboardTab = __MaterialUI.SvgIcon; // require('material-ui/lib/svg-icon/hardware/keyboard-tab');
    export import HardwareKeyboardVoice = __MaterialUI.SvgIcon; // require('material-ui/lib/svg-icon/hardware/keyboard-voice');
    export import HardwareLaptop = __MaterialUI.SvgIcon; // require('material-ui/lib/svg-icon/hardware/laptop');
    export import HardwareLaptopChromebook = __MaterialUI.SvgIcon; // require('material-ui/lib/svg-icon/hardware/laptop-chromebook');
    export import HardwareLaptopMac = __MaterialUI.SvgIcon; // require('material-ui/lib/svg-icon/hardware/laptop-mac');
    export import HardwareLaptopWindows = __MaterialUI.SvgIcon; // require('material-ui/lib/svg-icon/hardware/laptop-windows');
    export import HardwareMemory = __MaterialUI.SvgIcon; // require('material-ui/lib/svg-icon/hardware/memory');
    export import HardwareMouse = __MaterialUI.SvgIcon; // require('material-ui/lib/svg-icon/hardware/mouse');
    export import HardwarePhoneAndroid = __MaterialUI.SvgIcon; // require('material-ui/lib/svg-icon/hardware/phone-android');
    export import HardwarePhoneIphone = __MaterialUI.SvgIcon; // require('material-ui/lib/svg-icon/hardware/phone-iphone');
    export import HardwarePhonelink = __MaterialUI.SvgIcon; // require('material-ui/lib/svg-icon/hardware/phonelink');
    export import HardwarePhonelinkOff = __MaterialUI.SvgIcon; // require('material-ui/lib/svg-icon/hardware/phonelink-off');
    export import HardwarePowerInput = __MaterialUI.SvgIcon; // require('material-ui/lib/svg-icon/hardware/power-input');
    export import HardwareRouter = __MaterialUI.SvgIcon; // require('material-ui/lib/svg-icon/hardware/router');
    export import HardwareScanner = __MaterialUI.SvgIcon; // require('material-ui/lib/svg-icon/hardware/scanner');
    export import HardwareSecurity = __MaterialUI.SvgIcon; // require('material-ui/lib/svg-icon/hardware/security');
    export import HardwareSimCard = __MaterialUI.SvgIcon; // require('material-ui/lib/svg-icon/hardware/sim-card');
    export import HardwareSmartphone = __MaterialUI.SvgIcon; // require('material-ui/lib/svg-icon/hardware/smartphone');
    export import HardwareSpeaker = __MaterialUI.SvgIcon; // require('material-ui/lib/svg-icon/hardware/speaker');
    export import HardwareSpeakerGroup = __MaterialUI.SvgIcon; // require('material-ui/lib/svg-icon/hardware/speaker-group');
    export import HardwareTablet = __MaterialUI.SvgIcon; // require('material-ui/lib/svg-icon/hardware/tablet');
    export import HardwareTabletAndroid = __MaterialUI.SvgIcon; // require('material-ui/lib/svg-icon/hardware/tablet-android');
    export import HardwareTabletMac = __MaterialUI.SvgIcon; // require('material-ui/lib/svg-icon/hardware/tablet-mac');
    export import HardwareToys = __MaterialUI.SvgIcon; // require('material-ui/lib/svg-icon/hardware/toys');
    export import HardwareTv = __MaterialUI.SvgIcon; // require('material-ui/lib/svg-icon/hardware/tv');
    export import HardwareVideogameAsset = __MaterialUI.SvgIcon; // require('material-ui/lib/svg-icon/hardware/videogame-asset');
    export import HardwareWatch = __MaterialUI.SvgIcon; // require('material-ui/lib/svg-icon/hardware/watch');
    export import ImageAddAPhoto = __MaterialUI.SvgIcon; // require('material-ui/lib/svg-icon/image/add-a-photo');
    export import ImageAddToPhotos = __MaterialUI.SvgIcon; // require('material-ui/lib/svg-icon/image/add-to-photos');
    export import ImageAdjust = __MaterialUI.SvgIcon; // require('material-ui/lib/svg-icon/image/adjust');
    export import ImageAssistant = __MaterialUI.SvgIcon; // require('material-ui/lib/svg-icon/image/assistant');
    export import ImageAssistantPhoto = __MaterialUI.SvgIcon; // require('material-ui/lib/svg-icon/image/assistant-photo');
    export import ImageAudiotrack = __MaterialUI.SvgIcon; // require('material-ui/lib/svg-icon/image/audiotrack');
    export import ImageBlurCircular = __MaterialUI.SvgIcon; // require('material-ui/lib/svg-icon/image/blur-circular');
    export import ImageBlurLinear = __MaterialUI.SvgIcon; // require('material-ui/lib/svg-icon/image/blur-linear');
    export import ImageBlurOff = __MaterialUI.SvgIcon; // require('material-ui/lib/svg-icon/image/blur-off');
    export import ImageBlurOn = __MaterialUI.SvgIcon; // require('material-ui/lib/svg-icon/image/blur-on');
    export import ImageBrightness1 = __MaterialUI.SvgIcon; // require('material-ui/lib/svg-icon/image/brightness-1');
    export import ImageBrightness2 = __MaterialUI.SvgIcon; // require('material-ui/lib/svg-icon/image/brightness-2');
    export import ImageBrightness3 = __MaterialUI.SvgIcon; // require('material-ui/lib/svg-icon/image/brightness-3');
    export import ImageBrightness4 = __MaterialUI.SvgIcon; // require('material-ui/lib/svg-icon/image/brightness-4');
    export import ImageBrightness5 = __MaterialUI.SvgIcon; // require('material-ui/lib/svg-icon/image/brightness-5');
    export import ImageBrightness6 = __MaterialUI.SvgIcon; // require('material-ui/lib/svg-icon/image/brightness-6');
    export import ImageBrightness7 = __MaterialUI.SvgIcon; // require('material-ui/lib/svg-icon/image/brightness-7');
    export import ImageBrokenImage = __MaterialUI.SvgIcon; // require('material-ui/lib/svg-icon/image/broken-image');
    export import ImageBrush = __MaterialUI.SvgIcon; // require('material-ui/lib/svg-icon/image/brush');
    export import ImageCamera = __MaterialUI.SvgIcon; // require('material-ui/lib/svg-icon/image/camera');
    export import ImageCameraAlt = __MaterialUI.SvgIcon; // require('material-ui/lib/svg-icon/image/camera-alt');
    export import ImageCameraFront = __MaterialUI.SvgIcon; // require('material-ui/lib/svg-icon/image/camera-front');
    export import ImageCameraRear = __MaterialUI.SvgIcon; // require('material-ui/lib/svg-icon/image/camera-rear');
    export import ImageCameraRoll = __MaterialUI.SvgIcon; // require('material-ui/lib/svg-icon/image/camera-roll');
    export import ImageCenterFocusStrong = __MaterialUI.SvgIcon; // require('material-ui/lib/svg-icon/image/center-focus-strong');
    export import ImageCenterFocusWeak = __MaterialUI.SvgIcon; // require('material-ui/lib/svg-icon/image/center-focus-weak');
    export import ImageCollections = __MaterialUI.SvgIcon; // require('material-ui/lib/svg-icon/image/collections');
    export import ImageCollectionsBookmark = __MaterialUI.SvgIcon; // require('material-ui/lib/svg-icon/image/collections-bookmark');
    export import ImageColorize = __MaterialUI.SvgIcon; // require('material-ui/lib/svg-icon/image/colorize');
    export import ImageColorLens = __MaterialUI.SvgIcon; // require('material-ui/lib/svg-icon/image/color-lens');
    export import ImageCompare = __MaterialUI.SvgIcon; // require('material-ui/lib/svg-icon/image/compare');
    export import ImageControlPoint = __MaterialUI.SvgIcon; // require('material-ui/lib/svg-icon/image/control-point');
    export import ImageControlPointDuplicate = __MaterialUI.SvgIcon; // require('material-ui/lib/svg-icon/image/control-point-duplicate');
    export import ImageCrop = __MaterialUI.SvgIcon; // require('material-ui/lib/svg-icon/image/crop');
    export import ImageCrop169 = __MaterialUI.SvgIcon; // require('material-ui/lib/svg-icon/image/crop-16-9');
    export import ImageCrop32 = __MaterialUI.SvgIcon; // require('material-ui/lib/svg-icon/image/crop-3-2');
    export import ImageCrop54 = __MaterialUI.SvgIcon; // require('material-ui/lib/svg-icon/image/crop-5-4');
    export import ImageCrop75 = __MaterialUI.SvgIcon; // require('material-ui/lib/svg-icon/image/crop-7-5');
    export import ImageCropDin = __MaterialUI.SvgIcon; // require('material-ui/lib/svg-icon/image/crop-din');
    export import ImageCropFree = __MaterialUI.SvgIcon; // require('material-ui/lib/svg-icon/image/crop-free');
    export import ImageCropLandscape = __MaterialUI.SvgIcon; // require('material-ui/lib/svg-icon/image/crop-landscape');
    export import ImageCropOriginal = __MaterialUI.SvgIcon; // require('material-ui/lib/svg-icon/image/crop-original');
    export import ImageCropPortrait = __MaterialUI.SvgIcon; // require('material-ui/lib/svg-icon/image/crop-portrait');
    export import ImageCropRotate = __MaterialUI.SvgIcon; // require('material-ui/lib/svg-icon/image/crop-rotate');
    export import ImageCropSquare = __MaterialUI.SvgIcon; // require('material-ui/lib/svg-icon/image/crop-square');
    export import ImageDehaze = __MaterialUI.SvgIcon; // require('material-ui/lib/svg-icon/image/dehaze');
    export import ImageDetails = __MaterialUI.SvgIcon; // require('material-ui/lib/svg-icon/image/details');
    export import ImageEdit = __MaterialUI.SvgIcon; // require('material-ui/lib/svg-icon/image/edit');
    export import ImageExposure = __MaterialUI.SvgIcon; // require('material-ui/lib/svg-icon/image/exposure');
    export import ImageExposureNeg1 = __MaterialUI.SvgIcon; // require('material-ui/lib/svg-icon/image/exposure-neg-1');
    export import ImageExposureNeg2 = __MaterialUI.SvgIcon; // require('material-ui/lib/svg-icon/image/exposure-neg-2');
    export import ImageExposurePlus1 = __MaterialUI.SvgIcon; // require('material-ui/lib/svg-icon/image/exposure-plus-1');
    export import ImageExposurePlus2 = __MaterialUI.SvgIcon; // require('material-ui/lib/svg-icon/image/exposure-plus-2');
    export import ImageExposureZero = __MaterialUI.SvgIcon; // require('material-ui/lib/svg-icon/image/exposure-zero');
    export import ImageFilter = __MaterialUI.SvgIcon; // require('material-ui/lib/svg-icon/image/filter');
    export import ImageFilter1 = __MaterialUI.SvgIcon; // require('material-ui/lib/svg-icon/image/filter-1');
    export import ImageFilter2 = __MaterialUI.SvgIcon; // require('material-ui/lib/svg-icon/image/filter-2');
    export import ImageFilter3 = __MaterialUI.SvgIcon; // require('material-ui/lib/svg-icon/image/filter-3');
    export import ImageFilter4 = __MaterialUI.SvgIcon; // require('material-ui/lib/svg-icon/image/filter-4');
    export import ImageFilter5 = __MaterialUI.SvgIcon; // require('material-ui/lib/svg-icon/image/filter-5');
    export import ImageFilter6 = __MaterialUI.SvgIcon; // require('material-ui/lib/svg-icon/image/filter-6');
    export import ImageFilter7 = __MaterialUI.SvgIcon; // require('material-ui/lib/svg-icon/image/filter-7');
    export import ImageFilter8 = __MaterialUI.SvgIcon; // require('material-ui/lib/svg-icon/image/filter-8');
    export import ImageFilter9 = __MaterialUI.SvgIcon; // require('material-ui/lib/svg-icon/image/filter-9');
    export import ImageFilter9Plus = __MaterialUI.SvgIcon; // require('material-ui/lib/svg-icon/image/filter-9-plus');
    export import ImageFilterBAndW = __MaterialUI.SvgIcon; // require('material-ui/lib/svg-icon/image/filter-b-and-w');
    export import ImageFilterCenterFocus = __MaterialUI.SvgIcon; // require('material-ui/lib/svg-icon/image/filter-center-focus');
    export import ImageFilterDrama = __MaterialUI.SvgIcon; // require('material-ui/lib/svg-icon/image/filter-drama');
    export import ImageFilterFrames = __MaterialUI.SvgIcon; // require('material-ui/lib/svg-icon/image/filter-frames');
    export import ImageFilterHdr = __MaterialUI.SvgIcon; // require('material-ui/lib/svg-icon/image/filter-hdr');
    export import ImageFilterNone = __MaterialUI.SvgIcon; // require('material-ui/lib/svg-icon/image/filter-none');
    export import ImageFilterTiltShift = __MaterialUI.SvgIcon; // require('material-ui/lib/svg-icon/image/filter-tilt-shift');
    export import ImageFilterVintage = __MaterialUI.SvgIcon; // require('material-ui/lib/svg-icon/image/filter-vintage');
    export import ImageFlare = __MaterialUI.SvgIcon; // require('material-ui/lib/svg-icon/image/flare');
    export import ImageFlashAuto = __MaterialUI.SvgIcon; // require('material-ui/lib/svg-icon/image/flash-auto');
    export import ImageFlashOff = __MaterialUI.SvgIcon; // require('material-ui/lib/svg-icon/image/flash-off');
    export import ImageFlashOn = __MaterialUI.SvgIcon; // require('material-ui/lib/svg-icon/image/flash-on');
    export import ImageFlip = __MaterialUI.SvgIcon; // require('material-ui/lib/svg-icon/image/flip');
    export import ImageGradient = __MaterialUI.SvgIcon; // require('material-ui/lib/svg-icon/image/gradient');
    export import ImageGrain = __MaterialUI.SvgIcon; // require('material-ui/lib/svg-icon/image/grain');
    export import ImageGridOff = __MaterialUI.SvgIcon; // require('material-ui/lib/svg-icon/image/grid-off');
    export import ImageGridOn = __MaterialUI.SvgIcon; // require('material-ui/lib/svg-icon/image/grid-on');
    export import ImageHdrOff = __MaterialUI.SvgIcon; // require('material-ui/lib/svg-icon/image/hdr-off');
    export import ImageHdrOn = __MaterialUI.SvgIcon; // require('material-ui/lib/svg-icon/image/hdr-on');
    export import ImageHdrStrong = __MaterialUI.SvgIcon; // require('material-ui/lib/svg-icon/image/hdr-strong');
    export import ImageHdrWeak = __MaterialUI.SvgIcon; // require('material-ui/lib/svg-icon/image/hdr-weak');
    export import ImageHealing = __MaterialUI.SvgIcon; // require('material-ui/lib/svg-icon/image/healing');
    export import ImageImage = __MaterialUI.SvgIcon; // require('material-ui/lib/svg-icon/image/image');
    export import ImageImageAspectRatio = __MaterialUI.SvgIcon; // require('material-ui/lib/svg-icon/image/image-aspect-ratio');
    export import ImageIso = __MaterialUI.SvgIcon; // require('material-ui/lib/svg-icon/image/iso');
    export import ImageLandscape = __MaterialUI.SvgIcon; // require('material-ui/lib/svg-icon/image/landscape');
    export import ImageLeakAdd = __MaterialUI.SvgIcon; // require('material-ui/lib/svg-icon/image/leak-add');
    export import ImageLeakRemove = __MaterialUI.SvgIcon; // require('material-ui/lib/svg-icon/image/leak-remove');
    export import ImageLens = __MaterialUI.SvgIcon; // require('material-ui/lib/svg-icon/image/lens');
    export import ImageLinkedCamera = __MaterialUI.SvgIcon; // require('material-ui/lib/svg-icon/image/linked-camera');
    export import ImageLooks = __MaterialUI.SvgIcon; // require('material-ui/lib/svg-icon/image/looks');
    export import ImageLooks3 = __MaterialUI.SvgIcon; // require('material-ui/lib/svg-icon/image/looks-3');
    export import ImageLooks4 = __MaterialUI.SvgIcon; // require('material-ui/lib/svg-icon/image/looks-4');
    export import ImageLooks5 = __MaterialUI.SvgIcon; // require('material-ui/lib/svg-icon/image/looks-5');
    export import ImageLooks6 = __MaterialUI.SvgIcon; // require('material-ui/lib/svg-icon/image/looks-6');
    export import ImageLooksOne = __MaterialUI.SvgIcon; // require('material-ui/lib/svg-icon/image/looks-one');
    export import ImageLooksTwo = __MaterialUI.SvgIcon; // require('material-ui/lib/svg-icon/image/looks-two');
    export import ImageLoupe = __MaterialUI.SvgIcon; // require('material-ui/lib/svg-icon/image/loupe');
    export import ImageMonochromePhotos = __MaterialUI.SvgIcon; // require('material-ui/lib/svg-icon/image/monochrome-photos');
    export import ImageMovieCreation = __MaterialUI.SvgIcon; // require('material-ui/lib/svg-icon/image/movie-creation');
    export import ImageMovieFilter = __MaterialUI.SvgIcon; // require('material-ui/lib/svg-icon/image/movie-filter');
    export import ImageMusicNote = __MaterialUI.SvgIcon; // require('material-ui/lib/svg-icon/image/music-note');
    export import ImageNature = __MaterialUI.SvgIcon; // require('material-ui/lib/svg-icon/image/nature');
    export import ImageNaturePeople = __MaterialUI.SvgIcon; // require('material-ui/lib/svg-icon/image/nature-people');
    export import ImageNavigateBefore = __MaterialUI.SvgIcon; // require('material-ui/lib/svg-icon/image/navigate-before');
    export import ImageNavigateNext = __MaterialUI.SvgIcon; // require('material-ui/lib/svg-icon/image/navigate-next');
    export import ImagePalette = __MaterialUI.SvgIcon; // require('material-ui/lib/svg-icon/image/palette');
    export import ImagePanorama = __MaterialUI.SvgIcon; // require('material-ui/lib/svg-icon/image/panorama');
    export import ImagePanoramaFishEye = __MaterialUI.SvgIcon; // require('material-ui/lib/svg-icon/image/panorama-fish-eye');
    export import ImagePanoramaHorizontal = __MaterialUI.SvgIcon; // require('material-ui/lib/svg-icon/image/panorama-horizontal');
    export import ImagePanoramaVertical = __MaterialUI.SvgIcon; // require('material-ui/lib/svg-icon/image/panorama-vertical');
    export import ImagePanoramaWideAngle = __MaterialUI.SvgIcon; // require('material-ui/lib/svg-icon/image/panorama-wide-angle');
    export import ImagePhoto = __MaterialUI.SvgIcon; // require('material-ui/lib/svg-icon/image/photo');
    export import ImagePhotoAlbum = __MaterialUI.SvgIcon; // require('material-ui/lib/svg-icon/image/photo-album');
    export import ImagePhotoCamera = __MaterialUI.SvgIcon; // require('material-ui/lib/svg-icon/image/photo-camera');
    export import ImagePhotoFilter = __MaterialUI.SvgIcon; // require('material-ui/lib/svg-icon/image/photo-filter');
    export import ImagePhotoLibrary = __MaterialUI.SvgIcon; // require('material-ui/lib/svg-icon/image/photo-library');
    export import ImagePhotoSizeSelectActual = __MaterialUI.SvgIcon; // require('material-ui/lib/svg-icon/image/photo-size-select-actual');
    export import ImagePhotoSizeSelectLarge = __MaterialUI.SvgIcon; // require('material-ui/lib/svg-icon/image/photo-size-select-large');
    export import ImagePhotoSizeSelectSmall = __MaterialUI.SvgIcon; // require('material-ui/lib/svg-icon/image/photo-size-select-small');
    export import ImagePictureAsPdf = __MaterialUI.SvgIcon; // require('material-ui/lib/svg-icon/image/picture-as-pdf');
    export import ImagePortrait = __MaterialUI.SvgIcon; // require('material-ui/lib/svg-icon/image/portrait');
    export import ImageRemoveRedEye = __MaterialUI.SvgIcon; // require('material-ui/lib/svg-icon/image/remove-red-eye');
    export import ImageRotate90DegreesCcw = __MaterialUI.SvgIcon; // require('material-ui/lib/svg-icon/image/rotate-90-degrees-ccw');
    export import ImageRotateLeft = __MaterialUI.SvgIcon; // require('material-ui/lib/svg-icon/image/rotate-left');
    export import ImageRotateRight = __MaterialUI.SvgIcon; // require('material-ui/lib/svg-icon/image/rotate-right');
    export import ImageSlideshow = __MaterialUI.SvgIcon; // require('material-ui/lib/svg-icon/image/slideshow');
    export import ImageStraighten = __MaterialUI.SvgIcon; // require('material-ui/lib/svg-icon/image/straighten');
    export import ImageStyle = __MaterialUI.SvgIcon; // require('material-ui/lib/svg-icon/image/style');
    export import ImageSwitchCamera = __MaterialUI.SvgIcon; // require('material-ui/lib/svg-icon/image/switch-camera');
    export import ImageSwitchVideo = __MaterialUI.SvgIcon; // require('material-ui/lib/svg-icon/image/switch-video');
    export import ImageTagFaces = __MaterialUI.SvgIcon; // require('material-ui/lib/svg-icon/image/tag-faces');
    export import ImageTexture = __MaterialUI.SvgIcon; // require('material-ui/lib/svg-icon/image/texture');
    export import ImageTimelapse = __MaterialUI.SvgIcon; // require('material-ui/lib/svg-icon/image/timelapse');
    export import ImageTimer = __MaterialUI.SvgIcon; // require('material-ui/lib/svg-icon/image/timer');
    export import ImageTimer10 = __MaterialUI.SvgIcon; // require('material-ui/lib/svg-icon/image/timer-10');
    export import ImageTimer3 = __MaterialUI.SvgIcon; // require('material-ui/lib/svg-icon/image/timer-3');
    export import ImageTimerOff = __MaterialUI.SvgIcon; // require('material-ui/lib/svg-icon/image/timer-off');
    export import ImageTonality = __MaterialUI.SvgIcon; // require('material-ui/lib/svg-icon/image/tonality');
    export import ImageTransform = __MaterialUI.SvgIcon; // require('material-ui/lib/svg-icon/image/transform');
    export import ImageTune = __MaterialUI.SvgIcon; // require('material-ui/lib/svg-icon/image/tune');
    export import ImageViewComfy = __MaterialUI.SvgIcon; // require('material-ui/lib/svg-icon/image/view-comfy');
    export import ImageViewCompact = __MaterialUI.SvgIcon; // require('material-ui/lib/svg-icon/image/view-compact');
    export import ImageVignette = __MaterialUI.SvgIcon; // require('material-ui/lib/svg-icon/image/vignette');
    export import ImageWbAuto = __MaterialUI.SvgIcon; // require('material-ui/lib/svg-icon/image/wb-auto');
    export import ImageWbCloudy = __MaterialUI.SvgIcon; // require('material-ui/lib/svg-icon/image/wb-cloudy');
    export import ImageWbIncandescent = __MaterialUI.SvgIcon; // require('material-ui/lib/svg-icon/image/wb-incandescent');
    export import ImageWbIridescent = __MaterialUI.SvgIcon; // require('material-ui/lib/svg-icon/image/wb-iridescent');
    export import ImageWbSunny = __MaterialUI.SvgIcon; // require('material-ui/lib/svg-icon/image/wb-sunny');
    export import Index = __MaterialUI.SvgIcon; // require('material-ui/lib/svg-icon/index');
    export import IndexGenerator = __MaterialUI.SvgIcon; // require('material-ui/lib/svg-icon/index-generator');
    export import MapsAddLocation = __MaterialUI.SvgIcon; // require('material-ui/lib/svg-icon/maps/add-location');
    export import MapsBeenhere = __MaterialUI.SvgIcon; // require('material-ui/lib/svg-icon/maps/beenhere');
    export import MapsDirections = __MaterialUI.SvgIcon; // require('material-ui/lib/svg-icon/maps/directions');
    export import MapsDirectionsBike = __MaterialUI.SvgIcon; // require('material-ui/lib/svg-icon/maps/directions-bike');
    export import MapsDirectionsBoat = __MaterialUI.SvgIcon; // require('material-ui/lib/svg-icon/maps/directions-boat');
    export import MapsDirectionsBus = __MaterialUI.SvgIcon; // require('material-ui/lib/svg-icon/maps/directions-bus');
    export import MapsDirectionsCar = __MaterialUI.SvgIcon; // require('material-ui/lib/svg-icon/maps/directions-car');
    export import MapsDirectionsRailway = __MaterialUI.SvgIcon; // require('material-ui/lib/svg-icon/maps/directions-railway');
    export import MapsDirectionsRun = __MaterialUI.SvgIcon; // require('material-ui/lib/svg-icon/maps/directions-run');
    export import MapsDirectionsSubway = __MaterialUI.SvgIcon; // require('material-ui/lib/svg-icon/maps/directions-subway');
    export import MapsDirectionsTransit = __MaterialUI.SvgIcon; // require('material-ui/lib/svg-icon/maps/directions-transit');
    export import MapsDirectionsWalk = __MaterialUI.SvgIcon; // require('material-ui/lib/svg-icon/maps/directions-walk');
    export import MapsEditLocation = __MaterialUI.SvgIcon; // require('material-ui/lib/svg-icon/maps/edit-location');
    export import MapsFlight = __MaterialUI.SvgIcon; // require('material-ui/lib/svg-icon/maps/flight');
    export import MapsHotel = __MaterialUI.SvgIcon; // require('material-ui/lib/svg-icon/maps/hotel');
    export import MapsLayers = __MaterialUI.SvgIcon; // require('material-ui/lib/svg-icon/maps/layers');
    export import MapsLayersClear = __MaterialUI.SvgIcon; // require('material-ui/lib/svg-icon/maps/layers-clear');
    export import MapsLocalActivity = __MaterialUI.SvgIcon; // require('material-ui/lib/svg-icon/maps/local-activity');
    export import MapsLocalAirport = __MaterialUI.SvgIcon; // require('material-ui/lib/svg-icon/maps/local-airport');
    export import MapsLocalAtm = __MaterialUI.SvgIcon; // require('material-ui/lib/svg-icon/maps/local-atm');
    export import MapsLocalBar = __MaterialUI.SvgIcon; // require('material-ui/lib/svg-icon/maps/local-bar');
    export import MapsLocalCafe = __MaterialUI.SvgIcon; // require('material-ui/lib/svg-icon/maps/local-cafe');
    export import MapsLocalCarWash = __MaterialUI.SvgIcon; // require('material-ui/lib/svg-icon/maps/local-car-wash');
    export import MapsLocalConvenienceStore = __MaterialUI.SvgIcon; // require('material-ui/lib/svg-icon/maps/local-convenience-store');
    export import MapsLocalDining = __MaterialUI.SvgIcon; // require('material-ui/lib/svg-icon/maps/local-dining');
    export import MapsLocalDrink = __MaterialUI.SvgIcon; // require('material-ui/lib/svg-icon/maps/local-drink');
    export import MapsLocalFlorist = __MaterialUI.SvgIcon; // require('material-ui/lib/svg-icon/maps/local-florist');
    export import MapsLocalGasStation = __MaterialUI.SvgIcon; // require('material-ui/lib/svg-icon/maps/local-gas-station');
    export import MapsLocalGroceryStore = __MaterialUI.SvgIcon; // require('material-ui/lib/svg-icon/maps/local-grocery-store');
    export import MapsLocalHospital = __MaterialUI.SvgIcon; // require('material-ui/lib/svg-icon/maps/local-hospital');
    export import MapsLocalHotel = __MaterialUI.SvgIcon; // require('material-ui/lib/svg-icon/maps/local-hotel');
    export import MapsLocalLaundryService = __MaterialUI.SvgIcon; // require('material-ui/lib/svg-icon/maps/local-laundry-service');
    export import MapsLocalLibrary = __MaterialUI.SvgIcon; // require('material-ui/lib/svg-icon/maps/local-library');
    export import MapsLocalMall = __MaterialUI.SvgIcon; // require('material-ui/lib/svg-icon/maps/local-mall');
    export import MapsLocalMovies = __MaterialUI.SvgIcon; // require('material-ui/lib/svg-icon/maps/local-movies');
    export import MapsLocalOffer = __MaterialUI.SvgIcon; // require('material-ui/lib/svg-icon/maps/local-offer');
    export import MapsLocalParking = __MaterialUI.SvgIcon; // require('material-ui/lib/svg-icon/maps/local-parking');
    export import MapsLocalPharmacy = __MaterialUI.SvgIcon; // require('material-ui/lib/svg-icon/maps/local-pharmacy');
    export import MapsLocalPhone = __MaterialUI.SvgIcon; // require('material-ui/lib/svg-icon/maps/local-phone');
    export import MapsLocalPizza = __MaterialUI.SvgIcon; // require('material-ui/lib/svg-icon/maps/local-pizza');
    export import MapsLocalPlay = __MaterialUI.SvgIcon; // require('material-ui/lib/svg-icon/maps/local-play');
    export import MapsLocalPostOffice = __MaterialUI.SvgIcon; // require('material-ui/lib/svg-icon/maps/local-post-office');
    export import MapsLocalPrintshop = __MaterialUI.SvgIcon; // require('material-ui/lib/svg-icon/maps/local-printshop');
    export import MapsLocalSee = __MaterialUI.SvgIcon; // require('material-ui/lib/svg-icon/maps/local-see');
    export import MapsLocalShipping = __MaterialUI.SvgIcon; // require('material-ui/lib/svg-icon/maps/local-shipping');
    export import MapsLocalTaxi = __MaterialUI.SvgIcon; // require('material-ui/lib/svg-icon/maps/local-taxi');
    export import MapsMap = __MaterialUI.SvgIcon; // require('material-ui/lib/svg-icon/maps/map');
    export import MapsMyLocation = __MaterialUI.SvgIcon; // require('material-ui/lib/svg-icon/maps/my-location');
    export import MapsNavigation = __MaterialUI.SvgIcon; // require('material-ui/lib/svg-icon/maps/navigation');
    export import MapsNearMe = __MaterialUI.SvgIcon; // require('material-ui/lib/svg-icon/maps/near-me');
    export import MapsPersonPin = __MaterialUI.SvgIcon; // require('material-ui/lib/svg-icon/maps/person-pin');
    export import MapsPersonPinCircle = __MaterialUI.SvgIcon; // require('material-ui/lib/svg-icon/maps/person-pin-circle');
    export import MapsPinDrop = __MaterialUI.SvgIcon; // require('material-ui/lib/svg-icon/maps/pin-drop');
    export import MapsPlace = __MaterialUI.SvgIcon; // require('material-ui/lib/svg-icon/maps/place');
    export import MapsRateReview = __MaterialUI.SvgIcon; // require('material-ui/lib/svg-icon/maps/rate-review');
    export import MapsRestaurantMenu = __MaterialUI.SvgIcon; // require('material-ui/lib/svg-icon/maps/restaurant-menu');
    export import MapsSatellite = __MaterialUI.SvgIcon; // require('material-ui/lib/svg-icon/maps/satellite');
    export import MapsStoreMallDirectory = __MaterialUI.SvgIcon; // require('material-ui/lib/svg-icon/maps/store-mall-directory');
    export import MapsTerrain = __MaterialUI.SvgIcon; // require('material-ui/lib/svg-icon/maps/terrain');
    export import MapsTraffic = __MaterialUI.SvgIcon; // require('material-ui/lib/svg-icon/maps/traffic');
    export import MapsZoomOutMap = __MaterialUI.SvgIcon; // require('material-ui/lib/svg-icon/maps/zoom-out-map');
    export import NavigationApps = __MaterialUI.SvgIcon; // require('material-ui/lib/svg-icon/navigation/apps');
    export import NavigationArrowBack = __MaterialUI.SvgIcon; // require('material-ui/lib/svg-icon/navigation/arrow-back');
    export import NavigationArrowDownward = __MaterialUI.SvgIcon; // require('material-ui/lib/svg-icon/navigation/arrow-downward');
    export import NavigationArrowDropDown = __MaterialUI.SvgIcon; // require('material-ui/lib/svg-icon/navigation/arrow-drop-down');
    export import NavigationArrowDropDownCircle = __MaterialUI.SvgIcon; // require('material-ui/lib/svg-icon/navigation/arrow-drop-down-circle');
    export import NavigationArrowDropRight = __MaterialUI.SvgIcon; // require('material-ui/lib/svg-icon/navigation-arrow-drop-right');
    export import NavigationArrowDropUp = __MaterialUI.SvgIcon; // require('material-ui/lib/svg-icon/navigation/arrow-drop-up');
    export import NavigationArrowForward = __MaterialUI.SvgIcon; // require('material-ui/lib/svg-icon/navigation/arrow-forward');
    export import NavigationArrowUpward = __MaterialUI.SvgIcon; // require('material-ui/lib/svg-icon/navigation/arrow-upward');
    export import NavigationCancel = __MaterialUI.SvgIcon; // require('material-ui/lib/svg-icon/navigation/cancel');
    export import NavigationCheck = __MaterialUI.SvgIcon; // require('material-ui/lib/svg-icon/navigation/check');
    export import NavigationChevronLeft = __MaterialUI.SvgIcon; // require('material-ui/lib/svg-icon/navigation/chevron-left');
    export import NavigationChevronRight = __MaterialUI.SvgIcon; // require('material-ui/lib/svg-icon/navigation/chevron-right');
    export import NavigationClose = __MaterialUI.SvgIcon; // require('material-ui/lib/svg-icon/navigation/close');
    export import NavigationExpandLess = __MaterialUI.SvgIcon; // require('material-ui/lib/svg-icon/navigation/expand-less');
    export import NavigationExpandMore = __MaterialUI.SvgIcon; // require('material-ui/lib/svg-icon/navigation/expand-more');
    export import NavigationFullscreen = __MaterialUI.SvgIcon; // require('material-ui/lib/svg-icon/navigation/fullscreen');
    export import NavigationFullscreenExit = __MaterialUI.SvgIcon; // require('material-ui/lib/svg-icon/navigation/fullscreen-exit');
    export import NavigationMenu = __MaterialUI.SvgIcon; // require('material-ui/lib/svg-icon/navigation/menu');
    export import NavigationMoreHoriz = __MaterialUI.SvgIcon; // require('material-ui/lib/svg-icon/navigation/more-horiz');
    export import NavigationMoreVert = __MaterialUI.SvgIcon; // require('material-ui/lib/svg-icon/navigation/more-vert');
    export import NavigationRefresh = __MaterialUI.SvgIcon; // require('material-ui/lib/svg-icon/navigation/refresh');
    export import NavigationSubdirectoryArrowLeft = __MaterialUI.SvgIcon; // require('material-ui/lib/svg-icon/navigation/subdirectory-arrow-left');
    export import NavigationSubdirectoryArrowRight = __MaterialUI.SvgIcon; // require('material-ui/lib/svg-icon/navigation/subdirectory-arrow-right');
    export import NavigationUnfoldLess = __MaterialUI.SvgIcon; // require('material-ui/lib/svg-icon/navigation/unfold-less');
    export import NavigationUnfoldMore = __MaterialUI.SvgIcon; // require('material-ui/lib/svg-icon/navigation/unfold-more');
    export import NotificationAdb = __MaterialUI.SvgIcon; // require('material-ui/lib/svg-icon/notification/adb');
    export import NotificationAirlineSeatFlat = __MaterialUI.SvgIcon; // require('material-ui/lib/svg-icon/notification/airline-seat-flat');
    export import NotificationAirlineSeatFlatAngled = __MaterialUI.SvgIcon; // require('material-ui/lib/svg-icon/notification/airline-seat-flat-angled');
    export import NotificationAirlineSeatIndividualSuite = __MaterialUI.SvgIcon; // require('material-ui/lib/svg-icon/notification/airline-seat-individual-suite');
    export import NotificationAirlineSeatLegroomExtra = __MaterialUI.SvgIcon; // require('material-ui/lib/svg-icon/notification/airline-seat-legroom-extra');
    export import NotificationAirlineSeatLegroomNormal = __MaterialUI.SvgIcon; // require('material-ui/lib/svg-icon/notification/airline-seat-legroom-normal');
    export import NotificationAirlineSeatLegroomReduced = __MaterialUI.SvgIcon; // require('material-ui/lib/svg-icon/notification/airline-seat-legroom-reduced');
    export import NotificationAirlineSeatReclineExtra = __MaterialUI.SvgIcon; // require('material-ui/lib/svg-icon/notification/airline-seat-recline-extra');
    export import NotificationAirlineSeatReclineNormal = __MaterialUI.SvgIcon; // require('material-ui/lib/svg-icon/notification/airline-seat-recline-normal');
    export import NotificationBluetoothAudio = __MaterialUI.SvgIcon; // require('material-ui/lib/svg-icon/notification/bluetooth-audio');
    export import NotificationConfirmationNumber = __MaterialUI.SvgIcon; // require('material-ui/lib/svg-icon/notification/confirmation-number');
    export import NotificationDiscFull = __MaterialUI.SvgIcon; // require('material-ui/lib/svg-icon/notification/disc-full');
    export import NotificationDoNotDisturb = __MaterialUI.SvgIcon; // require('material-ui/lib/svg-icon/notification/do-not-disturb');
    export import NotificationDoNotDisturbAlt = __MaterialUI.SvgIcon; // require('material-ui/lib/svg-icon/notification/do-not-disturb-alt');
    export import NotificationDriveEta = __MaterialUI.SvgIcon; // require('material-ui/lib/svg-icon/notification/drive-eta');
    export import NotificationEnhancedEncryption = __MaterialUI.SvgIcon; // require('material-ui/lib/svg-icon/notification/enhanced-encryption');
    export import NotificationEventAvailable = __MaterialUI.SvgIcon; // require('material-ui/lib/svg-icon/notification/event-available');
    export import NotificationEventBusy = __MaterialUI.SvgIcon; // require('material-ui/lib/svg-icon/notification/event-busy');
    export import NotificationEventNote = __MaterialUI.SvgIcon; // require('material-ui/lib/svg-icon/notification/event-note');
    export import NotificationFolderSpecial = __MaterialUI.SvgIcon; // require('material-ui/lib/svg-icon/notification/folder-special');
    export import NotificationLiveTv = __MaterialUI.SvgIcon; // require('material-ui/lib/svg-icon/notification/live-tv');
    export import NotificationMms = __MaterialUI.SvgIcon; // require('material-ui/lib/svg-icon/notification/mms');
    export import NotificationMore = __MaterialUI.SvgIcon; // require('material-ui/lib/svg-icon/notification/more');
    export import NotificationNetworkCheck = __MaterialUI.SvgIcon; // require('material-ui/lib/svg-icon/notification/network-check');
    export import NotificationNetworkLocked = __MaterialUI.SvgIcon; // require('material-ui/lib/svg-icon/notification/network-locked');
    export import NotificationNoEncryption = __MaterialUI.SvgIcon; // require('material-ui/lib/svg-icon/notification/no-encryption');
    export import NotificationOndemandVideo = __MaterialUI.SvgIcon; // require('material-ui/lib/svg-icon/notification/ondemand-video');
    export import NotificationPersonalVideo = __MaterialUI.SvgIcon; // require('material-ui/lib/svg-icon/notification/personal-video');
    export import NotificationPhoneBluetoothSpeaker = __MaterialUI.SvgIcon; // require('material-ui/lib/svg-icon/notification/phone-bluetooth-speaker');
    export import NotificationPhoneForwarded = __MaterialUI.SvgIcon; // require('material-ui/lib/svg-icon/notification/phone-forwarded');
    export import NotificationPhoneInTalk = __MaterialUI.SvgIcon; // require('material-ui/lib/svg-icon/notification/phone-in-talk');
    export import NotificationPhoneLocked = __MaterialUI.SvgIcon; // require('material-ui/lib/svg-icon/notification/phone-locked');
    export import NotificationPhoneMissed = __MaterialUI.SvgIcon; // require('material-ui/lib/svg-icon/notification/phone-missed');
    export import NotificationPhonePaused = __MaterialUI.SvgIcon; // require('material-ui/lib/svg-icon/notification/phone-paused');
    export import NotificationPower = __MaterialUI.SvgIcon; // require('material-ui/lib/svg-icon/notification/power');
    export import NotificationRvHookup = __MaterialUI.SvgIcon; // require('material-ui/lib/svg-icon/notification/rv-hookup');
    export import NotificationSdCard = __MaterialUI.SvgIcon; // require('material-ui/lib/svg-icon/notification/sd-card');
    export import NotificationSimCardAlert = __MaterialUI.SvgIcon; // require('material-ui/lib/svg-icon/notification/sim-card-alert');
    export import NotificationSms = __MaterialUI.SvgIcon; // require('material-ui/lib/svg-icon/notification/sms');
    export import NotificationSmsFailed = __MaterialUI.SvgIcon; // require('material-ui/lib/svg-icon/notification/sms-failed');
    export import NotificationSync = __MaterialUI.SvgIcon; // require('material-ui/lib/svg-icon/notification/sync');
    export import NotificationSyncDisabled = __MaterialUI.SvgIcon; // require('material-ui/lib/svg-icon/notification/sync-disabled');
    export import NotificationSyncProblem = __MaterialUI.SvgIcon; // require('material-ui/lib/svg-icon/notification/sync-problem');
    export import NotificationSystemUpdate = __MaterialUI.SvgIcon; // require('material-ui/lib/svg-icon/notification/system-update');
    export import NotificationTapAndPlay = __MaterialUI.SvgIcon; // require('material-ui/lib/svg-icon/notification/tap-and-play');
    export import NotificationTimeToLeave = __MaterialUI.SvgIcon; // require('material-ui/lib/svg-icon/notification/time-to-leave');
    export import NotificationVibration = __MaterialUI.SvgIcon; // require('material-ui/lib/svg-icon/notification/vibration');
    export import NotificationVoiceChat = __MaterialUI.SvgIcon; // require('material-ui/lib/svg-icon/notification/voice-chat');
    export import NotificationVpnLock = __MaterialUI.SvgIcon; // require('material-ui/lib/svg-icon/notification/vpn-lock');
    export import NotificationWc = __MaterialUI.SvgIcon; // require('material-ui/lib/svg-icon/notification/wc');
    export import NotificationWifi = __MaterialUI.SvgIcon; // require('material-ui/lib/svg-icon/notification/wifi');
    export import PlacesAcUnit = __MaterialUI.SvgIcon; // require('material-ui/lib/svg-icon/places/ac-unit');
    export import PlacesAirportShuttle = __MaterialUI.SvgIcon; // require('material-ui/lib/svg-icon/places/airport-shuttle');
    export import PlacesAllInclusive = __MaterialUI.SvgIcon; // require('material-ui/lib/svg-icon/places/all-inclusive');
    export import PlacesBeachAccess = __MaterialUI.SvgIcon; // require('material-ui/lib/svg-icon/places/beach-access');
    export import PlacesBusinessCenter = __MaterialUI.SvgIcon; // require('material-ui/lib/svg-icon/places/business-center');
    export import PlacesCasino = __MaterialUI.SvgIcon; // require('material-ui/lib/svg-icon/places/casino');
    export import PlacesChildCare = __MaterialUI.SvgIcon; // require('material-ui/lib/svg-icon/places/child-care');
    export import PlacesChildFriendly = __MaterialUI.SvgIcon; // require('material-ui/lib/svg-icon/places/child-friendly');
    export import PlacesFitnessCenter = __MaterialUI.SvgIcon; // require('material-ui/lib/svg-icon/places/fitness-center');
    export import PlacesFreeBreakfast = __MaterialUI.SvgIcon; // require('material-ui/lib/svg-icon/places/free-breakfast');
    export import PlacesGolfCourse = __MaterialUI.SvgIcon; // require('material-ui/lib/svg-icon/places/golf-course');
    export import PlacesHotTub = __MaterialUI.SvgIcon; // require('material-ui/lib/svg-icon/places/hot-tub');
    export import PlacesKitchen = __MaterialUI.SvgIcon; // require('material-ui/lib/svg-icon/places/kitchen');
    export import PlacesPool = __MaterialUI.SvgIcon; // require('material-ui/lib/svg-icon/places/pool');
    export import PlacesRoomService = __MaterialUI.SvgIcon; // require('material-ui/lib/svg-icon/places/room-service');
    export import PlacesSmokeFree = __MaterialUI.SvgIcon; // require('material-ui/lib/svg-icon/places/smoke-free');
    export import PlacesSmokingRooms = __MaterialUI.SvgIcon; // require('material-ui/lib/svg-icon/places/smoking-rooms');
    export import PlacesSpa = __MaterialUI.SvgIcon; // require('material-ui/lib/svg-icon/places/spa');
    export import SocialCake = __MaterialUI.SvgIcon; // require('material-ui/lib/svg-icon/social/cake');
    export import SocialDomain = __MaterialUI.SvgIcon; // require('material-ui/lib/svg-icon/social/domain');
    export import SocialGroup = __MaterialUI.SvgIcon; // require('material-ui/lib/svg-icon/social/group');
    export import SocialGroupAdd = __MaterialUI.SvgIcon; // require('material-ui/lib/svg-icon/social/group-add');
    export import SocialLocationCity = __MaterialUI.SvgIcon; // require('material-ui/lib/svg-icon/social/location-city');
    export import SocialMood = __MaterialUI.SvgIcon; // require('material-ui/lib/svg-icon/social/mood');
    export import SocialMoodBad = __MaterialUI.SvgIcon; // require('material-ui/lib/svg-icon/social/mood-bad');
    export import SocialNotifications = __MaterialUI.SvgIcon; // require('material-ui/lib/svg-icon/social/notifications');
    export import SocialNotificationsActive = __MaterialUI.SvgIcon; // require('material-ui/lib/svg-icon/social/notifications-active');
    export import SocialNotificationsNone = __MaterialUI.SvgIcon; // require('material-ui/lib/svg-icon/social/notifications-none');
    export import SocialNotificationsOff = __MaterialUI.SvgIcon; // require('material-ui/lib/svg-icon/social/notifications-off');
    export import SocialNotificationsPaused = __MaterialUI.SvgIcon; // require('material-ui/lib/svg-icon/social/notifications-paused');
    export import SocialPages = __MaterialUI.SvgIcon; // require('material-ui/lib/svg-icon/social/pages');
    export import SocialPartyMode = __MaterialUI.SvgIcon; // require('material-ui/lib/svg-icon/social/party-mode');
    export import SocialPeople = __MaterialUI.SvgIcon; // require('material-ui/lib/svg-icon/social/people');
    export import SocialPeopleOutline = __MaterialUI.SvgIcon; // require('material-ui/lib/svg-icon/social/people-outline');
    export import SocialPerson = __MaterialUI.SvgIcon; // require('material-ui/lib/svg-icon/social/person');
    export import SocialPersonAdd = __MaterialUI.SvgIcon; // require('material-ui/lib/svg-icon/social/person-add');
    export import SocialPersonOutline = __MaterialUI.SvgIcon; // require('material-ui/lib/svg-icon/social/person-outline');
    export import SocialPlusOne = __MaterialUI.SvgIcon; // require('material-ui/lib/svg-icon/social/plus-one');
    export import SocialPoll = __MaterialUI.SvgIcon; // require('material-ui/lib/svg-icon/social/poll');
    export import SocialPublic = __MaterialUI.SvgIcon; // require('material-ui/lib/svg-icon/social/public');
    export import SocialSchool = __MaterialUI.SvgIcon; // require('material-ui/lib/svg-icon/social/school');
    export import SocialShare = __MaterialUI.SvgIcon; // require('material-ui/lib/svg-icon/social/share');
    export import SocialWhatshot = __MaterialUI.SvgIcon; // require('material-ui/lib/svg-icon/social/whatshot');
    export import ToggleCheckBox = __MaterialUI.SvgIcon; // require('material-ui/lib/svg-icon/toggle/check-box');
    export import ToggleCheckBoxOutlineBlank = __MaterialUI.SvgIcon; // require('material-ui/lib/svg-icon/toggle/check-box-outline-blank');
    export import ToggleIndeterminateCheckBox = __MaterialUI.SvgIcon; // require('material-ui/lib/svg-icon/toggle/indeterminate-check-box');
    export import ToggleRadioButtonChecked = __MaterialUI.SvgIcon; // require('material-ui/lib/svg-icon/toggle/radio-button-checked');
    export import ToggleRadioButtonUnchecked = __MaterialUI.SvgIcon; // require('material-ui/lib/svg-icon/toggle/radio-button-unchecked');
    export import ToggleStar = __MaterialUI.SvgIcon; // require('material-ui/lib/svg-icon/toggle/star');
    export import ToggleStarBorder = __MaterialUI.SvgIcon; // require('material-ui/lib/svg-icon/toggle/star-border');
    export import ToggleStarHalf = __MaterialUI.SvgIcon; // require('material-ui/lib/svg-icon/toggle/star-half');
}<|MERGE_RESOLUTION|>--- conflicted
+++ resolved
@@ -74,7 +74,6 @@
     export import Tooltip = __MaterialUI.Tooltip; // require('material-ui/lib/tooltip');
     export import Utils = __MaterialUI.Utils; // require('material-ui/lib/utils/');
 
-<<<<<<< HEAD
     // svg icons
     import NavigationMenu = __MaterialUI.SvgIcon; // require('material-ui/lib/svg-icon/navigation/menu');
     import NavigationChevronLeft = __MaterialUI.SvgIcon; // require('material-ui/lib/svg-icon/navigation/chevron-left');
@@ -85,10 +84,6 @@
         NavigationChevronLeft: NavigationChevronLeft,
         NavigationChevronRight: NavigationChevronRight,
     };
-=======
-    export import GridList = __MaterialUI.GridList.GridList; // require('material-ui/lib/gridlist/grid-list');
-    export import GridTile = __MaterialUI.GridList.GridTile; // require('material-ui/lib/gridlist/grid-tile');
->>>>>>> 54655fe5
 
     // export type definitions
     export type TouchTapEvent = __MaterialUI.TouchTapEvent;
@@ -356,7 +351,7 @@
             palette: ThemePalette;
         }
 
-        export function ThemeDecorator(muiTheme: Styles.MuiTheme): <T>(Component: T) => T;
+        export function ThemeDecorator(muiTheme: Styles.MuiTheme): <TFunction extends Function>(Component: TFunction) => TFunction;
 
         interface ThemeManager {
             getMuiTheme(rawTheme: RawTheme): MuiTheme;
@@ -5836,14 +5831,10 @@
   export default ImageCropLandscape;
 }
 
-<<<<<<< HEAD
 declare module 'material-ui/lib/svg-icons/image/grid-on' {
   export import ImageGridOn = __MaterialUI.SvgIcon;
   export default ImageGridOn;
 }
-=======
-        export function ThemeDecorator(muiTheme: Styles.MuiTheme): <TFunction extends Function>(Component: TFunction) => TFunction;
->>>>>>> 54655fe5
 
 declare module 'material-ui/lib/svg-icons/image/slideshow' {
   export import ImageSlideshow = __MaterialUI.SvgIcon;
@@ -6110,49 +6101,10 @@
   export default ImageCropDin;
 }
 
-<<<<<<< HEAD
 declare module 'material-ui/lib/svg-icons/image/center-focus-strong' {
   export import ImageCenterFocusStrong = __MaterialUI.SvgIcon;
   export default ImageCenterFocusStrong;
 }
-=======
-        interface MenuDividerProps extends React.Props<MenuDivider> {
-            inset?: boolean;
-            style?: React.CSSProperties;
-        }
-        export class MenuDivider extends React.Component<MenuDividerProps, {}>{
-        }
-    }
-
-    namespace GridList {
-
-        interface GridListProps extends React.Props<GridList> {
-            cols?: number;
-            padding?: number;
-            cellHeight?: number;
-        }
-
-        export class GridList extends React.Component<GridListProps, {}>{
-        }
-
-        interface GridTileProps extends React.Props<GridTile> {
-            title?: string;
-            subtitle?: __React.ReactNode;
-            titlePosition?: string; //"top"|"bottom"
-            titleBackground?: string;
-            actionIcon?: __React.ReactElement<any>;
-            actionPosition?: string; //"left"|"right"
-            cols?: number;
-            rows?: number;
-            rootClass?: string | __React.Component<any,any>;
-        }
-
-        export class GridTile extends React.Component<GridTileProps, {}>{
-        }
-
-    }
-}    // __MaterialUI
->>>>>>> 54655fe5
 
 declare module 'material-ui/lib/svg-icons/image/rotate-left' {
   export import ImageRotateLeft = __MaterialUI.SvgIcon;
