--- conflicted
+++ resolved
@@ -74,7 +74,6 @@
     export import Tooltip = __MaterialUI.Tooltip; // require('material-ui/lib/tooltip');
     export import Utils = __MaterialUI.Utils; // require('material-ui/lib/utils/');
 
-<<<<<<< HEAD
     // svg icons
     import NavigationMenu = __MaterialUI.SvgIcon; // require('material-ui/lib/svg-icon/navigation/menu');
     import NavigationChevronLeft = __MaterialUI.SvgIcon; // require('material-ui/lib/svg-icon/navigation/chevron-left');
@@ -85,10 +84,6 @@
         NavigationChevronLeft: NavigationChevronLeft,
         NavigationChevronRight: NavigationChevronRight,
     };
-=======
-    export import GridList = __MaterialUI.GridList.GridList; // require('material-ui/lib/gridlist/grid-list');
-    export import GridTile = __MaterialUI.GridList.GridTile; // require('material-ui/lib/gridlist/grid-tile');
->>>>>>> dd6a08e3
 
     // export type definitions
     export type TouchTapEvent = __MaterialUI.TouchTapEvent;
@@ -1084,6 +1079,7 @@
         floatingLabelStyle?: React.CSSProperties;
         floatingLabelText?: string;
         fullWidth?: boolean;
+        hintStyle?: React.CSSProperties;
         hintText?: string | React.ReactElement<any>;
         iconStyle?: React.CSSProperties;
         inputStyle?: React.CSSProperties;
@@ -5716,7 +5712,6 @@
   export default ImageBlurCircular;
 }
 
-<<<<<<< HEAD
 declare module 'material-ui/lib/svg-icons/image/filter-3' {
   export import ImageFilter3 = __MaterialUI.SvgIcon;
   export default ImageFilter3;
@@ -5726,31 +5721,6 @@
   export import ImageExposurePlus2 = __MaterialUI.SvgIcon;
   export default ImageExposurePlus2;
 }
-=======
-    interface SelectFieldProps extends React.Props<SelectField> {
-        // passed to TextField
-        errorStyle?: React.CSSProperties;
-        errorText?: string;
-        floatingLabelText?: string;
-        floatingLabelStyle?: React.CSSProperties;
-        fullWidth?: boolean;
-        hintText?: string | React.ReactElement<any>;
-        hintStyle?: React.CSSProperties;
-
-        // passed to DropDownMenu
-        displayMember?: string;
-        valueMember?: string;
-        autoWidth?: boolean;
-        selectedIndex?: number;
-        underlineStyle?: React.CSSProperties;
-        underlineFocusStyle?: React.CSSProperties;
-        iconStyle?: React.CSSProperties;
-        labelStyle?: React.CSSProperties;
-        style?: React.CSSProperties;
-        disabled?: boolean;
-        valueLink?: ReactLink<any>;
-        value?: number;
->>>>>>> dd6a08e3
 
 declare module 'material-ui/lib/svg-icons/image/flash-on' {
   export import ImageFlashOn = __MaterialUI.SvgIcon;
