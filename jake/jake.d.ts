<<<<<<< HEAD
// Type definitions for jake
// Project: https://github.com/mde/jake
// Definitions by: Kon <http://phyzkit.net/>
// Definitions: https://github.com/borisyankov/DefinitelyTyped

/// <reference path="../node/node.d.ts" />

/**
 * Complets an asynchronous task, allowing Jake's execution to proceed to the next task
 */
declare function complete(): void;

/**
 * Creates a description for a Jake Task (or FileTask, DirectoryTask). When invoked, the description that iscreated will be associated with whatever Task is created next.
 * @param description The description for the Task
 */
declare function desc(description:string): void;

/**
 * Creates a Jake DirectoryTask. Can be used as a prerequisite for FileTasks, or for simply ensuring a directory exists for use with a Task's action.
 * @param name The name of the DiretoryTask
 */
declare function directory(name:string): jake.DirectoryTask;


/**
 * Causes Jake execution to abort with an error. Allows passing an optional error code, which will be used to set the exit-code of exiting process.
 * @param err The error to thow when aborting execution. If this argument is an Error object, it will simply be thrown. If a String, it will be used as the error-message. (If it is a multi-line String, the first line will be used as the Error message, and the remaining lines will be used as the error-stack.)
 */
declare function fail(...err:string[]): void;
declare function fail(...err:Error[]): void;
declare function fail(...err:any[]): void;

/**
 * Creates a Jake FileTask.
 * @name name The name of the Task
 * @param prereqs Prerequisites to be run before this task
 * @param action The action to perform for this task
 * @param opts Perform this task asynchronously. If you flag a task with this option, you must call the global `complete` method inside the task's action, for execution to proceed to the next task.
 */
declare function file(name:string, prereqs?:string[], action?:()=>void, opts?:jake.FileTaskOptions): jake.FileTask;

/**
 * Creates a namespace which allows logical grouping of tasks, and prevents name-collisions with task-names. Namespaces can be nested inside of other namespaces.
 * @param name The name of the namespace
 * @param scope The enclosing scope for the namespaced tasks
 */
declare function namespace(name:string, scope:()=>void): void;

/**
 * @param name The name of the Task
 * @param prereqs Prerequisites to be run before this task
 * @param action The action to perform for this task
 * @param opts
 */
declare function task(name:string, prereqs?:string[], action?:(...params:any[])=>any, opts?:jake.TaskOptions): jake.Task;
declare function task(name:string, action?:(...params:any[])=>any, opts?:jake.TaskOptions): jake.Task;
declare function task(name:string, opts?:jake.TaskOptions, action?:(...params:any[])=>any): jake.Task;

declare module jake{

    ////////////////////////////////////////////////////////////////////////////////////
	// File-utils //////////////////////////////////////////////////////////////////////
	////////////////////////////////////////////////////////////////////////////////////

	interface UtilOptions{
		silent?: boolean;
	}

	/**
	 * The jake.mkdirP utility recursively creates a set of nested directories. It will not throw an error if any of the directories already exists.
	 * https://github.com/substack/node-mkdirp
	 */
	export function mkdirP(name:string, mode?:string, f?:(er:Error, made:any)=>void): void;
	export function mkdirP(name:string, f?:(er:Error, made:any)=>void): void;

	/**
	 * The jake.cpR utility does a recursive copy of a file or directory.
	 * Note that this command can only copy files and directories; it does not perform globbing (so arguments like '*.txt' are not possible).
	 * @param path the file/directory to copy,
	 * @param destination the destination.
	 */
	export function cpR(path:string, destination:string, opts?:UtilOptions, callback?:()=>void): void;
	export function cpR(path:string, destination:string, callback?:(err:Error)=>void): void;

	/**
	 * The jake.readdirR utility gives you a recursive directory listing, giving you output somewhat similar to the Unix find command. It only works with a directory name, and does not perform filtering or globbing.
	 * @return an array of filepaths for all files in the 'pkg' directory, and all its subdirectories.
	 */
	export function readdirR(name:string, opts?:UtilOptions): string[];

	/**
	 * The jake.rmRf utility recursively removes a directory and all its contents.
	 */
	export function rmRf(name:string, opts?:UtilOptions): void;

	//////////////////////////////////////////////////////////////////////////////////////////////
	// Running shell-commands ////////////////////////////////////////////////////////////////////
	//////////////////////////////////////////////////////////////////////////////////////////////

	interface ExecOptions{
		/**
		 * print to stdout, default false
		 */

		printStdout?:boolean;
		/**
		 * print to stderr, default false
		 */
		printStderr?:boolean;

		/**
		 * stop execution on error, default true
		 */
		breakOnError?:boolean;
	}
	export function exec(cmds:string[], callback?:()=>void, opts?:ExecOptions);


	/**
	 * @event cmdStart When a new command begins to run. Passes one arg, the command being run.
	 * @event cmdEnd When a command finishes. Passes one arg, the command being run.
	 * @event stdout When the stdout for the child-process recieves data. This streams the stdout data. Passes one arg, the chunk of data.
	 * @event stderr When the stderr for the child-process recieves data. This streams the stderr data. Passes one arg, the chunk of data.
	 * @event error When a shell-command
	 */
	export interface Exec extends EventEmitter{
		constructor(cmds:string[], callback?:()=>void, opts?:ExecOptions);
		constructor(cmds:string[], opts?:ExecOptions,  callback?:()=>void);
		constructor(cmds:string,   callback?:()=>void, opts?:ExecOptions);
		constructor(cmds:string,   opts?:ExecOptions,  callback?:()=>void);
		append(cmd:string): void;
		run(): void;
	}

	export function createExec(cmds:string[], callback?:()=>void, opts?:ExecOptions ):Exec;
	export function createExec(cmds:string[], opts?:ExecOptions,  callback?:()=>void):Exec;
	export function createExec(cmds:string,   callback?:()=>void, opts?:ExecOptions ):Exec;
	export function createExec(cmds:string,   opts?:ExecOptions,  callback?:()=>void):Exec;

	////////////////////////////////////////////////////////////////////////////////////////////////////////////
	// Logging and output ////////////////////////////////////////////////////////////////////////////////////////
	/////////////////////////////////////////////////////////////////////////////////////////////////////////////

	interface Logger{
		log(value:any): void;
		error(value:any): void;
	}

	export var logger: Logger;

	//////////////////////////////////////////////////////////////////////////////////////////////////////////////
	// program ////////////////////////////////////////////////////////////////////////////////////////////////////
	////////////////////////////////////////////////////////////////////////////////////////////////////////////////

	export var program: {
		opts: {
			[name:string]: any;
			quiet: boolean;
		};
		taskNames: string[];
        taskArgs: string[];
        envVars: { [key:string]: string; };
	};


	//////////////////////////////////////////////////////////////////////////////////////////////////////////////
	// Tasks /////////////////////////////////////////////////////////////////////////////////////////////////////
	//////////////////////////////////////////////////////////////////////////////////////////////////////////////


	export interface TaskOptions{
		/**
		 * Perform this task asynchronously. If you flag a task with this option, you must call the global `complete` method inside the task's action, for execution to proceed to the next task.
		 * @default false
		 */
		asyc?: boolean;
	}

	/**
	 * A Jake Task
	 *
	 * @event complete
	 */
	export class Task implements EventEmitter {
		/**
		 * @name name The name of the Task
		 * @param prereqs Prerequisites to be run before this task
		 * @param action The action to perform for this task
		 * @param opts Perform this task asynchronously. If you flag a task with this option, you must call the global `complete` method inside the task's action, for execution to proceed to the next task.
		 */
		constructor(name:string, prereqs?:string[], action?:()=>void, opts?:TaskOptions);

		/**
		 * Runs prerequisites, then this task. If the task has already been run, will not run the task again.
		 */
		invoke(): void;

		/**
		 * Runs this task, without running any prerequisites. If the task has already been run, it will still run it again.
		 */
		reenable(): void;

		addListener(event: string, listener: Function): EventEmitter;
        on(event: string, listener: Function): EventEmitter;
        once(event: string, listener: Function): EventEmitter;
        removeListener(event: string, listener: Function): EventEmitter;
        removeAllListeners(event?: string): EventEmitter;
        setMaxListeners(n: number): void;
        listeners(event: string): Function[];
        emit(event: string, arg1?: any, arg2?: any): boolean;
	}



	export class DirectoryTask{
		/**
         * @param name The name of the directory to create.
		 */
		constructor(name:string);
	}

	export interface FileTaskOptions{
		/**
		 * Perform this task asynchronously. If you flag a task with this option, you must call the global `complete` method inside the task's action, for execution to proceed to the next task.
		 * @default false
		 */
		asyc?: boolean;
	}

	export class FileTask{
		/**
		 * @param name The name of the Task
		 * @param prereqs Prerequisites to be run before this task
		 * @param action The action to perform to create this file
		 * @param opts Perform this task asynchronously. If you flag a task with this option, you must call the global `complete` method inside the task's action, for execution to proceed to the next task.
	     */
		constructor(name:string, prereqs?:string[], action?:()=>void, opts?:FileTaskOptions);
	}

	interface FileFilter{
		(filename:string): boolean;
	}

	export class FileList{
		constructor();

		/**
	     * Includes file-patterns in the FileList. Should be called with one or more
		 * pattern for finding file to include in the list. Arguments should be strings
		 * for either a glob-pattern or a specific file-name, or an array of them
		 */
		include(files:string[]): void;
		include(...files:string[]): void;

		/**
		 * Indicates whether a particular file would be filtered out by the current
		 * exclusion rules for this FileList.
		 * @param name The filename to check
         * @return Whether or not the file should be excluded
         */
		shouldExclude(name:string): boolean;

		/**
		 * Excludes file-patterns from the FileList. Should be called with one or more
		 * pattern for finding file to include in the list. Arguments can be:
		 * 1. Strings for either a glob-pattern or a specific file-name
		 * 2. Regular expression literals
		 * 3. Functions to be run on the filename that return a true/false
		 */
		exclude(file:string[]): void;
		exclude(...file:string[]): void;
		exclude(file:RegExp[]): void;
		exclude(...file:RegExp[]): void;
		exclude(file:FileFilter[]): void;
		exclude(...file:FileFilter[]): void;


		/**
		 * Populates the FileList from the include/exclude rules with a list of
		 * actual files
		 */
		resolve(): void;

		/**
		 * Convert to a plain-jane array
		 */
		toArray(): string[];

		/**
	 	 * Get rid of any current exclusion rules
      	 */
  		clearExclude(): void;
	}

	export class PackageTask{
        /**
         * Instantiating a PackageTask creates a number of Jake Tasks that make packaging and distributing your software easy.
         * @param name The name of the project
         * @param version The current project version (will be appended to the project-name in the package-archive
         * @param definition Defines the contents of the package, and format of the package-archive. Will be executed on the instantiated PackageTask (i.e., 'this', will be the PackageTask instance), to set the various instance-propertiess.
         */
		constructor(name:string, version:string, definition:()=>void);

		/**
		 * 	Equivalent to the '-C' command for the `tar` and `jar` commands. ("Change to this directory before adding files.")
		 */
		archiveChangeDir: string;

		/**
		 * Specifies the files and directories to include in the package-archive. If unset, this will default to the main package directory -- i.e., name + version.
         */
     	archiveContentDir: string;

     	/**
     	 * The shell-command to use for creating jar archives.
         */
        jarCommand: string;

        /**
         * Can be set to point the `jar` utility at a manifest file to use in a .jar archive. If unset, one will be automatically created by the `jar` utility. This path should be relative to the root of the package directory (this.packageDir above, likely 'pkg')
         */
        manifestFile: string;

        /**
         * The name of the project
         */
		name: string;

		/**
		 * If set to true, uses the `jar` utility to create a .jar archive of the pagckage
		 */
		needJar: boolean;

		/**
         * If set to true, uses the `tar` utility to create a gzip .tgz archive of the pagckage
         */
        needTar: boolean;

        /**
         * If set to true, uses the `tar` utility to create a bzip2 .bz2 archive of the pagckage
         */
		needTarBz2: boolean;

		/**
         * If set to true, uses the `zip` utility to create a .zip archive of the pagckage
		 */
		needZip: boolean;

		/**
		 * The list of files and directories to include in the package-archive
         */
        packageFiles: FileList;

        /**
         * The shell-command to use for creating tar archives.
         */
        tarCommand: string;

        /**
         * The project version-string
		 */
		version: string;

		/**
		 * The shell-command to use for creating zip archives.
		 */
		zipCommand: string;

	}

	export class TestTask{
		constructor(name:string, definition?:()=>void);
	}

	export class NpmPublishTask{
		constructor(name:string, packageFiles:string[]);
	}

	export function addListener(event: string, listener: Function);
	export function on(event: string, listener: Function);
	export function once(event: string, listener: Function): void;
	export function removeListener(event: string, listener: Function): void;
	export function removeAllListener(event: string): void;
	export function setMaxListeners(n: number): void;
	export function listeners(event: string): { Function; }[];
	export function emit(event: string, arg1?: any, arg2?: any): void;
}
=======
// Type definitions for jake
// Project: https://github.com/mde/jake
// Definitions by: Kon <http://phyzkit.net/>
// Definitions: https://github.com/borisyankov/DefinitelyTyped

/// <reference path="../node/node.d.ts" />

/**
 * Complets an asynchronous task, allowing Jake's execution to proceed to the next task
 */
declare function complete(): void;

/**
 * Creates a description for a Jake Task (or FileTask, DirectoryTask). When invoked, the description that iscreated will be associated with whatever Task is created next.
 * @param description The description for the Task
 */
declare function desc(description:string): void;

/**
 * Creates a Jake DirectoryTask. Can be used as a prerequisite for FileTasks, or for simply ensuring a directory exists for use with a Task's action.
 * @param name The name of the DiretoryTask
 */
declare function directory(name:string): jake.DirectoryTask;


/**
 * Causes Jake execution to abort with an error. Allows passing an optional error code, which will be used to set the exit-code of exiting process.
 * @param err The error to thow when aborting execution. If this argument is an Error object, it will simply be thrown. If a String, it will be used as the error-message. (If it is a multi-line String, the first line will be used as the Error message, and the remaining lines will be used as the error-stack.)
 */
declare function fail(...err:string[]): void;
declare function fail(...err:Error[]): void;
declare function fail(...err:any[]): void;

/**
 * Creates a Jake FileTask.
 * @name name The name of the Task
 * @param prereqs Prerequisites to be run before this task
 * @param action The action to perform for this task
 * @param opts Perform this task asynchronously. If you flag a task with this option, you must call the global `complete` method inside the task's action, for execution to proceed to the next task.
 */
declare function file(name:string, prereqs?:string[], action?:()=>void, opts?:jake.FileTaskOptions): jake.FileTask;

/**
 * Creates a namespace which allows logical grouping of tasks, and prevents name-collisions with task-names. Namespaces can be nested inside of other namespaces.
 * @param name The name of the namespace
 * @param scope The enclosing scope for the namespaced tasks
 */
declare function namespace(name:string, scope:()=>void): void;

/**
 * @param name The name of the Task
 * @param prereqs Prerequisites to be run before this task
 * @param action The action to perform for this task
 * @param opts
 */
declare function task(name:string, prereqs?:string[], action?:(...params:any[])=>any, opts?:jake.TaskOptions): jake.Task;
declare function task(name:string, action?:(...params:any[])=>any, opts?:jake.TaskOptions): jake.Task;
declare function task(name:string, opts?:jake.TaskOptions, action?:(...params:any[])=>any): jake.Task;

declare module jake{

    ////////////////////////////////////////////////////////////////////////////////////
	// File-utils //////////////////////////////////////////////////////////////////////
	////////////////////////////////////////////////////////////////////////////////////

	interface UtilOptions{
		silent?: boolean;
	}

	/**
	 * The jake.mkdirP utility recursively creates a set of nested directories. It will not throw an error if any of the directories already exists.
	 * https://github.com/substack/node-mkdirp
	 */
	export function mkdirP(name:string, mode?:string, f?:(er:Error, made:any)=>void): void;
	export function mkdirP(name:string, f?:(er:Error, made:any)=>void): void;

	/**
	 * The jake.cpR utility does a recursive copy of a file or directory.
	 * Note that this command can only copy files and directories; it does not perform globbing (so arguments like '*.txt' are not possible).
	 * @param path the file/directory to copy,
	 * @param destination the destination.
	 */
	export function cpR(path:string, destination:string, opts?:UtilOptions, callback?:()=>void): void;
	export function cpR(path:string, destination:string, callback?:(err:Error)=>void): void;

	/**
	 * The jake.readdirR utility gives you a recursive directory listing, giving you output somewhat similar to the Unix find command. It only works with a directory name, and does not perform filtering or globbing.
	 * @return an array of filepaths for all files in the 'pkg' directory, and all its subdirectories.
	 */
	export function readdirR(name:string, opts?:UtilOptions): string[];

	/**
	 * The jake.rmRf utility recursively removes a directory and all its contents.
	 */
	export function rmRf(name:string, opts?:UtilOptions): void;

	//////////////////////////////////////////////////////////////////////////////////////////////
	// Running shell-commands ////////////////////////////////////////////////////////////////////
	//////////////////////////////////////////////////////////////////////////////////////////////

	interface ExecOptions{
		/**
		 * print to stdout, default false
		 */

		printStdout?:boolean;
		/**
		 * print to stderr, default false
		 */
		printStderr?:boolean;

		/**
		 * stop execution on error, default true
		 */
		breakOnError?:boolean;
	}
	export function exec(cmds:string[], callback?:()=>void, opts?:ExecOptions):void;


	/**
	 * @event cmdStart When a new command begins to run. Passes one arg, the command being run.
	 * @event cmdEnd When a command finishes. Passes one arg, the command being run.
	 * @event stdout When the stdout for the child-process recieves data. This streams the stdout data. Passes one arg, the chunk of data.
	 * @event stderr When the stderr for the child-process recieves data. This streams the stderr data. Passes one arg, the chunk of data.
	 * @event error When a shell-command
	 */
	export interface Exec extends NodeEventEmitter {
		append(cmd:string): void;
		run(): void;
	}

	export function createExec(cmds:string[], callback?:()=>void, opts?:ExecOptions ):Exec;
	export function createExec(cmds:string[], opts?:ExecOptions,  callback?:()=>void):Exec;
	export function createExec(cmds:string,   callback?:()=>void, opts?:ExecOptions ):Exec;
	export function createExec(cmds:string,   opts?:ExecOptions,  callback?:()=>void):Exec;

	////////////////////////////////////////////////////////////////////////////////////////////////////////////
	// Logging and output ////////////////////////////////////////////////////////////////////////////////////////
	/////////////////////////////////////////////////////////////////////////////////////////////////////////////

	interface Logger{
		log(value:any): void;
		error(value:any): void;
	}

	export var logger: Logger;

	//////////////////////////////////////////////////////////////////////////////////////////////////////////////
	// program ////////////////////////////////////////////////////////////////////////////////////////////////////
	////////////////////////////////////////////////////////////////////////////////////////////////////////////////

	export var program: {
		opts: {
			[name:string]: any;
			quiet: boolean;
		};
		taskNames: string[];
        taskArgs: string[];
        envVars: { [key:string]: string; };
	};


	//////////////////////////////////////////////////////////////////////////////////////////////////////////////
	// Tasks /////////////////////////////////////////////////////////////////////////////////////////////////////
	//////////////////////////////////////////////////////////////////////////////////////////////////////////////


	export interface TaskOptions{
		/**
		 * Perform this task asynchronously. If you flag a task with this option, you must call the global `complete` method inside the task's action, for execution to proceed to the next task.
		 * @default false
		 */
		async?: boolean;
	}

	/**
	 * A Jake Task
	 *
	 * @event complete
	 */
	export class Task implements NodeEventEmitter {
		/**
		 * @name name The name of the Task
		 * @param prereqs Prerequisites to be run before this task
		 * @param action The action to perform for this task
		 * @param opts Perform this task asynchronously. If you flag a task with this option, you must call the global `complete` method inside the task's action, for execution to proceed to the next task.
		 */
		constructor(name:string, prereqs?:string[], action?:()=>void, opts?:TaskOptions);

		/**
		 * Runs prerequisites, then this task. If the task has already been run, will not run the task again.
		 */
		invoke(): void;

		/**
		 * Runs this task, without running any prerequisites. If the task has already been run, it will still run it again.
		 */
		reenable(): void;

		addListener(event: string, listener: Function): NodeEventEmitter;
        on(event: string, listener: Function): NodeEventEmitter;
        once(event: string, listener: Function): NodeEventEmitter;
        removeListener(event: string, listener: Function): NodeEventEmitter;
        removeAllListeners(event?: string): NodeEventEmitter;
        setMaxListeners(n: number): void;
        listeners(event: string): Function[];
        emit(event: string, ...args: any[]): boolean;
	}

	export class DirectoryTask{
		/**
         * @param name The name of the directory to create.
		 */
		constructor(name:string);
	}

	export interface FileTaskOptions{
		/**
		 * Perform this task asynchronously. If you flag a task with this option, you must call the global `complete` method inside the task's action, for execution to proceed to the next task.
		 * @default false
		 */
		async?: boolean;
	}

	export class FileTask{
		/**
		 * @param name The name of the Task
		 * @param prereqs Prerequisites to be run before this task
		 * @param action The action to perform to create this file
		 * @param opts Perform this task asynchronously. If you flag a task with this option, you must call the global `complete` method inside the task's action, for execution to proceed to the next task.
	     */
		constructor(name:string, prereqs?:string[], action?:()=>void, opts?:FileTaskOptions);
	}

	interface FileFilter{
		(filename:string): boolean;
	}

	export class FileList{
		constructor();

		/**
	     * Includes file-patterns in the FileList. Should be called with one or more
		 * pattern for finding file to include in the list. Arguments should be strings
		 * for either a glob-pattern or a specific file-name, or an array of them
		 */
		include(files:string[]): void;
		include(...files:string[]): void;

		/**
		 * Indicates whether a particular file would be filtered out by the current
		 * exclusion rules for this FileList.
		 * @param name The filename to check
         * @return Whether or not the file should be excluded
         */
		shouldExclude(name:string): boolean;

		/**
		 * Excludes file-patterns from the FileList. Should be called with one or more
		 * pattern for finding file to include in the list. Arguments can be:
		 * 1. Strings for either a glob-pattern or a specific file-name
		 * 2. Regular expression literals
		 * 3. Functions to be run on the filename that return a true/false
		 */
		exclude(file:string[]): void;
		exclude(...file:string[]): void;
		exclude(file:RegExp[]): void;
		exclude(...file:RegExp[]): void;
		exclude(file:FileFilter[]): void;
		exclude(...file:FileFilter[]): void;

		/**
		 * Populates the FileList from the include/exclude rules with a list of
		 * actual files
		 */
		resolve(): void;

		/**
		 * Convert to a plain-jane array
		 */
		toArray(): string[];

		/**
	 	 * Get rid of any current exclusion rules
      	 */
  		clearExclude(): void;
	}

	export class PackageTask{
        /**
         * Instantiating a PackageTask creates a number of Jake Tasks that make packaging and distributing your software easy.
         * @param name The name of the project
         * @param version The current project version (will be appended to the project-name in the package-archive
         * @param definition Defines the contents of the package, and format of the package-archive. Will be executed on the instantiated PackageTask (i.e., 'this', will be the PackageTask instance), to set the various instance-propertiess.
         */
		constructor(name:string, version:string, definition:()=>void);

		/**
		 * 	Equivalent to the '-C' command for the `tar` and `jar` commands. ("Change to this directory before adding files.")
		 */
		archiveChangeDir: string;

		/**
		 * Specifies the files and directories to include in the package-archive. If unset, this will default to the main package directory -- i.e., name + version.
         */
     	archiveContentDir: string;

     	/**
     	 * The shell-command to use for creating jar archives.
         */
        jarCommand: string;

        /**
         * Can be set to point the `jar` utility at a manifest file to use in a .jar archive. If unset, one will be automatically created by the `jar` utility. This path should be relative to the root of the package directory (this.packageDir above, likely 'pkg')
         */
        manifestFile: string;

        /**
         * The name of the project
         */
		name: string;

		/**
		 * If set to true, uses the `jar` utility to create a .jar archive of the pagckage
		 */
		needJar: boolean;

		/**
         * If set to true, uses the `tar` utility to create a gzip .tgz archive of the pagckage
         */
        needTar: boolean;

        /**
         * If set to true, uses the `tar` utility to create a bzip2 .bz2 archive of the pagckage
         */
		needTarBz2: boolean;

		/**
         * If set to true, uses the `zip` utility to create a .zip archive of the pagckage
		 */
		needZip: boolean;

		/**
		 * The list of files and directories to include in the package-archive
         */
        packageFiles: FileList;

        /**
         * The shell-command to use for creating tar archives.
         */
        tarCommand: string;

        /**
         * The project version-string
		 */
		version: string;

		/**
		 * The shell-command to use for creating zip archives.
		 */
		zipCommand: string;

	}

	export class TestTask{
		constructor(name:string, definition?:()=>void);
	}

	export class NpmPublishTask{
		constructor(name:string, packageFiles:string[]);
	}

	export function addListener(event: string, listener: Function): NodeEventEmitter;
	export function on(event: string, listener: Function): NodeEventEmitter;
	export function once(event: string, listener: Function): NodeEventEmitter;
	export function removeListener(event: string, listener: Function): NodeEventEmitter;
	export function removeAllListener(event: string): NodeEventEmitter;
	export function setMaxListeners(n: number): void;
	export function listeners(event: string): Function[];
	export function emit(event: string, ...args: any[]): boolean;
}
>>>>>>> 0243d567
<|MERGE_RESOLUTION|>--- conflicted
+++ resolved
@@ -1,4 +1,3 @@
-<<<<<<< HEAD
 // Type definitions for jake
 // Project: https://github.com/mde/jake
 // Definitions by: Kon <http://phyzkit.net/>
@@ -115,7 +114,7 @@
 		 */
 		breakOnError?:boolean;
 	}
-	export function exec(cmds:string[], callback?:()=>void, opts?:ExecOptions);
+	export function exec(cmds:string[], callback?:()=>void, opts?:ExecOptions):void;
 
 
 	/**
@@ -125,11 +124,7 @@
 	 * @event stderr When the stderr for the child-process recieves data. This streams the stderr data. Passes one arg, the chunk of data.
 	 * @event error When a shell-command
 	 */
-	export interface Exec extends EventEmitter{
-		constructor(cmds:string[], callback?:()=>void, opts?:ExecOptions);
-		constructor(cmds:string[], opts?:ExecOptions,  callback?:()=>void);
-		constructor(cmds:string,   callback?:()=>void, opts?:ExecOptions);
-		constructor(cmds:string,   opts?:ExecOptions,  callback?:()=>void);
+	export interface Exec extends NodeEventEmitter {
 		append(cmd:string): void;
 		run(): void;
 	}
@@ -175,391 +170,6 @@
 		 * Perform this task asynchronously. If you flag a task with this option, you must call the global `complete` method inside the task's action, for execution to proceed to the next task.
 		 * @default false
 		 */
-		asyc?: boolean;
-	}
-
-	/**
-	 * A Jake Task
-	 *
-	 * @event complete
-	 */
-	export class Task implements EventEmitter {
-		/**
-		 * @name name The name of the Task
-		 * @param prereqs Prerequisites to be run before this task
-		 * @param action The action to perform for this task
-		 * @param opts Perform this task asynchronously. If you flag a task with this option, you must call the global `complete` method inside the task's action, for execution to proceed to the next task.
-		 */
-		constructor(name:string, prereqs?:string[], action?:()=>void, opts?:TaskOptions);
-
-		/**
-		 * Runs prerequisites, then this task. If the task has already been run, will not run the task again.
-		 */
-		invoke(): void;
-
-		/**
-		 * Runs this task, without running any prerequisites. If the task has already been run, it will still run it again.
-		 */
-		reenable(): void;
-
-		addListener(event: string, listener: Function): EventEmitter;
-        on(event: string, listener: Function): EventEmitter;
-        once(event: string, listener: Function): EventEmitter;
-        removeListener(event: string, listener: Function): EventEmitter;
-        removeAllListeners(event?: string): EventEmitter;
-        setMaxListeners(n: number): void;
-        listeners(event: string): Function[];
-        emit(event: string, arg1?: any, arg2?: any): boolean;
-	}
-
-
-
-	export class DirectoryTask{
-		/**
-         * @param name The name of the directory to create.
-		 */
-		constructor(name:string);
-	}
-
-	export interface FileTaskOptions{
-		/**
-		 * Perform this task asynchronously. If you flag a task with this option, you must call the global `complete` method inside the task's action, for execution to proceed to the next task.
-		 * @default false
-		 */
-		asyc?: boolean;
-	}
-
-	export class FileTask{
-		/**
-		 * @param name The name of the Task
-		 * @param prereqs Prerequisites to be run before this task
-		 * @param action The action to perform to create this file
-		 * @param opts Perform this task asynchronously. If you flag a task with this option, you must call the global `complete` method inside the task's action, for execution to proceed to the next task.
-	     */
-		constructor(name:string, prereqs?:string[], action?:()=>void, opts?:FileTaskOptions);
-	}
-
-	interface FileFilter{
-		(filename:string): boolean;
-	}
-
-	export class FileList{
-		constructor();
-
-		/**
-	     * Includes file-patterns in the FileList. Should be called with one or more
-		 * pattern for finding file to include in the list. Arguments should be strings
-		 * for either a glob-pattern or a specific file-name, or an array of them
-		 */
-		include(files:string[]): void;
-		include(...files:string[]): void;
-
-		/**
-		 * Indicates whether a particular file would be filtered out by the current
-		 * exclusion rules for this FileList.
-		 * @param name The filename to check
-         * @return Whether or not the file should be excluded
-         */
-		shouldExclude(name:string): boolean;
-
-		/**
-		 * Excludes file-patterns from the FileList. Should be called with one or more
-		 * pattern for finding file to include in the list. Arguments can be:
-		 * 1. Strings for either a glob-pattern or a specific file-name
-		 * 2. Regular expression literals
-		 * 3. Functions to be run on the filename that return a true/false
-		 */
-		exclude(file:string[]): void;
-		exclude(...file:string[]): void;
-		exclude(file:RegExp[]): void;
-		exclude(...file:RegExp[]): void;
-		exclude(file:FileFilter[]): void;
-		exclude(...file:FileFilter[]): void;
-
-
-		/**
-		 * Populates the FileList from the include/exclude rules with a list of
-		 * actual files
-		 */
-		resolve(): void;
-
-		/**
-		 * Convert to a plain-jane array
-		 */
-		toArray(): string[];
-
-		/**
-	 	 * Get rid of any current exclusion rules
-      	 */
-  		clearExclude(): void;
-	}
-
-	export class PackageTask{
-        /**
-         * Instantiating a PackageTask creates a number of Jake Tasks that make packaging and distributing your software easy.
-         * @param name The name of the project
-         * @param version The current project version (will be appended to the project-name in the package-archive
-         * @param definition Defines the contents of the package, and format of the package-archive. Will be executed on the instantiated PackageTask (i.e., 'this', will be the PackageTask instance), to set the various instance-propertiess.
-         */
-		constructor(name:string, version:string, definition:()=>void);
-
-		/**
-		 * 	Equivalent to the '-C' command for the `tar` and `jar` commands. ("Change to this directory before adding files.")
-		 */
-		archiveChangeDir: string;
-
-		/**
-		 * Specifies the files and directories to include in the package-archive. If unset, this will default to the main package directory -- i.e., name + version.
-         */
-     	archiveContentDir: string;
-
-     	/**
-     	 * The shell-command to use for creating jar archives.
-         */
-        jarCommand: string;
-
-        /**
-         * Can be set to point the `jar` utility at a manifest file to use in a .jar archive. If unset, one will be automatically created by the `jar` utility. This path should be relative to the root of the package directory (this.packageDir above, likely 'pkg')
-         */
-        manifestFile: string;
-
-        /**
-         * The name of the project
-         */
-		name: string;
-
-		/**
-		 * If set to true, uses the `jar` utility to create a .jar archive of the pagckage
-		 */
-		needJar: boolean;
-
-		/**
-         * If set to true, uses the `tar` utility to create a gzip .tgz archive of the pagckage
-         */
-        needTar: boolean;
-
-        /**
-         * If set to true, uses the `tar` utility to create a bzip2 .bz2 archive of the pagckage
-         */
-		needTarBz2: boolean;
-
-		/**
-         * If set to true, uses the `zip` utility to create a .zip archive of the pagckage
-		 */
-		needZip: boolean;
-
-		/**
-		 * The list of files and directories to include in the package-archive
-         */
-        packageFiles: FileList;
-
-        /**
-         * The shell-command to use for creating tar archives.
-         */
-        tarCommand: string;
-
-        /**
-         * The project version-string
-		 */
-		version: string;
-
-		/**
-		 * The shell-command to use for creating zip archives.
-		 */
-		zipCommand: string;
-
-	}
-
-	export class TestTask{
-		constructor(name:string, definition?:()=>void);
-	}
-
-	export class NpmPublishTask{
-		constructor(name:string, packageFiles:string[]);
-	}
-
-	export function addListener(event: string, listener: Function);
-	export function on(event: string, listener: Function);
-	export function once(event: string, listener: Function): void;
-	export function removeListener(event: string, listener: Function): void;
-	export function removeAllListener(event: string): void;
-	export function setMaxListeners(n: number): void;
-	export function listeners(event: string): { Function; }[];
-	export function emit(event: string, arg1?: any, arg2?: any): void;
-}
-=======
-// Type definitions for jake
-// Project: https://github.com/mde/jake
-// Definitions by: Kon <http://phyzkit.net/>
-// Definitions: https://github.com/borisyankov/DefinitelyTyped
-
-/// <reference path="../node/node.d.ts" />
-
-/**
- * Complets an asynchronous task, allowing Jake's execution to proceed to the next task
- */
-declare function complete(): void;
-
-/**
- * Creates a description for a Jake Task (or FileTask, DirectoryTask). When invoked, the description that iscreated will be associated with whatever Task is created next.
- * @param description The description for the Task
- */
-declare function desc(description:string): void;
-
-/**
- * Creates a Jake DirectoryTask. Can be used as a prerequisite for FileTasks, or for simply ensuring a directory exists for use with a Task's action.
- * @param name The name of the DiretoryTask
- */
-declare function directory(name:string): jake.DirectoryTask;
-
-
-/**
- * Causes Jake execution to abort with an error. Allows passing an optional error code, which will be used to set the exit-code of exiting process.
- * @param err The error to thow when aborting execution. If this argument is an Error object, it will simply be thrown. If a String, it will be used as the error-message. (If it is a multi-line String, the first line will be used as the Error message, and the remaining lines will be used as the error-stack.)
- */
-declare function fail(...err:string[]): void;
-declare function fail(...err:Error[]): void;
-declare function fail(...err:any[]): void;
-
-/**
- * Creates a Jake FileTask.
- * @name name The name of the Task
- * @param prereqs Prerequisites to be run before this task
- * @param action The action to perform for this task
- * @param opts Perform this task asynchronously. If you flag a task with this option, you must call the global `complete` method inside the task's action, for execution to proceed to the next task.
- */
-declare function file(name:string, prereqs?:string[], action?:()=>void, opts?:jake.FileTaskOptions): jake.FileTask;
-
-/**
- * Creates a namespace which allows logical grouping of tasks, and prevents name-collisions with task-names. Namespaces can be nested inside of other namespaces.
- * @param name The name of the namespace
- * @param scope The enclosing scope for the namespaced tasks
- */
-declare function namespace(name:string, scope:()=>void): void;
-
-/**
- * @param name The name of the Task
- * @param prereqs Prerequisites to be run before this task
- * @param action The action to perform for this task
- * @param opts
- */
-declare function task(name:string, prereqs?:string[], action?:(...params:any[])=>any, opts?:jake.TaskOptions): jake.Task;
-declare function task(name:string, action?:(...params:any[])=>any, opts?:jake.TaskOptions): jake.Task;
-declare function task(name:string, opts?:jake.TaskOptions, action?:(...params:any[])=>any): jake.Task;
-
-declare module jake{
-
-    ////////////////////////////////////////////////////////////////////////////////////
-	// File-utils //////////////////////////////////////////////////////////////////////
-	////////////////////////////////////////////////////////////////////////////////////
-
-	interface UtilOptions{
-		silent?: boolean;
-	}
-
-	/**
-	 * The jake.mkdirP utility recursively creates a set of nested directories. It will not throw an error if any of the directories already exists.
-	 * https://github.com/substack/node-mkdirp
-	 */
-	export function mkdirP(name:string, mode?:string, f?:(er:Error, made:any)=>void): void;
-	export function mkdirP(name:string, f?:(er:Error, made:any)=>void): void;
-
-	/**
-	 * The jake.cpR utility does a recursive copy of a file or directory.
-	 * Note that this command can only copy files and directories; it does not perform globbing (so arguments like '*.txt' are not possible).
-	 * @param path the file/directory to copy,
-	 * @param destination the destination.
-	 */
-	export function cpR(path:string, destination:string, opts?:UtilOptions, callback?:()=>void): void;
-	export function cpR(path:string, destination:string, callback?:(err:Error)=>void): void;
-
-	/**
-	 * The jake.readdirR utility gives you a recursive directory listing, giving you output somewhat similar to the Unix find command. It only works with a directory name, and does not perform filtering or globbing.
-	 * @return an array of filepaths for all files in the 'pkg' directory, and all its subdirectories.
-	 */
-	export function readdirR(name:string, opts?:UtilOptions): string[];
-
-	/**
-	 * The jake.rmRf utility recursively removes a directory and all its contents.
-	 */
-	export function rmRf(name:string, opts?:UtilOptions): void;
-
-	//////////////////////////////////////////////////////////////////////////////////////////////
-	// Running shell-commands ////////////////////////////////////////////////////////////////////
-	//////////////////////////////////////////////////////////////////////////////////////////////
-
-	interface ExecOptions{
-		/**
-		 * print to stdout, default false
-		 */
-
-		printStdout?:boolean;
-		/**
-		 * print to stderr, default false
-		 */
-		printStderr?:boolean;
-
-		/**
-		 * stop execution on error, default true
-		 */
-		breakOnError?:boolean;
-	}
-	export function exec(cmds:string[], callback?:()=>void, opts?:ExecOptions):void;
-
-
-	/**
-	 * @event cmdStart When a new command begins to run. Passes one arg, the command being run.
-	 * @event cmdEnd When a command finishes. Passes one arg, the command being run.
-	 * @event stdout When the stdout for the child-process recieves data. This streams the stdout data. Passes one arg, the chunk of data.
-	 * @event stderr When the stderr for the child-process recieves data. This streams the stderr data. Passes one arg, the chunk of data.
-	 * @event error When a shell-command
-	 */
-	export interface Exec extends NodeEventEmitter {
-		append(cmd:string): void;
-		run(): void;
-	}
-
-	export function createExec(cmds:string[], callback?:()=>void, opts?:ExecOptions ):Exec;
-	export function createExec(cmds:string[], opts?:ExecOptions,  callback?:()=>void):Exec;
-	export function createExec(cmds:string,   callback?:()=>void, opts?:ExecOptions ):Exec;
-	export function createExec(cmds:string,   opts?:ExecOptions,  callback?:()=>void):Exec;
-
-	////////////////////////////////////////////////////////////////////////////////////////////////////////////
-	// Logging and output ////////////////////////////////////////////////////////////////////////////////////////
-	/////////////////////////////////////////////////////////////////////////////////////////////////////////////
-
-	interface Logger{
-		log(value:any): void;
-		error(value:any): void;
-	}
-
-	export var logger: Logger;
-
-	//////////////////////////////////////////////////////////////////////////////////////////////////////////////
-	// program ////////////////////////////////////////////////////////////////////////////////////////////////////
-	////////////////////////////////////////////////////////////////////////////////////////////////////////////////
-
-	export var program: {
-		opts: {
-			[name:string]: any;
-			quiet: boolean;
-		};
-		taskNames: string[];
-        taskArgs: string[];
-        envVars: { [key:string]: string; };
-	};
-
-
-	//////////////////////////////////////////////////////////////////////////////////////////////////////////////
-	// Tasks /////////////////////////////////////////////////////////////////////////////////////////////////////
-	//////////////////////////////////////////////////////////////////////////////////////////////////////////////
-
-
-	export interface TaskOptions{
-		/**
-		 * Perform this task asynchronously. If you flag a task with this option, you must call the global `complete` method inside the task's action, for execution to proceed to the next task.
-		 * @default false
-		 */
 		async?: boolean;
 	}
 
@@ -768,5 +378,4 @@
 	export function setMaxListeners(n: number): void;
 	export function listeners(event: string): Function[];
 	export function emit(event: string, ...args: any[]): boolean;
-}
->>>>>>> 0243d567
+}