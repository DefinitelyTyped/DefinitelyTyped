// Type definitions for TweenJS 0.6.0
// Project: http://www.createjs.com/#!/TweenJS
// Definitions by: Pedro Ferreira <https://bitbucket.org/drk4>, Chris Smith <https://github.com/evilangelist>
<<<<<<< HEAD
// Definitions: https://github.com/borisyankov/DefinitelyTyped
=======
// Definitions: https://github.com/DefinitelyTyped/DefinitelyTyped
>>>>>>> 8886ae59

/*
    Copyright (c) 2012 Pedro Ferreira
    Permission is hereby granted, free of charge, to any person obtaining a copy of this software and associated documentation files (the "Software"), to deal in the Software without restriction, including without limitation the rights to use, copy, modify, merge, publish, distribute, sublicense, and/or sell copies of the Software, and to permit persons to whom the Software is furnished to do so, subject to the following conditions:
    The above copyright notice and this permission notice shall be included in all copies or substantial portions of the Software.
    THE SOFTWARE IS PROVIDED "AS IS", WITHOUT WARRANTY OF ANY KIND, EXPRESS OR IMPLIED, INCLUDING BUT NOT LIMITED TO THE WARRANTIES OF MERCHANTABILITY, FITNESS FOR A PARTICULAR PURPOSE AND NONINFRINGEMENT. IN NO EVENT SHALL THE AUTHORS OR COPYRIGHT HOLDERS BE LIABLE FOR ANY CLAIM, DAMAGES OR OTHER LIABILITY, WHETHER IN AN ACTION OF CONTRACT, TORT OR OTHERWISE, ARISING FROM, OUT OF OR IN CONNECTION WITH THE SOFTWARE OR THE USE OR OTHER DEALINGS IN THE SOFTWARE.
*/

// Library documentation : http://www.createjs.com/Docs/TweenJS/modules/TweenJS.html

/// <reference path="../createjs-lib/createjs-lib.d.ts" />

<<<<<<< HEAD
declare module createjs {
=======
declare namespace createjs {
>>>>>>> 8886ae59
    export class CSSPlugin {
        constructor();

        // properties
        static cssSuffixMap: Object;

        // methods
        static install(): void;
    }

    export class Ease {
        // methods
        static backIn: (amount: number) => number;
        static backInOut: (amount: number) => number;
        static backOut: (amount: number) => number;
        static bounceIn: (amount: number) => number;
        static bounceInOut: (amount: number) => number;
        static bounceOut: (amount: number) => number;
        static circIn: (amount: number) => number;
        static circInOut: (amount: number) => number;
        static circOut: (amount: number) => number;
        static cubicIn: (amount: number) => number;
        static cubicInOut: (amount: number) => number;
        static cubicOut: (amount: number) => number;
        static elasticIn: (amount: number) => number;
        static elasticInOut: (amount: number) => number;
        static elasticOut: (amount: number) => number;
        static get(amount: number): (amount: number) => number;
        static getBackIn(amount: number): (amount: number) => number;
        static getBackInOut(amount: number): (amount: number) => number;
        static getBackOut(amount: number): (amount: number) => number;
        static getElasticIn(amplitude: number, period: number): (amount: number) => number;
        static getElasticInOut(amplitude: number, period: number): (amount: number) => number;
        static getElasticOut(amplitude: number, period: number): (amount: number) => number;
        static getPowIn(pow: number): (amount: number) => number;
        static getPowInOut(pow: number): (amount: number) => number;
        static getPowOut(pow: number): (amount: number) => number;
        static linear: (amount: number) => number;
        static none: (amount: number) => number;    // same as linear
        static quadIn: (amount: number) => number;
        static quadInOut: (amount: number) => number;
        static quadOut: (amount: number) => number;
        static quartIn: (amount: number) => number;
        static quartInOut: (amount: number) => number;
        static quartOut: (amount: number) => number;
        static quintIn: (amount: number) => number;
        static quintInOut: (amount: number) => number;
        static quintOut: (amount: number) => number;
        static sineIn: (amount: number) => number;
        static sineInOut: (amount: number) => number;
        static sineOut: (amount: number) => number;
    }

    export class MotionGuidePlugin {
        constructor();

        //methods
        static install(): Object;
    }

    /*
        NOTE: It is commented out because it conflicts with SamplePlugin Class of PreloadJS.
              this class is mainly for documentation purposes.
        http://www.createjs.com/Docs/TweenJS/classes/SamplePlugin.html
    */
    /*
    export class SamplePlugin {
        constructor();

        // properties
        static priority: any;

        //methods
        static init(tween: Tween, prop: string, value: any): any;
        static step(tween: Tween, prop: string, startValue: any, injectProps: Object, endValue: any): void;
        static install(): void;
        static tween(tween: Tween, prop: string, value: any, startValues: Object, endValues: Object, ratio: number, wait: boolean, end: boolean): any;
    }
    */

    export class Timeline extends EventDispatcher {
        constructor (tweens: Tween[], labels: Object, props: Object);

        // properties
        duration: number;
        ignoreGlobalPause: boolean;
        loop: boolean;
        position: Object;

        // methods
        addLabel(label: string, position: number): void;
        addTween(...tween: Tween[]): void;
        getCurrentLabel(): string;
        getLabels(): Object[];
        gotoAndPlay(positionOrLabel: string | number): void;
        gotoAndStop(positionOrLabel: string | number): void;
        removeTween(...tween: Tween[]): void;
        resolve(positionOrLabel: string | number): number;
        setLabels(o: Object): void;
        setPaused(value: boolean): void;
        setPosition(value: number, actionsMode?: number): boolean;
        tick(delta: number): void;
        updateDuration(): void;
    }


    export class Tween extends EventDispatcher {
        constructor(target: Object, props?: Object, pluginData?: Object);

        // properties
        duration: number;
        static IGNORE: Object;
        ignoreGlobalPause: boolean;
        static LOOP: number;
        loop: boolean;
        static NONE: number;
        onChange: Function; // deprecated
        passive: boolean;
        pluginData: Object;
        position: number;
        static REVERSE: number;
        target: Object;

        // methods
        call(callback: (tweenObject: Tween) => any, params?: any[], scope?: Object): Tween;    // when 'params' isn't given, the callback receives a tweenObject
        call(callback: (...params: any[]) => any, params?: any[], scope?: Object): Tween; // otherwise, it receives the params only
        static get(target: Object, props?: Object, pluginData?: Object, override?: boolean): Tween;
        static hasActiveTweens(target?: Object): boolean;
        static installPlugin(plugin: Object, properties: any[]): void;
        pause(tween: Tween): Tween;
        play(tween: Tween): Tween;
        static removeAllTweens(): void;
        static removeTweens(target: Object): void;
        set(props: Object, target?: Object): Tween;
        setPaused(value: boolean): Tween;
        setPosition(value: number, actionsMode: number): boolean;
        static tick(delta: number, paused: boolean): void;
        tick(delta: number): void;
        to(props: Object, duration?: number, ease?: (t: number) => number): Tween;
        wait(duration: number, passive?: boolean): Tween;

    }

    export class TweenJS {
        // properties
        static buildDate: string;
        static version: string;
    }
}<|MERGE_RESOLUTION|>--- conflicted
+++ resolved
@@ -1,11 +1,7 @@
 // Type definitions for TweenJS 0.6.0
 // Project: http://www.createjs.com/#!/TweenJS
 // Definitions by: Pedro Ferreira <https://bitbucket.org/drk4>, Chris Smith <https://github.com/evilangelist>
-<<<<<<< HEAD
-// Definitions: https://github.com/borisyankov/DefinitelyTyped
-=======
 // Definitions: https://github.com/DefinitelyTyped/DefinitelyTyped
->>>>>>> 8886ae59
 
 /*
     Copyright (c) 2012 Pedro Ferreira
@@ -18,11 +14,7 @@
 
 /// <reference path="../createjs-lib/createjs-lib.d.ts" />
 
-<<<<<<< HEAD
-declare module createjs {
-=======
 declare namespace createjs {
->>>>>>> 8886ae59
     export class CSSPlugin {
         constructor();
 
