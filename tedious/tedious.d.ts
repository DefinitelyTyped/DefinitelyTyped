// Type definitions for tedious 1.8.0
// Project: https://pekim.github.io/tedious
// Definitions by: Rogier Schouten <https://github.com/rogierschouten>
<<<<<<< HEAD
// Definitions: https://github.com/borisyankov/DefinitelyTyped
=======
// Definitions: https://github.com/DefinitelyTyped/DefinitelyTyped
>>>>>>> 8886ae59

///<reference path='../node/node.d.ts' />

declare module 'tedious' {

	import events = require("events");

	export interface ColumnType {
		/**
		 * The column's type, such as VarChar, Int or Binary.
		 */
		name: string;
	}

	export interface ColumnMetaData {
		/**
		 * The column's name
		 */
		colName: string;

		/**
		 * The column type.
		 */
		type: ColumnType;

		/**
		 * The precision. Only applicable to numeric and decimal.
		 */
		precision?: number;

		/**
		 * The scale. Only applicable to numeric, decimal, time, datetime2 and datetimeoffset.
		 */
		scale?: number;

		/**
		 * The length, for char, varchar, nvarchar and varbinary.
		 */
		dataLength?: number;
	}

	export interface DebugOptions {
		/**
		 * A boolean, controlling whether debug events will be emitted with text describing packet details (default: false).
		 */
		packet?: boolean;

		/**
		 * A boolean, controlling whether debug events will be emitted with text describing packet data details (default: false).
		 */
		data?: boolean;

		/**
		 * A boolean, controlling whether debug events will be emitted with text describing packet payload details (default: false).
		 */
		payload?: boolean;

		/**
		 * A boolean, controlling whether debug events will be emitted with text describing token stream tokens (default: false).
		 */
		token?: boolean;
	}

	export enum ISOLATION_LEVEL {
		NO_CHANGE = 0x00,
		READ_UNCOMMITTED = 0x01,
		READ_COMMITTED = 0x02,
		REPEATABLE_READ = 0x03,
		SERIALIZABLE = 0x04,
		SNAPSHOT = 0x05
	}

	/**
	 * Unfortunately these aren't valid JavaScript identifiers
	 * so I cannot list the values here as enum values
	 	7_1 = 0x71000001,
		7_2 = 0x72090002,
		7_3_A = 0x730A0003,
		7_3_B = 0x730B0003,
		7_4 = 0x74000004
	 */
	export var TDS_VERSION: { [index: string]: number };

	export interface TediousType {
		type: string;
		name: string;
	}

	export interface TediousTypes {
		BigInt: TediousType;
		Binary: TediousType;
		Bit: TediousType;
		BitN: TediousType;
		Char: TediousType;
<<<<<<< HEAD
		DateN: TediousType;
		DateTime2N: TediousType;
		DateTime: TediousType;
		DateTimeN: TediousType;
=======
		Date: TediousType;
		DateN: TediousType;
		DateTime2: TediousType;
		DateTime2N: TediousType;
		DateTime: TediousType;
		DateTimeN: TediousType;
		DateTimeOffset: TediousType;
>>>>>>> 8886ae59
		DateTimeOffsetN: TediousType;
		Decimal: TediousType;
		DecimalN: TediousType;
		Float: TediousType;
		FloatN: TediousType;
		Image: TediousType;
		Int: TediousType;
		IntN: TediousType;
		Money: TediousType;
		MoneyN: TediousType;
		NChar: TediousType;
		NText: TediousType;
		NVarChar: TediousType;
		Null: TediousType;
		Numeric: TediousType;
		NumericN: TediousType;
		Real: TediousType;
		SmallDateTime: TediousType;
		SmallInt		: TediousType;
		SmallMoney: TediousType;
		TVP: TediousType;
		Text: TediousType;
<<<<<<< HEAD
		TimeN: TediousType;
		TinyInt: TediousType;
		UDT: TediousType;
=======
		Time: TediousType;
		TimeN: TediousType;
		TinyInt: TediousType;
		UDT: TediousType;
		UniqueIdentifier: TediousType;
>>>>>>> 8886ae59
		UniqueIdentifierN: TediousType;
		VarBinary: TediousType;
		VarChar: TediousType;
		Xml: TediousType;
	}

	export var TYPES: TediousTypes;

	export interface ConnectionOptions {

		/**
		 * Port to connect to (default: 1433). Mutually exclusive with options.instanceName.
		 */
		port?: number;

		/**
		 * The instance name to connect to. The SQL Server Browser service must be running on the database server,
		 * and UDP port 1444 on the database server must be reachable. (no default) Mutually exclusive with options.port.
		 */
		instanceName?: string;

		/**
		 * Database to connect to (default: dependent on server configuration).
		 */
		database?: string;

		/**
		 * By default, if the database requestion by options.database cannot be accessed,
		 * the connection will fail with an error. However, if options.fallbackToDefaultDb is set to true,
		 * then the user's default database will be  * used instead (Default: false).
		 */
		fallbackToDefaultDb?: boolean;

		/**
		 * The number of milliseconds before the attempt to connect is considered failed (default: 15000).
		 */
		connectTimeout?: number;

		/**
		 * The number of milliseconds before a request is considered failed, or 0 for no timeout (default: 15000).
		 */
		requestTimeout?: number;

		/**
		 * The number of milliseconds before the cancel (abort) of a request is considered failed (default: 5000).
		 */
		cancelTimeout?: number;

		/**
		 * The size of TDS packets (subject to negotiation with the server). Should be a power of 2. (default: 4096).
		 */
		packetSize?: number;

		/**
		 * A boolean determining whether to pass time values in UTC or local time. (default: true).
		 */
		useUTC?: boolean;

		/**
		 * A boolean determining whether to rollback a transaction automatically if any error is encountered
		 * during the given transaction's execution. This sets the value for SET XACT_ABORT during the initial
		 * SQL phase of a connection (documentation).
		 */
		abortTransactionOnError?: boolean;

		/**
		 * A string indicating which network interface (ip addres) to use when connecting to SQL Server.
		 */
		localAddress?: string;

		/**
		 * A boolean determining whether to return rows as arrays or key-value collections. (default: false).
		 */
		useColumnNames?: boolean;

		/**
		 * A boolean, controlling whether the column names returned will have the first letter converted
		 * to lower case (true) or not. This value is ignored if you provide a columnNameReplacer. (default: false).
		 */
		camelCaseColumns?: boolean;

		/**
		 * A function with parameters (columnName, index, columnMetaData) and returning a string. If provided,
		 * this will be called once per column per result-set. The returned value will be used instead of the
		 * SQL-provided column name on row and meta data objects. This allows you to dynamically convert between
		 * naming conventions. (default: null).
		 */
		columnNameReplacer?: (columnName: string, index: number, columnMetaData: ColumnMetaData) => string;

		/**
		 * Debug options
		 */
		debug?: DebugOptions;

		/**
		 * The default isolation level that transactions will be run with. (default: READ_COMMITED).
		 */
		isolationLevel?: ISOLATION_LEVEL;

		/**
		 * The default isolation level for new connections. All out-of-transaction queries are executed with this setting. (default: READ_COMMITED)
		 */
		connectionIsolationLevel?: ISOLATION_LEVEL;

		/**
		 * A boolean, determining whether the connection will request read only access from a SQL Server Availability Group. For more information, see here. (default: false).
		 */
		readOnlyIntent?: boolean;

		/**
		 * A boolean determining whether or not the connection will be encrypted. Set to true if you're on Windows Azure. (default: false).
		 */
		encrypt?: boolean;

		/**
		 * When encryption is used, an object may be supplied that will be used for the first argument when calling tls.createSecurePair (default: {}).
		 */
		cryptoCredentialsDetails?: Object;

		/**
		 * A boolean, that when true will expose received rows in Requests' done* events. See done, doneInProc and doneProc. (default: false)
		 * Caution: If many row are received, enabling this option could result in excessive memory usage.
		 */
		rowCollectionOnDone?: boolean;

		/**
		 * A boolean, that when true will expose received rows in Requests' completion callback. See new Request. (default: false)
		 * Caution: If many row are received, enabling this option could result in excessive memory usage.
		 */
		rowCollectionOnRequestCompletion?: boolean;

		/**
		 * The version of TDS to use. If server doesn't support specified version, negotiated version is used instead. (default: 7_4).
		 * Take this from tedious.TDS_VERSION.7_4 .
		 */
		tdsVersion?: number;
	}

	export interface ConnectionConfig {
		/**
		 * User name to use for authentication.
		 */
		userName?: string;

		/**
		 * Password to use for authentication.
		 */
		password?: string;

		/**
		 * Hostname to connect to.
		 */
		server?: string;

		/**
		 * Once you set domain, driver will connect to SQL Server using domain login.
		 */
		domain?: string;

		/**
		 * Further options
		 */
		options?: ConnectionOptions;
	}

	export interface ParameterOptions {
		//  for VarChar, NVarChar, VarBinary
		length?: number;
		// precision for Numeric, Decimal
		precision?: number;
		// scale for Numeric, Decimal, Time, DateTime2, DateTimeOffset
		scale?: number;
	}

	/**
	 * Type of each column in the Request#row event
	 */
	export interface ColumnValue {
		metadata: ColumnMetaData;
		value: any;
	}

	/**
	 * A Request instance represents a request that can be executed on a connection
	 * @event  'columnMetadata' This event, describing result set columns, will be emitted before row events are emitted. This event may be emited multiple times when more than one recordset is produced by the statement.
	 * @event  'row' A row resulting from execution of the SQL statement
	 * @event  'done' All rows from a result set have been provided (through row events). This token is used to indicate the completion of a SQL statement. As multiple SQL statements can be sent to the server in a single SQL batch, multiple done events can be generated. An done event is emited for each SQL statement in the SQL batch except variable declarations. For execution of SQL statements within stored procedures, doneProc and doneInProc events are used in place of done events.
	 * @event  'doneInProc' Indicates the completion status of a SQL statement within a stored procedure. All rows from a statement in a stored procedure have been provided (through row events).
	 * @event  'doneProc' Indicates the completion status of a stored procedure. This is also generated for stored procedures executed through SQL statements.
	 * @event  'returnValue' A value for an output parameter (that was added to the request with addOutputParameter(...)). See also Using Parameters.
	 */
	export class Request extends events.EventEmitter {

		/**
		 * Constructor
		 * @param sql The SQL statement to be executed (or a procedure name, if the request is to be used with connection.callProcedure).
		 * @param callback	The callback is called when the request has completed, either successfully or with an error. If an error occurs during execution of the statement(s), then err will describe the error.
		 * 					As only one request at a time may be executed on a connection, another request should not be initiated until this callback is called.
		 * 					rowCount: The number of rows emitted as result of executing the SQL statement.
		 * 					rows: Rows as a result of executing the SQL statement. Will only be avaiable if Connection's config.options.rowCollectionOnRequestCompletion is true.
		 */
		constructor(sql: string, callback: (error: Error, rowCount: number, rows: any[]) => void);

		/**
		 * Add an input parameter to the request.
		 * @param name The parameter name. This should correspond to a parameter in the SQL, or a parameter that a called procedure expects. The name should not start '@'.
		 * @param type One of the supported data types.
		 * @param value The value that the parameter is to be given. The Javascript type of the argument should match that documented for data types.
		 * @param options Additional type options. Optional.
		 */
		addParameter(name: string, type: TediousType, value: any, options?: ParameterOptions): void;

		/**
		 * Add an output parameter to the request. The parameter's value will be provide by an emitted returnValue event.
		 * @param name The parameter name. This should correspond to a parameter in the SQL, or a parameter that a called procedure expects.
		 * @param type One of the supported data types.
		 * @param value The value that the parameter is to be given. The Javascript type of the argument should match that documented for data types. Optional.
		 * @param options Additional type options. Optional.
		 */
		addOutputParameter(name: string, type: TediousType, value?: any, options?: ParameterOptions): void;
	}

	export interface BulkLoadColumnOpts extends ParameterOptions {
		//  indicates whether the column accepts NULL values.
		nullable: boolean;
		//  If the name of the column is different from the name of the property found on rowObj arguments passed to , then you can use this option to specify the property name.
		objName?: string;
	}

	export interface BulkLoad {

		/**
		 * Adds a column to the bulk load. The column definitions should match the table you are trying to insert into. Attempting to call addColumn after the first row has been added will throw an exception.
		 * @param name	The name of the column.
		 * @param type	One of the supported data types.
		 * @param options	Additional column type information. At a minimum, nullable must be set to true or false.
		 */
		addColumn(name: string, type: TediousType, options: BulkLoadColumnOpts): void;

		/**
		 * Adds a row to the bulk insert. This method accepts arguments in three different formats:
		 * @param rowObj An object of key/value pairs representing column name (or objName) and value.
		 */
		addRow(row: Object): void;
		/**
		 * Adds a row to the bulk insert. This method accepts arguments in three different formats:
		 * @param columnArray	An array representing the values of each column in the same order which they were added to the bulkLoad object.
		 */
		addRow(columnArray: any[]): void;
		/**
		 * Adds a row to the bulk insert. This method accepts arguments in three different formats:
		 * @param args If there are at least two columns, values can be passed as multiple arguments instead of an array. They must be in the same order the columns were added in.
		 */
		addRow(...args: any[]): void;

		/**
		 * This is simply a helper utility function which returns a CREATE TABLE SQL statement based on the columns added to the bulkLoad object. This may be particularly handy when you want to insert into a temporary table (a table which starts with #). A side note on bulk inserting into temporary tables: if you want to access a local temporary table after executing the bulk load, you'll need to use the same connection and execute your requests using connection.execSqlBatch instead of .execSql.
		 */
		getTableCreationSql(): string;
	}

	/**
	 * message interface used by the infoMessage and errorMessage events of Connection
	 */
	export interface InfoObject {
		/**
		 * Error number
		 */
		number: number;
		/**
		 * The error state, used as a modifier to the error number.
		 */
		state: any;
		/**
		 * The class (severity) of the error. A class of less than 10 indicates an informational message.
		 */
		class: number;
		/**
		 * The message text.
		 */
		message: string;
		/**
		 * The stored procedure name (if a stored procedure generated the message).
		 */
		procName: string;
		/**
		 * The line number in the SQL batch or stored procedure that caused the error. Line numbers begin at 1; therefore, if the line number is not applicable to the message, the value of LineNumber will be 0.
		 */
		lineNumber: number;
	}

	/**
	 * Connection
	 * @event  'connect' The attempt to connect and validate has completed.
	 * @event  'end' The connection has ended. This may be as a result of the client calling close(), the server closing the connection, or a network error.
	 * @event  'error' Internal error occurs.
	 * @event  'debug' A debug message is available. It may be logged or ignored.
	 * @event  'infoMessage' The server has issued an information message.
	 * @event  'errorMessage' The server has issued an error message.
	 * @event  'databaseChange' The server has reported that the active database has changed. This may be as a result of a sucessful login, or a use statement.
	 * @event  'languageChange' The server has reported that the language has changed.
	 * @event  'charsetChange' The server has reported that the charset has changed.
	 * @event  'secure' A secure connection has been established.
	 */
	export class Connection extends events.EventEmitter {

		constructor(config: ConnectionConfig);

		/**
		 * Start a transaction. As only one request at a time may be executed on
		 * a connection, another request should not be initiated until this callback is called.
		 * @param callback The callback is called when the request to start the transaction has completed, either successfully or with an error. If an error occured then err will describe the error.
		 * @param name A string representing a name to associate with the transaction. Optional, and defaults to an empty string. Required when isolationLevel is present.
		 * @param isolationLevel	The isolation level that the transaction is to be run with.
		 */
		beginTransaction(callback: (error?: Error) => void, name?: string, isolationLevel?: ISOLATION_LEVEL): void;

		/**
		 * Commit a transaction.
		 * There should be an active transaction. That is, beginTransaction should have been previously called.
		 * @param callback The callback is called when the request to commit the transaction has completed, either successfully or with an error. If an error occured then err will describe the error.
		 * 					As only one request at a time may be executed on a connection, another request should not be initiated until this callback is called.
		 */
		commitTransaction(callback: (error: Error) => void): void;

		/**
		 * Rollback a transaction.	There should be an active transaction. That is, beginTransaction should have been previously called.
		 * @param callback	The callback is called when the request to rollback the transaction has completed, either successfully or with an error. If an error occured then err will describe the error.
		 * 						As only one request at a time may be executed on a connection, another request should not be initiated until this callback is called.
		 */
		rollbackTransaction(callback: (error: Error) => void): void;

		/**
		 * Prepare the SQL represented by the request. The request can then be used in subsequent calls to execute and unprepare
		 * @param request A Request object representing the request. Parameters only require a name and type. Parameter values are ignored.
		 */
		prepare(request: Request): void;

		/**
		 * Release the SQL Server resources associated with a previously prepared request.
		 */
		unprepare(request: Request): void;

		/**
		 * Call a stored procedure represented by request.
		 */
		callProcedure(request: Request): void;

		/**
		 * Execute the SQL represented by request.
		 * As sp_executesql is used to execute the SQL, if the same SQL is executed multiples times using this function, the SQL Server query optimizer is likely to reuse the execution plan it generates for the first execution.
		 * Beware of the way that scoping rules apply, and how they may affect local temp tables. If you're running in to scoping issues, then execSqlBatch may be a better choice. See also issue #24.
		 */
		execSql(request: Request): void;

		/**
		 * Execute the SQL batch represented by request. There is no param support, and unlike execSql, it is not likely that SQL Server will reuse the execution plan it generates for the SQL.
		 * In almost all cases, execSql will be a better choice.
		 */
		execSqlBatch(request: Request): void;

		/**
		 * Execute previously prepared SQL, using the supplied parameters.
		 * @param request A previously prepared Request.
		 * @param parameters An object whose names correspond to the names of parameters that were added to the request before it was prepared. The object's values are passed as the parameters' values when the request is executed.
		 */
		execute(request: Request, parameters: {}): void;

		/**
		 * Creates a new BulkLoad instance.
		 * @param tableName The name of the table to bulk-insert into.
		 * @param callback A function which will be called after the BulkLoad finishes executing. rowCount will equal the number of rows inserted.
		 */
		newBulkLoad(tableName: string, callback: (error: Error, rowCount: number) => void): BulkLoad;

		/**
		 * Executes a BulkLoad.
		 */
		execBulkLoad(bulkLoad: BulkLoad): void;

		/**
		 * Reset the connection to its initial state. Can be useful for connection pool implementations.
		 * @param callback The callback is called when the connection reset has completed, either successfully or with an error. If an error occured then err will describe the error.
		 * 					As only one request at a time may be executed on a connection, another request should not be initiated until this callback is called.
		 */
		reset(callback: (error: Error) => void): void;

		/**
		 * Cancel currently executed request.
		 */
		cancel(): void;

		/**
		 * Closes the connection to the database. The end will be emmited once the connection has been closed.
		 */
		close(): void;

	}
}<|MERGE_RESOLUTION|>--- conflicted
+++ resolved
@@ -1,11 +1,7 @@
 // Type definitions for tedious 1.8.0
 // Project: https://pekim.github.io/tedious
 // Definitions by: Rogier Schouten <https://github.com/rogierschouten>
-<<<<<<< HEAD
-// Definitions: https://github.com/borisyankov/DefinitelyTyped
-=======
 // Definitions: https://github.com/DefinitelyTyped/DefinitelyTyped
->>>>>>> 8886ae59
 
 ///<reference path='../node/node.d.ts' />
 
@@ -100,12 +96,6 @@
 		Bit: TediousType;
 		BitN: TediousType;
 		Char: TediousType;
-<<<<<<< HEAD
-		DateN: TediousType;
-		DateTime2N: TediousType;
-		DateTime: TediousType;
-		DateTimeN: TediousType;
-=======
 		Date: TediousType;
 		DateN: TediousType;
 		DateTime2: TediousType;
@@ -113,7 +103,6 @@
 		DateTime: TediousType;
 		DateTimeN: TediousType;
 		DateTimeOffset: TediousType;
->>>>>>> 8886ae59
 		DateTimeOffsetN: TediousType;
 		Decimal: TediousType;
 		DecimalN: TediousType;
@@ -136,17 +125,11 @@
 		SmallMoney: TediousType;
 		TVP: TediousType;
 		Text: TediousType;
-<<<<<<< HEAD
-		TimeN: TediousType;
-		TinyInt: TediousType;
-		UDT: TediousType;
-=======
 		Time: TediousType;
 		TimeN: TediousType;
 		TinyInt: TediousType;
 		UDT: TediousType;
 		UniqueIdentifier: TediousType;
->>>>>>> 8886ae59
 		UniqueIdentifierN: TediousType;
 		VarBinary: TediousType;
 		VarChar: TediousType;
