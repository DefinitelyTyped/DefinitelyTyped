// Type definitions for gulp-typescript
// Project: https://github.com/ivogabe/gulp-typescript
// Definitions by: Asana <https://asana.com>, Thomas Corbière <https://github.com/tomc974>
// Definitions: https://github.com/borisyankov/DefinitelyTyped

/// <reference path="../node/node.d.ts"/>

declare module "gulp-typescript" {
    function GulpTypescript(params?: GulpTypescript.Params, filters?: GulpTypescript.FilterSettings, reporter?: GulpTypescript.Reporter): GulpTypescript.CompilationStream;

    module GulpTypescript {
<<<<<<< HEAD
        export function createProject(params: Params): Params;
        export function createProject(file: string, params: Params): Params;
=======
        export function createProject(params?: Params): Project;
        export function createProject(file: string, params?: Params): Project;
>>>>>>> c6254f15
        export function filter(filters: FilterSettings): CompilationStream;
        interface Params {
            declarationFiles?: boolean;
            module?: string;
            noEmitOnError?: boolean;
            noExternalResolve?: boolean;
            noImplicitAny?: boolean;
            noLib?: boolean;
            removeComments?: boolean;
            sourceRoot?: string; // use gulp-sourcemaps instead
            sortOutput?: boolean;
            target?: string;
            typescript?: any;
            outFile?: string;
            outDir?: string;
            suppressImplicitAnyIndexErrors?: boolean;
            jsx?: string;
            declaration?: boolean;
            emitDecoratorMetadata?: boolean;
            experimentalDecorators?: boolean;
            experimentalAsyncFunctions?: boolean;
            moduleResolution?: string;
            noEmitHelpers?: boolean;
            preserveConstEnums?: boolean;
            isolatedModules?: boolean;
        }

        interface TsConfig {
            files?: string[];
            exclude?: string[];
            compilerOptions?: any;
        }

        interface Project {
            config: TsConfig;
            src(): NodeJS.ReadWriteStream;
        }

        interface FilterSettings {
            referencedFrom?: string[];
        }

        interface Reporter {
            error(error: any): void;
        }

        interface CompilationStream extends NodeJS.ReadWriteStream {
            dts: NodeJS.ReadWriteStream;
            js: NodeJS.ReadWriteStream;
        }

        module reporter {
            function nullReporter(): Reporter;
            function defaultReporter(): Reporter;
            function fullReporter(showFullFilename?: boolean): Reporter;
        }
    }

    export = GulpTypescript;
}<|MERGE_RESOLUTION|>--- conflicted
+++ resolved
@@ -9,13 +9,8 @@
     function GulpTypescript(params?: GulpTypescript.Params, filters?: GulpTypescript.FilterSettings, reporter?: GulpTypescript.Reporter): GulpTypescript.CompilationStream;
 
     module GulpTypescript {
-<<<<<<< HEAD
-        export function createProject(params: Params): Params;
-        export function createProject(file: string, params: Params): Params;
-=======
         export function createProject(params?: Params): Project;
         export function createProject(file: string, params?: Params): Project;
->>>>>>> c6254f15
         export function filter(filters: FilterSettings): CompilationStream;
         interface Params {
             declarationFiles?: boolean;
