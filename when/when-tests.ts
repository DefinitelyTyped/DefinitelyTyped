--- conflicted
+++ resolved
@@ -101,8 +101,6 @@
 	return descriptors.filter(d => d.state === 'rejected').reduce((r, d) => r + d.value, 0);
 });
 
-<<<<<<< HEAD
-=======
 /* when.iterate(f, predicate, handler, seed) */
 
 when.iterate(function (x) {
@@ -126,7 +124,6 @@
 	delete y.foo;
 }, 0);
 
->>>>>>> c6254f15
 /* when.promise(resolver) */
 
 promise = when.promise<number>(resolve => resolve(5));
