// Type definitions for pouchdb-core v6.0.7
// Project: https://pouchdb.com/
// Definitions by: Jakub Navratil <https://github.com/trubit>, Andy Brown <https://github.com/AGBrown>, Brian Geppert <https://github.com/geppy>, Frederico Galvão <https://github.com/fredgalvao>
// Definitions: https://github.com/DefinitelyTyped/DefinitelyTyped

<<<<<<< HEAD
/// <reference types="debug" />
=======
/// <reference types="node" />
>>>>>>> 1bbd2112

declare namespace PouchDB {
    namespace Core {
        interface Error {
        }
        interface Callback<E, R> {
            (error: E | void, result: R | void): void;
        }
        type AnyCallback = Callback<any, any>;
        type DocumentId = string;
        type DocumentKey = string;
        type AttachmentId = string;
        type RevisionId = string;
        type Availability = 'available' | 'compacted' | 'not compacted' | 'missing';
        type Encodable = { [propertyName: string]: any };
        type Attachment = string | Blob | Buffer;

        interface Options {
          ajax?: Configuration.RemoteRequesterConfiguration;
        }

        interface BasicResponse {
            /** `true` if the operation was successful; `false` otherwise */
            ok: boolean;
        }
        interface Response extends BasicResponse {
            /** id of the targeted document */
            id: DocumentId;
            /** resulting revision of the targeted document */
            rev: RevisionId;
        }

        interface DatabaseInfo {
<<<<<<< HEAD
            db_name?: string;
            doc_count?: number;
            update_seq?: number;
=======
            /** Name of the database you gave when you called new PouchDB(), and also the unique identifier for the database. */
            db_name: string;

            /** Total number of non-deleted documents in the database. */
            doc_count: number;

            /** Sequence number of the database. It starts at 0 and gets incremented every time a document is added or modified */
            update_seq: number;
>>>>>>> 1bbd2112
        }

        interface Revision<Content> {
            ok: Document<Content> & RevisionIdMeta;
        }
        interface RevisionInfo {
            rev: RevisionId;
            status: Availability;
        }

        interface IdMeta {
            _id: DocumentId;
        }
        interface RevisionIdMeta {
            _rev: RevisionId;
        }
        interface GetMeta {
            /** Conflicting leaf revisions.
             *
             * Only present if `GetOptions.conflicts` is `true`
             */
            _conflicts?: RevisionId[];
            _rev?: RevisionId;
            /** Only present if `GetOptions.revs` is `true` */
            _revs_info?: RevisionInfo[];
            /** Only present if `GetOptions.revs_info` is `true` */
            _revisions?: {
                ids: RevisionId[];
                start: number;
            }

            /** Attachments where index is attachmentId */
            _attachments?: Attachments;
        }

        interface AttachmentResponse {
            content_type: string;

            /** MD5 hash, starts with "md5-" prefix */
            digest: string;

            /** Only present if `attachments` was `false`. */
            stub?: boolean;

            /** Only present if `attachments` was `false`. */
            length?: number;

            /**
             * Only present if `attachments` was `true`.
             * {string} if `binary` was `false`
             * {Blob|Buffer} if `binary` was `true`
             */
            data?: Attachment;
        }

        interface Attachments {
            [attachmentId: string]: AttachmentResponse;
        }

        type NewDocument<Content extends Encodable> = Content;
        type Document<Content extends Encodable> = Content & IdMeta;
        type ExistingDocument<Content extends Encodable> =
                Document<Content> & RevisionIdMeta;

        /** Existing doc or just object with `_id` and `_rev` */
        type RemoveDocument = Encodable & IdMeta & RevisionIdMeta;

        type PostDocument<Content extends Encodable> = NewDocument<Content> & {
            filters?: {[filterName: string]: string};
            views?: {[viewName: string]: string};

            /** You can update an existing doc using _rev */
            _rev?: RevisionId;

            _attachments?: {[attachmentId: string]: PutAttachment};
        };

        type PutDocument<Content extends Encodable> = PostDocument<Content> & ChangesMeta & {
            _id?: DocumentId;
        };

        interface PutAttachment {
            content_type: string;
            data: Attachment;
        }

        interface AllDocsOptions extends Options {
            /** Include attachment data for each document.
             *
             * Requires `include_docs` to be `true`.
             *
             * By default, attachments are Base64-encoded.
             * @see binary
             */
            attachments?: boolean;
            /** Return attachments as Buffers.
             *
             * Requires `include_docs` to be `true`.
             * Requires `attachments` to be `true`. */
            binary?: boolean;
            /** Include conflict information for each document.
             *
             * Requires `include_docs` to be `true`. */
            conflicts?: boolean;
            /** Reverse ordering of results. */
            descending?: boolean;
            /** Include contents for each document. */
            include_docs?: boolean;
            /** Maximum number of documents to return. */
            limit?: number;
            /** Number of documents to skip before returning.
             *
             * Causes poor performance on IndexedDB and LevelDB. */
            skip?: number;
        }
        interface AllDocsWithKeyOptions extends AllDocsOptions {
            /** Constrain results to documents matching this key. */
            key: DocumentKey;
        }
        interface AllDocsWithKeysOptions extends AllDocsOptions {
            /** Constrains results to documents matching any of these keys. */
            keys: DocumentId[];
        }
        interface AllDocsWithinRangeOptions extends AllDocsOptions {
            /** Low end of range, or high end if `descending` is `true`. */
            startkey: DocumentKey;
            /** High end of range, or low end if `descending` is `true`. */
            endkey: DocumentKey;
            /** Include any documents identified by `endkey`.
             *
             * Defaults to `true`. */
            inclusive_end?: boolean;
        }
        interface AllDocsMeta {

            /** Only present if `conflicts` is `true` */
            _conflicts?: RevisionId[];

            _attachments?: Attachments;
        }
        interface AllDocsResponse<Content extends Core.Encodable> {
            /** The `skip` if provided, or in CouchDB the actual offset */
            offset: number;
            total_rows: number;
            rows: {
                /** Only present if `include_docs` was `true`. */
                doc?: Document<Content & AllDocsMeta>;
                id: DocumentId;
                key: DocumentKey;
                value: {
                    rev: RevisionId;
                    deleted?: boolean;
                }
            }[];
        }

        interface ChangesMeta {
            _deleted?: boolean;
            _attachments?: Attachments;
        }

        interface ChangesOptions {
            /**
             * Does "live" changes.
             */
            live?: boolean;

            /**
             * Start the results from the change immediately after the given sequence number.
             * You can also pass `'now'` if you want only new changes (when `live` is `true`).
             */
            since?: 'now' | number;

            /**
             * Request timeout (in milliseconds).
             */
            timeout?: number | false;

            /** Include contents for each document. */
            include_docs?: boolean;

            /** Maximum number of documents to return. */
            limit?: number | false;

            /** Include conflicts. */
            conflicts?: boolean;

            /** Include attachments. */
            attachments?: boolean;

            /** Return attachment data as Blobs/Buffers, instead of as base64-encoded strings. */
            binary?: boolean;

            /** Reverse the order of the output documents. */
            descending?: boolean;

            /**
             * For http adapter only, time in milliseconds for server to give a heartbeat to keep long connections open.
             * Defaults to 10000 (10 seconds), use false to disable the default.
             */
            heartbeat?: number | false;

            /**
             * Reference a filter function from a design document to selectively get updates.
             * To use a view function, pass '_view' here and provide a reference to the view function in options.view.
             * See filtered changes for details.
             */
            filter?: string | {(doc: any, params: any): any};

            /** Only show changes for docs with these ids (array of strings). */
            doc_ids?: string[];

            /**
             * Object containing properties that are passed to the filter function, e.g. {"foo:"bar"},
             * where "bar" will be available in the filter function as params.query.foo.
             * To access the params, define your filter function like function (doc, params).
             */
            query_params?: {[paramName: string]: any};

            /**
             * Specify a view function (e.g. 'design_doc_name/view_name' or 'view_name' as shorthand for 'view_name/view_name') to act as a filter.
             * Documents counted as “passed” for a view filter if a map function emits at least one record for them.
             * Note: options.filter must be set to '_view' for this option to work.
             */
            view?: string;
        }

        interface ChangesResponseChange<Content extends Core.Encodable> {
            id: string;
            seq: number;
            changes: { rev: string }[];
            deleted?: boolean;
            doc?: ExistingDocument<Content & ChangesMeta>;
        }

        interface ChangesResponse<Content extends Core.Encodable> {
            status: string;
            last_seq: number;
            results: ChangesResponseChange<Content>[];
        }

        interface Changes<Content extends Core.Encodable> extends EventEmitter {
            on(event: 'change', listener: (value: ChangesResponseChange<Content>) => any): this;
            on(event: 'complete', listener: (value: ChangesResponse<Content>) => any): this;
            on(event: 'error', listener: (value: any) => any): this;

            cancel(): void;
        }

        interface DestroyOptions extends Options {
        }

        interface GetOptions extends Options {
            /** Include list of conflicting leaf revisions. */
            conflicts?: boolean;
            /** Specific revision to fetch */
            rev?: RevisionId;
            /** Include revision history of the document. */
            revs?: boolean;
            /** Include a list of revisions of the document, and their
             * availability. */
            revs_info?: boolean;

            /** Include attachment data. */
            attachments?: boolean;

            /** Return attachment data as Blobs/Buffers, instead of as base64-encoded strings. */
            binary?: boolean;
        }

        interface GetOpenRevisions extends Options {
            /** Fetch all leaf revisions if open_revs="all" or fetch all leaf
             * revisions specified in open_revs array. Leaves will be returned
             * in the same order as specified in input array. */
            open_revs: 'all' | Core.RevisionId[];
        }

        /** @todo does this have any other properties? */
        interface PutOptions extends Options {
        }
        interface PostOptions extends PutOptions {
        }

        interface CompactOptions extends Core.Options {
          interval?: number;
        }

        interface InfoOptions extends Options {
        }

        interface RemoveAttachmentResponse extends BasicResponse {
            rev: Core.RevisionId;
        }
    }

    /**
     * Pass this to `PouchDB.plugin()`.
     */
    export type Plugin = 'This should be passed to PouchDB.plugin()';

    namespace Configuration {
        interface CommonDatabaseConfiguration {
            /**
             * Database name.
             */
            name?: string;
            /**
             * Database adapter to use.
             *
             * If unspecified, PouchDB will infer this automatically, preferring
             * IndexedDB to WebSQL in browsers that support both (i.e. Chrome,
             * Opera and Android 4.4+).
             */
            adapter?: string;
        }

        interface LocalDatabaseConfiguration extends CommonDatabaseConfiguration {
            /**
             * Enables auto compaction, which means compact() is called after
             * every change to the database.
             *
             * Defaults to false.
             */
            auto_compaction?: boolean;
            /**
             * How many old revisions we keep track (not a copy) of.
             */
            revs_limit?: number;
        }

        interface RemoteRequesterConfiguration {
            /**
             * Time before HTTP requests time out (in ms).
             */
            timeout?: number;
            /**
             * Appends a random string to the end of all HTTP GET requests to avoid
             * them being cached on IE. Set this to true to prevent this happening.
             */
            cache?: boolean;
            /**
             * HTTP headers to add to requests.
             */
            headers?: {
                [name: string]: string;
            }

            /**
             * Enables transferring cookies and HTTP Authorization information.
             *
             * Defaults to true.
             */
            withCredentials?: boolean;
        }

        interface RemoteDatabaseConfiguration extends CommonDatabaseConfiguration {
            ajax?: RemoteRequesterConfiguration;

            auth?: {
                username?: string;
                password?: string;
            }
            /**
             * Disables automatic creation of databases.
             */
            skip_setup?: boolean;
        }

        type DatabaseConfiguration = LocalDatabaseConfiguration |
                RemoteDatabaseConfiguration;
    }

    /** @todo: remove nodejs dep. */
    interface EventEmitter extends NodeJS.EventEmitter {

    }

    interface Static extends EventEmitter {
        plugin(plugin: Plugin): Static;

<<<<<<< HEAD
        debug: debug.IDebug;

        adapter(name: string, adapter: any): void;
=======
        version: string;

        on(event: 'created', listener: (dbName: string) => any): this;
        on(event: 'destroyed', listener: (dbName: string) => any): this;
>>>>>>> 1bbd2112

        new<Content extends Core.Encodable>(name?: string,
            options?: Configuration.DatabaseConfiguration): Database<Content>;

        /**
         * The returned object is a constructor function that works the same as PouchDB,
         * except that whenever you invoke it (e.g. with new), the given options will be passed in by default.
         */
        defaults(options: Configuration.DatabaseConfiguration): {
            new<Content extends Core.Encodable>(name?: string,
                options?: Configuration.DatabaseConfiguration): Database<Content>;
        }
    }

    interface Database<Content extends Core.Encodable>  {

        /** Fetch all documents matching the given key. */
        allDocs(options: Core.AllDocsWithKeyOptions):
            Promise<Core.AllDocsResponse<Content>>;

        /** Fetch all documents matching any of the given keys. */
        allDocs(options: Core.AllDocsWithKeysOptions):
            Promise<Core.AllDocsResponse<Content>>;

        /** Fetch all documents matching the given key range. */
        allDocs(options: Core.AllDocsWithinRangeOptions):
            Promise<Core.AllDocsResponse<Content>>;

        /** Fetch all documents. */
        allDocs(options?: Core.AllDocsOptions):
            Promise<Core.AllDocsResponse<Content>>;

        /**
         * Create, update or delete multiple documents. The docs argument is an array of documents.
         * If you omit an _id parameter on a given document, the database will create a new document and assign the ID for you.
         * To update a document, you must include both an _id parameter and a _rev parameter,
         * which should match the ID and revision of the document on which to base your updates.
         * Finally, to delete a document, include a _deleted parameter with the value true.
         */
        bulkDocs(docs: Core.PutDocument<Content>[],
                 options: Core.PutOptions | null,
                 callback: Core.Callback<Core.Error, Core.Response[]>): void;

        /**
         * Create, update or delete multiple documents. The docs argument is an array of documents.
         * If you omit an _id parameter on a given document, the database will create a new document and assign the ID for you.
         * To update a document, you must include both an _id parameter and a _rev parameter,
         * which should match the ID and revision of the document on which to base your updates.
         * Finally, to delete a document, include a _deleted parameter with the value true.
         */
        bulkDocs(docs: Core.PutDocument<Content>[],
                 options?: Core.PutOptions): Promise<Core.Response[]>;

        /** Compact the database */
        compact(options?: Core.CompactOptions): Promise<Core.Response>;

        /** Compact the database */
        compact(options: Core.CompactOptions,
                callback: Core.Callback<Core.Error, Core.Response>): void;

        /** Destroy the database */
        destroy(options: Core.DestroyOptions | void,
            callback: Core.AnyCallback): void;

        /** Destroy the database */
        destroy(options?: Core.DestroyOptions | void): Promise<void>;

        /** Fetch a document */
        get(docId: Core.DocumentId,
            options: Core.GetOptions | null,
            callback: Core.Callback<any, Core.Document<Content> & Core.GetMeta>
            ): void;

        /** Fetch a document */
        get(docId: Core.DocumentId,
            options: Core.GetOptions
            ): Promise<Core.Document<Content> & Core.GetMeta>;

        /** Fetch a document */
        get(docId: Core.DocumentId): Promise<Core.Document<Content> & Core.GetMeta>;

        /** Fetch document open revs */
        get(docId: Core.DocumentId,
            options: Core.GetOpenRevisions,
            callback: Core.Callback<any, Core.Revision<Content>[]>): void;

        /** Fetch document open revs */
        get(docId: Core.DocumentId,
            options: Core.GetOpenRevisions): Promise<Core.Revision<Content>[]>;

        /** Create a new document without providing an id.
         *
         * You should prefer put() to post(), because when you post(), you are
         * missing an opportunity to use allDocs() to sort documents by _id
         * (because your _ids are random).
         *
         * @see {@link https://pouchdb.com/2014/06/17/12-pro-tips-for-better-code-with-pouchdb.html|PouchDB Pro Tips}
         */
        post(doc: Core.PostDocument<Content>,
            options: Core.PostOptions | null,
            callback: Core.Callback<Core.Error, Core.Response>): void;

        /** Create a new document without providing an id.
         *
         * You should prefer put() to post(), because when you post(), you are
         * missing an opportunity to use allDocs() to sort documents by _id
         * (because your _ids are random).
         *
         * @see {@link https://pouchdb.com/2014/06/17/12-pro-tips-for-better-code-with-pouchdb.html|PouchDB Pro Tips}
         */
        post(doc: Core.PostDocument<Content>,
            options?: Core.PostOptions): Promise<Core.Response>;

        /** Create a new document or update an existing document.
         *
         * If the document already exists, you must specify its revision _rev,
         * otherwise a conflict will occur.
         * There are some restrictions on valid property names of the documents.
         * If you try to store non-JSON data (for instance Date objects) you may
         * see inconsistent results.
         */
        put(doc: Core.PutDocument<Content>,
            id: Core.DocumentId | null,
            revision: Core.RevisionId | null,
            options: Core.PutOptions | null,
            callback: Core.Callback<Core.Error, Core.Response>): void;

        /** Create a new document or update an existing document.
         *
         * If the document already exists, you must specify its revision _rev,
         * otherwise a conflict will occur.
         * There are some restrictions on valid property names of the documents.
         * If you try to store non-JSON data (for instance Date objects) you may
         * see inconsistent results.
         */
        put(doc: Core.PutDocument<Content>,
            id?: Core.DocumentId,
            revision?: Core.RevisionId,
            options?: Core.PutOptions): Promise<Core.Response>;

        /** Remove a doc from the database */
        remove(doc: Core.RemoveDocument,
               options: Core.Options,
               callback: Core.Callback<Core.Error, Core.Response>): void;

        /** Remove a doc from the database */
        remove(docId: Core.DocumentId,
               revision: Core.RevisionId,
               options: Core.Options,
               callback: Core.Callback<Core.Error, Core.Response>): void;

        /** Remove a doc from the database */
        remove(doc: Core.RemoveDocument,
               options?: Core.Options): Promise<Core.Response>;

        /** Remove a doc from the database */
        remove(docId: Core.DocumentId,
               revision: Core.RevisionId,
               options?: Core.Options): Promise<Core.Response>;

        /** Get database information */
        info(options: Core.InfoOptions | null,
            callback: Core.Callback<any, Core.DatabaseInfo>): void;

        /** Get database information */
        info(options?: Core.InfoOptions): Promise<Core.DatabaseInfo>;

        /**
         * A list of changes made to documents in the database, in the order they were made.
         * It returns an object with the method cancel(), which you call if you don’t want to listen to new changes anymore.
         *
         * It is an event emitter and will emit a 'change' event on each document change,
         * a 'complete' event when all the changes have been processed, and an 'error' event when an error occurs.
         * Calling cancel() will unsubscribe all event listeners automatically.
         */
        changes(options: Core.ChangesOptions | null,
            callback: Core.Callback<any, Core.Changes<Content>>): void;

        /**
         * A list of changes made to documents in the database, in the order they were made.
         * It returns an object with the method cancel(), which you call if you don’t want to listen to new changes anymore.
         *
         * It is an event emitter and will emit a 'change' event on each document change,
         * a 'complete' event when all the changes have been processed, and an 'error' event when an error occurs.
         * Calling cancel() will unsubscribe all event listeners automatically.
         */
        changes(options?: Core.ChangesOptions): Core.Changes<Content>;

        /** Close the database */
        close(callback: Core.AnyCallback): void;

        /** Close the database */
        close(): Promise<void>;

        /**
         * Attaches a binary object to a document.
         * This method will update an existing document to add the attachment, so it requires a rev if the document already exists.
         * If the document doesn’t already exist, then this method will create an empty document containing the attachment.
         */
        putAttachment(docId: Core.DocumentId,
            attachmentId: Core.AttachmentId,
            rev: Core.RevisionId,
            attachment: Core.Attachment,
            type: string,
            callback: Core.Callback<Core.Error, Core.Response>): void;

         /**
         * Attaches a binary object to a document.
         * This method will update an existing document to add the attachment, so it requires a rev if the document already exists.
         * If the document doesn’t already exist, then this method will create an empty document containing the attachment.
         */
        putAttachment(docId: Core.DocumentId,
            attachmentId: Core.AttachmentId,
            rev: Core.RevisionId,
            attachment: Core.Attachment,
            type: string): Promise<Core.Response>;

         /**
         * Attaches a binary object to a document.
         * This method will update an existing document to add the attachment, so it requires a rev if the document already exists.
         * If the document doesn’t already exist, then this method will create an empty document containing the attachment.
         */
        putAttachment(docId: Core.DocumentId,
            attachmentId: Core.AttachmentId,
            attachment: Core.Attachment,
            type: string,
            callback: Core.Callback<Core.Error, Core.Response>): void;

         /**
         * Attaches a binary object to a document.
         * This method will update an existing document to add the attachment, so it requires a rev if the document already exists.
         * If the document doesn’t already exist, then this method will create an empty document containing the attachment.
         */
        putAttachment(docId: Core.DocumentId,
            attachmentId: Core.AttachmentId,
            attachment: Core.Attachment,
            type: string): Promise<Core.Response>;

        /** Get attachment data */
        getAttachment(docId: Core.DocumentId,
            attachmentId: Core.AttachmentId,
            options: { rev?: Core.RevisionId},
            callback: Core.Callback<Core.Error, Blob | Buffer>): void;

        /** Get attachment data */
        getAttachment(docId: Core.DocumentId,
            attachmentId: Core.AttachmentId,
            options: { rev?: Core.RevisionId}): Promise<Blob | Buffer>;

        /** Get attachment data */
        getAttachment(docId: Core.DocumentId,
            attachmentId: Core.AttachmentId,
            callback: Core.Callback<Core.Error, Blob | Buffer>): void;

        /** Get attachment data */
        getAttachment(docId: Core.DocumentId,
            attachmentId: Core.AttachmentId): Promise<Blob | Buffer>;

        /** Delete an attachment from a doc. You must supply the rev of the existing doc. */
        removeAttachment(docId: Core.DocumentId,
            attachmentId: Core.AttachmentId,
            rev: Core.RevisionId,
            callback: Core.Callback<Core.Error, Core.RemoveAttachmentResponse>): void;

        /** Delete an attachment from a doc. You must supply the rev of the existing doc. */
        removeAttachment(docId: Core.DocumentId,
            attachmentId: Core.AttachmentId,
            rev: Core.RevisionId): Promise<Core.RemoveAttachmentResponse>;

        /** Given a set of document/revision IDs, returns the document bodies (and, optionally, attachment data) for each ID/revision pair specified. */
        bulkGet(options: any,
            callback: Core.Callback<any, any>): void;

        /** Given a set of document/revision IDs, returns the document bodies (and, optionally, attachment data) for each ID/revision pair specified. */
        bulkGet(options: any): Promise<any>;
    }
}

declare module 'pouchdb-core' {
  const PouchDb: PouchDB.Static;
  export = PouchDb;
}

declare var PouchDB: PouchDB.Static;<|MERGE_RESOLUTION|>--- conflicted
+++ resolved
@@ -3,11 +3,8 @@
 // Definitions by: Jakub Navratil <https://github.com/trubit>, Andy Brown <https://github.com/AGBrown>, Brian Geppert <https://github.com/geppy>, Frederico Galvão <https://github.com/fredgalvao>
 // Definitions: https://github.com/DefinitelyTyped/DefinitelyTyped
 
-<<<<<<< HEAD
+/// <reference types="node" />
 /// <reference types="debug" />
-=======
-/// <reference types="node" />
->>>>>>> 1bbd2112
 
 declare namespace PouchDB {
     namespace Core {
@@ -41,11 +38,6 @@
         }
 
         interface DatabaseInfo {
-<<<<<<< HEAD
-            db_name?: string;
-            doc_count?: number;
-            update_seq?: number;
-=======
             /** Name of the database you gave when you called new PouchDB(), and also the unique identifier for the database. */
             db_name: string;
 
@@ -54,7 +46,6 @@
 
             /** Sequence number of the database. It starts at 0 and gets incremented every time a document is added or modified */
             update_seq: number;
->>>>>>> 1bbd2112
         }
 
         interface Revision<Content> {
@@ -435,16 +426,14 @@
     interface Static extends EventEmitter {
         plugin(plugin: Plugin): Static;
 
-<<<<<<< HEAD
-        debug: debug.IDebug;
-
-        adapter(name: string, adapter: any): void;
-=======
         version: string;
 
         on(event: 'created', listener: (dbName: string) => any): this;
         on(event: 'destroyed', listener: (dbName: string) => any): this;
->>>>>>> 1bbd2112
+
+        debug: debug.IDebug;
+
+        adapter(name: string, adapter: any): void;
 
         new<Content extends Core.Encodable>(name?: string,
             options?: Configuration.DatabaseConfiguration): Database<Content>;
