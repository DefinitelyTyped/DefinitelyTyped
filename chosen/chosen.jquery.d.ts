--- conflicted
+++ resolved
@@ -1,4 +1,3 @@
-<<<<<<< HEAD
 // Type definitions for Chosen.JQuery 1.4.2
 // Project: http://harvesthq.github.com/chosen/
 // Definitions by: Boris Yankov <https://github.com/borisyankov/>
@@ -28,36 +27,4 @@
 interface JQuery {
     chosen(): JQuery;
     chosen(options: ChosenOptions): JQuery;
-}
-=======
-// Type definitions for Chosen.JQuery 1.4.2
-// Project: http://harvesthq.github.com/chosen/
-// Definitions by: Boris Yankov <https://github.com/borisyankov/>
-// Definitions: https://github.com/borisyankov/DefinitelyTyped
-
-
-/// <reference path="../jquery/jquery.d.ts"/>
-
-interface ChosenOptions {
-    allow_single_deselect?: boolean;
-    disable_search?: boolean;
-    disable_search_threshold?: number;
-    enable_split_word_search?: boolean;
-    inherit_select_classes?: boolean;
-    max_selected_options?: number;
-    no_results_text?: string;
-    placeholder_text_multiple?: string;
-    placeholder_text_single?: string;
-    search_contains?: boolean;
-    single_backstroke_delete?: boolean;
-    width?: number|string;
-    display_disabled_options?: boolean;
-    display_selected_options?: boolean;
-    include_group_label_in_selected?: boolean;
-}
-
-interface JQuery {
-    chosen(): JQuery;
-    chosen(options: ChosenOptions): JQuery;
-}
->>>>>>> c6254f15
+}