--- conflicted
+++ resolved
@@ -4,22 +4,6 @@
 // Definitions: https://github.com/borisyankov/DefinitelyTyped
 
 declare module Less {
-<<<<<<< HEAD
-    // Promise definitions from ../es6-promise/es6-promise.d.ts
-    interface Thenable<R> {
-        then<U>(onFulfilled?: (value: R) => U | Thenable<U>,  onRejected?: (error: any) => U | Thenable<U>): Thenable<U>;
-    }
-
-    class Promise<R> implements Thenable<R> {
-        constructor(callback: (resolve : (value?: R | Thenable<R>) => void, reject: (error?: any) => void) => void);
-
-        then<U>(onFulfilled?: (value: R) => U | Thenable<U>,  onRejected?: (error: any) => U | Thenable<U>): Promise<U>;
-
-        catch<U>(onRejected?: (error: any) => U | Thenable<U>): Promise<U>;
-
-        finally<U>(finallyCallback: () => any): Promise<U>;
-    }
-
     interface RootFileInfo {
         filename: string;
         relativeUrls: boolean;
@@ -32,20 +16,6 @@
     class PluginManager {
         constructor(less: LessStatic);
 
-=======
-    interface RootFileInfo {
-        filename: string;
-        relativeUrls: boolean;
-        rootpath: string;
-        currentDirectory: string;
-        entryPath: string;
-        rootFilename: string;
-    }
-
-    class PluginManager {
-        constructor(less: LessStatic);
-
->>>>>>> c6254f15
         addPreProcessor(preProcessor: PreProcessor, priority?: number): void;
     }
 
@@ -105,13 +75,8 @@
     render(input: string, callback: (error: Less.RenderError, output: Less.RenderOutput) => void): void;
     render(input: string, options: Less.Options, callback: (error: Less.RenderError, output: Less.RenderOutput) => void): void;
 
-<<<<<<< HEAD
-    render(input: string): Less.Promise<Less.RenderOutput>;
-    render(input: string, options: Less.Options): Less.Promise<Less.RenderOutput>;
-=======
     render(input: string): Promise<Less.RenderOutput>;
     render(input: string, options: Less.Options): Promise<Less.RenderOutput>;
->>>>>>> c6254f15
 
     version: number[];
 }
