--- conflicted
+++ resolved
@@ -1,9 +1,4 @@
-<<<<<<< HEAD
-=======
-/// <reference path="sat.d.ts" />
-
 import SAT = require("sat");
->>>>>>> b26b9604
 
 class SatTest{
 	public vectorTest(){
