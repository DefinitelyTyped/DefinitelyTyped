<<<<<<< HEAD
=======
/// <reference path="sat.d.ts" />

import SAT = require("sat");
>>>>>>> 55978642

class SatTest{
	public vectorTest(){
		let v1: SAT.Vector = new SAT.Vector(10, 10);
		console.log("def: v1 - " + v1.x.toString() + v1.y.toString());
		let v2: SAT.Vector = new SAT.Vector(20,20);
		console.log("def: v2 - " + v2.x.toString() + v1.y.toString());
		let v3: SAT.Vector = new SAT.Vector(30,30);
		console.log("def: v3 -" + v3.x.toString() + v1.y.toString());
		v2.copy(v1);
		console.log("copy: v2 - " + v2.x.toString() + v2.y.toString());
		v3 = v1.clone();
		console.log("clone: v3 - " + v3.x.toString() + v3.y.toString());
		v3.perp();
		console.log("perp: v3 - " + v3.x.toString() + v3.y.toString());

	}

}

let test = new SatTest;

test.vectorTest();<|MERGE_RESOLUTION|>--- conflicted
+++ resolved
@@ -1,9 +1,4 @@
-<<<<<<< HEAD
-=======
-/// <reference path="sat.d.ts" />
-
 import SAT = require("sat");
->>>>>>> 55978642
 
 class SatTest{
 	public vectorTest(){
@@ -21,7 +16,7 @@
 		console.log("perp: v3 - " + v3.x.toString() + v3.y.toString());
 
 	}
-
+	
 }
 
 let test = new SatTest;
