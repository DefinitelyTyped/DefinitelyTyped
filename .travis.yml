language: node_js
node_js:
<<<<<<< HEAD
  - "iojs-v2"
=======
  - 4
>>>>>>> c6254f15

sudo: false

notifications:
  email: false<|MERGE_RESOLUTION|>--- conflicted
+++ resolved
@@ -1,10 +1,6 @@
 language: node_js
 node_js:
-<<<<<<< HEAD
-  - "iojs-v2"
-=======
   - 4
->>>>>>> c6254f15
 
 sudo: false
 
