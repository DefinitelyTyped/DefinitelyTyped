/// <reference path="angular-ui-bootstrap.d.ts" />

var testApp = angular.module('testApp');

testApp.config((
    $accordionConfig: ng.ui.bootstrap.IAccordionConfig,
    $buttonConfig: ng.ui.bootstrap.IButtonConfig,
    $datepickerConfig: ng.ui.bootstrap.IDatepickerConfig,
    $datepickerPopupConfig: ng.ui.bootstrap.IDatepickerPopupConfig,
    $modalProvider: ng.ui.bootstrap.IModalProvider,
    $paginationConfig: ng.ui.bootstrap.IPaginationConfig,
    $pagerConfig: ng.ui.bootstrap.IPagerConfig,
    $progressConfig: ng.ui.bootstrap.IProgressConfig,
    $ratingConfig: ng.ui.bootstrap.IRatingConfig,
    $timepickerConfig: ng.ui.bootstrap.ITimepickerConfig,
    $tooltipProvider: ng.ui.bootstrap.ITooltipProvider)=> {

    /**
     * $accordionConfig tests
     */
    $accordionConfig.closeOthers = false;


    /**
     * $buttonConfig tests
     */
    $buttonConfig.activeClass = 'active-state';
    $buttonConfig.toggleEvent = 'dblclick';


    /**
     * $datepickerConfig tests
     */
    $datepickerConfig.datepickerMode = 'month';
    $datepickerConfig.formatDay = 'd';
    $datepickerConfig.formatDayHeader = 'E';
    $datepickerConfig.formatDayTitle = 'dd-MM-yyyy';
    $datepickerConfig.formatMonth = 'M';
    $datepickerConfig.formatMonthTitle = 'yy';
    $datepickerConfig.formatYear = 'y';
    $datepickerConfig.maxDate = '1389586124979';
    $datepickerConfig.maxMode = 'month';
    $datepickerConfig.minDate = '1389586124979';
    $datepickerConfig.minMode = 'month';
    $datepickerConfig.shortcutPropagation = true;
    $datepickerConfig.showWeeks = false;
    $datepickerConfig.startingDay = 1;
    $datepickerConfig.yearRange = 10;




    /**
     * $datepickerPopupConfig tests
     */
    $datepickerPopupConfig.appendToBody = true;
    $datepickerPopupConfig.currentText = 'Select Today';
    $datepickerPopupConfig.clearText = 'Reset Selection';
    $datepickerPopupConfig.closeOnDateSelection = false;
    $datepickerPopupConfig.closeText = 'Finished';
    $datepickerPopupConfig.datepickerPopup = 'dd-MM-yyyy';
    $datepickerPopupConfig.datepickerPopupTemplateUrl = 'template.html';
    $datepickerPopupConfig.datepickerTemplateUrl = 'template.html';
    $datepickerPopupConfig.html5Types.date = 'MM-dd-yyyy';
    $datepickerPopupConfig.onOpenFocus = false;
    $datepickerPopupConfig.showButtonBar = false;


    /**
     * $modalProvider tests
     */
    $modalProvider.options.animation = false;


    /**
     * $paginationConfig tests
     */
    $paginationConfig.boundaryLinks = true;
    $paginationConfig.directionLinks = false;
    $paginationConfig.firstText = 'First Page';
    $paginationConfig.itemsPerPage = 25;
    $paginationConfig.lastText = 'Last Page';
    $paginationConfig.maxSize = 13;
    $paginationConfig.numPages = 13;
    $paginationConfig.nextText = 'Next Page';
    $paginationConfig.previousText = 'Previous Page';
    $paginationConfig.rotate = false;
    $paginationConfig.templateUrl = 'template.html';
    $paginationConfig.totalItems = 13;


    /**
     * $pagerConfig tests
     */
    $pagerConfig.align = false;
    $pagerConfig.itemsPerPage = 25;
    $pagerConfig.nextText = 'Next Page';
    $pagerConfig.previousText = 'Previous Page';


    /**
     * $progressConfig tests
     */
    $progressConfig.animate = false;
    $progressConfig.max = 200;


    /**
     * $ratingConfig tests
     */
    $ratingConfig.max = 10;
    $ratingConfig.stateOff = 'rating-state-off';
    $ratingConfig.stateOn = 'rating-state-on';
    $ratingConfig.titles = ['1', '2', '3', '4', '5'];


    /**
     * $timepickerConfig tests
     */
    $timepickerConfig.hourStep = 2;
    $timepickerConfig.meridians = ['-AM-', '-PM-'];
    $timepickerConfig.minuteStep = 5;
    $timepickerConfig.mousewheel = false;
    $timepickerConfig.readonlyInput = true;
    $timepickerConfig.showMeridian = false;
    $timepickerConfig.arrowkeys = false;
    $timepickerConfig.showSpinners = false;

    /**
     * $tooltipProvider tests
     */
    $tooltipProvider.options({
        placement: 'bottom',
        animation: false,
        popupDelay: 1000,
        appendToBody: true,
        trigger: 'mouseenter hover',
<<<<<<< HEAD
        useContentExp: true
=======
        useContentExp: true,
>>>>>>> c6254f15
    });
    $tooltipProvider.setTriggers({
        'customOpenTrigger': 'customCloseTrigger'
    });
});

testApp.controller('TestCtrl', (
    $scope: ng.ui.bootstrap.IModalScope,
    $log: ng.ILogService,
    $modal: ng.ui.bootstrap.IModalService,
    $modalStack: ng.ui.bootstrap.IModalStackService,
    $position: ng.ui.bootstrap.IPositionService,
    $transition: ng.ui.bootstrap.ITransitionService)=> {

    /**
     * test the $modal service
     */
    var modalInstance = $modal.open({
        animation: false,
        backdrop: 'static',
        backdropClass: 'modal-backdrop-test',
        bindToController: true,
        controller: 'ModalTestCtrl',
        controllerAs: 'vm',
        keyboard: true,
        openedClass: 'modal-open my-modal',
        resolve: {
            items: ()=> {
                return [1, 2, 3, 4, 5];
            }
        },
        scope: $scope,
        template: "<div>i'm a template!</div>",
        templateUrl: '/templates/modal.html',
        windowClass: 'modal-test'
    });

    modalInstance.opened.then(()=> {
        $log.log('modal opened');
    });

    modalInstance.rendered.then(() => {
        $log.log('modal rendered');
    });

    modalInstance.result.then((closeResult:any)=> {
        $log.log('modal closed', closeResult);
    }, (dismissResult:any)=> {
        $log.log('modal dismissed', dismissResult);
    });

    $modal.open({
        backdrop: 'static'
    });

    $modal.open({
        templateUrl: () => '/templates/modal.html'
    });

    /**
     * test the $modalStack service
     */
    $modalStack.open(modalInstance, { scope: $scope });
    $modalStack.close(modalInstance);
    $modalStack.close(modalInstance, 'with reason');
    $modalStack.dismiss(modalInstance);
    $modalStack.dismiss(modalInstance, 'with reason');
    $modalStack.dismissAll();
    $modalStack.dismissAll('with reason');
    $modalStack.getTop().key.close();


    /**
     * test the $position service
     */
    var elementLogger = (coordinates: ng.ui.bootstrap.IPositionCoordinates): void=> {
        $log.log('height', coordinates.height);
        $log.log('left', coordinates.left);
        $log.log('top', coordinates.top);
        $log.log('width', coordinates.width);
    };
    var element = angular.element('<div/>');
    elementLogger($position.position(element));
    elementLogger($position.offset(element));


    /**
     * test the $transition service
     */
    $log.log('animationEndEventName', $transition.animationEndEventName);
    $log.log('transitionEndEventName', $transition.transitionEndEventName);

    var transitionElement = angular.element('<div/>');
    $transition(transitionElement, 'transition-class', { animation: true });
    $transition(transitionElement, { height: '100px', width: '50px' }, { animation: true });
    $transition(transitionElement, ()=> {}, { animation: true });
});


testApp.controller('ModalTestCtrl', (
    $scope: IModalTestCtrlScope,
    $log: ng.ILogService,
    $modalInstance: ng.ui.bootstrap.IModalServiceInstance,
    items: Array<number>)=> {

    items.forEach(item=> {
        $log.log(item);
    });

    $scope.close = ()=> {
        if ($scope.useReason) {
            $modalInstance.close('with reason');
        } else {
            $modalInstance.close();
        }
    };

    $scope.dismiss = ()=> {
        if ($scope.useReason) {
            $modalInstance.dismiss('with reason');
        } else {
            $modalInstance.dismiss();
        }
    };
});

interface IModalTestCtrlScope {
    useReason: boolean;

    close(): void;
    dismiss(): void;
}<|MERGE_RESOLUTION|>--- conflicted
+++ resolved
@@ -135,11 +135,7 @@
         popupDelay: 1000,
         appendToBody: true,
         trigger: 'mouseenter hover',
-<<<<<<< HEAD
-        useContentExp: true
-=======
         useContentExp: true,
->>>>>>> c6254f15
     });
     $tooltipProvider.setTriggers({
         'customOpenTrigger': 'customCloseTrigger'
