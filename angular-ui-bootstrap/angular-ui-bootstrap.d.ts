--- conflicted
+++ resolved
@@ -169,7 +169,6 @@
          * @default 'template/datepicker/popup.html'
          */
         datepickerTemplateUrl?: string;
-<<<<<<< HEAD
 
         /**
          * Allows overriding of the default format for html5 date inputs.
@@ -181,19 +180,6 @@
         };
 
         /**
-=======
-
-        /**
-         * Allows overriding of the default format for html5 date inputs.
-         */
-        html5Types?: {
-            date?: string;
-            'datetime-local'?: string;
-            month?: string;
-        };
-
-        /**
->>>>>>> c6254f15
          * The text to display for the current day button.
          *
          * @default 'Today'
