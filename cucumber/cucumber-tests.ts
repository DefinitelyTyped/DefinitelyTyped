--- conflicted
+++ resolved
@@ -1,12 +1,5 @@
+import * as assert from "power-assert";
 import cucumber = require("cucumber");
-<<<<<<< HEAD
-
-var assert = {deepEqual: function (a: Object, b: Object) {
-	return JSON.stringify(a) === JSON.stringify(b);
-}};
-=======
-import * as assert from "power-assert";
->>>>>>> 1d1f0c82
 
 function StepSample() {
 	type Callback = cucumber.CallbackStepDefinition;
