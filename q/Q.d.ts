<<<<<<< HEAD
// Type definitions for Q
// Project: https://github.com/kriskowal/q
// Definitions by: Barrie Nemetchek <https://github.com/bnemetchek>, Andrew Gaspar <https://github.com/AndrewGaspar/>, John Reilly <https://github.com/johnnyreilly>
// Definitions: https://github.com/borisyankov/DefinitelyTyped  

/**
 * If value is a Q promise, returns the promise.
 * If value is a promise from another library it is coerced into a Q promise (where possible).
 */
declare function Q<T>(promise: Q.IPromise<T>): Q.Promise<T>;
/**
 * If value is not a promise, returns a promise that is fulfilled with value.
 */
declare function Q<T>(value: T): Q.Promise<T>;

declare module Q {
    interface IPromise<T> {
        then<U>(onFulfill?: (value: T) => U | IPromise<U>, onReject?: (error: any) => U | IPromise<U>): IPromise<U>;
    }

    interface Deferred<T> {
        promise: Promise<T>;
        resolve(value: T): void;
        reject(reason: any): void;
        notify(value: any): void;
        makeNodeResolver(): (reason: any, value: T) => void;
    }

    interface Promise<T> {
        /**
         * Like a finally clause, allows you to observe either the fulfillment or rejection of a promise, but to do so without modifying the final value. This is useful for collecting resources regardless of whether a job succeeded, like closing a database connection, shutting a server down, or deleting an unneeded key from an object.

         * finally returns a promise, which will become resolved with the same fulfillment value or rejection reason as promise. However, if callback returns a promise, the resolution of the returned promise will be delayed until the promise returned from callback is finished.
         */
        fin(finallyCallback: () => any): Promise<T>;
        /**
         * Like a finally clause, allows you to observe either the fulfillment or rejection of a promise, but to do so without modifying the final value. This is useful for collecting resources regardless of whether a job succeeded, like closing a database connection, shutting a server down, or deleting an unneeded key from an object.

         * finally returns a promise, which will become resolved with the same fulfillment value or rejection reason as promise. However, if callback returns a promise, the resolution of the returned promise will be delayed until the promise returned from callback is finished.
         */
        finally(finallyCallback: () => any): Promise<T>;

        /**
         * The then method from the Promises/A+ specification, with an additional progress handler.
         */
        then<U>(onFulfill?: (value: T) => U | IPromise<U>, onReject?: (error: any) => U | IPromise<U>, onProgress?: Function): Promise<U>;

        /**
         * Like then, but "spreads" the array into a variadic fulfillment handler. If any of the promises in the array are rejected, instead calls onRejected with the first rejected promise's rejection reason.
         * 
         * This is especially useful in conjunction with all
         */
        spread<U>(onFulfilled: Function, onRejected?: Function): Promise<U>;

        fail<U>(onRejected: (reason: any) => U | IPromise<U>): Promise<U>;

        /**
         * A sugar method, equivalent to promise.then(undefined, onRejected).
         */
        catch<U>(onRejected: (reason: any) => U | IPromise<U>): Promise<U>;

        /**
         * A sugar method, equivalent to promise.then(undefined, undefined, onProgress).
         */
        progress(onProgress: (progress: any) => any): Promise<T>;

        /**
         * Much like then, but with different behavior around unhandled rejection. If there is an unhandled rejection, either because promise is rejected and no onRejected callback was provided, or because onFulfilled or onRejected threw an error or returned a rejected promise, the resulting rejection reason is thrown as an exception in a future turn of the event loop.
         *
         * This method should be used to terminate chains of promises that will not be passed elsewhere. Since exceptions thrown in then callbacks are consumed and transformed into rejections, exceptions at the end of the chain are easy to accidentally, silently ignore. By arranging for the exception to be thrown in a future turn of the event loop, so that it won't be caught, it causes an onerror event on the browser window, or an uncaughtException event on Node.js's process object.
         *
         * Exceptions thrown by done will have long stack traces, if Q.longStackSupport is set to true. If Q.onerror is set, exceptions will be delivered there instead of thrown in a future turn.
         *
         * The Golden Rule of done vs. then usage is: either return your promise to someone else, or if the chain ends with you, call done to terminate it.
         */
        done(onFulfilled?: (value: T) => any, onRejected?: (reason: any) => any, onProgress?: (progress: any) => any): void;

        /**
         * If callback is a function, assumes it's a Node.js-style callback, and calls it as either callback(rejectionReason) when/if promise becomes rejected, or as callback(null, fulfillmentValue) when/if promise becomes fulfilled. If callback is not a function, simply returns promise.
         */
        nodeify(callback: (reason: any, value: any) => void): Promise<T>;

        /**
         * Returns a promise to get the named property of an object. Essentially equivalent to
         * 
         * promise.then(function (o) {
         *     return o[propertyName];
         * });
         */
        get<U>(propertyName: String): Promise<U>;
        set<U>(propertyName: String, value: any): Promise<U>;
        delete<U>(propertyName: String): Promise<U>;
        /**
         * Returns a promise for the result of calling the named method of an object with the given array of arguments. The object itself is this in the function, just like a synchronous method call. Essentially equivalent to
         * 
         * promise.then(function (o) {
         *     return o[methodName].apply(o, args);
         * });
         */
        post<U>(methodName: String, args: any[]): Promise<U>;
        /**
         * Returns a promise for the result of calling the named method of an object with the given variadic arguments. The object itself is this in the function, just like a synchronous method call.
         */
        invoke<U>(methodName: String, ...args: any[]): Promise<U>;
        fapply<U>(args: any[]): Promise<U>;
        fcall<U>(...args: any[]): Promise<U>;

        /**
         * Returns a promise for an array of the property names of an object. Essentially equivalent to
         * 
         * promise.then(function (o) {
         *     return Object.keys(o);
         * });
         */
        keys(): Promise<string[]>;
        
        /**
         * A sugar method, equivalent to promise.then(function () { return value; }).
         */
        thenResolve<U>(value: U): Promise<U>;
        /**
         * A sugar method, equivalent to promise.then(function () { throw reason; }).
         */
        thenReject(reason: any): Promise<T>;

        /**
         * Attaches a handler that will observe the value of the promise when it becomes fulfilled, returning a promise for that same value, perhaps deferred but not replaced by the promise returned by the onFulfilled handler.
         */
        tap(onFulfilled: (value: T) => any): Promise<T>;

        timeout(ms: number, message?: string): Promise<T>;
        /**
         * Returns a promise that will have the same result as promise, but will only be fulfilled or rejected after at least ms milliseconds have passed.
         */
        delay(ms: number): Promise<T>;

        /**
         * Returns whether a given promise is in the fulfilled state. When the static version is used on non-promises, the result is always true.
         */
        isFulfilled(): boolean;
        /**
         * Returns whether a given promise is in the rejected state. When the static version is used on non-promises, the result is always false.
         */
        isRejected(): boolean;
        /**
         * Returns whether a given promise is in the pending state. When the static version is used on non-promises, the result is always false.
         */
        isPending(): boolean;
        
        valueOf(): any;

        /**
         * Returns a "state snapshot" object, which will be in one of three forms:
         * 
         * - { state: "pending" }
         * - { state: "fulfilled", value: <fulfllment value> }
         * - { state: "rejected", reason: <rejection reason> }
         */
        inspect(): PromiseState<T>;
    }

    interface PromiseState<T> {
        /**
         * "fulfilled", "rejected", "pending"
         */
        state: string;
        value?: T;
        reason?: any;
    }

    // If no value provided, returned promise will be of void type
    export function when(): Promise<void>;

    // if no fulfill, reject, or progress provided, returned promise will be of same type
    export function when<T>(value: T | IPromise<T>): Promise<T>;

    // If a non-promise value is provided, it will not reject or progress
    export function when<T, U>(value: T | IPromise<T>, onFulfilled: (val: T) => U | IPromise<U>, onRejected?: (reason: any) => U | IPromise<U>, onProgress?: (progress: any) => any): Promise<U>;
    
    /** 
     * Currently "impossible" (and I use the term loosely) to implement due to TypeScript limitations as it is now.
     * See: https://github.com/Microsoft/TypeScript/issues/1784 for discussion on it.
     */
    // export function try(method: Function, ...args: any[]): Promise<any>; 

    export function fbind<T>(method: (...args: any[]) => T | IPromise<T>, ...args: any[]): (...args: any[]) => Promise<T>;

    export function fcall<T>(method: (...args: any[]) => T, ...args: any[]): Promise<T>;

    export function send<T>(obj: any, functionName: string, ...args: any[]): Promise<T>;
    export function invoke<T>(obj: any, functionName: string, ...args: any[]): Promise<T>;
    export function mcall<T>(obj: any, functionName: string, ...args: any[]): Promise<T>;

    export function denodeify<T>(nodeFunction: Function, ...args: any[]): (...args: any[]) => Promise<T>;
    export function nbind<T>(nodeFunction: Function, thisArg: any, ...args: any[]): (...args: any[]) => Promise<T>;
    export function nfbind<T>(nodeFunction: Function, ...args: any[]): (...args: any[]) => Promise<T>;
    export function nfcall<T>(nodeFunction: Function, ...args: any[]): Promise<T>;
    export function nfapply<T>(nodeFunction: Function, args: any[]): Promise<T>;

    export function ninvoke<T>(nodeModule: any, functionName: string, ...args: any[]): Promise<T>;
    export function npost<T>(nodeModule: any, functionName: string, args: any[]): Promise<T>;
    export function nsend<T>(nodeModule: any, functionName: string, ...args: any[]): Promise<T>;
    export function nmcall<T>(nodeModule: any, functionName: string, ...args: any[]): Promise<T>;

    /**
     * Returns a promise that is fulfilled with an array containing the fulfillment value of each promise, or is rejected with the same rejection reason as the first promise to be rejected.
     */
    export function all<T>(promises: IPromise<T>[]): Promise<T[]>;
    
    /**
     * Returns a promise that is fulfilled with an array of promise state snapshots, but only after all the original promises have settled, i.e. become either fulfilled or rejected.
     */
    export function allSettled<T>(promises: IPromise<T>[]): Promise<PromiseState<T>[]>;

    export function allResolved<T>(promises: IPromise<T>[]): Promise<Promise<T>[]>;

    /**
     * Like then, but "spreads" the array into a variadic fulfillment handler. If any of the promises in the array are rejected, instead calls onRejected with the first rejected promise's rejection reason. 
     * This is especially useful in conjunction with all.
     */
    export function spread<T, U>(promises: IPromise<T>[], onFulfilled: (...args: T[]) => U | IPromise<U>, onRejected?: (reason: any) => U | IPromise<U>): Promise<U>;
    
    /**
     * Returns a promise that will have the same result as promise, except that if promise is not fulfilled or rejected before ms milliseconds, the returned promise will be rejected with an Error with the given message. If message is not supplied, the message will be "Timed out after " + ms + " ms".
     */
    export function timeout<T>(promise: Promise<T>, ms: number, message?: string): Promise<T>;

    /**
     * Returns a promise that will have the same result as promise, but will only be fulfilled or rejected after at least ms milliseconds have passed.
     */
    export function delay<T>(promise: Promise<T>, ms: number): Promise<T>;
    /**
     * Returns a promise that will have the same result as promise, but will only be fulfilled or rejected after at least ms milliseconds have passed.
     */
    export function delay<T>(value: T, ms: number): Promise<T>;
    /**
     * Returns a promise that will be fulfilled with undefined after at least ms milliseconds have passed.
     */
    export function delay(ms: number): Promise <void>;
    /**
     * Returns whether a given promise is in the fulfilled state. When the static version is used on non-promises, the result is always true.
     */
    export function isFulfilled(promise: Promise<any>): boolean;
    /**
     * Returns whether a given promise is in the rejected state. When the static version is used on non-promises, the result is always false.
     */
    export function isRejected(promise: Promise<any>): boolean;
    /**
     * Returns whether a given promise is in the pending state. When the static version is used on non-promises, the result is always false.
     */
    export function isPending(promise: Promise<any>): boolean;

    /**
     * Returns a "deferred" object with a:
     * promise property
     * resolve(value) method
     * reject(reason) method
     * notify(value) method
     * makeNodeResolver() method
     */
    export function defer<T>(): Deferred<T>;

    /**
     * Returns a promise that is rejected with reason.
     */
    export function reject<T>(reason?: any): Promise<T>;

    export function Promise<T>(resolver: (resolve: (val: T | IPromise<T>) => void , reject: (reason: any) => void , notify: (progress: any) => void ) => void ): Promise<T>;

    /**
     * Creates a new version of func that accepts any combination of promise and non-promise values, converting them to their fulfillment values before calling the original func. The returned version also always returns a promise: if func does a return or throw, then Q.promised(func) will return fulfilled or rejected promise, respectively.
     *
     * This can be useful for creating functions that accept either promises or non-promise values, and for ensuring that the function always returns a promise even in the face of unintentional thrown exceptions.
     */
    export function promised<T>(callback: (...args: any[]) => T): (...args: any[]) => Promise<T>;

    /**
     * Returns whether the given value is a Q promise.
     */
    export function isPromise(object: any): boolean;
    /**
     * Returns whether the given value is a promise (i.e. it's an object with a then function).
     */
    export function isPromiseAlike(object: any): boolean;
    /**
     * Returns whether a given promise is in the pending state. When the static version is used on non-promises, the result is always false.
     */
    export function isPending(object: any): boolean;

    /**
     * This is an experimental tool for converting a generator function into a deferred function. This has the potential of reducing nested callbacks in engines that support yield.
     */
    export function async<T>(generatorFunction: any): (...args: any[]) => Promise<T>;
    export function nextTick(callback: Function): void;

    /**
     * A settable property that will intercept any uncaught errors that would otherwise be thrown in the next tick of the event loop, usually as a result of done. Can be useful for getting the full stack trace of an error in browsers, which is not usually possible with window.onerror.
     */
    export var onerror: (reason: any) => void;
    /**
     * A settable property that lets you turn on long stack trace support. If turned on, "stack jumps" will be tracked across asynchronous promise operations, so that if an uncaught error is thrown by done or a rejection reason's stack property is inspected in a rejection callback, a long stack trace is produced.
     */
    export var longStackSupport: boolean;

    /**
     * Calling resolve with a pending promise causes promise to wait on the passed promise, becoming fulfilled with its fulfillment value or rejected with its rejection reason (or staying pending forever, if the passed promise does).
     * Calling resolve with a rejected promise causes promise to be rejected with the passed promise's rejection reason.
     * Calling resolve with a fulfilled promise causes promise to be fulfilled with the passed promise's fulfillment value.
     * Calling resolve with a non-promise value causes promise to be fulfilled with that value.
     */
    export function resolve<T>(object: IPromise<T>): Promise<T>;
    /**
     * Calling resolve with a pending promise causes promise to wait on the passed promise, becoming fulfilled with its fulfillment value or rejected with its rejection reason (or staying pending forever, if the passed promise does).
     * Calling resolve with a rejected promise causes promise to be rejected with the passed promise's rejection reason.
     * Calling resolve with a fulfilled promise causes promise to be fulfilled with the passed promise's fulfillment value.
     * Calling resolve with a non-promise value causes promise to be fulfilled with that value.
     */
    export function resolve<T>(object: T): Promise<T>;

	/**
	 * Resets the global "Q" variable to the value it has before Q was loaded.
	 * This will either be undefined if there was no version or the version of Q which was already loaded before.
	 * @returns { The last version of Q. } 
	 */
	export function noConflict(): typeof Q;
}

declare module "q" {
    export = Q;
}
=======
// Type definitions for Q
// Project: https://github.com/kriskowal/q
// Definitions by: Barrie Nemetchek <https://github.com/bnemetchek>, Andrew Gaspar <https://github.com/AndrewGaspar/>, John Reilly <https://github.com/johnnyreilly>
// Definitions: https://github.com/borisyankov/DefinitelyTyped

/**
 * If value is a Q promise, returns the promise.
 * If value is a promise from another library it is coerced into a Q promise (where possible).
 */
declare function Q<T>(promise: Q.IPromise<T>): Q.Promise<T>;
/**
 * If value is not a promise, returns a promise that is fulfilled with value.
 */
declare function Q<T>(value: T): Q.Promise<T>;

declare module Q {
    interface IPromise<T> {
        then<U>(onFulfill?: (value: T) => U | IPromise<U>, onReject?: (error: any) => U | IPromise<U>): IPromise<U>;
    }

    interface Deferred<T> {
        promise: Promise<T>;
        resolve(value?: T): void;
        reject(reason: any): void;
        notify(value: any): void;
        makeNodeResolver(): (reason: any, value: T) => void;
    }

    interface Promise<T> {
        /**
         * Like a finally clause, allows you to observe either the fulfillment or rejection of a promise, but to do so without modifying the final value. This is useful for collecting resources regardless of whether a job succeeded, like closing a database connection, shutting a server down, or deleting an unneeded key from an object.

         * finally returns a promise, which will become resolved with the same fulfillment value or rejection reason as promise. However, if callback returns a promise, the resolution of the returned promise will be delayed until the promise returned from callback is finished.
         */
        fin(finallyCallback: () => any): Promise<T>;
        /**
         * Like a finally clause, allows you to observe either the fulfillment or rejection of a promise, but to do so without modifying the final value. This is useful for collecting resources regardless of whether a job succeeded, like closing a database connection, shutting a server down, or deleting an unneeded key from an object.

         * finally returns a promise, which will become resolved with the same fulfillment value or rejection reason as promise. However, if callback returns a promise, the resolution of the returned promise will be delayed until the promise returned from callback is finished.
         */
        finally(finallyCallback: () => any): Promise<T>;

        /**
         * The then method from the Promises/A+ specification, with an additional progress handler.
         */
        then<U>(onFulfill?: (value: T) => U | IPromise<U>, onReject?: (error: any) => U | IPromise<U>, onProgress?: Function): Promise<U>;

        /**
         * Like then, but "spreads" the array into a variadic fulfillment handler. If any of the promises in the array are rejected, instead calls onRejected with the first rejected promise's rejection reason.
         *
         * This is especially useful in conjunction with all
         */
        spread<U>(onFulfill: (...args: any[]) => IPromise<U> | U, onReject?: (reason: any) => IPromise<U> | U): Promise<U>;

        fail<U>(onRejected: (reason: any) => U | IPromise<U>): Promise<U>;

        /**
         * A sugar method, equivalent to promise.then(undefined, onRejected).
         */
        catch<U>(onRejected: (reason: any) => U | IPromise<U>): Promise<U>;

        /**
         * A sugar method, equivalent to promise.then(undefined, undefined, onProgress).
         */
        progress(onProgress: (progress: any) => any): Promise<T>;

        /**
         * Much like then, but with different behavior around unhandled rejection. If there is an unhandled rejection, either because promise is rejected and no onRejected callback was provided, or because onFulfilled or onRejected threw an error or returned a rejected promise, the resulting rejection reason is thrown as an exception in a future turn of the event loop.
         *
         * This method should be used to terminate chains of promises that will not be passed elsewhere. Since exceptions thrown in then callbacks are consumed and transformed into rejections, exceptions at the end of the chain are easy to accidentally, silently ignore. By arranging for the exception to be thrown in a future turn of the event loop, so that it won't be caught, it causes an onerror event on the browser window, or an uncaughtException event on Node.js's process object.
         *
         * Exceptions thrown by done will have long stack traces, if Q.longStackSupport is set to true. If Q.onerror is set, exceptions will be delivered there instead of thrown in a future turn.
         *
         * The Golden Rule of done vs. then usage is: either return your promise to someone else, or if the chain ends with you, call done to terminate it.
         */
        done(onFulfilled?: (value: T) => any, onRejected?: (reason: any) => any, onProgress?: (progress: any) => any): void;

        /**
         * If callback is a function, assumes it's a Node.js-style callback, and calls it as either callback(rejectionReason) when/if promise becomes rejected, or as callback(null, fulfillmentValue) when/if promise becomes fulfilled. If callback is not a function, simply returns promise.
         */
        nodeify(callback: (reason: any, value: any) => void): Promise<T>;

        /**
         * Returns a promise to get the named property of an object. Essentially equivalent to
         *
         * promise.then(function (o) {
         *     return o[propertyName];
         * });
         */
        get<U>(propertyName: String): Promise<U>;
        set<U>(propertyName: String, value: any): Promise<U>;
        delete<U>(propertyName: String): Promise<U>;
        /**
         * Returns a promise for the result of calling the named method of an object with the given array of arguments. The object itself is this in the function, just like a synchronous method call. Essentially equivalent to
         *
         * promise.then(function (o) {
         *     return o[methodName].apply(o, args);
         * });
         */
        post<U>(methodName: String, args: any[]): Promise<U>;
        /**
         * Returns a promise for the result of calling the named method of an object with the given variadic arguments. The object itself is this in the function, just like a synchronous method call.
         */
        invoke<U>(methodName: String, ...args: any[]): Promise<U>;
        fapply<U>(args: any[]): Promise<U>;
        fcall<U>(...args: any[]): Promise<U>;

        /**
         * Returns a promise for an array of the property names of an object. Essentially equivalent to
         *
         * promise.then(function (o) {
         *     return Object.keys(o);
         * });
         */
        keys(): Promise<string[]>;

        /**
         * A sugar method, equivalent to promise.then(function () { return value; }).
         */
        thenResolve<U>(value: U): Promise<U>;
        /**
         * A sugar method, equivalent to promise.then(function () { throw reason; }).
         */
        thenReject(reason: any): Promise<T>;

        /**
         * Attaches a handler that will observe the value of the promise when it becomes fulfilled, returning a promise for that same value, perhaps deferred but not replaced by the promise returned by the onFulfilled handler.
         */
        tap(onFulfilled: (value: T) => any): Promise<T>;

        timeout(ms: number, message?: string): Promise<T>;
        /**
         * Returns a promise that will have the same result as promise, but will only be fulfilled or rejected after at least ms milliseconds have passed.
         */
        delay(ms: number): Promise<T>;

        /**
         * Returns whether a given promise is in the fulfilled state. When the static version is used on non-promises, the result is always true.
         */
        isFulfilled(): boolean;
        /**
         * Returns whether a given promise is in the rejected state. When the static version is used on non-promises, the result is always false.
         */
        isRejected(): boolean;
        /**
         * Returns whether a given promise is in the pending state. When the static version is used on non-promises, the result is always false.
         */
        isPending(): boolean;

        valueOf(): any;

        /**
         * Returns a "state snapshot" object, which will be in one of three forms:
         *
         * - { state: "pending" }
         * - { state: "fulfilled", value: <fulfllment value> }
         * - { state: "rejected", reason: <rejection reason> }
         */
        inspect(): PromiseState<T>;
    }

    interface PromiseState<T> {
        /**
         * "fulfilled", "rejected", "pending"
         */
        state: string;
        value?: T;
        reason?: any;
    }

    // If no value provided, returned promise will be of void type
    export function when(): Promise<void>;

    // if no fulfill, reject, or progress provided, returned promise will be of same type
    export function when<T>(value: T | IPromise<T>): Promise<T>;

    // If a non-promise value is provided, it will not reject or progress
    export function when<T, U>(value: T | IPromise<T>, onFulfilled: (val: T) => U | IPromise<U>, onRejected?: (reason: any) => U | IPromise<U>, onProgress?: (progress: any) => any): Promise<U>;

    /**
     * Currently "impossible" (and I use the term loosely) to implement due to TypeScript limitations as it is now.
     * See: https://github.com/Microsoft/TypeScript/issues/1784 for discussion on it.
     */
    // export function try(method: Function, ...args: any[]): Promise<any>;

    export function fbind<T>(method: (...args: any[]) => T | IPromise<T>, ...args: any[]): (...args: any[]) => Promise<T>;

    export function fcall<T>(method: (...args: any[]) => T, ...args: any[]): Promise<T>;

    export function send<T>(obj: any, functionName: string, ...args: any[]): Promise<T>;
    export function invoke<T>(obj: any, functionName: string, ...args: any[]): Promise<T>;
    export function mcall<T>(obj: any, functionName: string, ...args: any[]): Promise<T>;

    export function denodeify<T>(nodeFunction: Function, ...args: any[]): (...args: any[]) => Promise<T>;
    export function nbind<T>(nodeFunction: Function, thisArg: any, ...args: any[]): (...args: any[]) => Promise<T>;
    export function nfbind<T>(nodeFunction: Function, ...args: any[]): (...args: any[]) => Promise<T>;
    export function nfcall<T>(nodeFunction: Function, ...args: any[]): Promise<T>;
    export function nfapply<T>(nodeFunction: Function, args: any[]): Promise<T>;

    export function ninvoke<T>(nodeModule: any, functionName: string, ...args: any[]): Promise<T>;
    export function npost<T>(nodeModule: any, functionName: string, args: any[]): Promise<T>;
    export function nsend<T>(nodeModule: any, functionName: string, ...args: any[]): Promise<T>;
    export function nmcall<T>(nodeModule: any, functionName: string, ...args: any[]): Promise<T>;

    /**
     * Returns a promise that is fulfilled with an array containing the fulfillment value of each promise, or is rejected with the same rejection reason as the first promise to be rejected.
     */
    export function all<T>(promises: IPromise<T>[]): Promise<T[]>;
    
    /**
    * Returns a promise for the first of an array of promises to become settled.
    */
    export function race<T>(promises: IPromise<T>[]): Promise<T>;

    /**
     * Returns a promise that is fulfilled with an array of promise state snapshots, but only after all the original promises have settled, i.e. become either fulfilled or rejected.
     */
    export function allSettled<T>(promises: IPromise<T>[]): Promise<PromiseState<T>[]>;

    export function allResolved<T>(promises: IPromise<T>[]): Promise<Promise<T>[]>;

    /**
     * Like then, but "spreads" the array into a variadic fulfillment handler. If any of the promises in the array are rejected, instead calls onRejected with the first rejected promise's rejection reason.
     * This is especially useful in conjunction with all.
     */
    export function spread<T, U>(promises: IPromise<T>[], onFulfilled: (...args: T[]) => U | IPromise<U>, onRejected?: (reason: any) => U | IPromise<U>): Promise<U>;

    /**
     * Returns a promise that will have the same result as promise, except that if promise is not fulfilled or rejected before ms milliseconds, the returned promise will be rejected with an Error with the given message. If message is not supplied, the message will be "Timed out after " + ms + " ms".
     */
    export function timeout<T>(promise: Promise<T>, ms: number, message?: string): Promise<T>;

    /**
     * Returns a promise that will have the same result as promise, but will only be fulfilled or rejected after at least ms milliseconds have passed.
     */
    export function delay<T>(promise: Promise<T>, ms: number): Promise<T>;
    /**
     * Returns a promise that will have the same result as promise, but will only be fulfilled or rejected after at least ms milliseconds have passed.
     */
    export function delay<T>(value: T, ms: number): Promise<T>;
    /**
     * Returns a promise that will be fulfilled with undefined after at least ms milliseconds have passed.
     */
    export function delay(ms: number): Promise <void>;
    /**
     * Returns whether a given promise is in the fulfilled state. When the static version is used on non-promises, the result is always true.
     */
    export function isFulfilled(promise: Promise<any>): boolean;
    /**
     * Returns whether a given promise is in the rejected state. When the static version is used on non-promises, the result is always false.
     */
    export function isRejected(promise: Promise<any>): boolean;
    /**
     * Returns whether a given promise is in the pending state. When the static version is used on non-promises, the result is always false.
     */
    export function isPending(promise: Promise<any>): boolean;

    /**
     * Returns a "deferred" object with a:
     * promise property
     * resolve(value) method
     * reject(reason) method
     * notify(value) method
     * makeNodeResolver() method
     */
    export function defer<T>(): Deferred<T>;

    /**
     * Returns a promise that is rejected with reason.
     */
    export function reject<T>(reason?: any): Promise<T>;

    export function Promise<T>(resolver: (resolve: (val: T | IPromise<T>) => void , reject: (reason: any) => void , notify: (progress: any) => void ) => void ): Promise<T>;

    /**
     * Creates a new version of func that accepts any combination of promise and non-promise values, converting them to their fulfillment values before calling the original func. The returned version also always returns a promise: if func does a return or throw, then Q.promised(func) will return fulfilled or rejected promise, respectively.
     *
     * This can be useful for creating functions that accept either promises or non-promise values, and for ensuring that the function always returns a promise even in the face of unintentional thrown exceptions.
     */
    export function promised<T>(callback: (...args: any[]) => T): (...args: any[]) => Promise<T>;

    /**
     * Returns whether the given value is a Q promise.
     */
    export function isPromise(object: any): boolean;
    /**
     * Returns whether the given value is a promise (i.e. it's an object with a then function).
     */
    export function isPromiseAlike(object: any): boolean;
    /**
     * Returns whether a given promise is in the pending state. When the static version is used on non-promises, the result is always false.
     */
    export function isPending(object: any): boolean;

    /**
     * This is an experimental tool for converting a generator function into a deferred function. This has the potential of reducing nested callbacks in engines that support yield.
     */
    export function async<T>(generatorFunction: any): (...args: any[]) => Promise<T>;
    export function nextTick(callback: Function): void;

    /**
     * A settable property that will intercept any uncaught errors that would otherwise be thrown in the next tick of the event loop, usually as a result of done. Can be useful for getting the full stack trace of an error in browsers, which is not usually possible with window.onerror.
     */
    export var onerror: (reason: any) => void;
    /**
     * A settable property that lets you turn on long stack trace support. If turned on, "stack jumps" will be tracked across asynchronous promise operations, so that if an uncaught error is thrown by done or a rejection reason's stack property is inspected in a rejection callback, a long stack trace is produced.
     */
    export var longStackSupport: boolean;

    /**
     * Calling resolve with a pending promise causes promise to wait on the passed promise, becoming fulfilled with its fulfillment value or rejected with its rejection reason (or staying pending forever, if the passed promise does).
     * Calling resolve with a rejected promise causes promise to be rejected with the passed promise's rejection reason.
     * Calling resolve with a fulfilled promise causes promise to be fulfilled with the passed promise's fulfillment value.
     * Calling resolve with a non-promise value causes promise to be fulfilled with that value.
     */
    export function resolve<T>(object: IPromise<T>): Promise<T>;
    /**
     * Calling resolve with a pending promise causes promise to wait on the passed promise, becoming fulfilled with its fulfillment value or rejected with its rejection reason (or staying pending forever, if the passed promise does).
     * Calling resolve with a rejected promise causes promise to be rejected with the passed promise's rejection reason.
     * Calling resolve with a fulfilled promise causes promise to be fulfilled with the passed promise's fulfillment value.
     * Calling resolve with a non-promise value causes promise to be fulfilled with that value.
     */
    export function resolve<T>(object: T): Promise<T>;

	/**
	 * Resets the global "Q" variable to the value it has before Q was loaded.
	 * This will either be undefined if there was no version or the version of Q which was already loaded before.
	 * @returns { The last version of Q. }
	 */
	export function noConflict(): typeof Q;
}

declare module "q" {
    export = Q;
}
>>>>>>> c6254f15
<|MERGE_RESOLUTION|>--- conflicted
+++ resolved
@@ -1,8 +1,7 @@
-<<<<<<< HEAD
 // Type definitions for Q
 // Project: https://github.com/kriskowal/q
 // Definitions by: Barrie Nemetchek <https://github.com/bnemetchek>, Andrew Gaspar <https://github.com/AndrewGaspar/>, John Reilly <https://github.com/johnnyreilly>
-// Definitions: https://github.com/borisyankov/DefinitelyTyped  
+// Definitions: https://github.com/borisyankov/DefinitelyTyped
 
 /**
  * If value is a Q promise, returns the promise.
@@ -21,337 +20,6 @@
 
     interface Deferred<T> {
         promise: Promise<T>;
-        resolve(value: T): void;
-        reject(reason: any): void;
-        notify(value: any): void;
-        makeNodeResolver(): (reason: any, value: T) => void;
-    }
-
-    interface Promise<T> {
-        /**
-         * Like a finally clause, allows you to observe either the fulfillment or rejection of a promise, but to do so without modifying the final value. This is useful for collecting resources regardless of whether a job succeeded, like closing a database connection, shutting a server down, or deleting an unneeded key from an object.
-
-         * finally returns a promise, which will become resolved with the same fulfillment value or rejection reason as promise. However, if callback returns a promise, the resolution of the returned promise will be delayed until the promise returned from callback is finished.
-         */
-        fin(finallyCallback: () => any): Promise<T>;
-        /**
-         * Like a finally clause, allows you to observe either the fulfillment or rejection of a promise, but to do so without modifying the final value. This is useful for collecting resources regardless of whether a job succeeded, like closing a database connection, shutting a server down, or deleting an unneeded key from an object.
-
-         * finally returns a promise, which will become resolved with the same fulfillment value or rejection reason as promise. However, if callback returns a promise, the resolution of the returned promise will be delayed until the promise returned from callback is finished.
-         */
-        finally(finallyCallback: () => any): Promise<T>;
-
-        /**
-         * The then method from the Promises/A+ specification, with an additional progress handler.
-         */
-        then<U>(onFulfill?: (value: T) => U | IPromise<U>, onReject?: (error: any) => U | IPromise<U>, onProgress?: Function): Promise<U>;
-
-        /**
-         * Like then, but "spreads" the array into a variadic fulfillment handler. If any of the promises in the array are rejected, instead calls onRejected with the first rejected promise's rejection reason.
-         * 
-         * This is especially useful in conjunction with all
-         */
-        spread<U>(onFulfilled: Function, onRejected?: Function): Promise<U>;
-
-        fail<U>(onRejected: (reason: any) => U | IPromise<U>): Promise<U>;
-
-        /**
-         * A sugar method, equivalent to promise.then(undefined, onRejected).
-         */
-        catch<U>(onRejected: (reason: any) => U | IPromise<U>): Promise<U>;
-
-        /**
-         * A sugar method, equivalent to promise.then(undefined, undefined, onProgress).
-         */
-        progress(onProgress: (progress: any) => any): Promise<T>;
-
-        /**
-         * Much like then, but with different behavior around unhandled rejection. If there is an unhandled rejection, either because promise is rejected and no onRejected callback was provided, or because onFulfilled or onRejected threw an error or returned a rejected promise, the resulting rejection reason is thrown as an exception in a future turn of the event loop.
-         *
-         * This method should be used to terminate chains of promises that will not be passed elsewhere. Since exceptions thrown in then callbacks are consumed and transformed into rejections, exceptions at the end of the chain are easy to accidentally, silently ignore. By arranging for the exception to be thrown in a future turn of the event loop, so that it won't be caught, it causes an onerror event on the browser window, or an uncaughtException event on Node.js's process object.
-         *
-         * Exceptions thrown by done will have long stack traces, if Q.longStackSupport is set to true. If Q.onerror is set, exceptions will be delivered there instead of thrown in a future turn.
-         *
-         * The Golden Rule of done vs. then usage is: either return your promise to someone else, or if the chain ends with you, call done to terminate it.
-         */
-        done(onFulfilled?: (value: T) => any, onRejected?: (reason: any) => any, onProgress?: (progress: any) => any): void;
-
-        /**
-         * If callback is a function, assumes it's a Node.js-style callback, and calls it as either callback(rejectionReason) when/if promise becomes rejected, or as callback(null, fulfillmentValue) when/if promise becomes fulfilled. If callback is not a function, simply returns promise.
-         */
-        nodeify(callback: (reason: any, value: any) => void): Promise<T>;
-
-        /**
-         * Returns a promise to get the named property of an object. Essentially equivalent to
-         * 
-         * promise.then(function (o) {
-         *     return o[propertyName];
-         * });
-         */
-        get<U>(propertyName: String): Promise<U>;
-        set<U>(propertyName: String, value: any): Promise<U>;
-        delete<U>(propertyName: String): Promise<U>;
-        /**
-         * Returns a promise for the result of calling the named method of an object with the given array of arguments. The object itself is this in the function, just like a synchronous method call. Essentially equivalent to
-         * 
-         * promise.then(function (o) {
-         *     return o[methodName].apply(o, args);
-         * });
-         */
-        post<U>(methodName: String, args: any[]): Promise<U>;
-        /**
-         * Returns a promise for the result of calling the named method of an object with the given variadic arguments. The object itself is this in the function, just like a synchronous method call.
-         */
-        invoke<U>(methodName: String, ...args: any[]): Promise<U>;
-        fapply<U>(args: any[]): Promise<U>;
-        fcall<U>(...args: any[]): Promise<U>;
-
-        /**
-         * Returns a promise for an array of the property names of an object. Essentially equivalent to
-         * 
-         * promise.then(function (o) {
-         *     return Object.keys(o);
-         * });
-         */
-        keys(): Promise<string[]>;
-        
-        /**
-         * A sugar method, equivalent to promise.then(function () { return value; }).
-         */
-        thenResolve<U>(value: U): Promise<U>;
-        /**
-         * A sugar method, equivalent to promise.then(function () { throw reason; }).
-         */
-        thenReject(reason: any): Promise<T>;
-
-        /**
-         * Attaches a handler that will observe the value of the promise when it becomes fulfilled, returning a promise for that same value, perhaps deferred but not replaced by the promise returned by the onFulfilled handler.
-         */
-        tap(onFulfilled: (value: T) => any): Promise<T>;
-
-        timeout(ms: number, message?: string): Promise<T>;
-        /**
-         * Returns a promise that will have the same result as promise, but will only be fulfilled or rejected after at least ms milliseconds have passed.
-         */
-        delay(ms: number): Promise<T>;
-
-        /**
-         * Returns whether a given promise is in the fulfilled state. When the static version is used on non-promises, the result is always true.
-         */
-        isFulfilled(): boolean;
-        /**
-         * Returns whether a given promise is in the rejected state. When the static version is used on non-promises, the result is always false.
-         */
-        isRejected(): boolean;
-        /**
-         * Returns whether a given promise is in the pending state. When the static version is used on non-promises, the result is always false.
-         */
-        isPending(): boolean;
-        
-        valueOf(): any;
-
-        /**
-         * Returns a "state snapshot" object, which will be in one of three forms:
-         * 
-         * - { state: "pending" }
-         * - { state: "fulfilled", value: <fulfllment value> }
-         * - { state: "rejected", reason: <rejection reason> }
-         */
-        inspect(): PromiseState<T>;
-    }
-
-    interface PromiseState<T> {
-        /**
-         * "fulfilled", "rejected", "pending"
-         */
-        state: string;
-        value?: T;
-        reason?: any;
-    }
-
-    // If no value provided, returned promise will be of void type
-    export function when(): Promise<void>;
-
-    // if no fulfill, reject, or progress provided, returned promise will be of same type
-    export function when<T>(value: T | IPromise<T>): Promise<T>;
-
-    // If a non-promise value is provided, it will not reject or progress
-    export function when<T, U>(value: T | IPromise<T>, onFulfilled: (val: T) => U | IPromise<U>, onRejected?: (reason: any) => U | IPromise<U>, onProgress?: (progress: any) => any): Promise<U>;
-    
-    /** 
-     * Currently "impossible" (and I use the term loosely) to implement due to TypeScript limitations as it is now.
-     * See: https://github.com/Microsoft/TypeScript/issues/1784 for discussion on it.
-     */
-    // export function try(method: Function, ...args: any[]): Promise<any>; 
-
-    export function fbind<T>(method: (...args: any[]) => T | IPromise<T>, ...args: any[]): (...args: any[]) => Promise<T>;
-
-    export function fcall<T>(method: (...args: any[]) => T, ...args: any[]): Promise<T>;
-
-    export function send<T>(obj: any, functionName: string, ...args: any[]): Promise<T>;
-    export function invoke<T>(obj: any, functionName: string, ...args: any[]): Promise<T>;
-    export function mcall<T>(obj: any, functionName: string, ...args: any[]): Promise<T>;
-
-    export function denodeify<T>(nodeFunction: Function, ...args: any[]): (...args: any[]) => Promise<T>;
-    export function nbind<T>(nodeFunction: Function, thisArg: any, ...args: any[]): (...args: any[]) => Promise<T>;
-    export function nfbind<T>(nodeFunction: Function, ...args: any[]): (...args: any[]) => Promise<T>;
-    export function nfcall<T>(nodeFunction: Function, ...args: any[]): Promise<T>;
-    export function nfapply<T>(nodeFunction: Function, args: any[]): Promise<T>;
-
-    export function ninvoke<T>(nodeModule: any, functionName: string, ...args: any[]): Promise<T>;
-    export function npost<T>(nodeModule: any, functionName: string, args: any[]): Promise<T>;
-    export function nsend<T>(nodeModule: any, functionName: string, ...args: any[]): Promise<T>;
-    export function nmcall<T>(nodeModule: any, functionName: string, ...args: any[]): Promise<T>;
-
-    /**
-     * Returns a promise that is fulfilled with an array containing the fulfillment value of each promise, or is rejected with the same rejection reason as the first promise to be rejected.
-     */
-    export function all<T>(promises: IPromise<T>[]): Promise<T[]>;
-    
-    /**
-     * Returns a promise that is fulfilled with an array of promise state snapshots, but only after all the original promises have settled, i.e. become either fulfilled or rejected.
-     */
-    export function allSettled<T>(promises: IPromise<T>[]): Promise<PromiseState<T>[]>;
-
-    export function allResolved<T>(promises: IPromise<T>[]): Promise<Promise<T>[]>;
-
-    /**
-     * Like then, but "spreads" the array into a variadic fulfillment handler. If any of the promises in the array are rejected, instead calls onRejected with the first rejected promise's rejection reason. 
-     * This is especially useful in conjunction with all.
-     */
-    export function spread<T, U>(promises: IPromise<T>[], onFulfilled: (...args: T[]) => U | IPromise<U>, onRejected?: (reason: any) => U | IPromise<U>): Promise<U>;
-    
-    /**
-     * Returns a promise that will have the same result as promise, except that if promise is not fulfilled or rejected before ms milliseconds, the returned promise will be rejected with an Error with the given message. If message is not supplied, the message will be "Timed out after " + ms + " ms".
-     */
-    export function timeout<T>(promise: Promise<T>, ms: number, message?: string): Promise<T>;
-
-    /**
-     * Returns a promise that will have the same result as promise, but will only be fulfilled or rejected after at least ms milliseconds have passed.
-     */
-    export function delay<T>(promise: Promise<T>, ms: number): Promise<T>;
-    /**
-     * Returns a promise that will have the same result as promise, but will only be fulfilled or rejected after at least ms milliseconds have passed.
-     */
-    export function delay<T>(value: T, ms: number): Promise<T>;
-    /**
-     * Returns a promise that will be fulfilled with undefined after at least ms milliseconds have passed.
-     */
-    export function delay(ms: number): Promise <void>;
-    /**
-     * Returns whether a given promise is in the fulfilled state. When the static version is used on non-promises, the result is always true.
-     */
-    export function isFulfilled(promise: Promise<any>): boolean;
-    /**
-     * Returns whether a given promise is in the rejected state. When the static version is used on non-promises, the result is always false.
-     */
-    export function isRejected(promise: Promise<any>): boolean;
-    /**
-     * Returns whether a given promise is in the pending state. When the static version is used on non-promises, the result is always false.
-     */
-    export function isPending(promise: Promise<any>): boolean;
-
-    /**
-     * Returns a "deferred" object with a:
-     * promise property
-     * resolve(value) method
-     * reject(reason) method
-     * notify(value) method
-     * makeNodeResolver() method
-     */
-    export function defer<T>(): Deferred<T>;
-
-    /**
-     * Returns a promise that is rejected with reason.
-     */
-    export function reject<T>(reason?: any): Promise<T>;
-
-    export function Promise<T>(resolver: (resolve: (val: T | IPromise<T>) => void , reject: (reason: any) => void , notify: (progress: any) => void ) => void ): Promise<T>;
-
-    /**
-     * Creates a new version of func that accepts any combination of promise and non-promise values, converting them to their fulfillment values before calling the original func. The returned version also always returns a promise: if func does a return or throw, then Q.promised(func) will return fulfilled or rejected promise, respectively.
-     *
-     * This can be useful for creating functions that accept either promises or non-promise values, and for ensuring that the function always returns a promise even in the face of unintentional thrown exceptions.
-     */
-    export function promised<T>(callback: (...args: any[]) => T): (...args: any[]) => Promise<T>;
-
-    /**
-     * Returns whether the given value is a Q promise.
-     */
-    export function isPromise(object: any): boolean;
-    /**
-     * Returns whether the given value is a promise (i.e. it's an object with a then function).
-     */
-    export function isPromiseAlike(object: any): boolean;
-    /**
-     * Returns whether a given promise is in the pending state. When the static version is used on non-promises, the result is always false.
-     */
-    export function isPending(object: any): boolean;
-
-    /**
-     * This is an experimental tool for converting a generator function into a deferred function. This has the potential of reducing nested callbacks in engines that support yield.
-     */
-    export function async<T>(generatorFunction: any): (...args: any[]) => Promise<T>;
-    export function nextTick(callback: Function): void;
-
-    /**
-     * A settable property that will intercept any uncaught errors that would otherwise be thrown in the next tick of the event loop, usually as a result of done. Can be useful for getting the full stack trace of an error in browsers, which is not usually possible with window.onerror.
-     */
-    export var onerror: (reason: any) => void;
-    /**
-     * A settable property that lets you turn on long stack trace support. If turned on, "stack jumps" will be tracked across asynchronous promise operations, so that if an uncaught error is thrown by done or a rejection reason's stack property is inspected in a rejection callback, a long stack trace is produced.
-     */
-    export var longStackSupport: boolean;
-
-    /**
-     * Calling resolve with a pending promise causes promise to wait on the passed promise, becoming fulfilled with its fulfillment value or rejected with its rejection reason (or staying pending forever, if the passed promise does).
-     * Calling resolve with a rejected promise causes promise to be rejected with the passed promise's rejection reason.
-     * Calling resolve with a fulfilled promise causes promise to be fulfilled with the passed promise's fulfillment value.
-     * Calling resolve with a non-promise value causes promise to be fulfilled with that value.
-     */
-    export function resolve<T>(object: IPromise<T>): Promise<T>;
-    /**
-     * Calling resolve with a pending promise causes promise to wait on the passed promise, becoming fulfilled with its fulfillment value or rejected with its rejection reason (or staying pending forever, if the passed promise does).
-     * Calling resolve with a rejected promise causes promise to be rejected with the passed promise's rejection reason.
-     * Calling resolve with a fulfilled promise causes promise to be fulfilled with the passed promise's fulfillment value.
-     * Calling resolve with a non-promise value causes promise to be fulfilled with that value.
-     */
-    export function resolve<T>(object: T): Promise<T>;
-
-	/**
-	 * Resets the global "Q" variable to the value it has before Q was loaded.
-	 * This will either be undefined if there was no version or the version of Q which was already loaded before.
-	 * @returns { The last version of Q. } 
-	 */
-	export function noConflict(): typeof Q;
-}
-
-declare module "q" {
-    export = Q;
-}
-=======
-// Type definitions for Q
-// Project: https://github.com/kriskowal/q
-// Definitions by: Barrie Nemetchek <https://github.com/bnemetchek>, Andrew Gaspar <https://github.com/AndrewGaspar/>, John Reilly <https://github.com/johnnyreilly>
-// Definitions: https://github.com/borisyankov/DefinitelyTyped
-
-/**
- * If value is a Q promise, returns the promise.
- * If value is a promise from another library it is coerced into a Q promise (where possible).
- */
-declare function Q<T>(promise: Q.IPromise<T>): Q.Promise<T>;
-/**
- * If value is not a promise, returns a promise that is fulfilled with value.
- */
-declare function Q<T>(value: T): Q.Promise<T>;
-
-declare module Q {
-    interface IPromise<T> {
-        then<U>(onFulfill?: (value: T) => U | IPromise<U>, onReject?: (error: any) => U | IPromise<U>): IPromise<U>;
-    }
-
-    interface Deferred<T> {
-        promise: Promise<T>;
         resolve(value?: T): void;
         reject(reason: any): void;
         notify(value: any): void;
@@ -664,5 +332,4 @@
 
 declare module "q" {
     export = Q;
-}
->>>>>>> c6254f15
+}