﻿// Type definitions for Mozilla's localForage
// Project: https://github.com/mozilla/localforage
// Definitions by: yuichi david pichsenmeister <https://github.com/3x14159265>
// Definitions: https://github.com/borisyankov/DefinitelyTyped

<<<<<<< HEAD
declare module lf {
    interface ILocalForage<T> {
        /**
         * Removes every key from the database, returning it to a blank slate.
         */
        clear(callback: IErrorCallback): void
        /**
         * Iterate over all value/key pairs in datastore.
         */
        iterate(iterateCallback: IIterateCallback<T>): void
        /**
         * Get the name of a key based on its ID.
         */
        key(keyIndex: number, callback: IKeyCallback): void
        /**
         * Get the list of all keys in the datastore.
         */
        keys(callback: IKeysCallback): void;
        /**
         * Gets the number of keys in the offline store (i.e. its “length”).
         */
        length(callback: INumberCallback): void
        /**
         * Gets an item from the storage library and supplies the result to a callback.
         * If the key does not exist, getItem() will return null.
         */
        getItem(key: string, callback: ICallback<T>): void
        getItem(key: string): IPromise<T>
        /**
         * Saves data to an offline store.
         */
        setItem(key: string, value: T, callback: ICallback<T>): void
        setItem(key: string, value: T): IPromise<T>
        /**
         * Removes the value of a key from the offline store.
         */
        removeItem(key: string, callback: IErrorCallback): void
        removeItem(key: string): IPromise<T>
    }

    interface ICallback<T> {
        (err: any, value: T): void
    }

    interface IIterateCallback<T> {
        (value: T, key: string, iterationNumber: number): void
    }

    interface IErrorCallback {
        (err: any): void
    }

    interface IKeyCallback {
        (err: any, keyName: string): void
    }

    interface IKeysCallback {
        (err: any, keys: Array<string>): void
    }

    interface INumberCallback {
        (err: any, numberOfKeys: number): void
    }

    interface IPromise<T> {
        then(callback: ICallback<T>): void
    }
=======
interface LocalForageOptions {
    driver?: string | LocalForageDriver | LocalForageDriver[];

    name?: string;

    size?: number;

    storeName?: string;

    version?: string;

    description?: string;
}

interface LocalForageDriver {
    _driver: string;

    _initStorage(options: LocalForageOptions): void;

    _support: boolean | Promise<boolean>;

    clear(callback: (err: any) => void): void;

    getItem(key: string, callback: (err: any, value: any) => void): void;

    key(keyIndex: number, callback: (err: any, key: string) => void): void;

    keys(callback: (err: any, keys: string[]) => void): void;

    length(callback: (err: any, numberOfKeys: number) => void): void;

    removeItem(key: string, callback: (err: any) => void): void;

    setItem(key: string, value: any, callback: (err: any, value: any) => void): void;
}

interface LocalForage {
    LOCALSTORAGE: string;
    WEBSQL: string;
    INDEXEDDB: string;

    /**
    * Set and persist localForage options. This must be called before any other calls to localForage are made, but can be called after localForage is loaded.
    * If you set any config values with this method they will persist after driver changes, so you can call config() then setDriver()
    * @param {ILocalForageConfig} options?
    */
    config(options: LocalForageOptions): boolean;
    createInstance(options: LocalForageOptions): LocalForage;

    driver(): LocalForageDriver;
    /**
    * Force usage of a particular driver or drivers, if available.
    * @param {string} driver
    */
    setDriver(driver: string | string[]): Promise<void>;
    setDriver(driver: string | string[], callback: () => void, errorCallback: (error: any) => void): void;
    defineDriver(driver: LocalForageDriver): Promise<void>;
    defineDriver(driver: LocalForageDriver, callback: () => void, errorCallback: (error: any) => void): void;

    getItem<T>(key: string): Promise<T>;
    getItem<T>(key: string, callback: (err: any, value: T) => void): void;

    setItem<T>(key: string, value: T): Promise<T>;
    setItem<T>(key: string, value: T, callback: (err: any, value: T) => void): void;

    removeItem(key: string): Promise<void>;
    removeItem(key: string, callback: (err: any) => void): void;

    clear(): Promise<void>;
    clear(callback: (err: any) => void): void;

    length(): Promise<number>;
    length(callback: (err: any, numberOfKeys: number) => void): void;

    key(keyIndex: number): Promise<string>;
    key(keyIndex: number, callback: (err: any, key: string) => void): void;

    keys(): Promise<string[]>;
    keys(callback: (err: any, keys: string[]) => void): void;

    iterate(iteratee: (value: any, key: string, iterationNumber: number) => any): Promise<any>;
    iterate(iteratee: (value: any, key: string, iterationNumber: number) => any,
            callback: (err: any, result: any) => void): void;
}

declare module "localforage" {
    export var localforage: LocalForage;
	export default localforage;
>>>>>>> c6254f15
}<|MERGE_RESOLUTION|>--- conflicted
+++ resolved
@@ -3,75 +3,6 @@
 // Definitions by: yuichi david pichsenmeister <https://github.com/3x14159265>
 // Definitions: https://github.com/borisyankov/DefinitelyTyped
 
-<<<<<<< HEAD
-declare module lf {
-    interface ILocalForage<T> {
-        /**
-         * Removes every key from the database, returning it to a blank slate.
-         */
-        clear(callback: IErrorCallback): void
-        /**
-         * Iterate over all value/key pairs in datastore.
-         */
-        iterate(iterateCallback: IIterateCallback<T>): void
-        /**
-         * Get the name of a key based on its ID.
-         */
-        key(keyIndex: number, callback: IKeyCallback): void
-        /**
-         * Get the list of all keys in the datastore.
-         */
-        keys(callback: IKeysCallback): void;
-        /**
-         * Gets the number of keys in the offline store (i.e. its “length”).
-         */
-        length(callback: INumberCallback): void
-        /**
-         * Gets an item from the storage library and supplies the result to a callback.
-         * If the key does not exist, getItem() will return null.
-         */
-        getItem(key: string, callback: ICallback<T>): void
-        getItem(key: string): IPromise<T>
-        /**
-         * Saves data to an offline store.
-         */
-        setItem(key: string, value: T, callback: ICallback<T>): void
-        setItem(key: string, value: T): IPromise<T>
-        /**
-         * Removes the value of a key from the offline store.
-         */
-        removeItem(key: string, callback: IErrorCallback): void
-        removeItem(key: string): IPromise<T>
-    }
-
-    interface ICallback<T> {
-        (err: any, value: T): void
-    }
-
-    interface IIterateCallback<T> {
-        (value: T, key: string, iterationNumber: number): void
-    }
-
-    interface IErrorCallback {
-        (err: any): void
-    }
-
-    interface IKeyCallback {
-        (err: any, keyName: string): void
-    }
-
-    interface IKeysCallback {
-        (err: any, keys: Array<string>): void
-    }
-
-    interface INumberCallback {
-        (err: any, numberOfKeys: number): void
-    }
-
-    interface IPromise<T> {
-        then(callback: ICallback<T>): void
-    }
-=======
 interface LocalForageOptions {
     driver?: string | LocalForageDriver | LocalForageDriver[];
 
@@ -160,5 +91,4 @@
 declare module "localforage" {
     export var localforage: LocalForage;
 	export default localforage;
->>>>>>> c6254f15
 }