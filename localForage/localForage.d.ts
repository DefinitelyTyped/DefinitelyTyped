--- conflicted
+++ resolved
@@ -110,11 +110,6 @@
 }
 
 declare module "localforage" {
-<<<<<<< HEAD
-    export var localforage: LocalForage;
-    export default localforage;
-=======
-    var localforage: LocalForage;
+    let localforage: LocalForage;
     export = localforage;
->>>>>>> da2f7ce6
 }