--- conflicted
+++ resolved
@@ -1,58 +1,5 @@
 ﻿/// <reference path="ng-file-upload.d.ts" />
 
-<<<<<<< HEAD
-module controllers {
-
-    "use strict";
-
-    var controllerId = "upload";
-
-    class Upload {
-
-        static $inject = ["$upload"];
-        constructor(
-            private $upload: angular.angularFileUpload.IUploadService
-            ) {
-        }
-
-        onFileSelect($files: File[]) {
-            // $files: an array of files selected, each file has name, size, and type.
-            for (var i = 0; i < $files.length; i++) {
-                var file = $files[i];
-	            this.$upload.upload({
-			        url: "/api/upload",
-			        method: "POST",
-			        data: {
-				        extraData: {
-					        fileName: file.name,
-					        test: "anything"
-				        }
-			        },
-			        file: file
-		        })
-                .abort()
-                .xhr((evt: any) => {
-                    console.log('xhr');
-                })
-		        .progress((evt: angular.angularFileUpload.IFileProgressEvent) => {
-			        var percent = parseInt((100.0 * evt.loaded / evt.total).toString(), 10);
-			        console.log("upload progress: " + percent + "% for " + evt.config.file.name);
-		        })
-		        .error((data: any, status: number, response: any, headers: any) => {
-			        console.error(data, status, response, headers);
-		        })
-				.success((data: any, status: number, headers: any, config: angular.angularFileUpload.IFileUploadConfigFile) => {
-			        // file is uploaded successfully
-					console.log("Success!", data, status, headers, config);
-		        });
-
-            }
-        }
-    }
-
-    angular.module("app").controller(controllerId, Upload);
-}
-=======
 "use strict";
 
 let controllerId = "upload";
@@ -138,5 +85,4 @@
 	}
 }
 
-angular.module("app").controller("UploadController", UploadController);
->>>>>>> 73f7bb99
+angular.module("app").controller("UploadController", UploadController);