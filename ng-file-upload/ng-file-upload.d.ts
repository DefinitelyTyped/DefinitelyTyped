﻿// Type definitions for Angular File Upload 11.1.1
// Project: https://github.com/danialfarid/ng-file-upload
// Definitions by: John Reilly <https://github.com/johnnyreilly>
// Definitions: https://github.com/DefinitelyTyped/DefinitelyTyped

/// <reference path="../angularjs/angular.d.ts" />

declare module "ng-file-upload" {
    let angularFileUploadDefaultExport: string;
    export = angularFileUploadDefaultExport;
}

declare namespace angular.angularFileUpload  {
    interface ImageDimensions {
        height: number;
        width: number;
    }

    interface FileUploadOptions {
        /**
         * Standard HTML accept attr, browser specific select popup window
         * @type {string}
         */
        ngfAccept?: string;
        /**
         * Default true, allow dropping files only for Chrome webkit browser
         * @type {boolean}
         */
        ngfAllowDir?: boolean;
        /**
         * Default false, enable firefox image paste by making element contenteditable
         * @type {boolean}
         */
        ngfEnableFirefoxPaste?: boolean;
        /**
         * Default false, hides element if file drag&drop is not
         * @type {boolean}
         */
        ngfHideOnDropNotAvailable?: boolean;
        /**
         * Validate error name: minDuration
         * @type {(number|string)}
         */
        ngfMinDuration: number | string;
        ngfMinSize?: number | string;
        /**
         * Validate error name: minRatio
         * @type {(number|string)}
         */
        ngfMinRatio?: number | string;
        /**
         * Validate error name: maxDuration
         * @type {(number|string)}
         */
        ngfMaxDuration?: number | string;
        /**
         * Maximum number of files allowed to be selected or dropped, validate error name: maxFiles
         * @type {number}
         */
        ngfMaxFiles?: number;
        /**
         * Validate error name: maxSize
         * @type {(number|string)}
         */
        ngfMaxSize?: number | string;
        /**
         * Validate error name: maxTotalSize
         * @type {(number|string)}
         */
        ngfMaxTotalSize?: number | string;
        /**
         * Allows selecting multiple files
         * @type {boolean}
         */
        ngfMultiple?: boolean;
        /**
         * List of comma separated valid aspect ratio of images in float or 2:3 format
         * @type {string}
         */
        ngfRatio?: string;
        /**
         * Default false, whether to propagate drag/drop events.
         * @type {boolean}
         */
        ngfStopPropagation?: boolean;
        /**
         * Default false, if true file.$error will be set if the dimension or duration
         * values for validations cannot be calculated for example image load error or unsupported video by the browser.
         * By default it would assume the file is valid if the duration or dimension cannot be calculated by the browser.
         * @type {boolean}
         */
        ngfValidateForce?: boolean;
    }

    interface IUploadService {
        /**
         * Convert a single file or array of files to a single or array of
         * base64 data url representation of the file(s).
         * Could be used to send file in base64 format inside json to the databases
         *
         * @param  {Array<File>}
         * @return {angular.IPromise}
         */
        base64DataUrl(files: File | Array<File>): angular.IPromise<Array<string> | string>;
        /**
         * Convert the file to blob url object or base64 data url based on boolean disallowObjectUrl value
         *
         * @param {File} file
         * @param  {boolean} [disallowObjectUrl]
         * @return {angular.IPromise<string>}
         */
        dataUrl(file: File, disallowObjectUrl?: boolean): angular.IPromise<Blob | string>;
        /**
         * Alternative way of uploading, send the file binary with the file's content-type.
         * Could be used to upload files to CouchDB, imgur, etc... html5 FileReader is needed.
         * This is equivalent to angular $http() but allow you to listen to the progress event for HTML5 browsers.
         *
         * @param {IRequestConfig} config
         * @return {angular.IPromise<ImageDimensions>}
         */
        http<T>(config: IRequestConfig): IUploadPromise<T>;
<<<<<<< HEAD
        upload<T>(config: IFileUploadConfigFiles|IFileUploadConfigFile): IUploadPromise<T>;
=======
        /**
         * Get image file dimensions
         *
         * @param  {File} file
         * @return {angular.IPromise<ImageDimensions>}
         */
        imageDimensions(file: File): angular.IPromise<ImageDimensions>;
        /**
         * Returns boolean showing if image resize is supported by this browser
         *
         * @return {boolean}
         */
        isResizeSupported(): boolean;
        /**
         * Returns boolean showing if resumable upload is supported by this browser
         *
         * @return {boolean}
         */
        isResumeSupported(): boolean;
        /**
         * Returns true if there is an upload in progress. Can be used to prompt user before closing browser tab
         *
         * @return {boolean}
         */
        isUploadInProgress(): boolean;
        /**
         * Converts the value to json to send data as json string. Same as angular.toJson(obj)
         *
         * @param  {Object} obj
         * @return {string}
         */
        json(obj: Object): string;
        /**
         * Converts the object to a Blob object with application/json content type
         * for jsob byte streaming support
         *
         * @param  {Object} obj
         * @return {Blob}
         */
        jsonBlob(obj: Object): Blob;
        /**
         * Returns a file which will be uploaded with the newName instead of original file name
         *
         * @param  {File} file
         * @param  {string} newName
         * @return {File}
         */
        rename(file: File, newName: string): File;
        /**
         * Resizes an image. Returns a promise
         *
         * @param  {File} file
         * @param  {number} [width]
         * @param  {number} [height]
         * @param  {number} [quality]
         * @param  {string} [type]
         * @param  {number} [ratio]
         * @param  {boolean} [centerCrop]
         * @return {angular.IPromise<string>}
         */
        resize(file: File, width?: number, height?: number, quality?: number, type?: string,
            ratio?: number | string, centerCrop?: boolean): angular.IPromise<string>;
        /**
         * Set the default values for ngf-select and ngf-drop directives
         *
         * @param {FileUploadOptions} defaultFileUploadOptions
         */
        setDefaults(defaultFileUploadOptions: FileUploadOptions): void;
        /**
         * Upload a file. Returns a Promise,
         *
         * @param {IFileUploadConfigFile} config
         * @return {IUploadPromise<T>}
         */
        upload<T>(config: IFileUploadConfigFile): IUploadPromise<T>;
>>>>>>> 73f7bb99
    }

    interface IUploadPromise<T> extends IHttpPromise<T> {
        /**
         * Cancel/abort the upload in progress.
         *
         * @return {IUploadPromise<T>}
         */
        abort(): IUploadPromise<T>;
        progress(callback: IHttpPromiseCallback<T>): IUploadPromise<T>;
        /**
         * Access or attach event listeners to the underlying XMLHttpRequest
         *
         * @param  {IHttpPromiseCallback<T>}
         * @return {IUploadPromise<T>}
         */
        xhr(callback: IHttpPromiseCallback<T>): IUploadPromise<T>;
    }

    interface IFileUploadConfigFile extends IRequestConfig {
<<<<<<< HEAD

        file: File;
        fileName?: string;
=======
        /**
         * Specify the file and optional data to be sent to the server.
         * Each field including nested objects will be sent as a form data multipart.
         * Samples: {pic: file, username: username}
         * {files: files, otherInfo: {id: id, person: person,...}} multiple files (html5)
         * {profiles: {[{pic: file1, username: username1}, {pic: file2, username: username2}]} nested array multiple files (html5)
         * {file: file, info: Upload.json({id: id, name: name, ...})} send fields as json string
         * {file: file, info: Upload.jsonBlob({id: id, name: name, ...})} send fields as json blob, 'application/json' content_type
         * {picFile: Upload.rename(file, 'profile.jpg'), title: title} send file with picFile key and profile.jpg file name
         *
         * @type {Object}
         */
        data: any;
        /**
         * upload.php script, node.js route, or servlet url
         * @type {string}
         */
        url: string;
        /**
         * This is to accommodate server implementations expecting nested data object keys in .key or [key] format.
         * Example: data: {rec: {name: 'N', pic: file}} sent as: rec[name] -> N, rec[pic] -> file
         * data: {rec: {name: 'N', pic: file}, objectKey: '.k'} sent as: rec.name -> N, rec.pic -> file
         * @type {string}
         */
        objectKey?: string;
        /**
         * This is to accommodate server implementations expecting array data object keys in '[i]' or '[]' or
         * ''(multiple entries with same key) format.
         * Example: data: {rec: [file[0], file[1], ...]} sent as: rec[0] -> file[0], rec[1] -> file[1],...
         * data: {rec: {rec: [f[0], f[1], ...], arrayKey: '[]'} sent as: rec[] -> f[0], rec[] -> f[1],...
         * @type {string}
         */
        arrayKey?: string;
        /**
         * Uploaded file size so far on the server
         * @type {string}
         */
        resumeSizeUrl?: string;
        /**
         * Reads the uploaded file size from resumeSizeUrl GET response
         * @type {Function}
         */
        resumeSizeResponseReader?: Function;
        /**
         * Function that returns a prommise which will be resolved to the upload file size on the server.
         * @type {[type]}
         */
        resumeSize?: Function;
        /**
         * Upload in chunks of specified size
         * @type {(number|string)}
         */
        resumeChunkSize?: number | string;
        /**
         * Default false, experimental as hotfix for potential library conflicts with other plugins
         * @type {boolean}
         */
        disableProgress?: boolean;
>>>>>>> 73f7bb99
    }

    interface IFileUploadConfigFiles extends IRequestConfig {

        file: File[];
        fileName?: string;
    }

    interface IFilesProgressEvent extends ProgressEvent {

        config: IFileUploadConfigFiles;
    }

    interface IFileProgressEvent extends ProgressEvent {
<<<<<<< HEAD

=======
>>>>>>> 73f7bb99
        config: IFileUploadConfigFile;
    }
}<|MERGE_RESOLUTION|>--- conflicted
+++ resolved
@@ -119,9 +119,6 @@
          * @return {angular.IPromise<ImageDimensions>}
          */
         http<T>(config: IRequestConfig): IUploadPromise<T>;
-<<<<<<< HEAD
-        upload<T>(config: IFileUploadConfigFiles|IFileUploadConfigFile): IUploadPromise<T>;
-=======
         /**
          * Get image file dimensions
          *
@@ -197,7 +194,6 @@
          * @return {IUploadPromise<T>}
          */
         upload<T>(config: IFileUploadConfigFile): IUploadPromise<T>;
->>>>>>> 73f7bb99
     }
 
     interface IUploadPromise<T> extends IHttpPromise<T> {
@@ -218,11 +214,6 @@
     }
 
     interface IFileUploadConfigFile extends IRequestConfig {
-<<<<<<< HEAD
-
-        file: File;
-        fileName?: string;
-=======
         /**
          * Specify the file and optional data to be sent to the server.
          * Each field including nested objects will be sent as a form data multipart.
@@ -281,25 +272,9 @@
          * @type {boolean}
          */
         disableProgress?: boolean;
->>>>>>> 73f7bb99
-    }
-
-    interface IFileUploadConfigFiles extends IRequestConfig {
-
-        file: File[];
-        fileName?: string;
-    }
-
-    interface IFilesProgressEvent extends ProgressEvent {
-
-        config: IFileUploadConfigFiles;
     }
 
     interface IFileProgressEvent extends ProgressEvent {
-<<<<<<< HEAD
-
-=======
->>>>>>> 73f7bb99
         config: IFileUploadConfigFile;
     }
 }