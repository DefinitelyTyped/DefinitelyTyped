--- conflicted
+++ resolved
@@ -72,15 +72,11 @@
 /* Flip and rotate */
 image.flip(horz, vert);         // flip the image horizontally or vertically
 image.mirror(horz, vert);       // an alias for flip
-<<<<<<< HEAD
-// rotate the image clockwise by a number of degrees. Optionally, a resize mode can be passed.
-// If `false` is passed as the second parameter, the image width and height will not be resized.
-=======
+
 // rotate the image clockwise by a number of degrees.
 // Optionally, a resize mode can be passed.
 // If `false` is passed as the second parameter,
 // the image width and height will not be resized.
->>>>>>> 0bd7a61b
 image.rotate(deg);
 
 // JPEG images with EXIF orientation data will be automatically re-orientated as appropriate.
@@ -97,11 +93,7 @@
 image.fade(f);                  // an alternative to opacity, fades the image by a factor 0 - 1. 0 will haven no effect. 1 will turn the image
 image.opacity(f);               // multiply the alpha channel by each pixel by the factor f, 0 - 1
 image.opaque();                   // set the alpha channel on every pixel to fully opaque
-<<<<<<< HEAD
 image.background(hex);          // set the default new pixel colour (e.g. 0xFFFFFFFF or 0x00000000) for by some operations (e.g. image.contain and
-=======
-image.background(hex);          // set the default new pixel colour (e.g. 0xFFFFFFFF or 0x00000000) for by some operations (e.g. image.contain and 
->>>>>>> 0bd7a61b
 
 /* Blurs */
 image.gaussian(r);              // Gaussian blur the image by r pixels (VERY slow)
@@ -120,25 +112,15 @@
 
 image.contain(250, 250, Jimp.HORIZONTAL_ALIGN_LEFT | Jimp.VERTICAL_ALIGN_TOP);
 
-<<<<<<< HEAD
 var path = '';
 var str = '';
 var width = 0;
-=======
-var path = ''
-var str = ''
-var width = 0
->>>>>>> 0bd7a61b
 Jimp.loadFont(path).then(font => { // load font from .fnt file
     image.print(font, x, y, str);        // print a message on an image
     image.print(font, x, y, str, width); // print a message on an image with text wrapped at width
 });
 
-<<<<<<< HEAD
 var cb = (err: Error, data: any) => {};
-=======
-var cb = (err: Error, data: any) => {}
->>>>>>> 0bd7a61b
 Jimp.loadFont(path, cb); // using a callback pattern
 
 Jimp.loadFont(Jimp.FONT_SANS_32_BLACK).then(font => {
@@ -151,22 +133,13 @@
 image.write(file);
 
 
-<<<<<<< HEAD
 var mime = 'image/png';
-=======
-var mime = 'image/png'
->>>>>>> 0bd7a61b
 image.getBuffer(mime, cb); // Node-style callback will be fired with result
 image.getBase64(mime, cb); // Node-style callback will be fired with result
 image.quality(n); // set the quality of saved JPEG, 0 - 100
 
-<<<<<<< HEAD
 var bool = true;
 var number = 0;
-=======
-var bool = true
-var number = 0
->>>>>>> 0bd7a61b
 image.rgba(bool);             // set whether PNGs are saved as RGBA (true, default) or RGB (false)
 image.filterType(number);     // set the filter type for the saved PNG
 image.deflateLevel(number);   // set the deflate level for the saved PNG
@@ -177,19 +150,11 @@
     { apply: 'lighten', params: [ 50 ] },
     { apply: 'xor', params: [ '#06D' ] }
 ]);
-<<<<<<< HEAD
 image.convolution([
     [-2, -1, 0],
     [-1, 1, 1],
     [ 0, 1, 2]
 ]);
-=======
-  image.convolution([
-    [-2, -1, 0],
-    [-1, 1, 1],
-    [ 0, 1, 2]
-  ])
->>>>>>> 0bd7a61b
 image.scan(0, 0, image.bitmap.width, image.bitmap.height, function(x, y, idx) {
     // x, y is the position of this pixel on the image
     // idx is the position start position of this rgba tuple in the bitmap Buffer
