--- conflicted
+++ resolved
@@ -31,10 +31,6 @@
     Notify.requestPermission();
     Notify.requestPermission(()=> console.log("onPermissionGrantedCallback"));
     Notify.requestPermission(()=> console.log("onPermissionGrantedCallback"), ()=> console.log("onPermissionDeniedCallback"));
-<<<<<<< HEAD
-    Notify.isSupported;
-=======
     Notify.isSupported();
->>>>>>> c6254f15
     Notify.permissionLevel;
 }