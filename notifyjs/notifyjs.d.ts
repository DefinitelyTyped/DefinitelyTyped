// Type definitions for notify.js 1.2.3
// Project: https://github.com/alexgibson/notify.js
// Definitions by: soundTricker <https://github.com/soundTricker>
// Definitions: https://github.com/borisyankov/DefinitelyTyped

declare var Notify: {
    new (title : string , options? : notifyjs.INotifyOption): notifyjs.INotify;

    /**
     * Check is permission is needed for the user to receive notifications.
     * @return true : needs permission, false : does not need
     */
    needsPermission : boolean;

    /**
     * Asks the user for permission to display notifications
     * @param onPermissionGrantedCallback A callback for permission is granted.
     * @param onPermissionDeniedCallback  A callback for permission is denied.
     */
    requestPermission(onPermissionGrantedCallback?: ()=> any, onPermissionDeniedCallback? : ()=> any) : void;

    /**
     * return true if the browser supports HTML5 Notification
     * @param true : the browser supports HTML5 Notification, false ; the browser does not supports HTML5 Notification.
     */
    isSupported: boolean;

    /**
     * shows the user's current permission level (granted, denied or default), returns null if notifications are not supported.
<<<<<<< HEAD
=======
     * @return 'granted' : permission has been given, 'denied' : permission has been denied, 'default' : permission has not yet been set, null : notifications are not supported
>>>>>>> 75f03d73
     */
    permissionLevel: string;
}

declare module notifyjs {
    
    /**
     * Interface for Web Notifications API Wrapper.
     */
     interface INotify {
        /**
         * Show the notification.
         */
        show() : void;

        /**
         * Remove all event listener.
         */
        destroy() : void;

        /**
         * Close the notification.
         */
        close() : void;
        onShowNotification(e : Event) : void;
        onCloseNotification() : void;
        onClickNotification() : void;
        onErrorNotification() : void;
        handleEvent(e : Event) : void;
    }
    
    /**
     * Interface for the Notify's optional parameter.
     */
    interface INotifyOption {

        /**
         * notification message body
         */
        body? : string;

        /**
         * path for icon to display in notification
         */
        icon? : string;

        /**
         * unique identifier to stop duplicate notifications
         */
        tag? : string;
        
         /**
         * number of seconds to close the notification automatically
         */
        timeout? : number;

        /**
         * callback when notification is shown
         */
        notifyShow? (e : Event): any;
        /**
         * callback when notification is closed
         */
        notifyClose? : Function;
        /**
         * callback when notification is clicked
         */
        notifyClick? : Function;
        /**
         * callback when notification throws an error
         */
        notifyError? : Function;
        /**
         *  callback when user has granted permission
         */
        permissionGranted? : Function;
        /**
         * callback when user has denied permission
         */
        permissionDenied? : Function;
    }
}<|MERGE_RESOLUTION|>--- conflicted
+++ resolved
@@ -27,10 +27,7 @@
 
     /**
      * shows the user's current permission level (granted, denied or default), returns null if notifications are not supported.
-<<<<<<< HEAD
-=======
      * @return 'granted' : permission has been given, 'denied' : permission has been denied, 'default' : permission has not yet been set, null : notifications are not supported
->>>>>>> 75f03d73
      */
     permissionLevel: string;
 }
