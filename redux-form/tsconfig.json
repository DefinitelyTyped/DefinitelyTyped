--- conflicted
+++ resolved
@@ -4,14 +4,9 @@
         "target": "es6",
         "experimentalDecorators": true,
         "noImplicitAny": true,
-<<<<<<< HEAD
-        "noImplicitThis": true,
-        "strictNullChecks": false,
-=======
         "noImplicitReturns": true,
         "noImplicitThis": true,
         "strictNullChecks": true,
->>>>>>> 19eeaf47
         "baseUrl": "../",
         "jsx": "react",
         "typeRoots": [
