--- conflicted
+++ resolved
@@ -1,8 +1,4 @@
-<<<<<<< HEAD
-// Type definitions for Angular Material 0.10.1-rc1+ (angular.material module)
-=======
 // Type definitions for Angular Material 1.0.0-rc5+ (angular.material module)
->>>>>>> c6254f15
 // Project: https://github.com/angular/material
 // Definitions by: Matt Traynham <https://github.com/mtraynham>
 // Definitions: https://github.com/borisyankov/DefinitelyTyped
@@ -20,10 +16,7 @@
         targetEvent?: MouseEvent;
         resolve?: {[index: string]: angular.IPromise<any>}
         controllerAs?: string;
-<<<<<<< HEAD
-=======
         bindToController?: boolean;
->>>>>>> c6254f15
         parent?: string|Element|JQuery; // default: root node
         disableParentScroll?: boolean; // default: true
     }
@@ -36,12 +29,8 @@
 
     interface IPresetDialog<T> {
         title(title: string): T;
-<<<<<<< HEAD
-        content(content: string): T;
-=======
         textContent(textContent: string): T;
         htmlContent(htmlContent: string): T;
->>>>>>> c6254f15
         ok(ok: string): T;
         theme(theme: string): T;
         templateUrl(templateUrl?: string): T;
@@ -74,14 +63,10 @@
     interface IDialogOptions {
         templateUrl?: string;
         template?: string;
-<<<<<<< HEAD
-        targetEvent?: MouseEvent;
-=======
         autoWrap?: boolean; // default: true
         targetEvent?: MouseEvent;
         openFrom?: any;
         closeTo?: any;
->>>>>>> c6254f15
         scope?: angular.IScope; // default: new child scope
         preserveScope?: boolean; // default: false
         disableParentScroll?: boolean; // default: true
@@ -95,10 +80,7 @@
         resolve?: {[index: string]: angular.IPromise<any>}
         controllerAs?: string;
         parent?: string|Element|JQuery; // default: root node
-<<<<<<< HEAD
-=======
         onShowing?: Function;
->>>>>>> c6254f15
         onComplete?: Function;
         onRemoving?: Function;
         fullscreen?: boolean;
@@ -108,11 +90,7 @@
         show(dialog: IDialogOptions|IAlertDialog|IConfirmDialog): angular.IPromise<any>;
         confirm(): IConfirmDialog;
         alert(): IAlertDialog;
-<<<<<<< HEAD
-        hide(response?: any): void;
-=======
         hide(response?: any): angular.IPromise<any>;
->>>>>>> c6254f15
         cancel(response?: any): void;
     }
 
@@ -145,11 +123,7 @@
     }
 
     interface IToastPreset<T> {
-<<<<<<< HEAD
-        content(content: string): T;
-=======
         textContent(content: string): T;
->>>>>>> c6254f15
         action(action: string): T;
         highlightAction(highlightAction: boolean): T;
         capsule(capsule: boolean): T;
