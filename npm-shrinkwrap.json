{
  "name": "definitely-typed",
  "version": "0.0.1",
  "dependencies": {
    "assertion-error": {
      "version": "1.0.1",
      "from": "assertion-error@>=1.0.0 <2.0.0",
      "resolved": "https://registry.npmjs.org/assertion-error/-/assertion-error-1.0.1.tgz"
    },
    "balanced-match": {
      "version": "0.3.0",
      "from": "balanced-match@>=0.3.0 <0.4.0",
      "resolved": "https://registry.npmjs.org/balanced-match/-/balanced-match-0.3.0.tgz"
    },
    "bluebird": {
      "version": "3.3.1",
      "from": "bluebird@>=3.3.1 <4.0.0",
      "resolved": "https://registry.npmjs.org/bluebird/-/bluebird-3.3.1.tgz"
    },
    "brace-expansion": {
      "version": "1.1.3",
      "from": "brace-expansion@>=1.0.0 <2.0.0",
      "resolved": "https://registry.npmjs.org/brace-expansion/-/brace-expansion-1.1.3.tgz"
    },
    "concat-map": {
      "version": "0.0.1",
      "from": "concat-map@0.0.1",
      "resolved": "https://registry.npmjs.org/concat-map/-/concat-map-0.0.1.tgz"
    },
    "core-util-is": {
      "version": "1.0.2",
      "from": "core-util-is@>=1.0.0 <1.1.0",
      "resolved": "https://registry.npmjs.org/core-util-is/-/core-util-is-1.0.2.tgz"
    },
    "definition-header": {
      "version": "0.3.0",
      "from": "definition-header@>=0.3.0 <0.4.0",
      "resolved": "https://registry.npmjs.org/definition-header/-/definition-header-0.3.0.tgz"
    },
    "definition-tester": {
      "version": "0.5.1",
      "from": "definition-tester@0.5.1"
    },
    "findup-sync": {
      "version": "0.3.0",
      "from": "findup-sync@>=0.3.0 <0.4.0",
      "resolved": "https://registry.npmjs.org/findup-sync/-/findup-sync-0.3.0.tgz",
      "dependencies": {
<<<<<<< HEAD
        "bluebird": {
          "version": "2.9.34",
          "from": "bluebird@>=2.5.3 <3.0.0",
          "resolved": "https://registry.npmjs.org/bluebird/-/bluebird-2.9.34.tgz"
        },
        "definition-header": {
          "version": "0.1.0",
          "from": "definition-header@>=0.1.0 <0.2.0",
          "resolved": "https://registry.npmjs.org/definition-header/-/definition-header-0.1.0.tgz",
          "dependencies": {
            "joi": {
              "version": "4.9.0",
              "from": "joi@>=4.0.0 <5.0.0",
              "resolved": "https://registry.npmjs.org/joi/-/joi-4.9.0.tgz",
              "dependencies": {
                "hoek": {
                  "version": "2.14.0",
                  "from": "hoek@>=2.2.0 <3.0.0",
                  "resolved": "https://registry.npmjs.org/hoek/-/hoek-2.14.0.tgz"
                },
                "topo": {
                  "version": "1.0.2",
                  "from": "topo@>=1.0.0 <2.0.0",
                  "resolved": "https://registry.npmjs.org/topo/-/topo-1.0.2.tgz"
                },
                "isemail": {
                  "version": "1.1.1",
                  "from": "isemail@>=1.0.0 <2.0.0",
                  "resolved": "https://registry.npmjs.org/isemail/-/isemail-1.1.1.tgz"
                },
                "moment": {
                  "version": "2.10.3",
                  "from": "moment@>=2.0.0 <3.0.0",
                  "resolved": "https://registry.npmjs.org/moment/-/moment-2.10.3.tgz"
                }
              }
            },
            "joi-assert": {
              "version": "0.0.3",
              "from": "joi-assert@0.0.3",
              "resolved": "https://registry.npmjs.org/joi-assert/-/joi-assert-0.0.3.tgz",
              "dependencies": {
                "assertion-error": {
                  "version": "1.0.1",
                  "from": "assertion-error@>=1.0.0 <2.0.0",
                  "resolved": "https://registry.npmjs.org/assertion-error/-/assertion-error-1.0.1.tgz"
                }
              }
            },
            "parsimmon": {
              "version": "0.5.1",
              "from": "parsimmon@>=0.5.0 <0.6.0",
              "resolved": "https://registry.npmjs.org/parsimmon/-/parsimmon-0.5.1.tgz",
              "dependencies": {
                "pjs": {
                  "version": "5.1.1",
                  "from": "pjs@>=5.0.0 <6.0.0",
                  "resolved": "https://registry.npmjs.org/pjs/-/pjs-5.1.1.tgz"
                }
              }
            },
            "xregexp": {
              "version": "2.0.0",
              "from": "xregexp@>=2.0.0 <2.1.0",
              "resolved": "https://registry.npmjs.org/xregexp/-/xregexp-2.0.0.tgz"
            }
          }
        },
        "findup-sync": {
          "version": "0.2.1",
          "from": "findup-sync@>=0.2.1 <0.3.0",
          "resolved": "https://registry.npmjs.org/findup-sync/-/findup-sync-0.2.1.tgz",
          "dependencies": {
            "glob": {
              "version": "4.3.5",
              "from": "glob@>=4.3.0 <4.4.0",
              "resolved": "https://registry.npmjs.org/glob/-/glob-4.3.5.tgz",
              "dependencies": {
                "inflight": {
                  "version": "1.0.4",
                  "from": "inflight@>=1.0.4 <2.0.0",
                  "resolved": "https://registry.npmjs.org/inflight/-/inflight-1.0.4.tgz",
                  "dependencies": {
                    "wrappy": {
                      "version": "1.0.1",
                      "from": "wrappy@>=1.0.0 <2.0.0",
                      "resolved": "https://registry.npmjs.org/wrappy/-/wrappy-1.0.1.tgz"
                    }
                  }
                },
                "inherits": {
                  "version": "2.0.1",
                  "from": "inherits@>=2.0.0 <3.0.0",
                  "resolved": "https://registry.npmjs.org/inherits/-/inherits-2.0.1.tgz"
                },
                "minimatch": {
                  "version": "2.0.9",
                  "from": "minimatch@>=2.0.1 <3.0.0",
                  "resolved": "https://registry.npmjs.org/minimatch/-/minimatch-2.0.9.tgz",
                  "dependencies": {
                    "brace-expansion": {
                      "version": "1.1.0",
                      "from": "brace-expansion@>=1.0.0 <2.0.0",
                      "resolved": "https://registry.npmjs.org/brace-expansion/-/brace-expansion-1.1.0.tgz",
                      "dependencies": {
                        "balanced-match": {
                          "version": "0.2.0",
                          "from": "balanced-match@>=0.2.0 <0.3.0",
                          "resolved": "https://registry.npmjs.org/balanced-match/-/balanced-match-0.2.0.tgz"
                        },
                        "concat-map": {
                          "version": "0.0.1",
                          "from": "concat-map@0.0.1",
                          "resolved": "https://registry.npmjs.org/concat-map/-/concat-map-0.0.1.tgz"
                        }
                      }
                    }
                  }
                },
                "once": {
                  "version": "1.3.2",
                  "from": "once@>=1.3.0 <2.0.0",
                  "resolved": "https://registry.npmjs.org/once/-/once-1.3.2.tgz",
                  "dependencies": {
                    "wrappy": {
                      "version": "1.0.1",
                      "from": "wrappy@>=1.0.0 <2.0.0",
                      "resolved": "https://registry.npmjs.org/wrappy/-/wrappy-1.0.1.tgz"
                    }
                  }
                }
              }
            }
          }
        },
        "git-wrapper": {
          "version": "0.1.1",
          "from": "git-wrapper@>=0.1.1 <0.2.0",
          "resolved": "https://registry.npmjs.org/git-wrapper/-/git-wrapper-0.1.1.tgz"
        },
        "glob": {
          "version": "4.5.3",
          "from": "glob@>=4.3.2 <5.0.0",
          "resolved": "https://registry.npmjs.org/glob/-/glob-4.5.3.tgz",
          "dependencies": {
            "inflight": {
              "version": "1.0.4",
              "from": "inflight@>=1.0.4 <2.0.0",
              "resolved": "https://registry.npmjs.org/inflight/-/inflight-1.0.4.tgz",
              "dependencies": {
                "wrappy": {
                  "version": "1.0.1",
                  "from": "wrappy@>=1.0.0 <2.0.0",
                  "resolved": "https://registry.npmjs.org/wrappy/-/wrappy-1.0.1.tgz"
                }
              }
            },
            "inherits": {
              "version": "2.0.1",
              "from": "inherits@>=2.0.0 <3.0.0",
              "resolved": "https://registry.npmjs.org/inherits/-/inherits-2.0.1.tgz"
            },
            "minimatch": {
              "version": "2.0.9",
              "from": "minimatch@>=2.0.1 <3.0.0",
              "resolved": "https://registry.npmjs.org/minimatch/-/minimatch-2.0.9.tgz",
              "dependencies": {
                "brace-expansion": {
                  "version": "1.1.0",
                  "from": "brace-expansion@>=1.0.0 <2.0.0",
                  "resolved": "https://registry.npmjs.org/brace-expansion/-/brace-expansion-1.1.0.tgz",
                  "dependencies": {
                    "balanced-match": {
                      "version": "0.2.0",
                      "from": "balanced-match@>=0.2.0 <0.3.0",
                      "resolved": "https://registry.npmjs.org/balanced-match/-/balanced-match-0.2.0.tgz"
                    },
                    "concat-map": {
                      "version": "0.0.1",
                      "from": "concat-map@0.0.1",
                      "resolved": "https://registry.npmjs.org/concat-map/-/concat-map-0.0.1.tgz"
                    }
                  }
                }
              }
            },
            "once": {
              "version": "1.3.2",
              "from": "once@>=1.3.0 <2.0.0",
              "resolved": "https://registry.npmjs.org/once/-/once-1.3.2.tgz",
              "dependencies": {
                "wrappy": {
                  "version": "1.0.1",
                  "from": "wrappy@>=1.0.0 <2.0.0",
                  "resolved": "https://registry.npmjs.org/wrappy/-/wrappy-1.0.1.tgz"
                }
              }
            }
          }
        },
        "lazy.js": {
          "version": "0.4.0",
          "from": "lazy.js@>=0.4.0 <0.5.0",
          "resolved": "https://registry.npmjs.org/lazy.js/-/lazy.js-0.4.0.tgz"
        },
        "manticore": {
          "version": "0.2.4",
          "from": "manticore@>=0.2.4 <0.3.0",
          "resolved": "https://registry.npmjs.org/manticore/-/manticore-0.2.4.tgz",
          "dependencies": {
            "JSONStream": {
              "version": "0.8.4",
              "from": "JSONStream@>=0.8.4 <0.9.0",
              "resolved": "https://registry.npmjs.org/JSONStream/-/JSONStream-0.8.4.tgz",
              "dependencies": {
                "jsonparse": {
                  "version": "0.0.5",
                  "from": "jsonparse@0.0.5",
                  "resolved": "https://registry.npmjs.org/jsonparse/-/jsonparse-0.0.5.tgz"
                },
                "through": {
                  "version": "2.3.8",
                  "from": "through@>=2.2.7 <3.0.0",
                  "resolved": "https://registry.npmjs.org/through/-/through-2.3.8.tgz"
                }
              }
            },
            "bluebird": {
              "version": "1.2.4",
              "from": "bluebird@>=1.2.4 <2.0.0",
              "resolved": "https://registry.npmjs.org/bluebird/-/bluebird-1.2.4.tgz"
            },
            "through2": {
              "version": "0.5.1",
              "from": "through2@>=0.5.1 <0.6.0",
              "resolved": "https://registry.npmjs.org/through2/-/through2-0.5.1.tgz",
              "dependencies": {
                "readable-stream": {
                  "version": "1.0.33",
                  "from": "readable-stream@>=1.0.17 <1.1.0",
                  "resolved": "https://registry.npmjs.org/readable-stream/-/readable-stream-1.0.33.tgz",
                  "dependencies": {
                    "core-util-is": {
                      "version": "1.0.1",
                      "from": "core-util-is@>=1.0.0 <1.1.0",
                      "resolved": "https://registry.npmjs.org/core-util-is/-/core-util-is-1.0.1.tgz"
                    },
                    "isarray": {
                      "version": "0.0.1",
                      "from": "isarray@0.0.1",
                      "resolved": "https://registry.npmjs.org/isarray/-/isarray-0.0.1.tgz"
                    },
                    "string_decoder": {
                      "version": "0.10.31",
                      "from": "string_decoder@>=0.10.0 <0.11.0",
                      "resolved": "https://registry.npmjs.org/string_decoder/-/string_decoder-0.10.31.tgz"
                    },
                    "inherits": {
                      "version": "2.0.1",
                      "from": "inherits@>=2.0.1 <2.1.0",
                      "resolved": "https://registry.npmjs.org/inherits/-/inherits-2.0.1.tgz"
                    }
                  }
                },
                "xtend": {
                  "version": "3.0.0",
                  "from": "xtend@>=3.0.0 <3.1.0",
                  "resolved": "https://registry.npmjs.org/xtend/-/xtend-3.0.0.tgz"
                }
              }
            },
            "type-detect": {
              "version": "0.1.2",
              "from": "type-detect@>=0.1.2 <0.2.0",
              "resolved": "https://registry.npmjs.org/type-detect/-/type-detect-0.1.2.tgz"
            }
          }
        },
        "optimist": {
          "version": "0.6.1",
          "from": "optimist@>=0.6.1 <0.7.0",
          "resolved": "https://registry.npmjs.org/optimist/-/optimist-0.6.1.tgz",
          "dependencies": {
            "wordwrap": {
              "version": "0.0.3",
              "from": "wordwrap@>=0.0.2 <0.1.0",
              "resolved": "https://registry.npmjs.org/wordwrap/-/wordwrap-0.0.3.tgz"
            },
            "minimist": {
              "version": "0.0.10",
              "from": "minimist@>=0.0.1 <0.1.0",
              "resolved": "https://registry.npmjs.org/minimist/-/minimist-0.0.10.tgz"
            }
          }
=======
        "glob": {
          "version": "5.0.15",
          "from": "glob@>=5.0.0 <5.1.0",
          "resolved": "https://registry.npmjs.org/glob/-/glob-5.0.15.tgz"
        }
      }
    },
    "git-wrapper": {
      "version": "0.1.1",
      "from": "git-wrapper@>=0.1.1 <0.2.0",
      "resolved": "https://registry.npmjs.org/git-wrapper/-/git-wrapper-0.1.1.tgz"
    },
    "glob": {
      "version": "7.0.0",
      "from": "glob@>=7.0.0 <8.0.0",
      "resolved": "https://registry.npmjs.org/glob/-/glob-7.0.0.tgz"
    },
    "hoek": {
      "version": "3.0.4",
      "from": "hoek@>=3.0.0 <4.0.0",
      "resolved": "https://registry.npmjs.org/hoek/-/hoek-3.0.4.tgz"
    },
    "inflight": {
      "version": "1.0.4",
      "from": "inflight@>=1.0.4 <2.0.0",
      "resolved": "https://registry.npmjs.org/inflight/-/inflight-1.0.4.tgz"
    },
    "inherits": {
      "version": "2.0.1",
      "from": "inherits@>=2.0.0 <3.0.0",
      "resolved": "https://registry.npmjs.org/inherits/-/inherits-2.0.1.tgz"
    },
    "isarray": {
      "version": "0.0.1",
      "from": "isarray@0.0.1",
      "resolved": "https://registry.npmjs.org/isarray/-/isarray-0.0.1.tgz"
    },
    "isemail": {
      "version": "2.1.0",
      "from": "isemail@>=2.0.0 <3.0.0",
      "resolved": "https://registry.npmjs.org/isemail/-/isemail-2.1.0.tgz"
    },
    "joi": {
      "version": "7.3.0",
      "from": "joi@>=7.2.2 <8.0.0",
      "resolved": "https://registry.npmjs.org/joi/-/joi-7.3.0.tgz"
    },
    "joi-assert": {
      "version": "0.0.3",
      "from": "joi-assert@>=0.0.3 <0.0.4",
      "resolved": "https://registry.npmjs.org/joi-assert/-/joi-assert-0.0.3.tgz"
    },
    "jsonparse": {
      "version": "0.0.5",
      "from": "jsonparse@0.0.5",
      "resolved": "https://registry.npmjs.org/jsonparse/-/jsonparse-0.0.5.tgz"
    },
    "JSONStream": {
      "version": "0.8.4",
      "from": "JSONStream@>=0.8.4 <0.9.0",
      "resolved": "https://registry.npmjs.org/JSONStream/-/JSONStream-0.8.4.tgz"
    },
    "lazy.js": {
      "version": "0.4.2",
      "from": "lazy.js@>=0.4.2 <0.5.0",
      "resolved": "https://registry.npmjs.org/lazy.js/-/lazy.js-0.4.2.tgz"
    },
    "manticore": {
      "version": "0.2.4",
      "from": "manticore@>=0.2.4 <0.3.0",
      "resolved": "https://registry.npmjs.org/manticore/-/manticore-0.2.4.tgz",
      "dependencies": {
        "bluebird": {
          "version": "1.2.4",
          "from": "bluebird@>=1.2.4 <2.0.0",
          "resolved": "https://registry.npmjs.org/bluebird/-/bluebird-1.2.4.tgz"
>>>>>>> c6254f15
        }
      }
    },
    "minimatch": {
      "version": "3.0.0",
      "from": "minimatch@>=2.0.0 <3.0.0||>=3.0.0 <4.0.0",
      "resolved": "https://registry.npmjs.org/minimatch/-/minimatch-3.0.0.tgz"
    },
    "minimist": {
      "version": "0.0.10",
      "from": "minimist@>=0.0.1 <0.1.0",
      "resolved": "https://registry.npmjs.org/minimist/-/minimist-0.0.10.tgz"
    },
    "moment": {
      "version": "2.11.2",
      "from": "moment@>=2.0.0 <3.0.0",
      "resolved": "https://registry.npmjs.org/moment/-/moment-2.11.2.tgz"
    },
    "once": {
      "version": "1.3.3",
      "from": "once@>=1.3.0 <2.0.0",
      "resolved": "https://registry.npmjs.org/once/-/once-1.3.3.tgz"
    },
    "optimist": {
      "version": "0.6.1",
      "from": "optimist@>=0.6.1 <0.7.0",
      "resolved": "https://registry.npmjs.org/optimist/-/optimist-0.6.1.tgz"
    },
    "parsimmon": {
      "version": "0.7.0",
      "from": "parsimmon@>=0.7.0 <0.8.0",
      "resolved": "https://registry.npmjs.org/parsimmon/-/parsimmon-0.7.0.tgz"
    },
    "path-is-absolute": {
      "version": "1.0.0",
      "from": "path-is-absolute@>=1.0.0 <2.0.0",
      "resolved": "https://registry.npmjs.org/path-is-absolute/-/path-is-absolute-1.0.0.tgz"
    },
    "pjs": {
      "version": "5.1.1",
      "from": "pjs@>=5.0.0 <6.0.0",
      "resolved": "https://registry.npmjs.org/pjs/-/pjs-5.1.1.tgz"
    },
    "readable-stream": {
      "version": "1.0.33",
      "from": "readable-stream@>=1.0.17 <1.1.0",
      "resolved": "https://registry.npmjs.org/readable-stream/-/readable-stream-1.0.33.tgz"
    },
    "string_decoder": {
      "version": "0.10.31",
      "from": "string_decoder@>=0.10.0 <0.11.0",
      "resolved": "https://registry.npmjs.org/string_decoder/-/string_decoder-0.10.31.tgz"
    },
    "through": {
      "version": "2.3.8",
      "from": "through@>=2.2.7 <3.0.0",
      "resolved": "https://registry.npmjs.org/through/-/through-2.3.8.tgz"
    },
    "through2": {
      "version": "0.5.1",
      "from": "through2@>=0.5.1 <0.6.0",
      "resolved": "https://registry.npmjs.org/through2/-/through2-0.5.1.tgz"
    },
    "topo": {
      "version": "2.0.0",
      "from": "topo@>=2.0.0 <3.0.0",
      "resolved": "https://registry.npmjs.org/topo/-/topo-2.0.0.tgz"
    },
    "type-detect": {
      "version": "0.1.2",
      "from": "type-detect@>=0.1.2 <0.2.0",
      "resolved": "https://registry.npmjs.org/type-detect/-/type-detect-0.1.2.tgz"
    },
    "typescript": {
<<<<<<< HEAD
      "version": "1.5.3",
      "from": "typescript@1.5.3",
      "resolved": "https://registry.npmjs.org/typescript/-/typescript-1.5.3.tgz"
=======
      "version": "1.8.2",
      "from": "typescript@1.8.2",
      "resolved": "https://registry.npmjs.org/typescript/-/typescript-1.8.2.tgz"
    },
    "wordwrap": {
      "version": "0.0.3",
      "from": "wordwrap@>=0.0.2 <0.1.0",
      "resolved": "https://registry.npmjs.org/wordwrap/-/wordwrap-0.0.3.tgz"
    },
    "wrappy": {
      "version": "1.0.1",
      "from": "wrappy@>=1.0.0 <2.0.0",
      "resolved": "https://registry.npmjs.org/wrappy/-/wrappy-1.0.1.tgz"
    },
    "xregexp": {
      "version": "3.0.0",
      "from": "xregexp@>=3.0.0 <4.0.0",
      "resolved": "https://registry.npmjs.org/xregexp/-/xregexp-3.0.0.tgz"
    },
    "xtend": {
      "version": "3.0.0",
      "from": "xtend@>=3.0.0 <3.1.0",
      "resolved": "https://registry.npmjs.org/xtend/-/xtend-3.0.0.tgz"
>>>>>>> c6254f15
    }
  }
}<|MERGE_RESOLUTION|>--- conflicted
+++ resolved
@@ -46,302 +46,6 @@
       "from": "findup-sync@>=0.3.0 <0.4.0",
       "resolved": "https://registry.npmjs.org/findup-sync/-/findup-sync-0.3.0.tgz",
       "dependencies": {
-<<<<<<< HEAD
-        "bluebird": {
-          "version": "2.9.34",
-          "from": "bluebird@>=2.5.3 <3.0.0",
-          "resolved": "https://registry.npmjs.org/bluebird/-/bluebird-2.9.34.tgz"
-        },
-        "definition-header": {
-          "version": "0.1.0",
-          "from": "definition-header@>=0.1.0 <0.2.0",
-          "resolved": "https://registry.npmjs.org/definition-header/-/definition-header-0.1.0.tgz",
-          "dependencies": {
-            "joi": {
-              "version": "4.9.0",
-              "from": "joi@>=4.0.0 <5.0.0",
-              "resolved": "https://registry.npmjs.org/joi/-/joi-4.9.0.tgz",
-              "dependencies": {
-                "hoek": {
-                  "version": "2.14.0",
-                  "from": "hoek@>=2.2.0 <3.0.0",
-                  "resolved": "https://registry.npmjs.org/hoek/-/hoek-2.14.0.tgz"
-                },
-                "topo": {
-                  "version": "1.0.2",
-                  "from": "topo@>=1.0.0 <2.0.0",
-                  "resolved": "https://registry.npmjs.org/topo/-/topo-1.0.2.tgz"
-                },
-                "isemail": {
-                  "version": "1.1.1",
-                  "from": "isemail@>=1.0.0 <2.0.0",
-                  "resolved": "https://registry.npmjs.org/isemail/-/isemail-1.1.1.tgz"
-                },
-                "moment": {
-                  "version": "2.10.3",
-                  "from": "moment@>=2.0.0 <3.0.0",
-                  "resolved": "https://registry.npmjs.org/moment/-/moment-2.10.3.tgz"
-                }
-              }
-            },
-            "joi-assert": {
-              "version": "0.0.3",
-              "from": "joi-assert@0.0.3",
-              "resolved": "https://registry.npmjs.org/joi-assert/-/joi-assert-0.0.3.tgz",
-              "dependencies": {
-                "assertion-error": {
-                  "version": "1.0.1",
-                  "from": "assertion-error@>=1.0.0 <2.0.0",
-                  "resolved": "https://registry.npmjs.org/assertion-error/-/assertion-error-1.0.1.tgz"
-                }
-              }
-            },
-            "parsimmon": {
-              "version": "0.5.1",
-              "from": "parsimmon@>=0.5.0 <0.6.0",
-              "resolved": "https://registry.npmjs.org/parsimmon/-/parsimmon-0.5.1.tgz",
-              "dependencies": {
-                "pjs": {
-                  "version": "5.1.1",
-                  "from": "pjs@>=5.0.0 <6.0.0",
-                  "resolved": "https://registry.npmjs.org/pjs/-/pjs-5.1.1.tgz"
-                }
-              }
-            },
-            "xregexp": {
-              "version": "2.0.0",
-              "from": "xregexp@>=2.0.0 <2.1.0",
-              "resolved": "https://registry.npmjs.org/xregexp/-/xregexp-2.0.0.tgz"
-            }
-          }
-        },
-        "findup-sync": {
-          "version": "0.2.1",
-          "from": "findup-sync@>=0.2.1 <0.3.0",
-          "resolved": "https://registry.npmjs.org/findup-sync/-/findup-sync-0.2.1.tgz",
-          "dependencies": {
-            "glob": {
-              "version": "4.3.5",
-              "from": "glob@>=4.3.0 <4.4.0",
-              "resolved": "https://registry.npmjs.org/glob/-/glob-4.3.5.tgz",
-              "dependencies": {
-                "inflight": {
-                  "version": "1.0.4",
-                  "from": "inflight@>=1.0.4 <2.0.0",
-                  "resolved": "https://registry.npmjs.org/inflight/-/inflight-1.0.4.tgz",
-                  "dependencies": {
-                    "wrappy": {
-                      "version": "1.0.1",
-                      "from": "wrappy@>=1.0.0 <2.0.0",
-                      "resolved": "https://registry.npmjs.org/wrappy/-/wrappy-1.0.1.tgz"
-                    }
-                  }
-                },
-                "inherits": {
-                  "version": "2.0.1",
-                  "from": "inherits@>=2.0.0 <3.0.0",
-                  "resolved": "https://registry.npmjs.org/inherits/-/inherits-2.0.1.tgz"
-                },
-                "minimatch": {
-                  "version": "2.0.9",
-                  "from": "minimatch@>=2.0.1 <3.0.0",
-                  "resolved": "https://registry.npmjs.org/minimatch/-/minimatch-2.0.9.tgz",
-                  "dependencies": {
-                    "brace-expansion": {
-                      "version": "1.1.0",
-                      "from": "brace-expansion@>=1.0.0 <2.0.0",
-                      "resolved": "https://registry.npmjs.org/brace-expansion/-/brace-expansion-1.1.0.tgz",
-                      "dependencies": {
-                        "balanced-match": {
-                          "version": "0.2.0",
-                          "from": "balanced-match@>=0.2.0 <0.3.0",
-                          "resolved": "https://registry.npmjs.org/balanced-match/-/balanced-match-0.2.0.tgz"
-                        },
-                        "concat-map": {
-                          "version": "0.0.1",
-                          "from": "concat-map@0.0.1",
-                          "resolved": "https://registry.npmjs.org/concat-map/-/concat-map-0.0.1.tgz"
-                        }
-                      }
-                    }
-                  }
-                },
-                "once": {
-                  "version": "1.3.2",
-                  "from": "once@>=1.3.0 <2.0.0",
-                  "resolved": "https://registry.npmjs.org/once/-/once-1.3.2.tgz",
-                  "dependencies": {
-                    "wrappy": {
-                      "version": "1.0.1",
-                      "from": "wrappy@>=1.0.0 <2.0.0",
-                      "resolved": "https://registry.npmjs.org/wrappy/-/wrappy-1.0.1.tgz"
-                    }
-                  }
-                }
-              }
-            }
-          }
-        },
-        "git-wrapper": {
-          "version": "0.1.1",
-          "from": "git-wrapper@>=0.1.1 <0.2.0",
-          "resolved": "https://registry.npmjs.org/git-wrapper/-/git-wrapper-0.1.1.tgz"
-        },
-        "glob": {
-          "version": "4.5.3",
-          "from": "glob@>=4.3.2 <5.0.0",
-          "resolved": "https://registry.npmjs.org/glob/-/glob-4.5.3.tgz",
-          "dependencies": {
-            "inflight": {
-              "version": "1.0.4",
-              "from": "inflight@>=1.0.4 <2.0.0",
-              "resolved": "https://registry.npmjs.org/inflight/-/inflight-1.0.4.tgz",
-              "dependencies": {
-                "wrappy": {
-                  "version": "1.0.1",
-                  "from": "wrappy@>=1.0.0 <2.0.0",
-                  "resolved": "https://registry.npmjs.org/wrappy/-/wrappy-1.0.1.tgz"
-                }
-              }
-            },
-            "inherits": {
-              "version": "2.0.1",
-              "from": "inherits@>=2.0.0 <3.0.0",
-              "resolved": "https://registry.npmjs.org/inherits/-/inherits-2.0.1.tgz"
-            },
-            "minimatch": {
-              "version": "2.0.9",
-              "from": "minimatch@>=2.0.1 <3.0.0",
-              "resolved": "https://registry.npmjs.org/minimatch/-/minimatch-2.0.9.tgz",
-              "dependencies": {
-                "brace-expansion": {
-                  "version": "1.1.0",
-                  "from": "brace-expansion@>=1.0.0 <2.0.0",
-                  "resolved": "https://registry.npmjs.org/brace-expansion/-/brace-expansion-1.1.0.tgz",
-                  "dependencies": {
-                    "balanced-match": {
-                      "version": "0.2.0",
-                      "from": "balanced-match@>=0.2.0 <0.3.0",
-                      "resolved": "https://registry.npmjs.org/balanced-match/-/balanced-match-0.2.0.tgz"
-                    },
-                    "concat-map": {
-                      "version": "0.0.1",
-                      "from": "concat-map@0.0.1",
-                      "resolved": "https://registry.npmjs.org/concat-map/-/concat-map-0.0.1.tgz"
-                    }
-                  }
-                }
-              }
-            },
-            "once": {
-              "version": "1.3.2",
-              "from": "once@>=1.3.0 <2.0.0",
-              "resolved": "https://registry.npmjs.org/once/-/once-1.3.2.tgz",
-              "dependencies": {
-                "wrappy": {
-                  "version": "1.0.1",
-                  "from": "wrappy@>=1.0.0 <2.0.0",
-                  "resolved": "https://registry.npmjs.org/wrappy/-/wrappy-1.0.1.tgz"
-                }
-              }
-            }
-          }
-        },
-        "lazy.js": {
-          "version": "0.4.0",
-          "from": "lazy.js@>=0.4.0 <0.5.0",
-          "resolved": "https://registry.npmjs.org/lazy.js/-/lazy.js-0.4.0.tgz"
-        },
-        "manticore": {
-          "version": "0.2.4",
-          "from": "manticore@>=0.2.4 <0.3.0",
-          "resolved": "https://registry.npmjs.org/manticore/-/manticore-0.2.4.tgz",
-          "dependencies": {
-            "JSONStream": {
-              "version": "0.8.4",
-              "from": "JSONStream@>=0.8.4 <0.9.0",
-              "resolved": "https://registry.npmjs.org/JSONStream/-/JSONStream-0.8.4.tgz",
-              "dependencies": {
-                "jsonparse": {
-                  "version": "0.0.5",
-                  "from": "jsonparse@0.0.5",
-                  "resolved": "https://registry.npmjs.org/jsonparse/-/jsonparse-0.0.5.tgz"
-                },
-                "through": {
-                  "version": "2.3.8",
-                  "from": "through@>=2.2.7 <3.0.0",
-                  "resolved": "https://registry.npmjs.org/through/-/through-2.3.8.tgz"
-                }
-              }
-            },
-            "bluebird": {
-              "version": "1.2.4",
-              "from": "bluebird@>=1.2.4 <2.0.0",
-              "resolved": "https://registry.npmjs.org/bluebird/-/bluebird-1.2.4.tgz"
-            },
-            "through2": {
-              "version": "0.5.1",
-              "from": "through2@>=0.5.1 <0.6.0",
-              "resolved": "https://registry.npmjs.org/through2/-/through2-0.5.1.tgz",
-              "dependencies": {
-                "readable-stream": {
-                  "version": "1.0.33",
-                  "from": "readable-stream@>=1.0.17 <1.1.0",
-                  "resolved": "https://registry.npmjs.org/readable-stream/-/readable-stream-1.0.33.tgz",
-                  "dependencies": {
-                    "core-util-is": {
-                      "version": "1.0.1",
-                      "from": "core-util-is@>=1.0.0 <1.1.0",
-                      "resolved": "https://registry.npmjs.org/core-util-is/-/core-util-is-1.0.1.tgz"
-                    },
-                    "isarray": {
-                      "version": "0.0.1",
-                      "from": "isarray@0.0.1",
-                      "resolved": "https://registry.npmjs.org/isarray/-/isarray-0.0.1.tgz"
-                    },
-                    "string_decoder": {
-                      "version": "0.10.31",
-                      "from": "string_decoder@>=0.10.0 <0.11.0",
-                      "resolved": "https://registry.npmjs.org/string_decoder/-/string_decoder-0.10.31.tgz"
-                    },
-                    "inherits": {
-                      "version": "2.0.1",
-                      "from": "inherits@>=2.0.1 <2.1.0",
-                      "resolved": "https://registry.npmjs.org/inherits/-/inherits-2.0.1.tgz"
-                    }
-                  }
-                },
-                "xtend": {
-                  "version": "3.0.0",
-                  "from": "xtend@>=3.0.0 <3.1.0",
-                  "resolved": "https://registry.npmjs.org/xtend/-/xtend-3.0.0.tgz"
-                }
-              }
-            },
-            "type-detect": {
-              "version": "0.1.2",
-              "from": "type-detect@>=0.1.2 <0.2.0",
-              "resolved": "https://registry.npmjs.org/type-detect/-/type-detect-0.1.2.tgz"
-            }
-          }
-        },
-        "optimist": {
-          "version": "0.6.1",
-          "from": "optimist@>=0.6.1 <0.7.0",
-          "resolved": "https://registry.npmjs.org/optimist/-/optimist-0.6.1.tgz",
-          "dependencies": {
-            "wordwrap": {
-              "version": "0.0.3",
-              "from": "wordwrap@>=0.0.2 <0.1.0",
-              "resolved": "https://registry.npmjs.org/wordwrap/-/wordwrap-0.0.3.tgz"
-            },
-            "minimist": {
-              "version": "0.0.10",
-              "from": "minimist@>=0.0.1 <0.1.0",
-              "resolved": "https://registry.npmjs.org/minimist/-/minimist-0.0.10.tgz"
-            }
-          }
-=======
         "glob": {
           "version": "5.0.15",
           "from": "glob@>=5.0.0 <5.1.0",
@@ -418,7 +122,6 @@
           "version": "1.2.4",
           "from": "bluebird@>=1.2.4 <2.0.0",
           "resolved": "https://registry.npmjs.org/bluebird/-/bluebird-1.2.4.tgz"
->>>>>>> c6254f15
         }
       }
     },
@@ -493,11 +196,6 @@
       "resolved": "https://registry.npmjs.org/type-detect/-/type-detect-0.1.2.tgz"
     },
     "typescript": {
-<<<<<<< HEAD
-      "version": "1.5.3",
-      "from": "typescript@1.5.3",
-      "resolved": "https://registry.npmjs.org/typescript/-/typescript-1.5.3.tgz"
-=======
       "version": "1.8.2",
       "from": "typescript@1.8.2",
       "resolved": "https://registry.npmjs.org/typescript/-/typescript-1.8.2.tgz"
@@ -521,7 +219,6 @@
       "version": "3.0.0",
       "from": "xtend@>=3.0.0 <3.1.0",
       "resolved": "https://registry.npmjs.org/xtend/-/xtend-3.0.0.tgz"
->>>>>>> c6254f15
     }
   }
 }