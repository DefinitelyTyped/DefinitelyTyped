--- conflicted
+++ resolved
@@ -588,82 +588,7 @@
 		/**
 		 * Find a window according to its ID.
 		 */
-<<<<<<< HEAD
-		isVisibleOnAllWorkspaces(): boolean;
-	}
-
-	// Includes all options BrowserWindow can take as of this writing
-	// http://electron.atom.io/docs/v0.29.0/api/browser-window/
-	interface BrowserWindowOptions extends Rectangle {
-		show?: boolean;
-		'use-content-size'?: boolean;
-		center?: boolean;
-		'min-width'?: number;
-		'min-height'?: number;
-		'max-width'?: number;
-		'max-height'?: number;
-		resizable?: boolean;
-		'always-on-top'?: boolean;
-		fullscreen?: boolean;
-		'skip-taskbar'?: boolean;
-		'zoom-factor'?: number;
-		kiosk?: boolean;
-		title?: string;
-		icon?: NativeImage|string;
-		frame?: boolean;
-		'node-integration'?: boolean;
-		'accept-first-mouse'?: boolean;
-		'disable-auto-hide-cursor'?: boolean;
-		'auto-hide-menu-bar'?: boolean;
-		'enable-larger-than-screen'?: boolean;
-		'dark-theme'?: boolean;
-		preload?: string;
-		transparent?: boolean;
-		type?: string;
-		'standard-window'?: boolean;
-		'web-preferences'?: any; // Object
-		javascript?: boolean;
-		'web-security'?: boolean;
-		images?: boolean;
-		java?: boolean;
-		'text-areas-are-resizable'?: boolean;
-		webgl?: boolean;
-		webaudio?: boolean;
-		plugins?: boolean;
-		'extra-plugin-dirs'?: string[];
-		'experimental-features'?: boolean;
-		'experimental-canvas-features'?: boolean;
-		'subpixel-font-scaling'?: boolean;
-		'overlay-scrollbars'?: boolean;
-		'overlay-fullscreen-video'?: boolean;
-		'shared-worker'?: boolean;
-		'direct-write'?: boolean;
-		'page-visibility'?: boolean;
-		'title-bar-style'?: string;
-	}
-
-	interface Rectangle {
-		x?: number;
-		y?: number;
-		width?: number;
-		height?: number;
-	}
-
-	/**
-	 * A WebContents is responsible for rendering and controlling a web page.
-	 */
-	class WebContents implements NodeJS.EventEmitter {
-		addListener(event: string, listener: Function): WebContents;
-		on(event: string, listener: Function): WebContents;
-		once(event: string, listener: Function): WebContents;
-		removeListener(event: string, listener: Function): WebContents;
-		removeAllListeners(event?: string): WebContents;
-		setMaxListeners(n: number): void;
-		listeners(event: string): Function[];
-		emit(event: string, ...args: any[]): boolean;
-=======
 		static fromId(id: number): BrowserWindow;
->>>>>>> 73f7bb99
 		/**
 		 * Adds devtools extension located at path. The extension will be remembered
 		 * so you only need to call this API once, this API is not for programming use.
@@ -4183,22 +4108,7 @@
 		/**
 		 * Executes editing command pasteAndMatchStyle in page.
 		 */
-<<<<<<< HEAD
-		setUserTasks(tasks: Task[]): void;
-		dock: BrowserWindow;
-		commandLine: CommandLine;
-		/**
-		 * This method makes your application a Single Instance Application instead of allowing
-		 * multiple instances of your app to run, this will ensure that only a single instance
-		 * of your app is running, and other instances signal this instance and exit.
-		 */
-		makeSingleInstance(callback: (args: string[], workingDirectory: string) => boolean): boolean;
-	}
-
-	interface CommandLine {
-=======
 		pasteAndMatchStyle(): void;
->>>>>>> 73f7bb99
 		/**
 		 * Executes editing command delete in page.
 		 */
