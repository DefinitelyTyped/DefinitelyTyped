--- conflicted
+++ resolved
@@ -42,13 +42,8 @@
 var shouldQuit = app.makeSingleInstance(function(commandLine, workingDirectory) {
   // Someone tried to run a second instance, we should focus our window
   if (mainWindow) {
-<<<<<<< HEAD
-    if (mainWindow.isMinimized()) mainWindow.restore();
-    mainWindow.focus();
-=======
 	if (mainWindow.isMinimized()) mainWindow.restore();
 	mainWindow.focus();
->>>>>>> 73f7bb99
   }
   return true;
 });
@@ -252,17 +247,10 @@
 app.on('ready', () => {
 	window = new BrowserWindow({
 		width: 800,
-<<<<<<< HEAD
-		height: 600, 
-		'title-bar-style': 'hidden-inset',
-	});
-	window.loadUrl('https://github.com');
-=======
 		height: 600,
 		titleBarStyle: 'hidden-inset',
 	});
 	window.loadURL('https://github.com');
->>>>>>> 73f7bb99
 });
 
 // Supported Chrome command line switches
