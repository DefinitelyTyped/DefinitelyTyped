--- conflicted
+++ resolved
@@ -1,10 +1,6 @@
 // Type definitions for Dropzone 4.0.1
 // Project: http://www.dropzonejs.com/
-<<<<<<< HEAD
-// Definitions by: Natan Vivo <https://github.com/nvivo>, Andy Hawkins <https://github.com/a904guy/,http://a904guy.com/,http://www.bmbsqd.com>
-=======
 // Definitions by: Natan Vivo <https://github.com/nvivo>, Andy Hawkins <https://github.com/a904guy/,http://a904guy.com/,http://www.bmbsqd.com>, Vasya Aksyonov <https://github.com/outring>
->>>>>>> c6254f15
 // Definitions: https://github.com/borisyankov/DefinitelyTyped
 
 /// <reference path="../jquery/jquery.d.ts"/>
@@ -35,41 +31,13 @@
 	method?: string;
 	withCredentials?: boolean;
 	parallelUploads?: number;
-<<<<<<< HEAD
-	maxFilesize?: number;
-	paramName?: string;
-	uploadMultiple?: boolean;
-	headers?: any;
-	addRemoveLinks?: boolean;
-	previewsContainer?: string;
-	clickable?: any;
-=======
 	uploadMultiple?: boolean;
 	maxFilesize?: number;
 	paramName?: string;
->>>>>>> c6254f15
 	createImageThumbnails?: boolean;
 	maxThumbnailFilesize?: number;
 	thumbnailWidth?: number;
 	thumbnailHeight?: number;
-<<<<<<< HEAD
-	maxFiles?: number;
-	resize?: ( file?: any ) => any;
-	init?: () => void;
-	acceptedFiles?: string;
-	accept?: ( file: DropzoneFile, doneCallback: ( ...args ) => void ) => void;
-	autoProcessQueue?: boolean;
-	previewTemplate?: string;
-	forceFallback?: boolean;
-	fallback?: () => void;
-
-	// dictionary options
-	dictDefaultMessage?: string;
-	dictFallbackMessage?: string;
-	dictFallbackText?: string;
-	dictInvalidFileType?: string;
-	dictFileTooBig?: string;
-=======
 	filesizeBase?: number;
 	maxFiles?: number;
 	params?: {};
@@ -88,85 +56,12 @@
 	dictFallbackText?: string;
 	dictFileTooBig?: string;
 	dictInvalidFileType?: string;
->>>>>>> c6254f15
 	dictResponseError?: string;
 	dictCancelUpload?: string;
 	dictCancelUploadConfirmation?: string;
 	dictRemoveFile?: string;
 	dictRemoveFileConfirmation?: string;
 	dictMaxFilesExceeded?: string;
-<<<<<<< HEAD
-}
-
-declare class Dropzone {
-	constructor( container: string, options?: DropzoneOptions );
-	constructor( container: HTMLElement, options?: DropzoneOptions );
-
-	static autoDiscover: boolean;
-	static options: any;
-	static confirm: ( question: string, accepted: () => void, rejected?: () => void ) => void;
-
-	files: DropzoneFile[];
-
-	enable(): void;
-	disable(): void;
-	destroy(): Dropzone;
-
-	on( eventName, callback: ( ...args ) => any );
-
-	off( eventName ): void;
-
-	addFile( file: DropzoneFile ): void;
-
-	removeFile( file: DropzoneFile ): void;
-
-	removeAllFiles( cancelIfNecessary?: boolean ): void;
-
-	processQueue(): void;
-
-	cancelUpload( file: DropzoneFile ): void;
-
-	processFiles ( files: DropzoneFile[] ): void;
-	processFile( file: DropzoneFile ): void;
-
-	uploadFile( file: DropzoneFile ): void;
-
-	getAcceptedFiles(): DropzoneFile[];
-
-	getRejectedFiles(): DropzoneFile[];
-
-	getQueuedFiles(): DropzoneFile[];
-
-	getUploadingFiles(): DropzoneFile[];
-
-	accept( file: DropzoneFile, done: ( error?: string ) => {} ):void;
-	getActiveFiles(): DropzoneFile[];
-	getFilesWithStatus( status: string ): DropzoneFile[];
-	enqueueFile( file: DropzoneFile ): void;
-	enqueueFiles( file: DropzoneFile[] ): void;
-	createThumbnail( file: DropzoneFile, callback?: (...any) => {}): any;
-	createThumbnailFromUrl( file: DropzoneFile, url: string, callback?: ( ...any ) => any ): any;
-
-	emit( eventName: string, file: DropzoneFile, str?: string );
-	emit( eventName: "thumbnail", file: DropzoneFile, path: string );
-	emit( eventName: "addedfile", file: DropzoneFile );
-	emit( eventName: "removedfile", file: DropzoneFile );
-	emit( eventName: "processing", file: DropzoneFile );
-	emit( eventName: "canceled", file: DropzoneFile );
-	emit( eventName: "complete", file: DropzoneFile );
-
-	emit( eventName: string, e: Event );
-	emit( eventName: "drop", e: Event );
-	emit( eventName: "dragstart", e: Event );
-	emit( eventName: "dragend", e: Event );
-	emit( eventName: "dragenter", e: Event );
-	emit( eventName: "dragover", e: Event );
-	emit( eventName: "dragleave", e: Event );
-}
-
-interface JQuery {
-	dropzone( options: DropzoneOptions ): Dropzone;
-=======
 
 	accept?(file:DropzoneFile, done:(error?:string|Error) => void):void;
 	init?():void;
@@ -369,7 +264,6 @@
 
 interface JQuery {
 	dropzone(options:DropzoneOptions): Dropzone;
->>>>>>> c6254f15
 }
 
 declare module "dropzone" {
