<<<<<<< HEAD
/// <reference path="../jquery/jquery.d.ts"/>
/// <reference path="mousetrap.d.ts"/>

Mousetrap.bind('4', function() { console.log('4'); });
Mousetrap.bind("?", function() { console.log('show shortcuts!'); });
Mousetrap.bind('esc', function() { console.log('escape'); }, 'keyup');

// combinations
Mousetrap.bind('command+shift+K', function() { console.log('command shift k'); });

// map multiple combinations to the same callback
Mousetrap.bind(['command+k', 'ctrl+k'], function() {
    console.log('command k or control k');

    // return false to prevent default browser behavior
    // and stop event from bubbling
    return false;
});

// gmail style sequences
Mousetrap.bind('g i', function() { console.log('go to inbox'); });
Mousetrap.bind('* a', function() { console.log('select all'); });

// konami code!
Mousetrap.bind('up up down down left right left right b a enter', function() {
    console.log('konami code');
});

Mousetrap.bind(['ctrl+s', 'meta+s'], (e, combo) => {
    if (e.preventDefault) {
        e.preventDefault();
    } else {
        // internet explorer
        e.returnValue = false;
    }
});

Mousetrap.unbind('?');

Mousetrap.trigger('esc');
Mousetrap.trigger('esc', 'keyup');

Mousetrap.reset();

// Test that we can create an instance of mousetrap and attach the
// event handler to the form element only, instead of the entire document.
var element = document.querySelector('form');
var instance = new Mousetrap(element);
instance.bind('mod+s', function(){ console.log('Instance Saved'); });

// Test that the factory method works as well.
Mousetrap(element).bind('mod+s', function(){ console.log('Factory Saved'); });

// Test that Mousetrap can be loaded as an external module.
// Assume that if the externally-loaded module can be assigned to a variable with the type of global Mousetrap,
// then everything is working correctly.

import importedMousetrap = require('mousetrap');
var mousetrapModuleReference: typeof Mousetrap = importedMousetrap;
=======
/// <reference path="../jquery/jquery.d.ts"/>
/// <reference path="mousetrap.d.ts"/>

Mousetrap.bind('4', function() { console.log('4'); });
Mousetrap.bind("?", function() { console.log('show shortcuts!'); });
Mousetrap.bind('esc', function() { console.log('escape'); }, 'keyup');

// combinations
Mousetrap.bind('command+shift+K', function() { console.log('command shift k'); });

// map multiple combinations to the same callback
Mousetrap.bind(['command+k', 'ctrl+k'], function() {
    console.log('command k or control k');

    // return false to prevent default browser behavior
    // and stop event from bubbling
    return false;
});

// gmail style sequences
Mousetrap.bind('g i', function() { console.log('go to inbox'); });
Mousetrap.bind('* a', function() { console.log('select all'); });

// konami code!
Mousetrap.bind('up up down down left right left right b a enter', function() {
    console.log('konami code');
});

Mousetrap.bind(['ctrl+s', 'meta+s'], (e, combo) => {
    if (e.preventDefault) {
        e.preventDefault();
    } else {
        // internet explorer
        e.returnValue = false;
    }
});

Mousetrap.unbind('?');

Mousetrap.trigger('esc');
Mousetrap.trigger('esc', 'keyup');

Mousetrap.reset();

// Test that we can create an instance of mousetrap and attach the
// event handler to the form element only, instead of the entire document.
var element = document.querySelector('form');
var instance = new Mousetrap(element);
instance.bind('mod+s', function(){ console.log('Instance Saved'); });

// Test that the factory method works as well.
Mousetrap(element).bind('mod+s', function(){ console.log('Factory Saved'); });

// Test that Mousetrap can be loaded as an external module.
// Assume that if the externally-loaded module can be assigned to a variable with the type of global Mousetrap,
// then everything is working correctly.

import importedMousetrap = require('mousetrap');
var mousetrapModuleReference: typeof Mousetrap = importedMousetrap;
>>>>>>> c6254f15
<|MERGE_RESOLUTION|>--- conflicted
+++ resolved
@@ -1,4 +1,3 @@
-<<<<<<< HEAD
 /// <reference path="../jquery/jquery.d.ts"/>
 /// <reference path="mousetrap.d.ts"/>
 
@@ -57,65 +56,4 @@
 // then everything is working correctly.
 
 import importedMousetrap = require('mousetrap');
-var mousetrapModuleReference: typeof Mousetrap = importedMousetrap;
-=======
-/// <reference path="../jquery/jquery.d.ts"/>
-/// <reference path="mousetrap.d.ts"/>
-
-Mousetrap.bind('4', function() { console.log('4'); });
-Mousetrap.bind("?", function() { console.log('show shortcuts!'); });
-Mousetrap.bind('esc', function() { console.log('escape'); }, 'keyup');
-
-// combinations
-Mousetrap.bind('command+shift+K', function() { console.log('command shift k'); });
-
-// map multiple combinations to the same callback
-Mousetrap.bind(['command+k', 'ctrl+k'], function() {
-    console.log('command k or control k');
-
-    // return false to prevent default browser behavior
-    // and stop event from bubbling
-    return false;
-});
-
-// gmail style sequences
-Mousetrap.bind('g i', function() { console.log('go to inbox'); });
-Mousetrap.bind('* a', function() { console.log('select all'); });
-
-// konami code!
-Mousetrap.bind('up up down down left right left right b a enter', function() {
-    console.log('konami code');
-});
-
-Mousetrap.bind(['ctrl+s', 'meta+s'], (e, combo) => {
-    if (e.preventDefault) {
-        e.preventDefault();
-    } else {
-        // internet explorer
-        e.returnValue = false;
-    }
-});
-
-Mousetrap.unbind('?');
-
-Mousetrap.trigger('esc');
-Mousetrap.trigger('esc', 'keyup');
-
-Mousetrap.reset();
-
-// Test that we can create an instance of mousetrap and attach the
-// event handler to the form element only, instead of the entire document.
-var element = document.querySelector('form');
-var instance = new Mousetrap(element);
-instance.bind('mod+s', function(){ console.log('Instance Saved'); });
-
-// Test that the factory method works as well.
-Mousetrap(element).bind('mod+s', function(){ console.log('Factory Saved'); });
-
-// Test that Mousetrap can be loaded as an external module.
-// Assume that if the externally-loaded module can be assigned to a variable with the type of global Mousetrap,
-// then everything is working correctly.
-
-import importedMousetrap = require('mousetrap');
-var mousetrapModuleReference: typeof Mousetrap = importedMousetrap;
->>>>>>> c6254f15
+var mousetrapModuleReference: typeof Mousetrap = importedMousetrap;