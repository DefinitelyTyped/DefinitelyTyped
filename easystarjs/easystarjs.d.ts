// Type definitions for EasyStar.js 0.1.6
// Project: http://easystarjs.com/
// Definitions by: Magnus Gustafsson <https://github.com/borundin>
<<<<<<< HEAD
// Definitions: https://github.com/DefinitelyTyped/DefinitelyTyped  
=======
// Definitions: https://github.com/borisyankov/DefinitelyTyped
>>>>>>> e1ec4ed7
/*
 easystarjs.d.ts may be freely distributed under the MIT license.
 */

declare namespace easystarjs
{
    class js
    {
        new (): js;
        setGrid(grid: number[][]): void;
        setAcceptableTiles(tiles: number[]): void;
        findPath(startX: number, startY: number, endX: number, endY: number, callback: (path: Position[]) => void): void;
        calculate(): void;
        setIterationsPerCalculation(iterations: number): void;
        avoidAdditionalPoint(x: number, y: number): void;
        stopAvoidingAdditionalPoint(x: number, y: number): void;
        stopAvoidingAllAdditionalPoints(): void;
        enableDiagonals(): void;
        disableDiagonals(): void;
        setTileCost(tileType: number, multiplicativeCost: number): void;
    }

    interface Position
    {
        x: number;
        y: number;
    }
}

declare module "easystarjs" {
    export = easystarjs;
}<|MERGE_RESOLUTION|>--- conflicted
+++ resolved
@@ -1,11 +1,8 @@
 // Type definitions for EasyStar.js 0.1.6
 // Project: http://easystarjs.com/
 // Definitions by: Magnus Gustafsson <https://github.com/borundin>
-<<<<<<< HEAD
 // Definitions: https://github.com/DefinitelyTyped/DefinitelyTyped  
-=======
-// Definitions: https://github.com/borisyankov/DefinitelyTyped
->>>>>>> e1ec4ed7
+
 /*
  easystarjs.d.ts may be freely distributed under the MIT license.
  */
