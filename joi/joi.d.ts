--- conflicted
+++ resolved
@@ -1,10 +1,6 @@
 // Type definitions for joi v4.6.0
 // Project: https://github.com/spumko/joi
-<<<<<<< HEAD
-// Definitions by: Bart van der Schoor <https://github.com/Bartvds>, Laurence Dougal Myers <https://github.com/laurence-myers>
-=======
 // Definitions by: Bart van der Schoor <https://github.com/Bartvds>, Laurence Dougal Myers <https://github.com/laurence-myers>, Christopher Glantschnig <https://github.com/cglantschnig>, David Broder-Rodgers <https://github.com/DavidBR-SW>
->>>>>>> c6254f15
 // Definitions: https://github.com/borisyankov/DefinitelyTyped
 
 // TODO express type of Schema in a type-parameter (.default, .valid, .example etc)
@@ -32,25 +28,17 @@
 		 * when true, unknown keys are deleted (only when value is an object). Defaults to false.
 		 */
 		stripUnknown?: boolean;
-<<<<<<< HEAD
-		// overrides individual error messages. Defaults to no override ({}).
+		/**
+		 * overrides individual error messages. Defaults to no override ({}).
+		 */
 		language?: Object;
-		// sets the default presence requirements. Supported modes: 'optional', 'required', and 'forbidden'. Defaults to 'optional'.
+		/**
+		 * sets the default presence requirements. Supported modes: 'optional', 'required', and 'forbidden'. Defaults to 'optional'.
+		 */
 		presence?: string;
-		// provides an external data set to be used in references
-=======
-		/**
-		 * overrides individual error messages. Defaults to no override ({}).
-		 */
-		language?: Object;
-		/**
-		 * sets the default presence requirements. Supported modes: 'optional', 'required', and 'forbidden'. Defaults to 'optional'.
-		 */
-		presence?: string;
 		/**
 		 * provides an external data set to be used in references
 		 */
->>>>>>> c6254f15
 		context?: Object;
 	}
 
@@ -104,28 +92,6 @@
 		 * Specifies one or more acceptable Schemes, should only include the scheme name.
 		 * Can be an Array or String (strings are automatically escaped for use in a Regular Expression).
 		 */
-		scheme ?: string | RegExp | Array<string | RegExp>;
-	}
-
-	export interface EmailOptions {
-		// Numerical threshold at which an email address is considered invalid
-		errorLevel?: number | boolean;
-		// Specifies a list of acceptable TLDs.
-		tldWhitelist?: string[] | Object;
-		// Number of atoms required for the domain. Be careful since some domains, such as io, directly allow email.
-		minDomainAtoms?: number;
-	}
-
-	export interface IpOptions {
-		// One or more IP address versions to validate against. Valid values: ipv4, ipv6, ipvfuture
-		version ?: string | string[];
-		// Used to determine if a CIDR is allowed or not. Valid values: optional, required, forbidden
-		cidr?: string;
-	}
-
-	export interface UriOptions {
-		// Specifies one or more acceptable Schemes, should only include the scheme name.
-		// Can be an Array or String (strings are automatically escaped for use in a Regular Expression).
 		scheme ?: string | RegExp | Array<string | RegExp>;
 	}
 
@@ -154,11 +120,7 @@
 		cidr?: string
 	}
 
-<<<<<<< HEAD
-	export interface ValidationError {
-=======
 	export interface ValidationError extends Error {
->>>>>>> c6254f15
 		message: string;
 		details: ValidationErrorItem[];
 		simple(): string;
@@ -502,7 +464,6 @@
 		/**
 		 * Allow this array to be sparse.
 		 * enabled can be used with a falsy value to go back to the default behavior.
-<<<<<<< HEAD
 		 */
 		sparse(enabled?: any): ArraySchema;
 
@@ -523,28 +484,6 @@
 		 *
 		 * @param type - a joi schema object to validate each array item against.
 		 */
-=======
-		 */
-		sparse(enabled?: any): ArraySchema;
-
-		/**
-		 * Allow single values to be checked against rules as if it were provided as an array.
-		 * enabled can be used with a falsy value to go back to the default behavior.
-		 */
-		single(enabled?: any): ArraySchema;
-
-		/**
-		 * List the types allowed for the array values.
-		 * type can be an array of values, or multiple values can be passed as individual arguments.
-		 * If a given type is .required() then there must be a matching item in the array.
-		 * If a type is .forbidden() then it cannot appear in the array.
-		 * Required items can be added multiple times to signify that multiple items must be found.
-		 * Errors will contain the number of items that didn't match.
-		 * Any unmatched item having a label will be mentioned explicitly.
-		 *
-		 * @param type - a joi schema object to validate each array item against.
-		 */
->>>>>>> c6254f15
 		items(type: Schema, ...types: Schema[]): ArraySchema;
 		items(types: Schema[]): ArraySchema;
 
