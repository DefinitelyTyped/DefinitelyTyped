--- conflicted
+++ resolved
@@ -2324,13 +2324,8 @@
         strikethroughThickness?: number | string;
         string?: number | string;
         stroke?: string;
-<<<<<<< HEAD
-        strokeDasharray?: string;
-        strokeDashoffset?: number | string;
-=======
         strokeDasharray?: string | number;
         strokeDashoffset?: string | number;
->>>>>>> 17264e04
         strokeLinecap?: "butt" | "round" | "square" | "inherit";
         strokeLinejoin?: "miter" | "round" | "bevel" | "inherit";
         strokeMiterlimit?: string;
