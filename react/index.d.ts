// Type definitions for React v0.14
// Project: http://facebook.github.io/react/
// Definitions by: Asana <https://asana.com>, AssureSign <http://www.assuresign.com>, Microsoft <https://microsoft.com>
// Definitions: https://github.com/DefinitelyTyped/DefinitelyTyped

export = React;
export as namespace React;

declare namespace React {

    //
    // React Elements
    // ----------------------------------------------------------------------

    type ReactType = string | ComponentClass<any> | StatelessComponent<any>;

    type Key = string | number;
    type Ref<T> = string | ((instance: T) => any);
    type ComponentState = {} | void;

    interface Attributes {
        key?: Key;
    }
    interface ClassAttributes<T> extends Attributes {
        ref?: Ref<T>;
    }

    interface ReactElement<P> {
        type: string | ComponentClass<P> | SFC<P>;
        props: P;
        key?: Key;
    }

    interface SFCElement<P> extends ReactElement<P> {
        type: SFC<P>;
    }

    type CElement<P, T extends Component<P, ComponentState>> = ComponentElement<P, T>;
    interface ComponentElement<P, T extends Component<P, ComponentState>> extends ReactElement<P> {
        type: ComponentClass<P>;
        ref?: Ref<T>;
    }

    type ClassicElement<P> = CElement<P, ClassicComponent<P, ComponentState>>;

    interface DOMElement<P extends DOMAttributes<T>, T extends Element> extends ReactElement<P> {
        type: string;
        ref: Ref<T>;
    }

    interface ReactHTMLElement<T extends HTMLElement> extends DOMElement<HTMLAttributes<T>, T> {
    }

    interface ReactSVGElement extends DOMElement<SVGAttributes<SVGElement>, SVGElement> {
    }

    //
    // Factories
    // ----------------------------------------------------------------------

    interface Factory<P> {
        (props?: P & Attributes, ...children: ReactNode[]): ReactElement<P>;
    }

    interface SFCFactory<P> {
        (props?: P & Attributes, ...children: ReactNode[]): SFCElement<P>;
    }

    interface ComponentFactory<P, T extends Component<P, ComponentState>> {
        (props?: P & ClassAttributes<T>, ...children: ReactNode[]): CElement<P, T>;
    }

    type CFactory<P, T extends Component<P, ComponentState>> = ComponentFactory<P, T>;
    type ClassicFactory<P> = CFactory<P, ClassicComponent<P, ComponentState>>;

    interface DOMFactory<P extends DOMAttributes<T>, T extends Element> {
        (props?: P & ClassAttributes<T>, ...children: ReactNode[]): DOMElement<P, T>;
    }

    interface HTMLFactory<T extends HTMLElement> extends DOMFactory<HTMLAttributes<T>, T> {
    }

    interface SVGFactory extends DOMFactory<SVGAttributes<SVGElement>, SVGElement> {
    }

    //
    // React Nodes
    // http://facebook.github.io/react/docs/glossary.html
    // ----------------------------------------------------------------------

    type ReactText = string | number;
    type ReactChild = ReactElement<any> | ReactText;

    // Should be Array<ReactNode> but type aliases cannot be recursive
    type ReactFragment = {} | Array<ReactChild | any[] | boolean>;
    type ReactNode = ReactChild | ReactFragment | boolean;

    //
    // Top Level API
    // ----------------------------------------------------------------------

    function createClass<P, S>(spec: ComponentSpec<P, S>): ClassicComponentClass<P>;

    function createFactory<P extends DOMAttributes<T>, T extends Element>(
        type: string): DOMFactory<P, T>;
    function createFactory<P>(type: SFC<P>): SFCFactory<P>;
    function createFactory<P>(
        type: ClassType<P, ClassicComponent<P, ComponentState>, ClassicComponentClass<P>>): CFactory<P, ClassicComponent<P, ComponentState>>;
    function createFactory<P, T extends Component<P, ComponentState>, C extends ComponentClass<P>>(
        type: ClassType<P, T, C>): CFactory<P, T>;
    function createFactory<P>(type: ComponentClass<P> | SFC<P>): Factory<P>;

    function createElement<P extends DOMAttributes<T>, T extends Element>(
        type: string,
        props?: P & ClassAttributes<T>,
        ...children: ReactNode[]): DOMElement<P, T>;
    function createElement<P>(
        type: SFC<P>,
        props?: P & Attributes,
        ...children: ReactNode[]): SFCElement<P>;
    function createElement<P>(
        type: ClassType<P, ClassicComponent<P, ComponentState>, ClassicComponentClass<P>>,
        props?: P & ClassAttributes<ClassicComponent<P, ComponentState>>,
        ...children: ReactNode[]): CElement<P, ClassicComponent<P, ComponentState>>;
    function createElement<P, T extends Component<P, ComponentState>, C extends ComponentClass<P>>(
        type: ClassType<P, T, C>,
        props?: P & ClassAttributes<T>,
        ...children: ReactNode[]): CElement<P, T>;
    function createElement<P>(
        type: ComponentClass<P> | SFC<P>,
        props?: P & Attributes,
        ...children: ReactNode[]): ReactElement<P>;

    function cloneElement<P extends DOMAttributes<T>, T extends Element>(
        element: DOMElement<P, T>,
        props?: P & ClassAttributes<T>,
        ...children: ReactNode[]): DOMElement<P, T>;
    function cloneElement<P extends Q, Q>(
        element: SFCElement<P>,
        props?: Q, // should be Q & Attributes, but then Q is inferred as {}
        ...children: ReactNode[]): SFCElement<P>;
    function cloneElement<P extends Q, Q, T extends Component<P, ComponentState>>(
        element: CElement<P, T>,
        props?: Q, // should be Q & ClassAttributes<T>
        ...children: ReactNode[]): CElement<P, T>;
    function cloneElement<P extends Q, Q>(
        element: ReactElement<P>,
        props?: Q, // should be Q & Attributes
        ...children: ReactNode[]): ReactElement<P>;

    function isValidElement<P>(object: {}): object is ReactElement<P>;

    var DOM: ReactDOM;
    var PropTypes: ReactPropTypes;
    var Children: ReactChildren;
    var version: string;

    //
    // Component API
    // ----------------------------------------------------------------------

    type ReactInstance = Component<any, any> | Element;

    // Base component for plain JS classes
    class Component<P, S> implements ComponentLifecycle<P, S> {
        constructor(props?: P, context?: any);
        setState(f: (prevState: S, props: P) => S, callback?: () => any): void;
        setState(state: S, callback?: () => any): void;
<<<<<<< HEAD
        forceUpdate(callback?: () => any): void;
        render(): JSX.Element;
=======
        forceUpdate(callBack?: () => any): void;
        render(): JSX.Element | null;
>>>>>>> 6a20b93b

        // React.Props<T> is now deprecated, which means that the `children`
        // property is not available on `P` by default, even though you can
        // always pass children as variadic arguments to `createElement`.
        // In the future, if we can define its call signature conditionally
        // on the existence of `children` in `P`, then we should remove this.
        props: P & { children?: ReactNode };
        state: S;
        context: {};
        refs: {
            [key: string]: ReactInstance
        };
    }

    interface ClassicComponent<P, S> extends Component<P, S> {
        replaceState(nextState: S, callback?: () => any): void;
        isMounted(): boolean;
        getInitialState?(): S;
    }

    interface ChildContextProvider<CC> {
        getChildContext(): CC;
    }

    //
    // Class Interfaces
    // ----------------------------------------------------------------------

    type SFC<P> = StatelessComponent<P>;
    interface StatelessComponent<P> {
        (props?: P, context?: any): ReactElement<any>;
        propTypes?: ValidationMap<P>;
        contextTypes?: ValidationMap<any>;
        defaultProps?: P;
        displayName?: string;
    }

    interface ComponentClass<P> {
        new(props?: P, context?: any): Component<P, ComponentState>;
        propTypes?: ValidationMap<P>;
        contextTypes?: ValidationMap<any>;
        childContextTypes?: ValidationMap<any>;
        defaultProps?: P;
        displayName?: string;
    }

    interface ClassicComponentClass<P> extends ComponentClass<P> {
        new(props?: P, context?: any): ClassicComponent<P, ComponentState>;
        getDefaultProps?(): P;
    }

    /**
     * We use an intersection type to infer multiple type parameters from
     * a single argument, which is useful for many top-level API defs.
     * See https://github.com/Microsoft/TypeScript/issues/7234 for more info.
     */
    type ClassType<P, T extends Component<P, ComponentState>, C extends ComponentClass<P>> =
        C &
        (new() => T) &
        (new() => { props: P });

    //
    // Component Specs and Lifecycle
    // ----------------------------------------------------------------------

    interface ComponentLifecycle<P, S> {
        componentWillMount?(): void;
        componentDidMount?(): void;
        componentWillReceiveProps?(nextProps: P, nextContext: any): void;
        shouldComponentUpdate?(nextProps: P, nextState: S, nextContext: any): boolean;
        componentWillUpdate?(nextProps: P, nextState: S, nextContext: any): void;
        componentDidUpdate?(prevProps: P, prevState: S, prevContext: any): void;
        componentWillUnmount?(): void;
    }

    interface Mixin<P, S> extends ComponentLifecycle<P, S> {
        mixins?: Mixin<P, S>;
        statics?: {
            [key: string]: any;
        };

        displayName?: string;
        propTypes?: ValidationMap<any>;
        contextTypes?: ValidationMap<any>;
        childContextTypes?: ValidationMap<any>;

        getDefaultProps?(): P;
        getInitialState?(): S;
    }

    interface ComponentSpec<P, S> extends Mixin<P, S> {
        render(): ReactElement<any>;

        [propertyName: string]: any;
    }

    //
    // Event System
    // ----------------------------------------------------------------------

    interface SyntheticEvent<T> {
        bubbles: boolean;
        currentTarget: EventTarget;
        cancelable: boolean;
        defaultPrevented: boolean;
        eventPhase: number;
        isTrusted: boolean;
        nativeEvent: Event;
        preventDefault(): void;
        stopPropagation(): void;
        target: EventTarget & T;
        timeStamp: Date;
        type: string;
    }

    interface ClipboardEvent<T> extends SyntheticEvent<T> {
        clipboardData: DataTransfer;
    }

    interface CompositionEvent<T> extends SyntheticEvent<T> {
        data: string;
    }

    interface DragEvent<T> extends MouseEvent<T> {
        dataTransfer: DataTransfer;
    }

    interface FocusEvent<T> extends SyntheticEvent<T> {
        relatedTarget: EventTarget;
    }

    interface FormEvent<T> extends SyntheticEvent<T> {
    }

    interface KeyboardEvent<T> extends SyntheticEvent<T> {
        altKey: boolean;
        charCode: number;
        ctrlKey: boolean;
        getModifierState(key: string): boolean;
        key: string;
        keyCode: number;
        locale: string;
        location: number;
        metaKey: boolean;
        repeat: boolean;
        shiftKey: boolean;
        which: number;
    }

    interface MouseEvent<T> extends SyntheticEvent<T> {
        altKey: boolean;
        button: number;
        buttons: number;
        clientX: number;
        clientY: number;
        ctrlKey: boolean;
        getModifierState(key: string): boolean;
        metaKey: boolean;
        pageX: number;
        pageY: number;
        relatedTarget: EventTarget;
        screenX: number;
        screenY: number;
        shiftKey: boolean;
    }

    interface TouchEvent<T> extends SyntheticEvent<T> {
        altKey: boolean;
        changedTouches: TouchList;
        ctrlKey: boolean;
        getModifierState(key: string): boolean;
        metaKey: boolean;
        shiftKey: boolean;
        targetTouches: TouchList;
        touches: TouchList;
    }

    interface UIEvent<T> extends SyntheticEvent<T> {
        detail: number;
        view: AbstractView;
    }

    interface WheelEvent<T> extends MouseEvent<T> {
        deltaMode: number;
        deltaX: number;
        deltaY: number;
        deltaZ: number;
    }

    interface AnimationEvent extends SyntheticEvent<{}> {
        animationName: string;
        pseudoElement: string;
        elapsedTime: number;
    }
    
    interface TransitionEvent extends SyntheticEvent<{}> {
        propertyName: string;
        pseudoElement: string;
        elapsedTime: number;
    }

    //
    // Event Handler Types
    // ----------------------------------------------------------------------

    interface EventHandler<E extends SyntheticEvent<any>> {
        (event: E): void;
    }

    type ReactEventHandler<T> = EventHandler<SyntheticEvent<T>>;

    type ClipboardEventHandler<T> = EventHandler<ClipboardEvent<T>>;
    type CompositionEventHandler<T> = EventHandler<CompositionEvent<T>>;
    type DragEventHandler<T> = EventHandler<DragEvent<T>>;
    type FocusEventHandler<T> = EventHandler<FocusEvent<T>>;
    type FormEventHandler<T> = EventHandler<FormEvent<T>>;
    type KeyboardEventHandler<T> = EventHandler<KeyboardEvent<T>>;
    type MouseEventHandler<T> = EventHandler<MouseEvent<T>>;
    type TouchEventHandler<T> = EventHandler<TouchEvent<T>>;
    type UIEventHandler<T> = EventHandler<UIEvent<T>>;
    type WheelEventHandler<T> = EventHandler<WheelEvent<T>>;
    type AnimationEventHandler = EventHandler<AnimationEvent>;
    type TransitionEventHandler = EventHandler<TransitionEvent>;

    //
    // Props / DOM Attributes
    // ----------------------------------------------------------------------

    /**
     * @deprecated. This was used to allow clients to pass `ref` and `key`
     * to `createElement`, which is no longer necessary due to intersection
     * types. If you need to declare a props object before passing it to
     * `createElement` or a factory, use `ClassAttributes<T>`:
     *
     * ```ts
     * var b: Button;
     * var props: ButtonProps & ClassAttributes<Button> = {
     *     ref: b => button = b, // ok!
     *     label: "I'm a Button"
     * };
     * ```
     */
    interface Props<T> {
        children?: ReactNode;
        key?: Key;
        ref?: Ref<T>;
    }

    interface HTMLProps<T> extends HTMLAttributes<T>, ClassAttributes<T> {
    }

    interface SVGProps extends SVGAttributes<SVGElement>, ClassAttributes<SVGElement> {
    }

    interface DOMAttributes<T> {
        children?: ReactNode;
        dangerouslySetInnerHTML?: {
            __html: string;
        };

        // Clipboard Events
        onCopy?: ClipboardEventHandler<T>;
        onCut?: ClipboardEventHandler<T>;
        onPaste?: ClipboardEventHandler<T>;

        // Composition Events
        onCompositionEnd?: CompositionEventHandler<T>;
        onCompositionStart?: CompositionEventHandler<T>;
        onCompositionUpdate?: CompositionEventHandler<T>;

        // Focus Events
        onFocus?: FocusEventHandler<T>;
        onBlur?: FocusEventHandler<T>;

        // Form Events
        onChange?: FormEventHandler<T>;
        onInput?: FormEventHandler<T>;
        onSubmit?: FormEventHandler<T>;

        // Image Events
        onLoad?: ReactEventHandler<T>;
        onError?: ReactEventHandler<T>; // also a Media Event

        // Keyboard Events
        onKeyDown?: KeyboardEventHandler<T>;
        onKeyPress?: KeyboardEventHandler<T>;
        onKeyUp?: KeyboardEventHandler<T>;

        // Media Events
        onAbort?: ReactEventHandler<T>;
        onCanPlay?: ReactEventHandler<T>;
        onCanPlayThrough?: ReactEventHandler<T>;
        onDurationChange?: ReactEventHandler<T>;
        onEmptied?: ReactEventHandler<T>;
        onEncrypted?: ReactEventHandler<T>;
        onEnded?: ReactEventHandler<T>;
        onLoadedData?: ReactEventHandler<T>;
        onLoadedMetadata?: ReactEventHandler<T>;
        onLoadStart?: ReactEventHandler<T>;
        onPause?: ReactEventHandler<T>;
        onPlay?: ReactEventHandler<T>;
        onPlaying?: ReactEventHandler<T>;
        onProgress?: ReactEventHandler<T>;
        onRateChange?: ReactEventHandler<T>;
        onSeeked?: ReactEventHandler<T>;
        onSeeking?: ReactEventHandler<T>;
        onStalled?: ReactEventHandler<T>;
        onSuspend?: ReactEventHandler<T>;
        onTimeUpdate?: ReactEventHandler<T>;
        onVolumeChange?: ReactEventHandler<T>;
        onWaiting?: ReactEventHandler<T>;

        // MouseEvents
        onClick?: MouseEventHandler<T>;
        onContextMenu?: MouseEventHandler<T>;
        onDoubleClick?: MouseEventHandler<T>;
        onDrag?: DragEventHandler<T>;
        onDragEnd?: DragEventHandler<T>;
        onDragEnter?: DragEventHandler<T>;
        onDragExit?: DragEventHandler<T>;
        onDragLeave?: DragEventHandler<T>;
        onDragOver?: DragEventHandler<T>;
        onDragStart?: DragEventHandler<T>;
        onDrop?: DragEventHandler<T>;
        onMouseDown?: MouseEventHandler<T>;
        onMouseEnter?: MouseEventHandler<T>;
        onMouseLeave?: MouseEventHandler<T>;
        onMouseMove?: MouseEventHandler<T>;
        onMouseOut?: MouseEventHandler<T>;
        onMouseOver?: MouseEventHandler<T>;
        onMouseUp?: MouseEventHandler<T>;

        // Selection Events
        onSelect?: ReactEventHandler<T>;

        // Touch Events
        onTouchCancel?: TouchEventHandler<T>;
        onTouchEnd?: TouchEventHandler<T>;
        onTouchMove?: TouchEventHandler<T>;
        onTouchStart?: TouchEventHandler<T>;

        // UI Events
        onScroll?: UIEventHandler<T>;

        // Wheel Events
        onWheel?: WheelEventHandler<T>;

        // Animation Events
        onAnimationStart?: AnimationEventHandler;
        onAnimationEnd?: AnimationEventHandler;
        onAnimationIteration?: AnimationEventHandler;

        // Transition Events
        onTransitionEnd?: TransitionEventHandler;
    }

    // This interface is not complete. Only properties accepting
    // unitless numbers are listed here (see CSSProperty.js in React)
    interface CSSProperties {

        /**
         * Aligns a flex container's lines within the flex container when there is extra space in the cross-axis, similar to how justify-content aligns individual items within the main-axis.
         */
        alignContent?: any;

        /**
         * Sets the default alignment in the cross axis for all of the flex container's items, including anonymous flex items, similarly to how justify-content aligns items along the main axis.
         */
        alignItems?: any;

        /**
         * Allows the default alignment to be overridden for individual flex items.
         */
        alignSelf?: any;

        /**
         * This property allows precise alignment of elements, such as graphics, that do not have a baseline-table or lack the desired baseline in their baseline-table. With the alignment-adjust property, the position of the baseline identified by the alignment-baseline can be explicitly determined. It also determines precisely the alignment point for each glyph within a textual element.
         */
        alignmentAdjust?: any;

        alignmentBaseline?: any;

        /**
         * Defines a length of time to elapse before an animation starts, allowing an animation to begin execution some time after it is applied.
         */
        animationDelay?: any;

        /**
         * Defines whether an animation should run in reverse on some or all cycles.
         */
        animationDirection?: any;

        /**
         * Specifies how many times an animation cycle should play.
         */
        animationIterationCount?: any;

        /**
         * Defines the list of animations that apply to the element.
         */
        animationName?: any;

        /**
         * Defines whether an animation is running or paused.
         */
        animationPlayState?: any;

        /**
         * Allows changing the style of any element to platform-based interface elements or vice versa.
         */
        appearance?: any;

        /**
         * Determines whether or not the “back” side of a transformed element is visible when facing the viewer.
         */
        backfaceVisibility?: any;

        /**
         * Shorthand property to set the values for one or more of:
         * background-clip, background-color, background-image,
         * background-origin, background-position, background-repeat,
         * background-size, and background-attachment.
         */
        background?: any;

        /**
         * If a background-image is specified, this property determines
         * whether that image's position is fixed within the viewport,
         * or scrolls along with its containing block.
         */
        backgroundAttachment?: "scroll" | "fixed" | "local";

        /**
         * This property describes how the element's background images should blend with each other and the element's background color.
         * The value is a list of blend modes that corresponds to each background image. Each element in the list will apply to the corresponding element of background-image. If a property doesn’t have enough comma-separated values to match the number of layers, the UA must calculate its used value by repeating the list of values until there are enough.
         */
        backgroundBlendMode?: any;

        /**
         * Sets the background color of an element.
         */
        backgroundColor?: any;

        backgroundComposite?: any;

        /**
         * Applies one or more background images to an element. These can be any valid CSS image, including url() paths to image files or CSS gradients.
         */
        backgroundImage?: any;

        /**
         * Specifies what the background-position property is relative to.
         */
        backgroundOrigin?: any;

        /**
         * Sets the position of a background image.
         */
        backgroundPosition?: any;

        /**
         * Background-repeat defines if and how background images will be repeated after they have been sized and positioned
         */
        backgroundRepeat?: any;

        /**
         * Obsolete - spec retired, not implemented.
         */
        baselineShift?: any;

        /**
         * Non standard. Sets or retrieves the location of the Dynamic HTML (DHTML) behavior.
         */
        behavior?: any;

        /**
         * Shorthand property that defines the different properties of all four sides of an element's border in a single declaration. It can be used to set border-width, border-style and border-color, or a subset of these.
         */
        border?: any;

        /**
         * Shorthand that sets the values of border-bottom-color,
         * border-bottom-style, and border-bottom-width.
         */
        borderBottom?: any;

        /**
         * Sets the color of the bottom border of an element.
         */
        borderBottomColor?: any;

        /**
         * Defines the shape of the border of the bottom-left corner.
         */
        borderBottomLeftRadius?: any;

        /**
         * Defines the shape of the border of the bottom-right corner.
         */
        borderBottomRightRadius?: any;

        /**
         * Sets the line style of the bottom border of a box.
         */
        borderBottomStyle?: any;

        /**
         * Sets the width of an element's bottom border. To set all four borders, use the border-width shorthand property which sets the values simultaneously for border-top-width, border-right-width, border-bottom-width, and border-left-width.
         */
        borderBottomWidth?: any;

        /**
         * Border-collapse can be used for collapsing the borders between table cells
         */
        borderCollapse?: any;

        /**
         * The CSS border-color property sets the color of an element's four borders. This property can have from one to four values, made up of the elementary properties:     •       border-top-color
         *      •       border-right-color
         *      •       border-bottom-color
         *      •       border-left-color The default color is the currentColor of each of these values.
         * If you provide one value, it sets the color for the element. Two values set the horizontal and vertical values, respectively. Providing three values sets the top, vertical, and bottom values, in that order. Four values set all for sides: top, right, bottom, and left, in that order.
         */
        borderColor?: any;

        /**
         * Specifies different corner clipping effects, such as scoop (inner curves), bevel (straight cuts) or notch (cut-off rectangles). Works along with border-radius to specify the size of each corner effect.
         */
        borderCornerShape?: any;

        /**
         * The property border-image-source is used to set the image to be used instead of the border style. If this is set to none the border-style is used instead.
         */
        borderImageSource?: any;

        /**
         * The border-image-width CSS property defines the offset to use for dividing the border image in nine parts, the top-left corner, central top edge, top-right-corner, central right edge, bottom-right corner, central bottom edge, bottom-left corner, and central right edge. They represent inward distance from the top, right, bottom, and left edges.
         */
        borderImageWidth?: any;

        /**
         * Shorthand property that defines the border-width, border-style and border-color of an element's left border in a single declaration. Note that you can use the corresponding longhand properties to set specific individual properties of the left border — border-left-width, border-left-style and border-left-color.
         */
        borderLeft?: any;

        /**
         * The CSS border-left-color property sets the color of an element's left border. This page explains the border-left-color value, but often you will find it more convenient to fix the border's left color as part of a shorthand set, either border-left or border-color.
         * Colors can be defined several ways. For more information, see Usage.
         */
        borderLeftColor?: any;

        /**
         * Sets the style of an element's left border. To set all four borders, use the shorthand property, border-style. Otherwise, you can set the borders individually with border-top-style, border-right-style, border-bottom-style, border-left-style.
         */
        borderLeftStyle?: any;

        /**
         * Sets the width of an element's left border. To set all four borders, use the border-width shorthand property which sets the values simultaneously for border-top-width, border-right-width, border-bottom-width, and border-left-width.
         */
        borderLeftWidth?: any;

        /**
         * Shorthand property that defines the border-width, border-style and border-color of an element's right border in a single declaration. Note that you can use the corresponding longhand properties to set specific individual properties of the right border — border-right-width, border-right-style and border-right-color.
         */
        borderRight?: any;

        /**
         * Sets the color of an element's right border. This page explains the border-right-color value, but often you will find it more convenient to fix the border's right color as part of a shorthand set, either border-right or border-color.
         * Colors can be defined several ways. For more information, see Usage.
         */
        borderRightColor?: any;

        /**
         * Sets the style of an element's right border. To set all four borders, use the shorthand property, border-style. Otherwise, you can set the borders individually with border-top-style, border-right-style, border-bottom-style, border-left-style.
         */
        borderRightStyle?: any;

        /**
         * Sets the width of an element's right border. To set all four borders, use the border-width shorthand property which sets the values simultaneously for border-top-width, border-right-width, border-bottom-width, and border-left-width.
         */
        borderRightWidth?: any;

        /**
         * Specifies the distance between the borders of adjacent cells.
         */
        borderSpacing?: any;

        /**
         * Sets the style of an element's four borders. This property can have from one to four values. With only one value, the value will be applied to all four borders; otherwise, this works as a shorthand property for each of border-top-style, border-right-style, border-bottom-style, border-left-style, where each border style may be assigned a separate value.
         */
        borderStyle?: any;

        /**
         * Shorthand property that defines the border-width, border-style and border-color of an element's top border in a single declaration. Note that you can use the corresponding longhand properties to set specific individual properties of the top border — border-top-width, border-top-style and border-top-color.
         */
        borderTop?: any;

        /**
         * Sets the color of an element's top border. This page explains the border-top-color value, but often you will find it more convenient to fix the border's top color as part of a shorthand set, either border-top or border-color.
         * Colors can be defined several ways. For more information, see Usage.
         */
        borderTopColor?: any;

        /**
         * Sets the rounding of the top-left corner of the element.
         */
        borderTopLeftRadius?: any;

        /**
         * Sets the rounding of the top-right corner of the element.
         */
        borderTopRightRadius?: any;

        /**
         * Sets the style of an element's top border. To set all four borders, use the shorthand property, border-style. Otherwise, you can set the borders individually with border-top-style, border-right-style, border-bottom-style, border-left-style.
         */
        borderTopStyle?: any;

        /**
         * Sets the width of an element's top border. To set all four borders, use the border-width shorthand property which sets the values simultaneously for border-top-width, border-right-width, border-bottom-width, and border-left-width.
         */
        borderTopWidth?: any;

        /**
         * Sets the width of an element's four borders. This property can have from one to four values. This is a shorthand property for setting values simultaneously for border-top-width, border-right-width, border-bottom-width, and border-left-width.
         */
        borderWidth?: any;

        /**
         * This property specifies how far an absolutely positioned box's bottom margin edge is offset above the bottom edge of the box's containing block. For relatively positioned boxes, the offset is with respect to the bottom edges of the box itself (i.e., the box is given a position in the normal flow, then offset from that position according to these properties).
         */
        bottom?: any;

        /**
         * Obsolete.
         */
        boxAlign?: any;

        /**
         * Breaks a box into fragments creating new borders, padding and repeating backgrounds or lets it stay as a continuous box on a page break, column break, or, for inline elements, at a line break.
         */
        boxDecorationBreak?: any;

        /**
         * Deprecated
         */
        boxDirection?: any;

        /**
         * Do not use. This property has been replaced by the flex-wrap property.
         * Gets or sets a value that specifies the direction to add successive rows or columns when the value of box-lines is set to multiple.
         */
        boxLineProgression?: any;

        /**
         * Do not use. This property has been replaced by the flex-wrap property.
         * Gets or sets a value that specifies whether child elements wrap onto multiple lines or columns based on the space available in the object.
         */
        boxLines?: any;

        /**
         * Do not use. This property has been replaced by flex-order.
         * Specifies the ordinal group that a child element of the object belongs to. This ordinal value identifies the display order (along the axis defined by the box-orient property) for the group.
         */
        boxOrdinalGroup?: any;

        /**
         * Deprecated.
         */
        boxFlex?: number;

        /**
         * Deprecated.
         */
        boxFlexGroup?: number;

        /**
         * The CSS break-after property allows you to force a break on multi-column layouts. More specifically, it allows you to force a break after an element. It allows you to determine if a break should occur, and what type of break it should be. The break-after CSS property describes how the page, column or region break behaves after the generated box. If there is no generated box, the property is ignored.
         */
        breakAfter?: any;

        /**
         * Control page/column/region breaks that fall above a block of content
         */
        breakBefore?: any;

        /**
         * Control page/column/region breaks that fall within a block of content
         */
        breakInside?: any;

        /**
         * The clear CSS property specifies if an element can be positioned next to or must be positioned below the floating elements that precede it in the markup.
         */
        clear?: any;

        /**
         * Deprecated; see clip-path.
         * Lets you specify the dimensions of an absolutely positioned element that should be visible, and the element is clipped into this shape, and displayed.
         */
        clip?: any;

        /**
         * Clipping crops an graphic, so that only a portion of the graphic is rendered, or filled. This clip-rule property, when used with the clip-path property, defines which clip rule, or algorithm, to use when filling the different parts of a graphics.
         */
        clipRule?: any;

        /**
         * The color property sets the color of an element's foreground content (usually text), accepting any standard CSS color from keywords and hex values to RGB(a) and HSL(a).
         */
        color?: any;

        /**
         * Describes the number of columns of the element.
         */
        columnCount?: number;

        /**
         * Specifies how to fill columns (balanced or sequential).
         */
        columnFill?: any;

        /**
         * The column-gap property controls the width of the gap between columns in multi-column elements.
         */
        columnGap?: any;

        /**
         * Sets the width, style, and color of the rule between columns.
         */
        columnRule?: any;

        /**
         * Specifies the color of the rule between columns.
         */
        columnRuleColor?: any;

        /**
         * Specifies the width of the rule between columns.
         */
        columnRuleWidth?: any;

        /**
         * The column-span CSS property makes it possible for an element to span across all columns when its value is set to all. An element that spans more than one column is called a spanning element.
         */
        columnSpan?: any;

        /**
         * Specifies the width of columns in multi-column elements.
         */
        columnWidth?: any;

        /**
         * This property is a shorthand property for setting column-width and/or column-count.
         */
        columns?: any;

        /**
         * The counter-increment property accepts one or more names of counters (identifiers), each one optionally followed by an integer which specifies the value by which the counter should be incremented (e.g. if the value is 2, the counter increases by 2 each time it is invoked).
         */
        counterIncrement?: any;

        /**
         * The counter-reset property contains a list of one or more names of counters, each one optionally followed by an integer (otherwise, the integer defaults to 0.) Each time the given element is invoked, the counters specified by the property are set to the given integer.
         */
        counterReset?: any;

        /**
         * The cue property specifies sound files (known as an "auditory icon") to be played by speech media agents before and after presenting an element's content; if only one file is specified, it is played both before and after. The volume at which the file(s) should be played, relative to the volume of the main element, may also be specified. The icon files may also be set separately with the cue-before and cue-after properties.
         */
        cue?: any;

        /**
         * The cue-after property specifies a sound file (known as an "auditory icon") to be played by speech media agents after presenting an element's content; the volume at which the file should be played may also be specified. The shorthand property cue sets cue sounds for both before and after the element is presented.
         */
        cueAfter?: any;

        /**
         * Specifies the mouse cursor displayed when the mouse pointer is over an element.
         */
        cursor?: any;

        /**
         * The direction CSS property specifies the text direction/writing direction. The rtl is used for Hebrew or Arabic text, the ltr is for other languages.
         */
        direction?: any;

        /**
         * This property specifies the type of rendering box used for an element. It is a shorthand property for many other display properties.
         */
        display?: any;

        /**
         * The ‘fill’ property paints the interior of the given graphical element. The area to be painted consists of any areas inside the outline of the shape. To determine the inside of the shape, all subpaths are considered, and the interior is determined according to the rules associated with the current value of the ‘fill-rule’ property. The zero-width geometric outline of a shape is included in the area to be painted.
         */
        fill?: any;

        /**
         * SVG: Specifies the opacity of the color or the content the current object is filled with.
         */
        fillOpacity?: number;

        /**
         * The ‘fill-rule’ property indicates the algorithm which is to be used to determine what parts of the canvas are included inside the shape. For a simple, non-intersecting path, it is intuitively clear what region lies "inside"; however, for a more complex path, such as a path that intersects itself or where one subpath encloses another, the interpretation of "inside" is not so obvious.
         * The ‘fill-rule’ property provides two options for how the inside of a shape is determined:
         */
        fillRule?: any;

        /**
         * Applies various image processing effects. This property is largely unsupported. See Compatibility section for more information.
         */
        filter?: any;

        /**
         * Shorthand for `flex-grow`, `flex-shrink`, and `flex-basis`.
         */
        flex?: number | string;

        /**
         * Obsolete, do not use. This property has been renamed to align-items.
         * Specifies the alignment (perpendicular to the layout axis defined by the flex-direction property) of child elements of the object.
         */
        flexAlign?: any;

        /**
         * The flex-basis CSS property describes the initial main size of the flex item before any free space is distributed according to the flex factors described in the flex property (flex-grow and flex-shrink).
         */
        flexBasis?: any;

        /**
         * The flex-direction CSS property describes how flex items are placed in the flex container, by setting the direction of the flex container's main axis.
         */
        flexDirection?: any;

        /**
         * The flex-flow CSS property defines the flex container's main and cross axis. It is a shorthand property for the flex-direction and flex-wrap properties.
         */
        flexFlow?: any;

        /**
         * Specifies the flex grow factor of a flex item.
         */
        flexGrow?: number;

        /**
         * Do not use. This property has been renamed to align-self
         * Specifies the alignment (perpendicular to the layout axis defined by flex-direction) of child elements of the object.
         */
        flexItemAlign?: any;

        /**
         * Do not use. This property has been renamed to align-content.
         * Specifies how a flexbox's lines align within the flexbox when there is extra space along the axis that is perpendicular to the axis defined by the flex-direction property.
         */
        flexLinePack?: any;

        /**
         * Gets or sets a value that specifies the ordinal group that a flexbox element belongs to. This ordinal value identifies the display order for the group.
         */
        flexOrder?: any;

        /**
         * Specifies the flex shrink factor of a flex item.
         */
        flexShrink?: number;

        /**
         * Elements which have the style float are floated horizontally. These elements can move as far to the left or right of the containing element. All elements after the floating element will flow around it, but elements before the floating element are not impacted. If several floating elements are placed after each other, they will float next to each other as long as there is room.
         */
        float?: any;

        /**
         * Flows content from a named flow (specified by a corresponding flow-into) through selected elements to form a dynamic chain of layout regions.
         */
        flowFrom?: any;

        /**
         * The font property is shorthand that allows you to do one of two things: you can either set up six of the most mature font properties in one line, or you can set one of a choice of keywords to adopt a system font setting.
         */
        font?: any;

        /**
         * The font-family property allows one or more font family names and/or generic family names to be specified for usage on the selected element(s)' text. The browser then goes through the list; for each character in the selection it applies the first font family that has an available glyph for that character.
         */
        fontFamily?: any;

        /**
         * The font-kerning property allows contextual adjustment of inter-glyph spacing, i.e. the spaces between the characters in text. This property controls <bold>metric kerning</bold> - that utilizes adjustment data contained in the font. Optical Kerning is not supported as yet.
         */
        fontKerning?: any;

        /**
         * Specifies the size of the font. Used to compute em and ex units.
         */
        fontSize?: number | string;

        /**
         * The font-size-adjust property adjusts the font-size of the fallback fonts defined with font-family, so that the x-height is the same no matter what font is used. This preserves the readability of the text when fallback happens.
         */
        fontSizeAdjust?: any;

        /**
         * Allows you to expand or condense the widths for a normal, condensed, or expanded font face.
         */
        fontStretch?: any;

        /**
         * The font-style property allows normal, italic, or oblique faces to be selected. Italic forms are generally cursive in nature while oblique faces are typically sloped versions of the regular face. Oblique faces can be simulated by artificially sloping the glyphs of the regular face.
         */
        fontStyle?: any;

        /**
         * This value specifies whether the user agent is allowed to synthesize bold or oblique font faces when a font family lacks bold or italic faces.
         */
        fontSynthesis?: any;

        /**
         * The font-variant property enables you to select the small-caps font within a font family.
         */
        fontVariant?: any;

        /**
         * Fonts can provide alternate glyphs in addition to default glyph for a character. This property provides control over the selection of these alternate glyphs.
         */
        fontVariantAlternates?: any;

        /**
         * Specifies the weight or boldness of the font.
         */
        fontWeight?: "normal" | "bold" | "lighter" | "bolder" | number;

        /**
         * Lays out one or more grid items bound by 4 grid lines. Shorthand for setting grid-column-start, grid-column-end, grid-row-start, and grid-row-end in a single declaration.
         */
        gridArea?: any;

        /**
         * Controls a grid item's placement in a grid area, particularly grid position and a grid span. Shorthand for setting grid-column-start and grid-column-end in a single declaration.
         */
        gridColumn?: any;

        /**
         * Controls a grid item's placement in a grid area as well as grid position and a grid span. The grid-column-end property (with grid-row-start, grid-row-end, and grid-column-start) determines a grid item's placement by specifying the grid lines of a grid item's grid area.
         */
        gridColumnEnd?: any;

        /**
         * Determines a grid item's placement by specifying the starting grid lines of a grid item's grid area . A grid item's placement in a grid area consists of a grid position and a grid span. See also ( grid-row-start, grid-row-end, and grid-column-end)
         */
        gridColumnStart?: any;

        /**
         * Gets or sets a value that indicates which row an element within a Grid should appear in. Shorthand for setting grid-row-start and grid-row-end in a single declaration.
         */
        gridRow?: any;

        /**
         * Determines a grid item’s placement by specifying the block-end. A grid item's placement in a grid area consists of a grid position and a grid span. The grid-row-end property (with grid-row-start, grid-column-start, and grid-column-end) determines a grid item's placement by specifying the grid lines of a grid item's grid area.
         */
        gridRowEnd?: any;

        /**
         * Specifies a row position based upon an integer location, string value, or desired row size.
         * css/properties/grid-row is used as short-hand for grid-row-position and grid-row-position
         */
        gridRowPosition?: any;

        gridRowSpan?: any;

        /**
         * Specifies named grid areas which are not associated with any particular grid item, but can be referenced from the grid-placement properties. The syntax of the grid-template-areas property also provides a visualization of the structure of the grid, making the overall layout of the grid container easier to understand.
         */
        gridTemplateAreas?: any;

        /**
         * Specifies (with grid-template-rows) the line names and track sizing functions of the grid. Each sizing function can be specified as a length, a percentage of the grid container’s size, a measurement of the contents occupying the column or row, or a fraction of the free space in the grid.
         */
        gridTemplateColumns?: any;

        /**
         * Specifies (with grid-template-columns) the line names and track sizing functions of the grid. Each sizing function can be specified as a length, a percentage of the grid container’s size, a measurement of the contents occupying the column or row, or a fraction of the free space in the grid.
         */
        gridTemplateRows?: any;

        /**
         * Sets the height of an element. The content area of the element height does not include the padding, border, and margin of the element.
         */
        height?: any;

        /**
         * Specifies the minimum number of characters in a hyphenated word
         */
        hyphenateLimitChars?: any;

        /**
         * Indicates the maximum number of successive hyphenated lines in an element. The ‘no-limit’ value means that there is no limit.
         */
        hyphenateLimitLines?: any;

        /**
         * Specifies the maximum amount of trailing whitespace (before justification) that may be left in a line before hyphenation is triggered to pull part of a word from the next line back up into the current one.
         */
        hyphenateLimitZone?: any;

        /**
         * Specifies whether or not words in a sentence can be split by the use of a manual or automatic hyphenation mechanism.
         */
        hyphens?: any;

        imeMode?: any;

        layoutGrid?: any;

        layoutGridChar?: any;

        layoutGridLine?: any;

        layoutGridMode?: any;

        layoutGridType?: any;

        /**
         * Sets the left edge of an element
         */
        left?: any;

        /**
         * The letter-spacing CSS property specifies the spacing behavior between text characters.
         */
        letterSpacing?: any;

        /**
         * Deprecated. Gets or sets line-breaking rules for text in selected languages such as Japanese, Chinese, and Korean.
         */
        lineBreak?: any;

        lineClamp?: number;

        /**
         * Specifies the height of an inline block level element.
         */
        lineHeight?: number | string;

        /**
         * Shorthand property that sets the list-style-type, list-style-position and list-style-image properties in one declaration.
         */
        listStyle?: any;

        /**
         * This property sets the image that will be used as the list item marker. When the image is available, it will replace the marker set with the 'list-style-type' marker. That also means that if the image is not available, it will show the style specified by list-style-property
         */
        listStyleImage?: any;

        /**
         * Specifies if the list-item markers should appear inside or outside the content flow.
         */
        listStylePosition?: any;

        /**
         * Specifies the type of list-item marker in a list.
         */
        listStyleType?: any;

        /**
         * The margin property is shorthand to allow you to set all four margins of an element at once. Its equivalent longhand properties are margin-top, margin-right, margin-bottom and margin-left. Negative values are also allowed.
         */
        margin?: any;

        /**
         * margin-bottom sets the bottom margin of an element.
         */
        marginBottom?: any;

        /**
         * margin-left sets the left margin of an element.
         */
        marginLeft?: any;

        /**
         * margin-right sets the right margin of an element.
         */
        marginRight?: any;

        /**
         * margin-top sets the top margin of an element.
         */
        marginTop?: any;

        /**
         * The marquee-direction determines the initial direction in which the marquee content moves.
         */
        marqueeDirection?: any;

        /**
         * The 'marquee-style' property determines a marquee's scrolling behavior.
         */
        marqueeStyle?: any;

        /**
         * This property is shorthand for setting mask-image, mask-mode, mask-repeat, mask-position, mask-clip, mask-origin, mask-composite and mask-size. Omitted values are set to their original properties' initial values.
         */
        mask?: any;

        /**
         * This property is shorthand for setting mask-border-source, mask-border-slice, mask-border-width, mask-border-outset, and mask-border-repeat. Omitted values are set to their original properties' initial values.
         */
        maskBorder?: any;

        /**
         * This property specifies how the images for the sides and the middle part of the mask image are scaled and tiled. The first keyword applies to the horizontal sides, the second one applies to the vertical ones. If the second keyword is absent, it is assumed to be the same as the first, similar to the CSS border-image-repeat property.
         */
        maskBorderRepeat?: any;

        /**
         * This property specifies inward offsets from the top, right, bottom, and left edges of the mask image, dividing it into nine regions: four corners, four edges, and a middle. The middle image part is discarded and treated as fully transparent black unless the fill keyword is present. The four values set the top, right, bottom and left offsets in that order, similar to the CSS border-image-slice property.
         */
        maskBorderSlice?: any;

        /**
         * Specifies an image to be used as a mask. An image that is empty, fails to download, is non-existent, or cannot be displayed is ignored and does not mask the element.
         */
        maskBorderSource?: any;

        /**
         * This property sets the width of the mask box image, similar to the CSS border-image-width property.
         */
        maskBorderWidth?: any;

        /**
         * Determines the mask painting area, which defines the area that is affected by the mask. The painted content of an element may be restricted to this area.
         */
        maskClip?: any;

        /**
         * For elements rendered as a single box, specifies the mask positioning area. For elements rendered as multiple boxes (e.g., inline boxes on several lines, boxes on several pages) specifies which boxes box-decoration-break operates on to determine the mask positioning area(s).
         */
        maskOrigin?: any;

        /**
         * This property must not be used. It is no longer included in any standard or standard track specification, nor is it implemented in any browser. It is only used when the text-align-last property is set to size. It controls allowed adjustments of font-size to fit line content.
         */
        maxFontSize?: any;

        /**
         * Sets the maximum height for an element. It prevents the height of the element to exceed the specified value. If min-height is specified and is greater than max-height, max-height is overridden.
         */
        maxHeight?: any;

        /**
         * Sets the maximum width for an element. It limits the width property to be larger than the value specified in max-width.
         */
        maxWidth?: any;

        /**
         * Sets the minimum height for an element. It prevents the height of the element to be smaller than the specified value. The value of min-height overrides both max-height and height.
         */
        minHeight?: any;

        /**
         * Sets the minimum width of an element. It limits the width property to be not smaller than the value specified in min-width.
         */
        minWidth?: any;

        /**
         * Specifies the transparency of an element.
         */
        opacity?: number;

        /**
         * Specifies the order used to lay out flex items in their flex container.
         * Elements are laid out in the ascending order of the order value.
         */
        order?: number;

        /**
         * In paged media, this property defines the minimum number of lines in
         * a block container that must be left at the bottom of the page.
         */
        orphans?: number;

        /**
         * The CSS outline property is a shorthand property for setting one or more of the individual outline properties outline-style, outline-width and outline-color in a single rule. In most cases the use of this shortcut is preferable and more convenient.
         * Outlines differ from borders in the following ways:  •       Outlines do not take up space, they are drawn above the content.
         *      •       Outlines may be non-rectangular. They are rectangular in Gecko/Firefox. Internet Explorer attempts to place the smallest contiguous outline around all elements or shapes that are indicated to have an outline. Opera draws a non-rectangular shape around a construct.
         */
        outline?: any;

        /**
         * The outline-color property sets the color of the outline of an element. An outline is a line that is drawn around elements, outside the border edge, to make the element stand out.
         */
        outlineColor?: any;

        /**
         * The outline-offset property offsets the outline and draw it beyond the border edge.
         */
        outlineOffset?: any;

        /**
         * The overflow property controls how extra content exceeding the bounding box of an element is rendered. It can be used in conjunction with an element that has a fixed width and height, to eliminate text-induced page distortion.
         */
        overflow?: any;

        /**
         * Specifies the preferred scrolling methods for elements that overflow.
         */
        overflowStyle?: any;

        /**
         * Controls how extra content exceeding the x-axis of the bounding box of an element is rendered.
         */
        overflowX?: any;

        /**
         * Controls how extra content exceeding the y-axis of the bounding box of an element is rendered.
         */
        overflowY?: any;

        /**
         * The padding optional CSS property sets the required padding space on one to four sides of an element. The padding area is the space between an element and its border. Negative values are not allowed but decimal values are permitted. The element size is treated as fixed, and the content of the element shifts toward the center as padding is increased.
         * The padding property is a shorthand to avoid setting each side separately (padding-top, padding-right, padding-bottom, padding-left).
         */
        padding?: any;

        /**
         * The padding-bottom CSS property of an element sets the padding space required on the bottom of an element. The padding area is the space between the content of the element and its border. Contrary to margin-bottom values, negative values of padding-bottom are invalid.
         */
        paddingBottom?: any;

        /**
         * The padding-left CSS property of an element sets the padding space required on the left side of an element. The padding area is the space between the content of the element and its border. Contrary to margin-left values, negative values of padding-left are invalid.
         */
        paddingLeft?: any;

        /**
         * The padding-right CSS property of an element sets the padding space required on the right side of an element. The padding area is the space between the content of the element and its border. Contrary to margin-right values, negative values of padding-right are invalid.
         */
        paddingRight?: any;

        /**
         * The padding-top CSS property of an element sets the padding space required on the top of an element. The padding area is the space between the content of the element and its border. Contrary to margin-top values, negative values of padding-top are invalid.
         */
        paddingTop?: any;

        /**
         * The page-break-after property is supported in all major browsers. With CSS3, page-break-* properties are only aliases of the break-* properties. The CSS3 Fragmentation spec defines breaks for all CSS box fragmentation.
         */
        pageBreakAfter?: any;

        /**
         * The page-break-before property sets the page-breaking behavior before an element. With CSS3, page-break-* properties are only aliases of the break-* properties. The CSS3 Fragmentation spec defines breaks for all CSS box fragmentation.
         */
        pageBreakBefore?: any;

        /**
         * Sets the page-breaking behavior inside an element. With CSS3, page-break-* properties are only aliases of the break-* properties. The CSS3 Fragmentation spec defines breaks for all CSS box fragmentation.
         */
        pageBreakInside?: any;

        /**
         * The pause property determines how long a speech media agent should pause before and after presenting an element. It is a shorthand for the pause-before and pause-after properties.
         */
        pause?: any;

        /**
         * The pause-after property determines how long a speech media agent should pause after presenting an element. It may be replaced by the shorthand property pause, which sets pause time before and after.
         */
        pauseAfter?: any;

        /**
         * The pause-before property determines how long a speech media agent should pause before presenting an element. It may be replaced by the shorthand property pause, which sets pause time before and after.
         */
        pauseBefore?: any;

        /**
         * The perspective property defines how far an element is placed from the view on the z-axis, from the screen to the viewer.
         * Perspective defines how an object is viewed. In graphic arts, perspective is the representation on a flat surface of what the viewer's eye would see in a 3D space. (See Wikipedia for more information about graphical perspective and for related illustrations.)
         * The illusion of perspective on a flat surface, such as a computer screen, is created by projecting points on the flat surface as they would appear if the flat surface were a window through which the viewer was looking at the object. In discussion of virtual environments, this flat surface is called a projection plane.
         */
        perspective?: any;

        /**
         * The perspective-origin property establishes the origin for the perspective property. It effectively sets the X and Y position at which the viewer appears to be looking at the children of the element.
         * When used with perspective, perspective-origin changes the appearance of an object, as if a viewer were looking at it from a different origin. An object appears differently if a viewer is looking directly at it versus looking at it from below, above, or from the side. Thus, the perspective-origin is like a vanishing point.
         * The default value of perspective-origin is 50% 50%. This displays an object as if the viewer's eye were positioned directly at the center of the screen, both top-to-bottom and left-to-right. A value of 0% 0% changes the object as if the viewer was looking toward the top left angle. A value of 100% 100% changes the appearance as if viewed toward the bottom right angle.
         */
        perspectiveOrigin?: any;

        /**
         * The pointer-events property allows you to control whether an element can be the target for the pointing device (e.g, mouse, pen) events.
         */
        pointerEvents?: any;

        /**
         * The position property controls the type of positioning used by an element within its parent elements. The effect of the position property depends on a lot of factors, for example the position property of parent elements.
         */
        position?: any;

        /**
         * Obsolete: unsupported.
         * This property determines whether or not a full-width punctuation mark character should be trimmed if it appears at the beginning of a line, so that its "ink" lines up with the first glyph in the line above and below.
         */
        punctuationTrim?: any;

        /**
         * Sets the type of quotation marks for embedded quotations.
         */
        quotes?: any;

        /**
         * Controls whether the last region in a chain displays additional 'overset' content according its default overflow property, or if it displays a fragment of content as if it were flowing into a subsequent region.
         */
        regionFragment?: any;

        /**
         * The rest-after property determines how long a speech media agent should pause after presenting an element's main content, before presenting that element's exit cue sound. It may be replaced by the shorthand property rest, which sets rest time before and after.
         */
        restAfter?: any;

        /**
         * The rest-before property determines how long a speech media agent should pause after presenting an intro cue sound for an element, before presenting that element's main content. It may be replaced by the shorthand property rest, which sets rest time before and after.
         */
        restBefore?: any;

        /**
         * Specifies the position an element in relation to the right side of the containing element.
         */
        right?: any;

        rubyAlign?: any;

        rubyPosition?: any;

        /**
         * Defines the alpha channel threshold used to extract a shape from an image. Can be thought of as a "minimum opacity" threshold; that is, a value of 0.5 means that the shape will enclose all the pixels that are more than 50% opaque.
         */
        shapeImageThreshold?: any;

        /**
         * A future level of CSS Shapes will define a shape-inside property, which will define a shape to wrap content within the element. See Editor's Draft <http://dev.w3.org/csswg/css-shapes/> and CSSWG wiki page on next-level plans <http://wiki.csswg.org/spec/css-shapes>
         */
        shapeInside?: any;

        /**
         * Adds a margin to a shape-outside. In effect, defines a new shape that is the smallest contour around all the points that are the shape-margin distance outward perpendicular to each point on the underlying shape. For points where a perpendicular direction is not defined (e.g., a triangle corner), takes all points on a circle centered at the point and with a radius of the shape-margin distance. This property accepts only non-negative values.
         */
        shapeMargin?: any;

        /**
         * Declares a shape around which text should be wrapped, with possible modifications from the shape-margin property. The shape defined by shape-outside and shape-margin changes the geometry of a float element's float area.
         */
        shapeOutside?: any;

        /**
         * The speak property determines whether or not a speech synthesizer will read aloud the contents of an element.
         */
        speak?: any;

        /**
         * The speak-as property determines how the speech synthesizer interprets the content: words as whole words or as a sequence of letters, numbers as a numerical value or a sequence of digits, punctuation as pauses in speech or named punctuation characters.
         */
        speakAs?: any;

        /**
         * SVG: Specifies the opacity of the outline on the current object.
         */
        strokeOpacity?: number;

        /**
         * SVG: Specifies the width of the outline on the current object.
         */
        strokeWidth?: number;

        /**
         * The tab-size CSS property is used to customise the width of a tab (U+0009) character.
         */
        tabSize?: any;

        /**
         * The 'table-layout' property controls the algorithm used to lay out the table cells, rows, and columns.
         */
        tableLayout?: any;

        /**
         * The text-align CSS property describes how inline content like text is aligned in its parent block element. text-align does not control the alignment of block elements itself, only their inline content.
         */
        textAlign?: any;

        /**
         * The text-align-last CSS property describes how the last line of a block element or a line before line break is aligned in its parent block element.
         */
        textAlignLast?: any;

        /**
         * The text-decoration CSS property is used to set the text formatting to underline, overline, line-through or blink.
         * underline and overline decorations are positioned under the text, line-through over it.
         */
        textDecoration?: any;

        /**
         * Sets the color of any text decoration, such as underlines, overlines, and strike throughs.
         */
        textDecorationColor?: any;

        /**
         * Sets what kind of line decorations are added to an element, such as underlines, overlines, etc.
         */
        textDecorationLine?: any;

        textDecorationLineThrough?: any;

        textDecorationNone?: any;

        textDecorationOverline?: any;

        /**
         * Specifies what parts of an element’s content are skipped over when applying any text decoration.
         */
        textDecorationSkip?: any;

        /**
         * This property specifies the style of the text decoration line drawn on the specified element. The intended meaning for the values are the same as those of the border-style-properties.
         */
        textDecorationStyle?: any;

        textDecorationUnderline?: any;

        /**
         * The text-emphasis property will apply special emphasis marks to the elements text. Slightly similar to the text-decoration property only that this property can have affect on the line-height. It also is noted that this is shorthand for text-emphasis-style and for text-emphasis-color.
         */
        textEmphasis?: any;

        /**
         * The text-emphasis-color property specifies the foreground color of the emphasis marks.
         */
        textEmphasisColor?: any;

        /**
         * The text-emphasis-style property applies special emphasis marks to an element's text.
         */
        textEmphasisStyle?: any;

        /**
         * This property helps determine an inline box's block-progression dimension, derived from the text-height and font-size properties for non-replaced elements, the height or the width for replaced elements, and the stacked block-progression dimension for inline-block elements. The block-progression dimension determines the position of the padding, border and margin for the element.
         */
        textHeight?: any;

        /**
         * Specifies the amount of space horizontally that should be left on the first line of the text of an element. This horizontal spacing is at the beginning of the first line and is in respect to the left edge of the containing block box.
         */
        textIndent?: any;

        textJustifyTrim?: any;

        textKashidaSpace?: any;

        /**
         * The text-line-through property is a shorthand property for text-line-through-style, text-line-through-color and text-line-through-mode. (Considered obsolete; use text-decoration instead.)
         */
        textLineThrough?: any;

        /**
         * Specifies the line colors for the line-through text decoration.
         * (Considered obsolete; use text-decoration-color instead.)
         */
        textLineThroughColor?: any;

        /**
         * Sets the mode for the line-through text decoration, determining whether the text decoration affects the space characters or not.
         * (Considered obsolete; use text-decoration-skip instead.)
         */
        textLineThroughMode?: any;

        /**
         * Specifies the line style for line-through text decoration.
         * (Considered obsolete; use text-decoration-style instead.)
         */
        textLineThroughStyle?: any;

        /**
         * Specifies the line width for the line-through text decoration.
         */
        textLineThroughWidth?: any;

        /**
         * The text-overflow shorthand CSS property determines how overflowed content that is not displayed is signaled to the users. It can be clipped, display an ellipsis ('…', U+2026 HORIZONTAL ELLIPSIS) or a Web author-defined string. It covers the two long-hand properties text-overflow-mode and text-overflow-ellipsis
         */
        textOverflow?: any;

        /**
         * The text-overline property is the shorthand for the text-overline-style, text-overline-width, text-overline-color, and text-overline-mode properties.
         */
        textOverline?: any;

        /**
         * Specifies the line color for the overline text decoration.
         */
        textOverlineColor?: any;

        /**
         * Sets the mode for the overline text decoration, determining whether the text decoration affects the space characters or not.
         */
        textOverlineMode?: any;

        /**
         * Specifies the line style for overline text decoration.
         */
        textOverlineStyle?: any;

        /**
         * Specifies the line width for the overline text decoration.
         */
        textOverlineWidth?: any;

        /**
         * The text-rendering CSS property provides information to the browser about how to optimize when rendering text. Options are: legibility, speed or geometric precision.
         */
        textRendering?: any;

        /**
         * Obsolete: unsupported.
         */
        textScript?: any;

        /**
         * The CSS text-shadow property applies one or more drop shadows to the text and <text-decorations> of an element. Each shadow is specified as an offset from the text, along with optional color and blur radius values.
         */
        textShadow?: any;

        /**
         * This property transforms text for styling purposes. (It has no effect on the underlying content.)
         */
        textTransform?: any;

        /**
         * Unsupported.
         * This property will add a underline position value to the element that has an underline defined.
         */
        textUnderlinePosition?: any;

        /**
         * After review this should be replaced by text-decoration should it not?
         * This property will set the underline style for text with a line value for underline, overline, and line-through.
         */
        textUnderlineStyle?: any;

        /**
         * This property specifies how far an absolutely positioned box's top margin edge is offset below the top edge of the box's containing block. For relatively positioned boxes, the offset is with respect to the top edges of the box itself (i.e., the box is given a position in the normal flow, then offset from that position according to these properties).
         */
        top?: any;

        /**
         * Determines whether touch input may trigger default behavior supplied by the user agent, such as panning or zooming.
         */
        touchAction?: any;

        /**
         * CSS transforms allow elements styled with CSS to be transformed in two-dimensional or three-dimensional space. Using this property, elements can be translated, rotated, scaled, and skewed. The value list may consist of 2D and/or 3D transform values.
         */
        transform?: any;

        /**
         * This property defines the origin of the transformation axes relative to the element to which the transformation is applied.
         */
        transformOrigin?: any;

        /**
         * This property allows you to define the relative position of the origin of the transformation grid along the z-axis.
         */
        transformOriginZ?: any;

        /**
         * This property specifies how nested elements are rendered in 3D space relative to their parent.
         */
        transformStyle?: any;

        /**
         * The transition CSS property is a shorthand property for transition-property, transition-duration, transition-timing-function, and transition-delay. It allows to define the transition between two states of an element.
         */
        transition?: any;

        /**
         * Defines when the transition will start. A value of ‘0s’ means the transition will execute as soon as the property is changed. Otherwise, the value specifies an offset from the moment the property is changed, and the transition will delay execution by that offset.
         */
        transitionDelay?: any;

        /**
         * The 'transition-duration' property specifies the length of time a transition animation takes to complete.
         */
        transitionDuration?: any;

        /**
         * The 'transition-property' property specifies the name of the CSS property to which the transition is applied.
         */
        transitionProperty?: any;

        /**
         * Sets the pace of action within a transition
         */
        transitionTimingFunction?: any;

        /**
         * The unicode-bidi CSS property specifies the level of embedding with respect to the bidirectional algorithm.
         */
        unicodeBidi?: any;

        /**
         * unicode-range allows you to set a specific range of characters to be downloaded from a font (embedded using @font-face) and made available for use on the current page.
         */
        unicodeRange?: any;

        /**
         * This is for all the high level UX stuff.
         */
        userFocus?: any;

        /**
         * For inputing user content
         */
        userInput?: any;

        /**
         * The vertical-align property controls how inline elements or text are vertically aligned compared to the baseline. If this property is used on table-cells it controls the vertical alignment of content of the table cell.
         */
        verticalAlign?: any;

        /**
         * The visibility property specifies whether the boxes generated by an element are rendered.
         */
        visibility?: any;

        /**
         * The voice-balance property sets the apparent position (in stereo sound) of the synthesized voice for spoken media.
         */
        voiceBalance?: any;

        /**
         * The voice-duration property allows the author to explicitly set the amount of time it should take a speech synthesizer to read an element's content, for example to allow the speech to be synchronized with other media. With a value of auto (the default) the length of time it takes to read the content is determined by the content itself and the voice-rate property.
         */
        voiceDuration?: any;

        /**
         * The voice-family property sets the speaker's voice used by a speech media agent to read an element. The speaker may be specified as a named character (to match a voice option in the speech reading software) or as a generic description of the age and gender of the voice. Similar to the font-family property for visual media, a comma-separated list of fallback options may be given in case the speech reader does not recognize the character name or cannot synthesize the requested combination of generic properties.
         */
        voiceFamily?: any;

        /**
         * The voice-pitch property sets pitch or tone (high or low) for the synthesized speech when reading an element; the pitch may be specified absolutely or relative to the normal pitch for the voice-family used to read the text.
         */
        voicePitch?: any;

        /**
         * The voice-range property determines how much variation in pitch or tone will be created by the speech synthesize when reading an element. Emphasized text, grammatical structures and punctuation may all be rendered as changes in pitch, this property determines how strong or obvious those changes are; large ranges are associated with enthusiastic or emotional speech, while small ranges are associated with flat or mechanical speech.
         */
        voiceRange?: any;

        /**
         * The voice-rate property sets the speed at which the voice synthesized by a speech media agent will read content.
         */
        voiceRate?: any;

        /**
         * The voice-stress property sets the level of vocal emphasis to be used for synthesized speech reading the element.
         */
        voiceStress?: any;

        /**
         * The voice-volume property sets the volume for spoken content in speech media. It replaces the deprecated volume property.
         */
        voiceVolume?: any;

        /**
         * The white-space property controls whether and how white space inside the element is collapsed, and whether lines may wrap at unforced "soft wrap" opportunities.
         */
        whiteSpace?: any;

        /**
         * Obsolete: unsupported.
         */
        whiteSpaceTreatment?: any;

        /**
         * In paged media, this property defines the mimimum number of lines
         * that must be left at the top of the second page.
         */
        widows?: number;

        /**
         * Specifies the width of the content area of an element. The content area of the element width does not include the padding, border, and margin of the element.
         */
        width?: any;

        /**
         * The word-break property is often used when there is long generated content that is strung together without and spaces or hyphens to beak apart. A common case of this is when there is a long URL that does not have any hyphens. This case could potentially cause the breaking of the layout as it could extend past the parent element.
         */
        wordBreak?: any;

        /**
         * The word-spacing CSS property specifies the spacing behavior between "words".
         */
        wordSpacing?: any;

        /**
         * An alias of css/properties/overflow-wrap, word-wrap defines whether to break words when the content exceeds the boundaries of its container.
         */
        wordWrap?: any;

        /**
         * Specifies how exclusions affect inline content within block-level elements. Elements lay out their inline content in their content area but wrap around exclusion areas.
         */
        wrapFlow?: any;

        /**
         * Set the value that is used to offset the inner wrap shape from other shapes. Inline content that intersects a shape with this property will be pushed by this shape's margin.
         */
        wrapMargin?: any;

        /**
         * Obsolete and unsupported. Do not use.
         * This CSS property controls the text when it reaches the end of the block in which it is enclosed.
         */
        wrapOption?: any;

        /**
         * writing-mode specifies if lines of text are laid out horizontally or vertically, and the direction which lines of text and blocks progress.
         */
        writingMode?: any;

        /**
         * The z-index property specifies the z-order of an element and its descendants.
         * When elements overlap, z-order determines which one covers the other.
         */
        zIndex?: "auto" | number;

        /**
         * Sets the initial zoom factor of a document defined by @viewport.
         */
        zoom?: "auto" | number;

        [propertyName: string]: any;
    }

    interface HTMLAttributes<T> extends DOMAttributes<T> {
        // React-specific Attributes
        defaultChecked?: boolean;
        defaultValue?: string | string[];

        // Standard HTML Attributes
        accept?: string;
        acceptCharset?: string;
        accessKey?: string;
        action?: string;
        allowFullScreen?: boolean;
        allowTransparency?: boolean;
        alt?: string;
        async?: boolean;
        autoComplete?: string;
        autoFocus?: boolean;
        autoPlay?: boolean;
        capture?: boolean;
        cellPadding?: number | string;
        cellSpacing?: number | string;
        charSet?: string;
        challenge?: string;
        checked?: boolean;
        classID?: string;
        className?: string;
        cols?: number;
        colSpan?: number;
        content?: string;
        contentEditable?: boolean;
        contextMenu?: string;
        controls?: boolean;
        coords?: string;
        crossOrigin?: string;
        data?: string;
        dateTime?: string;
        default?: boolean;
        defer?: boolean;
        dir?: string;
        disabled?: boolean;
        download?: any;
        draggable?: boolean;
        encType?: string;
        form?: string;
        formAction?: string;
        formEncType?: string;
        formMethod?: string;
        formNoValidate?: boolean;
        formTarget?: string;
        frameBorder?: number | string;
        headers?: string;
        height?: number | string;
        hidden?: boolean;
        high?: number;
        href?: string;
        hrefLang?: string;
        htmlFor?: string;
        httpEquiv?: string;
        icon?: string;
        id?: string;
        inputMode?: string;
        integrity?: string;
        is?: string;
        keyParams?: string;
        keyType?: string;
        kind?: string;
        label?: string;
        lang?: string;
        list?: string;
        loop?: boolean;
        low?: number;
        manifest?: string;
        marginHeight?: number;
        marginWidth?: number;
        max?: number | string;
        maxLength?: number;
        media?: string;
        mediaGroup?: string;
        method?: string;
        min?: number | string;
        minLength?: number;
        multiple?: boolean;
        muted?: boolean;
        name?: string;
        nonce?: string;
        noValidate?: boolean;
        open?: boolean;
        optimum?: number;
        pattern?: string;
        placeholder?: string;
        poster?: string;
        preload?: string;
        radioGroup?: string;
        readOnly?: boolean;
        rel?: string;
        required?: boolean;
        reversed?: boolean;
        role?: string;
        rows?: number;
        rowSpan?: number;
        sandbox?: string;
        scope?: string;
        scoped?: boolean;
        scrolling?: string;
        seamless?: boolean;
        selected?: boolean;
        shape?: string;
        size?: number;
        sizes?: string;
        span?: number;
        spellCheck?: boolean;
        src?: string;
        srcDoc?: string;
        srcLang?: string;
        srcSet?: string;
        start?: number;
        step?: number | string;
        style?: CSSProperties;
        summary?: string;
        tabIndex?: number;
        target?: string;
        title?: string;
        type?: string;
        useMap?: string;
        value?: string | string[] | number;
        width?: number | string;
        wmode?: string;
        wrap?: string;

        // RDFa Attributes
        about?: string;
        datatype?: string;
        inlist?: any;
        prefix?: string;
        property?: string;
        resource?: string;
        typeof?: string;
        vocab?: string;

        // Non-standard Attributes
        autoCapitalize?: string;
        autoCorrect?: string;
        autoSave?: string;
        color?: string;
        itemProp?: string;
        itemScope?: boolean;
        itemType?: string;
        itemID?: string;
        itemRef?: string;
        results?: number;
        security?: string;
        unselectable?: boolean;
    }

    interface SVGAttributes<T> extends HTMLAttributes<T> {
        clipPath?: string;
        cx?: number | string;
        cy?: number | string;
        d?: string;
        dx?: number | string;
        dy?: number | string;
        fill?: string;
        fillOpacity?: number | string;
        fontFamily?: string;
        fontSize?: number | string;
        fx?: number | string;
        fy?: number | string;
        gradientTransform?: string;
        gradientUnits?: string;
        markerEnd?: string;
        markerMid?: string;
        markerStart?: string;
        offset?: number | string;
        opacity?: number | string;
        patternContentUnits?: string;
        patternUnits?: string;
        points?: string;
        preserveAspectRatio?: string;
        r?: number | string;
        rx?: number | string;
        ry?: number | string;
        spreadMethod?: string;
        stopColor?: string;
        stopOpacity?: number | string;
        stroke?: string;
        strokeDasharray?: string;
        strokeLinecap?: string;
        strokeMiterlimit?: string;
        strokeOpacity?: number | string;
        strokeWidth?: number | string;
        textAnchor?: string;
        transform?: string;
        version?: string;
        viewBox?: string;
        x1?: number | string;
        x2?: number | string;
        x?: number | string;
        xlinkActuate?: string;
        xlinkArcrole?: string;
        xlinkHref?: string;
        xlinkRole?: string;
        xlinkShow?: string;
        xlinkTitle?: string;
        xlinkType?: string;
        xmlBase?: string;
        xmlLang?: string;
        xmlSpace?: string;
        y1?: number | string;
        y2?: number | string;
        y?: number | string;
    }

    //
    // React.DOM
    // ----------------------------------------------------------------------

    interface ReactDOM {
        // HTML
        a: HTMLFactory<HTMLAnchorElement>;
        abbr: HTMLFactory<HTMLElement>;
        address: HTMLFactory<HTMLElement>;
        area: HTMLFactory<HTMLAreaElement>;
        article: HTMLFactory<HTMLElement>;
        aside: HTMLFactory<HTMLElement>;
        audio: HTMLFactory<HTMLAudioElement>;
        b: HTMLFactory<HTMLElement>;
        base: HTMLFactory<HTMLBaseElement>;
        bdi: HTMLFactory<HTMLElement>;
        bdo: HTMLFactory<HTMLElement>;
        big: HTMLFactory<HTMLElement>;
        blockquote: HTMLFactory<HTMLElement>;
        body: HTMLFactory<HTMLBodyElement>;
        br: HTMLFactory<HTMLBRElement>;
        button: HTMLFactory<HTMLButtonElement>;
        canvas: HTMLFactory<HTMLCanvasElement>;
        caption: HTMLFactory<HTMLElement>;
        cite: HTMLFactory<HTMLElement>;
        code: HTMLFactory<HTMLElement>;
        col: HTMLFactory<HTMLTableColElement>;
        colgroup: HTMLFactory<HTMLTableColElement>;
        data: HTMLFactory<HTMLElement>;
        datalist: HTMLFactory<HTMLDataListElement>;
        dd: HTMLFactory<HTMLElement>;
        del: HTMLFactory<HTMLElement>;
        details: HTMLFactory<HTMLElement>;
        dfn: HTMLFactory<HTMLElement>;
        dialog: HTMLFactory<HTMLElement>;
        div: HTMLFactory<HTMLDivElement>;
        dl: HTMLFactory<HTMLDListElement>;
        dt: HTMLFactory<HTMLElement>;
        em: HTMLFactory<HTMLElement>;
        embed: HTMLFactory<HTMLEmbedElement>;
        fieldset: HTMLFactory<HTMLFieldSetElement>;
        figcaption: HTMLFactory<HTMLElement>;
        figure: HTMLFactory<HTMLElement>;
        footer: HTMLFactory<HTMLElement>;
        form: HTMLFactory<HTMLFormElement>;
        h1: HTMLFactory<HTMLHeadingElement>;
        h2: HTMLFactory<HTMLHeadingElement>;
        h3: HTMLFactory<HTMLHeadingElement>;
        h4: HTMLFactory<HTMLHeadingElement>;
        h5: HTMLFactory<HTMLHeadingElement>;
        h6: HTMLFactory<HTMLHeadingElement>;
        head: HTMLFactory<HTMLHeadElement>;
        header: HTMLFactory<HTMLElement>;
        hgroup: HTMLFactory<HTMLElement>;
        hr: HTMLFactory<HTMLHRElement>;
        html: HTMLFactory<HTMLHtmlElement>;
        i: HTMLFactory<HTMLElement>;
        iframe: HTMLFactory<HTMLIFrameElement>;
        img: HTMLFactory<HTMLImageElement>;
        input: HTMLFactory<HTMLInputElement>;
        ins: HTMLFactory<HTMLModElement>;
        kbd: HTMLFactory<HTMLElement>;
        keygen: HTMLFactory<HTMLElement>;
        label: HTMLFactory<HTMLLabelElement>;
        legend: HTMLFactory<HTMLLegendElement>;
        li: HTMLFactory<HTMLLIElement>;
        link: HTMLFactory<HTMLLinkElement>;
        main: HTMLFactory<HTMLElement>;
        map: HTMLFactory<HTMLMapElement>;
        mark: HTMLFactory<HTMLElement>;
        menu: HTMLFactory<HTMLElement>;
        menuitem: HTMLFactory<HTMLElement>;
        meta: HTMLFactory<HTMLMetaElement>;
        meter: HTMLFactory<HTMLElement>;
        nav: HTMLFactory<HTMLElement>;
        noscript: HTMLFactory<HTMLElement>;
        object: HTMLFactory<HTMLObjectElement>;
        ol: HTMLFactory<HTMLOListElement>;
        optgroup: HTMLFactory<HTMLOptGroupElement>;
        option: HTMLFactory<HTMLOptionElement>;
        output: HTMLFactory<HTMLElement>;
        p: HTMLFactory<HTMLParagraphElement>;
        param: HTMLFactory<HTMLParamElement>;
        picture: HTMLFactory<HTMLElement>;
        pre: HTMLFactory<HTMLPreElement>;
        progress: HTMLFactory<HTMLProgressElement>;
        q: HTMLFactory<HTMLQuoteElement>;
        rp: HTMLFactory<HTMLElement>;
        rt: HTMLFactory<HTMLElement>;
        ruby: HTMLFactory<HTMLElement>;
        s: HTMLFactory<HTMLElement>;
        samp: HTMLFactory<HTMLElement>;
        script: HTMLFactory<HTMLElement>;
        section: HTMLFactory<HTMLElement>;
        select: HTMLFactory<HTMLSelectElement>;
        small: HTMLFactory<HTMLElement>;
        source: HTMLFactory<HTMLSourceElement>;
        span: HTMLFactory<HTMLSpanElement>;
        strong: HTMLFactory<HTMLElement>;
        style: HTMLFactory<HTMLStyleElement>;
        sub: HTMLFactory<HTMLElement>;
        summary: HTMLFactory<HTMLElement>;
        sup: HTMLFactory<HTMLElement>;
        table: HTMLFactory<HTMLTableElement>;
        tbody: HTMLFactory<HTMLTableSectionElement>;
        td: HTMLFactory<HTMLTableDataCellElement>;
        textarea: HTMLFactory<HTMLTextAreaElement>;
        tfoot: HTMLFactory<HTMLTableSectionElement>;
        th: HTMLFactory<HTMLTableHeaderCellElement>;
        thead: HTMLFactory<HTMLTableSectionElement>;
        time: HTMLFactory<HTMLElement>;
        title: HTMLFactory<HTMLTitleElement>;
        tr: HTMLFactory<HTMLTableRowElement>;
        track: HTMLFactory<HTMLTrackElement>;
        u: HTMLFactory<HTMLElement>;
        ul: HTMLFactory<HTMLUListElement>;
        "var": HTMLFactory<HTMLElement>;
        video: HTMLFactory<HTMLVideoElement>;
        wbr: HTMLFactory<HTMLElement>;

        // SVG
        svg: SVGFactory;
        circle: SVGFactory;
        defs: SVGFactory;
        ellipse: SVGFactory;
        g: SVGFactory;
        image: SVGFactory;
        line: SVGFactory;
        linearGradient: SVGFactory;
        mask: SVGFactory;
        path: SVGFactory;
        pattern: SVGFactory;
        polygon: SVGFactory;
        polyline: SVGFactory;
        radialGradient: SVGFactory;
        rect: SVGFactory;
        stop: SVGFactory;
        symbol: SVGFactory;
        text: SVGFactory;
        tspan: SVGFactory;
        use: SVGFactory;
    }

    //
    // React.PropTypes
    // ----------------------------------------------------------------------

    interface Validator<T> {
        (object: T, key: string, componentName: string): Error;
    }

    interface Requireable<T> extends Validator<T> {
        isRequired: Validator<T>;
    }

    interface ValidationMap<T> {
        [key: string]: Validator<T>;
    }

    interface ReactPropTypes {
        any: Requireable<any>;
        array: Requireable<any>;
        bool: Requireable<any>;
        func: Requireable<any>;
        number: Requireable<any>;
        object: Requireable<any>;
        string: Requireable<any>;
        node: Requireable<any>;
        element: Requireable<any>;
        instanceOf(expectedClass: {}): Requireable<any>;
        oneOf(types: any[]): Requireable<any>;
        oneOfType(types: Validator<any>[]): Requireable<any>;
        arrayOf(type: Validator<any>): Requireable<any>;
        objectOf(type: Validator<any>): Requireable<any>;
        shape(type: ValidationMap<any>): Requireable<any>;
    }

    //
    // React.Children
    // ----------------------------------------------------------------------

    interface ReactChildren {
        map<T>(children: ReactNode, fn: (child: ReactChild, index: number) => T): T[];
        forEach(children: ReactNode, fn: (child: ReactChild, index: number) => any): void;
        count(children: ReactNode): number;
        only(children: ReactNode): ReactElement<any>;
        toArray(children: ReactNode): ReactChild[];
    }

    //
    // Browser Interfaces
    // https://github.com/nikeee/2048-typescript/blob/master/2048/js/touch.d.ts
    // ----------------------------------------------------------------------

    interface AbstractView {
        styleMedia: StyleMedia;
        document: Document;
    }

    interface Touch {
        identifier: number;
        target: EventTarget;
        screenX: number;
        screenY: number;
        clientX: number;
        clientY: number;
        pageX: number;
        pageY: number;
    }

    interface TouchList {
        [index: number]: Touch;
        length: number;
        item(index: number): Touch;
        identifiedTouch(identifier: number): Touch;
    }
}

declare global {
    namespace JSX {
        interface Element extends React.ReactElement<any> { }
        interface ElementClass extends React.Component<any, any> {
            render(): JSX.Element;
        }
        interface ElementAttributesProperty { props: {}; }

        interface IntrinsicAttributes extends React.Attributes { }
        interface IntrinsicClassAttributes<T> extends React.ClassAttributes<T> { }

        interface IntrinsicElements {
            // HTML
            a: React.HTMLProps<HTMLAnchorElement>;
            abbr: React.HTMLProps<HTMLElement>;
            address: React.HTMLProps<HTMLElement>;
            area: React.HTMLProps<HTMLAreaElement>;
            article: React.HTMLProps<HTMLElement>;
            aside: React.HTMLProps<HTMLElement>;
            audio: React.HTMLProps<HTMLAudioElement>;
            b: React.HTMLProps<HTMLElement>;
            base: React.HTMLProps<HTMLBaseElement>;
            bdi: React.HTMLProps<HTMLElement>;
            bdo: React.HTMLProps<HTMLElement>;
            big: React.HTMLProps<HTMLElement>;
            blockquote: React.HTMLProps<HTMLElement>;
            body: React.HTMLProps<HTMLBodyElement>;
            br: React.HTMLProps<HTMLBRElement>;
            button: React.HTMLProps<HTMLButtonElement>;
            canvas: React.HTMLProps<HTMLCanvasElement>;
            caption: React.HTMLProps<HTMLElement>;
            cite: React.HTMLProps<HTMLElement>;
            code: React.HTMLProps<HTMLElement>;
            col: React.HTMLProps<HTMLTableColElement>;
            colgroup: React.HTMLProps<HTMLTableColElement>;
            data: React.HTMLProps<HTMLElement>;
            datalist: React.HTMLProps<HTMLDataListElement>;
            dd: React.HTMLProps<HTMLElement>;
            del: React.HTMLProps<HTMLElement>;
            details: React.HTMLProps<HTMLElement>;
            dfn: React.HTMLProps<HTMLElement>;
            dialog: React.HTMLProps<HTMLElement>;
            div: React.HTMLProps<HTMLDivElement>;
            dl: React.HTMLProps<HTMLDListElement>;
            dt: React.HTMLProps<HTMLElement>;
            em: React.HTMLProps<HTMLElement>;
            embed: React.HTMLProps<HTMLEmbedElement>;
            fieldset: React.HTMLProps<HTMLFieldSetElement>;
            figcaption: React.HTMLProps<HTMLElement>;
            figure: React.HTMLProps<HTMLElement>;
            footer: React.HTMLProps<HTMLElement>;
            form: React.HTMLProps<HTMLFormElement>;
            h1: React.HTMLProps<HTMLHeadingElement>;
            h2: React.HTMLProps<HTMLHeadingElement>;
            h3: React.HTMLProps<HTMLHeadingElement>;
            h4: React.HTMLProps<HTMLHeadingElement>;
            h5: React.HTMLProps<HTMLHeadingElement>;
            h6: React.HTMLProps<HTMLHeadingElement>;
            head: React.HTMLProps<HTMLHeadElement>;
            header: React.HTMLProps<HTMLElement>;
            hgroup: React.HTMLProps<HTMLElement>;
            hr: React.HTMLProps<HTMLHRElement>;
            html: React.HTMLProps<HTMLHtmlElement>;
            i: React.HTMLProps<HTMLElement>;
            iframe: React.HTMLProps<HTMLIFrameElement>;
            img: React.HTMLProps<HTMLImageElement>;
            input: React.HTMLProps<HTMLInputElement>;
            ins: React.HTMLProps<HTMLModElement>;
            kbd: React.HTMLProps<HTMLElement>;
            keygen: React.HTMLProps<HTMLElement>;
            label: React.HTMLProps<HTMLLabelElement>;
            legend: React.HTMLProps<HTMLLegendElement>;
            li: React.HTMLProps<HTMLLIElement>;
            link: React.HTMLProps<HTMLLinkElement>;
            main: React.HTMLProps<HTMLElement>;
            map: React.HTMLProps<HTMLMapElement>;
            mark: React.HTMLProps<HTMLElement>;
            menu: React.HTMLProps<HTMLElement>;
            menuitem: React.HTMLProps<HTMLElement>;
            meta: React.HTMLProps<HTMLMetaElement>;
            meter: React.HTMLProps<HTMLElement>;
            nav: React.HTMLProps<HTMLElement>;
            noscript: React.HTMLProps<HTMLElement>;
            object: React.HTMLProps<HTMLObjectElement>;
            ol: React.HTMLProps<HTMLOListElement>;
            optgroup: React.HTMLProps<HTMLOptGroupElement>;
            option: React.HTMLProps<HTMLOptionElement>;
            output: React.HTMLProps<HTMLElement>;
            p: React.HTMLProps<HTMLParagraphElement>;
            param: React.HTMLProps<HTMLParamElement>;
            picture: React.HTMLProps<HTMLElement>;
            pre: React.HTMLProps<HTMLPreElement>;
            progress: React.HTMLProps<HTMLProgressElement>;
            q: React.HTMLProps<HTMLQuoteElement>;
            rp: React.HTMLProps<HTMLElement>;
            rt: React.HTMLProps<HTMLElement>;
            ruby: React.HTMLProps<HTMLElement>;
            s: React.HTMLProps<HTMLElement>;
            samp: React.HTMLProps<HTMLElement>;
            script: React.HTMLProps<HTMLElement>;
            section: React.HTMLProps<HTMLElement>;
            select: React.HTMLProps<HTMLSelectElement>;
            small: React.HTMLProps<HTMLElement>;
            source: React.HTMLProps<HTMLSourceElement>;
            span: React.HTMLProps<HTMLSpanElement>;
            strong: React.HTMLProps<HTMLElement>;
            style: React.HTMLProps<HTMLStyleElement>;
            sub: React.HTMLProps<HTMLElement>;
            summary: React.HTMLProps<HTMLElement>;
            sup: React.HTMLProps<HTMLElement>;
            table: React.HTMLProps<HTMLTableElement>;
            tbody: React.HTMLProps<HTMLTableSectionElement>;
            td: React.HTMLProps<HTMLTableDataCellElement>;
            textarea: React.HTMLProps<HTMLTextAreaElement>;
            tfoot: React.HTMLProps<HTMLTableSectionElement>;
            th: React.HTMLProps<HTMLTableHeaderCellElement>;
            thead: React.HTMLProps<HTMLTableSectionElement>;
            time: React.HTMLProps<HTMLElement>;
            title: React.HTMLProps<HTMLTitleElement>;
            tr: React.HTMLProps<HTMLTableRowElement>;
            track: React.HTMLProps<HTMLTrackElement>;
            u: React.HTMLProps<HTMLElement>;
            ul: React.HTMLProps<HTMLUListElement>;
            "var": React.HTMLProps<HTMLElement>;
            video: React.HTMLProps<HTMLVideoElement>;
            wbr: React.HTMLProps<HTMLElement>;

            // SVG
            svg: React.SVGProps;

            circle: React.SVGProps;
            clipPath: React.SVGProps;
            defs: React.SVGProps;
            ellipse: React.SVGProps;
        feBlend: React.SVGProps;
        feColorMatrix: React.SVGProps;
        feComponentTransfer: React.SVGProps;
        feComposite: React.SVGProps;
        feConvolveMatrix: React.SVGProps;
        feDiffuseLighting: React.SVGProps;
        feDisplacementMap: React.SVGProps;
        feFlood: React.SVGProps;
        feGaussianBlur: React.SVGProps;
        feImage: React.SVGProps;
        feMerge: React.SVGProps;
        feMergeNode: React.SVGProps;
        feMorphology: React.SVGProps;
        feOffset: React.SVGProps;
        feSpecularLighting: React.SVGProps;
        feTile: React.SVGProps;
        feTurbulence: React.SVGProps;
        filter: React.SVGProps;
        foreignObject: React.SVGProps;
            g: React.SVGProps;
            image: React.SVGProps;
            line: React.SVGProps;
            linearGradient: React.SVGProps;
        marker: React.SVGProps;
            mask: React.SVGProps;
            path: React.SVGProps;
            pattern: React.SVGProps;
            polygon: React.SVGProps;
            polyline: React.SVGProps;
            radialGradient: React.SVGProps;
            rect: React.SVGProps;
            stop: React.SVGProps;
            symbol: React.SVGProps;
            text: React.SVGProps;
            tspan: React.SVGProps;
            use: React.SVGProps;
        }
    }
}<|MERGE_RESOLUTION|>--- conflicted
+++ resolved
@@ -166,13 +166,8 @@
         constructor(props?: P, context?: any);
         setState(f: (prevState: S, props: P) => S, callback?: () => any): void;
         setState(state: S, callback?: () => any): void;
-<<<<<<< HEAD
-        forceUpdate(callback?: () => any): void;
-        render(): JSX.Element;
-=======
         forceUpdate(callBack?: () => any): void;
         render(): JSX.Element | null;
->>>>>>> 6a20b93b
 
         // React.Props<T> is now deprecated, which means that the `children`
         // property is not available on `P` by default, even though you can
