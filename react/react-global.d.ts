--- conflicted
+++ resolved
@@ -3,937 +3,6 @@
 // Definitions by: Asana <https://asana.com>, AssureSign <http://www.assuresign.com>, Microsoft <https://microsoft.com>
 // Definitions: https://github.com/borisyankov/DefinitelyTyped
 
-<<<<<<< HEAD
-declare module React {
-    //
-    // React Elements
-    // ----------------------------------------------------------------------
-
-    type ReactType = ComponentClass<any> | string;
-
-    interface ReactElement<P> {
-        type: string | ComponentClass<P>;
-        props: P;
-        key: string | number;
-        ref: string | ((component: Component<P, any>) => any);
-    }
-
-    interface ClassicElement<P> extends ReactElement<P> {
-        type: string | ClassicComponentClass<P>;
-        ref: string | ((component: ClassicComponent<P, any>) => any);
-    }
-
-    interface DOMElement<P> extends ClassicElement<P> {
-        type: string;
-        ref: string | ((component: DOMComponent<P>) => any);
-    }
-
-    type HTMLElement = DOMElement<HTMLAttributes>;
-    type SVGElement = DOMElement<SVGAttributes>;
-
-    //
-    // Factories
-    // ----------------------------------------------------------------------
-
-    interface Factory<P> {
-        (props?: P, ...children: ReactNode[]): ReactElement<P>;
-    }
-
-    interface ClassicFactory<P> extends Factory<P> {
-        (props?: P, ...children: ReactNode[]): ClassicElement<P>;
-    }
-
-    interface DOMFactory<P> extends ClassicFactory<P> {
-        (props?: P, ...children: ReactNode[]): DOMElement<P>;
-    }
-
-    type HTMLFactory = DOMFactory<HTMLAttributes>;
-    type SVGFactory = DOMFactory<SVGAttributes>;
-    type SVGElementFactory = DOMFactory<SVGElementAttributes>;
-
-    //
-    // React Nodes
-    // http://facebook.github.io/react/docs/glossary.html
-    // ----------------------------------------------------------------------
-
-    type ReactText = string | number;
-    type ReactChild = ReactElement<any> | ReactText;
-
-    // Should be Array<ReactNode> but type aliases cannot be recursive
-    type ReactFragment = {} | Array<ReactChild | any[] | boolean>;
-    type ReactNode = ReactChild | ReactFragment | boolean;
-
-    //
-    // Top Level API
-    // ----------------------------------------------------------------------
-
-    function createClass<P, S>(spec: ComponentSpec<P, S>): ClassicComponentClass<P>;
-
-    function createFactory<P>(type: string): DOMFactory<P>;
-    function createFactory<P>(type: ClassicComponentClass<P> | string): ClassicFactory<P>;
-    function createFactory<P>(type: ComponentClass<P>): Factory<P>;
-
-    function createElement<P>(
-        type: string,
-        props?: P,
-        ...children: ReactNode[]): DOMElement<P>;
-    function createElement<P>(
-        type: ClassicComponentClass<P> | string,
-        props?: P,
-        ...children: ReactNode[]): ClassicElement<P>;
-    function createElement<P>(
-        type: ComponentClass<P>,
-        props?: P,
-        ...children: ReactNode[]): ReactElement<P>;
-
-    function cloneElement<P>(
-        element: DOMElement<P>,
-        props?: P,
-        ...children: ReactNode[]): DOMElement<P>;
-    function cloneElement<P>(
-        element: ClassicElement<P>,
-        props?: P,
-        ...children: ReactNode[]): ClassicElement<P>;
-    function cloneElement<P>(
-        element: ReactElement<P>,
-        props?: P,
-        ...children: ReactNode[]): ReactElement<P>;
-
-    function render<P>(
-        element: DOMElement<P>,
-        container: Element,
-        callback?: () => any): DOMComponent<P>;
-    function render<P, S>(
-        element: ClassicElement<P>,
-        container: Element,
-        callback?: () => any): ClassicComponent<P, S>;
-    function render<P, S>(
-        element: ReactElement<P>,
-        container: Element,
-        callback?: () => any): Component<P, S>;
-
-    function unmountComponentAtNode(container: Element): boolean;
-    function renderToString(element: ReactElement<any>): string;
-    function renderToStaticMarkup(element: ReactElement<any>): string;
-    function isValidElement(object: {}): boolean;
-    function initializeTouchEvents(shouldUseTouch: boolean): void;
-
-    function findDOMNode<TElement extends Element>(
-        componentOrElement: Component<any, any> | Element): TElement;
-    function findDOMNode(
-        componentOrElement: Component<any, any> | Element): Element;
-
-    var DOM: ReactDOM;
-    var PropTypes: ReactPropTypes;
-    var Children: ReactChildren;
-
-    //
-    // Component API
-    // ----------------------------------------------------------------------
-
-    // Base component for plain JS classes
-    class Component<P, S> implements ComponentLifecycle<P, S> {
-        constructor(props?: P, context?: any);
-        setState(f: (prevState: S, props: P) => S, callback?: () => any): void;
-        setState(state: S, callback?: () => any): void;
-        forceUpdate(): void;
-        render(): JSX.Element;
-        props: P;
-        state: S;
-        context: {};
-        refs: {
-            [key: string]: Component<any, any>
-        };
-    }
-
-    interface ClassicComponent<P, S> extends Component<P, S> {
-        replaceState(nextState: S, callback?: () => any): void;
-        getDOMNode<TElement extends Element>(): TElement;
-        getDOMNode(): Element;
-        isMounted(): boolean;
-        getInitialState?(): S;
-        setProps(nextProps: P, callback?: () => any): void;
-        replaceProps(nextProps: P, callback?: () => any): void;
-    }
-
-    interface DOMComponent<P> extends ClassicComponent<P, any> {
-        tagName: string;
-    }
-
-    type HTMLComponent = DOMComponent<HTMLAttributes>;
-    type SVGComponent = DOMComponent<SVGAttributes>;
-
-    interface ChildContextProvider<CC> {
-        getChildContext(): CC;
-    }
-
-    //
-    // Class Interfaces
-    // ----------------------------------------------------------------------
-
-    interface ComponentClass<P> {
-        new(props?: P, context?: any): Component<P, any>;
-        propTypes?: ValidationMap<P>;
-        contextTypes?: ValidationMap<any>;
-        childContextTypes?: ValidationMap<any>;
-        defaultProps?: P;
-    }
-
-    interface ClassicComponentClass<P> extends ComponentClass<P> {
-        new(props?: P, context?: any): ClassicComponent<P, any>;
-        getDefaultProps?(): P;
-        displayName?: string;
-    }
-
-    //
-    // Component Specs and Lifecycle
-    // ----------------------------------------------------------------------
-
-    interface ComponentLifecycle<P, S> {
-        componentWillMount?(): void;
-        componentDidMount?(): void;
-        componentWillReceiveProps?(nextProps: P, nextContext: any): void;
-        shouldComponentUpdate?(nextProps: P, nextState: S, nextContext: any): boolean;
-        componentWillUpdate?(nextProps: P, nextState: S, nextContext: any): void;
-        componentDidUpdate?(prevProps: P, prevState: S, prevContext: any): void;
-        componentWillUnmount?(): void;
-    }
-
-    interface Mixin<P, S> extends ComponentLifecycle<P, S> {
-        mixins?: Mixin<P, S>;
-        statics?: {
-            [key: string]: any;
-        };
-
-        displayName?: string;
-        propTypes?: ValidationMap<any>;
-        contextTypes?: ValidationMap<any>;
-        childContextTypes?: ValidationMap<any>
-
-        getDefaultProps?(): P;
-        getInitialState?(): S;
-    }
-
-    interface ComponentSpec<P, S> extends Mixin<P, S> {
-        render(): ReactElement<any>;
-    }
-
-    //
-    // Event System
-    // ----------------------------------------------------------------------
-
-    interface SyntheticEvent {
-        bubbles: boolean;
-        cancelable: boolean;
-        currentTarget: EventTarget;
-        defaultPrevented: boolean;
-        eventPhase: number;
-        isTrusted: boolean;
-        nativeEvent: Event;
-        preventDefault(): void;
-        stopPropagation(): void;
-        target: EventTarget;
-        timeStamp: Date;
-        type: string;
-    }
-
-    interface DragEvent extends SyntheticEvent {
-        dataTransfer: DataTransfer;
-    }
-
-    interface ClipboardEvent extends SyntheticEvent {
-        clipboardData: DataTransfer;
-    }
-
-    interface KeyboardEvent extends SyntheticEvent {
-        altKey: boolean;
-        charCode: number;
-        ctrlKey: boolean;
-        getModifierState(key: string): boolean;
-        key: string;
-        keyCode: number;
-        locale: string;
-        location: number;
-        metaKey: boolean;
-        repeat: boolean;
-        shiftKey: boolean;
-        which: number;
-    }
-
-    interface FocusEvent extends SyntheticEvent {
-        relatedTarget: EventTarget;
-    }
-
-    interface FormEvent extends SyntheticEvent {
-    }
-
-    interface MouseEvent extends SyntheticEvent {
-        altKey: boolean;
-        button: number;
-        buttons: number;
-        clientX: number;
-        clientY: number;
-        ctrlKey: boolean;
-        getModifierState(key: string): boolean;
-        metaKey: boolean;
-        pageX: number;
-        pageY: number;
-        relatedTarget: EventTarget;
-        screenX: number;
-        screenY: number;
-        shiftKey: boolean;
-    }
-
-    interface TouchEvent extends SyntheticEvent {
-        altKey: boolean;
-        changedTouches: TouchList;
-        ctrlKey: boolean;
-        getModifierState(key: string): boolean;
-        metaKey: boolean;
-        shiftKey: boolean;
-        targetTouches: TouchList;
-        touches: TouchList;
-    }
-
-    interface UIEvent extends SyntheticEvent {
-        detail: number;
-        view: AbstractView;
-    }
-
-    interface WheelEvent extends SyntheticEvent {
-        deltaMode: number;
-        deltaX: number;
-        deltaY: number;
-        deltaZ: number;
-    }
-
-    //
-    // Event Handler Types
-    // ----------------------------------------------------------------------
-
-    interface EventHandler<E extends SyntheticEvent> {
-        (event: E): void;
-    }
-
-    interface DragEventHandler extends EventHandler<DragEvent> {}
-    interface ClipboardEventHandler extends EventHandler<ClipboardEvent> {}
-    interface KeyboardEventHandler extends EventHandler<KeyboardEvent> {}
-    interface FocusEventHandler extends EventHandler<FocusEvent> {}
-    interface FormEventHandler extends EventHandler<FormEvent> {}
-    interface MouseEventHandler extends EventHandler<MouseEvent> {}
-    interface TouchEventHandler extends EventHandler<TouchEvent> {}
-    interface UIEventHandler extends EventHandler<UIEvent> {}
-    interface WheelEventHandler extends EventHandler<WheelEvent> {}
-
-    //
-    // Props / DOM Attributes
-    // ----------------------------------------------------------------------
-
-    interface Props<T> {
-        children?: ReactNode;
-        key?: string | number;
-        ref?: string | ((component: T) => any);
-    }
-
-    interface DOMAttributes extends Props<DOMComponent<any>> {
-        onCopy?: ClipboardEventHandler;
-        onCut?: ClipboardEventHandler;
-        onPaste?: ClipboardEventHandler;
-        onKeyDown?: KeyboardEventHandler;
-        onKeyPress?: KeyboardEventHandler;
-        onKeyUp?: KeyboardEventHandler;
-        onFocus?: FocusEventHandler;
-        onBlur?: FocusEventHandler;
-        onChange?: FormEventHandler;
-        onInput?: FormEventHandler;
-        onSubmit?: FormEventHandler;
-        onClick?: MouseEventHandler;
-        onDoubleClick?: MouseEventHandler;
-        onDrag?: DragEventHandler;
-        onDragEnd?: DragEventHandler;
-        onDragEnter?: DragEventHandler;
-        onDragExit?: DragEventHandler;
-        onDragLeave?: DragEventHandler;
-        onDragOver?: DragEventHandler;
-        onDragStart?: DragEventHandler;
-        onDrop?: DragEventHandler;
-        onMouseDown?: MouseEventHandler;
-        onMouseEnter?: MouseEventHandler;
-        onMouseLeave?: MouseEventHandler;
-        onMouseMove?: MouseEventHandler;
-        onMouseOut?: MouseEventHandler;
-        onMouseOver?: MouseEventHandler;
-        onMouseUp?: MouseEventHandler;
-        onTouchCancel?: TouchEventHandler;
-        onTouchEnd?: TouchEventHandler;
-        onTouchMove?: TouchEventHandler;
-        onTouchStart?: TouchEventHandler;
-        onScroll?: UIEventHandler;
-        onWheel?: WheelEventHandler;
-
-        dangerouslySetInnerHTML?: {
-            __html: string;
-        };
-    }
-
-    // This interface is not complete. Only properties accepting
-    // unitless numbers are listed here (see CSSProperty.js in React)
-    interface CSSProperties {
-        boxFlex?: number;
-        boxFlexGroup?: number;
-        columnCount?: number;
-        flex?: number | string;
-        flexGrow?: number;
-        flexShrink?: number;
-        fontWeight?: number | string;
-        lineClamp?: number;
-        lineHeight?: number | string;
-        opacity?: number;
-        order?: number;
-        orphans?: number;
-        widows?: number;
-        zIndex?: number;
-        zoom?: number;
-
-        // SVG-related properties
-        fillOpacity?: number;
-        strokeOpacity?: number;
-        strokeWidth?: number;
-    }
-
-    interface HTMLAttributes extends DOMAttributes {
-        ref?: string | ((component: HTMLComponent) => void);
-
-        accept?: string;
-        acceptCharset?: string;
-        accessKey?: string;
-        action?: string;
-        allowFullScreen?: boolean;
-        allowTransparency?: boolean;
-        alt?: string;
-        async?: boolean;
-        autoComplete?: boolean;
-        autoFocus?: boolean;
-        autoPlay?: boolean;
-        cellPadding?: number | string;
-        cellSpacing?: number | string;
-        charSet?: string;
-        checked?: boolean;
-        classID?: string;
-        className?: string;
-        cols?: number;
-        colSpan?: number;
-        content?: string;
-        contentEditable?: boolean;
-        contextMenu?: string;
-        controls?: any;
-        coords?: string;
-        crossOrigin?: string;
-        data?: string;
-        dateTime?: string;
-        defaultChecked?: boolean;
-        defaultValue?: string;
-        defer?: boolean;
-        dir?: string;
-        disabled?: boolean;
-        download?: any;
-        draggable?: boolean;
-        encType?: string;
-        form?: string;
-        formAction?: string;
-        formEncType?: string;
-        formMethod?: string;
-        formNoValidate?: boolean;
-        formTarget?: string;
-        frameBorder?: number | string;
-        headers?: string;
-        height?: number | string;
-        hidden?: boolean;
-        high?: number;
-        href?: string;
-        hrefLang?: string;
-        htmlFor?: string;
-        httpEquiv?: string;
-        icon?: string;
-        id?: string;
-        label?: string;
-        lang?: string;
-        list?: string;
-        loop?: boolean;
-        low?: number;
-        manifest?: string;
-        marginHeight?: number;
-        marginWidth?: number;
-        max?: number | string;
-        maxLength?: number;
-        media?: string;
-        mediaGroup?: string;
-        method?: string;
-        min?: number | string;
-        multiple?: boolean;
-        muted?: boolean;
-        name?: string;
-        noValidate?: boolean;
-        open?: boolean;
-        optimum?: number;
-        pattern?: string;
-        placeholder?: string;
-        poster?: string;
-        preload?: string;
-        radioGroup?: string;
-        readOnly?: boolean;
-        rel?: string;
-        required?: boolean;
-        role?: string;
-        rows?: number;
-        rowSpan?: number;
-        sandbox?: string;
-        scope?: string;
-        scoped?: boolean;
-        scrolling?: string;
-        seamless?: boolean;
-        selected?: boolean;
-        shape?: string;
-        size?: number;
-        sizes?: string;
-        span?: number;
-        spellCheck?: boolean;
-        src?: string;
-        srcDoc?: string;
-        srcSet?: string;
-        start?: number;
-        step?: number | string;
-        style?: CSSProperties;
-        tabIndex?: number;
-        target?: string;
-        title?: string;
-        type?: string;
-        useMap?: string;
-        value?: string;
-        width?: number | string;
-        wmode?: string;
-
-        // Non-standard Attributes
-        autoCapitalize?: boolean;
-        autoCorrect?: boolean;
-        property?: string;
-        itemProp?: string;
-        itemScope?: boolean;
-        itemType?: string;
-        unselectable?: boolean;
-    }
-
-    interface SVGElementAttributes extends HTMLAttributes {
-        viewBox?: string;
-        preserveAspectRatio?: string;
-    }
-
-    interface SVGAttributes extends DOMAttributes {
-        ref?: string | ((component: SVGComponent) => void);
-
-        cx?: number | string;
-        cy?: number | string;
-        d?: string;
-        dx?: number | string;
-        dy?: number | string;
-        fill?: string;
-        fillOpacity?: number | string;
-        fontFamily?: string;
-        fontSize?: number | string;
-        fx?: number | string;
-        fy?: number | string;
-        gradientTransform?: string;
-        gradientUnits?: string;
-        height?: number | string;
-        markerEnd?: string;
-        markerMid?: string;
-        markerStart?: string;
-        offset?: number | string;
-        opacity?: number | string;
-        patternContentUnits?: string;
-        patternUnits?: string;
-        points?: string;
-        preserveAspectRatio?: string;
-        r?: number | string;
-        rx?: number | string;
-        ry?: number | string;
-        spreadMethod?: string;
-        stopColor?: string;
-        stopOpacity?: number | string;
-        stroke?: string;
-        strokeDasharray?: string;
-        strokeLinecap?: string;
-        strokeOpacity?: number | string;
-        strokeWidth?: number | string;
-        textAnchor?: string;
-        transform?: string;
-        version?: string;
-        viewBox?: string;
-        width?: number | string;
-        x1?: number | string;
-        x2?: number | string;
-        x?: number | string;
-        y1?: number | string;
-        y2?: number | string
-        y?: number | string;
-    }
-
-    //
-    // React.DOM
-    // ----------------------------------------------------------------------
-
-    interface ReactDOM {
-        // HTML
-        a: HTMLFactory;
-        abbr: HTMLFactory;
-        address: HTMLFactory;
-        area: HTMLFactory;
-        article: HTMLFactory;
-        aside: HTMLFactory;
-        audio: HTMLFactory;
-        b: HTMLFactory;
-        base: HTMLFactory;
-        bdi: HTMLFactory;
-        bdo: HTMLFactory;
-        big: HTMLFactory;
-        blockquote: HTMLFactory;
-        body: HTMLFactory;
-        br: HTMLFactory;
-        button: HTMLFactory;
-        canvas: HTMLFactory;
-        caption: HTMLFactory;
-        cite: HTMLFactory;
-        code: HTMLFactory;
-        col: HTMLFactory;
-        colgroup: HTMLFactory;
-        data: HTMLFactory;
-        datalist: HTMLFactory;
-        dd: HTMLFactory;
-        del: HTMLFactory;
-        details: HTMLFactory;
-        dfn: HTMLFactory;
-        dialog: HTMLFactory;
-        div: HTMLFactory;
-        dl: HTMLFactory;
-        dt: HTMLFactory;
-        em: HTMLFactory;
-        embed: HTMLFactory;
-        fieldset: HTMLFactory;
-        figcaption: HTMLFactory;
-        figure: HTMLFactory;
-        footer: HTMLFactory;
-        form: HTMLFactory;
-        h1: HTMLFactory;
-        h2: HTMLFactory;
-        h3: HTMLFactory;
-        h4: HTMLFactory;
-        h5: HTMLFactory;
-        h6: HTMLFactory;
-        head: HTMLFactory;
-        header: HTMLFactory;
-        hr: HTMLFactory;
-        html: HTMLFactory;
-        i: HTMLFactory;
-        iframe: HTMLFactory;
-        img: HTMLFactory;
-        input: HTMLFactory;
-        ins: HTMLFactory;
-        kbd: HTMLFactory;
-        keygen: HTMLFactory;
-        label: HTMLFactory;
-        legend: HTMLFactory;
-        li: HTMLFactory;
-        link: HTMLFactory;
-        main: HTMLFactory;
-        map: HTMLFactory;
-        mark: HTMLFactory;
-        menu: HTMLFactory;
-        menuitem: HTMLFactory;
-        meta: HTMLFactory;
-        meter: HTMLFactory;
-        nav: HTMLFactory;
-        noscript: HTMLFactory;
-        object: HTMLFactory;
-        ol: HTMLFactory;
-        optgroup: HTMLFactory;
-        option: HTMLFactory;
-        output: HTMLFactory;
-        p: HTMLFactory;
-        param: HTMLFactory;
-        picture: HTMLFactory;
-        pre: HTMLFactory;
-        progress: HTMLFactory;
-        q: HTMLFactory;
-        rp: HTMLFactory;
-        rt: HTMLFactory;
-        ruby: HTMLFactory;
-        s: HTMLFactory;
-        samp: HTMLFactory;
-        script: HTMLFactory;
-        section: HTMLFactory;
-        select: HTMLFactory;
-        small: HTMLFactory;
-        source: HTMLFactory;
-        span: HTMLFactory;
-        strong: HTMLFactory;
-        style: HTMLFactory;
-        sub: HTMLFactory;
-        summary: HTMLFactory;
-        sup: HTMLFactory;
-        table: HTMLFactory;
-        tbody: HTMLFactory;
-        td: HTMLFactory;
-        textarea: HTMLFactory;
-        tfoot: HTMLFactory;
-        th: HTMLFactory;
-        thead: HTMLFactory;
-        time: HTMLFactory;
-        title: HTMLFactory;
-        tr: HTMLFactory;
-        track: HTMLFactory;
-        u: HTMLFactory;
-        ul: HTMLFactory;
-        "var": HTMLFactory;
-        video: HTMLFactory;
-        wbr: HTMLFactory;
-
-        // SVG
-        svg: SVGElementFactory;
-        circle: SVGFactory;
-        defs: SVGFactory;
-        ellipse: SVGFactory;
-        g: SVGFactory;
-        line: SVGFactory;
-        linearGradient: SVGFactory;
-        mask: SVGFactory;
-        path: SVGFactory;
-        pattern: SVGFactory;
-        polygon: SVGFactory;
-        polyline: SVGFactory;
-        radialGradient: SVGFactory;
-        rect: SVGFactory;
-        stop: SVGFactory;
-        text: SVGFactory;
-        tspan: SVGFactory;
-    }
-
-    //
-    // React.PropTypes
-    // ----------------------------------------------------------------------
-
-    interface Validator<T> {
-        (object: T, key: string, componentName: string): Error;
-    }
-
-    interface Requireable<T> extends Validator<T> {
-        isRequired: Validator<T>;
-    }
-
-    interface ValidationMap<T> {
-        [key: string]: Validator<T>;
-    }
-
-    interface ReactPropTypes {
-        any: Requireable<any>;
-        array: Requireable<any>;
-        bool: Requireable<any>;
-        func: Requireable<any>;
-        number: Requireable<any>;
-        object: Requireable<any>;
-        string: Requireable<any>;
-        node: Requireable<any>;
-        element: Requireable<any>;
-        instanceOf(expectedClass: {}): Requireable<any>;
-        oneOf(types: any[]): Requireable<any>;
-        oneOfType(types: Validator<any>[]): Requireable<any>;
-        arrayOf(type: Validator<any>): Requireable<any>;
-        objectOf(type: Validator<any>): Requireable<any>;
-        shape(type: ValidationMap<any>): Requireable<any>;
-    }
-
-    //
-    // React.Children
-    // ----------------------------------------------------------------------
-
-    interface ReactChildren {
-        map<T>(children: ReactNode, fn: (child: ReactChild) => T): { [key:string]: T };
-        forEach(children: ReactNode, fn: (child: ReactChild) => any): void;
-        count(children: ReactNode): number;
-        only(children: ReactNode): ReactChild;
-    }
-
-    //
-    // Browser Interfaces
-    // https://github.com/nikeee/2048-typescript/blob/master/2048/js/touch.d.ts
-    // ----------------------------------------------------------------------
-
-    interface AbstractView {
-        styleMedia: StyleMedia;
-        document: Document;
-    }
-
-    interface Touch {
-        identifier: number;
-        target: EventTarget;
-        screenX: number;
-        screenY: number;
-        clientX: number;
-        clientY: number;
-        pageX: number;
-        pageY: number;
-    }
-
-    interface TouchList {
-        [index: number]: Touch;
-        length: number;
-        item(index: number): Touch;
-        identifiedTouch(identifier: number): Touch;
-    }
-}
-
-declare module JSX {
-    interface Element extends React.ReactElement<any> { }
-    interface ElementClass extends React.Component<any, any> {
-        render(): JSX.Element;
-    }
-    interface ElementAttributesProperty { props: {}; }
-
-    interface IntrinsicElements {
-        // HTML
-        a: React.HTMLAttributes;
-        abbr: React.HTMLAttributes;
-        address: React.HTMLAttributes;
-        area: React.HTMLAttributes;
-        article: React.HTMLAttributes;
-        aside: React.HTMLAttributes;
-        audio: React.HTMLAttributes;
-        b: React.HTMLAttributes;
-        base: React.HTMLAttributes;
-        bdi: React.HTMLAttributes;
-        bdo: React.HTMLAttributes;
-        big: React.HTMLAttributes;
-        blockquote: React.HTMLAttributes;
-        body: React.HTMLAttributes;
-        br: React.HTMLAttributes;
-        button: React.HTMLAttributes;
-        canvas: React.HTMLAttributes;
-        caption: React.HTMLAttributes;
-        cite: React.HTMLAttributes;
-        code: React.HTMLAttributes;
-        col: React.HTMLAttributes;
-        colgroup: React.HTMLAttributes;
-        data: React.HTMLAttributes;
-        datalist: React.HTMLAttributes;
-        dd: React.HTMLAttributes;
-        del: React.HTMLAttributes;
-        details: React.HTMLAttributes;
-        dfn: React.HTMLAttributes;
-        dialog: React.HTMLAttributes;
-        div: React.HTMLAttributes;
-        dl: React.HTMLAttributes;
-        dt: React.HTMLAttributes;
-        em: React.HTMLAttributes;
-        embed: React.HTMLAttributes;
-        fieldset: React.HTMLAttributes;
-        figcaption: React.HTMLAttributes;
-        figure: React.HTMLAttributes;
-        footer: React.HTMLAttributes;
-        form: React.HTMLAttributes;
-        h1: React.HTMLAttributes;
-        h2: React.HTMLAttributes;
-        h3: React.HTMLAttributes;
-        h4: React.HTMLAttributes;
-        h5: React.HTMLAttributes;
-        h6: React.HTMLAttributes;
-        head: React.HTMLAttributes;
-        header: React.HTMLAttributes;
-        hr: React.HTMLAttributes;
-        html: React.HTMLAttributes;
-        i: React.HTMLAttributes;
-        iframe: React.HTMLAttributes;
-        img: React.HTMLAttributes;
-        input: React.HTMLAttributes;
-        ins: React.HTMLAttributes;
-        kbd: React.HTMLAttributes;
-        keygen: React.HTMLAttributes;
-        label: React.HTMLAttributes;
-        legend: React.HTMLAttributes;
-        li: React.HTMLAttributes;
-        link: React.HTMLAttributes;
-        main: React.HTMLAttributes;
-        map: React.HTMLAttributes;
-        mark: React.HTMLAttributes;
-        menu: React.HTMLAttributes;
-        menuitem: React.HTMLAttributes;
-        meta: React.HTMLAttributes;
-        meter: React.HTMLAttributes;
-        nav: React.HTMLAttributes;
-        noscript: React.HTMLAttributes;
-        object: React.HTMLAttributes;
-        ol: React.HTMLAttributes;
-        optgroup: React.HTMLAttributes;
-        option: React.HTMLAttributes;
-        output: React.HTMLAttributes;
-        p: React.HTMLAttributes;
-        param: React.HTMLAttributes;
-        picture: React.HTMLAttributes;
-        pre: React.HTMLAttributes;
-        progress: React.HTMLAttributes;
-        q: React.HTMLAttributes;
-        rp: React.HTMLAttributes;
-        rt: React.HTMLAttributes;
-        ruby: React.HTMLAttributes;
-        s: React.HTMLAttributes;
-        samp: React.HTMLAttributes;
-        script: React.HTMLAttributes;
-        section: React.HTMLAttributes;
-        select: React.HTMLAttributes;
-        small: React.HTMLAttributes;
-        source: React.HTMLAttributes;
-        span: React.HTMLAttributes;
-        strong: React.HTMLAttributes;
-        style: React.HTMLAttributes;
-        sub: React.HTMLAttributes;
-        summary: React.HTMLAttributes;
-        sup: React.HTMLAttributes;
-        table: React.HTMLAttributes;
-        tbody: React.HTMLAttributes;
-        td: React.HTMLAttributes;
-        textarea: React.HTMLAttributes;
-        tfoot: React.HTMLAttributes;
-        th: React.HTMLAttributes;
-        thead: React.HTMLAttributes;
-        time: React.HTMLAttributes;
-        title: React.HTMLAttributes;
-        tr: React.HTMLAttributes;
-        track: React.HTMLAttributes;
-        u: React.HTMLAttributes;
-        ul: React.HTMLAttributes;
-        "var": React.HTMLAttributes;
-        video: React.HTMLAttributes;
-        wbr: React.HTMLAttributes;
-
-        // SVG
-        svg: React.SVGElementAttributes;
-
-        circle: React.SVGAttributes;
-        defs: React.SVGAttributes;
-        ellipse: React.SVGAttributes;
-        g: React.SVGAttributes;
-        line: React.SVGAttributes;
-        linearGradient: React.SVGAttributes;
-        mask: React.SVGAttributes;
-        path: React.SVGAttributes;
-        pattern: React.SVGAttributes;
-        polygon: React.SVGAttributes;
-        polyline: React.SVGAttributes;
-        radialGradient: React.SVGAttributes;
-        rect: React.SVGAttributes;
-        stop: React.SVGAttributes;
-        text: React.SVGAttributes;
-        tspan: React.SVGAttributes;
-    }
-=======
 /// <reference path="react.d.ts" />
 /// <reference path="react-dom.d.ts" />
 /// <reference path="react-addons-create-fragment.d.ts" />
@@ -950,5 +19,4 @@
 
 declare namespace __React {
     export import addons = __React.__Addons;
->>>>>>> c6254f15
 }