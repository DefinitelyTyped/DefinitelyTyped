--- conflicted
+++ resolved
@@ -1,18 +1,5 @@
-<<<<<<< HEAD
-# React v0.13.3 Type Definitions
-
-This folder contains the following `.d.ts` files:
-* `react.d.ts` declares the external module `"react"`
-* `react-addons.d.ts` declares the external module `"react/addons"`
-* `react-global.d.ts` declares the internal module `React` in the global namespace
-* `react-addons-global.d.ts` extends the global `React` module with `addons`
-
-Interfaces are duplicated between these files; please take care to keep them in sync when making changes.
-See [#3615](https://github.com/borisyankov/DefinitelyTyped/pull/3615) for relevant discussion.
-=======
 # React v0.14.2 Type Definitions
 
 If you are using modules you should use `react.d.ts`, `react-dom.d.ts` and any of the `react-addon-*.d.ts` definition files.
 
-If you are using the global `React` variable, you should use `react-global.d.ts`.
->>>>>>> c6254f15
+If you are using the global `React` variable, you should use `react-global.d.ts`.