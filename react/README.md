## Known Problems & Workarounds

<<<<<<< HEAD
### **The type of `setState` is will be overly strict prior to TS 2.1.5**
Starting with TypeScript 2.1, its more correct than it used to be, with a caveat: optional parameters on state interfaces are no longer valid. Once https://github.com/Microsoft/TypeScript/pull/12826 is released in 2.1.5 this constraint goes away and `Pick<S, K>` becomes ideal.

```ts
interface FooState {
    bar: string;
    foo?: string;
}

const defaultFooState: FooState = {
    bar: "Hi",
    foo: undefined,
};

class Foo extends React.Component<{}, FooState> {
    public doStuff() {
        this.setState(defaultFooState);
    }
}
```

Will produce an error. The other way the types could be written (using `Partial<>` instead of `Pick<>`) would allow for you to set `undefined` to a parameter that is not allowed
to be `undefined`, which could lead to bugs. Users who want to keep optional state parameters should continue to use the hack of `setState({...} as any);`.

Note: This will be resolved in TS 2.1.5 (and the caveat should be dropped after say March 2017)
  
=======
### **The type of `setState` is incorrect.**
The `setState(state)` method on `React.Component<P, S>` takes an object with a subset of the properties on `S`, but there's no way to express this in TypeScript currently. The workaround is simple: make all properties on `S` optional. There are a number of [proposals](https://github.com/Microsoft/TypeScript/issues/2710) on [ways](https://github.com/Microsoft/TypeScript/issues/4889) to [solve](https://github.com/Microsoft/TypeScript/issues/7355) this problem, but nothing seems to have been approved yet.

>>>>>>> 16f19c95
### **The type of `cloneElement` is incorrect.**
This is similar to the `setState` problem, in that `cloneElement(element, props)` should should accept a `props` object with a subset of the properties on `element.props`. There is an additional complication, however—React attributes, such as `key` and `ref`, should also be accepted in `props`, but should not exist on `element.props`. The "correct" way to model this, then, is with
```ts
declare function cloneElement<P extends Q, Q>(
    element: ReactElement<P>,
    props?: Q & Attributes,
    ...children: ReactNode[]): ReactElement<P>;
```
However, type inference for `Q` defaults to `{}` when [intersected with another type](https://github.com/Microsoft/TypeScript/pull/5738#issuecomment-181904905). And since any object is assignable to `{}`, we would lose the type safety of the `P extends Q` constraint. Therefore, the type of `props` is left as `Q`, which should work for most cases. If you need to call `cloneElement` with `key` or `ref`, you'll need a type cast:
```ts
interface ButtonProps {
    label: string,
    isDisabled?: boolean;
}
var element: React.CElement<ButtonProps, Button>;

React.cloneElement(element, { label: "label" });

// cloning with optional props requires a cast
React.cloneElement(element, <{ isDisabled?: boolean }>{ isDisabled: true });

// cloning with key or ref requires a cast
React.cloneElement(element, <React.ClassAttributes<Button>>{ ref: button => button.reset() });
React.cloneElement(element, <{ isDisabled?: boolean } & React.Attributes>{
    key: "disabledButton",
    isDisabled: true
});
```

### **`React.Component<P, S>` subclass members aren't contextually typed.**
This problem manifests itself in two ways. It should be fixed in [TypeScript 2.0](https://github.com/Microsoft/TypeScript/pull/6118).

  - You might expect `componentDidUpdate(prevProps, prevState)` to have `prevProps` and `prevState` contextually typed as `P` and `S` respectively, but currently that is not the case. You must explicitly type-annotate both arguments.

  - You may get a cryptic error message when either `React.createElement` or `React.createFactory` doesn't recognize the `type` argument that you passed in as a valid `React.Component` subclass, because you overrode one of the static or instance members with a type that's not compatible with the superclass property's type. For example, with the following code:
    ```ts
    import * as React from "react";

    class MyComponent extends React.Component<Props, {}> {
        static contextTypes = {
            someValue: React.PropTypes.string
        };
    }

    React.createFactory(MyComponent);
    ```
    you might get this error:
    ```
    error TS2345: Argument of type 'typeof MyComponent' is not assignable to parameter of type 'string | ComponentClass<Props> | StatelessComponent<Props>'
      Type 'typeof ModernComponent' is not assignable to type 'StatelessComponent<Props>'.
        Types of property 'contextTypes' are incompatible.
          Type '{ someValue: Requireable<any>; }' is not assignable to type 'ValidationMap<any>'.
            Index signature is missing in type '{ someValue: Requireable<any>; }'.
    ```
    The work around is to add an explicit type annotation:
    ```ts
    static contextTypes: React.ValidationMap<any> = ...
    ```<|MERGE_RESOLUTION|>--- conflicted
+++ resolved
@@ -1,6 +1,5 @@
 ## Known Problems & Workarounds
 
-<<<<<<< HEAD
 ### **The type of `setState` is will be overly strict prior to TS 2.1.5**
 Starting with TypeScript 2.1, its more correct than it used to be, with a caveat: optional parameters on state interfaces are no longer valid. Once https://github.com/Microsoft/TypeScript/pull/12826 is released in 2.1.5 this constraint goes away and `Pick<S, K>` becomes ideal.
 
@@ -27,11 +26,6 @@
 
 Note: This will be resolved in TS 2.1.5 (and the caveat should be dropped after say March 2017)
   
-=======
-### **The type of `setState` is incorrect.**
-The `setState(state)` method on `React.Component<P, S>` takes an object with a subset of the properties on `S`, but there's no way to express this in TypeScript currently. The workaround is simple: make all properties on `S` optional. There are a number of [proposals](https://github.com/Microsoft/TypeScript/issues/2710) on [ways](https://github.com/Microsoft/TypeScript/issues/4889) to [solve](https://github.com/Microsoft/TypeScript/issues/7355) this problem, but nothing seems to have been approved yet.
-
->>>>>>> 16f19c95
 ### **The type of `cloneElement` is incorrect.**
 This is similar to the `setState` problem, in that `cloneElement(element, props)` should should accept a `props` object with a subset of the properties on `element.props`. There is an additional complication, however—React attributes, such as `key` and `ref`, should also be accepted in `props`, but should not exist on `element.props`. The "correct" way to model this, then, is with
 ```ts
