<<<<<<< HEAD
// Type definitions for knockout-postbox
// Project: https://github.com/rniemeyer/knockout-postbox
// Definitions by: Judah Gabriel Himango <https://debuggerdotbreak.wordpress.com>
// Definitions: https://github.com/borisyankov/DefinitelyTyped

/// <reference path="../knockout/knockout.d.ts" />

interface KnockoutPostBox {
    subscribe<T>(topic: string, handler: (value: T) => void , target?: any): KnockoutSubscription;
    publish<T>(topic: string, value?: T): void;
    defaultComparer<T>(newValue: T, oldValue: T): boolean;
    serializer: (object: any) => string;
    reset(): void;
}

interface KnockoutObservable<T> {
    subscribeTo(topic: string, useLastPublishedValueToInitialize?: boolean, transform?: (val: any) => T): KnockoutObservable<T>;
    unsubscribeFrom(topic: string): KnockoutObservable<T>;
    publishOn(topic: string, skipInitialPublish?: boolean, equalityComparer?: (newValue: T, oldValue: T) => boolean): KnockoutObservable<T>;
    stopPublishingOn(topic: string): KnockoutObservable<T>;
    syncWith(topic: string, initializeWithLatestValue?: boolean, skipInitialPublish?: boolean, equalityComparer?: (newValue: T, oldValue: T) => boolean): KnockoutObservable<T>;
}

interface KnockoutObservableArray<T> {
	subscribeTo(topic: string, useLastPublishedValueToInitialize?: boolean, transform?: (val: any) => any /* T */): KnockoutObservableArray<T>;
	unsubscribeFrom(topic: string): KnockoutObservableArray<T>;
	publishOn(topic: string, skipInitialPublish?: boolean, equalityComparer?: (newValue: any /* T */, oldValue: any /* T */) => boolean): KnockoutObservableArray<T>;
	stopPublishingOn(topic: string): KnockoutObservableArray<T>;
	syncWith(topic: string, initializeWithLatestValue?: boolean, skipInitialPublish?: boolean, equalityComparer?: (newValue: any /* T */, oldValue: any /* T */) => boolean): KnockoutObservableArray<T>;
}

interface KnockoutStatic {
    postbox: KnockoutPostBox;
}
=======
// Type definitions for knockout-postbox
// Project: https://github.com/rniemeyer/knockout-postbox
// Definitions by: Judah Gabriel Himango <https://debuggerdotbreak.wordpress.com>
// Definitions: https://github.com/borisyankov/DefinitelyTyped

/// <reference path="../knockout/knockout.d.ts" />

interface KnockoutPostBox {
    subscribe<T>(topic: string, handler: (value: T) => void , target?: any): KnockoutSubscription;
    publish<T>(topic: string, value?: T): void;
    defaultComparer<T>(newValue: T, oldValue: T): boolean;
    serializer: (object: any) => string;
    reset(): void;
}

interface KnockoutObservable<T> {
    subscribeTo(topic: string, useLastPublishedValueToInitialize?: boolean, transform?: (val: any) => T): KnockoutObservable<T>;
    unsubscribeFrom(topic: string): KnockoutObservable<T>;
    publishOn(topic: string, skipInitialPublish?: boolean, equalityComparer?: (newValue: T, oldValue: T) => boolean): KnockoutObservable<T>;
    stopPublishingOn(topic: string): KnockoutObservable<T>;
    syncWith(topic: string, initializeWithLatestValue?: boolean, skipInitialPublish?: boolean, equalityComparer?: (newValue: T, oldValue: T) => boolean): KnockoutObservable<T>;
}

interface KnockoutObservableArray<T> {
	subscribeTo(topic: string, useLastPublishedValueToInitialize?: boolean, transform?: (val: any) => any /* T */): KnockoutObservableArray<T>;
	unsubscribeFrom(topic: string): KnockoutObservableArray<T>;
	publishOn(topic: string, skipInitialPublish?: boolean, equalityComparer?: (newValue: any /* T */, oldValue: any /* T */) => boolean): KnockoutObservableArray<T>;
	stopPublishingOn(topic: string): KnockoutObservableArray<T>;
	syncWith(topic: string, initializeWithLatestValue?: boolean, skipInitialPublish?: boolean, equalityComparer?: (newValue: any /* T */, oldValue: any /* T */) => boolean): KnockoutObservableArray<T>;
}

interface KnockoutStatic {
    postbox: KnockoutPostBox;
}
>>>>>>> c6254f15
<|MERGE_RESOLUTION|>--- conflicted
+++ resolved
@@ -1,4 +1,3 @@
-<<<<<<< HEAD
 // Type definitions for knockout-postbox
 // Project: https://github.com/rniemeyer/knockout-postbox
 // Definitions by: Judah Gabriel Himango <https://debuggerdotbreak.wordpress.com>
@@ -32,40 +31,4 @@
 
 interface KnockoutStatic {
     postbox: KnockoutPostBox;
-}
-=======
-// Type definitions for knockout-postbox
-// Project: https://github.com/rniemeyer/knockout-postbox
-// Definitions by: Judah Gabriel Himango <https://debuggerdotbreak.wordpress.com>
-// Definitions: https://github.com/borisyankov/DefinitelyTyped
-
-/// <reference path="../knockout/knockout.d.ts" />
-
-interface KnockoutPostBox {
-    subscribe<T>(topic: string, handler: (value: T) => void , target?: any): KnockoutSubscription;
-    publish<T>(topic: string, value?: T): void;
-    defaultComparer<T>(newValue: T, oldValue: T): boolean;
-    serializer: (object: any) => string;
-    reset(): void;
-}
-
-interface KnockoutObservable<T> {
-    subscribeTo(topic: string, useLastPublishedValueToInitialize?: boolean, transform?: (val: any) => T): KnockoutObservable<T>;
-    unsubscribeFrom(topic: string): KnockoutObservable<T>;
-    publishOn(topic: string, skipInitialPublish?: boolean, equalityComparer?: (newValue: T, oldValue: T) => boolean): KnockoutObservable<T>;
-    stopPublishingOn(topic: string): KnockoutObservable<T>;
-    syncWith(topic: string, initializeWithLatestValue?: boolean, skipInitialPublish?: boolean, equalityComparer?: (newValue: T, oldValue: T) => boolean): KnockoutObservable<T>;
-}
-
-interface KnockoutObservableArray<T> {
-	subscribeTo(topic: string, useLastPublishedValueToInitialize?: boolean, transform?: (val: any) => any /* T */): KnockoutObservableArray<T>;
-	unsubscribeFrom(topic: string): KnockoutObservableArray<T>;
-	publishOn(topic: string, skipInitialPublish?: boolean, equalityComparer?: (newValue: any /* T */, oldValue: any /* T */) => boolean): KnockoutObservableArray<T>;
-	stopPublishingOn(topic: string): KnockoutObservableArray<T>;
-	syncWith(topic: string, initializeWithLatestValue?: boolean, skipInitialPublish?: boolean, equalityComparer?: (newValue: any /* T */, oldValue: any /* T */) => boolean): KnockoutObservableArray<T>;
-}
-
-interface KnockoutStatic {
-    postbox: KnockoutPostBox;
-}
->>>>>>> c6254f15
+}