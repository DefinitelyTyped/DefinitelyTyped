--- conflicted
+++ resolved
@@ -1,9 +1,5 @@
-<<<<<<< HEAD
 
 /// <reference types="node" />
-=======
-/// <reference path="oracledb.d.ts" />
->>>>>>> 6303ed1e
 
 import * as OracleDB from 'oracledb';
 
