--- conflicted
+++ resolved
@@ -6,10 +6,7 @@
 /// <reference types="leaflet" />
 
 declare namespace L {
-<<<<<<< HEAD
 
-=======
->>>>>>> 08e9679d
     namespace Control {
         export interface GeocoderStatic extends ClassStatic {
             /**
