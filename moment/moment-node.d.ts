--- conflicted
+++ resolved
@@ -19,7 +19,7 @@
         month?: number;
         /** Month */
         M?: number;
-        
+
         /** Week */
         weeks?: number;
         /** Week */
@@ -351,11 +351,7 @@
       lll?: string;
       llll?: string;
       lt?: string;
-<<<<<<< HEAD
       lts?: string;
-
-=======
->>>>>>> 7edc5668
     }
 
     interface MomentRelativeTime {
