<<<<<<< HEAD
/// <reference path="moment.d.ts" />

moment().add('hours', 1).fromNow();

var day = new Date(2011, 9, 16);
var dayWrapper = moment(day);
var otherDay = moment(new Date(2020, 3, 7));

var day1 = moment(1318781876406);
var day2 = moment.unix(1318781876);
var day3 = moment("Dec 25, 1995");
var day4 = moment("12-25-1995", "MM-DD-YYYY");
var day5 = moment("12-25-1995", ["MM-DD-YYYY", "YYYY-MM-DD"]);
var day6 = moment("05-06-1995", ["MM-DD-YYYY", "DD-MM-YYYY"]);
var now = moment();
var day7 = moment([2010, 1, 14, 15, 25, 50, 125]);
var day8 = moment([2010]);
var day9 = moment([2010, 6]);
var day10 = moment([2010, 6, 10]);
var array = [2010, 1, 14, 15, 25, 50, 125];
var day11 = moment(Date.UTC.apply({}, array));
var day12 = moment.unix(1318781876);

moment({ years: 2010, months: 3, days: 5, hours: 15, minutes: 10, seconds: 3, milliseconds: 123 });
moment("20140101", "YYYYMMDD", true);
moment("20140101", "YYYYMMDD", "en");
moment("20140101", "YYYYMMDD", "en", true);
moment("20140101", ["YYYYMMDD"], true);
moment("20140101", ["YYYYMMDD"], "en");
moment("20140101", ["YYYYMMDD"], "en", true);

moment(day.toISOString(), moment.ISO_8601);
moment(day.toISOString(), moment.ISO_8601, true);
moment(day.toISOString(), moment.ISO_8601, "en", true);
moment(day.toISOString(), [moment.ISO_8601]);
moment(day.toISOString(), [moment.ISO_8601], true);
moment(day.toISOString(), [moment.ISO_8601], "en", true);

var a = moment([2012]);
var b = moment(a);
a.year(2000);
b.year(); // 2012

moment.utc();
moment.utc(12345);
moment.utc([12, 34, 56]);
moment.utc({ years: 2010, months: 3, days: 5, hours: 15, minutes: 10, seconds: 3, milliseconds: 123 });
moment.utc("1-2-3");
moment.utc("1-2-3", "3-2-1");
moment.utc("1-2-3", "3-2-1", true);
moment.utc("1-2-3", "3-2-1", "en");
moment.utc("1-2-3", "3-2-1", "en", true);
moment.utc("01-01-2014", ["DD-MM-YYYY", "MM-DD-YYYY"]);
moment.utc("01-01-2014", ["DD-MM-YYYY", "MM-DD-YYYY"], true);
moment.utc("01-01-2014", ["DD-MM-YYYY", "MM-DD-YYYY"], "en");
moment.utc("01-01-2014", ["DD-MM-YYYY", "MM-DD-YYYY"], "en", true);

var a2 = moment.utc([2011, 0, 1, 8]);
a.hours();
a.local();
a.hours();

moment("2011-10-10", "YYYY-MM-DD").isValid();
moment("2011-10-50", "YYYY-MM-DD").isValid();
moment("2011-10-10T10:20:90").isValid();
moment([2011, 0, 1]).isValid();
moment([2011, 0, 50]).isValid();
moment("not a date").isValid();

moment().add('days', 7).subtract('months', 1).year(2009).hours(0).minutes(0).seconds(0);

moment().add('days', 7);
moment().add('days', 7).add('months', 1);
moment().add({days:7,months:1});
moment().add('milliseconds', 1000000);
moment().add('days', 360);
moment([2010, 0, 31]);
moment([2010, 0, 31]).add('months', 1);
var m = moment(new Date(2011, 2, 12, 5, 0, 0));
m.hours();
m.add('days', 1).hours();
var m2 = moment(new Date(2011, 2, 12, 5, 0, 0));
m2.hours();
m2.add('hours', 24).hours();
var duration = moment.duration({'days': 1});
moment([2012, 0, 31]).add(duration);

moment().add('seconds', 1);
moment().add('seconds', '1');
moment().add(1, 'seconds');

moment().add('1', 'seconds');
moment().add('seconds', '1');

moment().subtract('days', 7);

moment().seconds(30);
moment().minutes(30);

moment().hours(12);
moment().date(5);
moment().day(5);
moment().day("Sunday");
moment().month(5);
moment().month("January");
moment().year(1984);
moment().startOf('year');
moment().month(0).date(1).hours(0).minutes(0).seconds(0).milliseconds(0);
moment().startOf('hour');
moment().minutes(0).seconds(0).milliseconds(0);
moment().weekday();
moment().weekday(0);
moment().isoWeekday(1);
moment().isoWeekday();
moment().weekYear(2);
moment().weekYear();
moment().isoWeekYear(3);
moment().isoWeekYear();
moment().week();
moment().week(45);
moment().weeks();
moment().weeks(45);
moment().isoWeek();
moment().isoWeek(45);
moment().isoWeeks();
moment().isoWeeks(45);
moment().dayOfYear();
moment().dayOfYear(45);

var getMilliseconds: number = moment().milliseconds();
var getSeconds: number = moment().seconds();
var getMinutes: number = moment().minutes();
var getHours: number = moment().hours();
var getDate: number = moment().date();
var getDay: number = moment().day();
var getMonth: number = moment().month();
var getQuater: number = moment().quarter();
var getYear: number = moment().year();

moment().hours(0).minutes(0).seconds(0).milliseconds(0);

var a3 = moment([2011, 0, 1, 8]);
a3.hours();
a3.utc();
a3.hours();

var a4 = moment([2010, 1, 14, 15, 25, 50, 125]);
a4.format("dddd, MMMM Do YYYY, h:mm:ss a");
a4.format("ddd, hA");

moment().format('\\L');
moment().format('[today] DDDD');

var a5 = moment([2007, 0, 29]);
var b5 = moment([2007, 0, 28]);
a5.from(b5);

var a6 = moment([2007, 0, 29]);
var b6 = moment([2007, 0, 28]);
a6.from(b6);
a6.from([2007, 0, 28]);
a6.from(new Date(2007, 0, 28));
a6.from("1-28-2007");

var a7 = moment();
var b7 = moment("10-10-1900", "MM-DD-YYYY");
a7.from(b7);

var start = moment([2007, 0, 5]);
var end = moment([2007, 0, 10]);
start.from(end);
start.from(end, true);

moment([2007, 0, 29]).fromNow();
moment([2007, 0, 29]).fromNow();
moment([2007, 0, 29]).fromNow(true);

var a8 = moment([2007, 0, 29]);
var b8 = moment([2007, 0, 28]);
a8.diff(b8) ;
a8.diff(b8, 'days');
a8.diff(b8, 'years')
a8.diff(b8, 'years', true);

moment([2007, 0, 29]).toDate();
moment([2007, 1, 23]).toISOString();
moment(1318874398806).valueOf();
moment(1318874398806).unix();
moment([2000]).isLeapYear();
moment().zone();
moment().utcOffset();
moment("2012-2", "YYYY-MM").daysInMonth();
moment([2011, 2, 12]).isDST();

moment.isMoment();
moment.isMoment(new Date());
moment.isMoment(moment());

moment.isDate(new Date());
moment.isDate(/regexp/);

moment.isDuration();
moment.isDuration(new Date());
moment.isDuration(moment.duration());

moment().isBetween(moment(), moment());
moment().isBetween(new Date(), new Date());
moment().isBetween([1,1,2000], [1,1,2001], "year");

moment.localeData('fr');
moment(1316116057189).fromNow();

moment.localeData('en');
var globalLang = moment();
var localLang = moment();
localLang.localeData('fr');
localLang.format('LLLL');
globalLang.format('LLLL');

moment.duration(100);
moment.duration(2, 'seconds');
moment.duration({
    seconds: 2,
    minutes: 2,
    hours: 2,
    days: 2,
    weeks: 2,
    months: 2,
    years: 2
});
moment.duration(1, "minutes").humanize();
moment.duration(500).milliseconds();
moment.duration(500).asMilliseconds();
moment.duration(500).seconds();
moment.duration(500).asSeconds();
moment.duration().minutes();
moment.duration().asMinutes();
moment.duration().toISOString();
moment.duration().toJSON();

var adur = moment.duration(3, 'd');
var bdur = moment.duration(2, 'd');
adur.subtract(bdur).days();
adur.subtract(1).days();
adur.subtract(1, 'd').days();

// Selecting a language
moment.locale();
moment.locale('en');
moment.locale(['en', 'fr']);

// Defining a custom language:
moment.locale('en', {
    months: ["January", "February", "March", "April", "May", "June", "July", "August", "September", "October", "November", "December"],
    monthsShort: ["Jan", "Feb", "Mar", "Apr", "May", "Jun", "Jul", "Aug", "Sep", "Oct", "Nov", "Dec"],
    weekdays: ["Sunday", "Monday", "Tuesday", "Wednesday", "Thursday", "Friday", "Saturday"],
    weekdaysShort: ["Sun", "Mon", "Tue", "Wed", "Thu", "Fri", "Sat"],
    weekdaysMin: ["Su", "Mo", "Tu", "We", "Th", "Fr", "Sa"],
    longDateFormat: {
        LT: "h:mm A",
        L: "MM/DD/YYYY",
        LL: "MMMM D YYYY",
        LLL: "MMMM D YYYY LT",
        LLLL: "dddd, MMMM D YYYY LT"
    },
    relativeTime: {
        future: "in %s",
        past: "%s ago",
        s: "seconds",
        m: "a minute",
        mm: "%d minutes",
        h: "an hour",
        hh: "%d hours",
        d: "a day",
        dd: "%d days",
        M: "a month",
        MM: "%d months",
        y: "a year",
        yy: "%d years"
    },
    meridiem: function (hour, minute, isLower) {
        if (hour < 9) {
            return "??";
        } else if (hour < 11 && minute < 30) {
            return "??";
        } else if (hour < 13 && minute < 30) {
            return "??";
        } else if (hour < 18) {
            return "??";
        } else {
            return "??";
        }
    },
    calendar: {
        lastDay: '[Yesterday at] LT',
        sameDay: '[Today at] LT',
        nextDay: '[Tomorrow at] LT',
        lastWeek: '[last] dddd [at] LT',
        nextWeek: 'dddd [at] LT',
        sameElse: 'L'
    },
    ordinal: function (number) {
        var b = number % 10;
        return (~~(number % 100 / 10) === 1) ? 'th' :
            (b === 1) ? 'st' :
            (b === 2) ? 'nd' :
            (b === 3) ? 'rd' : 'th';
    }
});

moment.locale('en', {
    months : [
        "January", "February", "March", "April", "May", "June", "July",
        "August", "September", "October", "November", "December"
    ]
});

moment.locale('en', {
    months : function (momentToFormat: moment.Moment, format: string) {
        // momentToFormat is the moment currently being formatted
        // format is the formatting string
        if (/^MMMM/.test(format)) { // if the format starts with 'MMMM'
            return this.nominative[momentToFormat.month()];
        } else {
            return this.subjective[momentToFormat.month()];
        }
    }
});

moment.locale('en', {
    monthsShort : [
        "Jan", "Feb", "Mar", "Apr", "May", "Jun",
        "Jul", "Aug", "Sep", "Oct", "Nov", "Dec"
    ]
});

moment.locale('en', {
    monthsShort : function (momentToFormat: moment.Moment, format: string) {
        if (/^MMMM/.test(format)) {
            return this.nominative[momentToFormat.month()];
        } else {
            return this.subjective[momentToFormat.month()];
        }
    }
});

moment.locale('en', {
    weekdays : [
        "Sunday", "Monday", "Tuesday", "Wednesday", "Thursday", "Friday", "Saturday"
    ]
});

moment.locale('en', {
    weekdays : function (momentToFormat: moment.Moment) {
        return this.weekdays[momentToFormat.day()];
    }
});

moment.locale('en', {
    weekdaysShort : ["Sun", "Mon", "Tue", "Wed", "Thu", "Fri", "Sat"]
});

moment.locale('en', {
    weekdaysShort : function (momentToFormat: moment.Moment) {
        return this.weekdaysShort[momentToFormat.day()];
    }
});

moment.locale('en', {
    weekdaysMin : ["Su", "Mo", "Tu", "We", "Th", "Fr", "Sa"]
});

moment.locale('en', {
    weekdaysMin : function (momentToFormat: moment.Moment) {
        return this.weekdaysMin[momentToFormat.day()];
    }
});

moment.locale('en', {
    longDateFormat : {
        LT: "h:mm A",
        L: "MM/DD/YYYY",
        l: "M/D/YYYY",
        LL: "MMMM Do YYYY",
        ll: "MMM D YYYY",
        LLL: "MMMM Do YYYY LT",
        lll: "MMM D YYYY LT",
        LLLL: "dddd, MMMM Do YYYY LT",
        llll: "ddd, MMM D YYYY LT"
    }
});

moment.locale('en', {
    longDateFormat : {
        LT: "h:mm A",
        L: "MM/DD/YYYY",
        LL: "MMMM Do YYYY",
        LLL: "MMMM Do YYYY LT",
        LLLL: "dddd, MMMM Do YYYY LT"
    }
});

moment.locale('en', {
    relativeTime : {
        future: "in %s",
        past:   "%s ago",
        s:  "seconds",
        m:  "a minute",
        mm: "%d minutes",
        h:  "an hour",
        hh: "%d hours",
        d:  "a day",
        dd: "%d days",
        M:  "a month",
        MM: "%d months",
        y:  "a year",
        yy: "%d years"
    }
});

moment.locale('en', {
    meridiem : function (hour, minute, isLowercase) {
        if (hour < 9) {
            return "早上";
        } else if (hour < 11 && minute < 30) {
            return "上午";
        } else if (hour < 13 && minute < 30) {
            return "中午";
        } else if (hour < 18) {
            return "下午";
        } else {
            return "晚上";
        }
    }
});

moment.locale('en', {
    calendar : {
        lastDay : '[Yesterday at] LT',
        sameDay : '[Today at] LT',
        nextDay : function () {
          return '[hoy a la' + ((this.hours() !== 1) ? 's' : '') + '] LT';
        },
        lastWeek : '[last] dddd [at] LT',
        nextWeek : 'dddd [at] LT',
        sameElse : 'L'
    }
});

moment.locale('en', {
    ordinal : function (number) {
        var b = number % 10;
        var output = (~~ (number % 100 / 10) === 1) ? 'th' :
            (b === 1) ? 'st' :
            (b === 2) ? 'nd' :
            (b === 3) ? 'rd' : 'th';
        return number + output;
    }
});

console.log(moment.version);
=======
/// <reference path="moment.d.ts" />

moment().add('hours', 1).fromNow();

var day = new Date(2011, 9, 16);
var dayWrapper = moment(day);
var otherDay = moment(new Date(2020, 3, 7));

var day1 = moment(1318781876406);
var day2 = moment.unix(1318781876);
var day3 = moment("Dec 25, 1995");
var day4 = moment("12-25-1995", "MM-DD-YYYY");
var day5 = moment("12-25-1995", ["MM-DD-YYYY", "YYYY-MM-DD"]);
var day6 = moment("05-06-1995", ["MM-DD-YYYY", "DD-MM-YYYY"]);
var now = moment();
var day7 = moment([2010, 1, 14, 15, 25, 50, 125]);
var day8 = moment([2010]);
var day9 = moment([2010, 6]);
var day10 = moment([2010, 6, 10]);
var array = [2010, 1, 14, 15, 25, 50, 125];
var day11 = moment(Date.UTC.apply({}, array));
var day12 = moment.unix(1318781876);

moment({ years: 2010, months: 3, days: 5, hours: 15, minutes: 10, seconds: 3, milliseconds: 123 });
moment("20140101", "YYYYMMDD", true);
moment("20140101", "YYYYMMDD", "en");
moment("20140101", "YYYYMMDD", "en", true);
moment("20140101", ["YYYYMMDD"], true);
moment("20140101", ["YYYYMMDD"], "en");
moment("20140101", ["YYYYMMDD"], "en", true);

moment(day.toISOString(), moment.ISO_8601);
moment(day.toISOString(), moment.ISO_8601, true);
moment(day.toISOString(), moment.ISO_8601, "en", true);
moment(day.toISOString(), [moment.ISO_8601]);
moment(day.toISOString(), [moment.ISO_8601], true);
moment(day.toISOString(), [moment.ISO_8601], "en", true);

var a = moment([2012]);
var b = moment(a);
a.year(2000);
b.year(); // 2012

moment.utc();
moment.utc(12345);
moment.utc([12, 34, 56]);
moment.utc({ years: 2010, months: 3, days: 5, hours: 15, minutes: 10, seconds: 3, milliseconds: 123 });
moment.utc("1-2-3");
moment.utc("1-2-3", "3-2-1");
moment.utc("1-2-3", "3-2-1", true);
moment.utc("1-2-3", "3-2-1", "en");
moment.utc("1-2-3", "3-2-1", "en", true);
moment.utc("01-01-2014", ["DD-MM-YYYY", "MM-DD-YYYY"]);
moment.utc("01-01-2014", ["DD-MM-YYYY", "MM-DD-YYYY"], true);
moment.utc("01-01-2014", ["DD-MM-YYYY", "MM-DD-YYYY"], "en");
moment.utc("01-01-2014", ["DD-MM-YYYY", "MM-DD-YYYY"], "en", true);

var a2 = moment.utc([2011, 0, 1, 8]);
a.hours();
a.local();
a.hours();

moment("2011-10-10", "YYYY-MM-DD").isValid();
moment("2011-10-50", "YYYY-MM-DD").isValid();
moment("2011-10-10T10:20:90").isValid();
moment([2011, 0, 1]).isValid();
moment([2011, 0, 50]).isValid();
moment("not a date").isValid();

moment().add('days', 7).subtract('months', 1).year(2009).hours(0).minutes(0).seconds(0);

moment().add('days', 7);
moment().add('days', 7).add('months', 1);
moment().add({days:7,months:1});
moment().add('milliseconds', 1000000);
moment().add('days', 360);
moment([2010, 0, 31]);
moment([2010, 0, 31]).add('months', 1);
var m = moment(new Date(2011, 2, 12, 5, 0, 0));
m.hours();
m.add('days', 1).hours();
var m2 = moment(new Date(2011, 2, 12, 5, 0, 0));
m2.hours();
m2.add('hours', 24).hours();
var duration = moment.duration({'days': 1});
moment([2012, 0, 31]).add(duration);

moment().add('seconds', 1);
moment().add('seconds', '1');
moment().add(1, 'seconds');

moment().add('1', 'seconds');
moment().add('seconds', '1');

moment().subtract('days', 7);

moment().seconds(30);
moment().minutes(30);

moment().hours(12);
moment().date(5);
moment().day(5);
moment().day("Sunday");
moment().month(5);
moment().month("January");
moment().year(1984);
moment().startOf('year');
moment().month(0).date(1).hours(0).minutes(0).seconds(0).milliseconds(0);
moment().startOf('hour');
moment().minutes(0).seconds(0).milliseconds(0);
moment().weekday();
moment().weekday(0);
moment().isoWeekday(1);
moment().isoWeekday();
moment().weekYear(2);
moment().weekYear();
moment().isoWeekYear(3);
moment().isoWeekYear();
moment().week();
moment().week(45);
moment().weeks();
moment().weeks(45);
moment().isoWeek();
moment().isoWeek(45);
moment().isoWeeks();
moment().isoWeeks(45);
moment().dayOfYear();
moment().dayOfYear(45);

moment().set('year', 2013);
moment().set('month', 3);  // April
moment().set('date', 1);
moment().set('hour', 13);
moment().set('minute', 20);
moment().set('second', 30);
moment().set('millisecond', 123);
moment().set({'year': 2013, 'month': 3});

var getMilliseconds: number = moment().milliseconds();
var getSeconds: number = moment().seconds();
var getMinutes: number = moment().minutes();
var getHours: number = moment().hours();
var getDate: number = moment().date();
var getDay: number = moment().day();
var getMonth: number = moment().month();
var getQuater: number = moment().quarter();
var getYear: number = moment().year();

moment().hours(0).minutes(0).seconds(0).milliseconds(0);

var a3 = moment([2011, 0, 1, 8]);
a3.hours();
a3.utc();
a3.hours();

var a4 = moment([2010, 1, 14, 15, 25, 50, 125]);
a4.format("dddd, MMMM Do YYYY, h:mm:ss a");
a4.format("ddd, hA");

moment().format('\\L');
moment().format('[today] DDDD');

var a5 = moment([2007, 0, 29]);
var b5 = moment([2007, 0, 28]);
a5.from(b5);

var a6 = moment([2007, 0, 29]);
var b6 = moment([2007, 0, 28]);
a6.from(b6);
a6.from([2007, 0, 28]);
a6.from(new Date(2007, 0, 28));
a6.from("1-28-2007");

var a7 = moment();
var b7 = moment("10-10-1900", "MM-DD-YYYY");
a7.from(b7);

var start = moment([2007, 0, 5]);
var end = moment([2007, 0, 10]);
start.from(end);
start.from(end, true);

moment([2007, 0, 29]).fromNow();
moment([2007, 0, 29]).fromNow();
moment([2007, 0, 29]).fromNow(true);

var a8 = moment([2007, 0, 29]);
var b8 = moment([2007, 0, 28]);
a8.diff(b8) ;
a8.diff(b8, 'days');
a8.diff(b8, 'years')
a8.diff(b8, 'years', true);

moment([2007, 0, 29]).toDate();
moment([2007, 1, 23]).toISOString();
moment(1318874398806).valueOf();
moment(1318874398806).unix();
moment([2000]).isLeapYear();
moment().zone();
moment().utcOffset();
moment("2012-2", "YYYY-MM").daysInMonth();
moment([2011, 2, 12]).isDST();

moment.isMoment();
moment.isMoment(new Date());
moment.isMoment(moment());

moment.isDate(new Date());
moment.isDate(/regexp/);

moment.isDuration();
moment.isDuration(new Date());
moment.isDuration(moment.duration());

moment().isBetween(moment(), moment());
moment().isBetween(new Date(), new Date());
moment().isBetween([1,1,2000], [1,1,2001], "year");

moment.localeData('fr');
moment(1316116057189).fromNow();

moment.localeData('en');
var globalLang = moment();
var localLang = moment();
localLang.localeData('fr');
localLang.format('LLLL');
globalLang.format('LLLL');

moment.duration(100);
moment.duration(2, 'seconds');
moment.duration({
    seconds: 2,
    minutes: 2,
    hours: 2,
    days: 2,
    weeks: 2,
    months: 2,
    years: 2
});
moment.duration(1, "minutes").humanize();
moment.duration(500).milliseconds();
moment.duration(500).asMilliseconds();
moment.duration(500).seconds();
moment.duration(500).asSeconds();
moment.duration().minutes();
moment.duration().asMinutes();
moment.duration().toISOString();
moment.duration().toJSON();

var adur = moment.duration(3, 'd');
var bdur = moment.duration(2, 'd');
adur.subtract(bdur).days();
adur.subtract(1).days();
adur.subtract(1, 'd').days();

// Selecting a language
moment.locale();
moment.locale('en');
moment.locale(['en', 'fr']);

// Defining a custom language:
moment.locale('en', {
    months: ["January", "February", "March", "April", "May", "June", "July", "August", "September", "October", "November", "December"],
    monthsShort: ["Jan", "Feb", "Mar", "Apr", "May", "Jun", "Jul", "Aug", "Sep", "Oct", "Nov", "Dec"],
    weekdays: ["Sunday", "Monday", "Tuesday", "Wednesday", "Thursday", "Friday", "Saturday"],
    weekdaysShort: ["Sun", "Mon", "Tue", "Wed", "Thu", "Fri", "Sat"],
    weekdaysMin: ["Su", "Mo", "Tu", "We", "Th", "Fr", "Sa"],
    longDateFormat: {
        LTS: "h:mm:ss A",
        LT: "h:mm A",
        L: "MM/DD/YYYY",
        LL: "MMMM D YYYY",
        LLL: "MMMM D YYYY LT",
        LLLL: "dddd, MMMM D YYYY LT"
    },
    relativeTime: {
        future: "in %s",
        past: "%s ago",
        s: "seconds",
        m: "a minute",
        mm: "%d minutes",
        h: "an hour",
        hh: "%d hours",
        d: "a day",
        dd: "%d days",
        M: "a month",
        MM: "%d months",
        y: "a year",
        yy: "%d years"
    },
    meridiem: function (hour, minute, isLower) {
        if (hour < 9) {
            return "??";
        } else if (hour < 11 && minute < 30) {
            return "??";
        } else if (hour < 13 && minute < 30) {
            return "??";
        } else if (hour < 18) {
            return "??";
        } else {
            return "??";
        }
    },
    calendar: {
        lastDay: '[Yesterday at] LT',
        sameDay: '[Today at] LT',
        nextDay: '[Tomorrow at] LT',
        lastWeek: '[last] dddd [at] LT',
        nextWeek: 'dddd [at] LT',
        sameElse: 'L'
    },
    ordinal: function (number) {
        var b = number % 10;
        return (~~(number % 100 / 10) === 1) ? 'th' :
            (b === 1) ? 'st' :
            (b === 2) ? 'nd' :
            (b === 3) ? 'rd' : 'th';
    }
});

moment.locale('en', {
    months : [
        "January", "February", "March", "April", "May", "June", "July",
        "August", "September", "October", "November", "December"
    ]
});

moment.locale('en', {
    months : function (momentToFormat: moment.Moment, format: string) {
        // momentToFormat is the moment currently being formatted
        // format is the formatting string
        if (/^MMMM/.test(format)) { // if the format starts with 'MMMM'
            return this.nominative[momentToFormat.month()];
        } else {
            return this.subjective[momentToFormat.month()];
        }
    }
});

moment.locale('en', {
    monthsShort : [
        "Jan", "Feb", "Mar", "Apr", "May", "Jun",
        "Jul", "Aug", "Sep", "Oct", "Nov", "Dec"
    ]
});

moment.locale('en', {
    monthsShort : function (momentToFormat: moment.Moment, format: string) {
        if (/^MMMM/.test(format)) {
            return this.nominative[momentToFormat.month()];
        } else {
            return this.subjective[momentToFormat.month()];
        }
    }
});

moment.locale('en', {
    weekdays : [
        "Sunday", "Monday", "Tuesday", "Wednesday", "Thursday", "Friday", "Saturday"
    ]
});

moment.locale('en', {
    weekdays : function (momentToFormat: moment.Moment) {
        return this.weekdays[momentToFormat.day()];
    }
});

moment.locale('en', {
    weekdaysShort : ["Sun", "Mon", "Tue", "Wed", "Thu", "Fri", "Sat"]
});

moment.locale('en', {
    weekdaysShort : function (momentToFormat: moment.Moment) {
        return this.weekdaysShort[momentToFormat.day()];
    }
});

moment.locale('en', {
    weekdaysMin : ["Su", "Mo", "Tu", "We", "Th", "Fr", "Sa"]
});

moment.locale('en', {
    weekdaysMin : function (momentToFormat: moment.Moment) {
        return this.weekdaysMin[momentToFormat.day()];
    }
});

moment.locale('en', {
    longDateFormat : {
        LTS: "h:mm:ss A",
        LT: "h:mm A",
        L: "MM/DD/YYYY",
        l: "M/D/YYYY",
        LL: "MMMM Do YYYY",
        ll: "MMM D YYYY",
        LLL: "MMMM Do YYYY LT",
        lll: "MMM D YYYY LT",
        LLLL: "dddd, MMMM Do YYYY LT",
        llll: "ddd, MMM D YYYY LT"
    }
});

moment.locale('en', {
    longDateFormat : {
        LTS: "h:mm A",
        LT: "h:mm A",
        L: "MM/DD/YYYY",
        LL: "MMMM Do YYYY",
        LLL: "MMMM Do YYYY LT",
        LLLL: "dddd, MMMM Do YYYY LT"
    }
});

moment.locale('en', {
    relativeTime : {
        future: "in %s",
        past:   "%s ago",
        s:  "seconds",
        m:  "a minute",
        mm: "%d minutes",
        h:  "an hour",
        hh: "%d hours",
        d:  "a day",
        dd: "%d days",
        M:  "a month",
        MM: "%d months",
        y:  "a year",
        yy: "%d years"
    }
});

moment.locale('en', {
    meridiem : function (hour, minute, isLowercase) {
        if (hour < 9) {
            return "早上";
        } else if (hour < 11 && minute < 30) {
            return "上午";
        } else if (hour < 13 && minute < 30) {
            return "中午";
        } else if (hour < 18) {
            return "下午";
        } else {
            return "晚上";
        }
    }
});

moment.locale('en', {
    calendar : {
        lastDay : '[Yesterday at] LT',
        sameDay : '[Today at] LT',
        nextDay : function () {
          return '[hoy a la' + ((this.hours() !== 1) ? 's' : '') + '] LT';
        },
        lastWeek : '[last] dddd [at] LT',
        nextWeek : 'dddd [at] LT',
        sameElse : 'L'
    }
});

moment.locale('en', {
    ordinal : function (number) {
        var b = number % 10;
        var output = (~~ (number % 100 / 10) === 1) ? 'th' :
            (b === 1) ? 'st' :
            (b === 2) ? 'nd' :
            (b === 3) ? 'rd' : 'th';
        return number + output;
    }
});

console.log(moment.version);

moment.defaultFormat = 'YYYY-MM-DD HH:mm';
>>>>>>> c6254f15
<|MERGE_RESOLUTION|>--- conflicted
+++ resolved
@@ -1,466 +1,3 @@
-<<<<<<< HEAD
-/// <reference path="moment.d.ts" />
-
-moment().add('hours', 1).fromNow();
-
-var day = new Date(2011, 9, 16);
-var dayWrapper = moment(day);
-var otherDay = moment(new Date(2020, 3, 7));
-
-var day1 = moment(1318781876406);
-var day2 = moment.unix(1318781876);
-var day3 = moment("Dec 25, 1995");
-var day4 = moment("12-25-1995", "MM-DD-YYYY");
-var day5 = moment("12-25-1995", ["MM-DD-YYYY", "YYYY-MM-DD"]);
-var day6 = moment("05-06-1995", ["MM-DD-YYYY", "DD-MM-YYYY"]);
-var now = moment();
-var day7 = moment([2010, 1, 14, 15, 25, 50, 125]);
-var day8 = moment([2010]);
-var day9 = moment([2010, 6]);
-var day10 = moment([2010, 6, 10]);
-var array = [2010, 1, 14, 15, 25, 50, 125];
-var day11 = moment(Date.UTC.apply({}, array));
-var day12 = moment.unix(1318781876);
-
-moment({ years: 2010, months: 3, days: 5, hours: 15, minutes: 10, seconds: 3, milliseconds: 123 });
-moment("20140101", "YYYYMMDD", true);
-moment("20140101", "YYYYMMDD", "en");
-moment("20140101", "YYYYMMDD", "en", true);
-moment("20140101", ["YYYYMMDD"], true);
-moment("20140101", ["YYYYMMDD"], "en");
-moment("20140101", ["YYYYMMDD"], "en", true);
-
-moment(day.toISOString(), moment.ISO_8601);
-moment(day.toISOString(), moment.ISO_8601, true);
-moment(day.toISOString(), moment.ISO_8601, "en", true);
-moment(day.toISOString(), [moment.ISO_8601]);
-moment(day.toISOString(), [moment.ISO_8601], true);
-moment(day.toISOString(), [moment.ISO_8601], "en", true);
-
-var a = moment([2012]);
-var b = moment(a);
-a.year(2000);
-b.year(); // 2012
-
-moment.utc();
-moment.utc(12345);
-moment.utc([12, 34, 56]);
-moment.utc({ years: 2010, months: 3, days: 5, hours: 15, minutes: 10, seconds: 3, milliseconds: 123 });
-moment.utc("1-2-3");
-moment.utc("1-2-3", "3-2-1");
-moment.utc("1-2-3", "3-2-1", true);
-moment.utc("1-2-3", "3-2-1", "en");
-moment.utc("1-2-3", "3-2-1", "en", true);
-moment.utc("01-01-2014", ["DD-MM-YYYY", "MM-DD-YYYY"]);
-moment.utc("01-01-2014", ["DD-MM-YYYY", "MM-DD-YYYY"], true);
-moment.utc("01-01-2014", ["DD-MM-YYYY", "MM-DD-YYYY"], "en");
-moment.utc("01-01-2014", ["DD-MM-YYYY", "MM-DD-YYYY"], "en", true);
-
-var a2 = moment.utc([2011, 0, 1, 8]);
-a.hours();
-a.local();
-a.hours();
-
-moment("2011-10-10", "YYYY-MM-DD").isValid();
-moment("2011-10-50", "YYYY-MM-DD").isValid();
-moment("2011-10-10T10:20:90").isValid();
-moment([2011, 0, 1]).isValid();
-moment([2011, 0, 50]).isValid();
-moment("not a date").isValid();
-
-moment().add('days', 7).subtract('months', 1).year(2009).hours(0).minutes(0).seconds(0);
-
-moment().add('days', 7);
-moment().add('days', 7).add('months', 1);
-moment().add({days:7,months:1});
-moment().add('milliseconds', 1000000);
-moment().add('days', 360);
-moment([2010, 0, 31]);
-moment([2010, 0, 31]).add('months', 1);
-var m = moment(new Date(2011, 2, 12, 5, 0, 0));
-m.hours();
-m.add('days', 1).hours();
-var m2 = moment(new Date(2011, 2, 12, 5, 0, 0));
-m2.hours();
-m2.add('hours', 24).hours();
-var duration = moment.duration({'days': 1});
-moment([2012, 0, 31]).add(duration);
-
-moment().add('seconds', 1);
-moment().add('seconds', '1');
-moment().add(1, 'seconds');
-
-moment().add('1', 'seconds');
-moment().add('seconds', '1');
-
-moment().subtract('days', 7);
-
-moment().seconds(30);
-moment().minutes(30);
-
-moment().hours(12);
-moment().date(5);
-moment().day(5);
-moment().day("Sunday");
-moment().month(5);
-moment().month("January");
-moment().year(1984);
-moment().startOf('year');
-moment().month(0).date(1).hours(0).minutes(0).seconds(0).milliseconds(0);
-moment().startOf('hour');
-moment().minutes(0).seconds(0).milliseconds(0);
-moment().weekday();
-moment().weekday(0);
-moment().isoWeekday(1);
-moment().isoWeekday();
-moment().weekYear(2);
-moment().weekYear();
-moment().isoWeekYear(3);
-moment().isoWeekYear();
-moment().week();
-moment().week(45);
-moment().weeks();
-moment().weeks(45);
-moment().isoWeek();
-moment().isoWeek(45);
-moment().isoWeeks();
-moment().isoWeeks(45);
-moment().dayOfYear();
-moment().dayOfYear(45);
-
-var getMilliseconds: number = moment().milliseconds();
-var getSeconds: number = moment().seconds();
-var getMinutes: number = moment().minutes();
-var getHours: number = moment().hours();
-var getDate: number = moment().date();
-var getDay: number = moment().day();
-var getMonth: number = moment().month();
-var getQuater: number = moment().quarter();
-var getYear: number = moment().year();
-
-moment().hours(0).minutes(0).seconds(0).milliseconds(0);
-
-var a3 = moment([2011, 0, 1, 8]);
-a3.hours();
-a3.utc();
-a3.hours();
-
-var a4 = moment([2010, 1, 14, 15, 25, 50, 125]);
-a4.format("dddd, MMMM Do YYYY, h:mm:ss a");
-a4.format("ddd, hA");
-
-moment().format('\\L');
-moment().format('[today] DDDD');
-
-var a5 = moment([2007, 0, 29]);
-var b5 = moment([2007, 0, 28]);
-a5.from(b5);
-
-var a6 = moment([2007, 0, 29]);
-var b6 = moment([2007, 0, 28]);
-a6.from(b6);
-a6.from([2007, 0, 28]);
-a6.from(new Date(2007, 0, 28));
-a6.from("1-28-2007");
-
-var a7 = moment();
-var b7 = moment("10-10-1900", "MM-DD-YYYY");
-a7.from(b7);
-
-var start = moment([2007, 0, 5]);
-var end = moment([2007, 0, 10]);
-start.from(end);
-start.from(end, true);
-
-moment([2007, 0, 29]).fromNow();
-moment([2007, 0, 29]).fromNow();
-moment([2007, 0, 29]).fromNow(true);
-
-var a8 = moment([2007, 0, 29]);
-var b8 = moment([2007, 0, 28]);
-a8.diff(b8) ;
-a8.diff(b8, 'days');
-a8.diff(b8, 'years')
-a8.diff(b8, 'years', true);
-
-moment([2007, 0, 29]).toDate();
-moment([2007, 1, 23]).toISOString();
-moment(1318874398806).valueOf();
-moment(1318874398806).unix();
-moment([2000]).isLeapYear();
-moment().zone();
-moment().utcOffset();
-moment("2012-2", "YYYY-MM").daysInMonth();
-moment([2011, 2, 12]).isDST();
-
-moment.isMoment();
-moment.isMoment(new Date());
-moment.isMoment(moment());
-
-moment.isDate(new Date());
-moment.isDate(/regexp/);
-
-moment.isDuration();
-moment.isDuration(new Date());
-moment.isDuration(moment.duration());
-
-moment().isBetween(moment(), moment());
-moment().isBetween(new Date(), new Date());
-moment().isBetween([1,1,2000], [1,1,2001], "year");
-
-moment.localeData('fr');
-moment(1316116057189).fromNow();
-
-moment.localeData('en');
-var globalLang = moment();
-var localLang = moment();
-localLang.localeData('fr');
-localLang.format('LLLL');
-globalLang.format('LLLL');
-
-moment.duration(100);
-moment.duration(2, 'seconds');
-moment.duration({
-    seconds: 2,
-    minutes: 2,
-    hours: 2,
-    days: 2,
-    weeks: 2,
-    months: 2,
-    years: 2
-});
-moment.duration(1, "minutes").humanize();
-moment.duration(500).milliseconds();
-moment.duration(500).asMilliseconds();
-moment.duration(500).seconds();
-moment.duration(500).asSeconds();
-moment.duration().minutes();
-moment.duration().asMinutes();
-moment.duration().toISOString();
-moment.duration().toJSON();
-
-var adur = moment.duration(3, 'd');
-var bdur = moment.duration(2, 'd');
-adur.subtract(bdur).days();
-adur.subtract(1).days();
-adur.subtract(1, 'd').days();
-
-// Selecting a language
-moment.locale();
-moment.locale('en');
-moment.locale(['en', 'fr']);
-
-// Defining a custom language:
-moment.locale('en', {
-    months: ["January", "February", "March", "April", "May", "June", "July", "August", "September", "October", "November", "December"],
-    monthsShort: ["Jan", "Feb", "Mar", "Apr", "May", "Jun", "Jul", "Aug", "Sep", "Oct", "Nov", "Dec"],
-    weekdays: ["Sunday", "Monday", "Tuesday", "Wednesday", "Thursday", "Friday", "Saturday"],
-    weekdaysShort: ["Sun", "Mon", "Tue", "Wed", "Thu", "Fri", "Sat"],
-    weekdaysMin: ["Su", "Mo", "Tu", "We", "Th", "Fr", "Sa"],
-    longDateFormat: {
-        LT: "h:mm A",
-        L: "MM/DD/YYYY",
-        LL: "MMMM D YYYY",
-        LLL: "MMMM D YYYY LT",
-        LLLL: "dddd, MMMM D YYYY LT"
-    },
-    relativeTime: {
-        future: "in %s",
-        past: "%s ago",
-        s: "seconds",
-        m: "a minute",
-        mm: "%d minutes",
-        h: "an hour",
-        hh: "%d hours",
-        d: "a day",
-        dd: "%d days",
-        M: "a month",
-        MM: "%d months",
-        y: "a year",
-        yy: "%d years"
-    },
-    meridiem: function (hour, minute, isLower) {
-        if (hour < 9) {
-            return "??";
-        } else if (hour < 11 && minute < 30) {
-            return "??";
-        } else if (hour < 13 && minute < 30) {
-            return "??";
-        } else if (hour < 18) {
-            return "??";
-        } else {
-            return "??";
-        }
-    },
-    calendar: {
-        lastDay: '[Yesterday at] LT',
-        sameDay: '[Today at] LT',
-        nextDay: '[Tomorrow at] LT',
-        lastWeek: '[last] dddd [at] LT',
-        nextWeek: 'dddd [at] LT',
-        sameElse: 'L'
-    },
-    ordinal: function (number) {
-        var b = number % 10;
-        return (~~(number % 100 / 10) === 1) ? 'th' :
-            (b === 1) ? 'st' :
-            (b === 2) ? 'nd' :
-            (b === 3) ? 'rd' : 'th';
-    }
-});
-
-moment.locale('en', {
-    months : [
-        "January", "February", "March", "April", "May", "June", "July",
-        "August", "September", "October", "November", "December"
-    ]
-});
-
-moment.locale('en', {
-    months : function (momentToFormat: moment.Moment, format: string) {
-        // momentToFormat is the moment currently being formatted
-        // format is the formatting string
-        if (/^MMMM/.test(format)) { // if the format starts with 'MMMM'
-            return this.nominative[momentToFormat.month()];
-        } else {
-            return this.subjective[momentToFormat.month()];
-        }
-    }
-});
-
-moment.locale('en', {
-    monthsShort : [
-        "Jan", "Feb", "Mar", "Apr", "May", "Jun",
-        "Jul", "Aug", "Sep", "Oct", "Nov", "Dec"
-    ]
-});
-
-moment.locale('en', {
-    monthsShort : function (momentToFormat: moment.Moment, format: string) {
-        if (/^MMMM/.test(format)) {
-            return this.nominative[momentToFormat.month()];
-        } else {
-            return this.subjective[momentToFormat.month()];
-        }
-    }
-});
-
-moment.locale('en', {
-    weekdays : [
-        "Sunday", "Monday", "Tuesday", "Wednesday", "Thursday", "Friday", "Saturday"
-    ]
-});
-
-moment.locale('en', {
-    weekdays : function (momentToFormat: moment.Moment) {
-        return this.weekdays[momentToFormat.day()];
-    }
-});
-
-moment.locale('en', {
-    weekdaysShort : ["Sun", "Mon", "Tue", "Wed", "Thu", "Fri", "Sat"]
-});
-
-moment.locale('en', {
-    weekdaysShort : function (momentToFormat: moment.Moment) {
-        return this.weekdaysShort[momentToFormat.day()];
-    }
-});
-
-moment.locale('en', {
-    weekdaysMin : ["Su", "Mo", "Tu", "We", "Th", "Fr", "Sa"]
-});
-
-moment.locale('en', {
-    weekdaysMin : function (momentToFormat: moment.Moment) {
-        return this.weekdaysMin[momentToFormat.day()];
-    }
-});
-
-moment.locale('en', {
-    longDateFormat : {
-        LT: "h:mm A",
-        L: "MM/DD/YYYY",
-        l: "M/D/YYYY",
-        LL: "MMMM Do YYYY",
-        ll: "MMM D YYYY",
-        LLL: "MMMM Do YYYY LT",
-        lll: "MMM D YYYY LT",
-        LLLL: "dddd, MMMM Do YYYY LT",
-        llll: "ddd, MMM D YYYY LT"
-    }
-});
-
-moment.locale('en', {
-    longDateFormat : {
-        LT: "h:mm A",
-        L: "MM/DD/YYYY",
-        LL: "MMMM Do YYYY",
-        LLL: "MMMM Do YYYY LT",
-        LLLL: "dddd, MMMM Do YYYY LT"
-    }
-});
-
-moment.locale('en', {
-    relativeTime : {
-        future: "in %s",
-        past:   "%s ago",
-        s:  "seconds",
-        m:  "a minute",
-        mm: "%d minutes",
-        h:  "an hour",
-        hh: "%d hours",
-        d:  "a day",
-        dd: "%d days",
-        M:  "a month",
-        MM: "%d months",
-        y:  "a year",
-        yy: "%d years"
-    }
-});
-
-moment.locale('en', {
-    meridiem : function (hour, minute, isLowercase) {
-        if (hour < 9) {
-            return "早上";
-        } else if (hour < 11 && minute < 30) {
-            return "上午";
-        } else if (hour < 13 && minute < 30) {
-            return "中午";
-        } else if (hour < 18) {
-            return "下午";
-        } else {
-            return "晚上";
-        }
-    }
-});
-
-moment.locale('en', {
-    calendar : {
-        lastDay : '[Yesterday at] LT',
-        sameDay : '[Today at] LT',
-        nextDay : function () {
-          return '[hoy a la' + ((this.hours() !== 1) ? 's' : '') + '] LT';
-        },
-        lastWeek : '[last] dddd [at] LT',
-        nextWeek : 'dddd [at] LT',
-        sameElse : 'L'
-    }
-});
-
-moment.locale('en', {
-    ordinal : function (number) {
-        var b = number % 10;
-        var output = (~~ (number % 100 / 10) === 1) ? 'th' :
-            (b === 1) ? 'st' :
-            (b === 2) ? 'nd' :
-            (b === 3) ? 'rd' : 'th';
-        return number + output;
-    }
-});
-
-console.log(moment.version);
-=======
 /// <reference path="moment.d.ts" />
 
 moment().add('hours', 1).fromNow();
@@ -935,5 +472,4 @@
 
 console.log(moment.version);
 
-moment.defaultFormat = 'YYYY-MM-DD HH:mm';
->>>>>>> c6254f15
+moment.defaultFormat = 'YYYY-MM-DD HH:mm';