--- conflicted
+++ resolved
@@ -1,335 +1,330 @@
-// Type definitions for Moment.js 2.5.0
-// Project: https://github.com/timrwood/moment
-// Definitions by: Michael Lakerveld <https://github.com/Lakerfield>
-// Definitions by: Aaron King <https://github.com/kingdango> (2.4.0)
-// Definitions by: Hiroki Horiuchi <https://github.com/horiuchi> (2.5.0)
-// DefinitelyTyped: https://github.com/borisyankov/DefinitelyTyped
-
-interface MomentInput {
-    years?: number;
-    y?: number;
-    months?: number;
-    M?: number;
-    weeks?: number;
-    w?: number;
-    days?: number;
-    d?: number;
-    hours?: number;
-    h?: number;
-    minutes?: number;
-    m?: number;
-    seconds?: number;
-    s?: number;
-    milliseconds?: number;
-    ms?: number;
-}
-
-
-interface Duration {
-
-    humanize(): string;
-
-    milliseconds(): number;
-    asMilliseconds(): number;
-
-    seconds(): number;
-    asSeconds(): number;
-
-    minutes(): number;
-    asMinutes(): number;
-
-    hours(): number;
-    asHours(): number;
-
-    days(): number;
-    asDays(): number;
-
-    months(): number;
-    asMonths(): number;
-
-    years(): number;
-    asYears(): number;
-
-}
-
-interface Moment {
-
-    format(format: string): string;
-    format(): string;
-
-    fromNow(withoutSuffix?: boolean): string;
-
-    startOf(soort: string): Moment;
-    endOf(soort: string): Moment;
-
-    add(input: MomentInput): Moment;
-    add(soort: string, aantal: number): Moment;
-    add(duration: Duration): Moment;
-    subtract(input: MomentInput): Moment;
-    subtract(soort: string, aantal: number): Moment;
-
-    calendar(): string;
-    clone(): Moment;
-
-    valueOf(): number;
-
-    local(): Moment; // current date/time in local mode
-
-    utc(): Moment; // current date/time in UTC mode
-
-    isValid(): boolean;
-
-    year(y: number): Moment;
-    year(): number;
-    quarter(): number;
-    month(M: number): Moment;
-    month(M: string): Moment;
-    month(): number;
-    day(d: number): Moment;
-    day(d: string): Moment;
-    day(): number;
-    date(d: number): Moment;
-    date(): number;
-    hours(h: number): Moment;
-    hours(): number;
-    minutes(m: number): Moment;
-    minutes(): number;
-    seconds(s: number): Moment;
-    seconds(): number;
-    milliseconds(ms: number): Moment;
-    milliseconds(): number;
-    weekday(): number;
-    weekday(d: number): Moment;
-    isoWeekday(): number;
-    isoWeekday(d: number): Moment;
-    weekYear(): number;
-    weekYear(d: number): Moment;
-    isoWeekYear(): number;
-    isoWeekYear(d: number): Moment;
-    week(): number;
-    week(d: number): Moment;
-    weeks(): number;
-    weeks(d: number): Moment;
-    isoWeek(): number;
-    isoWeek(d: number): Moment;
-    isoWeeks(): number;
-    isoWeeks(d: number): Moment;
-
-    from(f: Moment): string;
-    from(f: Moment, suffix: boolean): string;
-    from(d: Date): string;
-    from(s: string): string;
-    from(date: number[]): string;
-
-    diff(b: Moment): number;
-    diff(b: Moment, soort: string): number;
-    diff(b: Moment, soort: string, round: boolean): number;
-
-    toDate(): Date;
-    toISOString(): string;
-    unix(): number;
-
-    isLeapYear(): boolean;
-    zone(): number;
-    zone(b: number): Moment;
-    zone(b: string): Moment;
-    daysInMonth(): number;
-    isDST(): boolean;
-
-    isBefore(): boolean;
-    isBefore(b: Moment): boolean;
-    isBefore(b: string): boolean;
-    isBefore(b: Number): boolean;
-    isBefore(b: Date): boolean;
-    isBefore(b: number[]): boolean;
-    isBefore(b: Moment, granularity: string): boolean;
-    isBefore(b: String, granularity: string): boolean;
-    isBefore(b: Number, granularity: string): boolean;
-    isBefore(b: Date, granularity: string): boolean;
-    isBefore(b: number[], granularity: string): boolean;
-
-    isAfter(): boolean;
-    isAfter(b: Moment): boolean;
-    isAfter(b: string): boolean;
-    isAfter(b: Number): boolean;
-    isAfter(b: Date): boolean;
-    isAfter(b: number[]): boolean;
-    isAfter(b: Moment, granularity: string): boolean;
-    isAfter(b: String, granularity: string): boolean;
-    isAfter(b: Number, granularity: string): boolean;
-    isAfter(b: Date, granularity: string): boolean;
-    isAfter(b: number[], granularity: string): boolean;
-
-    isSame(b: Moment): boolean;
-    isSame(b: string): boolean;
-    isSame(b: Number): boolean;
-    isSame(b: Date): boolean;
-    isSame(b: number[]): boolean;
-    isSame(b: Moment, granularity: string): boolean;
-    isSame(b: String, granularity: string): boolean;
-    isSame(b: Number, granularity: string): boolean;
-    isSame(b: Date, granularity: string): boolean;
-    isSame(b: number[], granularity: string): boolean;
-
-    lang(language: string): void;
-    lang(reset: boolean): void;
-    lang(): string;
-
-	max(date: Date): Moment;
-	max(date: number): Moment;
-	max(date: any[]): Moment;
-	max(date: string): Moment;
-	max(date: string, format: string): Moment;
-	max(clone: Moment): Moment;
-	
-	min(date: Date): Moment;
-	min(date: number): Moment;
-	min(date: any[]): Moment;
-	min(date: string): Moment;
-	min(date: string, format: string): Moment;
-	min(clone: Moment): Moment;
-	
-	get(unit: string): number;
-	set(unit: string, value: number): Moment;
-	
-}
-
-interface MomentCalendar {
-
-  lastDay: any;
-  sameDay: any;
-  nextDay: any;
-  lastWeek: any;
-  nextWeek: any;
-  sameElse: any;
-
-}
-
-interface MomentLanguage {
-
-  months?: any;
-  monthsShort?: any;
-  weekdays?: any;
-  weekdaysShort?: any;
-  weekdaysMin?: any;
-  longDateFormat?: MomentLongDateFormat;
-  relativeTime?: MomentRelativeTime;
-  meridiem?: (hour: number, minute: number, isLowercase: boolean) => string;
-  calendar?: MomentCalendar;
-  ordinal?: (num: number) => string;
-
-}
-
-interface MomentLongDateFormat {
-
-  L: string;
-  LL: string;
-  LLL: string;
-  LLLL: string;
-  LT: string;
-  l?: string;
-  ll?: string;
-  lll?: string;
-  llll?: string;
-  lt?: string;
-
-}
-
-interface MomentRelativeTime {
-
-  future: any;
-  past: any;
-  s: any;
-  m: any;
-  mm: any;
-  h: any;
-  hh: any;
-  d: any;
-  dd: any;
-  M: any;
-  MM: any;
-  y: any;
-  yy: any;
-
-}
-
-interface MomentStatic {
-
-    (): Moment;
-    (date: number): Moment;
-    (date: number[]): Moment;
-    (date: string, format?: string, strict?: boolean): Moment;
-    (date: string, format?: string, language?: string, strict?: boolean): Moment;
-    (date: string, formats: string[], strict?: boolean): Moment;
-    (date: string, formats: string[], language?: string, strict?: boolean): Moment;
-    (date: Date): Moment;
-    (date: Moment): Moment;
-    (date: Object): Moment;
-
-    utc(): Moment;
-    utc(date: number): Moment;
-    utc(date: number[]): Moment;
-    utc(date: string, format?: string, strict?: boolean): Moment;
-    utc(date: string, format?: string, language?: string, strict?: boolean): Moment;
-    utc(date: string, formats: string[], strict?: boolean): Moment;
-    utc(date: string, formats: string[], language?: string, strict?: boolean): Moment;
-    utc(date: Date): Moment;
-    utc(date: Moment): Moment;
-    utc(date: Object): Moment;
-
-    unix(timestamp: number): Moment;
-
-    isMoment(): boolean;
-    isMoment(m: any): boolean;
-    lang(language: string): any;
-    lang(language: string, definition: MomentLanguage): any;
-    longDateFormat: any;
-    relativeTime: any;
-    meridiem: (hour: number, minute: number, isLowercase: boolean) => string;
-    calendar: any;
-    ordinal: (num: number) => string;
-
-    duration(milliseconds: Number): Duration;
-    duration(num: Number, soort: string): Duration;
-    duration(input: MomentInput): Duration;
-    duration(object: any): Duration;
-    duration(): Duration;
-
-	parseZone(date: string): Moment;
-
-	months(): string[];
-	months(index: number): string;
-	months(format: string): string[];
-	months(format: string, index: number): string;
-	monthsShort(): string[];
-	monthsShort(index: number): string;
-	monthsShort(format: string): string[];
-	monthsShort(format: string, index: number): string;
-	weekdays(): string[];
-	weekdays(index: number): string;
-	weekdays(format: string): string[];
-	weekdays(format: string, index: number): string;
-	weekdaysShort(): string[];
-	weekdaysShort(index: number): string;
-	weekdaysShort(format: string): string[];
-	weekdaysShort(format: string, index: number): string;
-	weekdaysMin(): string[];
-	weekdaysMin(index: number): string;
-	weekdaysMin(format: string): string[];
-	weekdaysMin(format: string, index: number): string;
-
-	normalizeUnits(unit: string): string;
-
-	invalid(parsingFlags?: Object): Moment;
-}
-
-declare var moment: MomentStatic;
-
-<<<<<<< HEAD
-declare module "moment"
-{
-=======
-declare module "moment" {
->>>>>>> 0243d567
-    export = moment;
-}
+// Type definitions for Moment.js 2.5.0
+// Project: https://github.com/timrwood/moment
+// Definitions by: Michael Lakerveld <https://github.com/Lakerfield>
+// Definitions by: Aaron King <https://github.com/kingdango> (2.4.0)
+// Definitions by: Hiroki Horiuchi <https://github.com/horiuchi> (2.5.0)
+// DefinitelyTyped: https://github.com/borisyankov/DefinitelyTyped
+
+interface MomentInput {
+    years?: number;
+    y?: number;
+    months?: number;
+    M?: number;
+    weeks?: number;
+    w?: number;
+    days?: number;
+    d?: number;
+    hours?: number;
+    h?: number;
+    minutes?: number;
+    m?: number;
+    seconds?: number;
+    s?: number;
+    milliseconds?: number;
+    ms?: number;
+}
+
+
+interface Duration {
+
+    humanize(): string;
+
+    milliseconds(): number;
+    asMilliseconds(): number;
+
+    seconds(): number;
+    asSeconds(): number;
+
+    minutes(): number;
+    asMinutes(): number;
+
+    hours(): number;
+    asHours(): number;
+
+    days(): number;
+    asDays(): number;
+
+    months(): number;
+    asMonths(): number;
+
+    years(): number;
+    asYears(): number;
+
+}
+
+interface Moment {
+
+    format(format: string): string;
+    format(): string;
+
+    fromNow(withoutSuffix?: boolean): string;
+
+    startOf(soort: string): Moment;
+    endOf(soort: string): Moment;
+
+    add(input: MomentInput): Moment;
+    add(soort: string, aantal: number): Moment;
+    add(duration: Duration): Moment;
+    subtract(input: MomentInput): Moment;
+    subtract(soort: string, aantal: number): Moment;
+
+    calendar(): string;
+    clone(): Moment;
+
+    valueOf(): number;
+
+    local(): Moment; // current date/time in local mode
+
+    utc(): Moment; // current date/time in UTC mode
+
+    isValid(): boolean;
+
+    year(y: number): Moment;
+    year(): number;
+    quarter(): number;
+    month(M: number): Moment;
+    month(M: string): Moment;
+    month(): number;
+    day(d: number): Moment;
+    day(d: string): Moment;
+    day(): number;
+    date(d: number): Moment;
+    date(): number;
+    hours(h: number): Moment;
+    hours(): number;
+    minutes(m: number): Moment;
+    minutes(): number;
+    seconds(s: number): Moment;
+    seconds(): number;
+    milliseconds(ms: number): Moment;
+    milliseconds(): number;
+    weekday(): number;
+    weekday(d: number): Moment;
+    isoWeekday(): number;
+    isoWeekday(d: number): Moment;
+    weekYear(): number;
+    weekYear(d: number): Moment;
+    isoWeekYear(): number;
+    isoWeekYear(d: number): Moment;
+    week(): number;
+    week(d: number): Moment;
+    weeks(): number;
+    weeks(d: number): Moment;
+    isoWeek(): number;
+    isoWeek(d: number): Moment;
+    isoWeeks(): number;
+    isoWeeks(d: number): Moment;
+
+    from(f: Moment): string;
+    from(f: Moment, suffix: boolean): string;
+    from(d: Date): string;
+    from(s: string): string;
+    from(date: number[]): string;
+
+    diff(b: Moment): number;
+    diff(b: Moment, soort: string): number;
+    diff(b: Moment, soort: string, round: boolean): number;
+
+    toDate(): Date;
+    toISOString(): string;
+    unix(): number;
+
+    isLeapYear(): boolean;
+    zone(): number;
+    zone(b: number): Moment;
+    zone(b: string): Moment;
+    daysInMonth(): number;
+    isDST(): boolean;
+
+    isBefore(): boolean;
+    isBefore(b: Moment): boolean;
+    isBefore(b: string): boolean;
+    isBefore(b: Number): boolean;
+    isBefore(b: Date): boolean;
+    isBefore(b: number[]): boolean;
+    isBefore(b: Moment, granularity: string): boolean;
+    isBefore(b: String, granularity: string): boolean;
+    isBefore(b: Number, granularity: string): boolean;
+    isBefore(b: Date, granularity: string): boolean;
+    isBefore(b: number[], granularity: string): boolean;
+
+    isAfter(): boolean;
+    isAfter(b: Moment): boolean;
+    isAfter(b: string): boolean;
+    isAfter(b: Number): boolean;
+    isAfter(b: Date): boolean;
+    isAfter(b: number[]): boolean;
+    isAfter(b: Moment, granularity: string): boolean;
+    isAfter(b: String, granularity: string): boolean;
+    isAfter(b: Number, granularity: string): boolean;
+    isAfter(b: Date, granularity: string): boolean;
+    isAfter(b: number[], granularity: string): boolean;
+
+    isSame(b: Moment): boolean;
+    isSame(b: string): boolean;
+    isSame(b: Number): boolean;
+    isSame(b: Date): boolean;
+    isSame(b: number[]): boolean;
+    isSame(b: Moment, granularity: string): boolean;
+    isSame(b: String, granularity: string): boolean;
+    isSame(b: Number, granularity: string): boolean;
+    isSame(b: Date, granularity: string): boolean;
+    isSame(b: number[], granularity: string): boolean;
+
+    lang(language: string): void;
+    lang(reset: boolean): void;
+    lang(): string;
+
+	max(date: Date): Moment;
+	max(date: number): Moment;
+	max(date: any[]): Moment;
+	max(date: string): Moment;
+	max(date: string, format: string): Moment;
+	max(clone: Moment): Moment;
+	
+	min(date: Date): Moment;
+	min(date: number): Moment;
+	min(date: any[]): Moment;
+	min(date: string): Moment;
+	min(date: string, format: string): Moment;
+	min(clone: Moment): Moment;
+	
+	get(unit: string): number;
+	set(unit: string, value: number): Moment;
+	
+}
+
+interface MomentCalendar {
+
+  lastDay: any;
+  sameDay: any;
+  nextDay: any;
+  lastWeek: any;
+  nextWeek: any;
+  sameElse: any;
+
+}
+
+interface MomentLanguage {
+
+  months?: any;
+  monthsShort?: any;
+  weekdays?: any;
+  weekdaysShort?: any;
+  weekdaysMin?: any;
+  longDateFormat?: MomentLongDateFormat;
+  relativeTime?: MomentRelativeTime;
+  meridiem?: (hour: number, minute: number, isLowercase: boolean) => string;
+  calendar?: MomentCalendar;
+  ordinal?: (num: number) => string;
+
+}
+
+interface MomentLongDateFormat {
+
+  L: string;
+  LL: string;
+  LLL: string;
+  LLLL: string;
+  LT: string;
+  l?: string;
+  ll?: string;
+  lll?: string;
+  llll?: string;
+  lt?: string;
+
+}
+
+interface MomentRelativeTime {
+
+  future: any;
+  past: any;
+  s: any;
+  m: any;
+  mm: any;
+  h: any;
+  hh: any;
+  d: any;
+  dd: any;
+  M: any;
+  MM: any;
+  y: any;
+  yy: any;
+
+}
+
+interface MomentStatic {
+
+    (): Moment;
+    (date: number): Moment;
+    (date: number[]): Moment;
+    (date: string, format?: string, strict?: boolean): Moment;
+    (date: string, format?: string, language?: string, strict?: boolean): Moment;
+    (date: string, formats: string[], strict?: boolean): Moment;
+    (date: string, formats: string[], language?: string, strict?: boolean): Moment;
+    (date: Date): Moment;
+    (date: Moment): Moment;
+    (date: Object): Moment;
+
+    utc(): Moment;
+    utc(date: number): Moment;
+    utc(date: number[]): Moment;
+    utc(date: string, format?: string, strict?: boolean): Moment;
+    utc(date: string, format?: string, language?: string, strict?: boolean): Moment;
+    utc(date: string, formats: string[], strict?: boolean): Moment;
+    utc(date: string, formats: string[], language?: string, strict?: boolean): Moment;
+    utc(date: Date): Moment;
+    utc(date: Moment): Moment;
+    utc(date: Object): Moment;
+
+    unix(timestamp: number): Moment;
+
+    isMoment(): boolean;
+    isMoment(m: any): boolean;
+    lang(language: string): any;
+    lang(language: string, definition: MomentLanguage): any;
+    longDateFormat: any;
+    relativeTime: any;
+    meridiem: (hour: number, minute: number, isLowercase: boolean) => string;
+    calendar: any;
+    ordinal: (num: number) => string;
+
+    duration(milliseconds: Number): Duration;
+    duration(num: Number, soort: string): Duration;
+    duration(input: MomentInput): Duration;
+    duration(object: any): Duration;
+    duration(): Duration;
+
+	parseZone(date: string): Moment;
+
+	months(): string[];
+	months(index: number): string;
+	months(format: string): string[];
+	months(format: string, index: number): string;
+	monthsShort(): string[];
+	monthsShort(index: number): string;
+	monthsShort(format: string): string[];
+	monthsShort(format: string, index: number): string;
+	weekdays(): string[];
+	weekdays(index: number): string;
+	weekdays(format: string): string[];
+	weekdays(format: string, index: number): string;
+	weekdaysShort(): string[];
+	weekdaysShort(index: number): string;
+	weekdaysShort(format: string): string[];
+	weekdaysShort(format: string, index: number): string;
+	weekdaysMin(): string[];
+	weekdaysMin(index: number): string;
+	weekdaysMin(format: string): string[];
+	weekdaysMin(format: string, index: number): string;
+
+	normalizeUnits(unit: string): string;
+
+	invalid(parsingFlags?: Object): Moment;
+}
+
+declare var moment: MomentStatic;
+
+declare module "moment" {
+    export = moment;
+}