// Type definitions for Swiper 3.3.0
// Project: http://www.idangero.us/swiper
// Definitions by: Travis Brown <https://github.com/warriorrocker>
// Definitions: https://github.com/borisyankov/DefinitelyTyped

declare class Swiper {
	/**
	 * Initialize swiper with options.
	 * @param swiperContainer HTMLElement or string (with CSS Selector) of swiper container HTML element.
	 * @param parameters Object with Swiper parameters.
	 */
	constructor(swiperContainer: any, parameters?: ISwiperOptions);

	// Properties
<<<<<<< HEAD
	/**
	 * Object with passed initialization parameters.
	 */
=======
>>>>>>> 8a6beb88
	params: ISwiperOptions;

	/**
	 * Dom7/jQuery element with slider container HTML element. To get vanilla HTMLElement use mySwiper.container[0].
	 */
	container: any;

	/**
	 * Dom7/jQuery element with slider wrapper HTML element. To get vanilla HTMLElement use mySwiper.wrapper[0].
	 */
	wrapper: any;

	/**
	 * Dom7/jQuery array-like collection of slides HTML elements. To get specific slide HTMLElement use mySwiper.slides[1].
	 */
	slides: Array<any>;

	/**
	 * Dom7/jQuery collection of pagination buttons HTML elements. To get specific slide HTMLElement use mySwiper.bullets[1].
	 */
	bullets: any;
<<<<<<< HEAD

	/**
	 * Width of container.
	 */
	width: number;

	/**
	 * Height of container.
	 */
	height: number;

	/**
	 * Current value of wrapper translate.
	 */
=======
	width: number;
	height: number;
>>>>>>> 8a6beb88
	translate: number;

	/**
	 * Current progress of wrapper translate (from 0 to 1).
	 */
	progress: number;
<<<<<<< HEAD

	/**
	 * Index number of currently active slide. Note, that in loop mode active index value will be always shifted on a number of looped/duplicated slides.
	 */
	activeIndex: number;

	/**
	 * Index number of previously active slide.
	 */
=======
	activeIndex: number;
>>>>>>> 8a6beb88
	previousIndex: number;

	/**
	 * true if slider on most "left"/"top" position.
	 */
	isBeginning: boolean;

	/**
	 * true if slider on most "right"/"bottom" position.
	 */
	isEnd: boolean;

	/**
	 * true if autoplay is enabled.
	 */
	autoplaying: boolean;

	/**
	 * true if swiper is in transition.
	 */
	animating: boolean;

	/**
	 * Object with touch event properties.
	 */
	touches: any;

	/**
	 * Index number of last clicked slide.
	 */
	clickedIndex: number;

	/**
	 * Link to last clicked slide (HTMLElement).
	 */
	clickedSlide: any;

	/**
	 * Object of additional plugins and hooks.
	 */
	plugins: any;

	// Methods
	/**
	 * Run transition to next slide.
	 * @param runCallbacks Set it to false (by default it is true) and transition will not produce onSlideChange callback functions.
	 * @param speed transition duration (in ms).
	 */
	slideNext(runCallbacks?: boolean, speed?: number): void;

	/**
	 * Run transition to previous slide.
	 * @param runCallbacks Set it to false (by default it is true) and transition will not produce onSlideChange callback functions.
	 * @param speed transition duration (in ms).
	 */
	slidePrev(runCallbacks?: boolean, speed?: number): void;

	/**
	 * Run transition to the slide with index number equal to 'index' parameter for the duration equal to 'speed' parameter.
	 * @param index index number of slide.
	 * @param speed transition duration (in ms).
	 * @param runCallbacks Set it to false (by default it is true) and transition will not produce onSlideChange callback functions.
	 */
	slideTo(index: number, speed?: number, runCallbacks?: boolean): void;

	/**
	 * This method includes updateContainerSize, updateSlidesSize, updateProgress, updatePagination and updateClasses methods. You should call it after you add/remove slides manually, or after you hide/show it, or do any custom DOM modifications with Swiper.
	 * @param updateTranslate Set it to true (by default it is false) to hard set/reset/update Swiper wrapper translate. It is useful if you use not default effect or scrollbar.
	 */
	update(updateTranslate?: boolean): void;

	/**
	 * Recalculate size of swiper container.
	 */
	updateContainerSize(): void;

	/**
	 * Recalculate number of slides and their offsets. Useful after you add/remove slides with JavaScript.
	 */
	updateSlidesSize(): void;

	/**
	 * Recalculate swiper progress.
	 */
	updateProgress(): void;

	/**
	 * Update pagination layout and re-render bullets.
	 */
	updatePagination(): void;

	/**
	 * Update active/prev/next classes on slides and bullets.
	 */
	updateClasses(): void;

	/**
	 * Swiper executes this method when you resize browser. It is almost the same as .update() but a bit softer, without hard setting translate.
	 */
	onResize(): void;

	/**
	 * Detach all events listeners.
	 */
	detachEvents(): void;

	/**
	 * Atach all events listeners again.
	 */
	attachEvents(): void;

	/**
	 * Start auto play. It may be useful for custom "Play" and "Pause" buttons.
	 */
	startAutoplay(): void;

	/**
	 * Stop auto play. It may be useful for custom "Play" and "Pause" buttons.
	 */
	stopAutoplay(): void;

	/**
	 * Destroy slider instance and detach all events listeners, where:
	 * @param deleteInstance Set it to false (by default it is true) to not to delete Swiper instance.
	 * @param cleanupStyles Set it to true (by default it is false) and all custom styles will be removed from slides, wrapper and container. Useful if you need to destroy Swiper and to init again with new options or in different direction.
	 */
	destroy(deleteInstance?: boolean, cleanupStyles?: boolean): void;

	/**
	 * Add new slides to the end.
	 * @param slides could be HTMLElement or HTML string with new slide or array with slides.
	 */
	appendSlide(slides: any): void;

	/**
	 * Add new slides to the beginning.
	 * @param slides could be HTMLElement or HTML string with new slide or array with slides.
	 */
	prependSlide(slides: any): void;

	/**
	 * Remove selected slides.
	 * @param slideIndex could be a number with slide index to remove or array with indexes.
	 */
	removeSlide(slideIndex: number): void;

	/**
	 * Remove selected slides.
	 * @param slideIndex could be a number with slide index to remove or array with indexes.
	 */
	removeSlide(slideIndex: Array<number>): void;

	/**
	 * Remove all slides.
	 */
	removeAllSlides(): void;

	/**
	 * Set custom css3 transform's translate value for swiper wrapper.
	 * @param translate
	 */
	setWrapperTranslate(translate: string): void;

	/**
	 * Get current value of swiper wrapper css3 transform translate.
	 */
	getWrapperTranslate(): void;

	/**
	 * Add callback/event handler.
	 * @param callback name of method or event.
	 * @param handler function to execute.
	 */
	on(callback: string, handler: any): void;

	/**
	 * Add event/callback that will be executed only once.
	 * @param callback name of method or event.
	 * @param handler function to execute.
	 */
	once(callback: string, handler: any): void;

	/**
	 * Remove all handlers for specified callback/event.
	 * @param callback name of method or event.
	 */
	off(callback: string): void;

	/**
	 * Disable (lock) ability to slide to the next slides.
	 */
	lockSwipeToNext(): void;

	/**
	 * Enable (unlock) ability to slide to the next slides.
	 */
	unlockSwipeToNext(): void;

	/**
	 * Disable (lock) ability to slide to the previous slides.
	 */
	lockSwipeToPrev(): void;

	/**
	 * Enable (unlock) ability to slide to the previous slides.
	 */
	unlockSwipeToPrev(): void;

	/**
	 * Disable (lock) ability to change slides.
	 */
	lockSwipes(): void;

	/**
	 * Enable (unlock) ability to change slides.
	 */
	unlockSwipes(): void;

	/**
	 * Disable mousewheel control.
	 */
	disableMousewheelControl(): void;

	/**
	 * Enable mousewheel control.
	 */
	enableMousewheelControl(): void;

	/**
	 * Disable keyboard control.
	 */
	disableKeyboardControl(): void;

	/**
	 * Enable keyboard control.
	 */
	enableKeyboardControl(): void;
}

interface ISwiperOptions {
	// Parameters
	/**
	 * Index number of initial slide.
	 * @default 0
	 */
	initialSlide?: number;

	/**
	 * Could be 'horizontal' or 'vertical' (for vertical slider).
	 * @default 'horizontal'
	 */
	direction?: string;

	/**
	 * Duration of transition between slides (in ms).
	 * @default 300
	 */
	speed?: number;

	/**
	 * Enabled this option and plugin will set width/height on swiper wrapper equal to total size of all slides. Mostly should be used as compatibility fallback option for browser that don't support flexbox layout well.
	 * @default false
	 */
	setWrapperSize?: boolean;

	/**
	 * Enabled this option and swiper will be operated as usual except it will not move, real translate values on wrapper will not be set. Useful when you may need to create custom slide transition.
	 * @default false
	 */
	virtualTranslate?: boolean;

	/**
	 * Swiper width (in px). Parameter allows to force Swiper width. Useful only if you initialize Swiper when it is hidden. Setting this parameter will make Swiper not responsive.
	 */
	width?: number;

	/**
	 * Swiper height (in px). Parameter allows to force Swiper width. Useful only if you initialize Swiper when it is hidden. Setting this parameter will make Swiper not responsive.
	 */
	height?: number;

	/**
	 * Set to true and slider wrapper will adopt its height to the height of the currently active slide.
	 * @default false
	 */
	autoHeight?: boolean;

	/**
	 * Set to true to round values of slides width and height to prevent blurry texts on usual resolution screens (if you have such).
	 * @default false
	 */
	roundLengths?: boolean;

	/**
	 * Set to true on nested Swiper for correct touch events interception. Use only on nested swipers that use same direction as the parent one.
	 * @default false
	 */
	nested?: boolean;

	// Autoplay
	/**
	 * Delay between transitions (in ms). If this parameter is not specified, auto play will be disabled.
	 */
	autoplay?: number;

	/**
	 * Enable this parameter and autoplay will be stopped when it reaches last slide (has no effect in loop mode).
	 * @default false
	 */
	autoplayStopOnLast?: boolean;

	/**
	 * Set to false and autoplay will not be disabled after user interactions (swipes), it will be restarted every time after interaction.
	 * @default true
	 */
	autoplayDisableOnInteraction?: boolean;

	// Progress
	/**
	 * Enable this feature to calculate each slides progress.
	 * @default false
	 */
	watchSlidesProgress?: boolean;

	/**
	 * watchSlidesProgress should be enabled. Enable this option and slides that are in viewport will have additional visible class.
	 * @default false
	 */
	watchSlidesVisibility?: boolean;

	// Freemode
	/**
	 * If true then slides will not have fixed positions.
	 * @default false
	 */
	freeMode?: boolean;

	/**
	 * If true, then slide will keep moving for a while after you release it.
	 * @default true
	 */
	freeModeMomentum?: boolean;

	/**
	 * Higher value produces larger momentum distance after you release slider.
	 * @default 1
	 */
	freeModeMomentumRatio?: number;

	/**
	 * Set to false if you want to disable momentum bounce in free mode.
	 * @default true
	 */
	freeModeMomentumBounce?: boolean;

	/**
	 * Higher value produces larger momentum bounce effect.
	 * @default 1
	 */
	freeModeMomentumBounceRatio?: number;

	/**
	 * Minimum touchmove-velocity required to trigger free mode momentum.
	 * @default 0.02
	 */
	freeModeMinimumVelocity?: number;

	/**
	 * Set to true to enable snap to slides positions in free mode.
	 * @default false
	 */
	freeModeSticky?: boolean;

	// Effects
	/**
	 * Could be "slide", "fade", "cube", "coverflow" or "flip".
	 * @default 'slide'
	 */
	effect?: string;

	/**
	 * Fade effect parameters.
	 */
	fade?: ISwiperEffectFadeOptions;

	/**
	 * Cube effect parameters. For better performance you may disable shadows.
	 */
	cube?: ISwiperEffectCubeOptions;

	/**
	 * Coverflow effect parameters. For better performance you may disable shadows.
	 */
	coverflow?: ISwiperEffectCoverflowOptions;

	/**
	 * Flip effect parameters. limitRotation (when enabled) limits slides rotation angle to 180deg maximum. It allows to quickly "flip" between different slides. If you use "slow" transitions then it is better to disable it.
	 */
	flip?: ISwiperEffectFlipOptions;

	// Parallax
	/**
	 * Enable, if you want to use "parallaxed" elements inside of slider.
	 * @default false
	 */
	parallax?: boolean;

	// Slides Grid
	/**
	 * Distance between slides in px.
	 * @default 0
	 */
	spaceBetween?: number;

	/**
	 * Number of slides per view (slides visible at the same time on slider's container). If you use it with "auto" value and along with loop: true then you need to specify loopedSlides parameter with amount of slides to loop. slidesPerView: 'auto' is currently not compatible with multirow mode, when slidesPerColumn > 1.
	 * @default 1
	 */
	slidesPerView?: any;

	/**
	 * Number of slides per column, for multirow layout.
	 * @default 1
	 */
	slidesPerColumn?: number;

	/**
	 * Could be 'column' or 'row'. Defines how slides should fill rows, by column or by row.
	 * @default 'column'
	 */
	slidesPerColumnFill?: string;

	/**
	 * Set numbers of slides to define and enable group sliding. Useful to use with slidesPerView > 1.
	 * @default 1
	 */
	slidesPerGroup?: number;

	/**
	 * If true, then active slide will be centered, not always on the left side.
	 * @default false
	 */
	centeredSlides?: boolean;

	/**
	 * Add (in px) additional slide offset in the beginning of the container (before all slides).
	 * @default 0
	 */
	slidesOffsetBefore?: number;

	/**
	 * Add (in px) additional slide offset in the end of the container (after all slides).
	 * @default 0
	 */
	slidesOffsetAfter?: number;

	// Grab Cursor
	/**
	 * This option may a little improve desktop usability. If true, user will see the "grab" cursor when hover on Swiper.
	 * @default false
	 */
	grabCursor?: boolean;

	// Touches
	/**
	 * Target element to listen touch events on. Can be 'container' (to listen for touch events on swiper-container) or 'wrapper' (to listen for touch events on swiper-wrapper).
	 * @default 'container'
	 */
	touchEventsTarget?: string;

	/**
	 * Touch ratio.
	 * @default 1
	 */
	touchRatio?: number;

	/**
	 * Allowable angle (in degrees) to trigger touch move.
	 * @default 45
	 */
	touchAngle?: number;

	/**
	 * If true, Swiper will accept mouse events like touch events (click and drag to change slides).
	 * @default true
	 */
	simulateTouch?: boolean;

	/**
	 * Set to false if you want to disable short swipes.
	 * @default true
	 */
	shortSwipes?: boolean;

	/**
	 * Set to false if you want to disable long swipes.
	 * @default true
	 */
	longSwipes?: boolean;

	/**
	 * Ratio to trigger swipe to next/previous slide during long swipes.
	 * @default 0.5
	 */
	longSwipesRatio?: number;

	/**
	 * Minimal duration (in ms) to trigger swipe to next/previous slide during long swipes.
	 * @default 300
	 */
	longSwipesMs?: number;

	/**
	 * If disabled, then slider will be animated only when you release it, it will not move while you hold your finger on it.
	 * @default true
	 */
	followFinger?: boolean;

	/**
	 * If true, then the only way to switch the slide is use of external API functions like slidePrev or slideNext.
	 * @default false
	 */
	onlyExternal?: boolean;

	/**
	 * Threshold value in px. If "touch distance" will be lower than this value then swiper will not move.
	 * @default 0
	 */
	threshold?: number;

	/**
	 * If enabled, then propagation of "touchmove" will be stopped.
	 * @default true
	 */
	touchMoveStopPropagation?: boolean;

	/**
	 * Enable to release Swiper events for swipe-to-go-back work in iOS UIWebView.
	 * @default false
	 */
	iOSEdgeSwipeDetection?: boolean;

	/**
	 * Area (in px) from left edge of the screen to release touch events for swipe-to-go-back in iOS UIWebView.
	 * @default 20
	 */
	iOSEdgeSwipeThreshold?: boolean;

	// Touch Resistance
	/**
	 * Set to false if you want to disable resistant bounds.
	 * @default true
	 */
	resistance?: boolean;

	/**
	 * This option allows you to control resistance ratio.
	 * @default 0.85
	 */
	resistanceRatio?: number;

	// Clicks
	/**
	 * Set to true to prevent accidental unwanted clicks on links during swiping.
	 * @default true
	 */
	preventClicks?: boolean;

	/**
	 * Set to true to stop clicks event propagation on links during swiping.
	 * @default true
	 */
	preventClicksPropagation?: boolean;

	/**
	 * Set to true and click on any slide will produce transition to this slide.
	 * @default false
	 */
	slideToClickedSlide?: boolean;

	// Swiper No swiping
	/**
	 * Set to false to disable swiping to previous slide direction (to left or top).
	 * @default true
	 */
	allowSwipeToPrev?: boolean;

	/**
	 * Set to false to disable swiping to next slide direction (to right or bottom).
	 * @default true
	 */
	allowSwipeToNext?: boolean;

	/**
	 * Set to false to disable swiping to next slide direction (to right or bottom).
	 * @default true
	 */
	noSwiping?: boolean;

	/**
	 * If true, then you can add noSwipingClass class to swiper's slide to prevent/disable swiping on this element.
	 * @default 'swiper-no-swiping'
	 */
	noSwipingClass?: string;

	/**
	 * String with CSS selector or HTML element of the container with pagination that will work as only available handler for swiping.
	 * @default null
	 */
	swipeHandler?: any;

	// Pagination
	/**
	 * String with CSS selector or HTML element of the container with pagination.
	 * @default null
	 */
	pagination?: any;

	/**
	 * String with type of pagination. Can be "bullets", "fraction", "progress" or "custom".
	 * @default 'bullets'
	 */
	paginationType?: string;

	/**
	 * Toggle (hide/true) pagination container visibility when click on Slider's container.
	 * @default true
	 */
	paginationHide?: boolean;

	/**
	 * If true then clicking on pagination button will cause transition to appropriate slide. Only for bullets pagination type.
	 * @default false
	 */
	paginationClickable?: boolean;

	/**
	 * Defines which HTML tag will be use to represent single pagination bullet. Only for bullets pagination type.
	 * @default 'span'
	 */
	paginationElement?: string;

	/**
	 * This parameter allows totally customize pagination bullets, you need to pass here a function that accepts index number of pagination bullet and required element class name (className). Only for bullets pagination type.
	 * @default null
	 */
	paginationBulletRender?: (index: number, className: string) => void;

	/**
	 * This parameter allows to customize "fraction" pagination html. Only for fraction pagination type.
	 * @default null
	 */
	paginationFractionRender?: (swiper: Swiper, currentClassName: string, totalClassName: string) => void;

	/**
	 * This parameter allows to customize "progress" pagination. Only for progress pagination type.
	 * @default null
	 */
	paginationProgressRender?: (swiper: Swiper, progressbarClass: string) => void;

	/**
	 * This parameter is required for custom pagination type where you have to specify how it should be rendered.
	 * @default null
	 */
	paginationCustomRender?: (swiper: Swiper, current: number, total: number) => void;

	// Navigation Buttons
	/**
	 * String with CSS selector or HTML element of the element that will work like "next" button after click on it.
	 * @default null
	 */
	nextButton?: any;

	/**
	 * String with CSS selector or HTML element of the element that will work like "prev" button after click on it.
	 * @default null
	 */
	prevButton?: any;

	// Accessibility
	/**
	 * Option to enable keyboard accessibility to provide foucsable navigation buttons and basic ARIA for screen readers.
	 * @default false
	 */
	a11y?: boolean;

	/**
	 * Message for screen readers for previous button.
	 * @default 'Previous slide'
	 */
	prevSlideMessage?: string;

	/**
	 * Message for screen readers for next button.
	 * @default 'Next slide'
	 */
	nextSlideMessage?: string;

	/**
	 * Message for screen readers for previous button when swiper is on first slide.
	 * @default 'This is the first slide'
	 */
	firstSlideMessage?: string;

	/**
	 * Message for screen readers for previous button when swiper is on last slide.
	 * @default 'This is the last slide'
	 */
	lastSlideMessage?: string;

	/**
	 * Message for screen readers for single pagination bullet.
	 * @default 'Go to slide {{index}}'
	 */
	paginationBulletMessage?: string;

	// Scrollbar
	/**
	 * String with CSS selector or HTML element of the container with scrollbar.
	 * @default null
	 */
	scrollbar?: any;

	/**
	 * Hide scrollbar automatically after user interaction.
	 * @default true
	 */
	scrollbarHide?: boolean;

	/**
	 * Set to true to enable make scrollbar draggable that allows you to control slider position.
	 * @default false
	 */
	scrollbarDraggable?: boolean;

	/**
	 * Set to true to snap slider position to slides when you release scrollbar.
	 * @default false
	 */
	scrollbarSnapOnRelease?: boolean;

	// Keyboard / Mousewheel
	/**
	 * Set to true to enable navigation through slides using keyboard right and left (for horizontal mode), top and borrom (for vertical mode) keyboard arrows.
	 * @default false
	 */
	keyboardControl?: boolean;

	/**
	 * Set to true to enable navigation through slides using mouse wheel.
	 * @default false
	 */
	mousewheelControl?: boolean;

	/**
	 * Set to true to force mousewheel swipes to axis. So in horizontal mode mousewheel will work only with horizontal mousewheel scrolling, and only with vertical scrolling in vertical mode.
	 * @default false
	 */
	mousewheelForceToAxis?: boolean;

	/**
	 * Set to true and swiper will release mousewheel event and allow page scrolling when swiper is on edge positions (in the beginning or in the end).
	 * @default false
	 */
	mousewheelReleaseOnEdges?: boolean;

	/**
	 * Set to true to invert sliding direction.
	 * @default false
	 */
	mousewheelInvert?: boolean;

	/**
	 * Multiplier of mousewheel data, allows to tweak mouse wheel sensitivity.
	 * @default 1
	 */
	mousewheelSensitivity?: number;

	// Hash Navigation
	/**
	 * Set to true to enable hash url navigation to for slides.
	 * @default false
	 */
	hashnav?: boolean;

	// Images
	/**
	 * When enabled Swiper will force to load all images.
	 * @default true
	 */
	preloadImages?: boolean;

	/**
	 * When enabled Swiper will be reinitialized after all inner images (<img> tags) are loaded. Required preloadImages: true.
	 * @default true
	 */
	updateOnImagesReady?: boolean;

	/**
	 * Set to true to enable images lazy loading. Note that preloadImages should be disabled.
	 * @default false
	 */
	lazyLoading?: boolean;

	/**
	 * Set to true to enable lazy loading for the closest slides images (for previous and next slide images).
	 * @default false
	 */
	lazyLoadingInPrevNext?: boolean;

	/**
	 * Amount of next/prev slides to preload lazy images in. Can't be less than slidesPerView.
	 * @default 1
	 */
	lazyLoadingInPrevNextAmount?: number;

	/**
	 * By default, Swiper will load lazy images after transition to this slide, so you may enable this parameter if you need it to start loading of new image in the beginning of transition.
	 * @default false
	 */
	lazyLoadingOnTransitionStart?: boolean;

	// Loop
	/**
	 * Set to true to enable continuous loop mode. If you use it along with slidesPerView: 'auto' then you need to specify loopedSlides parameter with amount of slides to loop.
	 * @default false
	 */
	loop?: boolean;

	/**
	 * Addition number of slides that will be cloned after creating of loop.
	 * @default 0
	 */
	loopAdditionalSlides?: number;

	/**
	 * If you use slidesPerView:'auto' with loop mode you should tell to Swiper how many slides it should loop (duplicate) using this parameter.
	 * @default null
	 */
	loopedSlides?: number;

	// Controller
	/**
	 * Pass here another Swiper instance or array with Swiper instances that should be controlled by this Swiper.
	 * @default undefined
	 */
	control?: Swiper;

	/**
	 * Set to true and controlling will be in inverse direction.
	 * @default false
	 */
	controlInverse?: boolean;

	/**
	 * Can be 'slide' or 'container'. Defines a way how to control another slider: slide by slide (with respect to other slider's grid) or depending on all slides/container (depending on total slider percentage).
	 * @default 'slide'
	 */
	controlBy?: string;

	// Observer
	/**
	 * Set to true to enable Mutation Observer on Swiper and its elements. In this case Swiper will be updated (reinitialized) each time if you change its style (like hide/show) or modify its child elements (like adding/removing slides).
	 * @default false
	 */
	observer?: boolean;

	/**
	 * Set to true if you also need to watch Mutations for Swiper parent elements.
	 * @default false
	 */
	observeParents?: boolean;

	// Breakpoints
	/**
	 * Allows to set different parameter for different responsive breakpoints (screen sizes). Not all parameters can be changed in breakpoints, only those which are not required different layout and logic, like slidesPerView, slidesPerGroup, spaceBetween. Such parameters like slidesPerColumn, loop, direction, effect won't work.
	 */
	breakpoints?: ISwiperBreakpointOptions;

	// Callbacks
	/**
	 * Run on[Transition/SlideChange][Start/End] callbacks on swiper initialization. Such callbacks will be fired on initialization in case of your initialSlide is not 0, or you use loop mode.
	 * @default true
	 */
	runCallbacksOnInit?: boolean;

	/**
	 * Callback function, will be executed right after Swiper initialization.
	 */
	onInit?: (swiper: Swiper) => void;

	/**
	 * Callback function, will be executed in the beginning of animation to other slide (next or previous). Receives swiper instance as an argument.
	 */
	onSlideChangeStart?: (swiper: Swiper) => void;

	/**
	 * Callback function, will be executed after animation to other slide (next or previous). Receives slider instance as an argument.
	 */
	onSlideChangeEnd?: (swiper: Swiper) => void;

	/**
	 * Same as "onSlideChangeStart" but for "forward" direction only.
	 */
	onSlideNextStart?: (swiper: Swiper) => void;

	/**
	 * Same as "onSlideChangeEnd" but for "forward" direction only.
	 */
	onSlideNextEnd?: (swiper: Swiper) => void;

	/**
	 * Same as "onSlideChangeStart" but for "backward" direction only.
	 */
	onSlidePrevStart?: (swiper: Swiper) => void;

	/**
	 * Same as "onSlideChangeEnd" but for "backward" direction only.
	 */
	onSlidePrevEnd?: (swiper: Swiper) => void;

	/**
	 * Callback function, will be executed in the beginning of transition. Receives swiper instance as an argument.
	 */
	onTransitionStart?: (swiper: Swiper) => void;

	/**
	 * Callback function, will be executed after transition. Receives slider instance as an argument.
	 */
	onTransitionEnd?: (swiper: Swiper) => void;

	/**
	 * Callback function, will be executed when user touch Swiper. Receives swiper instance and 'touchstart' event as an arguments.
	 */
	onTouchStart?: (swiper: Swiper, event: Event) => void;

	/**
	 * Callback function, will be executed when user touch and move finger over Swiper. Receives swiper instance and 'touchmove' event as an arguments.
	 */
	onTouchMove?: (swiper: Swiper, event: Event) => void;

	/**
	 * Callback function, will be executed when user touch and move finger over Swiper in direction opposite to direction parameter. Receives swiper instance and 'touchmove' event as an arguments.
	 */
	onTouchMoveOpposite?: (swiper: Swiper, event: Event) => void;

	/**
	 * Callback function, will be executed when user touch and move finger over Swiper and move it. Receives swiper instance and 'touchmove' event as an arguments.
	 */
	onSliderMove?: (swiper: Swiper, event: Event) => void;

	/**
	 * Callback function, will be executed when user release Swiper. Receives swiper instance and 'touchend' event as an arguments.
	 */
	onTouchEnd?: (swiper: Swiper, event: Event) => void;

	/**
	 * Callback function, will be executed when user click/tap on Swiper after 300ms delay. Receives swiper instance and 'touchend' event as an arguments.
	 */
	onClick?: (swiper: Swiper, event: Event) => void;

	/**
	 * Callback function, will be executed when user click/tap on Swiper. Receives swiper instance and 'touchend' event as an arguments.
	 */
	onTap?: (swiper: Swiper, event: Event) => void;

	/**
	 * Callback function, will be executed when user double tap on Swiper's container. Receives swiper instance and 'touchend' event as an arguments.
	 */
	onDoubleTap?: (swiper: Swiper, event: Event) => void;

	/**
	 * CCallback function, will be executed right after all inner images are loaded. updateOnImagesReady should be also enabled.
	 */
	onImagesReady?: (swiper: Swiper) => void;

	/**
	 * Callback function, will be executed when Swiper progress is changed, as second arguments it receives progress that is always from 0 to 1.
	 */
	onProgress?: (swiper: Swiper, progress: number) => void;

	/**
	 * Callback function, will be executed when Swiper reach its beginning (initial position).
	 */
	onReachBeginning?: (swiper: Swiper) => void;

	/**
	 * Callback function, will be executed when Swiper reach last slide.
	 */
	onReachEnd?: (swiper: Swiper) => void;

	/**
	 * Callback function, will be executed when you destroy Swiper.
	 */
	onDestroy?: (swiper: Swiper) => void;

	/**
	 * Callback function, will be executed when swiper's wrapper change its position. Receives swiper instance and current translate value as an arguments.
	 */
	onSetTranslate?: (swiper: Swiper, translate: string) => void;

	/**
	 * Callback function, will be executed everytime when swiper starts animation. Receives swiper instance and current transition duration (in ms) as an arguments.
	 */
	onSetTransition?: (swiper: Swiper, transition: string) => void;

	/**
	 * Same as onSlideChangeStart but caused by autoplay.
	 */
	onAutoplay?: (swiper: Swiper) => void;

	/**
	 * Callback function, will be executed when when autoplay started.
	 */
	onAutoplayStart?: (swiper: Swiper) => void;

	/**
	 * Callback function, will be executed when when autoplay stopped.
	 */
	onAutoplayStop?: (swiper: Swiper) => void;

	/**
	 * Callback function, will be executed in the beginning of lazy loading of image.
	 */
	onLazyImageLoad?: (swiper: Swiper, slide: number, image: string) => void;

	/**
	 * Callback function, will be executed when lazy loading image will be loaded.
	 */
	onLazyImageReady?: (swiper: Swiper, slide: number, image: string) => void;

	// Namespace
	/**
	 * CSS class name of slide.
	 * @default 'swiper-slide'
	 */
	slideClass?: string;

	/**
	 * CSS class name of currently active slide.
	 * @default 'swiper-slide-active'
	 */
	slideActiveClass?: string;

	/**
	 * CSS class name of currently visible slide.
	 * @default 'swiper-slide-visible'
	 */
	slideVisibleClass?: string;

	/**
	 * CSS class name of slide duplicated by loop mode.
	 * @default 'swiper-slide-duplicate'
	 */
	slideDuplicateClass?: string;

	/**
	 * CSS class name of slide which is right after currently active slide.
	 * @default 'swiper-slide-next'
	 */
	slideNextClass?: string;

	/**
	 * CSS class name of slide which is right before currently active slide.
	 * @default 'swiper-slide-prev'
	 */
	slidePrevClass?: string;

	/**
	 * CSS class name of slides' wrapper.
	 * @default 'swiper-wrapper'
	 */
	wrapperClass?: string;

	/**
	 * CSS class name of single pagination bullet.
	 * @default 'swiper-pagination-bullet'
	 */
	bulletClass?: string;

	/**
	 * CSS class name of currently active pagination bullet.
	 * @default 'swiper-pagination-bullet-active'
	 */
	bulletActiveClass?: string;

	/**
	 * CSS class name of pagination when it becomes inactive.
	 * @default 'swiper-pagination-hidden'
	 */
	paginationHiddenClass?: string;

	/**
	 * CSS class name of the element with currently active index in "fraction" pagination.
	 * @default 'swiper-pagination-current'
	 */
	paginationCurrentClass?: string;

	/**
	 * CSS class name of the element with total number of "snaps" in "fraction" pagination.
	 * @default 'swiper-pagination-total'
	 */
	paginationTotalClass?: string;

	/**
	 * CSS class name of pagination progressbar.
	 * @default 'swiper-pagination-progressbar'
	 */
	paginationProgressbarClass?: string;

	/**
	 * CSS class name of next/prev button when it becomes disabled.
	 * @default 'swiper-button-disabled'
	 */
	buttonDisabledClass?: string;
}

interface ISwiperEffectFadeOptions {
	crossFade?: boolean;
}

interface ISwiperEffectCubeOptions {
	slideShadows?: boolean;
	shadow?: boolean;
	shadowOffset?: number;
	shadowScale?: number;
}

interface ISwiperEffectCoverflowOptions {
	rotate?: number;
	stretch?: number;
	depth?: number;
	modifier?: number;
	slideShadows?: boolean;
}

interface ISwiperEffectFlipOptions {
	slideShadows?: boolean;
	limitRotation?: boolean;
}

interface ISwiperBreakpointOptions {
	[n: number]: ISwiperOptions;
}<|MERGE_RESOLUTION|>--- conflicted
+++ resolved
@@ -12,12 +12,9 @@
 	constructor(swiperContainer: any, parameters?: ISwiperOptions);
 
 	// Properties
-<<<<<<< HEAD
 	/**
 	 * Object with passed initialization parameters.
 	 */
-=======
->>>>>>> 8a6beb88
 	params: ISwiperOptions;
 
 	/**
@@ -39,7 +36,6 @@
 	 * Dom7/jQuery collection of pagination buttons HTML elements. To get specific slide HTMLElement use mySwiper.bullets[1].
 	 */
 	bullets: any;
-<<<<<<< HEAD
 
 	/**
 	 * Width of container.
@@ -54,17 +50,12 @@
 	/**
 	 * Current value of wrapper translate.
 	 */
-=======
-	width: number;
-	height: number;
->>>>>>> 8a6beb88
 	translate: number;
 
 	/**
 	 * Current progress of wrapper translate (from 0 to 1).
 	 */
 	progress: number;
-<<<<<<< HEAD
 
 	/**
 	 * Index number of currently active slide. Note, that in loop mode active index value will be always shifted on a number of looped/duplicated slides.
@@ -74,9 +65,6 @@
 	/**
 	 * Index number of previously active slide.
 	 */
-=======
-	activeIndex: number;
->>>>>>> 8a6beb88
 	previousIndex: number;
 
 	/**
