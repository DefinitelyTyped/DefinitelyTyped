<<<<<<< HEAD
// Type definitions for jQuery contextMenu 1.7.0
// Project: http://medialize.github.com/jQuery-contextMenu/
// Definitions by: Natan Vivo <https://github.com/nvivo/>
// Definitions: https://github.com/borisyankov/DefinitelyTyped

/// <reference path="../jquery/jquery.d.ts" />

interface JQueryContextMenuOptions {
    selector: string;
    appendTo?: string;
    trigger?: string;
    autoHide?: boolean;
    delay?: number;
    determinePosition?: (menu: JQuery) => void;
    position?: (opt: JQuery, x: number, y: number) => void;
    positionSubmenu?: (menu: JQuery) => void;
    zIndex?: number;
    animation?: {
        duration?: number;
        show?: string;
        hide?: string;
    };
    events?: {
        show?: () => void;
        hide?: () => void;
    };
    callback?: (key: any, options: any) => any;
    items: any;
    reposition?: boolean;
    className?: string;
}

interface JQueryBuildContextMenuOptions {
    appendTo?: string;
    autoHide?: boolean;
    delay?: number;
    determinePosition?: (menu: JQuery) => void;
    position?: (opt: JQuery, x: number, y: number) => void;
    positionSubmenu?: (menu: JQuery) => void;
    zIndex?: number;
    animation?: {
        duration?: number;
        show?: string;
        hide?: string;
    };
    events?: {
        show?: () => void;
        hide?: () => void;
    };
    callback?: (key: any, options: any) => any;
    items: any;
    reposition?: boolean;
    className?: string;
}

interface JQueryContextMenuOptionsWithBuild {
    selector: string;
    trigger?: string;
    build: (triggerElement: any, event: Event) => JQueryBuildContextMenuOptions;
}

interface JQueryStatic {
    contextMenu(options?: JQueryContextMenuOptions): JQuery;
    contextMenu(type: string, selector?: any): JQuery;
    contextMenu(optionsWithBuild: JQueryContextMenuOptionsWithBuild): JQuery;
}

interface JQuery {
    contextMenu(options?: any): JQuery;
}
=======
// Type definitions for jQuery contextMenu 1.7.0
// Project: http://medialize.github.com/jQuery-contextMenu/
// Definitions by: Natan Vivo <https://github.com/nvivo/>
// Definitions: https://github.com/borisyankov/DefinitelyTyped

/// <reference path="../jquery/jquery.d.ts" />

interface JQueryContextMenuOptions {
    selector: string;
    appendTo?: string;
    trigger?: string;
    autoHide?: boolean;
    delay?: number;
    determinePosition?: (menu: JQuery) => void;
    position?: (opt: JQuery, x: number, y: number) => void;
    positionSubmenu?: (menu: JQuery) => void;
    zIndex?: number;
    animation?: {
        duration?: number;
        show?: string;
        hide?: string;
    };
    events?: {
        show?: () => void;
        hide?: () => void;
    };
    callback?: (key: any, options: any) => any;
    items: any;
    reposition?: boolean;
    className?: string;
}

interface JQueryStatic {
    contextMenu(options?: JQueryContextMenuOptions): JQuery;
    contextMenu(type: string, selector?: any): JQuery;
}

interface JQuery {
    contextMenu(options?: any): JQuery;
}
>>>>>>> dade4414
<|MERGE_RESOLUTION|>--- conflicted
+++ resolved
@@ -1,75 +1,3 @@
-<<<<<<< HEAD
-// Type definitions for jQuery contextMenu 1.7.0
-// Project: http://medialize.github.com/jQuery-contextMenu/
-// Definitions by: Natan Vivo <https://github.com/nvivo/>
-// Definitions: https://github.com/borisyankov/DefinitelyTyped
-
-/// <reference path="../jquery/jquery.d.ts" />
-
-interface JQueryContextMenuOptions {
-    selector: string;
-    appendTo?: string;
-    trigger?: string;
-    autoHide?: boolean;
-    delay?: number;
-    determinePosition?: (menu: JQuery) => void;
-    position?: (opt: JQuery, x: number, y: number) => void;
-    positionSubmenu?: (menu: JQuery) => void;
-    zIndex?: number;
-    animation?: {
-        duration?: number;
-        show?: string;
-        hide?: string;
-    };
-    events?: {
-        show?: () => void;
-        hide?: () => void;
-    };
-    callback?: (key: any, options: any) => any;
-    items: any;
-    reposition?: boolean;
-    className?: string;
-}
-
-interface JQueryBuildContextMenuOptions {
-    appendTo?: string;
-    autoHide?: boolean;
-    delay?: number;
-    determinePosition?: (menu: JQuery) => void;
-    position?: (opt: JQuery, x: number, y: number) => void;
-    positionSubmenu?: (menu: JQuery) => void;
-    zIndex?: number;
-    animation?: {
-        duration?: number;
-        show?: string;
-        hide?: string;
-    };
-    events?: {
-        show?: () => void;
-        hide?: () => void;
-    };
-    callback?: (key: any, options: any) => any;
-    items: any;
-    reposition?: boolean;
-    className?: string;
-}
-
-interface JQueryContextMenuOptionsWithBuild {
-    selector: string;
-    trigger?: string;
-    build: (triggerElement: any, event: Event) => JQueryBuildContextMenuOptions;
-}
-
-interface JQueryStatic {
-    contextMenu(options?: JQueryContextMenuOptions): JQuery;
-    contextMenu(type: string, selector?: any): JQuery;
-    contextMenu(optionsWithBuild: JQueryContextMenuOptionsWithBuild): JQuery;
-}
-
-interface JQuery {
-    contextMenu(options?: any): JQuery;
-}
-=======
 // Type definitions for jQuery contextMenu 1.7.0
 // Project: http://medialize.github.com/jQuery-contextMenu/
 // Definitions by: Natan Vivo <https://github.com/nvivo/>
@@ -109,5 +37,4 @@
 
 interface JQuery {
     contextMenu(options?: any): JQuery;
-}
->>>>>>> dade4414
+}