--- conflicted
+++ resolved
@@ -1,68 +1,3 @@
-<<<<<<< HEAD
-/// <reference path="gruntjs.d.ts" />
-
-// Official code sample from 
-// http://gruntjs.com/getting-started#an-example-gruntfile
-
-interface MyTaskData {
-    repeat: number;
-}
-
-interface MyOptions {
-    sourceRoot: string;
-}
-
-// exports should work same as module.exports 
-exports = (grunt: IGrunt) => {
-
-    // Project configuration.
-    grunt.initConfig({
-        pkg: grunt.file.readJSON('package.json'),
-        uglify: {
-            options: {
-                banner: '/*! <%= pkg.name %> <%= grunt.template.today("yyyy-mm-dd") %> */\n'
-            },
-            build: {
-                src: 'src/<%= pkg.name %>.js',
-                dest: 'build/<%= pkg.name %>.min.js'
-            }
-        }
-    });
-
-    // Load the plugin that provides the "uglify" task.
-    grunt.loadNpmTasks('grunt-contrib-uglify');
-
-    // Default task(s).
-    grunt.registerTask('default', ['uglify']);
-
-    grunt.registerMultiTask('mytask', "short description", function() {
-        var currenttask: grunt.task.IMultiTask<MyTaskData> = this;
-        var options = currenttask.options<MyOptions>({
-            sourceRoot: "default"
-        });
-        var valid = false;
-        valid = valid && options.sourceRoot === "default";
-        valid = valid && currenttask.data.repeat > 0;
-        return valid;
-    });
-
-
-    // util methods
-    var testOneArg = (a: number) => a * 2;
-    var asyncedOneArg = grunt.util.callbackify(testOneArg);
-    asyncedOneArg(1, (result: number) => {
-        console.log(result);
-    });
-    var testTwoArgs = (a: number, b: string) => "it works with " + a + " " + b;
-    var asyncedTwoArgs = grunt.util.callbackify(testTwoArgs);
-    asyncedTwoArgs(2, "values", (result: string) => {
-        console.log(result);
-    });
-    var fileMaps = grunt.file.expandMapping([''], '', { ext: '.js' });
-    fileMaps.length;
-    fileMaps[0].src.length;
-    fileMaps[0].dest;
-=======
 /// <reference path="gruntjs.d.ts" />
 
 // Official code sample from 
@@ -137,5 +72,4 @@
     fileMaps.length;
     fileMaps[0].src.length;
     fileMaps[0].dest;
->>>>>>> 0243d567
 };