--- conflicted
+++ resolved
@@ -93,40 +93,6 @@
     export var Promise: any;
 
 
-<<<<<<< HEAD
-    export var Date: any;
-    export var DateTime: any;
-    export var DateTime2: any;
-    export var DateTimeOffset: any;
-    export var SmallDateTime: any;
-    export var Time: any;
-    export var Char: any;
-    export var VarChar:any;
-    export var NChar: any;
-    export var NVarChar: any;
-    export var Text:any;
-    export var NText:any;
-    export var Xml: any;
-    export var TinyInt:any;
-    export var SmallInt:any;
-    export var Int: any;
-    export var BigInt:any;
-    export var Decimal:any;
-    export var Float:any;
-    export var Real:any;
-    export var SmallMoney:any;
-    export var Money:any;
-    export var Numeric:any;
-    export var Bit: any;
-    export var Binary: any;
-    export var VarBinary: any;
-    export var TVP: any;
-    export var UniqueIdentifier: any;
-    export var Image: any;
-    export var UDT: any;
-    export var Geography: any;
-    export var Geometry: any;
-=======
     interface IMap extends Array<{js: any, sql: any }> {
         register(jstype: any, sql: any): void;
     }
@@ -145,7 +111,6 @@
         SERIALIZABLE: IIsolationLevel
         SNAPSHOT: IIsolationLevel
     }
->>>>>>> c6254f15
 
     export interface IOptions {
         encrypt: boolean;
