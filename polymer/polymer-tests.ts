--- conflicted
+++ resolved
@@ -1,63 +1,3 @@
-<<<<<<< HEAD
-/// <reference path="polymer.d.ts"/>
-
-Polymer({
-  is: "my-element",
-
-  properties: {
-    prop1: String,
-    prop2: {
-      type: Boolean,
-      value: true,
-      readOnly: false,
-      reflectToAttribute: true,
-      notify: true,
-      computed: "__prop2()"
-    }
-  },
-
-  hostAttributes: {
-    "string-attribute": 'Value',
-    "boolean-attribute": true,
-    tabindex: 0
-  },
-
-  ready: function () {
-    this.textContent = 'My element!';
-    this.$.name.textContent = this.name;
-    this.serialize({});
-    this.async(function () {
-      // access sibling or parent elements here
-    });
-  },
-
-  __prop2: function () {
-    var toLight = document.createElement('div');
-    Polymer.dom(this).appendChild(toLight);
-
-    var toLocal = document.createElement('div');
-    var beforeNode = Polymer.dom(this.root).childNodes[0];
-    Polymer.dom(this.root).insertBefore(toLocal, beforeNode);
-
-    var allSpans = Polymer.dom(this).querySelectorAll('span');
-  }
-});
-
-var MyElement = Polymer.Class(<polymer.Base>{
-  is: 'my-element',
-
-  created: function () {
-    this.textContent = 'My element!';
-  }
-
-});
-
-document.registerElement('my-element', MyElement);
-
-// Equivalent:
-var el1 = new MyElement();
-var el2 = document.createElement('my-element');
-=======
 /// <reference path="polymer.d.ts"/>
 
 Polymer({
@@ -143,5 +83,4 @@
   }
 }
 
-Polymer(MyElement3);
->>>>>>> c6254f15
+Polymer(MyElement3);