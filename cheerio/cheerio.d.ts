<<<<<<< HEAD
// Type definitions for Cheerio v0.17.0
// Project: https://github.com/cheeriojs/cheerio
// Definitions by: Bret Little <https://github.com/blittle>, VILIC VANE <http://vilic.info>, Wayne Maurer <https://github.com/wmaurer>
// Definitions: https://github.com/borisyankov/DefinitelyTyped

interface Cheerio {
    // Document References
    // Cheerio https://github.com/cheeriojs/cheerio
    // JQuery http://api.jquery.com

    [index: number]: CheerioElement;
    length: number;

    // Attributes

    attr(name: string): string;
    attr(name: string, value: any): Cheerio;

    data(): any;

    val(): string;
    val(value: string): Cheerio;

    removeAttr(name: string): Cheerio;

    hasClass(className: string): boolean;
    addClass(classNames: string): Cheerio;

    removeClass(): Cheerio;
    removeClass(className: string): Cheerio;
    removeClass(func: (index: number, className: string) => string): Cheerio;

    toggleClass(className: string): Cheerio;
    toggleClass(className: string, toggleSwitch: boolean): Cheerio;
    toggleClass(toggleSwitch?: boolean): Cheerio;
    toggleClass(func: (index: number, className: string, toggleSwitch: boolean) => string, toggleSwitch?: boolean): Cheerio;

    is(selector: string): boolean;
    is(element: CheerioElement): boolean;
    is(element: CheerioElement[]): boolean;
    is(selection: Cheerio): boolean;
    is(func: (index: number, element: CheerioElement) => boolean): boolean;

    // Traversing

    find(selector: string): Cheerio;
    find(element: Cheerio): Cheerio;

    parent(selector?: string): Cheerio;
    parents(selector?: string): Cheerio;
    parentsUntil(selector?: string, filter?: string): Cheerio;
    parentsUntil(element: CheerioElement, filter?: string): Cheerio;
    parentsUntil(element: Cheerio, filter?: string): Cheerio;

    closest(selector: string): Cheerio;

    next(selector?: string): Cheerio;
    nextAll(): Cheerio;

    nextUntil(selector?: string, filter?: string): Cheerio;
    nextUntil(element: CheerioElement, filter?: string): Cheerio;
    nextUntil(element: Cheerio, filter?: string): Cheerio;

    prev(selector?: string): Cheerio;
    prevAll(): Cheerio;

    prevUntil(selector?: string, filter?: string): Cheerio;
    prevUntil(element: CheerioElement, filter?: string): Cheerio;
    prevUntil(element: Cheerio, filter?: string): Cheerio;

    slice(start: number, end?: number): Cheerio;

    siblings(selector?: string): Cheerio;

    children(selector?: string): Cheerio;

    contents(): Cheerio;

    each(func: (index: number, element: CheerioElement) => any): Cheerio;
    map(func: (index: number, element: CheerioElement) => any): Cheerio;

    filter(selector: string): Cheerio;
    filter(selection: Cheerio): Cheerio;
    filter(element: CheerioElement): Cheerio;
    filter(elements: CheerioElement[]): Cheerio;
    filter(func: (index: number) => boolean): Cheerio;

    first(): Cheerio;
    last(): Cheerio;

    eq(index: number): Cheerio;

    get(): Document[];
    get(index: number): Document;

    end(): Cheerio;

    add(selectorOrHtml: string): Cheerio;
    add(selector: string, context: Document): Cheerio;
    add(element: CheerioElement): Cheerio;
    add(elements: CheerioElement[]): Cheerio;
    add(selection: Cheerio): Cheerio;

    // Manipulation

    append(content: string, ...contents: any[]): Cheerio;
    append(content: Document, ...contents: any[]): Cheerio;
    append(content: Document[], ...contents: any[]): Cheerio;
    append(content: Cheerio, ...contents: any[]): Cheerio;

    prepend(content: string, ...contents: any[]): Cheerio;
    prepend(content: Document, ...contents: any[]): Cheerio;
    prepend(content: Document[], ...contents: any[]): Cheerio;
    prepend(content: Cheerio, ...contents: any[]): Cheerio;

    after(content: string, ...contents: any[]): Cheerio;
    after(content: Document, ...contents: any[]): Cheerio;
    after(content: Document[], ...contents: any[]): Cheerio;
    after(content: Cheerio, ...contents: any[]): Cheerio;

    before(content: string, ...contents: any[]): Cheerio;
    before(content: Document, ...contents: any[]): Cheerio;
    before(content: Document[], ...contents: any[]): Cheerio;
    before(content: Cheerio, ...contents: any[]): Cheerio;

    remove(selector?: string): Cheerio;

    replaceWith(content: string): Cheerio;
    replaceWith(content: CheerioElement): Cheerio;
    replaceWith(content: CheerioElement[]): Cheerio;
    replaceWith(content: Cheerio): Cheerio;

    empty(): Cheerio;

    html(): string;
    html(html: string): Cheerio;

    text(): string;
    text(text: string): Cheerio;

    css(propertyName: string): string;
    css(propertyNames: string[]): string[];
    css(propertyName: string, value: string): Cheerio;
    css(propertyName: string, value: number): Cheerio;
    css(propertyName: string, func: (index: number, value: string) => string): Cheerio;
    css(propertyName: string, func: (index: number, value: string) => number): Cheerio;
    css(properties: Object): Cheerio;

    // Rendering

    // Miscellaneous

    clone(): Cheerio;

    // Not Documented

    toArray(): CheerioElement[];
}

interface CheerioOptionsInterface {
    // Document References
    // Cheerio https://github.com/cheeriojs/cheerio
    // HTMLParser2 https://github.com/fb55/htmlparser2/wiki/Parser-options
    // DomHandler https://github.com/fb55/DomHandler

    xmlMode?: boolean;
    decodeEntities?: boolean;
    lowerCaseTags?: boolean;
    lowerCaseAttributeNames?: boolean;
    recognizeCDATA?: boolean;
    recognizeSelfClosing?: boolean;
    normalizeWhitespace?: boolean;
}

interface CheerioStatic {
    // Document References
    // Cheerio https://github.com/cheeriojs/cheerio
    // JQuery http://api.jquery.com

    (selector: string): Cheerio;
    (selector: string, context: string): Cheerio;
    (selector: string, context: CheerioElement): Cheerio;
    (selector: string, context: CheerioElement[]): Cheerio;
    (selector: string, context: Cheerio): Cheerio;
    (selector: string, context: string, root: string): Cheerio;
    (selector: string, context: CheerioElement, root: string): Cheerio;
    (selector: string, context: CheerioElement[], root: string): Cheerio;
    (selector: string, context: Cheerio, root: string): Cheerio;
    (selector: any): Cheerio;

    xml(): string;
    root(): Cheerio;
    contains(container: CheerioElement, contained: CheerioElement): boolean;
    parseHTML(data: string, context?: Document, keepScripts?: boolean): Document[];

    html(options?: CheerioOptionsInterface): string;
    html(selector: string, options?: CheerioOptionsInterface): string;
    html(element: Cheerio, options?: CheerioOptionsInterface): string;
    html(element: CheerioElement, options?: CheerioOptionsInterface): string;
}

interface CheerioElement {
    // Document References
    // Node Console

    type: string;
    name: string;
    attribs: Object;
    children: CheerioElement[];
    next: CheerioElement;
    prev: CheerioElement;
    parent: CheerioElement;
    root: CheerioElement;
}

declare module "cheerio" {
    export function load(html: string, options?: CheerioOptionsInterface): CheerioStatic;
}
=======
// Type definitions for Cheerio v0.17.0
// Project: https://github.com/cheeriojs/cheerio
// Definitions by: Bret Little <https://github.com/blittle>, VILIC VANE <http://vilic.info>, Wayne Maurer <https://github.com/wmaurer>
// Definitions: https://github.com/borisyankov/DefinitelyTyped

interface Cheerio {
    // Document References
    // Cheerio https://github.com/cheeriojs/cheerio
    // JQuery http://api.jquery.com

    [index: number]: CheerioElement;
    length: number;

    // Attributes

    attr(name: string): string;
    attr(name: string, value: any): Cheerio;

    data(): any;
    data(name: string): any;
    data(name: string, value: any): any;

    val(): string;
    val(value: string): Cheerio;

    removeAttr(name: string): Cheerio;

    has(selector: string): Cheerio;
    has(element: CheerioElement): Cheerio;

    hasClass(className: string): boolean;
    addClass(classNames: string): Cheerio;

    removeClass(): Cheerio;
    removeClass(className: string): Cheerio;
    removeClass(func: (index: number, className: string) => string): Cheerio;

    toggleClass(className: string): Cheerio;
    toggleClass(className: string, toggleSwitch: boolean): Cheerio;
    toggleClass(toggleSwitch?: boolean): Cheerio;
    toggleClass(func: (index: number, className: string, toggleSwitch: boolean) => string, toggleSwitch?: boolean): Cheerio;

    is(selector: string): boolean;
    is(element: CheerioElement): boolean;
    is(element: CheerioElement[]): boolean;
    is(selection: Cheerio): boolean;
    is(func: (index: number, element: CheerioElement) => boolean): boolean;

    // Form
    serializeArray(): {name: string, value: string}[];

    // Traversing

    find(selector: string): Cheerio;
    find(element: Cheerio): Cheerio;

    parent(selector?: string): Cheerio;
    parents(selector?: string): Cheerio;
    parentsUntil(selector?: string, filter?: string): Cheerio;
    parentsUntil(element: CheerioElement, filter?: string): Cheerio;
    parentsUntil(element: Cheerio, filter?: string): Cheerio;

    closest(): Cheerio;
    closest(selector: string): Cheerio;

    next(selector?: string): Cheerio;
    nextAll(): Cheerio;
    nextAll(selector: string): Cheerio;

    nextUntil(selector?: string, filter?: string): Cheerio;
    nextUntil(element: CheerioElement, filter?: string): Cheerio;
    nextUntil(element: Cheerio, filter?: string): Cheerio;

    prev(selector?: string): Cheerio;
    prevAll(): Cheerio;
    prevAll(selector: string): Cheerio;

    prevUntil(selector?: string, filter?: string): Cheerio;
    prevUntil(element: CheerioElement, filter?: string): Cheerio;
    prevUntil(element: Cheerio, filter?: string): Cheerio;

    slice(start: number, end?: number): Cheerio;

    siblings(selector?: string): Cheerio;

    children(selector?: string): Cheerio;

    contents(): Cheerio;

    each(func: (index: number, element: CheerioElement) => any): Cheerio;
    map(func: (index: number, element: CheerioElement) => any): Cheerio;

    filter(selector: string): Cheerio;
    filter(selection: Cheerio): Cheerio;
    filter(element: CheerioElement): Cheerio;
    filter(elements: CheerioElement[]): Cheerio;
    filter(func: (index: number, element: CheerioElement) => boolean): Cheerio;

    not(selector: string): Cheerio;
    not(selection: Cheerio): Cheerio;
    not(element: CheerioElement): Cheerio;
    not(func: (index: number, element: CheerioElement) => boolean): Cheerio;

    first(): Cheerio;
    last(): Cheerio;

    eq(index: number): Cheerio;

    get(): CheerioElement[];
    get(index: number): CheerioElement;

    index(): number;
    index(selector: string): number;
    index(selection: Cheerio): number;

    end(): Cheerio;

    add(selectorOrHtml: string): Cheerio;
    add(selector: string, context: Document): Cheerio;
    add(element: CheerioElement): Cheerio;
    add(elements: CheerioElement[]): Cheerio;
    add(selection: Cheerio): Cheerio;

    addBack():Cheerio;
    addBack(filter: string):Cheerio;

    // Manipulation

    append(content: string, ...contents: any[]): Cheerio;
    append(content: Document, ...contents: any[]): Cheerio;
    append(content: Document[], ...contents: any[]): Cheerio;
    append(content: Cheerio, ...contents: any[]): Cheerio;

    prepend(content: string, ...contents: any[]): Cheerio;
    prepend(content: Document, ...contents: any[]): Cheerio;
    prepend(content: Document[], ...contents: any[]): Cheerio;
    prepend(content: Cheerio, ...contents: any[]): Cheerio;

    after(content: string, ...contents: any[]): Cheerio;
    after(content: Document, ...contents: any[]): Cheerio;
    after(content: Document[], ...contents: any[]): Cheerio;
    after(content: Cheerio, ...contents: any[]): Cheerio;

    insertAfter(content: string): Cheerio;
    insertAfter(content: Document): Cheerio;
    insertAfter(content: Cheerio): Cheerio;

    before(content: string, ...contents: any[]): Cheerio;
    before(content: Document, ...contents: any[]): Cheerio;
    before(content: Document[], ...contents: any[]): Cheerio;
    before(content: Cheerio, ...contents: any[]): Cheerio;

    insertBefore(content: string): Cheerio;
    insertBefore(content: Document): Cheerio;
    insertBefore(content: Cheerio): Cheerio;

    remove(selector?: string): Cheerio;

    replaceWith(content: string): Cheerio;
    replaceWith(content: CheerioElement): Cheerio;
    replaceWith(content: CheerioElement[]): Cheerio;
    replaceWith(content: Cheerio): Cheerio;

    empty(): Cheerio;

    html(): string;
    html(html: string): Cheerio;

    text(): string;
    text(text: string): Cheerio;

    // See https://github.com/cheeriojs/cheerio/issues/731
    /*wrap(content: string): Cheerio;
    wrap(content: Document): Cheerio;
    wrap(content: Cheerio): Cheerio;*/

    css(propertyName: string): string;
    css(propertyNames: string[]): string[];
    css(propertyName: string, value: string): Cheerio;
    css(propertyName: string, value: number): Cheerio;
    css(propertyName: string, func: (index: number, value: string) => string): Cheerio;
    css(propertyName: string, func: (index: number, value: string) => number): Cheerio;
    css(properties: Object): Cheerio;

    // Rendering

    // Miscellaneous

    clone(): Cheerio;

    // Not Documented

    toArray(): CheerioElement[];
}

interface CheerioOptionsInterface {
    // Document References
    // Cheerio https://github.com/cheeriojs/cheerio
    // HTMLParser2 https://github.com/fb55/htmlparser2/wiki/Parser-options
    // DomHandler https://github.com/fb55/DomHandler

    xmlMode?: boolean;
    decodeEntities?: boolean;
    lowerCaseTags?: boolean;
    lowerCaseAttributeNames?: boolean;
    recognizeCDATA?: boolean;
    recognizeSelfClosing?: boolean;
    normalizeWhitespace?: boolean;
}

interface CheerioSelector {
    (selector: string): Cheerio;
    (selector: string, context: string): Cheerio;
    (selector: string, context: CheerioElement): Cheerio;
    (selector: string, context: CheerioElement[]): Cheerio;
    (selector: string, context: Cheerio): Cheerio;
    (selector: string, context: string, root: string): Cheerio;
    (selector: string, context: CheerioElement, root: string): Cheerio;
    (selector: string, context: CheerioElement[], root: string): Cheerio;
    (selector: string, context: Cheerio, root: string): Cheerio;
    (selector: any): Cheerio;
}

interface CheerioStatic extends CheerioSelector {
    // Document References
    // Cheerio https://github.com/cheeriojs/cheerio
    // JQuery http://api.jquery.com
    xml(): string;
    root(): Cheerio;
    contains(container: CheerioElement, contained: CheerioElement): boolean;
    parseHTML(data: string, context?: Document, keepScripts?: boolean): Document[];

    html(options?: CheerioOptionsInterface): string;
    html(selector: string, options?: CheerioOptionsInterface): string;
    html(element: Cheerio, options?: CheerioOptionsInterface): string;
    html(element: CheerioElement, options?: CheerioOptionsInterface): string;
}

interface CheerioElement {
    // Document References
    // Node Console
    tagName: string;
    type: string;
    name: string;
    attribs: Object;
    children: CheerioElement[];
    childNodes: CheerioElement[];
    lastChild: CheerioElement;
    next: CheerioElement;
    nextSibling: CheerioElement;
    prev: CheerioElement;
    previousSibling: CheerioElement;
    parent: CheerioElement;
    parentNode: CheerioElement;
    nodeValue: string;
}

interface CheerioAPI extends CheerioSelector {
  load(html: string, options?: CheerioOptionsInterface): CheerioStatic;
}

declare var cheerio:CheerioAPI;

declare module "cheerio" {
    export = cheerio;
}
>>>>>>> c6254f15
<|MERGE_RESOLUTION|>--- conflicted
+++ resolved
@@ -1,223 +1,3 @@
-<<<<<<< HEAD
-// Type definitions for Cheerio v0.17.0
-// Project: https://github.com/cheeriojs/cheerio
-// Definitions by: Bret Little <https://github.com/blittle>, VILIC VANE <http://vilic.info>, Wayne Maurer <https://github.com/wmaurer>
-// Definitions: https://github.com/borisyankov/DefinitelyTyped
-
-interface Cheerio {
-    // Document References
-    // Cheerio https://github.com/cheeriojs/cheerio
-    // JQuery http://api.jquery.com
-
-    [index: number]: CheerioElement;
-    length: number;
-
-    // Attributes
-
-    attr(name: string): string;
-    attr(name: string, value: any): Cheerio;
-
-    data(): any;
-
-    val(): string;
-    val(value: string): Cheerio;
-
-    removeAttr(name: string): Cheerio;
-
-    hasClass(className: string): boolean;
-    addClass(classNames: string): Cheerio;
-
-    removeClass(): Cheerio;
-    removeClass(className: string): Cheerio;
-    removeClass(func: (index: number, className: string) => string): Cheerio;
-
-    toggleClass(className: string): Cheerio;
-    toggleClass(className: string, toggleSwitch: boolean): Cheerio;
-    toggleClass(toggleSwitch?: boolean): Cheerio;
-    toggleClass(func: (index: number, className: string, toggleSwitch: boolean) => string, toggleSwitch?: boolean): Cheerio;
-
-    is(selector: string): boolean;
-    is(element: CheerioElement): boolean;
-    is(element: CheerioElement[]): boolean;
-    is(selection: Cheerio): boolean;
-    is(func: (index: number, element: CheerioElement) => boolean): boolean;
-
-    // Traversing
-
-    find(selector: string): Cheerio;
-    find(element: Cheerio): Cheerio;
-
-    parent(selector?: string): Cheerio;
-    parents(selector?: string): Cheerio;
-    parentsUntil(selector?: string, filter?: string): Cheerio;
-    parentsUntil(element: CheerioElement, filter?: string): Cheerio;
-    parentsUntil(element: Cheerio, filter?: string): Cheerio;
-
-    closest(selector: string): Cheerio;
-
-    next(selector?: string): Cheerio;
-    nextAll(): Cheerio;
-
-    nextUntil(selector?: string, filter?: string): Cheerio;
-    nextUntil(element: CheerioElement, filter?: string): Cheerio;
-    nextUntil(element: Cheerio, filter?: string): Cheerio;
-
-    prev(selector?: string): Cheerio;
-    prevAll(): Cheerio;
-
-    prevUntil(selector?: string, filter?: string): Cheerio;
-    prevUntil(element: CheerioElement, filter?: string): Cheerio;
-    prevUntil(element: Cheerio, filter?: string): Cheerio;
-
-    slice(start: number, end?: number): Cheerio;
-
-    siblings(selector?: string): Cheerio;
-
-    children(selector?: string): Cheerio;
-
-    contents(): Cheerio;
-
-    each(func: (index: number, element: CheerioElement) => any): Cheerio;
-    map(func: (index: number, element: CheerioElement) => any): Cheerio;
-
-    filter(selector: string): Cheerio;
-    filter(selection: Cheerio): Cheerio;
-    filter(element: CheerioElement): Cheerio;
-    filter(elements: CheerioElement[]): Cheerio;
-    filter(func: (index: number) => boolean): Cheerio;
-
-    first(): Cheerio;
-    last(): Cheerio;
-
-    eq(index: number): Cheerio;
-
-    get(): Document[];
-    get(index: number): Document;
-
-    end(): Cheerio;
-
-    add(selectorOrHtml: string): Cheerio;
-    add(selector: string, context: Document): Cheerio;
-    add(element: CheerioElement): Cheerio;
-    add(elements: CheerioElement[]): Cheerio;
-    add(selection: Cheerio): Cheerio;
-
-    // Manipulation
-
-    append(content: string, ...contents: any[]): Cheerio;
-    append(content: Document, ...contents: any[]): Cheerio;
-    append(content: Document[], ...contents: any[]): Cheerio;
-    append(content: Cheerio, ...contents: any[]): Cheerio;
-
-    prepend(content: string, ...contents: any[]): Cheerio;
-    prepend(content: Document, ...contents: any[]): Cheerio;
-    prepend(content: Document[], ...contents: any[]): Cheerio;
-    prepend(content: Cheerio, ...contents: any[]): Cheerio;
-
-    after(content: string, ...contents: any[]): Cheerio;
-    after(content: Document, ...contents: any[]): Cheerio;
-    after(content: Document[], ...contents: any[]): Cheerio;
-    after(content: Cheerio, ...contents: any[]): Cheerio;
-
-    before(content: string, ...contents: any[]): Cheerio;
-    before(content: Document, ...contents: any[]): Cheerio;
-    before(content: Document[], ...contents: any[]): Cheerio;
-    before(content: Cheerio, ...contents: any[]): Cheerio;
-
-    remove(selector?: string): Cheerio;
-
-    replaceWith(content: string): Cheerio;
-    replaceWith(content: CheerioElement): Cheerio;
-    replaceWith(content: CheerioElement[]): Cheerio;
-    replaceWith(content: Cheerio): Cheerio;
-
-    empty(): Cheerio;
-
-    html(): string;
-    html(html: string): Cheerio;
-
-    text(): string;
-    text(text: string): Cheerio;
-
-    css(propertyName: string): string;
-    css(propertyNames: string[]): string[];
-    css(propertyName: string, value: string): Cheerio;
-    css(propertyName: string, value: number): Cheerio;
-    css(propertyName: string, func: (index: number, value: string) => string): Cheerio;
-    css(propertyName: string, func: (index: number, value: string) => number): Cheerio;
-    css(properties: Object): Cheerio;
-
-    // Rendering
-
-    // Miscellaneous
-
-    clone(): Cheerio;
-
-    // Not Documented
-
-    toArray(): CheerioElement[];
-}
-
-interface CheerioOptionsInterface {
-    // Document References
-    // Cheerio https://github.com/cheeriojs/cheerio
-    // HTMLParser2 https://github.com/fb55/htmlparser2/wiki/Parser-options
-    // DomHandler https://github.com/fb55/DomHandler
-
-    xmlMode?: boolean;
-    decodeEntities?: boolean;
-    lowerCaseTags?: boolean;
-    lowerCaseAttributeNames?: boolean;
-    recognizeCDATA?: boolean;
-    recognizeSelfClosing?: boolean;
-    normalizeWhitespace?: boolean;
-}
-
-interface CheerioStatic {
-    // Document References
-    // Cheerio https://github.com/cheeriojs/cheerio
-    // JQuery http://api.jquery.com
-
-    (selector: string): Cheerio;
-    (selector: string, context: string): Cheerio;
-    (selector: string, context: CheerioElement): Cheerio;
-    (selector: string, context: CheerioElement[]): Cheerio;
-    (selector: string, context: Cheerio): Cheerio;
-    (selector: string, context: string, root: string): Cheerio;
-    (selector: string, context: CheerioElement, root: string): Cheerio;
-    (selector: string, context: CheerioElement[], root: string): Cheerio;
-    (selector: string, context: Cheerio, root: string): Cheerio;
-    (selector: any): Cheerio;
-
-    xml(): string;
-    root(): Cheerio;
-    contains(container: CheerioElement, contained: CheerioElement): boolean;
-    parseHTML(data: string, context?: Document, keepScripts?: boolean): Document[];
-
-    html(options?: CheerioOptionsInterface): string;
-    html(selector: string, options?: CheerioOptionsInterface): string;
-    html(element: Cheerio, options?: CheerioOptionsInterface): string;
-    html(element: CheerioElement, options?: CheerioOptionsInterface): string;
-}
-
-interface CheerioElement {
-    // Document References
-    // Node Console
-
-    type: string;
-    name: string;
-    attribs: Object;
-    children: CheerioElement[];
-    next: CheerioElement;
-    prev: CheerioElement;
-    parent: CheerioElement;
-    root: CheerioElement;
-}
-
-declare module "cheerio" {
-    export function load(html: string, options?: CheerioOptionsInterface): CheerioStatic;
-}
-=======
 // Type definitions for Cheerio v0.17.0
 // Project: https://github.com/cheeriojs/cheerio
 // Definitions by: Bret Little <https://github.com/blittle>, VILIC VANE <http://vilic.info>, Wayne Maurer <https://github.com/wmaurer>
@@ -483,5 +263,4 @@
 
 declare module "cheerio" {
     export = cheerio;
-}
->>>>>>> c6254f15
+}