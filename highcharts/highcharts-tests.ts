--- conflicted
+++ resolved
@@ -1,121 +1,6 @@
 /// <reference path="highcharts.d.ts" />
 /// <reference path="../jquery/jquery.d.ts" />
 
-<<<<<<< HEAD
-Highcharts.setOptions({
-    global: {
-        useUTC: false
-    }
-});
-
-Highcharts.setOptions({
-    lang: {
-        months: ['Janvier', 'Février', 'Mars', 'Avril', 'Mai', 'Juin', 'Juillet', 'Août', 'Septembre', 'Octobre', 'Novembre', 'Décembre'],
-        weekdays: ['Dimanche', 'Lundi', 'Mardi', 'Mercredi', 'Jeudi', 'Vendredi', 'Samedi']
-    }
-});
-
-
-var animate: HighchartsAnimation = {
-    duration: 200,
-    easing: "linear"
-};
-
-
-var gradient: HighchartsGradient = {
-    linearGradient: {
-        x1: 0,
-        y1: 0,
-        x2: 500,
-        y2: 500
-    },
-    stops: [
-        [0, 'rgb(255, 255, 255)'],
-        [1, 'rgb(200, 200, 255)']
-    ]
-}
-
-var color = "#fcfcff";
-
-var chart1 = new Highcharts.Chart({
-    chart: {
-        renderTo: "container"
-    },
-    xAxis: [{
-    }],
-    series: [<HighchartsLineChartSeriesOptions>{
-        data: [29.9, 71.5, 106.4, 129.2, 144.0, 176.0, 135.6, 148.5, 216.4, 194.1, 95.6, 54.4],
-        type: "line",
-        allowPointSelect: true
-    }]
-});
-
-
-chart1.addSeries<HighchartsBarChartSeriesOptions>({
-    enableMouseTracking: true,
-    data: [1, 2, 3, 4, 5]
-});
-
-
-console.log((<HighchartsLineChartSeriesOptions>chart1.series[0].options).dashStyle);
-
-var chart2 = new Highcharts.Chart({
-    chart: {
-        renderTo: 'container',
-        width: 400,
-        height: 400,
-        spacingRight: 20
-    },
-    xAxis: [{
-        type: 'logarithmic',
-        min: 1,
-        max: 1000,
-        endOnTick: true,
-        tickInterval: 1,
-        minorTickInterval: 0.1,
-        gridLineWidth: 1
-    }],
-    yAxis: [{
-        type: 'logarithmic',
-        min: 1,
-        max: 1000,
-        tickInterval: 1,
-        minorTickInterval: 0.1,
-        title: {
-            text: null
-        }
-    }],
-    legend: {
-        enabled: false
-    },
-    series: [<HighchartsScatterChartSeriesOptions>{
-        data: [
-            [550, 870], [738, 362], [719, 711], [547, 665], [595, 197], [332, 144],
-            [581, 555], [196, 862], [6, 837], [400, 924], [888, 148], [785, 730],
-            [374, 358], [440, 69], [704, 318], [646, 506], [238, 662], [233, 56],
-            [622, 572], [563, 903], [744, 672], [904, 646], [390, 325], [536, 491],
-            [676, 186], [467, 145], [790, 114], [437, 793], [853, 243], [947, 196],
-            [395, 728], [527, 148], [516, 675], [632, 562], [52, 552], [605, 580],
-            [790, 865], [156, 87], [584, 290], [339, 921], [383, 633], [106, 373],
-            [762, 863], [424, 149], [608, 959], [574, 711], [468, 664], [268, 77],
-            [894, 850], [171, 102], [203, 565], [592, 549], [86, 486], [526, 244],
-            [323, 575], [488, 842], [401, 618], [148, 43], [828, 314], [554, 711],
-            [685, 868], [387, 435], [469, 828], [623, 506], [436, 184], [450, 156],
-            [805, 517], [465, 997], [728, 802], [231, 438], [935, 438], [519, 856],
-            [378, 579], [73, 765], [223, 219], [359, 317], [686, 742], [17, 790],
-            [20, 35], [410, 644], [984, 325], [503, 882], [900, 187], [578, 968],
-            [27, 718], [355, 704], [395, 332], [641, 548], [964, 374], [215, 472],
-            [323, 66], [882, 542], [671, 327], [650, 193], [828, 632], [760, 929],
-            [607, 335], [928, 826], [462, 598], [631, 411]
-        ],
-        type: 'scatter'
-    }]
-});
-
-chart1.exportChart(null, {
-    chart: {
-        backgroundColor: '#FFFFFF'
-=======
 function originalTests() {
     Highcharts.setOptions({
         global: {
@@ -148,7 +33,6 @@
             [0, 'rgb(255, 255, 255)'],
             [1, 'rgb(200, 200, 255)']
         ]
->>>>>>> c6254f15
     }
 
     var color = "#fcfcff";
@@ -1171,23 +1055,6 @@
         }]
     });
 
-<<<<<<< HEAD
-var highChartSettings: HighchartsOptions = {
-    chart: {
-        width: 400,
-        height: 400
-    },
-    xAxis: [{
-    }],
-    series: [<HighchartsPieChartSeriesOptions>{
-        data: [29.9, 71.5, 106.4, 129.2, 144.0, 176.0, 135.6, 148.5, 216.4, 194.1, 95.6, 54.4]
-    }]
-};
-
-var container = $("#container").highcharts(highChartSettings, (chart) => {
-    chart.series[0].setVisible(true, true);
-});
-=======
     $('#setextremes').click(function () {
         $('#container').highcharts().xAxis[0].setExtremes(10, 15);
     });
@@ -2466,5 +2333,4 @@
     var visible = series.visible;
     var xAxis = series.xAxis;
     var yAxis = series.yAxis;
-}
->>>>>>> c6254f15
+}