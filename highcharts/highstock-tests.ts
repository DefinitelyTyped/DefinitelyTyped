--- conflicted
+++ resolved
@@ -1,10 +1,5 @@
-<<<<<<< HEAD
-
-/// <reference types="jquery" />
-=======
 /// <reference types="jquery" />
 import * as Highcharts from "highcharts";
->>>>>>> 8841dfc7
 
 var someData = [1, 2, 3, 4, 5, 6, 7, 8, 9];
 
