--- conflicted
+++ resolved
@@ -15,11 +15,7 @@
 
 declare module "serve-static" {
     import * as express from "express";
-<<<<<<< HEAD
-    
-=======
 
->>>>>>> c6254f15
     /**
      * Create a new middleware function to serve files from within a given root directory.
      * The file to serve will be determined by combining req.url with the provided root directory.
