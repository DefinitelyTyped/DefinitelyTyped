// Type definitions for pg 6.1
// Project: https://github.com/brianc/node-postgres
// Definitions by: Phips Peter <http://pspeter3.com>
// Definitions: https://github.com/DefinitelyTyped/DefinitelyTyped

/// <reference types="node" />

import events = require("events");
import stream = require("stream");
import pgTypes = require("pg-types");

export declare function connect(connection: string, callback: (err: Error, client: Client, done: (err?: any) => void) => void): void;
export declare function connect(config: ClientConfig, callback: (err: Error, client: Client, done: (err?: any) => void) => void): void;
export declare function end(): void;

export interface ConnectionConfig {
    user?: string;
    database?: string;
    password?: string;
    port?: number;
    host?: string;
}

export interface Defaults extends ConnectionConfig {
    poolSize?: number;
    poolIdleTimeout?: number;
    reapIntervalMillis?: number;
    binary?: boolean;
    parseInt8?: boolean;
}

export interface ClientConfig extends ConnectionConfig {
    ssl?: boolean;
}

export interface PoolConfig extends ClientConfig {
      // properties from module 'node-pool'
      max?: number;
      min?: number;
      refreshIdle?: boolean;
      idleTimeoutMillis?: number;
      reapIntervalMillis?: number;
      returnToHead?: boolean;
}

export interface QueryConfig {
    name?: string;
    text: string;
    values?: any[];
}

export interface QueryResult {
    command: string;
    rowCount: number;
    oid: number;
    rows: any[];
}

export interface ResultBuilder extends QueryResult {
    addRow(row: any): void;
}

export declare class Pool extends events.EventEmitter {
    // `new Pool('pg://user@localhost/mydb')` is not allowed.
    // But it passes type check because of issue:
    // https://github.com/Microsoft/TypeScript/issues/7485
    constructor(config?: PoolConfig);

    connect(): Promise<Client>;
    connect(callback: (err: Error, client: Client, done: () => void) => void): void;

    end(): Promise<void>;

    query(queryText: string, values?: any[]): Promise<QueryResult>;

    query(queryText: string, callback: (err: Error, result: QueryResult) => void): void;
    query(queryText: string, values: any[], callback: (err: Error, result: QueryResult) => void): void;

    on(event: "error", listener: (err: Error, client: Client) => void): this;
    on(event: "connect" | "acquire", listener: (client: Client) => void): this;
}

export declare class Client extends events.EventEmitter {
    constructor(connection: string);
    constructor(config: ClientConfig);

    connect(callback?: (err: Error) => void): void;
    end(callback?: (err: Error) => void): void;
    release(): void;

<<<<<<< HEAD
    query(queryText: string, values?: any[]): Promise<QueryResult>;
=======
    query(queryTextOrConfig: string | QueryConfig): Promise<QueryResult>;
    query(queryText: string, values: any[]): Promise<QueryResult>;
>>>>>>> 6adec06b

    query(queryTextOrConfig: string | QueryConfig, callback?: (err: Error, result: QueryResult) => void): Query;
    query(queryText: string, values: any[], callback?: (err: Error, result: QueryResult) => void): Query;

    copyFrom(queryText: string): stream.Writable;
    copyTo(queryText: string): stream.Readable;

    pauseDrain(): void;
    resumeDrain(): void;

    on(event: "drain", listener: () => void): this;
    on(event: "error", listener: (err: Error) => void): this;
    on(event: "notification" | "notice", listener: (message: any) => void): this;
}

export declare class Query extends events.EventEmitter {
    on(event: "row", listener: (row: any, result?: ResultBuilder) => void): this;
    on(event: "error", listener: (err: Error) => void): this;
    on(event: "end", listener: (result: ResultBuilder) => void): this;
}

export declare class Events extends events.EventEmitter {
    on(event: "error", listener: (err: Error, client: Client) => void): this;
}

export const types: typeof pgTypes;

export const defaults: Defaults & ClientConfig;<|MERGE_RESOLUTION|>--- conflicted
+++ resolved
@@ -88,13 +88,6 @@
     end(callback?: (err: Error) => void): void;
     release(): void;
 
-<<<<<<< HEAD
-    query(queryText: string, values?: any[]): Promise<QueryResult>;
-=======
-    query(queryTextOrConfig: string | QueryConfig): Promise<QueryResult>;
-    query(queryText: string, values: any[]): Promise<QueryResult>;
->>>>>>> 6adec06b
-
     query(queryTextOrConfig: string | QueryConfig, callback?: (err: Error, result: QueryResult) => void): Query;
     query(queryText: string, values: any[], callback?: (err: Error, result: QueryResult) => void): Query;
 
