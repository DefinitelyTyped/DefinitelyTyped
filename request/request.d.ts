// Type definitions for request
// Project: https://github.com/mikeal/request
// Definitions by: Carlos Ballesteros Velasco <https://github.com/soywiz>, bonnici <https://github.com/bonnici>, Bart van der Schoor <https://github.com/Bartvds>, Joe Skeen <http://github.com/joeskeen>
// Definitions: https://github.com/borisyankov/DefinitelyTyped

// Imported from: https://github.com/soywiz/typescript-node-definitions/d.ts

/// <reference path="../node/node.d.ts" />
/// <reference path="../form-data/form-data.d.ts" />

declare module 'request' {
	import stream = require('stream');
	import http = require('http');
	import FormData = require('form-data');
	import url = require('url');
	import fs = require('fs');

	namespace request {
		export interface RequestAPI<TRequest extends Request, TOptions extends OptionalOptions> {
			defaults(options: TOptions): RequestAPI<TRequest, TOptions>;
			(uri: string, options?: TOptions, callback?: RequestCallback): TRequest;
			(uri: string, callback?: RequestCallback): TRequest;
			(options?: RequiredOptions & TOptions, callback?: RequestCallback): TRequest;

			get(uri: string, options?: TOptions, callback?: RequestCallback): TRequest;
			get(uri: string, callback?: RequestCallback): TRequest;
			get(options: RequiredOptions & TOptions, callback?: RequestCallback): TRequest;

			post(uri: string, options?: TOptions, callback?: RequestCallback): TRequest;
			post(uri: string, callback?: RequestCallback): TRequest;
			post(options: RequiredOptions & TOptions, callback?: RequestCallback): TRequest;

			put(uri: string, options?: TOptions, callback?: RequestCallback): TRequest;
			put(uri: string, callback?: RequestCallback): TRequest;
			put(options: RequiredOptions & TOptions, callback?: RequestCallback): TRequest;

			head(uri: string, options?: TOptions, callback?: RequestCallback): TRequest;
			head(uri: string, callback?: RequestCallback): TRequest;
			head(options: RequiredOptions & TOptions, callback?: RequestCallback): TRequest;

			patch(uri: string, options?: TOptions, callback?: RequestCallback): TRequest;
			patch(uri: string, callback?: RequestCallback): TRequest;
			patch(options: RequiredOptions & TOptions, callback?: RequestCallback): TRequest;

			del(uri: string, options?: TOptions, callback?: RequestCallback): TRequest;
			del(uri: string, callback?: RequestCallback): TRequest;
			del(options: RequiredOptions & TOptions, callback?: RequestCallback): TRequest;

			forever(agentOptions: any, optionsArg: any): TRequest;
			jar(): CookieJar;
			cookie(str: string): Cookie;

			initParams: any;
			debug: boolean;
		}

		interface UriOptions {
			uri: string;
		}

		interface UrlOptions {
			url: string;
		}

		interface OptionalOptions {
			callback?: (error: any, response: http.IncomingMessage, body: any) => void;
			jar?: any; // CookieJar
			formData?: any; // Object
			form?: any; // Object or string
			auth?: AuthOptions;
			oauth?: OAuthOptions;
			aws?: AWSOptions;
			hawk?: HawkOptions;
			qs?: any;
			json?: any;
			multipart?: RequestPart[] | Multipart;
			agentOptions?: any;
			agentClass?: any;
			forever?: any;
			host?: string;
			port?: number;
			method?: string;
			headers?: Headers;
			body?: any;
<<<<<<< HEAD
			followRedirect?: boolean|((response: http.IncomingMessage) => boolean);
=======
			followRedirect?: boolean | ((response: http.IncomingMessage) => boolean);
>>>>>>> c36fa6b4
			followAllRedirects?: boolean;
			maxRedirects?: number;
			encoding?: string;
			pool?: any;
			timeout?: number;
			proxy?: any;
			strictSSL?: boolean;
			gzip?: boolean;
			preambleCRLF?: boolean;
			postambleCRLF?: boolean;
			key?: Buffer;
			cert?: Buffer;
			passphrase?: string;
			ca?: Buffer;
			har?: HttpArchiveRequest;
		}

		export type RequiredOptions = UriOptions | UrlOptions;
		export type Options = RequiredOptions & OptionalOptions;

		export interface RequestCallback {
			(error: any, response: http.IncomingMessage, body: any): void;
		}

		export interface HttpArchiveRequest {
			url?: string;
			method?: string;
			headers?: NameValuePair[];
			postData?: {
				mimeType?: string;
				params?: NameValuePair[];
			}
		}

		export interface NameValuePair {
			name: string;
			value: string;
		}

		export interface Multipart {
			chunked?: boolean;
			data?: {
				'content-type'?: string,
				body: string
			}[];
		}

		export interface RequestPart {
			headers?: Headers;
			body: any;
		}

		export interface Request extends stream.Stream {
			readable: boolean;
			writable: boolean;

			getAgent(): http.Agent;
			//start(): void;
			//abort(): void;
			pipeDest(dest: any): void;
			setHeader(name: string, value: string, clobber?: boolean): Request;
			setHeaders(headers: Headers): Request;
			qs(q: Object, clobber?: boolean): Request;
			form(): FormData.FormData;
			form(form: any): Request;
			multipart(multipart: RequestPart[]): Request;
			json(val: any): Request;
			aws(opts: AWSOptions, now?: boolean): Request;
			auth(username: string, password: string, sendInmediately?: boolean, bearer?: string): Request;
			oauth(oauth: OAuthOptions): Request;
			jar(jar: CookieJar): Request;

			on(event: string, listener: Function): Request;

			write(buffer: Buffer, cb?: Function): boolean;
			write(str: string, cb?: Function): boolean;
			write(str: string, encoding: string, cb?: Function): boolean;
			write(str: string, encoding?: string, fd?: string): boolean;
			end(): void;
			end(chunk: Buffer, cb?: Function): void;
			end(chunk: string, cb?: Function): void;
			end(chunk: string, encoding: string, cb?: Function): void;
			pause(): void;
			resume(): void;
			abort(): void;
			destroy(): void;
			toJSON(): Object;
		}

		export interface Headers {
			[key: string]: any;
		}

		export interface AuthOptions {
			user?: string;
			username?: string;
			pass?: string;
			password?: string;
			sendImmediately?: boolean;
			bearer?: string;
		}

		export interface OAuthOptions {
			callback?: string;
			consumer_key?: string;
			consumer_secret?: string;
			token?: string;
			token_secret?: string;
			verifier?: string;
		}

		export interface HawkOptions {
			credentials: any;
		}

		export interface AWSOptions {
			secret: string;
			bucket?: string;
		}

		export interface CookieJar {
			setCookie(cookie: Cookie, uri: string | url.Url, options?: any): void
			getCookieString(uri: string | url.Url): string
			getCookies(uri: string | url.Url): Cookie[]
		}

		export interface CookieValue {
			name: string;
			value: any;
			httpOnly: boolean;
		}

		export interface Cookie extends Array<CookieValue> {
			constructor(name: string, req: Request): void;
			str: string;
			expires: Date;
			path: string;
			toString(): string;
		}
	}
	var request: request.RequestAPI<request.Request, request.OptionalOptions>;
	export = request;
}<|MERGE_RESOLUTION|>--- conflicted
+++ resolved
@@ -82,11 +82,7 @@
 			method?: string;
 			headers?: Headers;
 			body?: any;
-<<<<<<< HEAD
-			followRedirect?: boolean|((response: http.IncomingMessage) => boolean);
-=======
 			followRedirect?: boolean | ((response: http.IncomingMessage) => boolean);
->>>>>>> c36fa6b4
 			followAllRedirects?: boolean;
 			maxRedirects?: number;
 			encoding?: string;
