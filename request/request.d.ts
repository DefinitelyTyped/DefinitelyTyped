--- conflicted
+++ resolved
@@ -13,58 +13,20 @@
 	import http = require('http');
 	import FormData = require('form-data');
 	import url = require('url');
-<<<<<<< HEAD
-=======
 	import fs = require('fs');
->>>>>>> c6254f15
 
 	namespace request {
 		export interface RequestAPI<TRequest extends Request,
 			TOptions extends CoreOptions,
 			TUriUrlOptions> {
 
-<<<<<<< HEAD
-	function RequestAPI(uri: string, options?: RequestAPI.Options, callback?: (error: any, response: http.IncomingMessage, body: any) => void): RequestAPI.Request;
-	function RequestAPI(uri: string, callback?: (error: any, response: http.IncomingMessage, body: any) => void): RequestAPI.Request;
-	function RequestAPI(options: RequestAPI.Options, callback?: (error: any, response: http.IncomingMessage, body: any) => void): RequestAPI.Request;
-=======
 			defaults(options: TOptions): RequestAPI<TRequest, TOptions, RequiredUriUrl>;
 			defaults(options: RequiredUriUrl & TOptions): DefaultUriUrlRequestApi<TRequest, TOptions, OptionalUriUrl>;
->>>>>>> c6254f15
 
 			(uri: string, options?: TOptions, callback?: RequestCallback): TRequest;
 			(uri: string, callback?: RequestCallback): TRequest;
 			(options: TUriUrlOptions & TOptions, callback?: RequestCallback): TRequest;
 
-<<<<<<< HEAD
-		export function request(uri: string, options?: Options, callback?: (error: any, response: http.IncomingMessage, body: any) => void): Request;
-		export function request(uri: string, callback?: (error: any, response: http.IncomingMessage, body: any) => void): Request;
-		export function request(options?: Options, callback?: (error: any, response: http.IncomingMessage, body: any) => void): Request;
-
-		export function get(uri: string, options?: Options, callback?: (error: any, response: http.IncomingMessage, body: any) => void): Request;
-		export function get(uri: string, callback?: (error: any, response: http.IncomingMessage, body: any) => void): Request;
-		export function get(options: Options, callback?: (error: any, response: http.IncomingMessage, body: any) => void): Request;
-
-		export function post(uri: string, options?: Options, callback?: (error: any, response: http.IncomingMessage, body: any) => void): Request;
-		export function post(uri: string, callback?: (error: any, response: http.IncomingMessage, body: any) => void): Request;
-		export function post(options: Options, callback?: (error: any, response: http.IncomingMessage, body: any) => void): Request;
-
-		export function put(uri: string, options?: Options, callback?: (error: any, response: http.IncomingMessage, body: any) => void): Request;
-		export function put(uri: string, callback?: (error: any, response: http.IncomingMessage, body: any) => void): Request;
-		export function put(options: Options, callback?: (error: any, response: http.IncomingMessage, body: any) => void): Request;
-
-		export function head(uri: string, options?: Options, callback?: (error: any, response: http.IncomingMessage, body: any) => void): Request;
-		export function head(uri: string, callback?: (error: any, response: http.IncomingMessage, body: any) => void): Request;
-		export function head(options: Options, callback?: (error: any, response: http.IncomingMessage, body: any) => void): Request;
-
-		export function patch(uri: string, options?: Options, callback?: (error: any, response: http.IncomingMessage, body: any) => void): Request;
-		export function patch(uri: string, callback?: (error: any, response: http.IncomingMessage, body: any) => void): Request;
-		export function patch(options: Options, callback?: (error: any, response: http.IncomingMessage, body: any) => void): Request;
-
-		export function del(uri: string, options?: Options, callback?: (error: any, response: http.IncomingMessage, body: any) => void): Request;
-		export function del(uri: string, callback?: (error: any, response: http.IncomingMessage, body: any) => void): Request;
-		export function del(options: Options, callback?: (error: any, response: http.IncomingMessage, body: any) => void): Request;
-=======
 			get(uri: string, options?: TOptions, callback?: RequestCallback): TRequest;
 			get(uri: string, callback?: RequestCallback): TRequest;
 			get(options: TUriUrlOptions & TOptions, callback?: RequestCallback): TRequest;
@@ -92,7 +54,6 @@
 			forever(agentOptions: any, optionsArg: any): TRequest;
 			jar(): CookieJar;
 			cookie(str: string): Cookie;
->>>>>>> c6254f15
 
 			initParams: any;
 			debug: boolean;
@@ -102,11 +63,6 @@
 			TOptions extends CoreOptions,
 			TUriUrlOptions>	extends RequestAPI<TRequest, TOptions, TUriUrlOptions> {
 
-<<<<<<< HEAD
-		export interface Options {
-			url?: string;
-			uri?: string;
-=======
 			defaults(options: TOptions): DefaultUriUrlRequestApi<TRequest, TOptions, OptionalUriUrl>;
 			(): TRequest;
 			get(): TRequest;
@@ -119,7 +75,6 @@
 
 		interface CoreOptions {
 			baseUrl?: string;
->>>>>>> c6254f15
 			callback?: (error: any, response: http.IncomingMessage, body: any) => void;
 			jar?: any; // CookieJar
 			formData?: any; // Object
@@ -148,8 +103,6 @@
 			proxy?: any;
 			strictSSL?: boolean;
 			gzip?: boolean;
-<<<<<<< HEAD
-=======
 			preambleCRLF?: boolean;
 			postambleCRLF?: boolean;
 			key?: Buffer;
@@ -202,7 +155,6 @@
 				'content-type'?: string,
 				body: string
 			}[];
->>>>>>> c6254f15
 		}
 
 		export interface RequestPart {
@@ -284,15 +236,9 @@
 		}
 
 		export interface CookieJar {
-<<<<<<< HEAD
-			setCookie(cookie: Cookie, uri: string|url.Url, options?: any): void
-			getCookieString(uri: string|url.Url): string
-			getCookies(uri: string|url.Url): Cookie[]
-=======
 			setCookie(cookie: Cookie, uri: string | url.Url, options?: any): void
 			getCookieString(uri: string | url.Url): string
 			getCookies(uri: string | url.Url): Cookie[]
->>>>>>> c6254f15
 		}
 
 		export interface CookieValue {
