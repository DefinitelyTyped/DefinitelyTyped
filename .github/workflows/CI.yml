name: CI
on: pull_request

permissions:
  contents: read

jobs:
  test:
    runs-on: ubuntu-latest
    if: github.repository == 'DefinitelyTyped/DefinitelyTyped'

    steps:
      - uses: actions/checkout@b4ffde65f46336ab88eb53be808477a3936bae11 # v4.1.1
        with:
          # Need this to be able to inquire about origin/master
          filter: blob:none # https://github.blog/2020-12-21-get-up-to-speed-with-partial-clone-and-shallow-clone/
          fetch-depth: 0 # Default is 1; need to set to 0 to get the benefits of blob:none.
      - uses: actions/setup-node@b39b52d1213e96004bfcb1c61a8a6fa8ab84f3e8 # v4.0.1
        with:
          node-version: '20'

      # forbid symlinks
      - name: 'Pre-run validation'
        run: |
          symlinks="$(find . -type l)"
          if [[ -n "$symlinks" ]]; then
            printf "Aborting: symlinks found:\n%s" "$symlinks"; exit 1
          fi

      - uses: pnpm/action-setup@d882d12c64e032187b2edb46d3a0d003b7a43598 # v2.4.0

      - name: Get pnpm cache info
        id: pnpm-cache
        run: |
          echo "store=$(pnpm store path)" >> $GITHUB_OUTPUT

      - name: Restore pnpm cache
        uses: actions/cache/restore@13aacd865c20de90d75de3b17ebe84f7a17d57d2 # v4.0.0
        with:
          path: ${{ steps.pnpm-cache.outputs.store }}
          key: ${{ runner.os }}-pnpm-store-cache-
          restore-keys: ${{ runner.os }}-pnpm-store-cache-

      - run: ./scripts/pnpm-install.sh
        name: pnpm install

      - run: pnpm ls

      # Run tests
<<<<<<< HEAD
      - uses: actions/checkout@v2
        with:
          repository: microsoft/DefinitelyTyped-tools
          ref: refs/pull/428/merge
          path: DefinitelyTyped-tools
      - run: yarn install
        working-directory: DefinitelyTyped-tools
      - run: yarn build
        working-directory: DefinitelyTyped-tools
      - run: npm link
        working-directory: DefinitelyTyped-tools/packages/dtslint
      - run: npm link @definitelytyped/dtslint
      - run: node DefinitelyTyped-tools/packages/dtslint-runner/dist/index.js --path .
=======
      - run: pnpm run test-all
>>>>>>> 274c34c6

      - name: 'Run Danger'
        env:
          # See https://github.com/danger/danger-js/issues/1042
          DANGER_GITHUB_API_BASE_URL: 'https://api.github.com'

        # Danger failing (for example through rate-limiting) shouldn't fail the build
        run: |
          # Exposing this token is safe because the user of it has no other public repositories
          # and has no permission to modify this repository. See #62638 for the discussion.
          TOKEN='ghp_i5wtj1l2AbpFv3OU96w6R'
          TOKEN+='On3bHOkcV2AmVY6'
          DANGER_GITHUB_API_TOKEN=$TOKEN pnpm danger ci || $( exit 0 )

  scripts:
    runs-on: ubuntu-latest
    if: github.repository == 'DefinitelyTyped/DefinitelyTyped'

    steps:
      - uses: actions/checkout@b4ffde65f46336ab88eb53be808477a3936bae11 # v4.1.1
      - uses: actions/setup-node@b39b52d1213e96004bfcb1c61a8a6fa8ab84f3e8 # v4.0.1
        with:
          node-version: '20'

      - uses: pnpm/action-setup@d882d12c64e032187b2edb46d3a0d003b7a43598 # v2.4.0
        with:
          run_install: |
            - args: [--filter, ., --filter, '{./scripts}...']

      - run: pnpm tsc -p ./scripts<|MERGE_RESOLUTION|>--- conflicted
+++ resolved
@@ -47,23 +47,7 @@
       - run: pnpm ls
 
       # Run tests
-<<<<<<< HEAD
-      - uses: actions/checkout@v2
-        with:
-          repository: microsoft/DefinitelyTyped-tools
-          ref: refs/pull/428/merge
-          path: DefinitelyTyped-tools
-      - run: yarn install
-        working-directory: DefinitelyTyped-tools
-      - run: yarn build
-        working-directory: DefinitelyTyped-tools
-      - run: npm link
-        working-directory: DefinitelyTyped-tools/packages/dtslint
-      - run: npm link @definitelytyped/dtslint
-      - run: node DefinitelyTyped-tools/packages/dtslint-runner/dist/index.js --path .
-=======
       - run: pnpm run test-all
->>>>>>> 274c34c6
 
       - name: 'Run Danger'
         env:
