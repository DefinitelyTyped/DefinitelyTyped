--- conflicted
+++ resolved
@@ -25,13 +25,9 @@
     steps:
       - uses: actions/checkout@b4ffde65f46336ab88eb53be808477a3936bae11 # v4.1.1
 
-<<<<<<< HEAD
       - uses: actions/setup-node@8f152de45cc393bb48ce5d89d36b731f54556e65 # v4.0.0
-=======
-      - uses: actions/setup-node@v4
         with:
           node-version: '20'
->>>>>>> 610c88ba
 
       - uses: pnpm/action-setup@d882d12c64e032187b2edb46d3a0d003b7a43598 # v2.4.0
         with:
