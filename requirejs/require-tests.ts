--- conflicted
+++ resolved
@@ -1,4 +1,3 @@
-<<<<<<< HEAD
 /// <reference path="require.d.ts" />
 
 // this test does not actually reference amd module 'main.ts', create one yourself.
@@ -49,57 +48,4 @@
 
 var moduleConfig: any = module.config();
 var moduleId: string = module.id;
-var moduleUri: string = module.uri;
-=======
-/// <reference path="require.d.ts" />
-
-// this test does not actually reference amd module 'main.ts', create one yourself.
-
-require.config({
-	baseUrl: '../Definitions',
-
-	// Requires versions afaik
-	paths: {
-		'jquery': '../Definitions/jquery',
-		'underscore': '../Definitions/underscore',
-		'backbone': '../Definitions/backbone'
-	},
-
-	shim: {
-		jquery: {
-			exports: '$'
-		},
-
-		underscore: {
-			exports: '_'
-		},
-
-		backbone: {
-			deps: ['underscore', 'jquery'],
-			exports: 'Backbone'
-		}
-	}
-});
-
-// load AMD module main.ts (compiled to main.js)
-// and include shims $, _, Backbone
-
-require(['main'], (main: any, $: any, _: any, Backbone: any) => {
-
-	var app = main.AppMain();
-	app.run();
-
-});
-
-var recOne = require.config({ baseUrl: 'js' });
-recOne(['core'], function (core: any) {/*some code*/});
-
-// Tests for 'module' magic module typings
-// (Using 'module' only actually makes sense in an external module)
-
-import module = require('module');
-
-var moduleConfig: any = module.config();
-var moduleId: string = module.id;
-var moduleUri: string = module.uri;
->>>>>>> c6254f15
+var moduleUri: string = module.uri;