--- conflicted
+++ resolved
@@ -1,4 +1,3 @@
-<<<<<<< HEAD
 // Type definitions for PhantomJS v1.9.0 API
 // Project: https://github.com/ariya/phantomjs/wiki/API-Reference
 // Definitions by: Jed Hunsaker <https://github.com/jedhunsaker>, Mike Keesey <https://github.com/keesey>
@@ -306,314 +305,4 @@
 
 declare module "webpage" {
 	export function create(): WebPage;
-}
-=======
-// Type definitions for PhantomJS v1.9.0 API
-// Project: https://github.com/ariya/phantomjs/wiki/API-Reference
-// Definitions by: Jed Hunsaker <https://github.com/jedhunsaker>, Mike Keesey <https://github.com/keesey>
-// Definitions: https://github.com/borisyankov/DefinitelyTyped
-
-declare function require(module: string): any;
-
-declare var phantom: Phantom;
-
-interface Phantom {
-
-	// Properties
-	args: string[];  // DEPRECATED
-	cookies: Cookie[];
-	cookiesEnabled: boolean;
-	libraryPath: string;
-	scriptName: string;  // DEPRECATED
-	version: {
-		major: number;
-		minor: number;
-		patch: number;
-	};
-
-	// Functions
-	addCookie(cookie: Cookie): boolean;
-	clearCookies(): void;
-	deleteCookie(cookieName: string): boolean;
-	exit(returnValue?: any): boolean;
-	injectJs(filename: string): boolean;
-
-	// Callbacks
-	onError: (msg: string, trace: string[]) => any;
-}
-
-interface System {
-	pid: number;
-	platform: string;
-	os: {
-		architecture: string;
-		name: string;
-		version: string;
-	};
-	env: { [name: string]: string; };
-	args: string[];
-}
-
-interface WebPage {
-	
-	// Properties
-	canGoBack: boolean;
-	canGoForward: boolean;
-	clipRect: ClipRect;
-	content: string;
-	cookies: Cookie[];
-	customHeaders: { [name: string]: string; };
-	event: any; // :TODO: elaborate this when documentation improves
-	focusedFrameName: string;
-	frameContent: string;
-	frameName: string;
-	framePlainText: string;
-	frameTitle: string;
-	frameUrl: string;
-	framesCount: number;
-	framesName: any; // :TODO: elaborate this when documentation improves
-	libraryPath: string;
-	navigationLocked: boolean;
-	offlineStoragePath: string;
-	offlineStorageQuota: number;
-	ownsPages: boolean;
-	pages: WebPage[];
-	pagesWindowName: string;
-	paperSize: PaperSize;
-	plainText: string;
-	scrollPosition: TopLeft;
-	settings: WebPageSettings;
-	title: string;
-	url: string;
-	viewportSize: Size;
-	windowName: string;
-	zoomFactor: number;
-
-	// Functions
-	addCookie(cookie: Cookie): boolean;
-	childFramesCount(): number;  // DEPRECATED
-	childFramesName(): string;  // DEPRECATED
-	clearCookies(): void;
-	close(): void;
-	currentFrameName(): string;  // DEPRECATED
-	deleteCookie(cookieName: string): boolean;
-	evaluate(fn: Function, ...args: any[]): any;
-	evaluateAsync(fn: Function): void;
-	evaluateJavascript(str: string): any; // :TODO: elaborate this when documentation improves
-	getPage(windowName: string): WebPage;
-	go(index: number): void;
-	goBack(): void;
-	goForward(): void;
-	includeJs(url: string, callback: Function): void;
-	injectJs(filename: string): boolean;
-	open(url: string, callback: (status: string) => any): void;
-	open(url: string, method: string, callback: (status: string) => any): void;
-	open(url: string, method: string, data: any, callback: (status: string) => any): void;
-	openUrl(url: string, httpConf: any, settings: any): void; // :TODO: elaborate this when documentation improves
-	release(): void;  // DEPRECATED
-	reload(): void;
-	render(filename: string): void;
-	renderBase64(format: string): string;
-	sendEvent(mouseEventType: string, mouseX?: number, mouseY?: number, button?: string): void;
-	sendEvent(keyboardEventType: string, keyOrKeys: any, aNull?: any, bNull?: any, modifier?: number): void;
-	setContent(content: string, url: string): void;
-	stop(): void;
-	switchToFocusedFrame(): void;
-	switchToFrame(frameName: string): void;
-	switchToFrame(framePosition: number): void;
-	switchToChildFrame(frameName: string): void;
-	switchToChildFrame(framePosition: number): void;
-	switchToMainFrame(): void;  // DEPRECATED
-	switchToParentFrame(): void;  // DEPRECATED
-	uploadFile(selector: string, filename: string): void;
-
-	// Callbacks
-	onAlert: (msg: string) => any;
-	onCallback: Function;  // EXPERIMENTAL
-	onClosing: (closingPage: WebPage) => any;
-	onConfirm: (msg: string) => boolean;
-	onConsoleMessage: (msg: string, lineNum?: number, sourceId?: string) => any;
-	onError: (msg: string, trace: string[]) => any;
-	onFilePicker: (oldFile: string) => string;
-	onInitialized: () => any;
-	onLoadFinished: (status: string) => any;
-	onLoadStarted: () => any;
-	onNavigationRequested: (url: string, type: string, willNavigate: boolean, main: boolean) => any;
-	onPageCreated: (newPage: WebPage) => any;
-	onPrompt: (msg: string, defaultVal: string) => string;
-	onResourceError: (resourceError: ResourceError) => any;
-	onResourceReceived: (response: ResourceResponse) => any;
-	onResourceRequested: (requestData: ResourceRequest, networkRequest: NetworkRequest) => any;
-	onUrlChanged: (targetUrl: string) => any;
-
-	// Callback triggers
-	closing(closingPage: WebPage): void;
-	initialized(): void;
-	javaScriptAlertSent(msg: string): void;
-	javaScriptConsoleMessageSent(msg: string, lineNum?: number, sourceId?: string): void;
-	loadFinished(status: string): void;
-	loadStarted(): void;
-	navigationRequested(url: string, type: string, willNavigate: boolean, main: boolean): void;
-	rawPageCreated(newPage: WebPage): void;
-	resourceReceived(response: ResourceResponse): void;
-	resourceRequested(requestData: ResourceRequest, networkRequest: NetworkRequest): void;
-	urlChanged(targetUrl: string): void;
-}
-
-interface ResourceError {
-	id: number;
-	url: string;
-	errorCode: string;
-	errorString: string;
-}
-
-interface ResourceResponse {
-	id: number;
-	url: string;
-	time: Date;
-	headers: { [name: string]: string; };
-	bodySize: number;
-	contentType?: string;
-	redirectURL?: string;
-	stage: string;
-	status: number;
-	statusText: string;
-}
-
-interface ResourceRequest {
-	id: number;
-	method: string;
-	url: string;
-	time: Date;
-	headers: { [name: string]: string; };
-}
-
-interface NetworkRequest {
-	abort(): void;
-	changeUrl(url: string): void;
-	setHeader(name: string, value: string): void;
-}
-
-interface PaperSize {
-	width?: string;
-	height?: string;
-	border: string;
-	format?: string;
-	orientation?: string;
-}
-
-interface WebPageSettings {
-	javascriptEnabled: boolean;
-	loadImages: boolean;
-	localToRemoteUrlAccessEnabled: boolean;
-	userAgent: string;
-	userName: string;
-	password: string;
-	XSSAuditingEnabled: boolean;
-	webSecurityEnabled: boolean;
-	resourceTimeout: number;
-}
-
-interface FileSystem {
-	
-	// Properties
-	separator: string;
-	workingDirectory: string;
-	
-	// Functions
-	
-	// Query Functions
-	list(path: string): string[];
-	absolute(path: string): string;
-	exists(path: string): boolean;
-	isDirectory(path: string): boolean;
-	isFile(path: string): boolean;
-	isAbsolute(path: string): boolean;
-	isExecutable(path: string): boolean;
-	isReadable(path: string): boolean;
-	isWritable(path: string): boolean;
-	isLink(path: string): boolean;
-	readLink(path: string): string;
-
-	// Directory Functions
-	changeWorkingDirectory(path: string): void;
-	makeDirectory(path: string): void;
-	makeTree(path: string): void;
-	removeDirectory(path: string): void;
-	removeTree(path: string): void;
-	copyTree(source: string, destination: string): void;
-
-	// File Functions
-	open(path: string, mode: string): Stream;
-	open(path: string, options: { mode: string; charset?: string; }): Stream;
-	read(path: string): string;
-	write(path: string, content: string, mode: string): void;
-	size(path: string): number;
-	remove(path: string): void;
-	copy(source: string, destination: string): void;
-	move(source: string, destination: string): void;
-	touch(path: string): void;
-}
-
-interface Stream {
-	atEnd(): boolean;
-	close(): void;
-	flush(): void;
-	read(): string;
-	readLine(): string;
-	seek(position: number): void;
-	write(data: string): void;
-	writeLine(data: string): void;
-}
-
-interface WebServer {
-	port: number;
-	listen(port: number, cb?: (request: WebServerRequest, response: WebServerResponse) => void): boolean;
-	listen(ipAddressPort: string, cb?: (request: WebServerRequest, response: WebServerResponse) => void): boolean;
-	close(): void;
-}
-
-interface WebServerRequest {
-	method: string;
-	url: string;
-	httpVersion: number;
-	headers: { [name: string]: string; };
-	post: string;
-	postRaw: string;
-}
-
-interface WebServerResponse {
-	headers: { [name: string]: string; };
-	setHeader(name: string, value: string): void;
-	header(name: string): string;
-	statusCode: number;
-	setEncoding(encoding: string): void;
-	write(data: string): void;
-	writeHead(statusCode: number, headers?: { [name: string]: string; }): void;
-	close(): void;
-	closeGracefully(): void;
-}
-
-interface TopLeft {
-	top: number;
-	left: number;
-}
-
-interface Size {
-	width: number;
-	height: number;
-}
-
-interface ClipRect extends TopLeft, Size {
-}
-
-interface Cookie {
-	name: string;
-	value: string;
-	domain?: string;
-}
-
-declare module "webpage" {
-	export function create(): WebPage;
-}
->>>>>>> c6254f15
+}