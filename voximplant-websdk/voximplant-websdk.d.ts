--- conflicted
+++ resolved
@@ -4,8 +4,6 @@
 // Definitions: https://github.com/borisyankov/DefinitelyTyped
 
 declare namespace VoxImplant {	
-<<<<<<< HEAD
-=======
 
 	/**
 	*	VoxImplant.Client general events
@@ -52,7 +50,6 @@
 		TransferComplete,
 		TransferFailed
 	}
->>>>>>> 708609e0
 
 	module Events {
 
