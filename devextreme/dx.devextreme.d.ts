--- conflicted
+++ resolved
@@ -3003,13 +3003,7 @@
         lookup?: {
             /** Specifies whether or not a user can nullify values of a lookup column. */
             allowClearing?: boolean;
-<<<<<<< HEAD
             /** Specifies the data source providing data for a lookup column. */
-=======
-            /**
-             * Specifies the data source providing data for a lookup column.
-             */
->>>>>>> 816bc146
             dataSource?: any;
             /** Specifies the expression defining the data source field whose values must be displayed. */
             displayExpr?: any;
@@ -3140,15 +3134,8 @@
                 cancel?: string;
             }
         };
-<<<<<<< HEAD
         /** An array of grid columns. */
         columns?: Array<dxDataGridColumn>;
-=======
-        /**
-         * An array of grid columns.
-         */
-        columns?: dxDataGridColumn[];
->>>>>>> 816bc146
         onContentReady?: Function;
         contentReadyAction?: Function;
         /** Specifies a function that customizes grid columns after they are created. */
@@ -3245,13 +3232,7 @@
             autoExpandAll?: boolean;
             /** Specifies the message displayed in a group row when the corresponding group is continued from the previous page. */
             groupContinuedMessage?: string;
-<<<<<<< HEAD
             /** Specifies the message displayed in a group row when the corresponding group continues on the next page. */
-=======
-            /**
-             * Specifies the message displayed in a group row when the corresponding group continues on the next page.
-             */
->>>>>>> 816bc146
             groupContinuesMessage?: string;
         };
         /** Specifies options that configure the group panel. */
@@ -3631,13 +3612,7 @@
         removeRow(rowIndex: number): void;
         /** Saves changes made in a grid. */
         saveEditData(): void;
-<<<<<<< HEAD
         /** Searches grid records by a search string. */
-=======
-        /**
-         * Searches grid records by a search string.
-         */
->>>>>>> 816bc146
         searchByText(text: string): void;
         /** Selects all grid records. */
         selectAll(): void;
@@ -5932,13 +5907,7 @@
         behavior?: {
             /** Indicates whether or not you can swap sliders. */
             allowSlidersSwap?: boolean;
-<<<<<<< HEAD
             /** Indicates whether or not animation is enabled. */
-=======
-            /**
-Indicates whether or not animation is enabled.
- */
->>>>>>> 816bc146
             animationEnabled?: boolean;
             /** Specifies when to call the onSelectedRangeChanged function. */
             callSelectedRangeChanged?: string;
@@ -6051,13 +6020,7 @@
             maxRange?: any;
             /** Specifies the number of minor ticks between neighboring major ticks. */
             minorTickCount?: number;
-<<<<<<< HEAD
             /** Specifies an interval between minor ticks. */
-=======
-            /**
-Specifies an interval between minor ticks.
- */
->>>>>>> 816bc146
             minorTickInterval?: any;
             /** Specifies the minimum range that can be selected. */
             minRange?: any;
