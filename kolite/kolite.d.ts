<<<<<<< HEAD
// Type definitions for KoLite 1.1
// Project: https://github.com/CodeSeven/kolite
// Definitions by: Boris Yankov <https://github.com/borisyankov>
// Definitions: https://github.com/borisyankov/DefinitelyTyped


/// <reference path="../jquery/jquery.d.ts" />
/// <reference path="../knockout/knockout.d.ts" />


// Activity /////////////////////////////////////////////

interface KoLiteActivityOptions {
    color?: any;
    segments?: number;
    space?: number;
    length?: number;
    width?: number;
    speed?: number;
    align?: string;
    valign?: string;
    padding?: number;
}

interface KoLiteActivity {
    (options: KoLiteActivityOptions): JQuery;
    defaults: KoLiteActivityOptions;
    getOpacity(options: { steps?: number; segments?: number; opacity?: number; }, i: number): number;
}

interface KnockoutBindingHandlers {
    activity: KnockoutBindingHandler;
}

interface JQuery {
    activity: KoLiteActivity;
    activityEx(isLoading: boolean): JQuery;
}


// DirtyFlag /////////////////////////////////////////////

interface DirtyFlag {
    new (objectToTrack: any, isInitiallyDirty?: boolean, hashFunction?: () => any);
    (): DirtyFlagResult;
}

interface DirtyFlagResult {
    isDirty: KnockoutComputed<boolean>;
    reset(): void;
}

interface KnockoutStatic {
    DirtyFlag: DirtyFlag;
}

interface DirtyFlagStatic {
    DirtyFlag: DirtyFlag;
}

declare module "knockout.dirtyFlag" {
    export = df;
}

declare var df: DirtyFlagStatic;

// Command /////////////////////////////////////////////

interface KoliteCommand {
    canExecute: KnockoutComputed<boolean>;
    execute(...args: any[]): any;
}

interface KoliteAsyncCommand extends KoliteCommand {
    isExecuting: KnockoutObservable<boolean>;
}

interface KoLiteCommandOptions {
    execute(...args: any[]): any;
    canExecute?: (isExecuting: boolean) => any;
}

interface KnockoutStatic {
    command(options: KoLiteCommandOptions): KoliteCommand;
    asyncCommand(options: KoLiteCommandOptions): KoliteAsyncCommand;
}

interface KnockoutUtils {
    wrapAccessor(accessor): Function;
}

interface KnockoutBindingHandlers {
    command: KnockoutBindingHandler;
}
=======
// Type definitions for KoLite 1.1
// Project: https://github.com/CodeSeven/kolite
// Definitions by: Boris Yankov <https://github.com/borisyankov>
// Definitions: https://github.com/DefinitelyTyped/DefinitelyTyped


/// <reference path="knockout.activity.d.ts" />
/// <reference path="knockout.command.d.ts" />
/// <reference path="knockout.dirtyFlag.d.ts" />
>>>>>>> 73f7bb99
<|MERGE_RESOLUTION|>--- conflicted
+++ resolved
@@ -1,99 +1,3 @@
-<<<<<<< HEAD
-// Type definitions for KoLite 1.1
-// Project: https://github.com/CodeSeven/kolite
-// Definitions by: Boris Yankov <https://github.com/borisyankov>
-// Definitions: https://github.com/borisyankov/DefinitelyTyped
-
-
-/// <reference path="../jquery/jquery.d.ts" />
-/// <reference path="../knockout/knockout.d.ts" />
-
-
-// Activity /////////////////////////////////////////////
-
-interface KoLiteActivityOptions {
-    color?: any;
-    segments?: number;
-    space?: number;
-    length?: number;
-    width?: number;
-    speed?: number;
-    align?: string;
-    valign?: string;
-    padding?: number;
-}
-
-interface KoLiteActivity {
-    (options: KoLiteActivityOptions): JQuery;
-    defaults: KoLiteActivityOptions;
-    getOpacity(options: { steps?: number; segments?: number; opacity?: number; }, i: number): number;
-}
-
-interface KnockoutBindingHandlers {
-    activity: KnockoutBindingHandler;
-}
-
-interface JQuery {
-    activity: KoLiteActivity;
-    activityEx(isLoading: boolean): JQuery;
-}
-
-
-// DirtyFlag /////////////////////////////////////////////
-
-interface DirtyFlag {
-    new (objectToTrack: any, isInitiallyDirty?: boolean, hashFunction?: () => any);
-    (): DirtyFlagResult;
-}
-
-interface DirtyFlagResult {
-    isDirty: KnockoutComputed<boolean>;
-    reset(): void;
-}
-
-interface KnockoutStatic {
-    DirtyFlag: DirtyFlag;
-}
-
-interface DirtyFlagStatic {
-    DirtyFlag: DirtyFlag;
-}
-
-declare module "knockout.dirtyFlag" {
-    export = df;
-}
-
-declare var df: DirtyFlagStatic;
-
-// Command /////////////////////////////////////////////
-
-interface KoliteCommand {
-    canExecute: KnockoutComputed<boolean>;
-    execute(...args: any[]): any;
-}
-
-interface KoliteAsyncCommand extends KoliteCommand {
-    isExecuting: KnockoutObservable<boolean>;
-}
-
-interface KoLiteCommandOptions {
-    execute(...args: any[]): any;
-    canExecute?: (isExecuting: boolean) => any;
-}
-
-interface KnockoutStatic {
-    command(options: KoLiteCommandOptions): KoliteCommand;
-    asyncCommand(options: KoLiteCommandOptions): KoliteAsyncCommand;
-}
-
-interface KnockoutUtils {
-    wrapAccessor(accessor): Function;
-}
-
-interface KnockoutBindingHandlers {
-    command: KnockoutBindingHandler;
-}
-=======
 // Type definitions for KoLite 1.1
 // Project: https://github.com/CodeSeven/kolite
 // Definitions by: Boris Yankov <https://github.com/borisyankov>
@@ -102,5 +6,4 @@
 
 /// <reference path="knockout.activity.d.ts" />
 /// <reference path="knockout.command.d.ts" />
-/// <reference path="knockout.dirtyFlag.d.ts" />
->>>>>>> 73f7bb99
+/// <reference path="knockout.dirtyFlag.d.ts" />