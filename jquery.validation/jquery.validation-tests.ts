--- conflicted
+++ resolved
@@ -1,4 +1,3 @@
-<<<<<<< HEAD
 /// <reference path="../jquery/jquery.d.ts"/>
 /// <reference path="../jquery.form/jquery.form.d.ts"/>
 /// <reference path="jquery.validation.d.ts" />
@@ -264,271 +263,4 @@
     jQuery.validator.format('{0} {1}', 'a', 2);
     jQuery.validator.format('{0} {1}', ['a', 2]);
 }
-=======
-/// <reference path="../jquery/jquery.d.ts"/>
-/// <reference path="../jquery.form/jquery.form.d.ts"/>
-/// <reference path="jquery.validation.d.ts" />
-
-function test_validate() {
-    $("#commentForm").validate();
-    $(".selector").validate({
-        debug: true
-    });
-    $(".selector").validate({
-        submitHandler: function (form) {
-            $(form).ajaxSubmit();
-        }
-    });
-    $(".selector").validate({
-        invalidHandler: function (form, validator) {
-            var errors = validator.numberOfInvalids();
-            if (errors) {
-                var message = errors == 1
-                  ? 'You missed 1 field. It has been highlighted'
-                  : 'You missed ' + errors + ' fields. They have been highlighted';
-                $("div.error span").html(message);
-                $("div.error").show();
-            } else {
-                $("div.error").hide();
-            }
-        }
-    });
-    $("#myform").validate({
-        ignore: ".ignore"
-    });
-    $(".selector").validate({
-        rules: {
-            name: "required",
-            email: {
-                required: true,
-                email: true
-            }
-        }
-    });
-    $(".selector").validate({
-        rules: {
-            name: {
-                required: true,
-                minlength: 2
-            }
-        },
-        messages: {
-            name: {
-                required: "We need your email address to contact you",
-                minlength: jQuery.format("At least {0} characters required!")
-            }
-        }
-    });
-    $("#myform").validate({
-        groups: {
-            username: "fname lname"
-        },
-        errorPlacement: function (error, element) {
-            if (element.attr("name") == "fname"
-                        || element.attr("name") == "lname")
-                error.insertAfter("#lastname");
-            else
-                error.insertAfter(element);
-        },
-        debug: true
-    });
-    $(".selector").validate({
-        onsubmit: false
-    });
-    $(".selector").validate({
-        onfocusout: false
-    });
-    $(".selector").validate({
-        onkeyup: false
-    });
-    $(".selector").validate({
-        onclick: false
-    });
-    $(".selector").validate({
-        onfocusout: (elt) => { },
-        onkeyup: (elt) => { },
-        onclick: (elt) => { }
-    });
-    $(".selector").validate({
-    onfocusout: (elt, event) => { },
-        onkeyup: (elt, event) => { },
-        onclick: (elt, event) => { }
-    });
-
-    $(".selector").validate({
-        focusInvalid: false
-    });
-    $(".selector").validate({
-        focusCleanup: true
-    });
-    $("#myform").validate({
-        meta: "validate",
-        submitHandler: function () { alert("Submitted!") }
-    });
-    $(".selector").validate({
-        errorClass: "invalid"
-    });
-    $(".selector").validate({
-        validClass: "success"
-    });
-    $(".selector").validate({
-        errorElement: "em"
-    });
-    $(".selector").validate({
-        wrapper: "li"
-    });
-    $("#myform").validate({
-        errorLabelContainer: "#messageBox",
-        wrapper: "li",
-        submitHandler: function () { alert("Submitted!") }
-    });
-    $("#myform").validate({
-        errorContainer: "#messageBox1, #messageBox2",
-        errorLabelContainer: "#messageBox1 ul",
-        wrapper: "li", debug: true,
-        submitHandler: function () { alert("Submitted!") }
-    });
-    $(".selector").validate({
-        showErrors: function (errorMap: JQueryValidation.ErrorDictionary, errorList: JQueryValidation.ErrorListItem[]) {
-            $("#summary").html("Your form contains " + this.numberOfInvalids() + " errors, see details below.");
-            this.defaultShowErrors();
-        }
-    });
-    $("#myform").validate({
-        errorPlacement: function (error, element) {
-            error.appendTo(element.parent("td").next("td"));
-        },
-        debug: true
-    });
-    $("#myform").validate({
-        success: "valid",
-        submitHandler: function () { alert("Submitted!") }
-    });
-    $("#myform").validate({
-        success: function (label) {
-            label.addClass("valid").text("Ok!")
-        },
-        submitHandler: function () { alert("Submitted!") }
-    });
-    $(".selector").validate({
-        highlight: function (element, errorClass) {
-            $(element).fadeOut(function () {
-                $(element).fadeIn();
-            });
-        }
-    });
-    $(".selector").validate({
-        highlight: function (element: HTMLInputElement, errorClass, validClass) {
-            $(element).addClass(errorClass).removeClass(validClass);
-            $((<HTMLInputElement>element).form).find("label[for=" + element.id + "]")
-                           .addClass(errorClass);
-        },
-        unhighlight: function (element: HTMLInputElement, errorClass, validClass) {
-            $(element).removeClass(errorClass).addClass(validClass);
-            $((<HTMLInputElement>element).form).find("label[for=" + element.id + "]")
-                           .removeClass(errorClass);
-        }
-    });
-    $(".selector").validate({
-        ignoreTitle: true
-    });
-    // onSubmit, onfocusout, onkeyup, onclick
-    $('.selector').validate({
-        onsubmit: false,
-        onfocusout: false,
-        onkeyup: false,
-        onclick: false,
-    });
-    $('.selector').validate({
-        onfocusout: () => {},
-        onkeyup: () => {},
-        onclick: function(elt) { return 2; }
-    });
-}
-
-function test_methods() {
-    $("#myform").validate();
-    $("a.check").click(function () {
-        alert("Valid: " + $("#myform").valid());
-        return false;
-    });
-    $("#myinput").rules("add", {
-        required: true,
-        minlength: 2,
-        messages: {
-            required: "Required input",
-            minlength: jQuery.format("Please, at least {0} characters are necessary")
-        }
-    });
-    $("#myinput").rules("remove");
-    $("#myinput").rules("remove", "min max");
-    $("#myinput").rules("add", {
-        required: true,
-        minlength: 2,
-        messages: {
-            required: "Required input",
-            minlength: jQuery.format("Please, at least {0} characters are necessary")
-        }
-    });
-    $("#skip").click(function () {
-        var rules = $("#myinput").removeAttrs("min max");
-        $("#myform").submit();
-        $("#myinput").attr(rules);
-    });
-    $("#myform").validate().form();
-    $("#myform").validate().element("#myselect");
-    $("#myform").validate().element($("#myselect"));
-    var validator = $("#myform").validate();
-    validator.resetForm();
-    validator.showErrors({ "firstname": "I know that your firstname is Pete, Pete!" });
-    validator.hideErrors();
-    var isValid: boolean = validator.valid();
-    var size: number = validator.size();
-    var errorMap: JQueryValidation.ErrorDictionary = validator.errorMap;
-    var errorList: JQueryValidation.ErrorListItem[] = validator.errorList;
-
-    $("#summary").text(validator.numberOfInvalids() + " field(s) are invalid");
-    var invalidElements: HTMLElement[] = validator.invalidElements();
-    var validElements: HTMLElement[] = validator.validElements();
-}
-
-function test_static_methods() {
-    jQuery.validator.setDefaults({
-        debug: true
-    });
-    jQuery.validator.addMethod("domain", function (value, element) {
-        return this.optional(element) || /^http:\/\/mycorporatedomain.com/.test(value);
-    }, "Please specify the correct domain for your documents");
-    jQuery.validator.addClassRules({
-        name: {
-            required: true,
-            minlength: 2
-        },
-        zip: {
-            required: true,
-            digits: true,
-            minlength: 5,
-            maxlength: 5
-        }
-    });
-    jQuery.validator.addClassRules({
-        name: {
-            required: true,
-            minlength: 2
-        },
-        zip: {
-            required: true,
-            digits: true,
-            minlength: 5,
-            maxlength: 5
-        }
-    });
-
-    // jQuery.validator.format
-    jQuery.validator.format('{0}');
-    jQuery.validator.format('{0} {1}')('a', 2);
-    jQuery.validator.format('{0} {1}', 'a', 2);
-    jQuery.validator.format('{0} {1}', ['a', 2]);
-}
->>>>>>> c6254f15
     