--- conflicted
+++ resolved
@@ -1,4 +1,3 @@
-<<<<<<< HEAD
 // Type definitions for jquery.validation 1.13.1
 // Project: http://jqueryvalidation.org/
 // Definitions by: François de Campredon <https://github.com/fdecampredon>, John Reilly <https://github.com/johnnyreilly>
@@ -304,312 +303,4 @@
     format(template: string, ...arguments: string[]): string;
 
     validator: JQueryValidation.ValidatorStatic;
-}
-=======
-// Type definitions for jquery.validation 1.13.1
-// Project: http://jqueryvalidation.org/
-// Definitions by: François de Campredon <https://github.com/fdecampredon>, John Reilly <https://github.com/johnnyreilly>
-// Definitions: https://github.com/borisyankov/DefinitelyTyped
-
-
-/// <reference path="../jquery/jquery.d.ts"/>
-
-
-declare module JQueryValidation 
-{
-    type RulesDictionary = { [name: string]: any };
-
-    type ShouldValidatePredicate = boolean|((element: HTMLElement, event: JQueryEventObject) => void);
-
-    interface ValidationOptions
-    {
-        /**
-         * Enables debug mode. If true, the form is not submitted and certain errors are displayed on the console (will check if a window.console property exists). Try to enable when a form is just submitted instead of validation stopping the submit.
-         * 
-         * default: false
-         */
-        debug?: boolean;
-        /**
-         * Use this class to create error labels, to look for existing error labels and to add it to invalid elements.
-         * 
-         * default: "error"
-         */
-        errorClass?: string;
-        /**
-         * Hide and show this container when validating.
-         */
-        errorContainer?: string;
-        /**
-         * Use this element type to create error messages and to look for existing error messages. The default, "label", has the advantage of creating a meaningful link between error message and invalid field using the for attribute (which is always used, regardless of element type).
-         * 
-         * default: "label"
-         */
-        errorElement?: string;
-        /**
-         * Hide and show this container when validating. (eg "#messageBox")
-         */
-        errorLabelContainer?: string;
-        /**
-         * Customize placement of created error labels. First argument: The created error label as a jQuery object. Second argument: The invalid element as a jQuery object.
-         * 
-         * default: Places the error label after the invalid element
-         */
-        errorPlacement?: (error: JQuery, element: JQuery) => void;
-        /**
-         * If enabled, removes the errorClass from the invalid elements and hides all error messages whenever the element is focused. Avoid combination with focusInvalid.
-         * 
-         * default: false
-         */
-        focusCleanup?: boolean;
-        /**
-         * Focus the last active or first invalid element on submit via validator.focusInvalid(). The last active element is the one that had focus when the form was submitted, avoiding stealing its focus. If there was no element focused, the first one in the form gets it, unless this option is turned off.
-         * 
-         * default: true
-         */
-        focusInvalid?: boolean;
-        /**
-         * Specify grouping of error messages. A group consists of an arbitrary group name as the key and a space separated list of element names as the value. Use errorPlacement to control where the group message is placed.
-         */
-        groups?: { [groupName: string]: string };
-        /**
-         * How to highlight invalid fields. Override to decide which fields and how to highlight.
-         * 
-         * default: Adds errorClass (see the option) to the element
-         */
-        highlight?: (element: HTMLElement, errorClass: string, validClass: string) => void;
-        /**
-         * Elements to ignore when validating, simply filtering them out. jQuery's not-method is used, therefore everything that is accepted by not() can be passed as this option. Inputs of type submit and reset are always ignored, so are disabled elements.
-         */
-        ignore?: string;
-        /**
-         * Set to skip reading messages from the title attribute, helps to avoid issues with Google Toolbar; default is false for compability, the message-from-title is likely to be completely removed in a future release.
-         * 
-         * default: false
-         */
-        ignoreTitle?: boolean;
-        /**
-         * Callback for custom code when an invalid form is submitted. Called with an event object as the first argument, and the validator as the second.
-         */
-        invalidHandler?: (event: JQueryEventObject, validator: Validator) => void;
-        /**
-         * Key/value pairs defining custom messages. Key is the name of an element, value the message to display for that element. Instead of a plain message, another map with specific messages for each rule can be used. Overrides the title attribute of an element or the default message for the method (in that order). Each message can be a String or a Callback. The callback is called in the scope of the validator, with the rule's parameters as the first argument and the element as the second, and must return a String to display as the message.
-         * 
-         * default: the default message for the method used
-         */
-        messages?: Object;
-        meta?: string;
-        /**
-         * Boolean or Function. Validate checkboxes and radio buttons on click. Set to false to disable. 
-         * 
-         * Set to a Function to decide for yourself when to run validation.
-         * A boolean true is not a valid value.
-         */
-        onclick?: ShouldValidatePredicate;
-        /**
-         * Boolean or Function. Validate elements (except checkboxes/radio buttons) on blur. If nothing is entered, all rules are skipped, except when the field was already marked as invalid.
-         *
-         * Set to a Function to decide for yourself when to run validation.
-         * A boolean true is not a valid value.
-         */
-        onfocusout?: ShouldValidatePredicate;
-        /**
-         * Boolean or Function. Validate elements on keyup. As long as the field is not marked as invalid, nothing happens. Otherwise, all rules are checked on each key up event. Set to false to disable.
-         * 
-         * Set to a Function to decide for yourself when to run validation.
-         * A boolean true is not a valid value.
-         */
-        onkeyup?: ShouldValidatePredicate;
-        /**
-         * Validate the form on submit. Set to false to use only other events for validation. 
-         * Set to a Function to decide for yourself when to run validation. 
-         * A boolean true is not a valid value.
-         * 
-         * default: true
-         */
-        onsubmit?: boolean;
-        /**
-         * A custom message display handler. Gets the map of errors as the first argument and an array of errors as the second, called in the context of the validator object. The arguments contain only those elements currently validated, which can be a single element when doing validation onblur/keyup. You can trigger (in addition to your own messages) the default behaviour by calling this.defaultShowErrors().
-         */
-        rules?: RulesDictionary;
-        /**
-         * A custom message display handler. Gets the map of errors as the first argument and an array of errors as the second, called in the context of the validator object. The arguments contain only those elements currently validated, which can be a single element when doing validation onblur/keyup. You can trigger (in addition to your own messages) the default behaviour by calling this.defaultShowErrors().
-         */
-        showErrors?: (errorMap: ErrorDictionary, errorList: ErrorListItem[]) => void;
-        /**
-         * Callback for handling the actual submit when the form is valid. Gets the form as the only argument. Replaces the default submit. The right place to submit a form via Ajax after it is validated.
-         */
-        submitHandler?: (form: HTMLFormElement) => void;
-        /**
-         * String or Function. If specified, the error label is displayed to show a valid element. If a String is given, it is added as a class to the label. If a Function is given, it is called with the label (as a jQuery object) and the validated input (as a DOM element). The label can be used to add a text like "ok!".
-         */
-        success?: string|{($label: JQuery, validatedInput: HTMLElement):void};
-        /**
-         * Called to revert changes made by option highlight, same arguments as highlight.
-         * 
-         * default: Removes the errorClass
-         */
-        unhighlight?: (element: HTMLElement, errorClass: string, validClass: string) => void;
-        /**
-         * This class is added to an element after it was validated and considered valid.
-         * 
-         * default: "valid"
-         */
-        validClass?: string;
-        /**
-         * Wrap error labels with the specified element. Useful in combination with errorLabelContainer to create a list of error messages.
-         * 
-         * default: window
-         */
-        wrapper?: string;
-    }
-
-    interface ErrorDictionary
-    {
-        [name: string]: string;
-    }
-
-    interface ErrorListItem
-    {
-        message: string;
-        element: HTMLElement;
-    }
-
-    interface ValidatorStatic
-    {
-        /**
-         * Add a compound class method - useful to refactor common combinations of rules into a single class.
-         * 
-         * @param name The name of the class rule to add
-         * @param rules The compound rules
-         */
-        addClassRules(name: string, rules: RulesDictionary): void;
-        /**
-         * Add a compound class method - useful to refactor common combinations of rules into a single class.
-         * 
-         * @param rules A map of className-rules pairs
-         */
-        addClassRules(rules: RulesDictionary): void;
-        /**
-         * Add a custom validation method. It must consist of a name (must be a legal javascript identifier), a javascript based function and a default string message.
-         * 
-         * @param name The name of the method used to identify it and referencing it; this must be a valid JavaScript identifier
-         * @param method The actual method implementation, returning true if an element is valid. First argument: Current value. Second argument: Validated element. Third argument: Parameters.
-         */
-        addMethod(name: string, method: (value: any, element: HTMLElement, params: any) => boolean, message?: string): void;
-        /**
-         * Replaces {n} placeholders with arguments.
-         * 
-         * @param template The string to format.
-         */
-        format(template: string): ( (...args: any[]) => string);
-        format(template: string, ...args: any[]): string;
-        /**
-         * Modify default settings for validation.
-         * 
-         * @param options Options to set as default.
-         */
-        setDefaults(defaults: ValidationOptions): void;
-
-        messages: { [index: string]: string };
-        methods: { [index: string]: Function };
-    }
-
-    interface Validator
-    {    
-        element(element: string|JQuery): boolean;
-        /**
-         * Validates the form, returns true if it is valid, false otherwise.
-         */
-        form(): boolean;
-
-        invalidElements(): HTMLElement[];
-
-        /**
-         * Returns the number of invalid fields.
-         */
-        numberOfInvalids(): number;
-        /**
-         * Resets the controlled form.
-         */
-        resetForm(): void;
-
-        settings: ValidationOptions;
-        /**
-         * Show the specified messages.
-         * 
-         * @param errors One or more key/value pairs of input names and messages.
-         */
-        showErrors(errors: any): void;
-
-        hideErrors(): void;
-
-        valid(): boolean;
-        validElements(): HTMLElement[];
-        size(): number;
-        focusInvalid(): void;
-        errorMap: ErrorDictionary;
-        errorList: ErrorListItem[];
-    }
-}
-
-interface JQuery
-{
-    /**
-     * Remove the specified attributes from the first matched element and return them.
-     * 
-     * @param attributes A space-separated list of attribute names to remove.
-     */
-    removeAttrs(attributes: string): any;
-
-    /**
-     * Returns the validations rules for the first selected element
-     */
-    rules(): any;
-
-    /**
-     * Removes the specified rules and returns all rules for the first matched element.
-     * 
-     * @param command "remove"
-     * @param rules Removes and returns all rules. Manipulates only rules specified via rules-option or via rules("add").
-     */
-    rules(command: string): any;
-    /**
-     * Removes the specified rules and returns all rules for the first matched element.
-     * 
-     * @param command "remove"
-     * @param rules The space-separated names of rules to remove and return. Manipulates only rules specified via rules-option or via rules("add").
-     */
-    rules(command: string, rules: string): any;
-    /**
-     * Adds the specified rules and returns all rules for the first matched element. Requires that the parent form is validated, that is, $("form").validate() is called first 
-     * 
-     * @param command "add"
-     * @param rules The rules to add. Accepts the same format as the rules-option of the validate-method.
-     */
-    rules(command: string, rules: JQueryValidation.RulesDictionary): any;
-
-    /**
-     * Checks whether the selected form is valid or whether all selected elements are valid.
-     */
-    valid(): boolean;
-
-    /**
-     * Validates the selected form.
-     * 
-     * @param options options for validation
-     */
-    validate(options?: JQueryValidation.ValidationOptions): JQueryValidation.Validator;
-}
-
-interface JQueryStatic
-{
-    /**
-     * Replaces {n} placeholders with arguments.
-     * 
-     * @param template The string to format.
-     */
-    format(template: string, ...arguments: string[]): string;
-
-    validator: JQueryValidation.ValidatorStatic;
-}
->>>>>>> c6254f15
+}