<<<<<<< HEAD
/// <reference types="async" />
/// <reference types="node" />
import * as fs from "fs";

function callback() {}
function funcStringCbErrBoolean(v:string, cb:(err:Error,res:boolean) => void) {}
=======
/// <reference types="node" />

import fs = require("fs");
import process = require("process");

declare var path: {
    exists: (path: string, callback?: (err: Error, exists: boolean) => any) => void;
};

function callback() { }
>>>>>>> f179ea31

async.map(['file1', 'file2', 'file3'], fs.stat, function (err:Error, results:Array<fs.Stats>) { });
async.mapSeries(['file1', 'file2', 'file3'], fs.stat, function (err:Error, results:Array<fs.Stats>) { });
async.mapLimit(['file1', 'file2', 'file3'], 2, fs.stat, function (err:Error, results:Array<fs.Stats>) { });

async.filter(['file1', 'file2', 'file3'], funcStringCbErrBoolean, function (err:Error,results:Array<string>) { });
async.filterSeries(['file1', 'file2', 'file3'], funcStringCbErrBoolean, function (err:Error,results:Array<string>) { });
async.filterLimit(['file1', 'file2', 'file3'], 2, funcStringCbErrBoolean, function (err:Error,results:Array<string>) { });
async.select(['file1', 'file2', 'file3'], funcStringCbErrBoolean, function (err:Error,results:Array<string>) { });
async.selectSeries(['file1', 'file2', 'file3'], funcStringCbErrBoolean, function (err:Error,results:Array<string>) { });
async.selectLimit(['file1', 'file2', 'file3'], 2, funcStringCbErrBoolean, function (err:Error,results:Array<string>) { });

async.reject(['file1', 'file2', 'file3'], funcStringCbErrBoolean, function (err:Error,results:Array<string>) { });
async.rejectSeries(['file1', 'file2', 'file3'], funcStringCbErrBoolean, function (err:Error,results:Array<string>) { });
async.rejectLimit(['file1', 'file2', 'file3'], 2, funcStringCbErrBoolean, function (err:Error,results:Array<string>) { });

async.parallel([
    function () { },
    function () { }
], callback);

async.series([
    function () { },
    function () { }
]);

var data: any[] = [];
function asyncProcess(item: any, callback: (err: Error, result: any) => void) { }
async.map(data, asyncProcess, function (err, results) {
    console.log(results);
});

var openFiles = ['file1', 'file2'];
var openFilesObj = {
    file1: "fileOne",
    file2: "fileTwo"
}

var saveFile = function (file:string,cb:(err:Error)=>void) { }
async.each(openFiles, saveFile, function (err:Error) { });
async.eachSeries(openFiles, saveFile, function (err:Error) { });

var documents: any, requestApi: any;
async.eachLimit(documents, 20, requestApi, function (err) { });

// forEachOf* functions. May accept array or object.
function forEachOfIterator(item: string, key: string, forEachOfIteratorCallback: any) {
    console.log("ForEach: item=" + item + ", key=" + key);
    forEachOfIteratorCallback();
}
async.forEachOf(openFiles, forEachOfIterator, function (err) { });
async.forEachOf(openFilesObj, forEachOfIterator, function (err) { });
async.forEachOfSeries(openFiles, forEachOfIterator, function (err) { });
async.forEachOfSeries(openFilesObj, forEachOfIterator, function (err) { });
async.forEachOfLimit(openFiles, 2, forEachOfIterator, function (err) { });
async.forEachOfLimit(openFilesObj, 2, forEachOfIterator, function (err) { });

var numArray = [1, 2, 3];
function reducer(memo: any, item: any, callback: any) {
    process.nextTick(function () {
        callback(null, memo + item)
    });
}
async.reduce(numArray, 0, reducer, function (err, result) { });
async.inject(numArray, 0, reducer, function (err, result) { });
async.foldl(numArray, 0, reducer, function (err, result) { });
async.reduceRight(numArray, 0, reducer, function (err, result) { });
async.foldr(numArray, 0, reducer, function (err, result) { });

async.detect(['file1', 'file2', 'file3'], funcStringCbErrBoolean, function (err,result:string) { });
async.detectSeries(['file1', 'file2', 'file3'], funcStringCbErrBoolean, function (err,result) { });
async.detectLimit(['file1', 'file2', 'file3'], 2, funcStringCbErrBoolean, function (err,result) { });

async.sortBy(['file1', 'file2', 'file3'], function (file, callback) {
    fs.stat(file, function (err, stats) {
        callback(err, stats.mtime);
    });
}, function (err, results) { });

async.some(['file1', 'file2', 'file3'], funcStringCbErrBoolean, function (err:Error,result:boolean) { });
async.someLimit(['file1', 'file2', 'file3'], 2, funcStringCbErrBoolean, function (err:Error,result:boolean) { });
async.any(['file1', 'file2', 'file3'], funcStringCbErrBoolean, function (err:Error,result:boolean) { });

async.every(['file1', 'file2', 'file3'], funcStringCbErrBoolean, function (err:Error,result:boolean) { });
async.everyLimit(['file1', 'file2', 'file3'], 2, funcStringCbErrBoolean, function (err:Error,result:boolean) { });
async.all(['file1', 'file2', 'file3'], funcStringCbErrBoolean, function (err:Error,result:boolean) { });

async.concat(['dir1', 'dir2', 'dir3'], fs.readdir, function (err, files) { });
async.concatSeries(['dir1', 'dir2', 'dir3'], fs.readdir, function (err, files) { });


// Control Flow //

async.series([
    function (callback) {
        callback(undefined, 'one');
    },
    function (callback) {
        callback(undefined, 'two');
    },
],
function (err, results) { });

async.series<string,Error>([
    function (callback) {
        callback(undefined, 'one');
    },
    function (callback) {
        callback(undefined, 'two');
    },
],
function (err, results) { });

async.series({
    one: function (callback) {
        setTimeout(function () {
            callback(undefined, 1);
        }, 200);
    },
    two: function (callback) {
        setTimeout(function () {
            callback(undefined, 2);
        }, 100);
    },
},
function (err, results) { });

async.series<number,Error>({
    one: function (callback) {
        setTimeout(function () {
            callback(undefined, 1);
        }, 200);
    },
    two: function (callback) {
        setTimeout(function () {
            callback(undefined, 2);
        }, 100);
    },
},
function (err, results) { });

async.times(5, function(n, next) {
    next(undefined as any, n)
}, function(err, results) {
    console.log(results)
})

async.timesSeries(5, function(n, next) {
    next(undefined as any, n)
}, function(err, results) {
    console.log(results)
})

async.parallel([
    function (callback) {
        setTimeout(function () {
            callback(undefined, 'one');
        }, 200);
    },
    function (callback) {
        setTimeout(function () {
            callback(undefined, 'two');
        }, 100);
    },
],
function (err, results) { });

async.parallel<string,Error>([
    function (callback) {
        setTimeout(function () {
            callback(undefined, 'one');
        }, 200);
    },
    function (callback) {
        setTimeout(function () {
            callback(undefined, 'two');
        }, 100);
    },
],
function (err, results) { });


async.parallel({
    one: function (callback) {
        setTimeout(function () {
            callback(undefined, 1);
        }, 200);
    },
    two: function (callback) {
        setTimeout(function () {
            callback(undefined, 2);
        }, 100);
    },
},
function (err, results) { });

async.parallel<number,Error>({
    one: function (callback) {
        setTimeout(function () {
            callback(undefined, 1);
        }, 200);
    },
    two: function (callback) {
        setTimeout(function () {
            callback(undefined, 2);
        }, 100);
    },
},
    function (err, results) { });

async.parallelLimit({
    one: function (callback) {
        setTimeout(function () {
            callback(undefined, 1);
        }, 200);
    },
    two: function (callback) {
        setTimeout(function () {
            callback(undefined, 2);
        }, 100);
    },
},
    2,
    function (err, results) { }
);


function whileFn(callback: any) {
    count++;
    setTimeout(callback, 1000);
}

function whileTest() { return count < 5; }
var count = 0;
async.whilst(whileTest, whileFn, function (err) { });
async.until(whileTest, whileFn, function (err) { });
async.doWhilst(whileFn, whileTest, function (err) { });
async.doUntil(whileFn, whileTest, function (err) { });

async.during(function (testCallback) { testCallback(new Error(), false); }, function (callback) { callback() }, function (error) { console.log(error) });
async.doDuring(function (callback) { callback() }, function (testCallback) { testCallback(new Error(), false); }, function (error) { console.log(error) });
async.forever(function (errBack) {
    errBack(new Error("Not going on forever."));
},
    function (error) {
        console.log(error);
    }
);

async.waterfall([
    function (callback: any) {
        callback(null, 'one', 'two');
    },
    function (arg1: any, arg2: any, callback: any) {
        callback(null, 'three');
    },
    function (arg1: any, callback: any) {
        callback(null, 'done');
    }
], function (err, result) { });


<<<<<<< HEAD
var q = async.queue<any,Error>(function (task: any, callback) {
=======
var q = async.queue<any>(function (task: any, callback: any) {
>>>>>>> f179ea31
    console.log('hello ' + task.name);
    callback();
}, 2);


q.drain = function () {
    console.log('all items have been processed');
}

q.push({ name: 'foo' });

q.push({ name: 'bar' }, function (err) {
    console.log('finished processing bar');
});

q.push([{ name: 'baz' }, { name: 'bay' }, { name: 'bax' }], function (err) {
    console.log('finished processing bar');
});

q.unshift({ name: 'foo' });

q.unshift({ name: 'bar' }, function (err) {
    console.log('finished processing bar');
});

q.unshift([{ name: 'baz' }, { name: 'bay' }, { name: 'bax' }], function (err) {
    console.log('finished processing bar');
});

var qLength : number = q.length();
var qStarted : boolean = q.started;
var qPaused : boolean = q.paused;
var qProcessingCount : number = q.running();
var qIsIdle : boolean = q.idle();

q.saturated = function() {
    console.log('queue is saturated.');
}

q.empty = function() {
    console.log('queue is empty.');
}

q.drain = function() {
    console.log('queue was drained.');
}

q.pause();
q.resume();
q.kill();

// tests for strongly typed tasks
<<<<<<< HEAD
var q2 = async.queue<string,Error>(function (task: string, callback) {
=======
var q2 = async.queue<string>(function (task: string, callback: any) {
>>>>>>> f179ea31
    console.log('Task: ' + task);
    callback();
}, 1);

q2.push('task1');

q2.push('task2', function (error) {
    console.log('Finished tasks');
});

q2.push(['task3', 'task4', 'task5'], function (error) {
    console.log('Finished tasks');
});

q2.unshift('task1');

q2.unshift('task2', function (error) {
    console.log('Finished tasks');
});

q2.unshift(['task3', 'task4', 'task5'], function (error) {
    console.log('Finished tasks');
});

// create a cargo object with payload 2
var cargo = async.cargo(function (tasks, callback) {
    for (var i = 0; i < tasks.length; i++) {
        console.log('hello ' + tasks[i].name);
    }
    callback();
}, 2);


// add some items
cargo.push({ name: 'foo' }, function (err: Error) {
    console.log('finished processing foo');
});
cargo.push({ name: 'bar' }, function (err: Error) {
    console.log('finished processing bar');
});
cargo.push({ name: 'baz' }, function (err: Error) {
    console.log('finished processing baz');
});

var filename = '';
async.auto({
    get_data: function (callback: any) { },
    make_folder: function (callback: any) { },
    //arrays with different types are not accepted by TypeScript.
    write_file: ['get_data', 'make_folder', <any>function (callback: any) {
        callback(null, filename);
    }],
    //arrays with different types are not accepted by TypeScript.
    email_link: ['write_file', <any>function (callback: any, results: any) { }]
});

async.retry(3, function (callback, results) { }, function (err, result) { });
async.retry({ times: 3, interval: 200 }, function (callback, results) { }, function (err, result) { });
async.retry({ times: 3, interval: (retryCount) => { return 200 * retryCount; } }, function (callback, results) { }, function (err, result) { });


async.parallel([
    function (callback: ( err:Error, val:string ) => void ) { },
    function (callback) { }
],
function (err:Error,results:Array<string>) {
    async.series([
        function (callback) { },
        function email_link(callback) { }
    ]);
});

async.parallel([
    async.apply(fs.writeFile, 'testfile1', 'test1'),
    async.apply(fs.writeFile, 'testfile2', 'test2'),
]);


async.parallel([
    function (callback) {
        fs.writeFile('testfile1', 'test1', callback);
    },
    function (callback) {
        fs.writeFile('testfile2', 'test2', callback);
    },
]);

var call_order: string[] = [];
async.nextTick(function () {
    call_order.push('two');
});
call_order.push('one');

var slow_fn = function (name: string, callback: any) {
    callback(null, 123);
};
var fn = async.memoize(slow_fn);
fn('some name', function () {});
async.unmemoize(fn);
async.ensureAsync(function () { });
async.constant(42);
async.asyncify(function () { });

async.log(function (name: any, callback: any) {
    setTimeout(function () {
        callback(null, 'hello ' + name);
    }, 0);
}, "world"
    );

async.dir(function (name: string, callback: any) {
    setTimeout(function () {
        callback(null, { hello: name });
    }, 1000);
}, "world");

// each

async.each<number,Error>({
    "a": 1,
    "b": 2
}, function(val: number, next: ErrorCallback<Error>): void {

    setTimeout(function(): void {

        console.log(`async.each: ${val}`);

        next();

    }, 500);

}, function(err?: Error): void {

    console.log("async.each: done.");

});

async.eachSeries<number, Error>({
    "a": 1,
    "b": 2
}, function(val: number, next: ErrorCallback<Error>): void {

    setTimeout(function(): void {

        console.log(`async.eachSeries: ${val}`);

        next();

    }, 500);

}, function(err?: Error): void {

    console.log("async.eachSeries: done.");

});

async.eachLimit<number, Error>({
    "a": 1,
    "b": 2,
    "c": 3,
    "d": 4,
    "e": 5,
    "f": 6
}, 2, function(val: number, next: ErrorCallback<Error>): void {

    setTimeout(function(): void {

        console.log(`async.eachLimit: ${val}`);

        next();

    }, 500);

}, function(err?: Error): void {

    console.log("async.eachLimit: done.");

});

// forEachOf/eachOf

async.eachOf<number, Error>({
    "a": 1,
    "b": 2
}, function(val: number, key: string, next: ErrorCallback<Error>): void {

    setTimeout(function(): void {

        console.log(`async.forEachOf/eachOf: ${key} = ${val}`);

        next();

    }, 500);

}, function(err?: Error): void {

    console.log("async.forEachOf/eachOf: done.");

});

async.forEachOfSeries<number, Error>({
    "a": 1,
    "b": 2
}, function(val: number, key: string, next: ErrorCallback<Error>): void {

    setTimeout(function(): void {

        console.log(`async.forEachOfSeries: ${key} = ${val}`);

        next();

    }, 500);

}, function(err?: Error): void {

    console.log("async.forEachOfSeries: done.");

});

async.forEachOfLimit<number, Error>({
    "a": 1,
    "b": 2,
    "c": 3,
    "d": 4,
    "e": 5,
    "f": 6
}, 2, function(val: number, key: string, next: ErrorCallback<Error>): void {

    setTimeout(function(): void {

        console.log(`async.forEachOfLimit: ${key} = ${val}`);

        next();

    }, 500);

}, function(err?: Error): void {

    console.log("async.forEachOfLimit: done.");

});

// map

async.map<number, string, Error>({
    "a": 1,
    "b": 2,
    "c": 3
}, function(val: number, next: AsyncResultCallback<string, Error>): void {

    setTimeout(function(): void {

        console.log(`async.map: ${val}`);

        next(undefined as any, val.toString());

    }, 500);

}, function(err: Error, results: string[]): void {

    console.log("async.map: done with results", results);

});

async.mapSeries<number, string, Error>({
    "a": 1,
    "b": 2,
    "c": 3
}, function(val: number, next: AsyncResultCallback<string, Error>): void {

    setTimeout(function(): void {

        console.log(`async.mapSeries: ${val}`);

        next(undefined as any, val.toString());

    }, 500);

}, function(err: Error, results: string[]): void {

    console.log("async.mapSeries: done with results", results);

});

async.mapLimit<number, string, Error>({
    "a": 1,
    "b": 2,
    "c": 3,
    "d": 4,
    "e": 5,
    "f": 6
}, 2, function(val: number, next: AsyncResultCallback<string, Error>): void {

    setTimeout(function(): void {

        console.log(`async.mapLimit: ${val}`);

        next(undefined as any, val.toString());

    }, 500);

}, function(err: Error, results: string[]): void {

    console.log("async.mapLimit: done with results", results);

});

// mapValues

async.mapValues<number, string, Error>({
    "a": 1,
    "b": 2,
    "c": 3
}, function(val: number, key: string, next: AsyncResultCallback<string, Error>): void {

    setTimeout(function(): void {

        console.log(`async.mapValues: ${key} = ${val}`);

        next(undefined as any, val.toString());

    }, 500);

}, function(err: Error, results: string[]): void {

    console.log("async.mapValues: done with results", results);

});

async.mapValuesSeries<number, string, Error>({
    "a": 1,
    "b": 2,
    "c": 3
}, function(val: number, key: string, next: AsyncResultCallback<string, Error>): void {

    setTimeout(function(): void {

        console.log(`async.mapValuesSeries: ${key} = ${val}`);

        next(undefined as any, val.toString());

    }, 500);

}, function(err: Error, results: string[]): void {

    console.log("async.mapValuesSeries: done with results", results);

});

// filter/select/reject

async.filter<number, Error>({
    "a": 1,
    "b": 2,
    "c": 3
}, function(val: number, next: AsyncBooleanResultCallback<Error>): void {

    setTimeout(function(): void {

        console.log(`async.filter/select: ${val}`);

        next(undefined as any, val % 2 === 0);

    }, 500);

}, function(err: Error, results: number[]): void {

    console.log("async.filter/select: done with results", results);

});

async.reject<number, Error>({
    "a": 1,
    "b": 2,
    "c": 3
}, function(val: number, next: AsyncBooleanResultCallback<Error>): void {

    setTimeout(function(): void {

        console.log(`async.reject: ${val}`);

        next(undefined as any, val % 2 === 0);

    }, 500);

}, function(err: Error, results: number[]): void {

    console.log("async.reject: done with results", results);

});

// concat

async.concat<string, string, Error>({
    "a": "1",
    "b": "2",
    "c": "3"
}, function(item: string, next: AsyncResultCallback<string[], Error>): void {

    console.log(`async.concat: ${item}`);

    next(undefined as any, [item, item, item]);

}, function(err: Error, results: string[]) {

    console.log("async.concat: done with results", results);

});

// detect/find

async.detect<number, Error>({
    "a": 1,
    "b": 2,
    "c": 3
}, function(item: number, next: AsyncBooleanResultCallback<Error>): void {

    console.log(`async.detect/find: ${item}`);

    next(undefined as any, item > 1);

}, function(err: Error, result: number) {

    if (err) {

        console.log(err);

    } else {

        console.log("async.detect/find: done with result", result);
    }

});

// every/all

async.every<number,Error>({
    "a": 1,
    "b": 2,
    "c": 3
}, function(item: number, next: AsyncBooleanResultCallback<Error>): void {

    console.log(`async.every/all: ${item}`);

    next(undefined as any, item > 0);

}, function(err: Error, result: boolean) {

    console.log("async.every/all: done with result", result);

});

// some/any

async.some<number, Error>({
    "a": 1,
    "b": 2,
    "c": 3
}, function(item: number, next: AsyncBooleanResultCallback<Error>): void {

    console.log(`async.some/any: ${item}`);

    next(undefined as any, item > 2);

}, function(err: Error, result: boolean) {

    console.log("async.some/any: done with result", result);

});<|MERGE_RESOLUTION|>--- conflicted
+++ resolved
@@ -1,11 +1,3 @@
-<<<<<<< HEAD
-/// <reference types="async" />
-/// <reference types="node" />
-import * as fs from "fs";
-
-function callback() {}
-function funcStringCbErrBoolean(v:string, cb:(err:Error,res:boolean) => void) {}
-=======
 /// <reference types="node" />
 
 import fs = require("fs");
@@ -15,8 +7,8 @@
     exists: (path: string, callback?: (err: Error, exists: boolean) => any) => void;
 };
 
+function funcStringCbErrBoolean(v:string, cb:(err:Error,res:boolean) => void) {}
 function callback() { }
->>>>>>> f179ea31
 
 async.map(['file1', 'file2', 'file3'], fs.stat, function (err:Error, results:Array<fs.Stats>) { });
 async.mapSeries(['file1', 'file2', 'file3'], fs.stat, function (err:Error, results:Array<fs.Stats>) { });
@@ -279,11 +271,7 @@
 ], function (err, result) { });
 
 
-<<<<<<< HEAD
 var q = async.queue<any,Error>(function (task: any, callback) {
-=======
-var q = async.queue<any>(function (task: any, callback: any) {
->>>>>>> f179ea31
     console.log('hello ' + task.name);
     callback();
 }, 2);
@@ -336,11 +324,7 @@
 q.kill();
 
 // tests for strongly typed tasks
-<<<<<<< HEAD
 var q2 = async.queue<string,Error>(function (task: string, callback) {
-=======
-var q2 = async.queue<string>(function (task: string, callback: any) {
->>>>>>> f179ea31
     console.log('Task: ' + task);
     callback();
 }, 1);
