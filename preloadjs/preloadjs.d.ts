--- conflicted
+++ resolved
@@ -1,119 +1,115 @@
-// Type definitions for PreloadJS 0.4.0
-// Project: http://www.createjs.com/#!/PreloadJS
-// Definitions by: Pedro Ferreira <https://bitbucket.org/drk4>
-// Definitions: https://github.com/borisyankov/DefinitelyTyped
-
-/*
-    Copyright (c) 2012 Pedro Ferreira
-    Permission is hereby granted, free of charge, to any person obtaining a copy of this software and associated documentation files (the "Software"), to deal in the Software without restriction, including without limitation the rights to use, copy, modify, merge, publish, distribute, sublicense, and/or sell copies of the Software, and to permit persons to whom the Software is furnished to do so, subject to the following conditions:
-    The above copyright notice and this permission notice shall be included in all copies or substantial portions of the Software.
-    THE SOFTWARE IS PROVIDED "AS IS", WITHOUT WARRANTY OF ANY KIND, EXPRESS OR IMPLIED, INCLUDING BUT NOT LIMITED TO THE WARRANTIES OF MERCHANTABILITY, FITNESS FOR A PARTICULAR PURPOSE AND NONINFRINGEMENT. IN NO EVENT SHALL THE AUTHORS OR COPYRIGHT HOLDERS BE LIABLE FOR ANY CLAIM, DAMAGES OR OTHER LIABILITY, WHETHER IN AN ACTION OF CONTRACT, TORT OR OTHERWISE, ARISING FROM, OUT OF OR IN CONNECTION WITH THE SOFTWARE OR THE USE OR OTHER DEALINGS IN THE SOFTWARE.
-*/
-
-// Library documentation : http://www.createjs.com/Docs/PreloadJS/modules/PreloadJS.html
-
-/// <reference path="../createjs/createjs.d.ts" />
-
-declare module createjs {
-    export class AbstractLoader extends EventDispatcher {
-        // properties
-        canceled: boolean;
-        loaded: boolean;
-        onComplete: Function; // deprecated
-        onError: Function; // deprecated
-        onLoadStart: Function; // deprecated
-        onProgress: Function; // deprecated
-        progress: number;
-        
-        // methods
-        buildPath(src: string, basePath?: string, data?: Object): string;
-        close(): void;
-        load(): void;
-        toString(): string;
-        
-        // events
-        /*
-        complete: (event: Object) => any;
-        error: (event: Object) => any;
-        loadStart: (event: Object) => any;
-        progress: (event: Object) => any;
-        */
-    }
-    
-    export class LoadQueue extends AbstractLoader {
-        constructor(useXHR?: boolean, basePath?: string);
-        
-        // properties
-        static BINARY: string;
-        static CSS: string;
-        static IMAGE: string;
-        static JAVASCRIPT: string;
-        static JSON: string;
-        static JSONP: string;
-        static LOAD_TIMEOUT: number;
-        maintainScriptOrder: boolean;
-        next: LoadQueue;
-        onFileLoad: Function; // deprecated
-        onFileProgress: Function;  // deprecated
-        static SOUND: string;
-        stopOnError: boolean;
-        static SVG: string;
-        static TEXT: string;
-        useXHR: boolean;
-        static XML: string;
-        
-        // methods
-        getItem(value: string): Object;
-        getResult(value: string, rawResult?: boolean): Object;
-        installPlugin(plugin: Function): void;
-        loadFile(file: Object, loadNow?: boolean, basePath?: string): void;
-        loadFile(file: string, loadNow?: boolean, basePath?: string): void;
-        loadManifest(manifest: Object[], loadNow?: boolean, basePath?: string): void;
-        loadManifest(manifest: string[], loadNow?: boolean, basePath?: string): void;
-        remove(idsOrUrls: string): void;
-<<<<<<< HEAD
-        remove(idsOrUrls: string[]): void;
-        removeAll(): void;
-=======
-        remove(idsOrUrls: any[]): void;
->>>>>>> 3e849682
-        reset(): void;
-        setMaxConnections(value: number): void;
-        setPaused(value: boolean): void;
-        setUseXHR(value: boolean): void;
-        toString(): string;
-        
-        // events
-        /*
-        fileload: (event: Object) => any;
-        fileprogress: (event: Object) => any;
-        filestart: (event: Object) => any;
-        */
-    }
-    
-    export class PreloadJS {
-        static buildDate: string;
-        static version: string;
-    }
-    
-    export class TagLoader extends AbstractLoader {
-        constructor (item: Object);
-        
-        // properties
-        _isAudio: boolean;
-        
-        // methods
-        getResult(): any;
-        toString(): string;
-    }
-    
-    export class XHRLoader extends AbstractLoader {
-        constructor (item: Object);
-        
-        // methods
-        getAllResponseHeaders(): string;
-        getResponseHeader(header: string): string;
-        getResult (rawResult?: boolean): Object;
-        toString(): string;
-    }
-}
+// Type definitions for PreloadJS 0.4.0
+// Project: http://www.createjs.com/#!/PreloadJS
+// Definitions by: Pedro Ferreira <https://bitbucket.org/drk4>
+// Definitions: https://github.com/borisyankov/DefinitelyTyped
+
+/*
+    Copyright (c) 2012 Pedro Ferreira
+    Permission is hereby granted, free of charge, to any person obtaining a copy of this software and associated documentation files (the "Software"), to deal in the Software without restriction, including without limitation the rights to use, copy, modify, merge, publish, distribute, sublicense, and/or sell copies of the Software, and to permit persons to whom the Software is furnished to do so, subject to the following conditions:
+    The above copyright notice and this permission notice shall be included in all copies or substantial portions of the Software.
+    THE SOFTWARE IS PROVIDED "AS IS", WITHOUT WARRANTY OF ANY KIND, EXPRESS OR IMPLIED, INCLUDING BUT NOT LIMITED TO THE WARRANTIES OF MERCHANTABILITY, FITNESS FOR A PARTICULAR PURPOSE AND NONINFRINGEMENT. IN NO EVENT SHALL THE AUTHORS OR COPYRIGHT HOLDERS BE LIABLE FOR ANY CLAIM, DAMAGES OR OTHER LIABILITY, WHETHER IN AN ACTION OF CONTRACT, TORT OR OTHERWISE, ARISING FROM, OUT OF OR IN CONNECTION WITH THE SOFTWARE OR THE USE OR OTHER DEALINGS IN THE SOFTWARE.
+*/
+
+// Library documentation : http://www.createjs.com/Docs/PreloadJS/modules/PreloadJS.html
+
+/// <reference path="../createjs/createjs.d.ts" />
+
+declare module createjs {
+    export class AbstractLoader extends EventDispatcher {
+        // properties
+        canceled: boolean;
+        loaded: boolean;
+        onComplete: Function; // deprecated
+        onError: Function; // deprecated
+        onLoadStart: Function; // deprecated
+        onProgress: Function; // deprecated
+        progress: number;
+        
+        // methods
+        buildPath(src: string, basePath?: string, data?: Object): string;
+        close(): void;
+        load(): void;
+        toString(): string;
+        
+        // events
+        /*
+        complete: (event: Object) => any;
+        error: (event: Object) => any;
+        loadStart: (event: Object) => any;
+        progress: (event: Object) => any;
+        */
+    }
+    
+    export class LoadQueue extends AbstractLoader {
+        constructor(useXHR?: boolean, basePath?: string);
+        
+        // properties
+        static BINARY: string;
+        static CSS: string;
+        static IMAGE: string;
+        static JAVASCRIPT: string;
+        static JSON: string;
+        static JSONP: string;
+        static LOAD_TIMEOUT: number;
+        maintainScriptOrder: boolean;
+        next: LoadQueue;
+        onFileLoad: Function; // deprecated
+        onFileProgress: Function;  // deprecated
+        static SOUND: string;
+        stopOnError: boolean;
+        static SVG: string;
+        static TEXT: string;
+        useXHR: boolean;
+        static XML: string;
+        
+        // methods
+        getItem(value: string): Object;
+        getResult(value: string, rawResult?: boolean): Object;
+        installPlugin(plugin: Function): void;
+        loadFile(file: Object, loadNow?: boolean, basePath?: string): void;
+        loadFile(file: string, loadNow?: boolean, basePath?: string): void;
+        loadManifest(manifest: Object[], loadNow?: boolean, basePath?: string): void;
+        loadManifest(manifest: string[], loadNow?: boolean, basePath?: string): void;
+        remove(idsOrUrls: string): void;
+        remove(idsOrUrls: any[]): void;
+        removeAll(): void;
+        reset(): void;
+        setMaxConnections(value: number): void;
+        setPaused(value: boolean): void;
+        setUseXHR(value: boolean): void;
+        toString(): string;
+        
+        // events
+        /*
+        fileload: (event: Object) => any;
+        fileprogress: (event: Object) => any;
+        filestart: (event: Object) => any;
+        */
+    }
+    
+    export class PreloadJS {
+        static buildDate: string;
+        static version: string;
+    }
+    
+    export class TagLoader extends AbstractLoader {
+        constructor (item: Object);
+        
+        // properties
+        _isAudio: boolean;
+        
+        // methods
+        getResult(): any;
+        toString(): string;
+    }
+    
+    export class XHRLoader extends AbstractLoader {
+        constructor (item: Object);
+        
+        // methods
+        getAllResponseHeaders(): string;
+        getResponseHeader(header: string): string;
+        getResult (rawResult?: boolean): Object;
+        toString(): string;
+    }
+}