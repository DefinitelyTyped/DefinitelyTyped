// DefinitelyTyped: partial

// This file contains common part of defintions for rx.async.d.ts and rx.lite.d.ts
// Do not include the file separately.

///<reference path="rx-lite.d.ts"/>

declare module Rx {
	export module config {
		/**
		* Configuration option to determine whether to use native events only
		*/
		export var useNativeEvents: boolean;
	}

    interface ObservableStatic {
		/**
		* Invokes the asynchronous function, surfacing the result through an observable sequence.
		* @param functionAsync Asynchronous function which returns a Promise to run.
		* @returns An observable sequence exposing the function's result value, or an exception.
		*/
		startAsync<T>(functionAsync: () => IPromise<T>): Observable<T>;

		fromCallback: {
			// with single result callback without selector
			<TResult>(func: (callback: (result: TResult) => any) => any, context?: any): () => Observable<TResult>;
			<T1, TResult>(func: (arg1: T1, callback: (result: TResult) => any) => any, context?: any): (arg1: T1) => Observable<TResult>;
			<T1, T2, TResult>(func: (arg1: T1, arg2: T2, callback: (result: TResult) => any) => any, context?: any): (arg1: T1, arg2: T2) => Observable<TResult>;
			<T1, T2, T3, TResult>(func: (arg1: T1, arg2: T2, arg3: T3, callback: (result: TResult) => any) => any, context?: any): (arg1: T1, arg2: T2, arg3: T3) => Observable<TResult>;
			// with any callback with selector
			<TCallbackResult, TResult>(func: (callback: Function) => any, context: any, selector: (args: TCallbackResult[]) => TResult): () => Observable<TResult>;
			<T1, TCallbackResult, TResult>(func: (arg1: T1, callback: Function) => any, context: any, selector: (args: TCallbackResult[]) => TResult): (arg1: T1) => Observable<TResult>;
			<T1, T2, TCallbackResult, TResult>(func: (arg1: T1, arg2: T2, callback: Function) => any, context: any, selector: (args: TCallbackResult[]) => TResult): (arg1: T1, arg2: T2) => Observable<TResult>;
			<T1, T2, T3, TCallbackResult, TResult>(func: (arg1: T1, arg2: T2, arg3: T3, callback: Function) => any, context: any, selector: (args: TCallbackResult[]) => TResult): (arg1: T1, arg2: T2, arg3: T3) => Observable<TResult>;
			// with any callback without selector
			<TResult>(func: (callback: Function) => any, context?: any): () => Observable<TResult>;
			<T1, TResult>(func: (arg1: T1, callback: Function) => any, context?: any): (arg1: T1) => Observable<TResult>;
			<T1, T2, TResult>(func: (arg1: T1, arg2: T2, callback: Function) => any, context?: any): (arg1: T1, arg2: T2) => Observable<TResult>;
			<T1, T2, T3, TResult>(func: (arg1: T1, arg2: T2, arg3: T3, callback: Function) => any, context?: any): (arg1: T1, arg2: T2, arg3: T3) => Observable<TResult>;
			// with any function with selector
			<TCallbackResult, TResult>(func: Function, context: any, selector: (args: TCallbackResult[]) => TResult): (...args: any[]) => Observable<TResult>;
			// with any function without selector
			<TResult>(func: Function, context?: any): (...args: any[]) => Observable<TResult>;
		};

		fromNodeCallback: {
			// with single result callback without selector
			<T>(func: (callback: (err: any, result: T) => any) => any, context?: any): () => Observable<T>;
			<T1, T>(func: (arg1: T1, callback: (err: any, result: T) => any) => any, context?: any): (arg1: T1) => Observable<T>;
			<T1, T2, T>(func: (arg1: T1, arg2: T2, callback: (err: any, result: T) => any) => any, context?: any): (arg1: T1, arg2: T2) => Observable<T>;
			<T1, T2, T3, T>(func: (arg1: T1, arg2: T2, arg3: T3, callback: (err: any, result: T) => any) => any, context?: any): (arg1: T1, arg2: T2, arg3: T3) => Observable<T>;
			// with any callback with selector
			<TC, TR>(func: (callback: Function) => any, context: any, selector: (results: TC[]) => TR): () => Observable<TR>;
			<T1, TC, TR>(func: (arg1: T1, callback: Function) => any, context: any, selector: (results: TC[]) => TR): (arg1: T1) => Observable<TR>;
			<T1, T2, TC, TR>(func: (arg1: T1, arg2: T2, callback: Function) => any, context: any, selector: (results: TC[]) => TR): (arg1: T1, arg2: T2) => Observable<TR>;
			<T1, T2, T3, TC, TR>(func: (arg1: T1, arg2: T2, arg3: T3, callback: Function) => any, context: any, selector: (results: TC[]) => TR): (arg1: T1, arg2: T2, arg3: T3) => Observable<TR>;
			// with any callback without selector
			<TR>(func: (callback: Function) => any, context?: any): () => Observable<TR>;
			<T1, TR>(func: (arg1: T1, callback: Function) => any, context?: any): (arg1: T1) => Observable<TR>;
			<T1, T2, TR>(func: (arg1: T1, arg2: T2, callback: Function) => any, context?: any): (arg1: T1, arg2: T2) => Observable<TR>;
			<T1, T2, T3, TR>(func: (arg1: T1, arg2: T2, arg3: T3, callback: Function) => any, context?: any): (arg1: T1, arg2: T2, arg3: T3) => Observable<TR>;
			// with any function with selector
			<TC, T>(func: Function, context: any, selector: (results: TC[]) => T): (...args: any[]) => Observable<T>;
			// with any function without selector
			<T>(func: Function, context?: any): (...args: any[]) => Observable<T>;
		};

<<<<<<< HEAD
		fromEvent<T>(element: any, eventName: string, selector?: (arguments: any[]) => T): Observable<T>;
        fromEventPattern<T>(addHandler: (handler: Function) => void, removeHandler: (handler: Function) => void, selector?: (arguments: any[])=>T): Observable<T>;
=======
		fromEvent<T>(element: NodeList, eventName: string, selector?: (arguments: any[]) => T): Observable<T>;
		fromEvent<T>(element: Node, eventName: string, selector?: (arguments: any[]) => T): Observable<T>;
		fromEvent<T>(element: {on: (name: string, cb: (e: any) => any) => void; off: (name: string, cb: (e: any) => any) => void}, eventName: string, selector?: (arguments: any[]) => T): Observable<T>;
		fromEventPattern<T>(addHandler: (handler: Function) => void, removeHandler: (handler: Function) => void, selector?: (arguments: any[])=>T): Observable<T>;
>>>>>>> c6254f15
	}
}<|MERGE_RESOLUTION|>--- conflicted
+++ resolved
@@ -65,14 +65,9 @@
 			<T>(func: Function, context?: any): (...args: any[]) => Observable<T>;
 		};
 
-<<<<<<< HEAD
-		fromEvent<T>(element: any, eventName: string, selector?: (arguments: any[]) => T): Observable<T>;
-        fromEventPattern<T>(addHandler: (handler: Function) => void, removeHandler: (handler: Function) => void, selector?: (arguments: any[])=>T): Observable<T>;
-=======
 		fromEvent<T>(element: NodeList, eventName: string, selector?: (arguments: any[]) => T): Observable<T>;
 		fromEvent<T>(element: Node, eventName: string, selector?: (arguments: any[]) => T): Observable<T>;
 		fromEvent<T>(element: {on: (name: string, cb: (e: any) => any) => void; off: (name: string, cb: (e: any) => any) => void}, eventName: string, selector?: (arguments: any[]) => T): Observable<T>;
 		fromEventPattern<T>(addHandler: (handler: Function) => void, removeHandler: (handler: Function) => void, selector?: (arguments: any[])=>T): Observable<T>;
->>>>>>> c6254f15
 	}
 }