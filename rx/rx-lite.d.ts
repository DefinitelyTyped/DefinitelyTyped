--- conflicted
+++ resolved
@@ -522,33 +522,6 @@
 		fromArray<T>(array: T[], scheduler?: IScheduler): Observable<T>;
 		fromArray<T>(array: { length: number;[index: number]: T; }, scheduler?: IScheduler): Observable<T>;
 
-<<<<<<< HEAD
-		/**
-		*  Converts an iterable into an Observable sequence
-		*  
-		* @example
-		*  var res = Rx.Observable.fromIterable(new Map());
-		*  var res = Rx.Observable.fromIterable(function* () { yield 42; });
-		*  var res = Rx.Observable.fromIterable(new Set(), Rx.Scheduler.timeout);
-		* @param generator Generator to convert from.
-		* @param [scheduler] Scheduler to run the enumeration of the input sequence on.
-		* @returns The observable sequence whose elements are pulled from the given generator sequence.
-		*/
-		fromIterable<T>(generator: () => { next(): { done: boolean; value?: T; }; }, scheduler?: IScheduler): Observable<T>;
-
-		/**
-		*  Converts an iterable into an Observable sequence
-		*  
-		* @example
-		*  var res = Rx.Observable.fromIterable(new Map());
-		*  var res = Rx.Observable.fromIterable(new Set(), Rx.Scheduler.timeout);
-		* @param iterable Iterable to convert from.
-		* @param [scheduler] Scheduler to run the enumeration of the input sequence on.
-		* @returns The observable sequence whose elements are pulled from the given generator sequence.
-		*/
-		fromIterable<T>(iterable: {}, scheduler?: IScheduler): Observable<T>;	// todo: can't describe ES6 Iterable via TypeScript type system
-=======
->>>>>>> c6254f15
 		generate<TState, TResult>(initialState: TState, condition: (state: TState) => boolean, iterate: (state: TState) => TState, resultSelector: (state: TState) => TResult, scheduler?: IScheduler): Observable<TResult>;
 		never<T>(): Observable<T>;
 
@@ -714,11 +687,11 @@
 		hasObservers(): boolean;
 	}
 
-	export interface Subject<T> extends ISubject<T> {
-	}
-
-	interface SubjectStatic {
-		new <T>(): Subject<T>;
+    export interface Subject<T> extends ISubject<T> {
+    }
+
+    interface SubjectStatic {
+        new <T>(): Subject<T>;
 		create<T>(observer?: Observer<T>, observable?: Observable<T>): ISubject<T>;
 	}
 
