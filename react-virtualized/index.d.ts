--- conflicted
+++ resolved
@@ -275,7 +275,6 @@
      */
     ASC: 'ASC',
 
-<<<<<<< HEAD
     interface VirtualScrollProps {
         className?: string;
         autoHeight?: boolean;
@@ -400,11 +399,8 @@
 
     /*
      * Higher-Order Components
-=======
-    /**
      * Sort items in descending order.
      * This means arranging from the highest value to the lowest (e.g. z-a, 9-0).
->>>>>>> 4cba69e3
      */
     DESC: 'DESC'
 }
