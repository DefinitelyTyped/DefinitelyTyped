--- conflicted
+++ resolved
@@ -112,11 +112,7 @@
         }
         scrollbars: {
             NEVER: number;
-<<<<<<< HEAD
-            ALWAYS: number;            
-=======
             ALWAYS: number;
->>>>>>> dbcfdb71
         }
     }
     export interface IGridInstance {
@@ -196,11 +192,7 @@
     export interface IGridOptions {
         aggregationCalcThrottle?: number;
         appScopeProvider?: ng.IScope | Object;
-<<<<<<< HEAD
-        columnDefs?: IColumnDef;
-=======
         columnDefs?: Array<IColumnDef>;
->>>>>>> dbcfdb71
         columnFooterHeight?: number;
         columnVirtualizationThreshold?: number;
         data?: Array<any> | string;
@@ -255,11 +247,7 @@
         clearAllFilters(refreshRows?: boolean, clearConditions?: boolean, clearFlags?: boolean): ng.IPromise<Array<IGridRow>>;
         clearRowInvisible(rowEntity: any): void;
         getVisibleRows(grid: IGridInstance): Array<IGridRow>;
-<<<<<<< HEAD
-        handleWindowResize(): void;       
-=======
         handleWindowResize(): void;
->>>>>>> dbcfdb71
         notifiyDataChange(type: string): void;
         refreshRows(): ng.IPromise<boolean>;
         registerColumnsProcessor(processorFunction: IColumnProcessor, priority: number): void;
@@ -269,17 +257,6 @@
         scrollToIfNecessary(gridRow: IGridRow, gridCol: IGridColumn): void;
         setRowInvisible(rowEntity: any): void;
         sortHandleNulls(a: any,b: any): number;
-<<<<<<< HEAD
-        queueGridRefresh(): void;         
-        queueRefresh(): void;
-        on: {
-            sortChanged: (scope: ng.IScope, handler: (grid: IGridInstance, sortColumns: Array<IColumnDef>) => void) => void;
-            columnVisiblityChanged: (scope: ng.IScope, handler: (grid: IGridColumn) => void) => void;            
-            canvasHeightChanged: (scope: ng.IScope, handler: (oldHeight: number, newHeight: number) => void) => void;
-            
-            /**
-             * filterChangedis raised after the filter is changed. The nature of the watch expression doesn't allow notification 
-=======
         queueGridRefresh(): void;
         queueRefresh(): void;
         on: {
@@ -289,22 +266,14 @@
 
             /**
              * filterChangedis raised after the filter is changed. The nature of the watch expression doesn't allow notification
->>>>>>> dbcfdb71
              * of what changed, so the receiver of this event will need to re-extract the filter conditions from the columns.
              * http://ui-grid.info/docs/#/api/ui.grid.core.api:PublicApi
              */
             filterChanged: (scope: ng.IScope, handler: () => void) => void;
-<<<<<<< HEAD
-            rowsRendered: (scope: ng.IScope, handler: () => void) => void;            
-            rowsVisibleChanged: (scope: ng.IScope, handler: () => void) => void;
-            scrollBegin: (scope: ng.IScope, handler: () => void) => void;
-            scrollEnd: (scope: ng.IScope, handler: () => void) => void;            
-=======
             rowsRendered: (scope: ng.IScope, handler: () => void) => void;
             rowsVisibleChanged: (scope: ng.IScope, handler: () => void) => void;
             scrollBegin: (scope: ng.IScope, handler: () => void) => void;
             scrollEnd: (scope: ng.IScope, handler: () => void) => void;
->>>>>>> dbcfdb71
         }
     }
     export interface IGridSelectionApi {
@@ -322,32 +291,6 @@
         getSelectAllState: () => boolean;
         on: {
             rowSelectionChanged: (scope: ng.IScope, handler: (row: IGridRow, event?: Event) => void) => void;
-<<<<<<< HEAD
-            rowSelectionChangedBatch: (scope: ng.IScope, handler: (row: Array<IGridRow>, event?: Event) => void) => void;    
-        }
-    }
-    export interface IGridPaginationApi {
-        getPage: () => number;
-        getTotalPages: () => number;
-        nextPage: () => void;
-        previousPage: () => void;
-        seek: () => void;
-        on: {
-            paginationChanged: (scope: ng.IScope, handler: (newPage: number, pageSize: number) => void) => void;
-        }
-    }    
-    export interface IGridRowEditApi {
-        flushDirtyRows(grid?: IGridInstance): ng.IPromise<boolean>;
-        getDirtyRows(grid?: IGridInstance): Array<IGridRow>;
-        getErrorRows(grid?: IGridInstance): Array<IGridRow>;   
-        setRowsClean(dataRows: Array<any>):  Array<any>;
-        setRowsDirty(dataRows: Array<any>): Array<any>;
-        setSavePromise(rowEntity: Object, savePromise: ng.IPromise<any>): void; 
-        on: {
-            saveRow: (scope: ng.IScope, handler: (rowEntity: Array<any>) => void) => void
-        }
-    } 
-=======
             rowSelectionChangedBatch: (scope: ng.IScope, handler: (row: Array<IGridRow>, event?: Event) => void) => void;
         }
     }
@@ -377,7 +320,6 @@
             columnSizeChanged: (scope: ng.IScope, handler: (coldDef: IColumnDef) => void) => void;
         }
     }
->>>>>>> dbcfdb71
 
     export interface IGridApiConstructor {
         new (grid: IGridInstance): IGridApi;
@@ -438,52 +380,30 @@
         core: IGridCoreApi;
 
         /**
-<<<<<<< HEAD
-         * Selection api         
-         */         
+         * Selection api
+         */
         selection: IGridSelectionApi;
 
-        
-        /**
-         * Pagination api         
+
+        /**
+         * Pagination api
          */
         pagination: IGridPaginationApi;
-       
-     
-        /**
-         * Grid Row Edit Api         
-         */      
+
+
+        /**
+         * Grid Row Edit Api
+         */
         rowEdit: IGridRowEditApi;
-        
+
+        /**
+         * Grid row resizable Api
+         */
+        colResizable: IGridRowResizableApi;
+
         /**
          * A grid instance is made available in the gridApi.
-         */         
-=======
-         * Selection api
-         */
-        selection: IGridSelectionApi;
-
-
-        /**
-         * Pagination api
-         */
-        pagination: IGridPaginationApi;
-
-
-        /**
-         * Grid Row Edit Api
-         */
-        rowEdit: IGridRowEditApi;
-
-        /**
-         * Grid row resizable Api
-         */
-        colResizable: IGridRowResizableApi;
-
-        /**
-         * A grid instance is made available in the gridApi.
-         */
->>>>>>> dbcfdb71
+         */
         grid: IGridInstance;
     }
     export interface IGridRowConstructor {
@@ -632,11 +552,7 @@
         filters?: Array<IFilterOptions>;
         name?: string;
         /** Sort on this column */
-<<<<<<< HEAD
-        sort?: ISortInfo
-=======
         sort?: ISortInfo;
->>>>>>> dbcfdb71
         /** Algorithm to use for sorting this column. Takes 'a' and 'b' parameters like any normal sorting function. */
         sortingAlgorithm?: (a: any, b: any) => number;
         /** Column width */
