<<<<<<< HEAD
// Type definitions for nouislider v7.0.10
// Project: https://github.com/leongersen/noUiSlider
// Definitions by: Corey Jepperson <https://github.com/acoreyj>
// Definitions: https://github.com/borisyankov/DefinitelyTyped
/// <reference path="../jquery/jquery.d.ts"/>
/// <reference path="../wnumb/wnumb.d.ts"/>


interface noUiSliderInstance extends JQuery{
    /**
     * For one-handle sliders, calling .val() will return the value. 
     * For two-handle sliders, an array[value, value] will be returned.
     */
    val(): number | number[];
    /**
     * noUiSlider will keep your values within the slider range, which saves you a bunch of validation.
     * If you have set the slider to use one handle, simply set it on the slider using the .val() method.
     * If you have two handles, pass an array. One-handled sliders will also accept arrays.
     * Within an array, you can set a position to null if you want to leave a handle unchanged.
     */
    val(value: any): JQuery; //can't enforce number as it breaks extend
    /**
     * noUiSlider has full support for libLink, which will let you write values to input elements very easily. 
     * libLink will update the slider if you change an input as well!
     */
    Link(target: string, method?: any, format?:any): any;
}



interface noUiSliderOptions {
    /**
     * The start option sets the number of handles and their start positions, relative to range.
     */
    start: number | number[] | number[][];
    /**
    * The connect setting can be used to control the bar between the handles, 
    * or the edges of the slider. Use "lower" to connect to the lower side,
    * or "upper" to connect to the upper side. Setting true sets the bar between the handles.
    */
    range: Object;
    /**
     * noUiSlider offers several ways to handle user interaction. 
     * The range can be set to drag, and handles can move to taps. 
     * All these effects are optional, and can be enable by adding their keyword to the behaviour option.
     * This option accepts a "-" separated list of "drag", "tap", "fixed", "snap" or "none".
     */
    connect?: string | boolean;
    /**
    * When using two handles, the minimum distance between the handles can be set using the margin option. 
    * The margin value is relative to the value set in 'range'. 
    * This option is only available on standard linear sliders.
    */
    margin?: number;
    /**
     * The limit option is the oposite of the margin option, 
     * limiting the maximum distance between two handles. 
     * As with the margin option, the limit option can only be used on linear sliders.
     */
    limit?: number;
    /**
     * By default, the slider slides fluently. 
     * In order to make the handles jump between intervals, you can use this option. 
     * The step option is relative to the values provided to range.
     */
    step?: number;
    /**
     * The orientation setting can be used to set the slider to "vertical" or "horizontal".
     * Set dimensions! Vertical sliders don't assume a default height, so you'll need to set one. 
     * You can use any unit you want, including % or px.
     */
    orientation?: string;
    /**
     * By default the sliders are top-to-bottom and left-to-right, 
     * but you can change this using the direction option, 
     * which decides where the upper side of the slider is.
     */
    direction?: string;
    /**
     * Set the animate option to false to prevent the slider from animating to a new value with when calling .val().
     */
    animate?: boolean;
    /**
     * All values on the slider are part of a range. The range has a minimum and maximum value.
     */
    behaviour?: string;
    /**
     * To format the slider output, noUiSlider offers a format option. 
     * Simply specify to and from functions to encode and decode the values.
     * See manual formatting to the right for usage information.
     * By default, noUiSlider will format output with 2 decimals.
     * Manual formatting can be very tedious, so noUiSlider has support for the wNumb formatting library.
     *  wNumb offers a wide range of options and provides number validation.
     */
    format?: Object | ((...args:any[]) => any);
    
}

interface noUiSliderPipsOptions {
    /**
     * The range mode uses the slider range to determine where the pips should be. A pip is generated for every percentage specified.
     * 
     * Like range, the steps mode uses the slider range. In steps mode, a pip is generated for every step. 
     * The filter option can be used to filter the generated pips.
     * The filter function must return 0 (no value), 1 (large value) or 2 (small value).
     * 
     * In positions mode, pips are generated at percentage-based positions on the slider. Optionally, the stepped option can be set to true to match the pips to the slider steps.
     * 
     * The count mode can be used to generate a fixed number of pips. As with positions mode, the stepped option can be used.
     * 
     * The values mode is similar to positions, but it accepts values instead of percentages. The stepped option can be used for this mode.
     * 
     */
    mode: string;
    /**
     * Range Mode: percentage for range mode
     * Step Mode: step number for steps
     * Positions Mode: percentage-based positions on the slider
     * Count Mode: positions between pips
     */
    density?: number;
    /**
     * Step Mode: The filter option can be used to filter the generated pips.
     * The filter function must return 0 (no value), 1 (large value) or 2 (small value).
     */
    filter?: (...args:any[]) => number;
    /**
     * format for step mode
     * see noUiSlider format
     */
    format?: Object;
    /**
     * 
     * values for positions and values mode
     * number pips for count mode
     */
    values?: number | number[];
    /**
     * stepped option for positions, values and count mode
     */
    stepped?: boolean;
    
    
}


interface JQuery {
    noUiSlider(options?: noUiSliderOptions): noUiSliderInstance;
    noUiSlider_pips(options?: noUiSliderPipsOptions): noUiSliderInstance;
}
=======
// Type definitions for nouislider v8.0.2
// Project: https://github.com/leongersen/noUiSlider
// Definitions by: Patrick Davies <https://github.com/bleuarg>
// Definitions: https://github.com/borisyankov/DefinitelyTyped
/// <reference path="../wnumb/wnumb.d.ts"/>

declare module noUiSlider {
    /**
     * To create a slider, call noUiSlider.create() with an element and your options.
     */
    function create(target: HTMLElement, options: Options): void;

    interface Options {
        /**
         * The start option sets the number of handles and their start positions, relative to range.
         */
        start: number | number[] | number[][];
        /**
        * The connect setting can be used to control the bar between the handles,
        * or the edges of the slider. Use "lower" to connect to the lower side,
        * or "upper" to connect to the upper side. Setting true sets the bar between the handles.
        */
        range: Object;
        /**
         * noUiSlider offers several ways to handle user interaction.
         * The range can be set to drag, and handles can move to taps.
         * All these effects are optional, and can be enable by adding their keyword to the behaviour option.
         * This option accepts a "-" separated list of "drag", "tap", "fixed", "snap" or "none".
         */
        connect?: string | boolean;
        /**
        * When using two handles, the minimum distance between the handles can be set using the margin option.
        * The margin value is relative to the value set in 'range'.
        * This option is only available on standard linear sliders.
        */
        margin?: number;
        /**
         * The limit option is the oposite of the margin option,
         * limiting the maximum distance between two handles.
         * As with the margin option, the limit option can only be used on linear sliders.
         */
        limit?: number;
        /**
         * By default, the slider slides fluently.
         * In order to make the handles jump between intervals, you can use this option.
         * The step option is relative to the values provided to range.
         */
        step?: number;
        /**
         * The orientation setting can be used to set the slider to "vertical" or "horizontal".
         * Set dimensions! Vertical sliders don't assume a default height, so you'll need to set one.
         * You can use any unit you want, including % or px.
         */
        orientation?: string;
        /**
         * By default the sliders are top-to-bottom and left-to-right,
         * but you can change this using the direction option,
         * which decides where the upper side of the slider is.
         */
        direction?: string;
        /**
         * Set the animate option to false to prevent the slider from animating to a new value with when calling .val().
         */
        animate?: boolean;
        /**
         * All values on the slider are part of a range. The range has a minimum and maximum value.
         */
        behaviour?: string;
        /**
         * To format the slider output, noUiSlider offers a format option.
         * Simply specify to and from functions to encode and decode the values.
         * See manual formatting to the right for usage information.
         * By default, noUiSlider will format output with 2 decimals.
         */
        format?: Object | ((...args:any[]) => any);

        /**
         * Allows you to generate points along the slider.
         */
        pips?: PipsOptions;
    }

    interface PipsOptions {
        /**
         * The 'range' mode uses the slider range to determine where the pips should be. A pip is generated for every percentage specified.
         *
         * The 'steps', like 'range', uses the slider range. In steps mode, a pip is generated for every step.
         * The 'filter' option can be used to filter the generated pips from the 'steps' options'
         * The filter function must return 0 (no value), 1 (large value) or 2 (small value).
         *
         * In 'positions' mode, pips are generated at percentage-based positions on the slider.
         * Optionally, the stepped option can be set to true to match the pips to the slider steps.
         *
         * The 'count' mode can be used to generate a fixed number of pips. As with positions mode, the stepped option can be used.
         *
         * The 'values' mode is similar to positions, but it accepts values instead of percentages. The stepped option can be used for this mode.
         *
         */
        mode: string; // "range" | "steps" | "positions" | "count" | "values"
        /**
         * Range Mode: percentage for range mode
         * Step Mode: step number for steps
         * Positions Mode: percentage-based positions on the slider
         * Count Mode: positions between pips
         */
        density?: number;
        /**
         * Step Mode: The filter option can be used to filter the generated pips.
         * The filter function must return 0 (no value), 1 (large value) or 2 (small value).
         */
        filter?: (...args: any[]) => PipFilterResult;
        /**
         * format for step mode
         * see noUiSlider format
         */
        format?: Object;
        /**
         *
         * values for positions and values mode
         * number pips for count mode
         */
        values?: number | number[];
        /**
         * stepped option for positions, values and count mode
         */
        stepped?: boolean;
    }

    const enum PipFilterResult {
        NoValue,
        LargeValue,
        SmallValue,
    }

    interface Callback {
        /**
         * Array for both one-handle and two-handle sliders. It contains the current slider values,
         * with formatting applied.
         */
        (values: any[], handle: number, unencoded: number): void
    }


    interface noUiSlider {
        /**
         * Bind event to the slider.
         */
        on(eventName: string, callback: Callback): void;
        /**
         * Unbind event to the slider.
         */
        off(eventName: string): void;
        /**
         * Destroy's the slider.
         */
        destroy(): void;

        /**
         * To get the current slider value. For one-handle sliders, calling .get() will return the value.
         * For two-handle sliders, an array[value, value] will be returned.
         */
        get(): number | number[];
        /**
         * noUiSlider will keep your values within the slider range, which saves you a bunch of validation.
         * If you have configured the slider to use one handle, you can change the current value by passing
         * a number to the .set() method. If you have two handles, pass an array. One-handled sliders
         * will also accept arrays. Within an array, you can set one position to null
         * if you want to leave a handle unchanged.
         */
        set(value: number | number[]): void;
    }

    interface Instance extends HTMLElement {
        noUiSlider: noUiSlider
    }
}
>>>>>>> ffceea9d
<|MERGE_RESOLUTION|>--- conflicted
+++ resolved
@@ -1,329 +1,176 @@
-<<<<<<< HEAD
-// Type definitions for nouislider v7.0.10
-// Project: https://github.com/leongersen/noUiSlider
-// Definitions by: Corey Jepperson <https://github.com/acoreyj>
-// Definitions: https://github.com/borisyankov/DefinitelyTyped
-/// <reference path="../jquery/jquery.d.ts"/>
-/// <reference path="../wnumb/wnumb.d.ts"/>
-
-
-interface noUiSliderInstance extends JQuery{
-    /**
-     * For one-handle sliders, calling .val() will return the value. 
-     * For two-handle sliders, an array[value, value] will be returned.
-     */
-    val(): number | number[];
-    /**
-     * noUiSlider will keep your values within the slider range, which saves you a bunch of validation.
-     * If you have set the slider to use one handle, simply set it on the slider using the .val() method.
-     * If you have two handles, pass an array. One-handled sliders will also accept arrays.
-     * Within an array, you can set a position to null if you want to leave a handle unchanged.
-     */
-    val(value: any): JQuery; //can't enforce number as it breaks extend
-    /**
-     * noUiSlider has full support for libLink, which will let you write values to input elements very easily. 
-     * libLink will update the slider if you change an input as well!
-     */
-    Link(target: string, method?: any, format?:any): any;
-}
-
-
-
-interface noUiSliderOptions {
-    /**
-     * The start option sets the number of handles and their start positions, relative to range.
-     */
-    start: number | number[] | number[][];
-    /**
-    * The connect setting can be used to control the bar between the handles, 
-    * or the edges of the slider. Use "lower" to connect to the lower side,
-    * or "upper" to connect to the upper side. Setting true sets the bar between the handles.
-    */
-    range: Object;
-    /**
-     * noUiSlider offers several ways to handle user interaction. 
-     * The range can be set to drag, and handles can move to taps. 
-     * All these effects are optional, and can be enable by adding their keyword to the behaviour option.
-     * This option accepts a "-" separated list of "drag", "tap", "fixed", "snap" or "none".
-     */
-    connect?: string | boolean;
-    /**
-    * When using two handles, the minimum distance between the handles can be set using the margin option. 
-    * The margin value is relative to the value set in 'range'. 
-    * This option is only available on standard linear sliders.
-    */
-    margin?: number;
-    /**
-     * The limit option is the oposite of the margin option, 
-     * limiting the maximum distance between two handles. 
-     * As with the margin option, the limit option can only be used on linear sliders.
-     */
-    limit?: number;
-    /**
-     * By default, the slider slides fluently. 
-     * In order to make the handles jump between intervals, you can use this option. 
-     * The step option is relative to the values provided to range.
-     */
-    step?: number;
-    /**
-     * The orientation setting can be used to set the slider to "vertical" or "horizontal".
-     * Set dimensions! Vertical sliders don't assume a default height, so you'll need to set one. 
-     * You can use any unit you want, including % or px.
-     */
-    orientation?: string;
-    /**
-     * By default the sliders are top-to-bottom and left-to-right, 
-     * but you can change this using the direction option, 
-     * which decides where the upper side of the slider is.
-     */
-    direction?: string;
-    /**
-     * Set the animate option to false to prevent the slider from animating to a new value with when calling .val().
-     */
-    animate?: boolean;
-    /**
-     * All values on the slider are part of a range. The range has a minimum and maximum value.
-     */
-    behaviour?: string;
-    /**
-     * To format the slider output, noUiSlider offers a format option. 
-     * Simply specify to and from functions to encode and decode the values.
-     * See manual formatting to the right for usage information.
-     * By default, noUiSlider will format output with 2 decimals.
-     * Manual formatting can be very tedious, so noUiSlider has support for the wNumb formatting library.
-     *  wNumb offers a wide range of options and provides number validation.
-     */
-    format?: Object | ((...args:any[]) => any);
-    
-}
-
-interface noUiSliderPipsOptions {
-    /**
-     * The range mode uses the slider range to determine where the pips should be. A pip is generated for every percentage specified.
-     * 
-     * Like range, the steps mode uses the slider range. In steps mode, a pip is generated for every step. 
-     * The filter option can be used to filter the generated pips.
-     * The filter function must return 0 (no value), 1 (large value) or 2 (small value).
-     * 
-     * In positions mode, pips are generated at percentage-based positions on the slider. Optionally, the stepped option can be set to true to match the pips to the slider steps.
-     * 
-     * The count mode can be used to generate a fixed number of pips. As with positions mode, the stepped option can be used.
-     * 
-     * The values mode is similar to positions, but it accepts values instead of percentages. The stepped option can be used for this mode.
-     * 
-     */
-    mode: string;
-    /**
-     * Range Mode: percentage for range mode
-     * Step Mode: step number for steps
-     * Positions Mode: percentage-based positions on the slider
-     * Count Mode: positions between pips
-     */
-    density?: number;
-    /**
-     * Step Mode: The filter option can be used to filter the generated pips.
-     * The filter function must return 0 (no value), 1 (large value) or 2 (small value).
-     */
-    filter?: (...args:any[]) => number;
-    /**
-     * format for step mode
-     * see noUiSlider format
-     */
-    format?: Object;
-    /**
-     * 
-     * values for positions and values mode
-     * number pips for count mode
-     */
-    values?: number | number[];
-    /**
-     * stepped option for positions, values and count mode
-     */
-    stepped?: boolean;
-    
-    
-}
-
-
-interface JQuery {
-    noUiSlider(options?: noUiSliderOptions): noUiSliderInstance;
-    noUiSlider_pips(options?: noUiSliderPipsOptions): noUiSliderInstance;
-}
-=======
-// Type definitions for nouislider v8.0.2
-// Project: https://github.com/leongersen/noUiSlider
-// Definitions by: Patrick Davies <https://github.com/bleuarg>
-// Definitions: https://github.com/borisyankov/DefinitelyTyped
-/// <reference path="../wnumb/wnumb.d.ts"/>
-
-declare module noUiSlider {
-    /**
-     * To create a slider, call noUiSlider.create() with an element and your options.
-     */
-    function create(target: HTMLElement, options: Options): void;
-
-    interface Options {
-        /**
-         * The start option sets the number of handles and their start positions, relative to range.
-         */
-        start: number | number[] | number[][];
-        /**
-        * The connect setting can be used to control the bar between the handles,
-        * or the edges of the slider. Use "lower" to connect to the lower side,
-        * or "upper" to connect to the upper side. Setting true sets the bar between the handles.
-        */
-        range: Object;
-        /**
-         * noUiSlider offers several ways to handle user interaction.
-         * The range can be set to drag, and handles can move to taps.
-         * All these effects are optional, and can be enable by adding their keyword to the behaviour option.
-         * This option accepts a "-" separated list of "drag", "tap", "fixed", "snap" or "none".
-         */
-        connect?: string | boolean;
-        /**
-        * When using two handles, the minimum distance between the handles can be set using the margin option.
-        * The margin value is relative to the value set in 'range'.
-        * This option is only available on standard linear sliders.
-        */
-        margin?: number;
-        /**
-         * The limit option is the oposite of the margin option,
-         * limiting the maximum distance between two handles.
-         * As with the margin option, the limit option can only be used on linear sliders.
-         */
-        limit?: number;
-        /**
-         * By default, the slider slides fluently.
-         * In order to make the handles jump between intervals, you can use this option.
-         * The step option is relative to the values provided to range.
-         */
-        step?: number;
-        /**
-         * The orientation setting can be used to set the slider to "vertical" or "horizontal".
-         * Set dimensions! Vertical sliders don't assume a default height, so you'll need to set one.
-         * You can use any unit you want, including % or px.
-         */
-        orientation?: string;
-        /**
-         * By default the sliders are top-to-bottom and left-to-right,
-         * but you can change this using the direction option,
-         * which decides where the upper side of the slider is.
-         */
-        direction?: string;
-        /**
-         * Set the animate option to false to prevent the slider from animating to a new value with when calling .val().
-         */
-        animate?: boolean;
-        /**
-         * All values on the slider are part of a range. The range has a minimum and maximum value.
-         */
-        behaviour?: string;
-        /**
-         * To format the slider output, noUiSlider offers a format option.
-         * Simply specify to and from functions to encode and decode the values.
-         * See manual formatting to the right for usage information.
-         * By default, noUiSlider will format output with 2 decimals.
-         */
-        format?: Object | ((...args:any[]) => any);
-
-        /**
-         * Allows you to generate points along the slider.
-         */
-        pips?: PipsOptions;
-    }
-
-    interface PipsOptions {
-        /**
-         * The 'range' mode uses the slider range to determine where the pips should be. A pip is generated for every percentage specified.
-         *
-         * The 'steps', like 'range', uses the slider range. In steps mode, a pip is generated for every step.
-         * The 'filter' option can be used to filter the generated pips from the 'steps' options'
-         * The filter function must return 0 (no value), 1 (large value) or 2 (small value).
-         *
-         * In 'positions' mode, pips are generated at percentage-based positions on the slider.
-         * Optionally, the stepped option can be set to true to match the pips to the slider steps.
-         *
-         * The 'count' mode can be used to generate a fixed number of pips. As with positions mode, the stepped option can be used.
-         *
-         * The 'values' mode is similar to positions, but it accepts values instead of percentages. The stepped option can be used for this mode.
-         *
-         */
-        mode: string; // "range" | "steps" | "positions" | "count" | "values"
-        /**
-         * Range Mode: percentage for range mode
-         * Step Mode: step number for steps
-         * Positions Mode: percentage-based positions on the slider
-         * Count Mode: positions between pips
-         */
-        density?: number;
-        /**
-         * Step Mode: The filter option can be used to filter the generated pips.
-         * The filter function must return 0 (no value), 1 (large value) or 2 (small value).
-         */
-        filter?: (...args: any[]) => PipFilterResult;
-        /**
-         * format for step mode
-         * see noUiSlider format
-         */
-        format?: Object;
-        /**
-         *
-         * values for positions and values mode
-         * number pips for count mode
-         */
-        values?: number | number[];
-        /**
-         * stepped option for positions, values and count mode
-         */
-        stepped?: boolean;
-    }
-
-    const enum PipFilterResult {
-        NoValue,
-        LargeValue,
-        SmallValue,
-    }
-
-    interface Callback {
-        /**
-         * Array for both one-handle and two-handle sliders. It contains the current slider values,
-         * with formatting applied.
-         */
-        (values: any[], handle: number, unencoded: number): void
-    }
-
-
-    interface noUiSlider {
-        /**
-         * Bind event to the slider.
-         */
-        on(eventName: string, callback: Callback): void;
-        /**
-         * Unbind event to the slider.
-         */
-        off(eventName: string): void;
-        /**
-         * Destroy's the slider.
-         */
-        destroy(): void;
-
-        /**
-         * To get the current slider value. For one-handle sliders, calling .get() will return the value.
-         * For two-handle sliders, an array[value, value] will be returned.
-         */
-        get(): number | number[];
-        /**
-         * noUiSlider will keep your values within the slider range, which saves you a bunch of validation.
-         * If you have configured the slider to use one handle, you can change the current value by passing
-         * a number to the .set() method. If you have two handles, pass an array. One-handled sliders
-         * will also accept arrays. Within an array, you can set one position to null
-         * if you want to leave a handle unchanged.
-         */
-        set(value: number | number[]): void;
-    }
-
-    interface Instance extends HTMLElement {
-        noUiSlider: noUiSlider
-    }
-}
->>>>>>> ffceea9d
+// Type definitions for nouislider v8.0.2
+// Project: https://github.com/leongersen/noUiSlider
+// Definitions by: Patrick Davies <https://github.com/bleuarg>
+// Definitions: https://github.com/borisyankov/DefinitelyTyped
+/// <reference path="../wnumb/wnumb.d.ts"/>
+
+declare module noUiSlider {
+    /**
+     * To create a slider, call noUiSlider.create() with an element and your options.
+     */
+    function create(target: HTMLElement, options: Options): void;
+
+    interface Options {
+        /**
+         * The start option sets the number of handles and their start positions, relative to range.
+         */
+        start: number | number[] | number[][];
+        /**
+        * The connect setting can be used to control the bar between the handles,
+        * or the edges of the slider. Use "lower" to connect to the lower side,
+        * or "upper" to connect to the upper side. Setting true sets the bar between the handles.
+        */
+        range: Object;
+        /**
+         * noUiSlider offers several ways to handle user interaction.
+         * The range can be set to drag, and handles can move to taps.
+         * All these effects are optional, and can be enable by adding their keyword to the behaviour option.
+         * This option accepts a "-" separated list of "drag", "tap", "fixed", "snap" or "none".
+         */
+        connect?: string | boolean;
+        /**
+        * When using two handles, the minimum distance between the handles can be set using the margin option.
+        * The margin value is relative to the value set in 'range'.
+        * This option is only available on standard linear sliders.
+        */
+        margin?: number;
+        /**
+         * The limit option is the oposite of the margin option,
+         * limiting the maximum distance between two handles.
+         * As with the margin option, the limit option can only be used on linear sliders.
+         */
+        limit?: number;
+        /**
+         * By default, the slider slides fluently.
+         * In order to make the handles jump between intervals, you can use this option.
+         * The step option is relative to the values provided to range.
+         */
+        step?: number;
+        /**
+         * The orientation setting can be used to set the slider to "vertical" or "horizontal".
+         * Set dimensions! Vertical sliders don't assume a default height, so you'll need to set one.
+         * You can use any unit you want, including % or px.
+         */
+        orientation?: string;
+        /**
+         * By default the sliders are top-to-bottom and left-to-right,
+         * but you can change this using the direction option,
+         * which decides where the upper side of the slider is.
+         */
+        direction?: string;
+        /**
+         * Set the animate option to false to prevent the slider from animating to a new value with when calling .val().
+         */
+        animate?: boolean;
+        /**
+         * All values on the slider are part of a range. The range has a minimum and maximum value.
+         */
+        behaviour?: string;
+        /**
+         * To format the slider output, noUiSlider offers a format option.
+         * Simply specify to and from functions to encode and decode the values.
+         * See manual formatting to the right for usage information.
+         * By default, noUiSlider will format output with 2 decimals.
+         */
+        format?: Object | ((...args:any[]) => any);
+
+        /**
+         * Allows you to generate points along the slider.
+         */
+        pips?: PipsOptions;
+    }
+
+    interface PipsOptions {
+        /**
+         * The 'range' mode uses the slider range to determine where the pips should be. A pip is generated for every percentage specified.
+         *
+         * The 'steps', like 'range', uses the slider range. In steps mode, a pip is generated for every step.
+         * The 'filter' option can be used to filter the generated pips from the 'steps' options'
+         * The filter function must return 0 (no value), 1 (large value) or 2 (small value).
+         *
+         * In 'positions' mode, pips are generated at percentage-based positions on the slider.
+         * Optionally, the stepped option can be set to true to match the pips to the slider steps.
+         *
+         * The 'count' mode can be used to generate a fixed number of pips. As with positions mode, the stepped option can be used.
+         *
+         * The 'values' mode is similar to positions, but it accepts values instead of percentages. The stepped option can be used for this mode.
+         *
+         */
+        mode: string; // "range" | "steps" | "positions" | "count" | "values"
+        /**
+         * Range Mode: percentage for range mode
+         * Step Mode: step number for steps
+         * Positions Mode: percentage-based positions on the slider
+         * Count Mode: positions between pips
+         */
+        density?: number;
+        /**
+         * Step Mode: The filter option can be used to filter the generated pips.
+         * The filter function must return 0 (no value), 1 (large value) or 2 (small value).
+         */
+        filter?: (...args: any[]) => PipFilterResult;
+        /**
+         * format for step mode
+         * see noUiSlider format
+         */
+        format?: Object;
+        /**
+         *
+         * values for positions and values mode
+         * number pips for count mode
+         */
+        values?: number | number[];
+        /**
+         * stepped option for positions, values and count mode
+         */
+        stepped?: boolean;
+    }
+
+    const enum PipFilterResult {
+        NoValue,
+        LargeValue,
+        SmallValue,
+    }
+
+    interface Callback {
+        /**
+         * Array for both one-handle and two-handle sliders. It contains the current slider values,
+         * with formatting applied.
+         */
+        (values: any[], handle: number, unencoded: number): void
+    }
+
+
+    interface noUiSlider {
+        /**
+         * Bind event to the slider.
+         */
+        on(eventName: string, callback: Callback): void;
+        /**
+         * Unbind event to the slider.
+         */
+        off(eventName: string): void;
+        /**
+         * Destroy's the slider.
+         */
+        destroy(): void;
+
+        /**
+         * To get the current slider value. For one-handle sliders, calling .get() will return the value.
+         * For two-handle sliders, an array[value, value] will be returned.
+         */
+        get(): number | number[];
+        /**
+         * noUiSlider will keep your values within the slider range, which saves you a bunch of validation.
+         * If you have configured the slider to use one handle, you can change the current value by passing
+         * a number to the .set() method. If you have two handles, pass an array. One-handled sliders
+         * will also accept arrays. Within an array, you can set one position to null
+         * if you want to leave a handle unchanged.
+         */
+        set(value: number | number[]): void;
+    }
+
+    interface Instance extends HTMLElement {
+        noUiSlider: noUiSlider
+    }
+}