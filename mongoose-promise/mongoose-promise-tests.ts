<<<<<<< HEAD
=======
/// <reference path="mongoose-promise.d.ts" />

import * as mongoose from 'mongoose';

>>>>>>> a6af50fb
var cb = function () {};

var mongopromise: mongoose.Promise<number>;
mongopromise.addBack(function (err, arg) {
  err.stack;
  arg.toFixed();
}).addBack(function (err, arg1, arg2) {
  err.stack;
  arg1.toFixed();
  arg2.toFixed();
});
mongopromise.addCallback(function (arg) {
  arg.toFixed();
}).addCallback(function (arg1, arg2) {
  arg1.toFixed();
  arg2.toFixed();
});
mongopromise.addErrback(function (err) {
  err.stack;
}).addErrback(cb);
mongopromise.catch(function (err) {
  err.stack;
}).catch(cb);
mongopromise.end();
mongopromise.error(999).error([]);
mongopromise.on('init', cb).on('init', cb);
mongopromise.reject({}).reject('').reject(new Error('hi'));
mongopromise.resolve(new Error('hi'), {}).resolve();
mongopromise.then(function (arg) {
  arg.toFixed();
  return 9;
}, function (err) {
  err.stack;
  return 9;
}).then(function (arg1, arg2) {
  arg1.toFixed();
  arg2.toFixed();
});
mongopromise.complete();
/* static properties */
mongoose.Promise.ES6(function (complete: any, error: any) {
  complete.apply(this);
  error.apply(this);
});
/* Practical Examples */
interface IUser extends mongoose.Document {
  name: string;
  age: number;
}
var UserSchema = new mongoose.Schema({
  name: String,
  age: Number
});
var UserModel: mongoose.Model<IUser> = mongoose.model<IUser>('Model', UserSchema);
UserModel.findOne({}).exec().fulfill();
UserModel.find({}).exec().then(() => {}).catch(() => {}).reject('');<|MERGE_RESOLUTION|>--- conflicted
+++ resolved
@@ -1,10 +1,5 @@
-<<<<<<< HEAD
-=======
-/// <reference path="mongoose-promise.d.ts" />
-
 import * as mongoose from 'mongoose';
 
->>>>>>> a6af50fb
 var cb = function () {};
 
 var mongopromise: mongoose.Promise<number>;
