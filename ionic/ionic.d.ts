// Type definitions for Ionic
// Project: http://ionicframework.com
// Definitions by: Spencer Williams <https://github.com/spencerwi/>
// Definitions: https://github.com/DefinitelyTyped/DefinitelyTyped

/// <reference path="../angularjs/angular.d.ts" />

interface IonicStatic {
<<<<<<< HEAD
    version: string;
=======
    /**
     * What Ionic package version is.
     */
    version: string;
    Platform: {
        /**
        * Trigger a callback once the device is ready, or immediately
         * if the device is already ready. This method can be run from
         * anywhere and does not need to be wrapped by any additonal methods.
         * When the app is within a WebView (Cordova), it’ll fire
         * the callback once the device is ready. If the app is within
         * a web browser, it’ll fire the callback after window.load.
         * Please remember that Cordova features (Camera, FileSystem, etc) still
         * will not work in a web browser.
         */
        ready(callback: ()=>any): void;
        /**
         * Set the grade of the device: ‘a’, ‘b’, or ‘c’. ‘a’ is the best
         * (most css features enabled), ‘c’ is the worst. By default, sets the grade
         * depending on the current device.
         */
        setGrade(grade: string): void;
        /**
         * Return the current device (given by cordova).
         */
        device(): any;
        /**
         * Check if the platform name provided is detected.
         */
        is(platformName: string): boolean;
        /**
         * Check if we are running within a WebView (such as Cordova).
         */
        isWebView(): boolean;
        /**
         * Whether we are running on iPad.
         */
        isIPad(): boolean;
        /**
         * Whether we are running on iOS.
         */
        isIOS(): boolean;
        /**
         * Whether we are running on Android.
         */
        isAndroid(): boolean;
        /**
         * Whether we are running on Windows Phone.
         */
        isWindowsPhone(): boolean;
        /**
         * The name of the current platform.
         */
        platform(): string;
        /**
         * The version of the current device platform.
         */
        version(): number;
        /**
         * Exit the app.
         */
        exitApp(): void;
        /**
         * Shows or hides the device status bar (in Cordova). Requires cordova plugin add org.apache.cordova.statusbar
         */
        showStatusBar(shouldShow: boolean): void;
        /**
         * Sets whether the app is fullscreen or not (in Cordova).
         */
        fullScreen(showFullScreen?: boolean, showStatusBar?: boolean): void;
        /**
         * Whether the device is ready.
         */
        isReady: boolean;
        /**
         * Whether the device is fullscreen.
         */
        isFullScreen: boolean;
        /**
         * An array of all platforms found.
         */
        platforms: Array<string>;
        /**
         * What grade the current platform is.
         */
        grade: string;
    };
>>>>>>> 73f7bb99
}

declare var ionic: IonicStatic;

declare module 'ionic' {
    export = ionic;
}

<<<<<<< HEAD
declare module ionic {
    module actionSheet {
=======
declare namespace ionic {
    namespace actionSheet {
>>>>>>> 73f7bb99
        interface IonicActionSheetService {
            show(options: IonicActionSheetOptions): ()=>void;
        }
        interface IonicActionSheetButton {
            text: string;
        }
        interface IonicActionSheetOptions {
            buttons?: Array<IonicActionSheetButton>;
            titleText?: string;
            cancelText?: string;
            destructiveText?: string;
            cancel?: ()=>any;
            buttonClicked?: (index: number)=>boolean;
            destructiveButtonClicked?: ()=>boolean;
            cancelOnStateChange?: boolean;
            cssClass?: string;
        }
    }
    namespace backdrop {
        interface IonicBackdropService {
            retain(): void;
            release(): void;
        }
    }
    namespace gestures {
        interface IonicGestureService {
            on(eventType: string, callback: (e: any)=>any, $element: angular.IAugmentedJQuery, options: any): IonicGesture;
            off(gesture: IonicGesture, eventType: string, callback: (e: any)=>any): void;
        }

        interface IonicGesture {
            element: Element;
            enabled: boolean;
            options: {stop_browser_behavior: string };
            on(gesture: string, handler: Function): IonicGesture;
            off(gesture: string, handler: Function): IonicGesture;
            trigger(gesture: string, eventData: any): IonicGesture;
            enable(state: boolean): IonicGesture;
        }

    }
    namespace list {
        interface IonicListDelegate {
            showReorder(showReorder?: boolean): boolean;
            showDelete(showDelete?: boolean): boolean;
            canSwipeItems(canSwipeItems?: boolean): boolean;
            closeOptionButtons(): void;
            $getByHandle(handle: string): IonicListDelegate;
        }
    }
    namespace loading {
        interface IonicLoadingService {
            show(opts?: IonicLoadingOptions): void;
            hide(): void;
        }
        interface IonicLoadingOptions {
            template?: string;
            templateUrl?: string;
            scope?: any;
            noBackdrop?: boolean;
            hideOnStateChange?: boolean;
            delay?: number;
            duration?: number;
        }
    }
    namespace modal {
        interface IonicModalService {
            fromTemplate(templateString: string, options?: IonicModalOptions): IonicModalController;
            fromTemplateUrl(templateUrl: string, options?: IonicModalOptions): angular.IPromise<IonicModalController>;
        }

        interface IonicModalController {
            initialize(options: IonicModalOptions): void;
            show(): angular.IPromise<void>;
            hide(): angular.IPromise<void>;
            remove(): angular.IPromise<void>;
            isShown(): boolean;
        }

        interface IonicModalOptions {
            scope?: any;
            animation?: string;
            focusFirstInput?: boolean;
            backdropClickToClose?: boolean;
            hardwareBackButtonClose?: boolean;
        }
    }
    namespace navigation {
        interface IonicNavBarDelegate {
            align(direction?: string): void;
            showBackButton(show?: boolean): boolean;
            showBar(show?: boolean): boolean;
            title(title: string): void;
        }

        interface IonicHistoryService {
            viewHistory(): any;

            currentView(): any;
            currentHistoryId(): string;
            currentTitle(val?: string): string;

            backView(): any;
            backTitle(): string;

            forwardView(): any;

            currentStateName(): string;

            goBack(backCount?: number): void;
            clearHistory(): void;
            clearCache(): angular.IPromise<any>;
            nextViewOptions(options: IonicHistoryNextViewOptions): void;
        }
        interface IonicHistoryNextViewOptions {
            disableAnimate?: boolean;
            disableBack?: boolean;
            historyRoot?: boolean;
        }
    }
    namespace platform {
        interface IonicPlatformService {
            onHardwareBackButton(callback: Function): void;
            offHardwareBackButton(callback: Function): void;
            registerBackButtonAction(callback: Function, priority: number, actionId?: any): Function;
            on(type: string, callback: Function): Function;
            ready(callback?: Function): angular.IPromise<any>;
        }
    }
    namespace popover {
        interface IonicPopoverService {
            fromTemplate(templateString: string, options: IonicPopoverOptions): IonicPopoverController;
            fromTemplateUrl(templateUrl: string, options: IonicPopoverOptions): angular.IPromise<IonicPopoverController>;
        }
        interface IonicPopoverController {
            initialize(options: IonicPopoverOptions): void;
            show($event?: any): angular.IPromise<any>;
            hide(): angular.IPromise<any>;
            isShown(): boolean;
            remove(): angular.IPromise<any>;
        }
        interface IonicPopoverOptions {
            scope?: any;
            focusFirstInput?: boolean;
            backdropClickToClose?: boolean;
            hardwareBackButtonClose?: boolean;
        }
    }
    namespace popup {
        interface IonicPopupService {
            show(options: IonicPopupFullOptions): IonicPopupPromise;
            alert(options: IonicPopupAlertOptions): IonicPopupPromise;
            confirm(options: IonicPopupConfirmOptions): IonicPopupConfirmPromise;
            prompt(options: IonicPopupPromptOptions): IonicPopupPromise;
        }

        interface IonicPopupConfirmPromise extends angular.IPromise<boolean> {
            close(value?: boolean): void;
        }
        interface IonicPopupPromise extends angular.IPromise<any> {
            close(value?: any): any;
        }
        interface IonicPopupBaseOptions {
            title?: string;
            cssClass?: string;
            subTitle?: string;
            template?: string;
            templateUrl?: string;
        }
        interface IonicPopupFullOptions extends IonicPopupBaseOptions {
            scope?: any;
            buttons?: Array<IonicPopupButton>;
        }
        interface IonicPopupButton {
            text: string;
            type?: string;
            onTap?(event?: any): void;
        }
        interface IonicPopupAlertOptions extends IonicPopupBaseOptions {
            okText?: string;
            okType?: string;
        }
        interface IonicPopupConfirmOptions extends IonicPopupBaseOptions {
            cancelText?: string;
            cancelType?: string;
            okText?: string;
            okType?: string;
        }
        interface IonicPopupPromptOptions extends IonicPopupBaseOptions {
            inputType?: string;
            inputPlaceholder?: string;
            cancelText?: string;
            cancelType?: string;
            okText?: string;
            okType?: string;
        }
    }
    namespace scroll {
        interface IonicScrollDelegate {
            resize(): void;
            scrollTop(shouldAnimate?: boolean): void;
            scrollBottom(shouldAnimate?: boolean): void;
            scrollTo(left: number, top: number, shouldAnimate?: boolean): void;
            scrollBy(left: number, top: number, shouldAnimate?: boolean): void;
            zoomTo(level: number, animate?: boolean, originLeft?: number, originTop?: number): void;
            zoomBy(factor: number, animate?: boolean, originLeft?: number, originTop?: number): void;
            getScrollPosition(): {left: number; top: number};
            anchorScroll(shouldAnimate?: boolean): void;
            freezeScroll(shouldFreeze?: boolean): boolean;
            freezeAllScrolls(shouldFreeze?: boolean): boolean;
            getScrollView(): any;
            $getByHandle(handle: string): IonicScrollDelegate;
        }
    }
    namespace sideMenu {
        interface IonicSideMenuDelegate {
            toggleLeft(isOpen?: boolean): void;
            toggleRight(isOpen?: boolean): void;
            getOpenRatio(): number;
            isOpen(): boolean;
            isOpenLeft(): boolean;
            isOpenRight(): boolean;
            canDragContent(canDrag?: boolean): boolean;
            edgeDragThreshold(value?: boolean|number): boolean;
            $getByHandle(handle: string): IonicSideMenuDelegate;
        }
    }
    namespace slideBox {
        interface IonicSlideBoxDelegate {
            update(): void;
            slide(to: number, speed?: number): void;
            enableSlide(shouldEnable?: boolean): boolean;
            previous(speed?: number): void;
            next(speed?: number): void;
            stop(): void;
            start(): void;
            currentIndex(): number;
            slidesCount(): number;
            $getByHandle(handle: string): IonicSlideBoxDelegate;
        }
    }
    namespace tabs {
        interface IonicTabsDelegate {
            select(index: number): void;
            selectedIndex(): number;
            $getByHandle(handle: string): IonicTabsDelegate;
            showBar(show?: boolean): boolean;
        }
    }
    namespace utility {
        interface IonicConfigProvider {
            views: {
                transition(transition?: string): string;
                maxCache(maxNumber?: number): number;
                forwardCache(value?: boolean): boolean;
                swipeBackEnabled(value?: boolean): boolean;
            };
            scrolling: {
                jsScrolling(value?: boolean): boolean;
            };
            backButton: {
                icon(value?: string): string;
                text(value?: string): string;
                previousTitleText(value?: boolean): boolean;
            };
            form: {
                checkbox(value?: string): string;
                toggle(value?: string): string;
            };
            spinner: {
                icon(value?: string): string;
            };
            tabs: {
                style(value?: string): string;
                position(value?: string): string;
            };
            templates: {
                maxPrefetch(value?: number): number;
            };
            navBar: {
                alignTitle(value?: string): string;
                positionPrimaryButtons(value?: string): string;
                positionSecondaryButtons(value?: string): string;
            };
        }
        interface IonicPositionService {
            position(element: any): {top: number; left: number; width: number; height: number};
            offset(element: any): {top: number; left: number; width: number; height: number};
        }
    }
}<|MERGE_RESOLUTION|>--- conflicted
+++ resolved
@@ -6,9 +6,6 @@
 /// <reference path="../angularjs/angular.d.ts" />
 
 interface IonicStatic {
-<<<<<<< HEAD
-    version: string;
-=======
     /**
      * What Ionic package version is.
      */
@@ -96,7 +93,6 @@
          */
         grade: string;
     };
->>>>>>> 73f7bb99
 }
 
 declare var ionic: IonicStatic;
@@ -105,13 +101,8 @@
     export = ionic;
 }
 
-<<<<<<< HEAD
-declare module ionic {
-    module actionSheet {
-=======
 declare namespace ionic {
     namespace actionSheet {
->>>>>>> 73f7bb99
         interface IonicActionSheetService {
             show(options: IonicActionSheetOptions): ()=>void;
         }
