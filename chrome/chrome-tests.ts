--- conflicted
+++ resolved
@@ -244,9 +244,6 @@
       selects[i].addEventListener('change', settingChanged);
     }
   });
-<<<<<<< HEAD
-}
-=======
 }
 
 // https://developer.chrome.com/extensions/runtime#method-openOptionsPage
@@ -264,5 +261,4 @@
 chrome.storage.onChanged.addListener(function (changes) {
   var myNewValue: { x: number } = changes["myKey"].newValue;
   var myOldValue: { x: number } = changes["myKey"].oldValue;
-});
->>>>>>> c6254f15
+});