<<<<<<< HEAD
// Type definitions for Angular Scenario Testing
// Project: http://angularjs.org
// Definitions by: RomanoLindano
// Definitions: https://github.com/borisyankov/DefinitelyTyped

declare module ng {
    export interface IAngularStatic {
        scenario: any;
    }
}

declare module angularScenario {

    export interface RunFunction {
        (functionToRun: any): any;
    }
    export interface RunFunctionWithDescription {
        (description: string, functionToRun: any): any;
    }

    export interface PauseFunction {
        (): any;
    }

    export interface SleepFunction {
        (seconds: number): any;
    }

    export interface Future {
    }

    export interface testWindow {
        href(): Future;
        path(): Future;
        search(): Future;
        hash(): Future;
    }

    export interface testLocation {
        url(): Future;
        path(): Future;
        search(): Future;
        hash(): Future;
    }

    export interface Browser {
        navigateTo(url: string): void;
        navigateTo(urlDescription: string, urlFunction: () => string): void;
        reload(): void;
        window(): testWindow;
        location(): testLocation;
    }

    export interface Matchers {
        toEqual(value: any): void;
        toBe(value: any): void;
        toBeDefined(): void;
        toBeTruthy(): void;
        toBeFalsy(): void;
        toMatch(regularExpression: any): void;
        toBeNull(): void;
        toContain(value: any): void;
        toBeLessThan(value: any): void;
        toBeGreaterThan(value: any): void;
    }

    export interface CustomMatchers extends Matchers {
    }

    export interface Expect extends CustomMatchers {
        not(): angularScenario.CustomMatchers;
    }

    export interface UsingFunction {
        (selector: string, selectorDescription?: string): void;
    }

    export interface BindingFunction {
        (bracketBindingExpression: string): Future;
    }

    export interface Input {
        enter(value: any): any;
        check(): any;
        select(radioButtonValue: any): any;
        val(): Future;
    }

    export interface Repeater {
        count(): Future;
        row(index: number): Future;
        column(ngBindingExpression: string): Future;
    }

    export interface Select {
        option(value: any): any;
        option(...listOfValues: any[]): any;
    }

    export interface Element {
        count(): Future;
        click(): any;
        query(callback: (selectedDOMElements: any[], callbackWhenDone: (objNull: any, futureValue: any) => any) => any): any;
        val(): Future;
        text(): Future;
        html(): Future;
        height(): Future;
        innerHeight(): Future;
        outerHeight(): Future;
        width(): Future;
        innerWidth(): Future;
        outerWidth(): Future;
        position(): Future;
        scrollLeft(): Future;
        scrollTop(): Future;
        offset(): Future;

        val(value: any): void;
        text(value: any): void;
        html(value: any): void;
        height(value: any): void;
        innerHeight(value: any): void;
        outerHeight(value: any): void;
        width(value: any): void;
        innerWidth(value: any): void;
        outerWidth(value: any): void;
        position(value: any): void;
        scrollLeft(value: any): void;
        scrollTop(value: any): void;
        offset(value: any): void;

        attr(key: any): Future;
        prop(key: any): Future;
        css(key: any): Future;

        attr(key: any, value: any): void;
        prop(key: any, value: any): void;
        css(key: any, value: any): void;
    }
}

declare var describe: angularScenario.RunFunctionWithDescription;
declare var ddescribe: angularScenario.RunFunctionWithDescription;
declare var xdescribe: angularScenario.RunFunctionWithDescription;
declare var beforeEach: angularScenario.RunFunction;
declare var afterEach: angularScenario.RunFunction;
declare var it: angularScenario.RunFunctionWithDescription;
declare var iit: angularScenario.RunFunctionWithDescription;
declare var xit: angularScenario.RunFunctionWithDescription;
declare var pause: angularScenario.PauseFunction;
declare var sleep: angularScenario.SleepFunction;
declare function browser(): angularScenario.Browser;
declare function expect(expectation: angularScenario.Future): angularScenario.Expect;
declare var using: angularScenario.UsingFunction;
declare var binding: angularScenario.BindingFunction;
declare function input(ngModelBinding: string): angularScenario.Input;
declare function repeater(selector: string, repeaterDescription?: string): angularScenario.Repeater;
declare function select(ngModelBinding: string): angularScenario.Select;
declare function element(selector: string, elementDescription?: string): angularScenario.Element;
declare var angular: ng.IAngularStatic;
=======
// Type definitions for Angular Scenario Testing
// Project: http://angularjs.org
// Definitions by: RomanoLindano
// Definitions: https://github.com/borisyankov/DefinitelyTyped

/// <reference path="../jquery/jquery.d.ts" />

declare module ng {
    export interface IAngularStatic {
        scenario: any;
    }
}

declare module angularScenario {

    export interface RunFunction {
        (functionToRun: any): any;
    }
    export interface RunFunctionWithDescription {
        (description: string, functionToRun: any): any;
    }

    export interface PauseFunction {
        (): any;
    }

    export interface SleepFunction {
        (seconds: number): any;
    }

    export interface Future {
    }

    export interface testWindow {
        href(): Future;
        path(): Future;
        search(): Future;
        hash(): Future;
    }

    export interface testLocation {
        url(): Future;
        path(): Future;
        search(): Future;
        hash(): Future;
    }

    export interface Browser {
        navigateTo(url: string): void;
        navigateTo(urlDescription: string, urlFunction: () => string): void;
        reload(): void;
        window(): testWindow;
        location(): testLocation;
    }

    export interface Matchers {
        toEqual(value: any): void;
        toBe(value: any): void;
        toBeDefined(): void;
        toBeTruthy(): void;
        toBeFalsy(): void;
        toMatch(regularExpression: any): void;
        toBeNull(): void;
        toContain(value: any): void;
        toBeLessThan(value: any): void;
        toBeGreaterThan(value: any): void;
    }

    export interface CustomMatchers extends Matchers {
    }

    export interface Expect extends CustomMatchers {
        not(): angularScenario.CustomMatchers;
    }

    export interface UsingFunction {
        (selector: string, selectorDescription?: string): void;
    }

    export interface BindingFunction {
        (bracketBindingExpression: string): Future;
    }

    export interface Input {
        enter(value: any): any;
        check(): any;
        select(radioButtonValue: any): any;
        val(): Future;
    }

    export interface Repeater {
        count(): Future;
        row(index: number): Future;
        column(ngBindingExpression: string): Future;
    }

    export interface Select {
        option(value: any): any;
        option(...listOfValues: any[]): any;
    }

    export interface Element {
        count(): Future;
        click(): any;
        dblclick(): any;
        mouseover(): any;
        mousedown(): any;
        mouseup(): any;
        query(callback: (selectedDOMElements: JQuery, callbackWhenDone: (objNull: any, futureValue: any) => any) => any): any;
        val(): Future;
        text(): Future;
        html(): Future;
        height(): Future;
        innerHeight(): Future;
        outerHeight(): Future;
        width(): Future;
        innerWidth(): Future;
        outerWidth(): Future;
        position(): Future;
        scrollLeft(): Future;
        scrollTop(): Future;
        offset(): Future;

        val(value: any): void;
        text(value: any): void;
        html(value: any): void;
        height(value: any): void;
        innerHeight(value: any): void;
        outerHeight(value: any): void;
        width(value: any): void;
        innerWidth(value: any): void;
        outerWidth(value: any): void;
        position(value: any): void;
        scrollLeft(value: any): void;
        scrollTop(value: any): void;
        offset(value: any): void;

        attr(key: any): Future;
        prop(key: any): Future;
        css(key: any): Future;

        attr(key: any, value: any): void;
        prop(key: any, value: any): void;
        css(key: any, value: any): void;
    }
}

declare var describe: angularScenario.RunFunctionWithDescription;
declare var ddescribe: angularScenario.RunFunctionWithDescription;
declare var xdescribe: angularScenario.RunFunctionWithDescription;
declare var beforeEach: angularScenario.RunFunction;
declare var afterEach: angularScenario.RunFunction;
declare var it: angularScenario.RunFunctionWithDescription;
declare var iit: angularScenario.RunFunctionWithDescription;
declare var xit: angularScenario.RunFunctionWithDescription;
declare var pause: angularScenario.PauseFunction;
declare var sleep: angularScenario.SleepFunction;
declare function browser(): angularScenario.Browser;
declare function expect(expectation: angularScenario.Future): angularScenario.Expect;
declare var using: angularScenario.UsingFunction;
declare var binding: angularScenario.BindingFunction;
declare function input(ngModelBinding: string): angularScenario.Input;
declare function repeater(selector: string, repeaterDescription?: string): angularScenario.Repeater;
declare function select(ngModelBinding: string): angularScenario.Select;
declare function element(selector: string, elementDescription?: string): angularScenario.Element;
declare var angular: ng.IAngularStatic;
>>>>>>> 0243d567
<|MERGE_RESOLUTION|>--- conflicted
+++ resolved
@@ -1,165 +1,3 @@
-<<<<<<< HEAD
-// Type definitions for Angular Scenario Testing
-// Project: http://angularjs.org
-// Definitions by: RomanoLindano
-// Definitions: https://github.com/borisyankov/DefinitelyTyped
-
-declare module ng {
-    export interface IAngularStatic {
-        scenario: any;
-    }
-}
-
-declare module angularScenario {
-
-    export interface RunFunction {
-        (functionToRun: any): any;
-    }
-    export interface RunFunctionWithDescription {
-        (description: string, functionToRun: any): any;
-    }
-
-    export interface PauseFunction {
-        (): any;
-    }
-
-    export interface SleepFunction {
-        (seconds: number): any;
-    }
-
-    export interface Future {
-    }
-
-    export interface testWindow {
-        href(): Future;
-        path(): Future;
-        search(): Future;
-        hash(): Future;
-    }
-
-    export interface testLocation {
-        url(): Future;
-        path(): Future;
-        search(): Future;
-        hash(): Future;
-    }
-
-    export interface Browser {
-        navigateTo(url: string): void;
-        navigateTo(urlDescription: string, urlFunction: () => string): void;
-        reload(): void;
-        window(): testWindow;
-        location(): testLocation;
-    }
-
-    export interface Matchers {
-        toEqual(value: any): void;
-        toBe(value: any): void;
-        toBeDefined(): void;
-        toBeTruthy(): void;
-        toBeFalsy(): void;
-        toMatch(regularExpression: any): void;
-        toBeNull(): void;
-        toContain(value: any): void;
-        toBeLessThan(value: any): void;
-        toBeGreaterThan(value: any): void;
-    }
-
-    export interface CustomMatchers extends Matchers {
-    }
-
-    export interface Expect extends CustomMatchers {
-        not(): angularScenario.CustomMatchers;
-    }
-
-    export interface UsingFunction {
-        (selector: string, selectorDescription?: string): void;
-    }
-
-    export interface BindingFunction {
-        (bracketBindingExpression: string): Future;
-    }
-
-    export interface Input {
-        enter(value: any): any;
-        check(): any;
-        select(radioButtonValue: any): any;
-        val(): Future;
-    }
-
-    export interface Repeater {
-        count(): Future;
-        row(index: number): Future;
-        column(ngBindingExpression: string): Future;
-    }
-
-    export interface Select {
-        option(value: any): any;
-        option(...listOfValues: any[]): any;
-    }
-
-    export interface Element {
-        count(): Future;
-        click(): any;
-        query(callback: (selectedDOMElements: any[], callbackWhenDone: (objNull: any, futureValue: any) => any) => any): any;
-        val(): Future;
-        text(): Future;
-        html(): Future;
-        height(): Future;
-        innerHeight(): Future;
-        outerHeight(): Future;
-        width(): Future;
-        innerWidth(): Future;
-        outerWidth(): Future;
-        position(): Future;
-        scrollLeft(): Future;
-        scrollTop(): Future;
-        offset(): Future;
-
-        val(value: any): void;
-        text(value: any): void;
-        html(value: any): void;
-        height(value: any): void;
-        innerHeight(value: any): void;
-        outerHeight(value: any): void;
-        width(value: any): void;
-        innerWidth(value: any): void;
-        outerWidth(value: any): void;
-        position(value: any): void;
-        scrollLeft(value: any): void;
-        scrollTop(value: any): void;
-        offset(value: any): void;
-
-        attr(key: any): Future;
-        prop(key: any): Future;
-        css(key: any): Future;
-
-        attr(key: any, value: any): void;
-        prop(key: any, value: any): void;
-        css(key: any, value: any): void;
-    }
-}
-
-declare var describe: angularScenario.RunFunctionWithDescription;
-declare var ddescribe: angularScenario.RunFunctionWithDescription;
-declare var xdescribe: angularScenario.RunFunctionWithDescription;
-declare var beforeEach: angularScenario.RunFunction;
-declare var afterEach: angularScenario.RunFunction;
-declare var it: angularScenario.RunFunctionWithDescription;
-declare var iit: angularScenario.RunFunctionWithDescription;
-declare var xit: angularScenario.RunFunctionWithDescription;
-declare var pause: angularScenario.PauseFunction;
-declare var sleep: angularScenario.SleepFunction;
-declare function browser(): angularScenario.Browser;
-declare function expect(expectation: angularScenario.Future): angularScenario.Expect;
-declare var using: angularScenario.UsingFunction;
-declare var binding: angularScenario.BindingFunction;
-declare function input(ngModelBinding: string): angularScenario.Input;
-declare function repeater(selector: string, repeaterDescription?: string): angularScenario.Repeater;
-declare function select(ngModelBinding: string): angularScenario.Select;
-declare function element(selector: string, elementDescription?: string): angularScenario.Element;
-declare var angular: ng.IAngularStatic;
-=======
 // Type definitions for Angular Scenario Testing
 // Project: http://angularjs.org
 // Definitions by: RomanoLindano
@@ -325,5 +163,4 @@
 declare function repeater(selector: string, repeaterDescription?: string): angularScenario.Repeater;
 declare function select(ngModelBinding: string): angularScenario.Select;
 declare function element(selector: string, elementDescription?: string): angularScenario.Element;
-declare var angular: ng.IAngularStatic;
->>>>>>> 0243d567
+declare var angular: ng.IAngularStatic;