/// <reference path="angular-resource.d.ts" />


import IHttpPromiseCallbackArg = angular.IHttpPromiseCallbackArg;

interface IMyData {}
interface IMyHttpPromiseCallbackArg extends IHttpPromiseCallbackArg<IMyData> {}
interface IMyResource extends angular.resource.IResource<IMyResource> { }
interface IMyResourceClass extends angular.resource.IResourceClass<IMyResource> { }

///////////////////////////////////////
// IActionDescriptor
///////////////////////////////////////
var actionDescriptor: angular.resource.IActionDescriptor;

<<<<<<< HEAD
angular.injector(['ng']).invoke(function ($cacheFactory: angular.ICacheFactoryService, $timeout: angular.ITimeoutService) {
=======
angular.injector(['ng']).invoke(function ($cacheFactory: angular.ICacheFactoryService) {
>>>>>>> 73f7bb99
    actionDescriptor.method = 'method action';
    actionDescriptor.params = { key: 'value' };
    actionDescriptor.url = '/api/test-url/';
    actionDescriptor.isArray = true;
    actionDescriptor.transformRequest = function () { };
    actionDescriptor.transformRequest = [function () { }];
    actionDescriptor.transformResponse = function () { };
    actionDescriptor.transformResponse = [function () { }];
    actionDescriptor.headers = { header: 'value' };
    actionDescriptor.cache = true;
    actionDescriptor.cache = $cacheFactory('cacheId');
    actionDescriptor.timeout = 1000;
<<<<<<< HEAD
    actionDescriptor.timeout = $timeout(function () { });
    actionDescriptor.withCredentials = true;
    actionDescriptor.responseType = 'response type';
    actionDescriptor.interceptor = { key: 'value' };
=======
    actionDescriptor.withCredentials = true;
    actionDescriptor.responseType = 'response type';
    actionDescriptor.interceptor = {
        response: function<IMyData> () { return <IMyHttpPromiseCallbackArg>{}; },
        responseError: function () {}
    };
    actionDescriptor.cancellable = true;
>>>>>>> 73f7bb99
});


///////////////////////////////////////
// IResourceClass
///////////////////////////////////////
var resourceClass: IMyResourceClass;
var resource: IMyResource;
var resourceArray: angular.resource.IResourceArray<IMyResource>;

resource = resourceClass.delete();
resource = resourceClass.delete({ key: 'value' });
resource = resourceClass.delete({ key: 'value' }, function () { });
resource = resourceClass.delete(function () { });
resource = resourceClass.delete(function () { }, function () { });
resource = resourceClass.delete({ key: 'value' }, { key: 'value' });
resource = resourceClass.delete({ key: 'value' }, { key: 'value' }, function () { });
resource = resourceClass.delete({ key: 'value' }, { key: 'value' }, function () { }, function () { });
resource.$promise.then(function(data: IMyResource) {});
resource.$cancelRequest();

resource = resourceClass.get();
resource = resourceClass.get({ key: 'value' });
resource = resourceClass.get({ key: 'value' }, function () { });
resource = resourceClass.get(function () { });
resource = resourceClass.get(function () { }, function () { });
resource = resourceClass.get({ key: 'value' }, { key: 'value' });
resource = resourceClass.get({ key: 'value' }, { key: 'value' }, function () { });
resource = resourceClass.get({ key: 'value' }, { key: 'value' }, function () { }, function () { });

resourceArray = resourceClass.query();
resourceArray = resourceClass.query({ key: 'value' });
resourceArray = resourceClass.query({ key: 'value' }, function () { });
resourceArray = resourceClass.query(function () { });
resourceArray = resourceClass.query(function () { }, function () { });
resourceArray = resourceClass.query({ key: 'value' }, { key: 'value' });
resourceArray = resourceClass.query({ key: 'value' }, { key: 'value' }, function () { });
resourceArray = resourceClass.query({ key: 'value' }, { key: 'value' }, function () { }, function () { });
resourceArray.push(resource);
resourceArray.$promise.then(function(data: angular.resource.IResourceArray<IMyResource>) {});

resource = resourceClass.remove();
resource = resourceClass.remove({ key: 'value' });
resource = resourceClass.remove({ key: 'value' }, function () { });
resource = resourceClass.remove(function () { });
resource = resourceClass.remove(function () { }, function () { });
resource = resourceClass.remove({ key: 'value' }, { key: 'value' });
resource = resourceClass.remove({ key: 'value' }, { key: 'value' }, function () { });
resource = resourceClass.remove({ key: 'value' }, { key: 'value' }, function () { }, function () { });

resource = resourceClass.save();
resource = resourceClass.save({ key: 'value' });
resource = resourceClass.save({ key: 'value' }, function () { });
resource = resourceClass.save(function () { });
resource = resourceClass.save(function () { }, function () { });
resource = resourceClass.save({ key: 'value' }, { key: 'value' });
resource = resourceClass.save({ key: 'value' }, { key: 'value' }, function () { });
resource = resourceClass.save({ key: 'value' }, { key: 'value' }, function () { }, function () { });

///////////////////////////////////////
// IResource
///////////////////////////////////////

var promise : angular.IPromise<IMyResource>;
var arrayPromise : angular.IPromise<IMyResource[]>;
var json: IMyResource;

promise = resource.$delete();
promise = resource.$delete({ key: 'value' });
promise = resource.$delete({ key: 'value' }, function () { });
promise = resource.$delete(function () { });
promise = resource.$delete(function () { }, function () { });
promise = resource.$delete({ key: 'value' }, function () { }, function () { });
promise.then(function(data: IMyResource) {});

promise = resource.$get();
promise = resource.$get({ key: 'value' });
promise = resource.$get({ key: 'value' }, function () { });
promise = resource.$get(function () { });
promise = resource.$get(function () { }, function () { });
promise = resource.$get({ key: 'value' }, function () { }, function () { });

arrayPromise = resourceArray[0].$query();
arrayPromise = resourceArray[0].$query({ key: 'value' });
arrayPromise = resourceArray[0].$query({ key: 'value' }, function () { });
arrayPromise = resourceArray[0].$query(function () { });
arrayPromise = resourceArray[0].$query(function () { }, function () { });
arrayPromise = resourceArray[0].$query({ key: 'value' }, function () { }, function () { });
arrayPromise.then(function(data: angular.resource.IResourceArray<IMyResource>) {});

promise = resource.$remove();
promise = resource.$remove({ key: 'value' });
promise = resource.$remove({ key: 'value' }, function () { });
promise = resource.$remove(function () { });
promise = resource.$remove(function () { }, function () { });
promise = resource.$remove({ key: 'value' }, function () { }, function () { });

promise = resource.$save();
promise = resource.$save({ key: 'value' });
promise = resource.$save({ key: 'value' }, function () { });
promise = resource.$save(function () { });
promise = resource.$save(function () { }, function () { });
promise = resource.$save({ key: 'value' }, function () { }, function () { });

json    = resource.toJSON();

///////////////////////////////////////
// IResourceService
///////////////////////////////////////
var resourceService: angular.resource.IResourceService;
resourceClass = resourceService<IMyResource, IMyResourceClass>('test');
resourceClass = resourceService<IMyResource>('test');
resourceClass = resourceService('test');

///////////////////////////////////////
// IModule
///////////////////////////////////////
var mod: ng.IModule;
var resourceServiceFactoryFunction: angular.resource.IResourceServiceFactoryFunction<IMyResource>;
var resourceService: angular.resource.IResourceService;

resourceClass = resourceServiceFactoryFunction<IMyResourceClass>(resourceService);

resourceServiceFactoryFunction = function (resourceService: angular.resource.IResourceService) { return <any>resourceClass; };
mod = mod.factory('factory name', resourceServiceFactoryFunction);

///////////////////////////////////////
// IResource
///////////////////////////////////////


///////////////////////////////////////
// IResourceServiceProvider
///////////////////////////////////////
var resourceServiceProvider: angular.resource.IResourceServiceProvider;
resourceServiceProvider.defaults.stripTrailingSlashes = false;<|MERGE_RESOLUTION|>--- conflicted
+++ resolved
@@ -13,11 +13,7 @@
 ///////////////////////////////////////
 var actionDescriptor: angular.resource.IActionDescriptor;
 
-<<<<<<< HEAD
-angular.injector(['ng']).invoke(function ($cacheFactory: angular.ICacheFactoryService, $timeout: angular.ITimeoutService) {
-=======
 angular.injector(['ng']).invoke(function ($cacheFactory: angular.ICacheFactoryService) {
->>>>>>> 73f7bb99
     actionDescriptor.method = 'method action';
     actionDescriptor.params = { key: 'value' };
     actionDescriptor.url = '/api/test-url/';
@@ -30,12 +26,6 @@
     actionDescriptor.cache = true;
     actionDescriptor.cache = $cacheFactory('cacheId');
     actionDescriptor.timeout = 1000;
-<<<<<<< HEAD
-    actionDescriptor.timeout = $timeout(function () { });
-    actionDescriptor.withCredentials = true;
-    actionDescriptor.responseType = 'response type';
-    actionDescriptor.interceptor = { key: 'value' };
-=======
     actionDescriptor.withCredentials = true;
     actionDescriptor.responseType = 'response type';
     actionDescriptor.interceptor = {
@@ -43,7 +33,6 @@
         responseError: function () {}
     };
     actionDescriptor.cancellable = true;
->>>>>>> 73f7bb99
 });
 
 
