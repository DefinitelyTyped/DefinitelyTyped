// Type definitions for Angular JS 1.3 (ngAnimate module)
// Project: http://angularjs.org
// Definitions by: Michel Salib <https://github.com/michelsalib>, Adi Dahiya <https://github.com/adidahiya>, Raphael Schweizer <https://github.com/rasch>, Cody Schaaf <https://github.com/codyschaaf>
// Definitions: https://github.com/borisyankov/DefinitelyTyped

/// <reference path="angular.d.ts" />

declare module "angular-animate" {
    var _: string;
    export = _;
}

/**
 * ngAnimate module (angular-animate.js)
 */
declare module angular.animate {
    interface IAnimateFactory extends Function {
        enter?: (element: ng.IAugmentedJQuery, doneFn: Function) => IAnimateCssRunner|void;
        leave?: (element: ng.IAugmentedJQuery, doneFn: Function) => IAnimateCssRunner|void;
        addClass?: (element: ng.IAugmentedJQuery, className: string, doneFn: Function) => IAnimateCssRunner|void;
        removeClass?: (element: ng.IAugmentedJQuery, className: string, doneFn: Function) => IAnimateCssRunner|void;
        setClass?: (element: ng.IAugmentedJQuery, className: string, doneFn: Function) => IAnimateCssRunner|void;
    }

    /**
     * AnimateService
     * see http://docs.angularjs.org/api/ngAnimate/service/$animate
     */
<<<<<<< HEAD
    interface IAnimateService extends angular.IAnimateService {
=======
    interface IAnimateService {
>>>>>>> c6254f15
        /**
        * Globally enables / disables animations.
        *
        * @param element If provided then the element will be used to represent the enable/disable operation.
        * @param value If provided then set the animation on or off.
        * @returns current animation state
        */
        enabled(element?: JQuery, value?: boolean): boolean;

        /**
         * Performs an inline animation on the element.
         *
         * @param element the element that will be the focus of the animation
         * @param from a collection of CSS styles that will be applied to the element at the start of the animation
         * @param to a collection of CSS styles that the element will animate towards
         * @param className an optional CSS class that will be added to the element for the duration of the animation (the default class is 'ng-inline-animate')
         * @param options an optional collection of styles that will be picked up by the CSS transition/animation
         * @returns the animation callback promise
         */
        animate(element: JQuery, from: any, to: any, className?: string, options?: IAnimationOptions): IPromise<void>;

        /**
         * Appends the element to the parentElement element that resides in the document and then runs the enter animation.
         *
         * @param element the element that will be the focus of the enter animation
         * @param parentElement the parent element of the element that will be the focus of the enter animation
         * @param afterElement the sibling element (which is the previous element) of the element that will be the focus of the enter animation
         * @param options an optional collection of styles that will be picked up by the CSS transition/animation
         * @returns the animation callback promise
         */
        enter(element: JQuery, parentElement: JQuery, afterElement?: JQuery, options?: IAnimationOptions): IPromise<void>;

        /**
         * Runs the leave animation operation and, upon completion, removes the element from the DOM.
         *
         * @param element the element that will be the focus of the leave animation
         * @param options an optional collection of styles that will be picked up by the CSS transition/animation
         * @returns the animation callback promise
         */
        leave(element: JQuery, options?: IAnimationOptions): IPromise<void>;

        /**
         * Fires the move DOM operation. Just before the animation starts, the animate service will either append
         * it into the parentElement container or add the element directly after the afterElement element if present.
         * Then the move animation will be run.
         *
         * @param element the element that will be the focus of the move animation
         * @param parentElement the parent element of the element that will be the focus of the move animation
         * @param afterElement the sibling element (which is the previous element) of the element that will be the focus of the move animation
         * @returns the animation callback promise
         */
        move(element: JQuery, parentElement: JQuery, afterElement?: JQuery): IPromise<void>;

        /**
         * Triggers a custom animation event based off the className variable and then attaches the className
         * value to the element as a CSS class.
         *
         * @param element the element that will be animated
         * @param className the CSS class that will be added to the element and then animated
         * @param options an optional collection of styles that will be picked up by the CSS transition/animation
         * @returns the animation callback promise
         */
        addClass(element: JQuery, className: string, options?: IAnimationOptions): IPromise<void>;

        /**
         * Triggers a custom animation event based off the className variable and then removes the CSS class
         * provided by the className value from the element.
         *
         * @param element the element that will be animated
         * @param className the CSS class that will be animated and then removed from the element
         * @param options an optional collection of styles that will be picked up by the CSS transition/animation
         * @returns the animation callback promise
         */
        removeClass(element: JQuery, className: string, options?: IAnimationOptions): IPromise<void>;

        /**
         * Adds and/or removes the given CSS classes to and from the element. Once complete, the done() callback
         * will be fired (if provided).
         *
         * @param element the element which will have its CSS classes changed removed from it
         * @param add the CSS classes which will be added to the element
         * @param remove the CSS class which will be removed from the element CSS classes have been set on the element
         * @param options an optional collection of styles that will be picked up by the CSS transition/animation
         * @returns the animation callback promise
         */
        setClass(element: JQuery, add: string, remove: string, options?: IAnimationOptions): IPromise<void>;

        /**
         * Cancels the provided animation.
         */
        cancel(animationPromise: IPromise<void>): void;
    }

    /**
<<<<<<< HEAD
     * AngularProvider
=======
     * AnimateProvider
>>>>>>> c6254f15
     * see http://docs.angularjs.org/api/ngAnimate/provider/$animateProvider
     */
    interface IAnimateProvider {
        /**
         * Registers a new injectable animation factory function.
         *
         * @param name The name of the animation.
         * @param factory The factory function that will be executed to return the animation object.
         */
        register(name: string, factory: () => IAnimateCallbackObject): void;

        /**
         * Gets and/or sets the CSS class expression that is checked when performing an animation.
         *
         * @param expression The className expression which will be checked against all animations.
         * @returns The current CSS className expression value. If null then there is no expression value.
         */
        classNameFilter(expression?: RegExp): RegExp;
    }

    /**
     * Angular Animation Options
     * see https://docs.angularjs.org/api/ngAnimate/#applying-directive-specific-styles-to-an-animation
     */
    interface IAnimationOptions {
        /**
         * The ending CSS styles (a key/value object) that will be applied across the animation via a CSS transition.
         */
        to?: Object;

        /**
         * The starting CSS styles (a key/value object) that will be applied at the start of the animation.
         */
        from?: Object;

        /**
         * The DOM event (e.g. enter, leave, move). When used, a generated CSS class of ng-EVENT and
         * ng-EVENT-active will be applied to the element during the animation. Multiple events can be provided when
         * spaces are used as a separator. (Note that this will not perform any DOM operation.)
         */
        event?: string;

        /**
         * The CSS easing value that will be applied to the transition or keyframe animation (or both).
         */
        easing?: string;

        /**
         * The raw CSS transition style that will be used (e.g. 1s linear all).
         */
        transition?: string;

        /**
         * The raw CSS keyframe animation style that will be used (e.g. 1s my_animation linear).
         */
        keyframe?: string;

        /**
         * A space separated list of CSS classes that will be added to the element and spread across the animation.
         */
        addClass?: string;

        /**
         * A space separated list of CSS classes that will be removed from the element and spread across
         * the animation.
         */
        removeClass?: string;

        /**
         * A number value representing the total duration of the transition and/or keyframe (note that a value
         * of 1 is 1000ms). If a value of 0 is provided then the animation will be skipped entirely.
         */
        duration?: number;

        /**
         * A number value representing the total delay of the transition and/or keyframe (note that a value of
         * 1 is 1000ms). If a value of true is used then whatever delay value is detected from the CSS classes will be
         * mirrored on the elements styles (e.g. by setting delay true then the style value of the element will be
         * transition-delay: DETECTED_VALUE). Using true is useful when you want the CSS classes and inline styles to
         * all share the same CSS delay value.
         */
        delay?: number;

        /**
         * A numeric time value representing the delay between successively animated elements (Click here to
         * learn how CSS-based staggering works in ngAnimate.)
         */
        stagger?: number;

        /**
         * The numeric index representing the stagger item (e.g. a value of 5 is equal to the sixth item
         * in the stagger; therefore when a stagger option value of 0.1 is used then there will be a stagger delay of 600ms)
         * applyClassesEarly - Whether or not the classes being added or removed will be used when detecting the animation.
         * This is set by $animate when enter/leave/move animations are fired to ensure that the CSS classes are resolved in time.
         * (Note that this will prevent any transitions from occuring on the classes being added and removed.)
         */
        staggerIndex?: number;
    }

    interface IAnimateCssRunner {
        /**
         * Starts the animation
         *
         * @returns The animation runner with a done function for supplying a callback.
         */
        start(): IAnimateCssRunnerStart;

        /**
         * Ends (aborts) the animation
         */
        end(): void;
    }

    interface IAnimateCssRunnerStart extends IPromise<void> {
        /**
         * Allows you to add done callbacks to the running animation
         *
         * @param callbackFn: the callback function to be run
         */
        done(callbackFn: (animationFinished: boolean) => void): void;
    }

    /**
     * AnimateCssService
     * see http://docs.angularjs.org/api/ngAnimate/service/$animateCss
     */
    interface IAnimateCssService {
        (element: JQuery, animateCssOptions: IAnimationOptions): IAnimateCssRunner;
    }

}

declare module angular {
    interface IModule {
        animate(cssSelector: string, animateFactory: angular.animate.IAnimateFactory): IModule;
    }
}<|MERGE_RESOLUTION|>--- conflicted
+++ resolved
@@ -26,11 +26,7 @@
      * AnimateService
      * see http://docs.angularjs.org/api/ngAnimate/service/$animate
      */
-<<<<<<< HEAD
-    interface IAnimateService extends angular.IAnimateService {
-=======
     interface IAnimateService {
->>>>>>> c6254f15
         /**
         * Globally enables / disables animations.
         *
@@ -125,11 +121,7 @@
     }
 
     /**
-<<<<<<< HEAD
-     * AngularProvider
-=======
      * AnimateProvider
->>>>>>> c6254f15
      * see http://docs.angularjs.org/api/ngAnimate/provider/$animateProvider
      */
     interface IAnimateProvider {
