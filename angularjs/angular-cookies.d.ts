<<<<<<< HEAD
// Type definitions for Angular JS 1.4 (ngCookies module)
// Project: http://angularjs.org
// Definitions by: Diego Vilar <http://github.com/diegovilar>, Anthony Ciccarello <http://github.com/aciccarello>
// Definitions: https://github.com/borisyankov/DefinitelyTyped


/// <reference path="angular.d.ts" />

declare module "angular-cookies" {
    var _: string;
    export = _;
}

/**
 * ngCookies module (angular-cookies.js)
 */
declare module angular.cookies {

    /**
     * CookieService
     * see http://docs.angularjs.org/api/ngCookies.$cookies
     */
    interface ICookiesService {
        [index: string]: any;
    }

    /**
     * CookieStoreService
     * see http://docs.angularjs.org/api/ngCookies.$cookieStore
     */
    interface ICookiesService {
        get(key: string): string;
        getObject(key: string): any;
        getAll(): any;
        put(key: string, value: string, options?: any): void;
        putObject(key: string, value: any, options?: any): void;
        remove(key: string, options?: any): void;
    }

    /**
     * CookieStoreService DEPRECATED
     * see https://code.angularjs.org/1.2.26/docs/api/ngCookies/service/$cookieStore
     */
    interface ICookieStoreService {
        /**
         * Returns the value of given cookie key
         * @param key Id to use for lookup
         */
        get(key: string): any;
        /**
         * Sets a value for given cookie key
         * @param key Id for the value
         * @param value Value to be stored
         */
        put(key: string, value: any): void;
        /**
         * Remove given cookie
         * @param key Id of the key-value pair to delete
         */
        remove(key: string): void;
    }

}
=======
// Type definitions for Angular JS 1.4 (ngCookies module)
// Project: http://angularjs.org
// Definitions by: Diego Vilar <http://github.com/diegovilar>, Anthony Ciccarello <http://github.com/aciccarello>
// Definitions: https://github.com/borisyankov/DefinitelyTyped


/// <reference path="angular.d.ts" />

declare module "angular-cookies" {
    var _: string;
    export = _;
}

/**
 * ngCookies module (angular-cookies.js)
 */
declare module angular.cookies {

    /**
    * Cookies options
    * see https://docs.angularjs.org/api/ngCookies/provider/$cookiesProvider#defaults
    */
    interface ICookiesOptions {
        /**
        * The cookie will be available only for this path and its sub-paths. 
        * By default, this would be the URL that appears in your base tag.
        */
        path?: string;
        /**
        * The cookie will be available only for this domain and its sub-domains.
        * For obvious security reasons the user agent will not accept the cookie if the 
        * current domain is not a sub domain or equals to the requested domain.
        */
        domain?: string;
        /**
        * String of the form "Wdy, DD Mon YYYY HH:MM:SS GMT" or a Date object
        * indicating the exact date/time this cookie will expire.
        */
        expires?: string|Date;
        /**
        * The cookie will be available only in secured connection.
        */
        secure?: boolean;
    }

    /**
     * CookieService
     * see http://docs.angularjs.org/api/ngCookies.$cookies
     */
    interface ICookiesService {
        [index: string]: any;
    }

    /**
     * CookieStoreService
     * see http://docs.angularjs.org/api/ngCookies.$cookieStore
     */
    interface ICookiesService {
        get(key: string): string;
        getObject(key: string): any;
        getObject<T>(key: string): T;
        getAll(): any;
        put(key: string, value: string, options?: ICookiesOptions): void;
        putObject(key: string, value: any, options?: ICookiesOptions): void;
        remove(key: string, options?: ICookiesOptions): void;
    }

    /**
     * CookieStoreService DEPRECATED
     * see https://code.angularjs.org/1.2.26/docs/api/ngCookies/service/$cookieStore
     */
    interface ICookieStoreService {
        /**
         * Returns the value of given cookie key
         * @param key Id to use for lookup
         */
        get(key: string): any;
        /**
         * Sets a value for given cookie key
         * @param key Id for the value
         * @param value Value to be stored
         */
        put(key: string, value: any): void;
        /**
         * Remove given cookie
         * @param key Id of the key-value pair to delete
         */
        remove(key: string): void;
    }

}
>>>>>>> c6254f15
<|MERGE_RESOLUTION|>--- conflicted
+++ resolved
@@ -1,68 +1,3 @@
-<<<<<<< HEAD
-// Type definitions for Angular JS 1.4 (ngCookies module)
-// Project: http://angularjs.org
-// Definitions by: Diego Vilar <http://github.com/diegovilar>, Anthony Ciccarello <http://github.com/aciccarello>
-// Definitions: https://github.com/borisyankov/DefinitelyTyped
-
-
-/// <reference path="angular.d.ts" />
-
-declare module "angular-cookies" {
-    var _: string;
-    export = _;
-}
-
-/**
- * ngCookies module (angular-cookies.js)
- */
-declare module angular.cookies {
-
-    /**
-     * CookieService
-     * see http://docs.angularjs.org/api/ngCookies.$cookies
-     */
-    interface ICookiesService {
-        [index: string]: any;
-    }
-
-    /**
-     * CookieStoreService
-     * see http://docs.angularjs.org/api/ngCookies.$cookieStore
-     */
-    interface ICookiesService {
-        get(key: string): string;
-        getObject(key: string): any;
-        getAll(): any;
-        put(key: string, value: string, options?: any): void;
-        putObject(key: string, value: any, options?: any): void;
-        remove(key: string, options?: any): void;
-    }
-
-    /**
-     * CookieStoreService DEPRECATED
-     * see https://code.angularjs.org/1.2.26/docs/api/ngCookies/service/$cookieStore
-     */
-    interface ICookieStoreService {
-        /**
-         * Returns the value of given cookie key
-         * @param key Id to use for lookup
-         */
-        get(key: string): any;
-        /**
-         * Sets a value for given cookie key
-         * @param key Id for the value
-         * @param value Value to be stored
-         */
-        put(key: string, value: any): void;
-        /**
-         * Remove given cookie
-         * @param key Id of the key-value pair to delete
-         */
-        remove(key: string): void;
-    }
-
-}
-=======
 // Type definitions for Angular JS 1.4 (ngCookies module)
 // Project: http://angularjs.org
 // Definitions by: Diego Vilar <http://github.com/diegovilar>, Anthony Ciccarello <http://github.com/aciccarello>
@@ -153,5 +88,4 @@
         remove(key: string): void;
     }
 
-}
->>>>>>> c6254f15
+}