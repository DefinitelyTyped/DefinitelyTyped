// Type definitions for Angular JS 1.4+
// Project: http://angularjs.org
// Definitions by: Diego Vilar <http://github.com/diegovilar>
// Definitions: https://github.com/borisyankov/DefinitelyTyped


/// <reference path="../jquery/jquery.d.ts" />

declare var angular: angular.IAngularStatic;

// Support for painless dependency injection
interface Function {
    $inject?: string[];
}

// Collapse angular into ng
import ng = angular;
// Support AMD require
declare module 'angular' {
    export = angular;
}

///////////////////////////////////////////////////////////////////////////////
// ng module (angular.js)
///////////////////////////////////////////////////////////////////////////////
declare module angular {

    // not directly implemented, but ensures that constructed class implements $get
    interface IServiceProviderClass {
        new (...args: any[]): IServiceProvider;
    }

    interface IServiceProviderFactory {
        (...args: any[]): IServiceProvider;
    }

    // All service providers extend this interface
    interface IServiceProvider {
        $get: any;
    }

    interface IAngularBootstrapConfig {
        strictDi?: boolean;
        debugInfoEnabled?: boolean;
    }

    ///////////////////////////////////////////////////////////////////////////
    // AngularStatic
    // see http://docs.angularjs.org/api
    ///////////////////////////////////////////////////////////////////////////
    interface IAngularStatic {
        bind(context: any, fn: Function, ...args: any[]): Function;

        /**
         * Use this function to manually start up angular application.
         *
         * @param element DOM element which is the root of angular application.
         * @param modules An array of modules to load into the application.
         *     Each item in the array should be the name of a predefined module or a (DI annotated)
         *     function that will be invoked by the injector as a config block.
         * @param config an object for defining configuration options for the application. The following keys are supported:
         *     - `strictDi`: disable automatic function annotation for the application. This is meant to assist in finding bugs which break minified code.
         */
        bootstrap(element: string|Element|JQuery|Document, modules?: (string|Function|any[])[], config?: IAngularBootstrapConfig): auto.IInjectorService;

        /**
         * Creates a deep copy of source, which should be an object or an array.
         *
         * - If no destination is supplied, a copy of the object or array is created.
         * - If a destination is provided, all of its elements (for array) or properties (for objects) are deleted and then all elements/properties from the source are copied to it.
         * - If source is not an object or array (inc. null and undefined), source is returned.
         * - If source is identical to 'destination' an exception will be thrown.
         *
         * @param source The source that will be used to make a copy. Can be any type, including primitives, null, and undefined.
         * @param destination Destination into which the source is copied. If provided, must be of the same type as source.
         */
        copy<T>(source: T, destination?: T): T;

        /**
         * Wraps a raw DOM element or HTML string as a jQuery element.
         *
         * If jQuery is available, angular.element is an alias for the jQuery function. If jQuery is not available, angular.element delegates to Angular's built-in subset of jQuery, called "jQuery lite" or "jqLite."
         */
        element: IAugmentedJQueryStatic;
        equals(value1: any, value2: any): boolean;
        extend(destination: any, ...sources: any[]): any;

        /**
         * Invokes the iterator function once for each item in obj collection, which can be either an object or an array. The iterator function is invoked with iterator(value, key), where value is the value of an object property or an array element and key is the object property key or array element index. Specifying a context for the function is optional.
         *
         * It is worth noting that .forEach does not iterate over inherited properties because it filters using the hasOwnProperty method.
         *
         * @param obj Object to iterate over.
         * @param iterator Iterator function.
         * @param context Object to become context (this) for the iterator function.
         */
        forEach<T>(obj: T[], iterator: (value: T, key: number) => any, context?: any): any;
        /**
         * Invokes the iterator function once for each item in obj collection, which can be either an object or an array. The iterator function is invoked with iterator(value, key), where value is the value of an object property or an array element and key is the object property key or array element index. Specifying a context for the function is optional.
         *
         * It is worth noting that .forEach does not iterate over inherited properties because it filters using the hasOwnProperty method.
         *
         * @param obj Object to iterate over.
         * @param iterator Iterator function.
         * @param context Object to become context (this) for the iterator function.
         */
        forEach<T>(obj: { [index: string]: T; }, iterator: (value: T, key: string) => any, context?: any): any;
        /**
         * Invokes the iterator function once for each item in obj collection, which can be either an object or an array. The iterator function is invoked with iterator(value, key), where value is the value of an object property or an array element and key is the object property key or array element index. Specifying a context for the function is optional.
         *
         * It is worth noting that .forEach does not iterate over inherited properties because it filters using the hasOwnProperty method.
         *
         * @param obj Object to iterate over.
         * @param iterator Iterator function.
         * @param context Object to become context (this) for the iterator function.
         */
        forEach(obj: any, iterator: (value: any, key: any) => any, context?: any): any;

        fromJson(json: string): any;
        identity<T>(arg?: T): T;
        injector(modules?: any[], strictDi?: boolean): auto.IInjectorService;
        isArray(value: any): boolean;
        isDate(value: any): boolean;
        isDefined(value: any): boolean;
        isElement(value: any): boolean;
        isFunction(value: any): boolean;
        isNumber(value: any): boolean;
        isObject(value: any): boolean;
        isString(value: any): boolean;
        isUndefined(value: any): boolean;
        lowercase(str: string): string;

        /**
         * Deeply extends the destination object dst by copying own enumerable properties from the src object(s) to dst. You can specify multiple src objects. If you want to preserve original objects, you can do so by passing an empty object as the target: var object = angular.merge({}, object1, object2).
         *
         * Unlike extend(), merge() recursively descends into object properties of source objects, performing a deep copy.
         *
         * @param dst Destination object.
         * @param src Source object(s).
         */
        merge(dst: any, ...src: any[]): any;

        /**
         * The angular.module is a global place for creating, registering and retrieving Angular modules. All modules (angular core or 3rd party) that should be available to an application must be registered using this mechanism.
         *
         * When passed two or more arguments, a new module is created. If passed only one argument, an existing module (the name passed as the first argument to module) is retrieved.
         *
         * @param name The name of the module to create or retrieve.
         * @param requires The names of modules this module depends on. If specified then new module is being created. If unspecified then the module is being retrieved for further configuration.
         * @param configFn Optional configuration function for the module.
         */
        module(
            name: string,
            requires?: string[],
            configFn?: Function): IModule;

        noop(...args: any[]): void;
        reloadWithDebugInfo(): void;
        toJson(obj: any, pretty?: boolean): string;
        uppercase(str: string): string;
        version: {
            full: string;
            major: number;
            minor: number;
            dot: number;
            codeName: string;
        };

        /**
         * If window.name contains prefix NG_DEFER_BOOTSTRAP! when angular.bootstrap is called, the bootstrap process will be paused until angular.resumeBootstrap() is called.
         * @param extraModules An optional array of modules that should be added to the original list of modules that the app was about to be bootstrapped with.
         */
        resumeBootstrap?(extraModules?: string[]): ng.auto.IInjectorService;
    }

    ///////////////////////////////////////////////////////////////////////////
    // Module
    // see http://docs.angularjs.org/api/angular.Module
    ///////////////////////////////////////////////////////////////////////////
    interface IModule {
        animation(name: string, animationFactory: Function): IModule;
        animation(name: string, inlineAnnotatedFunction: any[]): IModule;
        animation(object: Object): IModule;
        /**
         * Use this method to register a component.
         *
         * @param name The name of the component.
         * @param options A definition object passed into the component.
         */
        component(name: string, options: IComponentOptions): IModule;
        /**
         * Use this method to register work which needs to be performed on module loading.
         *
         * @param configFn Execute this function on module load. Useful for service configuration.
         */
        config(configFn: Function): IModule;
        /**
         * Use this method to register work which needs to be performed on module loading.
         *
         * @param inlineAnnotatedFunction Execute this function on module load. Useful for service configuration.
         */
        config(inlineAnnotatedFunction: any[]): IModule;
        config(object: Object): IModule;
        /**
         * Register a constant service, such as a string, a number, an array, an object or a function, with the $injector. Unlike value it can be injected into a module configuration function (see config) and it cannot be overridden by an Angular decorator.
         *
         * @param name The name of the constant.
         * @param value The constant value.
         */
        constant(name: string, value: any): IModule;
        constant(object: Object): IModule;
        /**
         * The $controller service is used by Angular to create new controllers.
         *
         * This provider allows controller registration via the register method.
         *
         * @param name Controller name, or an object map of controllers where the keys are the names and the values are the constructors.
         * @param controllerConstructor Controller constructor fn (optionally decorated with DI annotations in the array notation).
         */
        controller(name: string, controllerConstructor: Function): IModule;
        /**
         * The $controller service is used by Angular to create new controllers.
         *
         * This provider allows controller registration via the register method.
         *
         * @param name Controller name, or an object map of controllers where the keys are the names and the values are the constructors.
         * @param controllerConstructor Controller constructor fn (optionally decorated with DI annotations in the array notation).
         */
        controller(name: string, inlineAnnotatedConstructor: any[]): IModule;
        controller(object: Object): IModule;
        /**
         * Register a new directive with the compiler.
         *
         * @param name Name of the directive in camel-case (i.e. ngBind which will match as ng-bind)
         * @param directiveFactory An injectable directive factory function.
         */
        directive(name: string, directiveFactory: IDirectiveFactory): IModule;
        /**
         * Register a new directive with the compiler.
         *
         * @param name Name of the directive in camel-case (i.e. ngBind which will match as ng-bind)
         * @param directiveFactory An injectable directive factory function.
         */
        directive(name: string, inlineAnnotatedFunction: any[]): IModule;
        directive(object: Object): IModule;
        /**
         * Register a service factory, which will be called to return the service instance. This is short for registering a service where its provider consists of only a $get property, which is the given service factory function. You should use $provide.factory(getFn) if you do not need to configure your service in a provider.
         *
         * @param name The name of the instance.
         * @param $getFn The $getFn for the instance creation. Internally this is a short hand for $provide.provider(name, {$get: $getFn}).
         */
        factory(name: string, $getFn: Function): IModule;
        /**
         * Register a service factory, which will be called to return the service instance. This is short for registering a service where its provider consists of only a $get property, which is the given service factory function. You should use $provide.factory(getFn) if you do not need to configure your service in a provider.
         *
         * @param name The name of the instance.
         * @param inlineAnnotatedFunction The $getFn for the instance creation. Internally this is a short hand for $provide.provider(name, {$get: $getFn}).
         */
        factory(name: string, inlineAnnotatedFunction: any[]): IModule;
        factory(object: Object): IModule;
        filter(name: string, filterFactoryFunction: Function): IModule;
        filter(name: string, inlineAnnotatedFunction: any[]): IModule;
        filter(object: Object): IModule;
        provider(name: string, serviceProviderFactory: IServiceProviderFactory): IModule;
        provider(name: string, serviceProviderConstructor: IServiceProviderClass): IModule;
        provider(name: string, inlineAnnotatedConstructor: any[]): IModule;
        provider(name: string, providerObject: IServiceProvider): IModule;
        provider(object: Object): IModule;
        /**
         * Run blocks are the closest thing in Angular to the main method. A run block is the code which needs to run to kickstart the application. It is executed after all of the service have been configured and the injector has been created. Run blocks typically contain code which is hard to unit-test, and for this reason should be declared in isolated modules, so that they can be ignored in the unit-tests.
         */
        run(initializationFunction: Function): IModule;
        /**
         * Run blocks are the closest thing in Angular to the main method. A run block is the code which needs to run to kickstart the application. It is executed after all of the service have been configured and the injector has been created. Run blocks typically contain code which is hard to unit-test, and for this reason should be declared in isolated modules, so that they can be ignored in the unit-tests.
         */
        run(inlineAnnotatedFunction: any[]): IModule;
        /**
         * Register a service constructor, which will be invoked with new to create the service instance. This is short for registering a service where its provider's $get property is a factory function that returns an instance instantiated by the injector from the service constructor function.
         *
         * @param name The name of the instance.
         * @param serviceConstructor An injectable class (constructor function) that will be instantiated.
         */
        service(name: string, serviceConstructor: Function): IModule;
        /**
         * Register a service constructor, which will be invoked with new to create the service instance. This is short for registering a service where its provider's $get property is a factory function that returns an instance instantiated by the injector from the service constructor function.
         *
         * @param name The name of the instance.
         * @param inlineAnnotatedConstructor An injectable class (constructor function) that will be instantiated.
         */
        service(name: string, inlineAnnotatedConstructor: any[]): IModule;
        service(object: Object): IModule;
        /**
         * Register a value service with the $injector, such as a string, a number, an array, an object or a function. This is short for registering a service where its provider's $get property is a factory function that takes no arguments and returns the value service.

           Value services are similar to constant services, except that they cannot be injected into a module configuration function (see config) but they can be overridden by an Angular decorator.
         *
         * @param name The name of the instance.
         * @param value The value.
         */
        value(name: string, value: any): IModule;
        value(object: Object): IModule;

        /**
         * Register a service decorator with the $injector. A service decorator intercepts the creation of a service, allowing it to override or modify the behaviour of the service. The object returned by the decorator may be the original service, or a new service object which replaces or wraps and delegates to the original service.
         * @param name The name of the service to decorate
         * @param decorator This function will be invoked when the service needs to be instantiated and should return the decorated service instance. The function is called using the injector.invoke method and is therefore fully injectable. Local injection arguments: $delegate - The original service instance, which can be monkey patched, configured, decorated or delegated to.
         */
        decorator(name:string, decoratorConstructor: Function): IModule;
        decorator(name:string, inlineAnnotatedConstructor: any[]): IModule;

        // Properties
        name: string;
        requires: string[];
    }

    ///////////////////////////////////////////////////////////////////////////
    // Attributes
    // see http://docs.angularjs.org/api/ng.$compile.directive.Attributes
    ///////////////////////////////////////////////////////////////////////////
    interface IAttributes {
        /**
         * this is necessary to be able to access the scoped attributes. it's not very elegant
         * because you have to use attrs['foo'] instead of attrs.foo but I don't know of a better way
         * this should really be limited to return string but it creates this problem: http://stackoverflow.com/q/17201854/165656
         */
        [name: string]: any;

        /**
         * Converts an attribute name (e.g. dash/colon/underscore-delimited string, optionally prefixed with x- or data-) to its normalized, camelCase form.
         *
         * Also there is special case for Moz prefix starting with upper case letter.
         *
         * For further information check out the guide on @see https://docs.angularjs.org/guide/directive#matching-directives
         */
<<<<<<< HEAD
        $normalize(name: string): void;
=======
        $normalize(name: string): string;
>>>>>>> c6254f15

        /**
         * Adds the CSS class value specified by the classVal parameter to the
         * element. If animations are enabled then an animation will be triggered
         * for the class addition.
         */
        $addClass(classVal: string): void;

        /**
         * Removes the CSS class value specified by the classVal parameter from the
         * element. If animations are enabled then an animation will be triggered for
         * the class removal.
         */
        $removeClass(classVal: string): void;

        /**
         * Set DOM element attribute value.
         */
        $set(key: string, value: any): void;

        /**
         * Observes an interpolated attribute.
         * The observer function will be invoked once during the next $digest
         * following compilation. The observer is then invoked whenever the
         * interpolated value changes.
         */
        $observe<T>(name: string, fn: (value?: T) => any): Function;

        /**
         * A map of DOM element attribute names to the normalized name. This is needed
         * to do reverse lookup from normalized name back to actual name.
         */
        $attr: Object;
    }

    /**
     * form.FormController - type in module ng
     * see https://docs.angularjs.org/api/ng/type/form.FormController
     */
    interface IFormController {

        /**
         * Indexer which should return ng.INgModelController for most properties but cannot because of "All named properties must be assignable to string indexer type" constraint - see https://github.com/Microsoft/TypeScript/issues/272
         */
        [name: string]: any;

        $pristine: boolean;
        $dirty: boolean;
        $valid: boolean;
        $invalid: boolean;
        $submitted: boolean;
        $error: any;
        $addControl(control: INgModelController): void;
        $removeControl(control: INgModelController): void;
        $setValidity(validationErrorKey: string, isValid: boolean, control: INgModelController): void;
        $setDirty(): void;
        $setPristine(): void;
        $commitViewValue(): void;
        $rollbackViewValue(): void;
        $setSubmitted(): void;
        $setUntouched(): void;
    }

    ///////////////////////////////////////////////////////////////////////////
    // NgModelController
    // see http://docs.angularjs.org/api/ng.directive:ngModel.NgModelController
    ///////////////////////////////////////////////////////////////////////////
    interface INgModelController {
        $render(): void;
        $setValidity(validationErrorKey: string, isValid: boolean): void;
        // Documentation states viewValue and modelValue to be a string but other
        // types do work and it's common to use them.
        $setViewValue(value: any, trigger?: string): void;
        $setPristine(): void;
        $setDirty(): void;
        $validate(): void;
        $setTouched(): void;
        $setUntouched(): void;
        $rollbackViewValue(): void;
        $commitViewValue(): void;
        $isEmpty(value: any): boolean;

        $viewValue: any;

        $modelValue: any;

        $parsers: IModelParser[];
        $formatters: IModelFormatter[];
        $viewChangeListeners: IModelViewChangeListener[];
        $error: any;
        $name: string;

        $touched: boolean;
        $untouched: boolean;

        $validators: IModelValidators;
        $asyncValidators: IAsyncModelValidators;

        $pending: any;
        $pristine: boolean;
        $dirty: boolean;
        $valid: boolean;
        $invalid: boolean;
    }

    interface IModelValidators {
        /**
         * viewValue is any because it can be an object that is called in the view like $viewValue.name:$viewValue.subName
         */
        [index: string]: (modelValue: any, viewValue: any) => boolean;
    }

    interface IAsyncModelValidators {
        [index: string]: (modelValue: any, viewValue: any) => IPromise<any>;
    }

    interface IModelParser {
        (value: any): any;
    }

    interface IModelFormatter {
        (value: any): any;
    }

    interface IModelViewChangeListener {
        (): void;
    }

    /**
     * $rootScope - $rootScopeProvider - service in module ng
     * see https://docs.angularjs.org/api/ng/type/$rootScope.Scope and https://docs.angularjs.org/api/ng/service/$rootScope
     */
    interface IRootScopeService {
        [index: string]: any;

        $apply(): any;
        $apply(exp: string): any;
        $apply(exp: (scope: IScope) => any): any;

        $applyAsync(): any;
        $applyAsync(exp: string): any;
        $applyAsync(exp: (scope: IScope) => any): any;

        /**
         * Dispatches an event name downwards to all child scopes (and their children) notifying the registered $rootScope.Scope listeners.
         *
         * The event life cycle starts at the scope on which $broadcast was called. All listeners listening for name event on this scope get notified. Afterwards, the event propagates to all direct and indirect scopes of the current scope and calls all registered listeners along the way. The event cannot be canceled.
         *
         * Any exception emitted from the listeners will be passed onto the $exceptionHandler service.
         *
         * @param name Event name to broadcast.
         * @param args Optional one or more arguments which will be passed onto the event listeners.
         */
        $broadcast(name: string, ...args: any[]): IAngularEvent;
        $destroy(): void;
        $digest(): void;
        /**
         * Dispatches an event name upwards through the scope hierarchy notifying the registered $rootScope.Scope listeners.
         *
         * The event life cycle starts at the scope on which $emit was called. All listeners listening for name event on this scope get notified. Afterwards, the event traverses upwards toward the root scope and calls all registered listeners along the way. The event will stop propagating if one of the listeners cancels it.
         *
         * Any exception emitted from the listeners will be passed onto the $exceptionHandler service.
         *
         * @param name Event name to emit.
         * @param args Optional one or more arguments which will be passed onto the event listeners.
         */
        $emit(name: string, ...args: any[]): IAngularEvent;

        $eval(): any;
        $eval(expression: string, locals?: Object): any;
        $eval(expression: (scope: IScope) => any, locals?: Object): any;

        $evalAsync(): void;
        $evalAsync(expression: string): void;
        $evalAsync(expression: (scope: IScope) => any): void;

        // Defaults to false by the implementation checking strategy
        $new(isolate?: boolean, parent?: IScope): IScope;

        /**
         * Listens on events of a given type. See $emit for discussion of event life cycle.
         *
         * The event listener function format is: function(event, args...).
         *
         * @param name Event name to listen on.
         * @param listener Function to call when the event is emitted.
         */
        $on(name: string, listener: (event: IAngularEvent, ...args: any[]) => any): Function;

        $watch(watchExpression: string, listener?: string, objectEquality?: boolean): Function;
        $watch<T>(watchExpression: string, listener?: (newValue: T, oldValue: T, scope: IScope) => any, objectEquality?: boolean): Function;
        $watch(watchExpression: (scope: IScope) => any, listener?: string, objectEquality?: boolean): Function;
        $watch<T>(watchExpression: (scope: IScope) => T, listener?: (newValue: T, oldValue: T, scope: IScope) => any, objectEquality?: boolean): Function;

        $watchCollection<T>(watchExpression: string, listener: (newValue: T, oldValue: T, scope: IScope) => any): Function;
        $watchCollection<T>(watchExpression: (scope: IScope) => T, listener: (newValue: T, oldValue: T, scope: IScope) => any): Function;

        $watchGroup(watchExpressions: any[], listener: (newValue: any, oldValue: any, scope: IScope) => any): Function;
        $watchGroup(watchExpressions: { (scope: IScope): any }[], listener: (newValue: any, oldValue: any, scope: IScope) => any): Function;

        $parent: IScope;
        $root: IRootScopeService;
        $id: number;

        // Hidden members
        $$isolateBindings: any;
        $$phase: any;
    }

    interface IScope extends IRootScopeService { }

    /**
     * $scope for ngRepeat directive.
     * see https://docs.angularjs.org/api/ng/directive/ngRepeat
     */
    interface IRepeatScope extends IScope {

        /**
         * iterator offset of the repeated element (0..length-1).
         */
        $index: number;

        /**
         * true if the repeated element is first in the iterator.
         */
        $first: boolean;

        /**
         * true if the repeated element is between the first and last in the iterator.
         */
        $middle: boolean;

        /**
         * true if the repeated element is last in the iterator.
         */
        $last: boolean;

        /**
         * true if the iterator position $index is even (otherwise false).
         */
        $even: boolean;

        /**
         * true if the iterator position $index is odd (otherwise false).
         */
        $odd: boolean;

    }

    interface IAngularEvent {
        /**
         * the scope on which the event was $emit-ed or $broadcast-ed.
         */
        targetScope: IScope;
        /**
         * the scope that is currently handling the event. Once the event propagates through the scope hierarchy, this property is set to null.
         */
        currentScope: IScope;
        /**
         * name of the event.
         */
        name: string;
        /**
         * calling stopPropagation function will cancel further event propagation (available only for events that were $emit-ed).
         */
        stopPropagation?: Function;
        /**
         * calling preventDefault sets defaultPrevented flag to true.
         */
        preventDefault: Function;
        /**
         * true if preventDefault was called.
         */
        defaultPrevented: boolean;
    }

    ///////////////////////////////////////////////////////////////////////////
    // WindowService
    // see http://docs.angularjs.org/api/ng.$window
    ///////////////////////////////////////////////////////////////////////////
    interface IWindowService extends Window {
        [key: string]: any;
    }

    ///////////////////////////////////////////////////////////////////////////
    // BrowserService
    // TODO undocumented, so we need to get it from the source code
    ///////////////////////////////////////////////////////////////////////////
    interface IBrowserService {
        defer: angular.ITimeoutService;
        [key: string]: any;
    }

    ///////////////////////////////////////////////////////////////////////////
    // TimeoutService
    // see http://docs.angularjs.org/api/ng.$timeout
    ///////////////////////////////////////////////////////////////////////////
    interface ITimeoutService {
<<<<<<< HEAD
        <T>(func: (...args: any[]) => T, delay?: number, invokeApply?: boolean): IPromise<T>;
        cancel(promise: IPromise<any>): boolean;
=======
        (delay?: number, invokeApply?: boolean): IPromise<void>;
        <T>(fn: (...args: any[]) => T, delay?: number, invokeApply?: boolean, ...args: any[]): IPromise<T>;
        cancel(promise?: IPromise<any>): boolean;
>>>>>>> c6254f15
    }

    ///////////////////////////////////////////////////////////////////////////
    // IntervalService
    // see http://docs.angularjs.org/api/ng.$interval
    ///////////////////////////////////////////////////////////////////////////
    interface IIntervalService {
        (func: Function, delay: number, count?: number, invokeApply?: boolean, ...args: any[]): IPromise<any>;
        cancel(promise: IPromise<any>): boolean;
    }

    ///////////////////////////////////////////////////////////////////////////
    // AnimateProvider
    // see http://docs.angularjs.org/api/ng/provider/$animateProvider
    ///////////////////////////////////////////////////////////////////////////
    interface IAnimateProvider {
        /**
         * Registers a new injectable animation factory function.
         *
         * @param name The name of the animation.
         * @param factory The factory function that will be executed to return the animation object.
         */
        register(name: string, factory: () => IAnimateCallbackObject): void;

        /**
         * Gets and/or sets the CSS class expression that is checked when performing an animation.
         *
         * @param expression The className expression which will be checked against all animations.
         * @returns The current CSS className expression value. If null then there is no expression value.
         */
        classNameFilter(expression?: RegExp): RegExp;
    }

    /**
     * The animation object which contains callback functions for each event that is expected to be animated.
     */
    interface IAnimateCallbackObject {
        eventFn(element: Node, doneFn: () => void): Function;
    }

    /**
     * $filter - $filterProvider - service in module ng
     *
     * Filters are used for formatting data displayed to the user.
     *
     * see https://docs.angularjs.org/api/ng/service/$filter
     */
    interface IFilterService {
<<<<<<< HEAD
=======
        (name: 'filter'): IFilterFilter;
        (name: 'currency'): IFilterCurrency;
        (name: 'number'): IFilterNumber;
        (name: 'date'): IFilterDate;
        (name: 'json'): IFilterJson;
        (name: 'lowercase'): IFilterLowercase;
        (name: 'uppercase'): IFilterUppercase;
        (name: 'limitTo'): IFilterLimitTo;
        (name: 'orderBy'): IFilterOrderBy;
>>>>>>> c6254f15
        /**
         * Usage:
         * $filter(name);
         *
         * @param name Name of the filter function to retrieve
         */
<<<<<<< HEAD
        (name: string): Function;
    }

=======
        <T>(name: string): T;
    }

    interface IFilterFilter {
        <T>(array: T[], expression: string | IFilterFilterPatternObject | IFilterFilterPredicateFunc<T>, comparator?: IFilterFilterComparatorFunc<T>|boolean): T[];
    }

    interface IFilterFilterPatternObject {
        [name: string]: any;
    }

    interface IFilterFilterPredicateFunc<T> {
        (value: T, index: number, array: T[]): boolean;
    }

    interface IFilterFilterComparatorFunc<T> {
        (actual: T, expected: T): boolean;
    }

    interface IFilterCurrency {
        /**
         * Formats a number as a currency (ie $1,234.56). When no currency symbol is provided, default symbol for current locale is used.
         * @param amount Input to filter.
         * @param symbol Currency symbol or identifier to be displayed.
         * @param fractionSize Number of decimal places to round the amount to, defaults to default max fraction size for current locale
         * @return Formatted number
         */
        (amount: number, symbol?: string, fractionSize?: number): string;
    }

    interface IFilterNumber {
        /**
         * Formats a number as text.
         * @param number Number to format.
         * @param fractionSize Number of decimal places to round the number to. If this is not provided then the fraction size is computed from the current locale's number formatting pattern. In the case of the default locale, it will be 3.
         * @return Number rounded to decimalPlaces and places a “,” after each third digit.
         */
        (value: number|string, fractionSize?: number|string): string;
    }

    interface IFilterDate {
        /**
         * Formats date to a string based on the requested format.
         *
         * @param date Date to format either as Date object, milliseconds (string or number) or various ISO 8601 datetime string formats (e.g. yyyy-MM-ddTHH:mm:ss.sssZ and its shorter versions like yyyy-MM-ddTHH:mmZ, yyyy-MM-dd or yyyyMMddTHHmmssZ). If no timezone is specified in the string input, the time is considered to be in the local timezone.
         * @param format Formatting rules (see Description). If not specified, mediumDate is used.
         * @param timezone Timezone to be used for formatting. It understands UTC/GMT and the continental US time zone abbreviations, but for general use, use a time zone offset, for example, '+0430' (4 hours, 30 minutes east of the Greenwich meridian) If not specified, the timezone of the browser will be used.
         * @return Formatted string or the input if input is not recognized as date/millis.
         */
        (date: Date | number | string, format?: string, timezone?: string): string;
    }

    interface IFilterJson {
        /**
         * Allows you to convert a JavaScript object into JSON string.
         * @param object Any JavaScript object (including arrays and primitive types) to filter.
         * @param spacing The number of spaces to use per indentation, defaults to 2.
         * @return JSON string.
         */
        (object: any, spacing?: number): string;
    }

    interface IFilterLowercase {
        /**
         * Converts string to lowercase.
         */
        (value: string): string;
    }

    interface IFilterUppercase {
        /**
         * Converts string to uppercase.
         */
        (value: string): string;
    }

    interface IFilterLimitTo {
        /**
         * Creates a new array containing only a specified number of elements. The elements are taken from either the beginning or the end of the source array, string or number, as specified by the value and sign (positive or negative) of limit.
         * @param input Source array to be limited.
         * @param limit The length of the returned array. If the limit number is positive, limit number of items from the beginning of the source array/string are copied. If the number is negative, limit number of items from the end of the source array are copied. The limit will be trimmed if it exceeds array.length. If limit is undefined, the input will be returned unchanged.
         * @param begin Index at which to begin limitation. As a negative index, begin indicates an offset from the end of input. Defaults to 0.
         * @return A new sub-array of length limit or less if input array had less than limit elements.
         */
        <T>(input: T[], limit: string|number, begin?: string|number): T[];
        /**
         * Creates a new string containing only a specified number of elements. The elements are taken from either the beginning or the end of the source string or number, as specified by the value and sign (positive or negative) of limit. If a number is used as input, it is converted to a string.
         * @param input Source string or number to be limited.
         * @param limit The length of the returned string. If the limit number is positive, limit number of items from the beginning of the source string are copied. If the number is negative, limit number of items from the end of the source string are copied. The limit will be trimmed if it exceeds input.length. If limit is undefined, the input will be returned unchanged.
         * @param begin Index at which to begin limitation. As a negative index, begin indicates an offset from the end of input. Defaults to 0.
         * @return A new substring of length limit or less if input had less than limit elements.
         */
        (input: string|number, limit: string|number, begin?: string|number): string;
    }

    interface IFilterOrderBy {
        /**
         * Orders a specified array by the expression predicate. It is ordered alphabetically for strings and numerically for numbers. Note: if you notice numbers are not being sorted as expected, make sure they are actually being saved as numbers and not strings.
         * @param array The array to sort.
         * @param expression A predicate to be used by the comparator to determine the order of elements.
         * @param reverse Reverse the order of the array.
         * @return Reverse the order of the array.
         */
        <T>(array: T[], expression: string|((value: T) => any)|(((value: T) => any)|string)[], reverse?: boolean): T[];
    }

>>>>>>> c6254f15
    /**
     * $filterProvider - $filter - provider in module ng
     *
     * Filters are just functions which transform input to an output. However filters need to be Dependency Injected. To achieve this a filter definition consists of a factory function which is annotated with dependencies and is responsible for creating a filter function.
     *
     * see https://docs.angularjs.org/api/ng/provider/$filterProvider
     */
    interface IFilterProvider extends IServiceProvider {
        /**
         * register(name);
         *
         * @param name Name of the filter function, or an object map of filters where the keys are the filter names and the values are the filter factories. Note: Filter names must be valid angular Expressions identifiers, such as uppercase or orderBy. Names with special characters, such as hyphens and dots, are not allowed. If you wish to namespace your filters, then you can use capitalization (myappSubsectionFilterx) or underscores (myapp_subsection_filterx).
         */
        register(name: string | {}): IServiceProvider;
    }

    ///////////////////////////////////////////////////////////////////////////
    // LocaleService
    // see http://docs.angularjs.org/api/ng.$locale
    ///////////////////////////////////////////////////////////////////////////
    interface ILocaleService {
        id: string;

        // These are not documented
        // Check angular's i18n files for exemples
        NUMBER_FORMATS: ILocaleNumberFormatDescriptor;
        DATETIME_FORMATS: ILocaleDateTimeFormatDescriptor;
        pluralCat: (num: any) => string;
    }

    interface ILocaleNumberFormatDescriptor {
        DECIMAL_SEP: string;
        GROUP_SEP: string;
        PATTERNS: ILocaleNumberPatternDescriptor[];
        CURRENCY_SYM: string;
    }

    interface ILocaleNumberPatternDescriptor {
        minInt: number;
        minFrac: number;
        maxFrac: number;
        posPre: string;
        posSuf: string;
        negPre: string;
        negSuf: string;
        gSize: number;
        lgSize: number;
    }

    interface ILocaleDateTimeFormatDescriptor {
        MONTH: string[];
        SHORTMONTH: string[];
        DAY: string[];
        SHORTDAY: string[];
        AMPMS: string[];
        medium: string;
        short: string;
        fullDate: string;
        longDate: string;
        mediumDate: string;
        shortDate: string;
        mediumTime: string;
        shortTime: string;
    }

    ///////////////////////////////////////////////////////////////////////////
    // LogService
    // see http://docs.angularjs.org/api/ng.$log
    // see http://docs.angularjs.org/api/ng.$logProvider
    ///////////////////////////////////////////////////////////////////////////
    interface ILogService {
        debug: ILogCall;
        error: ILogCall;
        info: ILogCall;
        log: ILogCall;
        warn: ILogCall;
    }

    interface ILogProvider extends IServiceProvider {
        debugEnabled(): boolean;
        debugEnabled(enabled: boolean): ILogProvider;
    }

    // We define this as separate interface so we can reopen it later for
    // the ngMock module.
    interface ILogCall {
        (...args: any[]): void;
    }

    ///////////////////////////////////////////////////////////////////////////
    // ParseService
    // see http://docs.angularjs.org/api/ng.$parse
    // see http://docs.angularjs.org/api/ng.$parseProvider
    ///////////////////////////////////////////////////////////////////////////
    interface IParseService {
        (expression: string): ICompiledExpression;
    }

    interface IParseProvider {
        logPromiseWarnings(): boolean;
        logPromiseWarnings(value: boolean): IParseProvider;

        unwrapPromises(): boolean;
        unwrapPromises(value: boolean): IParseProvider;
    }

    interface ICompiledExpression {
        (context: any, locals?: any): any;

        literal: boolean;
        constant: boolean;

        // If value is not provided, undefined is gonna be used since the implementation
        // does not check the parameter. Let's force a value for consistency. If consumer
        // whants to undefine it, pass the undefined value explicitly.
        assign(context: any, value: any): any;
    }

    /**
     * $location - $locationProvider - service in module ng
     * see https://docs.angularjs.org/api/ng/service/$location
     */
    interface ILocationService {
        absUrl(): string;
        hash(): string;
        hash(newHash: string): ILocationService;
        host(): string;

        /**
         * Return path of current url
         */
        path(): string;

        /**
         * Change path when called with parameter and return $location.
         * Note: Path should always begin with forward slash (/), this method will add the forward slash if it is missing.
         *
         * @param path New path
         */
        path(path: string): ILocationService;

        port(): number;
        protocol(): string;
        replace(): ILocationService;

        /**
         * Return search part (as object) of current url
         */
        search(): any;

        /**
         * Change search part when called with parameter and return $location.
         *
         * @param search When called with a single argument the method acts as a setter, setting the search component of $location to the specified value.
         *
         * If the argument is a hash object containing an array of values, these values will be encoded as duplicate search parameters in the url.
         */
        search(search: any): ILocationService;

        /**
         * Change search part when called with parameter and return $location.
         *
         * @param search New search params
         * @param paramValue If search is a string or a Number, then paramValue will override only a single search property. If paramValue is null, the property specified via the first argument will be deleted. If paramValue is an array, it will override the property of the search component of $location specified via the first argument. If paramValue is true, the property specified via the first argument will be added with no value nor trailing equal sign.
         */
        search(search: string, paramValue: string|number|string[]|boolean): ILocationService;

        state(): any;
        state(state: any): ILocationService;
        url(): string;
        url(url: string): ILocationService;
    }

    interface ILocationProvider extends IServiceProvider {
        hashPrefix(): string;
        hashPrefix(prefix: string): ILocationProvider;
        html5Mode(): boolean;

        // Documentation states that parameter is string, but
        // implementation tests it as boolean, which makes more sense
        // since this is a toggler
        html5Mode(active: boolean): ILocationProvider;
        html5Mode(mode: { enabled?: boolean; requireBase?: boolean; rewriteLinks?: boolean; }): ILocationProvider;
    }

    ///////////////////////////////////////////////////////////////////////////
    // DocumentService
    // see http://docs.angularjs.org/api/ng.$document
    ///////////////////////////////////////////////////////////////////////////
    interface IDocumentService extends IAugmentedJQuery {}

    ///////////////////////////////////////////////////////////////////////////
    // ExceptionHandlerService
    // see http://docs.angularjs.org/api/ng.$exceptionHandler
    ///////////////////////////////////////////////////////////////////////////
    interface IExceptionHandlerService {
        (exception: Error, cause?: string): void;
    }

    ///////////////////////////////////////////////////////////////////////////
    // RootElementService
    // see http://docs.angularjs.org/api/ng.$rootElement
    ///////////////////////////////////////////////////////////////////////////
    interface IRootElementService extends JQuery {}

    interface IQResolveReject<T> {
        (): void;
        (value: T): void;
    }
    /**
     * $q - service in module ng
     * A promise/deferred implementation inspired by Kris Kowal's Q.
     * See http://docs.angularjs.org/api/ng/service/$q
     */
    interface IQService {
        new <T>(resolver: (resolve: IQResolveReject<T>) => any): IPromise<T>;
        new <T>(resolver: (resolve: IQResolveReject<T>, reject: IQResolveReject<any>) => any): IPromise<T>;
        <T>(resolver: (resolve: IQResolveReject<T>) => any): IPromise<T>;
        <T>(resolver: (resolve: IQResolveReject<T>, reject: IQResolveReject<any>) => any): IPromise<T>;

        /**
         * Combines multiple promises into a single promise that is resolved when all of the input promises are resolved.
         *
         * Returns a single promise that will be resolved with an array of values, each value corresponding to the promise at the same index in the promises array. If any of the promises is resolved with a rejection, this resulting promise will be rejected with the same rejection value.
         *
         * @param promises An array of promises.
         */
        all<T>(promises: IPromise<any>[]): IPromise<T[]>;
        /**
         * Combines multiple promises into a single promise that is resolved when all of the input promises are resolved.
         *
         * Returns a single promise that will be resolved with a hash of values, each value corresponding to the promise at the same key in the promises hash. If any of the promises is resolved with a rejection, this resulting promise will be rejected with the same rejection value.
         *
         * @param promises A hash of promises.
         */
        all(promises: { [id: string]: IPromise<any>; }): IPromise<{ [id: string]: any; }>;
        all<T extends {}>(promises: { [id: string]: IPromise<any>; }): IPromise<T>;
        /**
         * Creates a Deferred object which represents a task which will finish in the future.
         */
        defer<T>(): IDeferred<T>;
        /**
         * Creates a promise that is resolved as rejected with the specified reason. This api should be used to forward rejection in a chain of promises. If you are dealing with the last promise in a promise chain, you don't need to worry about it.
         *
         * When comparing deferreds/promises to the familiar behavior of try/catch/throw, think of reject as the throw keyword in JavaScript. This also means that if you "catch" an error via a promise error callback and you want to forward the error to the promise derived from the current promise, you have to "rethrow" the error by returning a rejection constructed via reject.
         *
         * @param reason Constant, message, exception or an object representing the rejection reason.
         */
        reject(reason?: any): IPromise<any>;
        /**
         * Wraps an object that might be a value or a (3rd party) then-able promise into a $q promise. This is useful when you are dealing with an object that might or might not be a promise, or if the promise comes from a source that can't be trusted.
         *
         * @param value Value or a promise
         */
        resolve<T>(value: IPromise<T>|T): IPromise<T>;
        /**
         * Wraps an object that might be a value or a (3rd party) then-able promise into a $q promise. This is useful when you are dealing with an object that might or might not be a promise, or if the promise comes from a source that can't be trusted.
         */
        resolve(): IPromise<void>;
        /**
         * Wraps an object that might be a value or a (3rd party) then-able promise into a $q promise. This is useful when you are dealing with an object that might or might not be a promise, or if the promise comes from a source that can't be trusted.
         *
         * @param value Value or a promise
         */
        when<T>(value: IPromise<T>|T): IPromise<T>;
        /**
         * Wraps an object that might be a value or a (3rd party) then-able promise into a $q promise. This is useful when you are dealing with an object that might or might not be a promise, or if the promise comes from a source that can't be trusted.
         */
        when(): IPromise<void>;
    }

    interface IPromise<T> {
        /**
         * Regardless of when the promise was or will be resolved or rejected, then calls one of the success or error callbacks asynchronously as soon as the result is available. The callbacks are called with a single argument: the result or rejection reason. Additionally, the notify callback may be called zero or more times to provide a progress indication, before the promise is resolved or rejected.
         * The successCallBack may return IPromise<void> for when a $q.reject() needs to be returned
         * This method returns a new promise which is resolved or rejected via the return value of the successCallback, errorCallback. It also notifies via the return value of the notifyCallback method. The promise can not be resolved or rejected from the notifyCallback method.
         */
<<<<<<< HEAD
        then<TResult>(successCallback: (promiseValue: T) => IHttpPromise<TResult>|IPromise<TResult>|TResult|IPromise<void>, errorCallback?: (reason: any) => any, notifyCallback?: (state: any) => any): IPromise<TResult>;
=======
        then<TResult>(successCallback: (promiseValue: T) => IPromise<TResult>|TResult, errorCallback?: (reason: any) => any, notifyCallback?: (state: any) => any): IPromise<TResult>;
>>>>>>> c6254f15

        /**
         * Shorthand for promise.then(null, errorCallback)
         */
        catch<TResult>(onRejected: (reason: any) => IPromise<TResult>|TResult): IPromise<TResult>;

        /**
         * Allows you to observe either the fulfillment or rejection of a promise, but to do so without modifying the final value. This is useful to release resources or do some clean-up that needs to be done whether the promise was rejected or resolved. See the full specification for more information.
         *
         * Because finally is a reserved word in JavaScript and reserved keywords are not supported as property names by ES3, you'll need to invoke the method like promise['finally'](callback) to make your code IE8 and Android 2.x compatible.
         */
        finally(finallyCallback: () => any): IPromise<T>;
    }

    interface IDeferred<T> {
        resolve(value?: T|IPromise<T>): void;
        reject(reason?: any): void;
        notify(state?: any): void;
        promise: IPromise<T>;
    }

    ///////////////////////////////////////////////////////////////////////////
    // AnchorScrollService
    // see http://docs.angularjs.org/api/ng.$anchorScroll
    ///////////////////////////////////////////////////////////////////////////
    interface IAnchorScrollService {
        (): void;
        (hash: string): void;
        yOffset: any;
    }

    interface IAnchorScrollProvider extends IServiceProvider {
        disableAutoScrolling(): void;
    }

    /**
     * $cacheFactory - service in module ng
     *
     * Factory that constructs Cache objects and gives access to them.
     *
     * see https://docs.angularjs.org/api/ng/service/$cacheFactory
     */
    interface ICacheFactoryService {
        /**
         * Factory that constructs Cache objects and gives access to them.
         *
         * @param cacheId Name or id of the newly created cache.
         * @param optionsMap Options object that specifies the cache behavior. Properties:
         *
         * capacity — turns the cache into LRU cache.
         */
        (cacheId: string, optionsMap?: { capacity?: number; }): ICacheObject;

        /**
         * Get information about all the caches that have been created.
         * @returns key-value map of cacheId to the result of calling cache#info
         */
        info(): any;

        /**
         * Get access to a cache object by the cacheId used when it was created.
         *
         * @param cacheId Name or id of a cache to access.
         */
        get(cacheId: string): ICacheObject;
    }

    /**
     * $cacheFactory.Cache - type in module ng
     *
     * A cache object used to store and retrieve data, primarily used by $http and the script directive to cache templates and other data.
     *
     * see https://docs.angularjs.org/api/ng/type/$cacheFactory.Cache
     */
    interface ICacheObject {
        /**
         * Retrieve information regarding a particular Cache.
         */
        info(): {
            /**
             * the id of the cache instance
             */
            id: string;

            /**
             * the number of entries kept in the cache instance
             */
            size: number;

            //...: any additional properties from the options object when creating the cache.
        };

        /**
         * Inserts a named entry into the Cache object to be retrieved later, and incrementing the size of the cache if the key was not already present in the cache. If behaving like an LRU cache, it will also remove stale entries from the set.
         *
         * It will not insert undefined values into the cache.
         *
         * @param key the key under which the cached data is stored.
         * @param value the value to store alongside the key. If it is undefined, the key will not be stored.
         */
        put<T>(key: string, value?: T): T;

        /**
         * Retrieves named data stored in the Cache object.
         *
         * @param key the key of the data to be retrieved
         */
        get<T>(key: string): T;

        /**
         * Removes an entry from the Cache object.
         *
         * @param key the key of the entry to be removed
         */
        remove(key: string): void;

        /**
         * Clears the cache object of any entries.
         */
        removeAll(): void;

        /**
         * Destroys the Cache object entirely, removing it from the $cacheFactory set.
         */
        destroy(): void;
    }

    ///////////////////////////////////////////////////////////////////////////
    // CompileService
    // see http://docs.angularjs.org/api/ng.$compile
    // see http://docs.angularjs.org/api/ng.$compileProvider
    ///////////////////////////////////////////////////////////////////////////
    interface ICompileService {
        (element: string, transclude?: ITranscludeFunction, maxPriority?: number): ITemplateLinkingFunction;
        (element: Element, transclude?: ITranscludeFunction, maxPriority?: number): ITemplateLinkingFunction;
        (element: JQuery, transclude?: ITranscludeFunction, maxPriority?: number): ITemplateLinkingFunction;
    }

    interface ICompileProvider extends IServiceProvider {
        directive(name: string, directiveFactory: Function): ICompileProvider;

        // Undocumented, but it is there...
        directive(directivesMap: any): ICompileProvider;

        aHrefSanitizationWhitelist(): RegExp;
        aHrefSanitizationWhitelist(regexp: RegExp): ICompileProvider;

        imgSrcSanitizationWhitelist(): RegExp;
        imgSrcSanitizationWhitelist(regexp: RegExp): ICompileProvider;

        debugInfoEnabled(enabled?: boolean): any;
    }

    interface ICloneAttachFunction {
        // Let's hint but not force cloneAttachFn's signature
        (clonedElement?: JQuery, scope?: IScope): any;
    }

    // This corresponds to the "publicLinkFn" returned by $compile.
    interface ITemplateLinkingFunction {
        (scope: IScope, cloneAttachFn?: ICloneAttachFunction): IAugmentedJQuery;
    }

    // This corresponds to $transclude (and also the transclude function passed to link).
    interface ITranscludeFunction {
        // If the scope is provided, then the cloneAttachFn must be as well.
        (scope: IScope, cloneAttachFn: ICloneAttachFunction): IAugmentedJQuery;
        // If one argument is provided, then it's assumed to be the cloneAttachFn.
        (cloneAttachFn?: ICloneAttachFunction): IAugmentedJQuery;
    }

    ///////////////////////////////////////////////////////////////////////////
    // ControllerService
    // see http://docs.angularjs.org/api/ng.$controller
    // see http://docs.angularjs.org/api/ng.$controllerProvider
    ///////////////////////////////////////////////////////////////////////////
    interface IControllerService {
        // Although the documentation doesn't state this, locals are optional
<<<<<<< HEAD
        (controllerConstructor: Function, locals?: any, bindToController?: any): any;
        (controllerName: string, locals?: any, bindToController?: any): any;
=======
        <T>(controllerConstructor: new (...args: any[]) => T, locals?: any, bindToController?: any): T;
        <T>(controllerConstructor: Function, locals?: any, bindToController?: any): T;
        <T>(controllerName: string, locals?: any, bindToController?: any): T;
>>>>>>> c6254f15
    }

    interface IControllerProvider extends IServiceProvider {
        register(name: string, controllerConstructor: Function): void;
        register(name: string, dependencyAnnotatedConstructor: any[]): void;
        allowGlobals(): void;
    }

    /**
     * HttpService
     * see http://docs.angularjs.org/api/ng/service/$http
     */
    interface IHttpService {
        /**
         * Object describing the request to be made and how it should be processed.
         */
        <T>(config: IRequestConfig): IHttpPromise<T>;

        /**
         * Shortcut method to perform GET request.
         *
         * @param url Relative or absolute URL specifying the destination of the request
         * @param config Optional configuration object
         */
        get<T>(url: string, config?: IRequestShortcutConfig): IHttpPromise<T>;

        /**
         * Shortcut method to perform DELETE request.
         *
         * @param url Relative or absolute URL specifying the destination of the request
         * @param config Optional configuration object
         */
        delete<T>(url: string, config?: IRequestShortcutConfig): IHttpPromise<T>;

        /**
         * Shortcut method to perform HEAD request.
         *
         * @param url Relative or absolute URL specifying the destination of the request
         * @param config Optional configuration object
         */
        head<T>(url: string, config?: IRequestShortcutConfig): IHttpPromise<T>;

        /**
         * Shortcut method to perform JSONP request.
         *
         * @param url Relative or absolute URL specifying the destination of the request
         * @param config Optional configuration object
         */
        jsonp<T>(url: string, config?: IRequestShortcutConfig): IHttpPromise<T>;

        /**
         * Shortcut method to perform POST request.
         *
         * @param url Relative or absolute URL specifying the destination of the request
         * @param data Request content
         * @param config Optional configuration object
         */
        post<T>(url: string, data: any, config?: IRequestShortcutConfig): IHttpPromise<T>;

        /**
         * Shortcut method to perform PUT request.
         *
         * @param url Relative or absolute URL specifying the destination of the request
         * @param data Request content
         * @param config Optional configuration object
         */
        put<T>(url: string, data: any, config?: IRequestShortcutConfig): IHttpPromise<T>;

        /**
         * Shortcut method to perform PATCH request.
         *
         * @param url Relative or absolute URL specifying the destination of the request
         * @param data Request content
         * @param config Optional configuration object
         */
        patch<T>(url: string, data: any, config?: IRequestShortcutConfig): IHttpPromise<T>;

        /**
         * Runtime equivalent of the $httpProvider.defaults property. Allows configuration of default headers, withCredentials as well as request and response transformations.
         */
        defaults: IHttpProviderDefaults;

        /**
         * Array of config objects for currently pending requests. This is primarily meant to be used for debugging purposes.
         */
        pendingRequests: IRequestConfig[];
    }

    /**
     * Object describing the request to be made and how it should be processed.
     * see http://docs.angularjs.org/api/ng/service/$http#usage
     */
    interface IRequestShortcutConfig extends IHttpProviderDefaults {
        /**
         * {Object.<string|Object>}
         * Map of strings or objects which will be turned to ?key1=value1&key2=value2 after the url. If the value is not a string, it will be JSONified.
         */
        params?: any;

        /**
         * {string|Object}
         * Data to be sent as the request message data.
         */
        data?: any;

        /**
         * Timeout in milliseconds, or promise that should abort the request when resolved.
         */
        timeout?: number|IPromise<any>;

        /**
         * See [XMLHttpRequest.responseType]https://developer.mozilla.org/en-US/docs/Web/API/XMLHttpRequest#xmlhttprequest-responsetype
         */
        responseType?: string;
    }

    /**
     * Object describing the request to be made and how it should be processed.
     * see http://docs.angularjs.org/api/ng/service/$http#usage
     */
    interface IRequestConfig extends IRequestShortcutConfig {
        /**
         * HTTP method (e.g. 'GET', 'POST', etc)
         */
        method: string;
        /**
         * Absolute or relative URL of the resource that is being requested.
         */
        url: string;
    }

    interface IHttpHeadersGetter {
        (): { [name: string]: string; };
        (headerName: string): string;
    }

    interface IHttpPromiseCallback<T> {
        (data: T, status: number, headers: IHttpHeadersGetter, config: IRequestConfig): void;
    }

    interface IHttpPromiseCallbackArg<T> {
        data?: T;
        status?: number;
        headers?: IHttpHeadersGetter;
        config?: IRequestConfig;
        statusText?: string;
    }

    interface IHttpPromise<T> extends IPromise<IHttpPromiseCallbackArg<T>> {
        success(callback: IHttpPromiseCallback<T>): IHttpPromise<T>;
        error(callback: IHttpPromiseCallback<any>): IHttpPromise<T>;
    }

    // See the jsdoc for transformData() at https://github.com/angular/angular.js/blob/master/src/ng/http.js#L228
    interface IHttpRequestTransformer {
        (data: any, headersGetter: IHttpHeadersGetter): any;
    }

    // The definition of fields are the same as IHttpPromiseCallbackArg
    interface IHttpResponseTransformer {
        (data: any, headersGetter: IHttpHeadersGetter, status: number): any;
    }

    interface IHttpRequestConfigHeaders {
        [requestType: string]: string|(() => string);
        common?: string|(() => string);
        get?: string|(() => string);
        post?: string|(() => string);
        put?: string|(() => string);
        patch?: string|(() => string);
    }

    /**
    * Object that controls the defaults for $http provider. Not all fields of IRequestShortcutConfig can be configured
    * via defaults and the docs do not say which. The following is based on the inspection of the source code.
    * https://docs.angularjs.org/api/ng/service/$http#defaults
    * https://docs.angularjs.org/api/ng/service/$http#usage
    * https://docs.angularjs.org/api/ng/provider/$httpProvider The properties section
    */
    interface IHttpProviderDefaults {
<<<<<<< HEAD
        cache?: boolean;
        /**
         * Transform function or an array of such functions. The transform function takes the http request body and
         * headers and returns its transformed (typically serialized) version.
         */
        transformRequest?: ((data: any, headersGetter?: any) => any)|((data: any, headersGetter?: any) => any)[];
        xsrfCookieName?: string;
=======
        /**
         * {boolean|Cache}
         * If true, a default $http cache will be used to cache the GET request, otherwise if a cache instance built with $cacheFactory, this cache will be used for caching.
         */
        cache?: any;

        /**
         * Transform function or an array of such functions. The transform function takes the http request body and
         * headers and returns its transformed (typically serialized) version.
         * @see {@link https://docs.angularjs.org/api/ng/service/$http#transforming-requests-and-responses}
         */
        transformRequest?: IHttpRequestTransformer |IHttpRequestTransformer[];

        /**
         * Transform function or an array of such functions. The transform function takes the http response body and
         * headers and returns its transformed (typically deserialized) version.
         */
        transformResponse?: IHttpResponseTransformer | IHttpResponseTransformer[];

        /**
         * Map of strings or functions which return strings representing HTTP headers to send to the server. If the
         * return value of a function is null, the header will not be sent.
         * The key of the map is the request verb in lower case. The "common" key applies to all requests.
         * @see {@link https://docs.angularjs.org/api/ng/service/$http#setting-http-headers}
         */
        headers?: IHttpRequestConfigHeaders;

        /** Name of HTTP header to populate with the XSRF token. */
>>>>>>> c6254f15
        xsrfHeaderName?: string;

        /** Name of cookie containing the XSRF token. */
        xsrfCookieName?: string;

        /**
         * whether to to set the withCredentials flag on the XHR object. See [requests with credentials]https://developer.mozilla.org/en/http_access_control#section_5 for more information.
         */
        withCredentials?: boolean;

        /**
        * A function used to the prepare string representation of request parameters (specified as an object). If
        * specified as string, it is interpreted as a function registered with the $injector. Defaults to
        * $httpParamSerializer.
        */
        paramSerializer?: string | ((obj: any) => string);
    }

    interface IHttpInterceptor {
        request?: (config: IRequestConfig) => IRequestConfig|IPromise<IRequestConfig>;
        requestError?: (rejection: any) => any;
        response?: <T>(response: IHttpPromiseCallbackArg<T>) => IPromise<T>|T;
        responseError?: (rejection: any) => any;
    }

    interface IHttpInterceptorFactory {
        (...args: any[]): IHttpInterceptor;
    }

    interface IHttpProvider extends IServiceProvider {
        defaults: IHttpProviderDefaults;

        /**
         * Register service factories (names or implementations) for interceptors which are called before and after
         * each request.
         */
        interceptors: (string|IHttpInterceptorFactory|(string|IHttpInterceptorFactory)[])[];
        useApplyAsync(): boolean;
        useApplyAsync(value: boolean): IHttpProvider;

        /**
         *
         * @param {boolean=} value If true, `$http` will return a normal promise without the `success` and `error` methods.
         * @returns {boolean|Object} If a value is specified, returns the $httpProvider for chaining.
         *    otherwise, returns the current configured value.
         */
        useLegacyPromiseExtensions(value:boolean) : boolean | IHttpProvider;
    }

    ///////////////////////////////////////////////////////////////////////////
    // HttpBackendService
    // see http://docs.angularjs.org/api/ng.$httpBackend
    // You should never need to use this service directly.
    ///////////////////////////////////////////////////////////////////////////
    interface IHttpBackendService {
        // XXX Perhaps define callback signature in the future
        (method: string, url: string, post?: any, callback?: Function, headers?: any, timeout?: number, withCredentials?: boolean): void;
    }

    ///////////////////////////////////////////////////////////////////////////
    // InterpolateService
    // see http://docs.angularjs.org/api/ng.$interpolate
    // see http://docs.angularjs.org/api/ng.$interpolateProvider
    ///////////////////////////////////////////////////////////////////////////
    interface IInterpolateService {
        (text: string, mustHaveExpression?: boolean, trustedContext?: string, allOrNothing?: boolean): IInterpolationFunction;
        endSymbol(): string;
        startSymbol(): string;
    }

    interface IInterpolationFunction {
        (context: any): string;
    }

    interface IInterpolateProvider extends IServiceProvider {
        startSymbol(): string;
        startSymbol(value: string): IInterpolateProvider;
        endSymbol(): string;
        endSymbol(value: string): IInterpolateProvider;
    }

    ///////////////////////////////////////////////////////////////////////////
    // TemplateCacheService
    // see http://docs.angularjs.org/api/ng.$templateCache
    ///////////////////////////////////////////////////////////////////////////
    interface ITemplateCacheService extends ICacheObject {}

    ///////////////////////////////////////////////////////////////////////////
    // SCEService
    // see http://docs.angularjs.org/api/ng.$sce
    ///////////////////////////////////////////////////////////////////////////
    interface ISCEService {
        getTrusted(type: string, mayBeTrusted: any): any;
        getTrustedCss(value: any): any;
        getTrustedHtml(value: any): any;
        getTrustedJs(value: any): any;
        getTrustedResourceUrl(value: any): any;
        getTrustedUrl(value: any): any;
        parse(type: string, expression: string): (context: any, locals: any) => any;
        parseAsCss(expression: string): (context: any, locals: any) => any;
        parseAsHtml(expression: string): (context: any, locals: any) => any;
        parseAsJs(expression: string): (context: any, locals: any) => any;
        parseAsResourceUrl(expression: string): (context: any, locals: any) => any;
        parseAsUrl(expression: string): (context: any, locals: any) => any;
        trustAs(type: string, value: any): any;
        trustAsHtml(value: any): any;
        trustAsJs(value: any): any;
        trustAsResourceUrl(value: any): any;
        trustAsUrl(value: any): any;
        isEnabled(): boolean;
    }

    ///////////////////////////////////////////////////////////////////////////
    // SCEProvider
    // see http://docs.angularjs.org/api/ng.$sceProvider
    ///////////////////////////////////////////////////////////////////////////
    interface ISCEProvider extends IServiceProvider {
        enabled(value: boolean): void;
    }

    ///////////////////////////////////////////////////////////////////////////
    // SCEDelegateService
    // see http://docs.angularjs.org/api/ng.$sceDelegate
    ///////////////////////////////////////////////////////////////////////////
    interface ISCEDelegateService {
        getTrusted(type: string, mayBeTrusted: any): any;
        trustAs(type: string, value: any): any;
        valueOf(value: any): any;
    }


    ///////////////////////////////////////////////////////////////////////////
    // SCEDelegateProvider
    // see http://docs.angularjs.org/api/ng.$sceDelegateProvider
    ///////////////////////////////////////////////////////////////////////////
    interface ISCEDelegateProvider extends IServiceProvider {
        resourceUrlBlacklist(blacklist: any[]): void;
        resourceUrlWhitelist(whitelist: any[]): void;
        resourceUrlBlacklist(): any[];
        resourceUrlWhitelist(): any[];
    }

    /**
     * $templateRequest service
     * see http://docs.angularjs.org/api/ng/service/$templateRequest
     */
    interface ITemplateRequestService {
        /**
         * Downloads a template using $http and, upon success, stores the
         * contents inside of $templateCache.
         *
         * If the HTTP request fails or the response data of the HTTP request is
         * empty then a $compile error will be thrown (unless
         * {ignoreRequestError} is set to true).
         *
         * @param tpl                  The template URL.
         * @param ignoreRequestError   Whether or not to ignore the exception
         *                             when the request fails or the template is
         *                             empty.
         *
         * @return   A promise whose value is the template content.
         */
        (tpl: string, ignoreRequestError?: boolean): IPromise<string>;
        /**
         * total amount of pending template requests being downloaded.
         * @type {number}
         */
        totalPendingRequests: number;
    }

    ///////////////////////////////////////////////////////////////////////////
    // Component
    // see http://angularjs.blogspot.com.br/2015/11/angularjs-15-beta2-and-14-releases.html
    // and http://toddmotto.com/exploring-the-angular-1-5-component-method/
    ///////////////////////////////////////////////////////////////////////////
    /**
     * Runtime representation a type that a Component or other object is instances of.
     *
     * An example of a `Type` is `MyCustomComponent` class, which in JavaScript is be represented by
     * the `MyCustomComponent` constructor function.
     */
    interface Type extends Function {
    }

    /**
     * `RouteDefinition` defines a route within a {@link RouteConfig} decorator.
     *
     * Supported keys:
     * - `path` or `aux` (requires exactly one of these)
     * - `component`, `loader`,  `redirectTo` (requires exactly one of these)
     * - `name` or `as` (optional) (requires exactly one of these)
     * - `data` (optional)
     *
     * See also {@link Route}, {@link AsyncRoute}, {@link AuxRoute}, and {@link Redirect}.
     */
    interface RouteDefinition {
        path?: string;
        aux?: string;
        component?: Type | ComponentDefinition | string;
        loader?: Function;
        redirectTo?: any[];
        as?: string;
        name?: string;
        data?: any;
        useAsDefault?: boolean;
    }

    /**
     * Represents either a component type (`type` is `component`) or a loader function
     * (`type` is `loader`).
     *
     * See also {@link RouteDefinition}.
     */
    interface ComponentDefinition {
        type: string;
        loader?: Function;
        component?: Type;
    }

    /**
     * Component definition object (a simplified directive definition object)
     */
    interface IComponentOptions {
        /**
         * Controller constructor function that should be associated with newly created scope or the name of a registered
         * controller if passed as a string. Empty function by default.
         */
        controller?: any;
        /**
         * An identifier name for a reference to the controller. If present, the controller will be published to scope under
         * the controllerAs name. If not present, this will default to be the same as the component name.
         */
        controllerAs?: string;
        /**
         * html template as a string or a function that returns an html template as a string which should be used as the
         * contents of this component. Empty string by default.
         * If template is a function, then it is injected with the following locals:
         * $element - Current element
         * $attrs - Current attributes object for the element
         */
        template?: string | Function;
        /**
         * path or function that returns a path to an html template that should be used as the contents of this component.
         * If templateUrl is a function, then it is injected with the following locals:
         * $element - Current element
         * $attrs - Current attributes object for the element
         */
        templateUrl?: string | Function;
        /**
         * Define DOM attribute binding to component properties. Component properties are always bound to the component
         * controller and not to the scope.
         */
        bindings?: any;
        /**
         * Whether transclusion is enabled. Enabled by default.
         */
        transclude?: boolean;
        require? : Object;
        $canActivate?: () => boolean;
        $routeConfig?: RouteDefinition[];
    }

    interface IComponentTemplateFn {
        ( $element?: IAugmentedJQuery, $attrs?: IAttributes ): string;
    }

    ///////////////////////////////////////////////////////////////////////////
    // Directive
    // see http://docs.angularjs.org/api/ng.$compileProvider#directive
    // and http://docs.angularjs.org/guide/directive
    ///////////////////////////////////////////////////////////////////////////

    interface IDirectiveFactory {
        (...args: any[]): IDirective;
    }

    interface IDirectiveLinkFn {
        (
            scope: IScope,
            instanceElement: IAugmentedJQuery,
            instanceAttributes: IAttributes,
            controller: {},
            transclude: ITranscludeFunction
        ): void;
    }

    interface IDirectivePrePost {
        pre?: IDirectiveLinkFn;
        post?: IDirectiveLinkFn;
    }

    interface IDirectiveCompileFn {
        (
            templateElement: IAugmentedJQuery,
            templateAttributes: IAttributes,
            transclude: ITranscludeFunction
        ): IDirectivePrePost;
    }

    interface IDirective {
        compile?: IDirectiveCompileFn;
        controller?: any;
        controllerAs?: string;
        bindToController?: boolean|Object;
        link?: IDirectiveLinkFn | IDirectivePrePost;
        name?: string;
        priority?: number;
        replace?: boolean;
        require? : any;
        restrict?: string;
        scope?: any;
        template?: string | Function;
        templateNamespace?: string;
        templateUrl?: string | Function;
        terminal?: boolean;
        transclude?: any;
    }

    /**
     * angular.element
     * when calling angular.element, angular returns a jQuery object,
     * augmented with additional methods like e.g. scope.
     * see: http://docs.angularjs.org/api/angular.element
     */
    interface IAugmentedJQueryStatic extends JQueryStatic {
        (selector: string, context?: any): IAugmentedJQuery;
        (element: Element): IAugmentedJQuery;
        (object: {}): IAugmentedJQuery;
        (elementArray: Element[]): IAugmentedJQuery;
        (object: JQuery): IAugmentedJQuery;
        (func: Function): IAugmentedJQuery;
        (array: any[]): IAugmentedJQuery;
        (): IAugmentedJQuery;
    }

    interface IAugmentedJQuery extends JQuery {
        // TODO: events, how to define?
        //$destroy

        find(selector: string): IAugmentedJQuery;
        find(element: any): IAugmentedJQuery;
        find(obj: JQuery): IAugmentedJQuery;
        controller(): any;
        controller(name: string): any;
        injector(): any;
        scope(): IScope;
        isolateScope(): IScope;

        inheritedData(key: string, value: any): JQuery;
        inheritedData(obj: { [key: string]: any; }): JQuery;
        inheritedData(key?: string): any;
    }

    ///////////////////////////////////////////////////////////////////////////
    // AUTO module (angular.js)
    ///////////////////////////////////////////////////////////////////////////
    export module auto {

        ///////////////////////////////////////////////////////////////////////
        // InjectorService
        // see http://docs.angularjs.org/api/AUTO.$injector
        ///////////////////////////////////////////////////////////////////////
        interface IInjectorService {
            annotate(fn: Function, strictDi?: boolean): string[];
            annotate(inlineAnnotatedFunction: any[]): string[];
<<<<<<< HEAD
            get<T>(name: string): T;
=======
            get<T>(name: string, caller?: string): T;
>>>>>>> c6254f15
            has(name: string): boolean;
            instantiate<T>(typeConstructor: Function, locals?: any): T;
            invoke(inlineAnnotatedFunction: any[]): any;
            invoke(func: Function, context?: any, locals?: any): any;
            strictDi: boolean;
        }

        ///////////////////////////////////////////////////////////////////////
        // ProvideService
        // see http://docs.angularjs.org/api/AUTO.$provide
        ///////////////////////////////////////////////////////////////////////
        interface IProvideService {
            // Documentation says it returns the registered instance, but actual
            // implementation does not return anything.
            // constant(name: string, value: any): any;
            /**
             * Register a constant service, such as a string, a number, an array, an object or a function, with the $injector. Unlike value it can be injected into a module configuration function (see config) and it cannot be overridden by an Angular decorator.
             *
             * @param name The name of the constant.
             * @param value The constant value.
             */
            constant(name: string, value: any): void;

            /**
             * Register a service decorator with the $injector. A service decorator intercepts the creation of a service, allowing it to override or modify the behaviour of the service. The object returned by the decorator may be the original service, or a new service object which replaces or wraps and delegates to the original service.
             *
             * @param name The name of the service to decorate.
             * @param decorator This function will be invoked when the service needs to be instantiated and should return the decorated service instance. The function is called using the injector.invoke method and is therefore fully injectable. Local injection arguments:
             *
             * $delegate - The original service instance, which can be monkey patched, configured, decorated or delegated to.
             */
            decorator(name: string, decorator: Function): void;
            /**
             * Register a service decorator with the $injector. A service decorator intercepts the creation of a service, allowing it to override or modify the behaviour of the service. The object returned by the decorator may be the original service, or a new service object which replaces or wraps and delegates to the original service.
             *
             * @param name The name of the service to decorate.
             * @param inlineAnnotatedFunction This function will be invoked when the service needs to be instantiated and should return the decorated service instance. The function is called using the injector.invoke method and is therefore fully injectable. Local injection arguments:
             *
             * $delegate - The original service instance, which can be monkey patched, configured, decorated or delegated to.
             */
            decorator(name: string, inlineAnnotatedFunction: any[]): void;
            factory(name: string, serviceFactoryFunction: Function): IServiceProvider;
            factory(name: string, inlineAnnotatedFunction: any[]): IServiceProvider;
            provider(name: string, provider: IServiceProvider): IServiceProvider;
            provider(name: string, serviceProviderConstructor: Function): IServiceProvider;
            service(name: string, constructor: Function): IServiceProvider;
            service(name: string, inlineAnnotatedFunction: any[]): IServiceProvider;
            value(name: string, value: any): IServiceProvider;
        }

    }
}<|MERGE_RESOLUTION|>--- conflicted
+++ resolved
@@ -332,11 +332,7 @@
          *
          * For further information check out the guide on @see https://docs.angularjs.org/guide/directive#matching-directives
          */
-<<<<<<< HEAD
-        $normalize(name: string): void;
-=======
         $normalize(name: string): string;
->>>>>>> c6254f15
 
         /**
          * Adds the CSS class value specified by the classVal parameter to the
@@ -635,14 +631,9 @@
     // see http://docs.angularjs.org/api/ng.$timeout
     ///////////////////////////////////////////////////////////////////////////
     interface ITimeoutService {
-<<<<<<< HEAD
-        <T>(func: (...args: any[]) => T, delay?: number, invokeApply?: boolean): IPromise<T>;
-        cancel(promise: IPromise<any>): boolean;
-=======
         (delay?: number, invokeApply?: boolean): IPromise<void>;
         <T>(fn: (...args: any[]) => T, delay?: number, invokeApply?: boolean, ...args: any[]): IPromise<T>;
         cancel(promise?: IPromise<any>): boolean;
->>>>>>> c6254f15
     }
 
     ///////////////////////////////////////////////////////////////////////////
@@ -691,8 +682,6 @@
      * see https://docs.angularjs.org/api/ng/service/$filter
      */
     interface IFilterService {
-<<<<<<< HEAD
-=======
         (name: 'filter'): IFilterFilter;
         (name: 'currency'): IFilterCurrency;
         (name: 'number'): IFilterNumber;
@@ -702,18 +691,12 @@
         (name: 'uppercase'): IFilterUppercase;
         (name: 'limitTo'): IFilterLimitTo;
         (name: 'orderBy'): IFilterOrderBy;
->>>>>>> c6254f15
         /**
          * Usage:
          * $filter(name);
          *
          * @param name Name of the filter function to retrieve
          */
-<<<<<<< HEAD
-        (name: string): Function;
-    }
-
-=======
         <T>(name: string): T;
     }
 
@@ -820,7 +803,6 @@
         <T>(array: T[], expression: string|((value: T) => any)|(((value: T) => any)|string)[], reverse?: boolean): T[];
     }
 
->>>>>>> c6254f15
     /**
      * $filterProvider - $filter - provider in module ng
      *
@@ -1098,11 +1080,7 @@
          * The successCallBack may return IPromise<void> for when a $q.reject() needs to be returned
          * This method returns a new promise which is resolved or rejected via the return value of the successCallback, errorCallback. It also notifies via the return value of the notifyCallback method. The promise can not be resolved or rejected from the notifyCallback method.
          */
-<<<<<<< HEAD
-        then<TResult>(successCallback: (promiseValue: T) => IHttpPromise<TResult>|IPromise<TResult>|TResult|IPromise<void>, errorCallback?: (reason: any) => any, notifyCallback?: (state: any) => any): IPromise<TResult>;
-=======
         then<TResult>(successCallback: (promiseValue: T) => IPromise<TResult>|TResult, errorCallback?: (reason: any) => any, notifyCallback?: (state: any) => any): IPromise<TResult>;
->>>>>>> c6254f15
 
         /**
          * Shorthand for promise.then(null, errorCallback)
@@ -1281,14 +1259,9 @@
     ///////////////////////////////////////////////////////////////////////////
     interface IControllerService {
         // Although the documentation doesn't state this, locals are optional
-<<<<<<< HEAD
-        (controllerConstructor: Function, locals?: any, bindToController?: any): any;
-        (controllerName: string, locals?: any, bindToController?: any): any;
-=======
         <T>(controllerConstructor: new (...args: any[]) => T, locals?: any, bindToController?: any): T;
         <T>(controllerConstructor: Function, locals?: any, bindToController?: any): T;
         <T>(controllerName: string, locals?: any, bindToController?: any): T;
->>>>>>> c6254f15
     }
 
     interface IControllerProvider extends IServiceProvider {
@@ -1469,15 +1442,6 @@
     * https://docs.angularjs.org/api/ng/provider/$httpProvider The properties section
     */
     interface IHttpProviderDefaults {
-<<<<<<< HEAD
-        cache?: boolean;
-        /**
-         * Transform function or an array of such functions. The transform function takes the http request body and
-         * headers and returns its transformed (typically serialized) version.
-         */
-        transformRequest?: ((data: any, headersGetter?: any) => any)|((data: any, headersGetter?: any) => any)[];
-        xsrfCookieName?: string;
-=======
         /**
          * {boolean|Cache}
          * If true, a default $http cache will be used to cache the GET request, otherwise if a cache instance built with $cacheFactory, this cache will be used for caching.
@@ -1506,7 +1470,6 @@
         headers?: IHttpRequestConfigHeaders;
 
         /** Name of HTTP header to populate with the XSRF token. */
->>>>>>> c6254f15
         xsrfHeaderName?: string;
 
         /** Name of cookie containing the XSRF token. */
@@ -1872,11 +1835,7 @@
         interface IInjectorService {
             annotate(fn: Function, strictDi?: boolean): string[];
             annotate(inlineAnnotatedFunction: any[]): string[];
-<<<<<<< HEAD
-            get<T>(name: string): T;
-=======
             get<T>(name: string, caller?: string): T;
->>>>>>> c6254f15
             has(name: string): boolean;
             instantiate<T>(typeConstructor: Function, locals?: any): T;
             invoke(inlineAnnotatedFunction: any[]): any;
