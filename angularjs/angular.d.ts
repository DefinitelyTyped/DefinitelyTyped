// Type definitions for Angular JS 1.2.0
// Project: http://angularjs.org
// Definitions: https://github.com/daptiv/DefinitelyTyped

/// <reference path="../jquery/jquery.d.ts" />

declare var angular: ng.IAngularStatic;

// Support for painless dependency injection
interface Function {
    $inject:string[];
}

///////////////////////////////////////////////////////////////////////////////
// ng module (angular.js)
///////////////////////////////////////////////////////////////////////////////
declare module ng {

    // All service providers extend this interface
    interface IServiceProvider {
        $get(): any;
    }

    ///////////////////////////////////////////////////////////////////////////
    // AngularStatic
    // see http://docs.angularjs.org/api
    ///////////////////////////////////////////////////////////////////////////
    interface IAngularStatic {
        bind(context: any, fn: Function, ...args: any[]): Function;
        bootstrap(element: string, modules?: any[]): auto.IInjectorService;
        bootstrap(element: JQuery, modules?: any[]): auto.IInjectorService;
        bootstrap(element: Element, modules?: any[]): auto.IInjectorService;
        bootstrap(element: Document, modules?: any[]): auto.IInjectorService;
        copy(source: any, destination?: any): any;
        element: IAugmentedJQueryStatic;
        equals(value1: any, value2: any): boolean;
        extend(destination: any, ...sources: any[]): any;
        forEach(obj: any, iterator: (value: any, key: any) => any, context?: any): any;
        fromJson(json: string): any;
        identity(arg?: any): any;
        injector(modules?: any[]): auto.IInjectorService;
        isArray(value: any): boolean;
        isDate(value: any): boolean;
        isDefined(value: any): boolean;
        isElement(value: any): boolean;
        isFunction(value: any): boolean;
        isNumber(value: any): boolean;
        isObject(value: any): boolean;
        isString(value: any): boolean;
        isUndefined(value: any): boolean;
        lowercase(str: string): string;
        /** construct your angular application
		official docs: Interface for configuring angular modules.
		see: http://docs.angularjs.org/api/angular.Module
		*/
        module(
            /** name of your module you want to create */
            name: string,
            /** name of modules yours depends on */
            requires?: string[],
            configFunction?: Function): IModule;
        noop(...args: any[]): void;
        toJson(obj: any, pretty?: boolean): string;
        uppercase(str: string): string;
        version: {
            full: string;
            major: number;
            minor: number;
            dot: number;
            codename: string;
        };
    }

    ///////////////////////////////////////////////////////////////////////////
    // Module
    // see http://docs.angularjs.org/api/angular.Module
    ///////////////////////////////////////////////////////////////////////////
    interface IModule {
        animation(name: string, animationFactory: Function): IModule;
        animation(name: string, inlineAnnotadedFunction: any[]): IModule;
        animation(object: Object): IModule;
        /** configure existing services.
		Use this method to register work which needs to be performed on module loading
		 */
        config(configFn: Function): IModule;
        /** configure existing services.
		Use this method to register work which needs to be performed on module loading
		 */
        config(inlineAnnotadedFunction: any[]): IModule;
        constant(name: string, value: any): IModule;
        constant(object: Object): IModule;
        controller(name: string, controllerConstructor: Function): IModule;
        controller(name: string, inlineAnnotadedConstructor: any[]): IModule;
        controller(object : Object): IModule;
        directive(name: string, directiveFactory: Function): IModule;
        directive(name: string, inlineAnnotadedFunction: any[]): IModule;
        directive(object: Object): IModule;
        factory(name: string, serviceFactoryFunction: Function): IModule;
        factory(name: string, inlineAnnotadedFunction: any[]): IModule;
        factory(object: Object): IModule;
        filter(name: string, filterFactoryFunction: Function): IModule;
        filter(name: string, inlineAnnotadedFunction: any[]): IModule;
        filter(object: Object): IModule;
        provider(name: string, serviceProviderConstructor: Function): IModule;
        provider(name: string, inlineAnnotadedConstructor: any[]): IModule;
        provider(object: Object): IModule;
        run(initializationFunction: Function): IModule;
        run(inlineAnnotadedFunction: any[]): IModule;
        service(name: string, serviceConstructor: Function): IModule;
        service(name: string, inlineAnnotadedConstructor: any[]): IModule;
        service(object: Object): IModule;
        value(name: string, value: any): IModule;
        value(object: Object): IModule;

        // Properties
        name: string;
        requires: string[];
    }

    ///////////////////////////////////////////////////////////////////////////
    // Attributes
    // see http://docs.angularjs.org/api/ng.$compile.directive.Attributes
    ///////////////////////////////////////////////////////////////////////////
    interface IAttributes {
<<<<<<< HEAD
=======
    	// this is necessary to be able to access the scoped attributes. it's not very elegant
    	// because you have to use attrs['foo'] instead of attrs.foo but I don't know of a better way
    	// this should really be limited to return string but it creates this problem: http://stackoverflow.com/q/17201854/165656
    	[name: string]: any; 
    	
>>>>>>> 05711039
        // Adds the CSS class value specified by the classVal parameter to the 
        // element. If animations are enabled then an animation will be triggered 
        // for the class addition.
        $addClass(classVal: string): void;

        // Removes the CSS class value specified by the classVal parameter from the 
        // element. If animations are enabled then an animation will be triggered for 
        // the class removal.
        $removeClass(classVal: string): void;

        // Set DOM element attribute value.
        $set(key: string, value: any): void;

        // Observes an interpolated attribute.
        // The observer function will be invoked once during the next $digest 
        // following compilation. The observer is then invoked whenever the 
        // interpolated value changes.
        $observe(name: string, fn:(value?:any)=>any): Function;

        // A map of DOM element attribute names to the normalized name. This is needed 
        // to do reverse lookup from normalized name back to actual name.
        $attr: Object;
    }

    ///////////////////////////////////////////////////////////////////////////
    // FormController
    // see http://docs.angularjs.org/api/ng.directive:form.FormController
    ///////////////////////////////////////////////////////////////////////////
    interface IFormController {
        $pristine: boolean;
        $dirty: boolean;
        $valid: boolean;
        $invalid: boolean;
        $error: any;
        $addControl(control: ng.INgModelController): void;
        $removeControl(control: ng.INgModelController): void;
        $setDirty(): void;
        $setPristine(): void;
    }

    ///////////////////////////////////////////////////////////////////////////
    // NgModelController
    // see http://docs.angularjs.org/api/ng.directive:ngModel.NgModelController
    ///////////////////////////////////////////////////////////////////////////
    interface INgModelController {
        $render(): void;
        $setValidity(validationErrorKey: string, isValid: boolean): void;
        // Documentation states viewValue and modelValue to be a string but other
        // types do work and it's common to use them.
        $setViewValue(value: any): void;
        $viewValue: any;

        $modelValue: any;

        $parsers: IModelParser[];
        $formatters: IModelFormatter[];
        $error: any;
        $pristine: boolean;
        $dirty: boolean;
        $valid: boolean;
        $invalid: boolean;
    }

    interface IModelParser {
        (value: any): any;
    }

    interface IModelFormatter {
        (value: any): any;
    }

    ///////////////////////////////////////////////////////////////////////////
    // Scope
    // see http://docs.angularjs.org/api/ng.$rootScope.Scope
    ///////////////////////////////////////////////////////////////////////////
    interface IScope {
        $apply(): any;
        $apply(exp: string): any;
        $apply(exp: (scope: IScope) => any): any;

        $broadcast(name: string, ...args: any[]): IAngularEvent;
        $destroy(): void;
        $digest(): void;
        $emit(name: string, ...args: any[]): IAngularEvent;

        // Documentation says exp is optional, but actual implementaton counts on it
        $eval(expression: string, args?: Object): any;
        $eval(expression: (scope: IScope) => any, args?: Object): any;

        // Documentation says exp is optional, but actual implementaton counts on it
        $evalAsync(expression: string): void;
        $evalAsync(expression: (scope: IScope) => any): void;

        // Defaults to false by the implementation checking strategy
        $new(isolate?: boolean): IScope;

        $on(name: string, listener: (event: IAngularEvent, ...args: any[]) => any): Function;

        $watch(watchExpression: string, listener?: string, objectEquality?: boolean): Function;
        $watch(watchExpression: string, listener?: (newValue: any, oldValue: any, scope: IScope) => any, objectEquality?: boolean): Function;
        $watch(watchExpression: (scope: IScope) => any, listener?: string, objectEquality?: boolean): Function;
        $watch(watchExpression: (scope: IScope) => any, listener?: (newValue: any, oldValue: any, scope: IScope) => any, objectEquality?: boolean): Function;

        $watchCollection(watchExpression: string, listener: (newValue: any, oldValue: any, scope: IScope) => any): Function;
        $watchCollection(watchExpression: (scope: IScope) => any, listener: (newValue: any, oldValue: any, scope: IScope) => any): Function;

        $parent: IScope;

        $id: number;

        // Hidden members
        $$isolateBindings: any;
        $$phase: any;
    }

    interface IAngularEvent {
        targetScope: IScope;
        currentScope: IScope;
        name: string;
        preventDefault: Function;
        defaultPrevented: boolean;

        // Available only events that were $emit-ted
        stopPropagation?: Function;
    }

    ///////////////////////////////////////////////////////////////////////////
    // WindowService
    // see http://docs.angularjs.org/api/ng.$window
    ///////////////////////////////////////////////////////////////////////////
    interface IWindowService extends Window {}

    ///////////////////////////////////////////////////////////////////////////
    // BrowserService
    // TODO undocumented, so we need to get it from the source code
    ///////////////////////////////////////////////////////////////////////////
    interface IBrowserService {}

    ///////////////////////////////////////////////////////////////////////////
    // TimeoutService
    // see http://docs.angularjs.org/api/ng.$timeout
    ///////////////////////////////////////////////////////////////////////////
    interface ITimeoutService {
        (func: Function, delay?: number, invokeApply?: boolean): IPromise<any>;
        cancel(promise: IPromise<any>): boolean;
    }

    ///////////////////////////////////////////////////////////////////////////
    // IntervalService
    // see http://docs.angularjs.org/api/ng.$interval
    ///////////////////////////////////////////////////////////////////////////
    interface IIntervalService {
        (func: Function, delay: number, count?: number, invokeApply?: boolean): IPromise<any>;
        cancel(promise: IPromise<any>): boolean;
    }

    ///////////////////////////////////////////////////////////////////////////
    // FilterService
    // see http://docs.angularjs.org/api/ng.$filter
    // see http://docs.angularjs.org/api/ng.$filterProvider
    ///////////////////////////////////////////////////////////////////////////
    interface IFilterService {
        (name: string): Function;
    }

    interface IFilterProvider extends IServiceProvider {
        register(name: string, filterFactory: Function): IServiceProvider;
    }

    ///////////////////////////////////////////////////////////////////////////
    // LocaleService
    // see http://docs.angularjs.org/api/ng.$locale
    ///////////////////////////////////////////////////////////////////////////
    interface ILocaleService {
        id: string;

        // These are not documented
        // Check angular's i18n files for exemples
        NUMBER_FORMATS: ILocaleNumberFormatDescriptor;
        DATETIME_FORMATS: ILocaleDateTimeFormatDescriptor;
        pluralCat: (num: any) => string;
    }

    interface ILocaleNumberFormatDescriptor {
        DECIMAL_SEP: string;
        GROUP_SEP: string;
        PATTERNS: ILocaleNumberPatternDescriptor[];
        CURRENCY_SYM: string;
    }

    interface ILocaleNumberPatternDescriptor {
        minInt: number;
        minFrac: number;
        maxFrac: number;
        posPre: string;
        posSuf: string;
        negPre: string;
        negSuf: string;
        gSize: number;
        lgSize: number;
    }

    interface ILocaleDateTimeFormatDescriptor {
        MONTH: string[];
        SHORTMONTH: string[];
        DAY: string[];
        SHORTDAY: string[];
        AMPMS: string[];
        medium: string;
        short: string;
        fullDate: string;
        longDate: string;
        mediumDate: string;
        shortDate: string;
        mediumTime: string;
        shortTime: string;
    }

    ///////////////////////////////////////////////////////////////////////////
    // LogService
    // see http://docs.angularjs.org/api/ng.$log
    ///////////////////////////////////////////////////////////////////////////
    interface ILogService {
        debug: ILogCall;
        error: ILogCall;
        info: ILogCall;
        log: ILogCall;
        warn: ILogCall;
    }

    // We define this as separete interface so we can reopen it later for
    // the ngMock module.
    interface ILogCall {
        (...args: any[]): void;
    }

    ///////////////////////////////////////////////////////////////////////////
    // ParseService
    // see http://docs.angularjs.org/api/ng.$parse
    ///////////////////////////////////////////////////////////////////////////
    interface IParseService {
        (expression: string): ICompiledExpression;
    }

    interface ICompiledExpression {
        (context: any, locals?: any): any;

        // If value is not provided, undefined is gonna be used since the implementation
        // does not check the parameter. Let's force a value for consistency. If consumer
        // whants to undefine it, pass the undefined value explicitly.
        assign(context: any, value: any): any;
    }

    ///////////////////////////////////////////////////////////////////////////
    // LocationService
    // see http://docs.angularjs.org/api/ng.$location
    // see http://docs.angularjs.org/api/ng.$locationProvider
    // see http://docs.angularjs.org/guide/dev_guide.services.$location
    ///////////////////////////////////////////////////////////////////////////
    interface ILocationService {
        absUrl(): string;
        hash(): string;
        hash(newHash: string): ILocationService;
        host(): string;
        path(): string;
        path(newPath: string): ILocationService;
        port(): number;
        protocol(): string;
        replace(): ILocationService;
        search(): any;
        search(parametersMap: any): ILocationService;
        search(parameter: string, parameterValue: any): ILocationService;
        url(): string;
        url(url: string): ILocationService;
    }

    interface ILocationProvider extends IServiceProvider {
        hashPrefix(): string;
        hashPrefix(prefix: string): ILocationProvider;
        html5Mode(): boolean;

        // Documentation states that parameter is string, but
        // implementation tests it as boolean, which makes more sense
        // since this is a toggler
        html5Mode(active: boolean): ILocationProvider;
    }

    ///////////////////////////////////////////////////////////////////////////
    // DocumentService
    // see http://docs.angularjs.org/api/ng.$document
    ///////////////////////////////////////////////////////////////////////////
    interface IDocumentService extends Document {}

    ///////////////////////////////////////////////////////////////////////////
    // ExceptionHandlerService
    // see http://docs.angularjs.org/api/ng.$exceptionHandler
    ///////////////////////////////////////////////////////////////////////////
    interface IExceptionHandlerService {
        (exception: Error, cause?: string): void;
    }

    ///////////////////////////////////////////////////////////////////////////
    // RootElementService
    // see http://docs.angularjs.org/api/ng.$rootElement
    ///////////////////////////////////////////////////////////////////////////
    interface IRootElementService extends JQuery {}

    ///////////////////////////////////////////////////////////////////////////
    // QService
    // see http://docs.angularjs.org/api/ng.$q
    ///////////////////////////////////////////////////////////////////////////
    interface IQService {
        all(promises: IPromise<any>[]): IPromise<any[]>;
        defer<T>(): IDeferred<T>;
        reject(reason?: any): IPromise<void>;
        when<T>(value: T): IPromise<T>;
    }

    interface IPromise<T> {
        then<TResult>(successCallback: (promiseValue: T) => IHttpPromise<TResult>, errorCallback?: (reason: any) => any): IPromise<TResult>;
        then<TResult>(successCallback: (promiseValue: T) => IPromise<TResult>, errorCallback?: (reason: any) => any): IPromise<TResult>;
        then<TResult>(successCallback: (promiseValue: T) => TResult, errorCallback?: (reason: any) => TResult): IPromise<TResult>;
    }

    interface IDeferred<T> {
        resolve(value?: T): void;
        reject(reason?: any): void;
        promise: IPromise<T>;
    }

    ///////////////////////////////////////////////////////////////////////////
    // AnchorScrollService
    // see http://docs.angularjs.org/api/ng.$anchorScroll
    ///////////////////////////////////////////////////////////////////////////
    interface IAnchorScrollService {
        (): void;
    }

    interface IAnchorScrollProvider extends IServiceProvider {
        disableAutoScrolling(): void;
    }

    ///////////////////////////////////////////////////////////////////////////
    // CacheFactoryService
    // see http://docs.angularjs.org/api/ng.$cacheFactory
    ///////////////////////////////////////////////////////////////////////////
    interface ICacheFactoryService {
        // Lets not foce the optionsMap to have the capacity member. Even though
        // it's the ONLY option considered by the implementation today, a consumer
        // might find it useful to associate some other options to the cache object.
        //(cacheId: string, optionsMap?: { capacity: number; }): CacheObject;
        (cacheId: string, optionsMap?: { capacity: number; }): ICacheObject;

        // Methods bellow are not documented
        info(): any;
        get (cacheId: string): ICacheObject;
    }

    interface ICacheObject {
        info(): {
            id: string;
            size: number;

            // Not garanteed to have, since it's a non-mandatory option
            //capacity: number;
        };
        put(key: string, value?: any): void;
        get (key: string): any;
        remove(key: string): void;
        removeAll(): void;
        destroy(): void;
    }

    ///////////////////////////////////////////////////////////////////////////
    // CompileService
    // see http://docs.angularjs.org/api/ng.$compile
    // see http://docs.angularjs.org/api/ng.$compileProvider
    ///////////////////////////////////////////////////////////////////////////
    interface ICompileService {
        (element: string, transclude?: ITemplateLinkingFunction, maxPriority?: number): ITemplateLinkingFunction;
        (element: Element, transclude?: ITemplateLinkingFunction, maxPriority?: number): ITemplateLinkingFunction;
        (element: JQuery, transclude?: ITemplateLinkingFunction, maxPriority?: number): ITemplateLinkingFunction;
    }

    interface ICompileProvider extends IServiceProvider {
        directive(name: string, directiveFactory: Function): ICompileProvider;

        // Undocumented, but it is there...
        directive(directivesMap: any): ICompileProvider;
    }

    interface ITemplateLinkingFunction {
        // Let's hint but not force cloneAttachFn's signature
        (scope: IScope, cloneAttachFn?: (clonedElement?: JQuery, scope?: IScope) => any): JQuery;
    }

    ///////////////////////////////////////////////////////////////////////////
    // ControllerService
    // see http://docs.angularjs.org/api/ng.$controller
    // see http://docs.angularjs.org/api/ng.$controllerProvider
    ///////////////////////////////////////////////////////////////////////////
    interface IControllerService {
        // Although the documentation doesn't state this, locals are optional
        (controllerConstructor: Function, locals?: any): any;
        (controllerName: string, locals?: any): any;
    }

    interface IControllerProvider extends IServiceProvider {
        register(name: string, controllerConstructor: Function): void;
        register(name: string, dependencyAnnotadedConstructor: any[]): void;
    }

    ///////////////////////////////////////////////////////////////////////////
    // HttpService
    // see http://docs.angularjs.org/api/ng.$http
    ///////////////////////////////////////////////////////////////////////////
    interface IHttpService {
        // At least moethod and url must be provided...
        (config: IRequestConfig): IHttpPromise<any>;
        get (url: string, RequestConfig?: any): IHttpPromise<any>;
        delete (url: string, RequestConfig?: any): IHttpPromise<any>;
        head(url: string, RequestConfig?: any): IHttpPromise<any>;
        jsonp(url: string, RequestConfig?: any): IHttpPromise<any>;
        post(url: string, data: any, RequestConfig?: any): IHttpPromise<any>;
        put(url: string, data: any, RequestConfig?: any): IHttpPromise<any>;
        defaults: IRequestConfig;

        // For debugging, BUT it is documented as public, so...
        pendingRequests: any[];
    }

    // This is just for hinting.
    // Some opetions might not be available depending on the request.
    // see http://docs.angularjs.org/api/ng.$http#Usage for options explanations
    interface IRequestConfig {
        method: string;
        url: string;
        params?: any;

        // XXX it has it's own structure...  perhaps we should define it in the future
        headers?: any;

        cache?: any;
        timeout?: number;
        withCredentials?: boolean;

        // These accept multiple types, so let's defile them as any
        data?: any;
        transformRequest?: any;
        transformResponse?: any;
    }

    interface IHttpPromiseCallback<T> {
        (data: T, status: number, headers: (headerName: string) => string, config: IRequestConfig): void;
    }

    interface IHttpPromiseCallbackArg<T> {
        data?: T;
        status?: number;
        headers?: (headerName: string) => string;
        config?: IRequestConfig;
    }

    interface IHttpPromise<T> extends IPromise<T> {
        success(callback: IHttpPromiseCallback<T>): IHttpPromise<T>;
        error(callback: IHttpPromiseCallback<T>): IHttpPromise<T>;
        then<TResult>(successCallback: (response: IHttpPromiseCallbackArg<T>) => TResult, errorCallback?: (response: IHttpPromiseCallbackArg<T>) => any): IPromise<TResult>;
        then<TResult>(successCallback: (response: IHttpPromiseCallbackArg<T>) => IPromise<TResult>, errorCallback?: (response: IHttpPromiseCallbackArg<T>) => any): IPromise<TResult>;
    }

    interface IHttpProvider extends IServiceProvider {
        defaults: IRequestConfig;
        interceptors: any[];
        responseInterceptors: any[];
    }

    ///////////////////////////////////////////////////////////////////////////
    // HttpBackendService
    // see http://docs.angularjs.org/api/ng.$httpBackend
    // You should never need to use this service directly.
    ///////////////////////////////////////////////////////////////////////////
    interface IHttpBackendService {
        // XXX Perhaps define callback signature in the future
        (method: string, url: string, post?: any, callback?: Function, headers?: any, timeout?: number, withCredentials?: boolean): void;
    }

    ///////////////////////////////////////////////////////////////////////////
    // InterpolateService
    // see http://docs.angularjs.org/api/ng.$interpolate
    // see http://docs.angularjs.org/api/ng.$interpolateProvider
    ///////////////////////////////////////////////////////////////////////////
    interface IInterpolateService {
        (text: string, mustHaveExpression?: boolean): IInterpolationFunction;
        endSymbol(): string;
        startSymbol(): string;
    }

    interface IInterpolationFunction {
        (context: any): string;
    }

    interface IInterpolateProvider extends IServiceProvider {
        startSymbol(): string;
        startSymbol(value: string): IInterpolateProvider;
        endSymbol(): string;
        endSymbol(value: string): IInterpolateProvider;
    }

    ///////////////////////////////////////////////////////////////////////////
    // TemplateCacheService
    // see http://docs.angularjs.org/api/ng.$templateCache
    ///////////////////////////////////////////////////////////////////////////
    interface ITemplateCacheService extends ICacheObject {}

    ///////////////////////////////////////////////////////////////////////////
    // RootScopeService
    // see http://docs.angularjs.org/api/ng.$rootScope
    ///////////////////////////////////////////////////////////////////////////
    interface IRootScopeService extends IScope {}

    ///////////////////////////////////////////////////////////////////////////
<<<<<<< HEAD
=======
    // SCEService
    // see http://docs.angularjs.org/api/ng.$sce
    ///////////////////////////////////////////////////////////////////////////
	interface ISCEService {
		getTrusted(type: string, mayBeTrusted: any): any;
		getTrustedCss(value: any): any;
		getTrustedHtml(value: any): any;
		getTrustedJs(value: any): any;
		getTrustedResourceUrl(value: any): any;
		getTrustedUrl(value: any): any;
		parse(type: string, expression: string): (context: any, locals: any) => any;
		parseAsCss(expression: string): (context: any, locals: any) => any;
		parseAsHtml(expression: string): (context: any, locals: any) => any;
		parseAsJs(expression: string): (context: any, locals: any) => any;
		parseAsResourceUrl(expression: string): (context: any, locals: any) => any;
		parseAsUrl(expression: string): (context: any, locals: any) => any;
		trustAs(type: string, value: any): any;
		trustAsHtml(value: any): any;
		trustAsJs(value: any): any;
		trustAsResourceUrl(value: any): any;
		trustAsUrl(value: any): any;
		isEnabled(): boolean;
	}

    ///////////////////////////////////////////////////////////////////////////
    // SCEProvider
    // see http://docs.angularjs.org/api/ng.$sceProvider
    ///////////////////////////////////////////////////////////////////////////
    interface ISCEProvider extends IServiceProvider {
        enabled(value: boolean): void;
    }

    ///////////////////////////////////////////////////////////////////////////
    // SCEDelegateService
    // see http://docs.angularjs.org/api/ng.$sceDelegate
    ///////////////////////////////////////////////////////////////////////////
    interface ISCEDelegateService {
        getTrusted(type: string, mayBeTrusted: any): any;
        trustAs(type: string, value: any): any;
        valueOf(value: any): any;
    }

	
    ///////////////////////////////////////////////////////////////////////////
    // SCEDelegateProvider
    // see http://docs.angularjs.org/api/ng.$sceDelegateProvider
    ///////////////////////////////////////////////////////////////////////////
    interface ISCEDelegateProvider extends IServiceProvider {
        resourceUrlBlacklist(blacklist: any[]): void;
        resourceUrlWhitelist(whitelist: any[]): void;
    }
	
    ///////////////////////////////////////////////////////////////////////////
>>>>>>> 05711039
    // Directive
    // see http://docs.angularjs.org/api/ng.$compileProvider#directive
    // and http://docs.angularjs.org/guide/directive
    ///////////////////////////////////////////////////////////////////////////

    interface IDirective{
        compile?:
            (templateElement: any,
            templateAttributes: IAttributes,
            transclude: (scope: IScope, cloneLinkingFn: Function) => void
            ) => any;
<<<<<<< HEAD
        controller?: (...injectables: any[]) => void;
=======
        controller?: any;
>>>>>>> 05711039
        controllerAs?: string;
        link?:
            (scope: IScope,
            instanceElement: any,
            instanceAttributes: IAttributes,
            controller: any
            ) => void;
        name?: string;
        priority?: number;
        replace?: boolean;
<<<<<<< HEAD
        require?: string[];
=======
        require?: any;
>>>>>>> 05711039
        restrict?: string;
        scope?: any;
        template?: any;
        templateUrl?: any;
        terminal?: boolean;
        transclude?: any;
    }

    ///////////////////////////////////////////////////////////////////////////
    // angular.element
    // when calling angular.element, angular returns a jQuery object,
    // augmented with additional methods like e.g. scope.
    // see: http://docs.angularjs.org/api/angular.element
    ///////////////////////////////////////////////////////////////////////////
    interface IAugmentedJQueryStatic extends JQueryStatic {
        (selector: string, context?: any): IAugmentedJQuery;
        (element: Element): IAugmentedJQuery;
        (object: {}): IAugmentedJQuery;
        (elementArray: Element[]): IAugmentedJQuery;
        (object: JQuery): IAugmentedJQuery;
        (func: Function): IAugmentedJQuery;
        (array: any[]): IAugmentedJQuery;
        (): IAugmentedJQuery;
    }

    interface IAugmentedJQuery extends JQuery {
        // TODO: events, how to define?
        //$destroy

        find(selector: string): IAugmentedJQuery;
        find(element: any): IAugmentedJQuery;
        find(obj: JQuery): IAugmentedJQuery;

        controller(name: string): any;
        injector(): any;
        scope(): IScope;

        inheritedData(key: string, value: any): JQuery;
        inheritedData(obj: { [key: string]: any; }): JQuery;
        inheritedData(key?: string): any;


    }


    ///////////////////////////////////////////////////////////////////////////
    // AUTO module (angular.js)
    ///////////////////////////////////////////////////////////////////////////
    export module auto {

        ///////////////////////////////////////////////////////////////////////
        // InjectorService
        // see http://docs.angularjs.org/api/AUTO.$injector
        ///////////////////////////////////////////////////////////////////////
        interface IInjectorService {
            annotate(fn: Function): string[];
            annotate(inlineAnnotadedFunction: any[]): string[];
            get (name: string): any;
            instantiate(typeConstructor: Function, locals?: any): any;
            invoke(func: Function, context?: any, locals?: any): any;
        }

        ///////////////////////////////////////////////////////////////////////
        // ProvideService
        // see http://docs.angularjs.org/api/AUTO.$provide
        ///////////////////////////////////////////////////////////////////////
        interface IProvideService {
            // Documentation says it returns the registered instance, but actual
            // implementation does not return anything.
            // constant(name: string, value: any): any;
            constant(name: string, value: any): void;

            decorator(name: string, decorator: Function): void;
            decorator(name: string, decoratorInline: any[]): void;
            factory(name: string, serviceFactoryFunction: Function): ng.IServiceProvider;
            provider(name: string, provider: ng.IServiceProvider): ng.IServiceProvider;
            provider(name: string, serviceProviderConstructor: Function): ng.IServiceProvider;
            service(name: string, constructor: Function): ng.IServiceProvider;
            value(name: string, value: any): ng.IServiceProvider;
        }

    }

}<|MERGE_RESOLUTION|>--- conflicted
+++ resolved
@@ -122,14 +122,11 @@
     // see http://docs.angularjs.org/api/ng.$compile.directive.Attributes
     ///////////////////////////////////////////////////////////////////////////
     interface IAttributes {
-<<<<<<< HEAD
-=======
     	// this is necessary to be able to access the scoped attributes. it's not very elegant
     	// because you have to use attrs['foo'] instead of attrs.foo but I don't know of a better way
     	// this should really be limited to return string but it creates this problem: http://stackoverflow.com/q/17201854/165656
     	[name: string]: any; 
     	
->>>>>>> 05711039
         // Adds the CSS class value specified by the classVal parameter to the 
         // element. If animations are enabled then an animation will be triggered 
         // for the class addition.
@@ -651,8 +648,6 @@
     interface IRootScopeService extends IScope {}
 
     ///////////////////////////////////////////////////////////////////////////
-<<<<<<< HEAD
-=======
     // SCEService
     // see http://docs.angularjs.org/api/ng.$sce
     ///////////////////////////////////////////////////////////////////////////
@@ -706,7 +701,6 @@
     }
 	
     ///////////////////////////////////////////////////////////////////////////
->>>>>>> 05711039
     // Directive
     // see http://docs.angularjs.org/api/ng.$compileProvider#directive
     // and http://docs.angularjs.org/guide/directive
@@ -718,11 +712,7 @@
             templateAttributes: IAttributes,
             transclude: (scope: IScope, cloneLinkingFn: Function) => void
             ) => any;
-<<<<<<< HEAD
-        controller?: (...injectables: any[]) => void;
-=======
         controller?: any;
->>>>>>> 05711039
         controllerAs?: string;
         link?:
             (scope: IScope,
@@ -733,11 +723,7 @@
         name?: string;
         priority?: number;
         replace?: boolean;
-<<<<<<< HEAD
-        require?: string[];
-=======
         require?: any;
->>>>>>> 05711039
         restrict?: string;
         scope?: any;
         template?: any;
