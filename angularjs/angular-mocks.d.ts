--- conflicted
+++ resolved
@@ -1,224 +1,218 @@
-<<<<<<< HEAD
-// Type definitions for Angular JS 1.2.0 (ngMock, ngMockE2E module)
-// Project: http://angularjs.org
-// Definitions: https://github.com/daptiv/DefinitelyTyped
-=======
-// Type definitions for Angular JS 1.2 (ngMock, ngMockE2E module)
-// Project: http://angularjs.org
-// Definitions by: Diego Vilar <http://github.com/diegovilar>
-// Definitions: https://github.com/borisyankov/DefinitelyTyped
->>>>>>> 05711039
-
-/// <reference path="angular.d.ts" />
-
-///////////////////////////////////////////////////////////////////////////////
-// functions attached to global object (window)
-///////////////////////////////////////////////////////////////////////////////
-declare var module: (...modules: any[]) => any;
-declare var inject: (...fns: Function[]) => any;
-
-///////////////////////////////////////////////////////////////////////////////
-// ngMock module (angular-mocks.js)
-///////////////////////////////////////////////////////////////////////////////
-declare module ng {
-
-    ///////////////////////////////////////////////////////////////////////////
-    // AngularStatic
-    // We reopen it to add the MockStatic definition
-    ///////////////////////////////////////////////////////////////////////////
-    interface IAngularStatic {
-        mock: IMockStatic;
-    }
-
-    interface IMockStatic {
-        // see http://docs.angularjs.org/api/angular.mock.dump
-        dump(obj: any): string;
-
-        // see http://docs.angularjs.org/api/angular.mock.inject
-        inject(...fns: Function[]): any;
-
-        // see http://docs.angularjs.org/api/angular.mock.module
-        module(...modules: string[]): any;
-        module(...modules: Function[]): any;
-        module(modules: Object): any;
-
-        // see http://docs.angularjs.org/api/angular.mock.TzDate
-        TzDate(offset: number, timestamp: number): Date;
-        TzDate(offset: number, timestamp: string): Date;
-    }
-
-    ///////////////////////////////////////////////////////////////////////////
-    // ExceptionHandlerService
-    // see http://docs.angularjs.org/api/ngMock.$exceptionHandler
-    // see http://docs.angularjs.org/api/ngMock.$exceptionHandlerProvider
-    ///////////////////////////////////////////////////////////////////////////
-    interface IExceptionHandlerProvider extends IServiceProvider {
-        mode(mode: string): void;
-    }
-
-    ///////////////////////////////////////////////////////////////////////////
-    // TimeoutService
-    // see http://docs.angularjs.org/api/ngMock.$timeout
-    // Augments the original service
-    ///////////////////////////////////////////////////////////////////////////
-    interface ITimeoutService {
-        flush(delay?: number): void;
-        flushNext(expectedDelay?: number): void;
-        verifyNoPendingTasks(): void;
-    }
-
-    ///////////////////////////////////////////////////////////////////////////
-    // LogService
-    // see http://docs.angularjs.org/api/ngMock.$log
-    // Augments the original service
-    ///////////////////////////////////////////////////////////////////////////
-    interface ILogService {
-        assertEmpty(): void;
-        reset(): void;
-    }
-
-    interface ILogCall {
-        logs: string[];
-    }
-
-    ///////////////////////////////////////////////////////////////////////////
-    // HttpBackendService
-    // see http://docs.angularjs.org/api/ngMock.$httpBackend
-    ///////////////////////////////////////////////////////////////////////////
-    interface IHttpBackendService {
-        flush(count?: number): void;
-        resetExpectations(): void;
-        verifyNoOutstandingExpectation(): void;
-        verifyNoOutstandingRequest(): void;
-
-        expect(method: string, url: string, data?: string, headers?: Object): mock.IRequestHandler;
-        expect(method: string, url: string, data?: string, headers?: (object: Object) => boolean): mock.IRequestHandler;
-        expect(method: string, url: string, data?: RegExp, headers?: Object): mock.IRequestHandler;
-        expect(method: string, url: string, data?: RegExp, headers?: (object: Object) => boolean): mock.IRequestHandler;
-        expect(method: string, url: string, data?: (data: string) => boolean, headers?: Object): mock.IRequestHandler;
-        expect(method: string, url: string, data?: (data: string) => boolean, headers?: (object: Object) => boolean): mock.IRequestHandler;
-        expect(method: string, url: string, data?: Object, headers?: Object): mock.IRequestHandler;
-        expect(method: string, url: string, data?: Object, headers?: (object: Object) => boolean): mock.IRequestHandler;
-        expect(method: string, url: RegExp, data?: string, headers?: Object): mock.IRequestHandler;
-        expect(method: string, url: RegExp, data?: string, headers?: (object: Object) => boolean): mock.IRequestHandler;
-        expect(method: string, url: RegExp, data?: RegExp, headers?: Object): mock.IRequestHandler;
-        expect(method: string, url: RegExp, data?: RegExp, headers?: (object: Object) => boolean): mock.IRequestHandler;
-        expect(method: string, url: RegExp, data?: (data: string) => boolean, headers?: Object): mock.IRequestHandler;
-        expect(method: string, url: RegExp, data?: (data: string) => boolean, headers?: (object: Object) => boolean): mock.IRequestHandler;
-        expect(method: string, url: RegExp, data?: Object, headers?: Object): mock.IRequestHandler;
-        expect(method: string, url: RegExp, data?: Object, headers?: (object: Object) => boolean): mock.IRequestHandler;
-
-        expectDELETE(url: string, headers?: Object): mock.IRequestHandler;
-        expectDELETE(url: RegExp, headers?: Object): mock.IRequestHandler;
-        expectGET(url: string, headers?: Object): mock.IRequestHandler;
-        expectGET(url: RegExp, headers?: Object): mock.IRequestHandler;
-        expectHEAD(url: string, headers?: Object): mock.IRequestHandler;
-        expectHEAD(url: RegExp, headers?: Object): mock.IRequestHandler;
-        expectJSONP(url: string): mock.IRequestHandler;
-        expectJSONP(url: RegExp): mock.IRequestHandler;
-
-        expectPATCH(url: string, data?: string, headers?: Object): mock.IRequestHandler;
-        expectPATCH(url: string, data?: RegExp, headers?: Object): mock.IRequestHandler;
-        expectPATCH(url: string, data?: (data: string) => boolean, headers?: Object): mock.IRequestHandler;
-        expectPATCH(url: string, data?: Object, headers?: Object): mock.IRequestHandler;
-        expectPATCH(url: RegExp, data?: string, headers?: Object): mock.IRequestHandler;
-        expectPATCH(url: RegExp, data?: RegExp, headers?: Object): mock.IRequestHandler;
-        expectPATCH(url: RegExp, data?: (data: string) => boolean, headers?: Object): mock.IRequestHandler;
-        expectPATCH(url: RegExp, data?: Object, headers?: Object): mock.IRequestHandler;
-
-        expectPOST(url: string, data?: string, headers?: Object): mock.IRequestHandler;
-        expectPOST(url: string, data?: RegExp, headers?: Object): mock.IRequestHandler;
-        expectPOST(url: string, data?: (data: string) => boolean, headers?: Object): mock.IRequestHandler;
-        expectPOST(url: string, data?: Object, headers?: Object): mock.IRequestHandler;
-        expectPOST(url: RegExp, data?: string, headers?: Object): mock.IRequestHandler;
-        expectPOST(url: RegExp, data?: RegExp, headers?: Object): mock.IRequestHandler;
-        expectPOST(url: RegExp, data?: (data: string) => boolean, headers?: Object): mock.IRequestHandler;
-        expectPOST(url: RegExp, data?: Object, headers?: Object): mock.IRequestHandler;
-
-        expectPUT(url: string, data?: string, headers?: Object): mock.IRequestHandler;
-        expectPUT(url: string, data?: RegExp, headers?: Object): mock.IRequestHandler;
-        expectPUT(url: string, data?: (data: string) => boolean, headers?: Object): mock.IRequestHandler;
-        expectPUT(url: string, data?: Object, headers?: Object): mock.IRequestHandler;
-        expectPUT(url: RegExp, data?: string, headers?: Object): mock.IRequestHandler;
-        expectPUT(url: RegExp, data?: RegExp, headers?: Object): mock.IRequestHandler;
-        expectPUT(url: RegExp, data?: (data: string) => boolean, headers?: Object): mock.IRequestHandler;
-        expectPUT(url: RegExp, data?: Object, headers?: Object): mock.IRequestHandler;
-
-        when(method: string, url: string, data?: string, headers?: Object): mock.IRequestHandler;
-        when(method: string, url: string, data?: string, headers?: (object: Object) => boolean): mock.IRequestHandler;
-        when(method: string, url: string, data?: RegExp, headers?: Object): mock.IRequestHandler;
-        when(method: string, url: string, data?: RegExp, headers?: (object: Object) => boolean): mock.IRequestHandler;
-        when(method: string, url: string, data?: (data: string) => boolean, headers?: Object): mock.IRequestHandler;
-        when(method: string, url: string, data?: (data: string) => boolean, headers?: (object: Object) => boolean): mock.IRequestHandler;
-        when(method: string, url: string, data?: Object, headers?: Object): mock.IRequestHandler;
-        when(method: string, url: string, data?: Object, headers?: (object: Object) => boolean): mock.IRequestHandler;
-        when(method: string, url: RegExp, data?: string, headers?: Object): mock.IRequestHandler;
-        when(method: string, url: RegExp, data?: string, headers?: (object: Object) => boolean): mock.IRequestHandler;
-        when(method: string, url: RegExp, data?: RegExp, headers?: Object): mock.IRequestHandler;
-        when(method: string, url: RegExp, data?: RegExp, headers?: (object: Object) => boolean): mock.IRequestHandler;
-        when(method: string, url: RegExp, data?: (data: string) => boolean, headers?: Object): mock.IRequestHandler;
-        when(method: string, url: RegExp, data?: (data: string) => boolean, headers?: (object: Object) => boolean): mock.IRequestHandler;
-        when(method: string, url: RegExp, data?: Object, headers?: Object): mock.IRequestHandler;
-        when(method: string, url: RegExp, data?: Object, headers?: (object: Object) => boolean): mock.IRequestHandler;
-
-        whenDELETE(url: string, headers?: Object): mock.IRequestHandler;
-        whenDELETE(url: string, headers?: (object: Object) => boolean): mock.IRequestHandler;
-        whenDELETE(url: RegExp, headers?: Object): mock.IRequestHandler;
-        whenDELETE(url: RegExp, headers?: (object: Object) => boolean): mock.IRequestHandler;
-
-        whenGET(url: string, headers?: Object): mock.IRequestHandler;
-        whenGET(url: string, headers?: (object: Object) => boolean): mock.IRequestHandler;
-        whenGET(url: RegExp, headers?: Object): mock.IRequestHandler;
-        whenGET(url: RegExp, headers?: (object: Object) => boolean): mock.IRequestHandler;
-
-        whenHEAD(url: string, headers?: Object): mock.IRequestHandler;
-        whenHEAD(url: string, headers?: (object: Object) => boolean): mock.IRequestHandler;
-        whenHEAD(url: RegExp, headers?: Object): mock.IRequestHandler;
-        whenHEAD(url: RegExp, headers?: (object: Object) => boolean): mock.IRequestHandler;
-
-        whenJSONP(url: string): mock.IRequestHandler;
-        whenJSONP(url: RegExp): mock.IRequestHandler;
-
-        whenPATCH(url: string, data?: string, headers?: Object): mock.IRequestHandler;
-        whenPATCH(url: string, data?: RegExp, headers?: Object): mock.IRequestHandler;
-        whenPATCH(url: string, data?: (data: string) => boolean, headers?: Object): mock.IRequestHandler;
-        whenPATCH(url: string, data?: Object, headers?: Object): mock.IRequestHandler;
-        whenPATCH(url: RegExp, data?: string, headers?: Object): mock.IRequestHandler;
-        whenPATCH(url: RegExp, data?: RegExp, headers?: Object): mock.IRequestHandler;
-        whenPATCH(url: RegExp, data?: (data: string) => boolean, headers?: Object): mock.IRequestHandler;
-        whenPATCH(url: RegExp, data?: Object, headers?: Object): mock.IRequestHandler;
-
-        whenPOST(url: string, data?: string, headers?: Object): mock.IRequestHandler;
-        whenPOST(url: string, data?: RegExp, headers?: Object): mock.IRequestHandler;
-        whenPOST(url: string, data?: (data: string) => boolean, headers?: Object): mock.IRequestHandler;
-        whenPOST(url: string, data?: Object, headers?: Object): mock.IRequestHandler;
-        whenPOST(url: RegExp, data?: string, headers?: Object): mock.IRequestHandler;
-        whenPOST(url: RegExp, data?: RegExp, headers?: Object): mock.IRequestHandler;
-        whenPOST(url: RegExp, data?: (data: string) => boolean, headers?: Object): mock.IRequestHandler;
-        whenPOST(url: RegExp, data?: Object, headers?: Object): mock.IRequestHandler;
-
-        whenPUT(url: string, data?: string, headers?: Object): mock.IRequestHandler;
-        whenPUT(url: string, data?: RegExp, headers?: Object): mock.IRequestHandler;
-        whenPUT(url: string, data?: (data: string) => boolean, headers?: Object): mock.IRequestHandler;
-        whenPUT(url: string, data?: Object, headers?: Object): mock.IRequestHandler;
-        whenPUT(url: RegExp, data?: string, headers?: Object): mock.IRequestHandler;
-        whenPUT(url: RegExp, data?: RegExp, headers?: Object): mock.IRequestHandler;
-        whenPUT(url: RegExp, data?: (data: string) => boolean, headers?: Object): mock.IRequestHandler;
-        whenPUT(url: RegExp, data?: Object, headers?: Object): mock.IRequestHandler;
-    }
-
-    export module mock {
-
-        // returned interface by the the mocked HttpBackendService expect/when methods
-        interface IRequestHandler {
-            respond(func: Function): void;
-            respond(status: number, data?: any, headers?: any): void;
-            respond(data: any, headers?: any): void;
-
-            // Available wehn ngMockE2E is loaded
-            passThrough(): void;
-        }
-
-    }
-
-}
+// Type definitions for Angular JS 1.2 (ngMock, ngMockE2E module)
+// Project: http://angularjs.org
+// Definitions by: Diego Vilar <http://github.com/diegovilar>
+// Definitions: https://github.com/borisyankov/DefinitelyTyped
+
+/// <reference path="angular.d.ts" />
+
+///////////////////////////////////////////////////////////////////////////////
+// functions attached to global object (window)
+///////////////////////////////////////////////////////////////////////////////
+declare var module: (...modules: any[]) => any;
+declare var inject: (...fns: Function[]) => any;
+
+///////////////////////////////////////////////////////////////////////////////
+// ngMock module (angular-mocks.js)
+///////////////////////////////////////////////////////////////////////////////
+declare module ng {
+
+    ///////////////////////////////////////////////////////////////////////////
+    // AngularStatic
+    // We reopen it to add the MockStatic definition
+    ///////////////////////////////////////////////////////////////////////////
+    interface IAngularStatic {
+        mock: IMockStatic;
+    }
+
+    interface IMockStatic {
+        // see http://docs.angularjs.org/api/angular.mock.dump
+        dump(obj: any): string;
+
+        // see http://docs.angularjs.org/api/angular.mock.inject
+        inject(...fns: Function[]): any;
+
+        // see http://docs.angularjs.org/api/angular.mock.module
+        module(...modules: string[]): any;
+        module(...modules: Function[]): any;
+        module(modules: Object): any;
+
+        // see http://docs.angularjs.org/api/angular.mock.TzDate
+        TzDate(offset: number, timestamp: number): Date;
+        TzDate(offset: number, timestamp: string): Date;
+    }
+
+    ///////////////////////////////////////////////////////////////////////////
+    // ExceptionHandlerService
+    // see http://docs.angularjs.org/api/ngMock.$exceptionHandler
+    // see http://docs.angularjs.org/api/ngMock.$exceptionHandlerProvider
+    ///////////////////////////////////////////////////////////////////////////
+    interface IExceptionHandlerProvider extends IServiceProvider {
+        mode(mode: string): void;
+    }
+
+    ///////////////////////////////////////////////////////////////////////////
+    // TimeoutService
+    // see http://docs.angularjs.org/api/ngMock.$timeout
+    // Augments the original service
+    ///////////////////////////////////////////////////////////////////////////
+    interface ITimeoutService {
+        flush(delay?: number): void;
+        flushNext(expectedDelay?: number): void;
+        verifyNoPendingTasks(): void;
+    }
+
+    ///////////////////////////////////////////////////////////////////////////
+    // LogService
+    // see http://docs.angularjs.org/api/ngMock.$log
+    // Augments the original service
+    ///////////////////////////////////////////////////////////////////////////
+    interface ILogService {
+        assertEmpty(): void;
+        reset(): void;
+    }
+
+    interface ILogCall {
+        logs: string[];
+    }
+
+    ///////////////////////////////////////////////////////////////////////////
+    // HttpBackendService
+    // see http://docs.angularjs.org/api/ngMock.$httpBackend
+    ///////////////////////////////////////////////////////////////////////////
+    interface IHttpBackendService {
+        flush(count?: number): void;
+        resetExpectations(): void;
+        verifyNoOutstandingExpectation(): void;
+        verifyNoOutstandingRequest(): void;
+
+        expect(method: string, url: string, data?: string, headers?: Object): mock.IRequestHandler;
+        expect(method: string, url: string, data?: string, headers?: (object: Object) => boolean): mock.IRequestHandler;
+        expect(method: string, url: string, data?: RegExp, headers?: Object): mock.IRequestHandler;
+        expect(method: string, url: string, data?: RegExp, headers?: (object: Object) => boolean): mock.IRequestHandler;
+        expect(method: string, url: string, data?: (data: string) => boolean, headers?: Object): mock.IRequestHandler;
+        expect(method: string, url: string, data?: (data: string) => boolean, headers?: (object: Object) => boolean): mock.IRequestHandler;
+        expect(method: string, url: string, data?: Object, headers?: Object): mock.IRequestHandler;
+        expect(method: string, url: string, data?: Object, headers?: (object: Object) => boolean): mock.IRequestHandler;
+        expect(method: string, url: RegExp, data?: string, headers?: Object): mock.IRequestHandler;
+        expect(method: string, url: RegExp, data?: string, headers?: (object: Object) => boolean): mock.IRequestHandler;
+        expect(method: string, url: RegExp, data?: RegExp, headers?: Object): mock.IRequestHandler;
+        expect(method: string, url: RegExp, data?: RegExp, headers?: (object: Object) => boolean): mock.IRequestHandler;
+        expect(method: string, url: RegExp, data?: (data: string) => boolean, headers?: Object): mock.IRequestHandler;
+        expect(method: string, url: RegExp, data?: (data: string) => boolean, headers?: (object: Object) => boolean): mock.IRequestHandler;
+        expect(method: string, url: RegExp, data?: Object, headers?: Object): mock.IRequestHandler;
+        expect(method: string, url: RegExp, data?: Object, headers?: (object: Object) => boolean): mock.IRequestHandler;
+
+        expectDELETE(url: string, headers?: Object): mock.IRequestHandler;
+        expectDELETE(url: RegExp, headers?: Object): mock.IRequestHandler;
+        expectGET(url: string, headers?: Object): mock.IRequestHandler;
+        expectGET(url: RegExp, headers?: Object): mock.IRequestHandler;
+        expectHEAD(url: string, headers?: Object): mock.IRequestHandler;
+        expectHEAD(url: RegExp, headers?: Object): mock.IRequestHandler;
+        expectJSONP(url: string): mock.IRequestHandler;
+        expectJSONP(url: RegExp): mock.IRequestHandler;
+
+        expectPATCH(url: string, data?: string, headers?: Object): mock.IRequestHandler;
+        expectPATCH(url: string, data?: RegExp, headers?: Object): mock.IRequestHandler;
+        expectPATCH(url: string, data?: (data: string) => boolean, headers?: Object): mock.IRequestHandler;
+        expectPATCH(url: string, data?: Object, headers?: Object): mock.IRequestHandler;
+        expectPATCH(url: RegExp, data?: string, headers?: Object): mock.IRequestHandler;
+        expectPATCH(url: RegExp, data?: RegExp, headers?: Object): mock.IRequestHandler;
+        expectPATCH(url: RegExp, data?: (data: string) => boolean, headers?: Object): mock.IRequestHandler;
+        expectPATCH(url: RegExp, data?: Object, headers?: Object): mock.IRequestHandler;
+
+        expectPOST(url: string, data?: string, headers?: Object): mock.IRequestHandler;
+        expectPOST(url: string, data?: RegExp, headers?: Object): mock.IRequestHandler;
+        expectPOST(url: string, data?: (data: string) => boolean, headers?: Object): mock.IRequestHandler;
+        expectPOST(url: string, data?: Object, headers?: Object): mock.IRequestHandler;
+        expectPOST(url: RegExp, data?: string, headers?: Object): mock.IRequestHandler;
+        expectPOST(url: RegExp, data?: RegExp, headers?: Object): mock.IRequestHandler;
+        expectPOST(url: RegExp, data?: (data: string) => boolean, headers?: Object): mock.IRequestHandler;
+        expectPOST(url: RegExp, data?: Object, headers?: Object): mock.IRequestHandler;
+
+        expectPUT(url: string, data?: string, headers?: Object): mock.IRequestHandler;
+        expectPUT(url: string, data?: RegExp, headers?: Object): mock.IRequestHandler;
+        expectPUT(url: string, data?: (data: string) => boolean, headers?: Object): mock.IRequestHandler;
+        expectPUT(url: string, data?: Object, headers?: Object): mock.IRequestHandler;
+        expectPUT(url: RegExp, data?: string, headers?: Object): mock.IRequestHandler;
+        expectPUT(url: RegExp, data?: RegExp, headers?: Object): mock.IRequestHandler;
+        expectPUT(url: RegExp, data?: (data: string) => boolean, headers?: Object): mock.IRequestHandler;
+        expectPUT(url: RegExp, data?: Object, headers?: Object): mock.IRequestHandler;
+
+        when(method: string, url: string, data?: string, headers?: Object): mock.IRequestHandler;
+        when(method: string, url: string, data?: string, headers?: (object: Object) => boolean): mock.IRequestHandler;
+        when(method: string, url: string, data?: RegExp, headers?: Object): mock.IRequestHandler;
+        when(method: string, url: string, data?: RegExp, headers?: (object: Object) => boolean): mock.IRequestHandler;
+        when(method: string, url: string, data?: (data: string) => boolean, headers?: Object): mock.IRequestHandler;
+        when(method: string, url: string, data?: (data: string) => boolean, headers?: (object: Object) => boolean): mock.IRequestHandler;
+        when(method: string, url: string, data?: Object, headers?: Object): mock.IRequestHandler;
+        when(method: string, url: string, data?: Object, headers?: (object: Object) => boolean): mock.IRequestHandler;
+        when(method: string, url: RegExp, data?: string, headers?: Object): mock.IRequestHandler;
+        when(method: string, url: RegExp, data?: string, headers?: (object: Object) => boolean): mock.IRequestHandler;
+        when(method: string, url: RegExp, data?: RegExp, headers?: Object): mock.IRequestHandler;
+        when(method: string, url: RegExp, data?: RegExp, headers?: (object: Object) => boolean): mock.IRequestHandler;
+        when(method: string, url: RegExp, data?: (data: string) => boolean, headers?: Object): mock.IRequestHandler;
+        when(method: string, url: RegExp, data?: (data: string) => boolean, headers?: (object: Object) => boolean): mock.IRequestHandler;
+        when(method: string, url: RegExp, data?: Object, headers?: Object): mock.IRequestHandler;
+        when(method: string, url: RegExp, data?: Object, headers?: (object: Object) => boolean): mock.IRequestHandler;
+
+        whenDELETE(url: string, headers?: Object): mock.IRequestHandler;
+        whenDELETE(url: string, headers?: (object: Object) => boolean): mock.IRequestHandler;
+        whenDELETE(url: RegExp, headers?: Object): mock.IRequestHandler;
+        whenDELETE(url: RegExp, headers?: (object: Object) => boolean): mock.IRequestHandler;
+
+        whenGET(url: string, headers?: Object): mock.IRequestHandler;
+        whenGET(url: string, headers?: (object: Object) => boolean): mock.IRequestHandler;
+        whenGET(url: RegExp, headers?: Object): mock.IRequestHandler;
+        whenGET(url: RegExp, headers?: (object: Object) => boolean): mock.IRequestHandler;
+
+        whenHEAD(url: string, headers?: Object): mock.IRequestHandler;
+        whenHEAD(url: string, headers?: (object: Object) => boolean): mock.IRequestHandler;
+        whenHEAD(url: RegExp, headers?: Object): mock.IRequestHandler;
+        whenHEAD(url: RegExp, headers?: (object: Object) => boolean): mock.IRequestHandler;
+
+        whenJSONP(url: string): mock.IRequestHandler;
+        whenJSONP(url: RegExp): mock.IRequestHandler;
+
+        whenPATCH(url: string, data?: string, headers?: Object): mock.IRequestHandler;
+        whenPATCH(url: string, data?: RegExp, headers?: Object): mock.IRequestHandler;
+        whenPATCH(url: string, data?: (data: string) => boolean, headers?: Object): mock.IRequestHandler;
+        whenPATCH(url: string, data?: Object, headers?: Object): mock.IRequestHandler;
+        whenPATCH(url: RegExp, data?: string, headers?: Object): mock.IRequestHandler;
+        whenPATCH(url: RegExp, data?: RegExp, headers?: Object): mock.IRequestHandler;
+        whenPATCH(url: RegExp, data?: (data: string) => boolean, headers?: Object): mock.IRequestHandler;
+        whenPATCH(url: RegExp, data?: Object, headers?: Object): mock.IRequestHandler;
+
+        whenPOST(url: string, data?: string, headers?: Object): mock.IRequestHandler;
+        whenPOST(url: string, data?: RegExp, headers?: Object): mock.IRequestHandler;
+        whenPOST(url: string, data?: (data: string) => boolean, headers?: Object): mock.IRequestHandler;
+        whenPOST(url: string, data?: Object, headers?: Object): mock.IRequestHandler;
+        whenPOST(url: RegExp, data?: string, headers?: Object): mock.IRequestHandler;
+        whenPOST(url: RegExp, data?: RegExp, headers?: Object): mock.IRequestHandler;
+        whenPOST(url: RegExp, data?: (data: string) => boolean, headers?: Object): mock.IRequestHandler;
+        whenPOST(url: RegExp, data?: Object, headers?: Object): mock.IRequestHandler;
+
+        whenPUT(url: string, data?: string, headers?: Object): mock.IRequestHandler;
+        whenPUT(url: string, data?: RegExp, headers?: Object): mock.IRequestHandler;
+        whenPUT(url: string, data?: (data: string) => boolean, headers?: Object): mock.IRequestHandler;
+        whenPUT(url: string, data?: Object, headers?: Object): mock.IRequestHandler;
+        whenPUT(url: RegExp, data?: string, headers?: Object): mock.IRequestHandler;
+        whenPUT(url: RegExp, data?: RegExp, headers?: Object): mock.IRequestHandler;
+        whenPUT(url: RegExp, data?: (data: string) => boolean, headers?: Object): mock.IRequestHandler;
+        whenPUT(url: RegExp, data?: Object, headers?: Object): mock.IRequestHandler;
+    }
+
+    export module mock {
+
+        // returned interface by the the mocked HttpBackendService expect/when methods
+        interface IRequestHandler {
+            respond(func: Function): void;
+            respond(status: number, data?: any, headers?: any): void;
+            respond(data: any, headers?: any): void;
+
+            // Available wehn ngMockE2E is loaded
+            passThrough(): void;
+        }
+
+    }
+
+}