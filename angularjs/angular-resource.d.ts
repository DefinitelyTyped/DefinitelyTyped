<<<<<<< HEAD
// Type definitions for Angular JS 1.2.0 (ngResource module)
=======
// Type definitions for Angular JS 1.2 (ngResource module)
>>>>>>> 05711039
// Project: http://angularjs.org
// Definitions: https://github.com/daptiv/DefinitelyTyped

/// <reference path="angular.d.ts" />


///////////////////////////////////////////////////////////////////////////////
// ngResource module (angular-resource.js)
///////////////////////////////////////////////////////////////////////////////
declare module ng.resource {

    ///////////////////////////////////////////////////////////////////////////
    // ResourceService
    // see http://docs.angularjs.org/api/ngResource.$resource
    // Most part of the following definitions were achieved by analyzing the
    // actual implementation, since the documentation doesn't seem to cover
    // that deeply.
    ///////////////////////////////////////////////////////////////////////////
    interface IResourceService {
        (url: string, paramDefaults?: any,
            /** example:  {update: { method: 'PUT' }, delete: deleteDescriptor }
            where deleteDescriptor : IActionDescriptor */
            actionDescriptors?: any): IResourceClass;
    }

    // Just a reference to facilitate describing new actions
    interface IActionDescriptor {
        method: string;
        isArray?: boolean;
        params?: any;
        headers?: any;
    }

    // Baseclass for everyresource with default actions.
    // If you define your new actions for the resource, you will need
    // to extend this interface and typecast the ResourceClass to it.
    interface IResourceClass {
        get: IActionCall;
        save: IActionCall;
        query: IActionCall;
        remove: IActionCall;
        delete: IActionCall;
    }

    // In case of passing the first argument as anything but a function,
    // it's gonna be considered data if the action method is POST, PUT or
    // PATCH (in other words, methods with body). Otherwise, it's going
    // to be considered as parameters to the request.
    interface IActionCall {
        (): IResource;
        (dataOrParams: any): IResource;
        (dataOrParams: any, success: Function): IResource;
        (success: Function, error?: Function): IResource;
        (params: any, data: any, success?: Function, error?: Function): IResource;
    }

    interface IResource {
        $save: IActionCall;
        $remove: IActionCall;
        $delete: IActionCall;

        // No documented, but they are there, just as any custom action will be
        $query: IActionCall;
        $get: IActionCall;
    }

    /** when creating a resource factory via IModule.factory */
    interface IResourceServiceFactoryFunction {
        ($resource: ng.resource.IResourceService): ng.resource.IResourceClass;
    }
}

/** extensions to base ng based on using angular-resource */
declare module ng {

    interface IModule {
        /** creating a resource service factory */
        factory(name: string, resourceServiceFactoryFunction: ng.resource.IResourceServiceFactoryFunction): IModule;
    }
}<|MERGE_RESOLUTION|>--- conflicted
+++ resolved
@@ -1,8 +1,4 @@
-<<<<<<< HEAD
-// Type definitions for Angular JS 1.2.0 (ngResource module)
-=======
 // Type definitions for Angular JS 1.2 (ngResource module)
->>>>>>> 05711039
 // Project: http://angularjs.org
 // Definitions: https://github.com/daptiv/DefinitelyTyped
 
