<<<<<<< HEAD

import express = require('express');
=======
>>>>>>> f179ea31
import responseTime = require('response-time');


////////////////////////////////////////////////////////////////////////////////////
// expressconnect tests https://github.com/expressjs/response-time#expressconnect //
////////////////////////////////////////////////////////////////////////////////////
import express = require('express')
namespace express_connect_tests {
    const app = express()
    app.use(responseTime())
}


//////////////////////////////////////////////////////////////////////////////////////////////
// vanilla http server tests https://github.com/expressjs/response-time#vanilla-http-server //
//////////////////////////////////////////////////////////////////////////////////////////////
import http = require('http')
namespace vanilla_http_server_tests {
    // create "middleware"
    var _responseTime = responseTime()
    http.createServer(function (req, res) {
        _responseTime(req, res, function (err) {
            if (err) return console.log(err);

            // respond to request
            res.setHeader('content-type', 'text/plain')
            res.end('hello, world!')
        })
    })
}


//////////////////////////////////////////////////////////////////////////////////////////////////
// response time metrics tests https://github.com/expressjs/response-time#response-time-metrics //
//////////////////////////////////////////////////////////////////////////////////////////////////
namespace response_time_metrics_tests {
    const app = express()
    app.use(responseTime(function (req, res, time) {
        let num: number = time;
    }));
}<|MERGE_RESOLUTION|>--- conflicted
+++ resolved
@@ -1,8 +1,3 @@
-<<<<<<< HEAD
-
-import express = require('express');
-=======
->>>>>>> f179ea31
 import responseTime = require('response-time');
 
 
