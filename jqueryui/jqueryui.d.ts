--- conflicted
+++ resolved
@@ -1,4 +1,3 @@
-<<<<<<< HEAD
 // Type definitions for jQueryUI 1.9
 // Project: http://jqueryui.com/
 // Definitions by: Boris Yankov <https://github.com/borisyankov/>
@@ -715,7 +714,7 @@
         distance?: number;
     }
 
-    interface keyCode {
+    interface KeyCode {
         BACKSPACE: number;
         COMMA: number;
         DELETE: number;
@@ -752,7 +751,7 @@
         buttonset: Button;
         datepicker: Datepicker;
         dialog: Dialog;
-        keyCode: keyCode;
+        keyCode: KeyCode;
         menu: Menu;
         progressbar: Progressbar;
         slider: Slider;
@@ -1082,1090 +1081,4 @@
     datepicker: JQueryUI.Datepicker;
     widget: JQueryUI.Widget;
     Widget: JQueryUI.Widget;
-}
-=======
-// Type definitions for jQueryUI 1.9
-// Project: http://jqueryui.com/
-// Definitions by: Boris Yankov <https://github.com/borisyankov/>
-// Definitions: https://github.com/borisyankov/DefinitelyTyped
-
-
-/// <reference path="../jquery/jquery.d.ts"/>
-
-declare module JQueryUI {
-    // Accordion //////////////////////////////////////////////////
-
-    interface AccordionOptions {
-        active?: any; // boolean or number
-        animate?: any; // boolean, number, string or object
-        collapsible?: boolean;
-        disabled?: boolean;
-        event?: string;
-        header?: string;
-        heightStyle?: string;
-        icons?: any;
-    }
-
-    interface AccordionUIParams {
-        newHeader: JQuery;
-        oldHeader: JQuery;
-        newPanel: JQuery;
-        oldPanel: JQuery;
-    }
-
-    interface AccordionEvent {
-        (event: Event, ui: AccordionUIParams): void;
-    }
-
-    interface AccordionEvents {
-        activate?: AccordionEvent;
-        beforeActivate?: AccordionEvent;
-        create?: AccordionEvent;
-    }
-
-    interface Accordion extends Widget, AccordionOptions, AccordionEvents {
-    }
-
-
-    // Autocomplete //////////////////////////////////////////////////
-
-    interface AutocompleteOptions {
-        appendTo?: any; //Selector;
-        autoFocus?: boolean;
-        delay?: number;
-        disabled?: boolean;
-        minLength?: number;
-        position?: string;
-        source?: any; // [], string or ()
-    }
-
-    interface AutocompleteUIParams {
-
-    }
-
-    interface AutocompleteEvent {
-        (event: Event, ui: AutocompleteUIParams): void;
-    }
-
-    interface AutocompleteEvents {
-        change?: AutocompleteEvent;
-        close?: AutocompleteEvent;
-        create?: AutocompleteEvent;
-        focus?: AutocompleteEvent;
-        open?: AutocompleteEvent;
-        response?: AutocompleteEvent;
-        search?: AutocompleteEvent;
-        select?: AutocompleteEvent;
-    }
-
-    interface Autocomplete extends Widget, AutocompleteOptions, AutocompleteEvents {
-        escapeRegex: (value: string) => string;
-    }
-
-
-    // Button //////////////////////////////////////////////////
-
-    interface ButtonOptions {
-        disabled?: boolean;
-        icons?: any;
-        label?: string;
-        text?: boolean;
-    }
-
-    interface Button extends Widget, ButtonOptions {
-    }
-
-
-    // Datepicker //////////////////////////////////////////////////
-
-    interface DatepickerOptions {
-        altFieldType?: any; // Selecotr, jQuery or Element
-        altFormat?: string;
-        appendText?: string;
-        autoSize?: boolean;
-        beforeShow?: (input: Element, inst: any) => void;
-        beforeShowDay?: (date: Date) => void;
-        buttonImage?: string;
-        buttonImageOnly?: boolean;
-        buttonText?: string;
-        calculateWeek?: () => any;
-        changeMonth?: boolean;
-        changeYear?: boolean;
-        closeText?: string;
-        constrainInput?: boolean;
-        currentText?: string;
-        dateFormat?: string;
-        dayNames?: string[];
-        dayNamesMin?: string[];
-        dayNamesShort?: string[];
-        defaultDateType?: any; // Date, number or string
-        duration?: string;
-        firstDay?: number;
-        gotoCurrent?: boolean;
-        hideIfNoPrevNext?: boolean;
-        isRTL?: boolean;
-        maxDate?: any; // Date, number or string
-        minDate?: any; // Date, number or string
-        monthNames?: string[];
-        monthNamesShort?: string[];
-        navigationAsDateFormat?: boolean;
-        nextText?: string;
-        numberOfMonths?: any; // number or []
-        onChangeMonthYear?: (year: number, month: number, inst: any) => void;
-        onClose?: (dateText: string, inst: any) => void;
-        onSelect?: (dateText: string, inst: any) => void;
-        prevText?: string;
-        selectOtherMonths?: boolean;
-        shortYearCutoff?: any; // number or string
-        showAnim?: string;
-        showButtonPanel?: boolean;
-        showCurrentAtPos?: number;
-        showMonthAfterYear?: boolean;
-        showOn?: string;
-        showOptions?: any; // TODO
-        showOtherMonths?: boolean;
-        showWeek?: boolean;
-        stepMonths?: number;
-        weekHeader?: string;
-        yearRange?: string;
-        yearSuffix?: string;
-    }
-
-    interface DatepickerFormatDateOptions {
-        dayNamesShort?: string[];
-        dayNames?: string[];
-        monthNamesShort?: string[];
-        monthNames?: string[];
-    }
-
-    interface Datepicker extends Widget, DatepickerOptions {
-        regional: { [languageCod3: string]: any; };
-        setDefaults(defaults: DatepickerOptions): void;
-        formatDate(format: string, date: Date, settings?: DatepickerFormatDateOptions): string;
-        parseDate(format: string, date: string, settings?: DatepickerFormatDateOptions): Date;
-        iso8601Week(date: Date): number;
-        noWeekends(): void;
-    }
-
-
-    // Dialog //////////////////////////////////////////////////
-
-    interface DialogOptions {
-        autoOpen?: boolean;
-        buttons?: any; // object or []
-        closeOnEscape?: boolean;
-        closeText?: string;
-        dialogClass?: string;
-        disabled?: boolean;
-        draggable?: boolean;
-        height?: any; // number or string
-        maxHeight?: number;
-        maxWidth?: number;
-        minHeight?: number;
-        minWidth?: number;
-        modal?: boolean;
-        position?: any; // object, string or []
-        resizable?: boolean;
-        show?: any; // number, string or object
-        stack?: boolean;
-        title?: string;
-        width?: any; // number or string
-        zIndex?: number;
-
-        close?: DialogEvent;
-    }
-
-    interface DialogUIParams {
-    }
-
-    interface DialogEvent {
-        (event: Event, ui: DialogUIParams): void;
-    }
-
-    interface DialogEvents {
-        beforeClose?: DialogEvent;
-        close?: DialogEvent;
-        create?: DialogEvent;
-        drag?: DialogEvent;
-        dragStart?: DialogEvent;
-        dragStop?: DialogEvent;
-        focus?: DialogEvent;
-        open?: DialogEvent;
-        resize?: DialogEvent;
-        resizeStart?: DialogEvent;
-        resizeStop?: DialogEvent;
-    }
-
-    interface Dialog extends Widget, DialogOptions, DialogEvents {
-    }
-
-
-    // Draggable //////////////////////////////////////////////////
-
-    interface DraggableEventUIParams {
-        helper: JQuery;
-        position: { top: number; left: number; };
-        offset: { top: number; left: number; };
-    }
-
-    interface DraggableEvent {
-        (event: Event, ui: DraggableEventUIParams): void;
-    }
-
-    interface DraggableOptions {
-        disabled?: boolean;
-        addClasses?: boolean;
-        appendTo?: any;
-        axis?: string;
-        cancel?: string;
-        connectToSortable?: string;
-        containment?: any;
-        cursor?: string;
-        cursorAt?: any;
-        delay?: number;
-        distance?: number;
-        grid?: number[];
-        handle?: any;
-        helper?: any;
-        iframeFix?: any;
-        opacity?: number;
-        refreshPositions?: boolean;
-        revert?: any;
-        revertDuration?: number;
-        scope?: string;
-        scroll?: boolean;
-        scrollSensitivity?: number;
-        scrollSpeed?: number;
-        snap?: any;
-        snapMode?: string;
-        snapTolerance?: number;
-        stack?: string;
-        zIndex?: number;
-    }
-
-    interface DraggableEvents {
-        create?: DraggableEvent;
-        start?: DraggableEvent;
-        drag?: DraggableEvent;
-        stop?: DraggableEvent;
-    }
-
-    interface Draggable extends Widget, DraggableOptions, DraggableEvent {
-    }
-
-
-    // Droppable //////////////////////////////////////////////////
-
-    interface DroppableEventUIParam {
-        draggable: JQuery;
-        helper: JQuery;
-        position: { top: number; left: number; };
-        offset: { top: number; left: number; };
-    }
-
-    interface DroppableEvent {
-        (event: Event, ui: DroppableEventUIParam): void;
-    }
-
-    interface DroppableOptions {
-        disabled?: boolean;
-        accept?: any;
-        activeClass?: string;
-        greedy?: boolean;
-        hoverClass?: string;
-        scope?: string;
-        tolerance?: string;
-    }
-
-    interface DroppableEvents {
-        create?: DroppableEvent;
-        activate?: DroppableEvent;
-        deactivate?: DroppableEvent;
-        over?: DroppableEvent;
-        out?: DroppableEvent;
-        drop?: DroppableEvent;
-    }
-
-    interface Droppable extends Widget, DroppableOptions, DroppableEvents {
-    }
-
-    // Menu //////////////////////////////////////////////////
-
-    interface MenuOptions {
-        disabled?: boolean;
-        icons?: any;
-        menus?: string;
-        position?: any; // TODO
-        role?: string;
-    }
-
-    interface MenuUIParams {
-    }
-
-    interface MenuEvent {
-        (event: Event, ui: MenuUIParams): void;
-    }
-
-    interface MenuEvents {
-        blur?: MenuEvent;
-        create?: MenuEvent;
-        focus?: MenuEvent;
-        select?: MenuEvent;
-    }
-
-    interface Menu extends Widget, MenuOptions, MenuEvents {
-    }
-
-
-    // Progressbar //////////////////////////////////////////////////
-
-    interface ProgressbarOptions {
-        disabled?: boolean;
-        value?: number;
-    }
-
-    interface ProgressbarUIParams {
-    }
-
-    interface ProgressbarEvent {
-        (event: Event, ui: ProgressbarUIParams): void;
-    }
-
-    interface ProgressbarEvents {
-        change?: ProgressbarEvent;
-        complete?: ProgressbarEvent;
-        create?: ProgressbarEvent;
-    }
-
-    interface Progressbar extends Widget, ProgressbarOptions, ProgressbarEvents {
-    }
-
-
-    // Resizable //////////////////////////////////////////////////
-
-    interface ResizableOptions {
-        alsoResize?: any; // Selector, JQuery or Element
-        animate?: boolean;
-        animateDuration?: any; // number or string
-        animateEasing?: string;
-        aspectRatio?: any; // boolean or number
-        autoHide?: boolean;
-        cancel?: string;
-        containment?: any; // Selector, Element or string
-        delay?: number;
-        disabled?: boolean;
-        distance?: number;
-        ghost?: boolean;
-        grid?: any;
-        handles?: any; // string or object
-        helper?: string;
-        maxHeight?: number;
-        maxWidth?: number;
-        minHeight?: number;
-        minWidth?: number;
-    }
-
-    interface ResizableUIParams {
-        element: JQuery;
-        helper: JQuery;
-        originalElement: JQuery;
-        originalPosition: any;
-        originalSize: any;
-        position: any;
-        size: any;
-    }
-
-    interface ResizableEvent {
-        (event: Event, ui: ResizableUIParams): void;
-    }
-
-    interface ResizableEvents {
-        resize?: ResizableEvent;
-        start?: ResizableEvent;
-        stop?: ResizableEvent;
-    }
-
-    interface Resizable extends Widget, ResizableOptions, ResizableEvents {
-    }
-
-
-    // Selectable //////////////////////////////////////////////////
-
-    interface SelectableOptions {
-        autoRefresh?: boolean;
-        cancel?: string;
-        delay?: number;
-        disabled?: boolean;
-        distance?: number;
-        filter?: string;
-        tolerance?: string;
-    }
-
-    interface SelectableEvents {
-        selected? (event: Event, ui: { selected?: Element; }): void;
-        selecting? (event: Event, ui: { selecting?: Element; }): void;
-        start? (event: Event, ui: any): void;
-        stop? (event: Event, ui: any): void;
-        unselected? (event: Event, ui: { unselected: Element; }): void;
-        unselecting? (event: Event, ui: { unselecting: Element; }): void;
-    }
-
-    interface Selectable extends Widget, SelectableOptions, SelectableEvents {
-    }
-
-    // Slider //////////////////////////////////////////////////
-
-    interface SliderOptions {
-        animate?: any; // boolean, string or number
-        disabled?: boolean;
-        max?: number;
-        min?: number;
-        orientation?: string;
-        range?: any; // boolean or string
-        step?: number;
-        // value?: number;
-        // values?: number[];
-    }
-
-    interface SliderUIParams {
-    }
-
-    interface SliderEvent {
-        (event: Event, ui: SliderUIParams): void;
-    }
-
-    interface SliderEvents {
-        change?: SliderEvent;
-        create?: SliderEvent;
-        slide?: SliderEvent;
-        start?: SliderEvent;
-        stop?: SliderEvent;
-    }
-
-    interface Slider extends Widget, SliderOptions, SliderEvents {
-    }
-
-
-    // Sortable //////////////////////////////////////////////////
-
-    interface SortableOptions {
-        appendTo?: any; // jQuery, Element, Selector or string
-        axis?: string;
-        cancel?: any; // Selector
-        connectWith?: any; // Selector
-        containment?: any; // Element, Selector or string
-        cursor?: string;
-        cursorAt?: any;
-        delay?: number;
-        disabled?: boolean;
-        distance?: number;
-        dropOnEmpty?: boolean;
-        forceHelperSize?: boolean;
-        forcePlaceholderSize?: boolean;
-        grid?: number[];
-        handle?: any; // Selector or Element
-        items?: any; // Selector
-        opacity?: number;
-        placeholder?: string;
-        revert?: any; // boolean or number
-        scroll?: boolean;
-        scrollSensitivity?: number;
-        scrollSpeed?: number;
-        tolerance?: string;
-        zIndex?: number;
-    }
-
-    interface SortableUIParams {
-        helper: JQuery;
-        item: JQuery;
-        offset: any;
-        position: any;
-        originalPosition: any;
-        sender: JQuery;
-        placeholder: JQuery;
-    }
-
-    interface SortableEvent {
-        (event: JQueryEventObject, ui: SortableUIParams): void;
-    }
-
-    interface SortableEvents {
-        activate?: SortableEvent;
-        beforeStop?: SortableEvent;
-        change?: SortableEvent;
-        deactivate?: SortableEvent;
-        out?: SortableEvent;
-        over?: SortableEvent;
-        receive?: SortableEvent;
-        remove?: SortableEvent;
-        sort?: SortableEvent;
-        start?: SortableEvent;
-        stop?: SortableEvent;
-        update?: SortableEvent;
-    }
-
-    interface Sortable extends Widget, SortableOptions, SortableEvents {
-    }
-
-
-    // Spinner //////////////////////////////////////////////////
-
-    interface SpinnerOptions {
-        culture?: string;
-        disabled?: boolean;
-        icons?: any;
-        incremental?: any; // boolean or ()
-        max?: any; // number or string
-        min?: any; // number or string
-        numberFormat?: string;
-        page?: number;
-        step?: any; // number or string
-    }
-
-    interface SpinnerUIParams {
-    }
-
-    interface SpinnerEvent {
-        (event: Event, ui: SpinnerUIParams): void;
-    }
-
-    interface SpinnerEvents {
-        spin?: SpinnerEvent;
-        start?: SpinnerEvent;
-        stop?: SpinnerEvent;
-    }
-
-    interface Spinner extends Widget, SpinnerOptions, SpinnerEvents {
-    }
-
-
-    // Tabs //////////////////////////////////////////////////
-
-    interface TabsOptions {
-        active?: any; // boolean or number
-        collapsible?: boolean;
-        disabled?: any; // boolean or []
-        event?: string;
-        heightStyle?: string;
-        hide?: any; // boolean, number, string or object
-        show?: any; // boolean, number, string or object
-
-        activate?: TabsEvent;
-    }
-
-    interface TabsUIParams {
-        newTab: JQuery;
-        oldTab: JQuery;
-        newPanel: JQuery;
-        oldPanel: JQuery;
-    }
-
-    interface TabsEvent {
-        (event: Event, ui: TabsUIParams): void;
-    }
-
-    interface TabsEvents {
-        activate?: TabsEvent;
-        beforeActivate?: TabsEvent;
-        beforeLoad?: TabsEvent;
-        load?: TabsEvent;
-    }
-
-    interface Tabs extends Widget, TabsOptions, TabsEvents {
-    }
-
-
-    // Tooltip //////////////////////////////////////////////////
-
-    interface TooltipOptions {
-        content?: any; // () or string
-        disabled?: boolean;
-        hide?: any; // boolean, number, string or object
-        items?: string;
-        position?: any; // TODO
-        show?: any; // boolean, number, string or object
-        tooltipClass?: string;
-        track?: boolean;
-    }
-
-    interface TooltipUIParams {
-    }
-
-    interface TooltipEvent {
-        (event: Event, ui: TooltipUIParams): void;
-    }
-
-    interface TooltipEvents {
-        close?: TooltipEvent;
-        open?: TooltipEvent;
-    }
-
-    interface Tooltip extends Widget, TooltipOptions, TooltipEvents {
-    }
-
-
-    // Effects //////////////////////////////////////////////////
-
-    interface EffectOptions {
-        effect: string;
-        easing?: string;
-        duration: any;
-        complete: Function;
-    }
-
-    interface BlindEffect {
-        direction?: string;
-    }
-
-    interface BounceEffect {
-        distance?: number;
-        times?: number;
-    }
-
-    interface ClipEffect {
-        direction?: number;
-    }
-
-    interface DropEffect {
-        direction?: number;
-    }
-
-    interface ExplodeEffect {
-        pieces?: number;
-    }
-
-    interface FadeEffect { }
-
-    interface FoldEffect {
-        size?: any;
-        horizFirst?: boolean;
-    }
-
-    interface HighlightEffect {
-        color?: string;
-    }
-
-    interface PuffEffect {
-        percent?: number;
-    }
-
-    interface PulsateEffect {
-        times?: number;
-    }
-
-    interface ScaleEffect {
-        direction?: string;
-        origin?: string[];
-        percent?: number;
-        scale?: string;
-    }
-
-    interface ShakeEffect {
-        direction?: string;
-        distance?: number;
-        times?: number;
-    }
-
-    interface SizeEffect {
-        to?: any;
-        origin?: string[];
-        scale?: string;
-    }
-
-    interface SlideEffect {
-        direction?: string;
-        distance?: number;
-    }
-
-    interface TransferEffect {
-        className?: string;
-        to?: string;
-    }
-
-    interface JQueryPositionOptions {
-        my?: string;
-        at?: string;
-        of?: any;
-        collision?: string;
-        using?: Function;
-        within?: any;
-    }
-
-
-    // UI //////////////////////////////////////////////////
-
-    interface MouseOptions {
-        cancel?: string;
-        delay?: number;
-        distance?: number;
-    }
-
-    interface KeyCode {
-        BACKSPACE: number;
-        COMMA: number;
-        DELETE: number;
-        DOWN: number;
-        END: number;
-        ENTER: number;
-        ESCAPE: number;
-        HOME: number;
-        LEFT: number;
-        NUMPAD_ADD: number;
-        NUMPAD_DECIMAL: number;
-        NUMPAD_DIVIDE: number;
-        NUMPAD_ENTER: number;
-        NUMPAD_MULTIPLY: number;
-        NUMPAD_SUBTRACT: number;
-        PAGE_DOWN: number;
-        PAGE_UP: number;
-        PERIOD: number;
-        RIGHT: number;
-        SPACE: number;
-        TAB: number;
-        UP: number;
-    }
-
-    interface UI {
-        mouse(method: string): JQuery;
-        mouse(options: MouseOptions): JQuery;
-        mouse(optionLiteral: string, optionName: string, optionValue: any): JQuery;
-        mouse(optionLiteral: string, optionValue: any): any;
-
-        accordion: Accordion;
-        autocomplete: Autocomplete;
-        button: Button;
-        buttonset: Button;
-        datepicker: Datepicker;
-        dialog: Dialog;
-        keyCode: KeyCode;
-        menu: Menu;
-        progressbar: Progressbar;
-        slider: Slider;
-        spinner: Spinner;
-        tabs: Tabs;
-        tooltip: Tooltip;
-        version: string;
-    }
-
-
-    // Widget //////////////////////////////////////////////////
-
-    interface WidgetOptions {
-        disabled?: boolean;
-        hide?: any;
-        show?: any;
-    }
-
-    interface Widget {
-        (methodName: string): JQuery;
-        (options: WidgetOptions): JQuery;
-        (options: AccordionOptions): JQuery;
-        (optionLiteral: string, optionName: string): any;
-        (optionLiteral: string, options: WidgetOptions): any;
-        (optionLiteral: string, optionName: string, optionValue: any): JQuery;
-
-        (name: string, prototype: any): JQuery;
-        (name: string, base: Function, prototype: any): JQuery;
-    }
-
-    ////////////////////////////////////////////////////////////////////////////////////////////////////
-
-}
-
-interface JQuery {
-
-    accordion(): JQuery;
-    accordion(methodName: 'destroy'): void;
-    accordion(methodName: 'disable'): void;
-    accordion(methodName: 'enable'): void;
-    accordion(methodName: 'refresh'): void;
-    accordion(methodName: 'widget'): JQuery;
-    accordion(methodName: string): JQuery;
-    accordion(options: JQueryUI.AccordionOptions): JQuery;
-    accordion(optionLiteral: string, optionName: string): any;
-    accordion(optionLiteral: string, options: JQueryUI.AccordionOptions): any;
-    accordion(optionLiteral: string, optionName: string, optionValue: any): JQuery;
-
-    autocomplete(): JQuery;
-    autocomplete(methodName: 'close'): void;
-    autocomplete(methodName: 'destroy'): void;
-    autocomplete(methodName: 'disable'): void;
-    autocomplete(methodName: 'enable'): void;
-    autocomplete(methodName: 'search', value?: string): void;
-    autocomplete(methodName: 'widget'): JQuery;
-    autocomplete(methodName: string): JQuery;
-    autocomplete(options: JQueryUI.AutocompleteOptions): JQuery;
-    autocomplete(optionLiteral: string, optionName: string): any;
-    autocomplete(optionLiteral: string, options: JQueryUI.AutocompleteOptions): any;
-    autocomplete(optionLiteral: string, optionName: string, optionValue: any): JQuery;
-
-    button(): JQuery;
-    button(methodName: 'destroy'): void;
-    button(methodName: 'disable'): void;
-    button(methodName: 'enable'): void;
-    button(methodName: 'refresh'): void;
-    button(methodName: 'widget'): JQuery;
-    button(methodName: string): JQuery;
-    button(options: JQueryUI.ButtonOptions): JQuery;
-    button(optionLiteral: string, optionName: string): any;
-    button(optionLiteral: string, options: JQueryUI.ButtonOptions): any;
-    button(optionLiteral: string, optionName: string, optionValue: any): JQuery;
-
-    buttonset(): JQuery;
-    buttonset(methodName: 'destroy'): void;
-    buttonset(methodName: 'disable'): void;
-    buttonset(methodName: 'enable'): void;
-    buttonset(methodName: 'refresh'): void;
-    buttonset(methodName: 'widget'): JQuery;
-    buttonset(methodName: string): JQuery;
-    buttonset(options: JQueryUI.ButtonOptions): JQuery;
-    buttonset(optionLiteral: string, optionName: string): any;
-    buttonset(optionLiteral: string, options: JQueryUI.ButtonOptions): any;
-    buttonset(optionLiteral: string, optionName: string, optionValue: any): JQuery;
-
-    datepicker(): JQuery;
-    datepicker(methodName: 'destroy'): void;
-    datepicker(methodName: 'dialog', date?: Date, onSelect?: () => void , pos?: any): void;
-    datepicker(methodName: 'dialog', date?: string, onSelect?: () => void , pos?: any): void;
-    datepicker(methodName: 'getDate'): Date;
-    datepicker(methodName: 'hide'): void;
-    datepicker(methodName: 'isDisabled'): boolean;
-    datepicker(methodName: 'refresh'): void;
-    datepicker(methodName: 'setDate', date: Date): void;
-    datepicker(methodName: 'setDate', date: string): void;
-    datepicker(methodName: 'show'): void;
-    datepicker(methodName: 'widget'): JQuery;
-    datepicker(methodName: string): JQuery;
-    datepicker(options: JQueryUI.DatepickerOptions): JQuery;
-    datepicker(optionLiteral: string, optionName: string): any;
-    datepicker(optionLiteral: string, options: JQueryUI.DatepickerOptions): any;
-    datepicker(optionLiteral: string, optionName: string, optionValue: any): JQuery;
-
-    dialog(): JQuery;
-    dialog(methodName: 'close'): JQuery;
-    dialog(methodName: 'destroy'): JQuery;
-    dialog(methodName: 'isOpen'): boolean;
-    dialog(methodName: 'moveToTop'): JQuery;
-    dialog(methodName: 'open'): JQuery;
-    dialog(methodName: 'widget'): JQuery;
-    dialog(methodName: string): JQuery;
-    dialog(options: JQueryUI.DialogOptions): JQuery;
-    dialog(optionLiteral: string, optionName: string): any;
-    dialog(optionLiteral: string, options: JQueryUI.DialogOptions): any;
-    dialog(optionLiteral: string, optionName: string, optionValue: any): JQuery;
-
-    draggable(): JQuery;
-    draggable(methodName: 'destroy'): void;
-    draggable(methodName: 'disable'): void;
-    draggable(methodName: 'enable'): void;
-    draggable(methodName: 'widget'): JQuery;
-    draggable(methodName: string): JQuery;
-    draggable(options: JQueryUI.DraggableOptions): JQuery;
-    draggable(optionLiteral: string, optionName: string): any;
-    draggable(optionLiteral: string, options: JQueryUI.DraggableOptions): any;
-    draggable(optionLiteral: string, optionName: string, optionValue: any): JQuery;
-
-    droppable(): JQuery;
-    droppable(methodName: 'destroy'): void;
-    droppable(methodName: 'disable'): void;
-    droppable(methodName: 'enable'): void;
-    droppable(methodName: 'widget'): JQuery;
-    droppable(methodName: string): JQuery;
-    droppable(options: JQueryUI.DroppableOptions): JQuery;
-    droppable(optionLiteral: string, optionName: string): any;
-    droppable(optionLiteral: string, options: JQueryUI.DraggableOptions): any;
-    droppable(optionLiteral: string, optionName: string, optionValue: any): JQuery;
-
-    menu(): JQuery;
-    menu(methodName: 'blur'): void;
-    menu(methodName: 'collapse', event?: JQueryEventObject): void;
-    menu(methodName: 'collapseAll', event?: JQueryEventObject, all?: boolean): void;
-    menu(methodName: 'destroy'): void;
-    menu(methodName: 'disable'): void;
-    menu(methodName: 'enable'): void;
-    menu(methodName: string, event: JQueryEventObject, item: JQuery): void;
-    menu(methodName: 'focus', event: JQueryEventObject, item: JQuery): void;
-    menu(methodName: 'isFirstItem'): boolean;
-    menu(methodName: 'isLastItem'): boolean;
-    menu(methodName: 'next', event?: JQueryEventObject): void;
-    menu(methodName: 'nextPage', event?: JQueryEventObject): void;
-    menu(methodName: 'previous', event?: JQueryEventObject): void;
-    menu(methodName: 'previousPage', event?: JQueryEventObject): void;
-    menu(methodName: 'refresh'): void;
-    menu(methodName: 'select', event?: JQueryEventObject): void;
-    menu(methodName: 'widget'): JQuery;
-    menu(methodName: string): JQuery;
-    menu(options: JQueryUI.MenuOptions): JQuery;
-    menu(optionLiteral: string, optionName: string): any;
-    menu(optionLiteral: string, options: JQueryUI.MenuOptions): any;
-    menu(optionLiteral: string, optionName: string, optionValue: any): JQuery;
-
-    progressbar(): JQuery;
-    progressbar(methodName: 'destroy'): void;
-    progressbar(methodName: 'disable'): void;
-    progressbar(methodName: 'enable'): void;
-    progressbar(methodName: 'refresh'): void;
-    progressbar(methodName: 'value'): any; // number or boolean
-    progressbar(methodName: 'value', value: number): void;
-    progressbar(methodName: 'value', value: boolean): void;
-    progressbar(methodName: 'widget'): JQuery;
-    progressbar(methodName: string): JQuery;
-    progressbar(options: JQueryUI.ProgressbarOptions): JQuery;
-    progressbar(optionLiteral: string, optionName: string): any;
-    progressbar(optionLiteral: string, options: JQueryUI.ProgressbarOptions): any;
-    progressbar(optionLiteral: string, optionName: string, optionValue: any): JQuery;
-
-    resizable(): JQuery;
-    resizable(methodName: 'destroy'): void;
-    resizable(methodName: 'disable'): void;
-    resizable(methodName: 'enable'): void;
-    resizable(methodName: 'widget'): JQuery;
-    resizable(methodName: string): JQuery;
-    resizable(options: JQueryUI.ResizableOptions): JQuery;
-    resizable(optionLiteral: string, optionName: string): any;
-    resizable(optionLiteral: string, options: JQueryUI.ResizableOptions): any;
-    resizable(optionLiteral: string, optionName: string, optionValue: any): JQuery;
-
-    selectable(): JQuery;
-    selectable(methodName: 'destroy'): void;
-    selectable(methodName: 'disable'): void;
-    selectable(methodName: 'enable'): void;
-    selectable(methodName: 'widget'): JQuery;
-    selectable(methodName: string): JQuery;
-    selectable(options: JQueryUI.SelectableOptions): JQuery;
-    selectable(optionLiteral: string, optionName: string): any;
-    selectable(optionLiteral: string, options: JQueryUI.SelectableOptions): any;
-    selectable(optionLiteral: string, optionName: string, optionValue: any): JQuery;
-
-    slider(): JQuery;
-    slider(methodName: 'destroy'): void;
-    slider(methodName: 'disable'): void;
-    slider(methodName: 'enable'): void;
-    slider(methodName: 'refresh'): void;
-    slider(methodName: 'value'): number;
-    slider(methodName: 'value', value: number): void;
-    slider(methodName: 'values'): Array<number>;
-    slider(methodName: 'values', index: number): number;
-    slider(methodName: string, index: number, value: number): void;
-    slider(methodName: 'values', index: number, value: number): void;
-    slider(methodName: string, values: Array<number>): void;
-    slider(methodName: 'values', values: Array<number>): void;
-    slider(methodName: 'widget'): JQuery;
-    slider(methodName: string): JQuery;
-    slider(options: JQueryUI.SliderOptions): JQuery;
-    slider(optionLiteral: string, optionName: string): any;
-    slider(optionLiteral: string, options: JQueryUI.SliderOptions): any;
-    slider(optionLiteral: string, optionName: string, optionValue: any): JQuery;
-
-    sortable(): JQuery;
-    sortable(methodName: 'destroy'): void;
-    sortable(methodName: 'disable'): void;
-    sortable(methodName: 'enable'): void;
-    sortable(methodName: 'widget'): JQuery;
-    sortable(methodName: string): JQuery;
-    sortable(options: JQueryUI.SortableOptions): JQuery;
-    sortable(optionLiteral: string, optionName: string): any;
-    sortable(optionLiteral: string, options: JQueryUI.SortableOptions): any;
-    sortable(optionLiteral: string, optionName: string, optionValue: any): JQuery;
-
-    spinner(): JQuery;
-    spinner(methodName: 'destroy'): void;
-    spinner(methodName: 'disable'): void;
-    spinner(methodName: 'enable'): void;
-    spinner(methodName: 'pageDown', pages?: number): void;
-    spinner(methodName: 'pageUp', pages?: number): void;
-    spinner(methodName: 'stepDown', steps?: number): void;
-    spinner(methodName: 'stepUp', steps?: number): void;
-    spinner(methodName: 'value'): number;
-    spinner(methodName: 'value', value: number): void;
-    spinner(methodName: 'widget'): JQuery;
-    spinner(methodName: string): JQuery;
-    spinner(options: JQueryUI.SpinnerOptions): JQuery;
-    spinner(optionLiteral: string, optionName: string): any;
-    spinner(optionLiteral: string, options: JQueryUI.SpinnerOptions): any;
-    spinner(optionLiteral: string, optionName: string, optionValue: any): JQuery;
-
-    tabs(): JQuery;
-    tabs(methodName: 'destroy'): void;
-    tabs(methodName: 'disable'): void;
-    tabs(methodName: 'enable'): void;
-    tabs(methodName: 'load', index: number): void;
-    tabs(methodName: 'refresh'): void;
-    tabs(methodName: 'widget'): JQuery;
-    tabs(methodName: string): JQuery;
-    tabs(options: JQueryUI.TabsOptions): JQuery;
-    tabs(optionLiteral: string, optionName: string): any;
-    tabs(optionLiteral: string, options: JQueryUI.TabsOptions): any;
-    tabs(optionLiteral: string, optionName: string, optionValue: any): JQuery;
-
-    tooltip(): JQuery;
-    tooltip(methodName: 'destroy'): void;
-    tooltip(methodName: 'disable'): void;
-    tooltip(methodName: 'enable'): void;
-    tooltip(methodName: 'open'): void;
-    tooltip(methodName: 'close'): void;
-    tooltip(methodName: 'widget'): JQuery;
-    tooltip(methodName: string): JQuery;
-    tooltip(options: JQueryUI.TooltipOptions): JQuery;
-    tooltip(optionLiteral: string, optionName: string): any;
-    tooltip(optionLiteral: string, options: JQueryUI.TooltipOptions): any;
-    tooltip(optionLiteral: string, optionName: string, optionValue: any): JQuery;
-
-
-    addClass(classNames: string, speed?: number, callback?: Function): JQuery;
-    addClass(classNames: string, speed?: string, callback?: Function): JQuery;
-    addClass(classNames: string, speed?: number, easing?: string, callback?: Function): JQuery;
-    addClass(classNames: string, speed?: string, easing?: string, callback?: Function): JQuery;
-
-    removeClass(classNames: string, speed?: number, callback?: Function): JQuery;
-    removeClass(classNames: string, speed?: string, callback?: Function): JQuery;
-    removeClass(classNames: string, speed?: number, easing?: string, callback?: Function): JQuery;
-    removeClass(classNames: string, speed?: string, easing?: string, callback?: Function): JQuery;
-
-    switchClass(removeClassName: string, addClassName: string, duration?: number, easing?: string, complete?: Function): JQuery;
-    switchClass(removeClassName: string, addClassName: string, duration?: string, easing?: string, complete?: Function): JQuery;
-
-    toggleClass(className: string, duration?: number, easing?: string, complete?: Function): JQuery;
-    toggleClass(className: string, duration?: string, easing?: string, complete?: Function): JQuery;
-    toggleClass(className: string, aswitch?: boolean, duration?: number, easing?: string, complete?: Function): JQuery;
-    toggleClass(className: string, aswitch?: boolean, duration?: string, easing?: string, complete?: Function): JQuery;
-
-    effect(options: any): JQuery;
-    effect(effect: string, options?: any, duration?: number, complete?: Function): JQuery;
-    effect(effect: string, options?: any, duration?: string, complete?: Function): JQuery;
-
-    hide(options: any): JQuery;
-    hide(effect: string, options?: any, duration?: number, complete?: Function): JQuery;
-    hide(effect: string, options?: any, duration?: string, complete?: Function): JQuery;
-
-    show(options: any): JQuery;
-    show(effect: string, options?: any, duration?: number, complete?: Function): JQuery;
-    show(effect: string, options?: any, duration?: string, complete?: Function): JQuery;
-
-    toggle(options: any): JQuery;
-    toggle(effect: string, options?: any, duration?: number, complete?: Function): JQuery;
-    toggle(effect: string, options?: any, duration?: string, complete?: Function): JQuery;
-
-    position(options: JQueryUI.JQueryPositionOptions): JQuery;
-
-    enableSelection(): JQuery;
-    disableSelection(): JQuery;
-    focus(delay: number, callback?: Function): JQuery;
-    uniqueId(): JQuery;
-    removeUniqueId(): JQuery;
-    scrollParent(): JQuery;
-    zIndex(): JQuery;
-    zIndex(zIndex: number): JQuery;
-
-    widget: JQueryUI.Widget;
-
-    jQuery: JQueryStatic;
-}
-
-interface JQueryStatic {
-    ui: JQueryUI.UI;
-    datepicker: JQueryUI.Datepicker;
-    widget: JQueryUI.Widget;
-    Widget: JQueryUI.Widget;
-}
->>>>>>> 0243d567
+}