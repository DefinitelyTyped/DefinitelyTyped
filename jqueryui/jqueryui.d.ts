// Type definitions for jQueryUI 1.9
// Project: http://jqueryui.com/
// Definitions by: Boris Yankov <https://github.com/borisyankov/>, John Reilly <https://github.com/johnnyreilly>
// Definitions: https://github.com/borisyankov/DefinitelyTyped


/// <reference path="../jquery/jquery.d.ts"/>

declare module JQueryUI {
    // Accordion //////////////////////////////////////////////////

    interface AccordionOptions extends AccordionEvents {
        active?: any; // boolean or number
        animate?: any; // boolean, number, string or object
        collapsible?: boolean;
        disabled?: boolean;
        event?: string;
        header?: string;
        heightStyle?: string;
        icons?: any;
    }

    interface AccordionUIParams {
        newHeader: JQuery;
        oldHeader: JQuery;
        newPanel: JQuery;
        oldPanel: JQuery;
    }

    interface AccordionEvent {
        (event: Event, ui: AccordionUIParams): void;
    }

    interface AccordionEvents {
        activate?: AccordionEvent;
        beforeActivate?: AccordionEvent;
        create?: AccordionEvent;
    }

    interface Accordion extends Widget, AccordionOptions {
    }


    // Autocomplete //////////////////////////////////////////////////

    interface AutocompleteOptions extends AutocompleteEvents {
        appendTo?: any; //Selector;
        autoFocus?: boolean;
        delay?: number;
        disabled?: boolean;
        minLength?: number;
        position?: any; // object
        source?: any; // [], string or ()
    }

    interface AutocompleteUIParams {
        /**
         * The item selected from the menu, if any. Otherwise the property is null
         */
        item?: any;
    }

    interface AutocompleteEvent {
        (event: Event, ui: AutocompleteUIParams): void;
    }

    interface AutocompleteEvents {
        change?: AutocompleteEvent;
        close?: AutocompleteEvent;
        create?: AutocompleteEvent;
        focus?: AutocompleteEvent;
        open?: AutocompleteEvent;
        response?: AutocompleteEvent;
        search?: AutocompleteEvent;
        select?: AutocompleteEvent;
    }

    interface Autocomplete extends Widget, AutocompleteOptions {
        escapeRegex: (value: string) => string;
        filter: (array: any, term: string) => any;
    }


    // Button //////////////////////////////////////////////////

    interface ButtonOptions {
        disabled?: boolean;
        icons?: any;
        label?: string;
        text?: string|boolean;
        click?: (event?: Event) => void;
    }

    interface Button extends Widget, ButtonOptions {
    }


    // Datepicker //////////////////////////////////////////////////

    interface DatepickerOptions {
        /**
         * An input element that is to be updated with the selected date from the datepicker. Use the altFormat option to change the format of the date within this field. Leave as blank for no alternate field.
         */
        altField?: any; // Selector, jQuery or Element
        /**
         * The dateFormat to be used for the altField option. This allows one date format to be shown to the user for selection purposes, while a different format is actually sent behind the scenes. For a full list of the possible formats see the formatDate function
         */
        altFormat?: string;
        /**
         * The text to display after each date field, e.g., to show the required format.
         */
        appendText?: string;
        /**
         * Set to true to automatically resize the input field to accommodate dates in the current dateFormat.
         */
        autoSize?: boolean;
        /**
         * A function that takes an input field and current datepicker instance and returns an options object to update the datepicker with. It is called just before the datepicker is displayed.
         */
        beforeShow?: (input: Element, inst: any) => JQueryUI.DatepickerOptions;
        /**
         * A function that takes a date as a parameter and must return an array with:
         * [0]: true/false indicating whether or not this date is selectable
         * [1]: a CSS class name to add to the date's cell or "" for the default presentation
         * [2]: an optional popup tooltip for this date
         * The function is called for each day in the datepicker before it is displayed.
         */
        beforeShowDay?: (date: Date) => any[];
        /**
         * A URL of an image to use to display the datepicker when the showOn option is set to "button" or "both". If set, the buttonText option becomes the alt value and is not directly displayed.
         */
        buttonImage?: string;
        /**
         * Whether the button image should be rendered by itself instead of inside a button element. This option is only relevant if the buttonImage option has also been set.
         */
        buttonImageOnly?: boolean;
        /**
         * The text to display on the trigger button. Use in conjunction with the showOn option set to "button" or "both".
         */
        buttonText?: string;
        /**
         * A function to calculate the week of the year for a given date. The default implementation uses the ISO 8601 definition: weeks start on a Monday; the first week of the year contains the first Thursday of the year.
         */
        calculateWeek?: (date: Date) => string;
        /**
         * Whether the month should be rendered as a dropdown instead of text.
         */
        changeMonth?: boolean;
        /**
         * Whether the year should be rendered as a dropdown instead of text. Use the yearRange option to control which years are made available for selection.
         */
        changeYear?: boolean;
        /**
         * The text to display for the close link. Use the showButtonPanel option to display this button.
         */
        closeText?: string;
        /**
         * When true, entry in the input field is constrained to those characters allowed by the current dateFormat option.
         */
        constrainInput?: boolean;
        /**
         * The text to display for the current day link. Use the showButtonPanel option to display this button.
         */
        currentText?: string;
        /**
         * The format for parsed and displayed dates. For a full list of the possible formats see the formatDate function.
         */
        dateFormat?: string;
        /**
         * The list of long day names, starting from Sunday, for use as requested via the dateFormat option.
         */
        dayNames?: string[];
        /**
         * The list of minimised day names, starting from Sunday, for use as column headers within the datepicker.
         */
        dayNamesMin?: string[];
        /**
         * The list of abbreviated day names, starting from Sunday, for use as requested via the dateFormat option.
         */
        dayNamesShort?: string[];
        /**
         * Set the date to highlight on first opening if the field is blank. Specify either an actual date via a Date object or as a string in the current dateFormat, or a number of days from today (e.g. +7) or a string of values and periods ('y' for years, 'm' for months, 'w' for weeks, 'd' for days, e.g. '+1m +7d'), or null for today.
         * Multiple types supported:
         * Date: A date object containing the default date.
         * Number: A number of days from today. For example 2 represents two days from today and -1 represents yesterday.
         * String: A string in the format defined by the dateFormat option, or a relative date. Relative dates must contain value and period pairs; valid periods are "y" for years, "m" for months, "w" for weeks, and "d" for days. For example, "+1m +7d" represents one month and seven days from today.
         */
        defaultDate?: any; // Date, number or string
        /**
         * Control the speed at which the datepicker appears, it may be a time in milliseconds or a string representing one of the three predefined speeds ("slow", "normal", "fast").
         */
        duration?: string;
        /**
         * Set the first day of the week: Sunday is 0, Monday is 1, etc.
         */
        firstDay?: number;
        /**
         * When true, the current day link moves to the currently selected date instead of today.
         */
        gotoCurrent?: boolean;
        /**
         * Normally the previous and next links are disabled when not applicable (see the minDate and maxDate options). You can hide them altogether by setting this attribute to true.
         */
        hideIfNoPrevNext?: boolean;
        /**
         * Whether the current language is drawn from right to left.
         */
        isRTL?: boolean;
        /**
         * The maximum selectable date. When set to null, there is no maximum.
         * Multiple types supported:
         * Date: A date object containing the maximum date.
         * Number: A number of days from today. For example 2 represents two days from today and -1 represents yesterday.
         * String: A string in the format defined by the dateFormat option, or a relative date. Relative dates must contain value and period pairs; valid periods are "y" for years, "m" for months, "w" for weeks, and "d" for days. For example, "+1m +7d" represents one month and seven days from today.
         */
        maxDate?: any; // Date, number or string
        /**
         * The minimum selectable date. When set to null, there is no minimum.
         * Multiple types supported:
         * Date: A date object containing the minimum date.
         * Number: A number of days from today. For example 2 represents two days from today and -1 represents yesterday.
         * String: A string in the format defined by the dateFormat option, or a relative date. Relative dates must contain value and period pairs; valid periods are "y" for years, "m" for months, "w" for weeks, and "d" for days. For example, "+1m +7d" represents one month and seven days from today.
         */
        minDate?: any; // Date, number or string
        /**
         * The list of full month names, for use as requested via the dateFormat option.
         */
        monthNames?: string[];
        /**
         * The list of abbreviated month names, as used in the month header on each datepicker and as requested via the dateFormat option.
         */
        monthNamesShort?: string[];
        /**
         * Whether the prevText and nextText options should be parsed as dates by the formatDate function, allowing them to display the target month names for example.
         */
        navigationAsDateFormat?: boolean;
        /**
         * The text to display for the next month link. With the standard ThemeRoller styling, this value is replaced by an icon.
         */
        nextText?: string;
        /**
         * The number of months to show at once.
         * Multiple types supported:
         * Number: The number of months to display in a single row.
         * Array: An array defining the number of rows and columns to display.
         */
        numberOfMonths?: any; // number or number[]
        /**
         * Called when the datepicker moves to a new month and/or year. The function receives the selected year, month (1-12), and the datepicker instance as parameters. this refers to the associated input field.
         */
        onChangeMonthYear?: (year: number, month: number, inst: any) => void;
        /**
         * Called when the datepicker is closed, whether or not a date is selected. The function receives the selected date as text ("" if none) and the datepicker instance as parameters. this refers to the associated input field.
         */
        onClose?: (dateText: string, inst: any) => void;
        /**
         * Called when the datepicker is selected. The function receives the selected date as text and the datepicker instance as parameters. this refers to the associated input field.
         */
        onSelect?: (dateText: string, inst: any) => void;
        /**
         * The text to display for the previous month link. With the standard ThemeRoller styling, this value is replaced by an icon.
         */
        prevText?: string;
        /**
         * Whether days in other months shown before or after the current month are selectable. This only applies if the showOtherMonths option is set to true.
         */
        selectOtherMonths?: boolean;
        /**
         * The cutoff year for determining the century for a date (used in conjunction with dateFormat 'y'). Any dates entered with a year value less than or equal to the cutoff year are considered to be in the current century, while those greater than it are deemed to be in the previous century.
         * Multiple types supported:
         * Number: A value between 0 and 99 indicating the cutoff year.
         * String: A relative number of years from the current year, e.g., "+3" or "-5".
         */
        shortYearCutoff?: any; // number or string
        /**
         * The name of the animation used to show and hide the datepicker. Use "show" (the default), "slideDown", "fadeIn", any of the jQuery UI effects. Set to an empty string to disable animation.
         */
        showAnim?: string;
        /**
         * Whether to display a button pane underneath the calendar. The button pane contains two buttons, a Today button that links to the current day, and a Done button that closes the datepicker. The buttons' text can be customized using the currentText and closeText options respectively.
         */
        showButtonPanel?: boolean;
        /**
         * When displaying multiple months via the numberOfMonths option, the showCurrentAtPos option defines which position to display the current month in.
         */
        showCurrentAtPos?: number;
        /**
         * Whether to show the month after the year in the header.
         */
        showMonthAfterYear?: boolean;
        /**
         * When the datepicker should appear. The datepicker can appear when the field receives focus ("focus"), when a button is clicked ("button"), or when either event occurs ("both").
         */
        showOn?: string;
        /**
         * If using one of the jQuery UI effects for the showAnim option, you can provide additional settings for that animation via this option.
         */
        showOptions?: any; // TODO
        /**
         * Whether to display dates in other months (non-selectable) at the start or end of the current month. To make these days selectable use the selectOtherMonths option.
         */
        showOtherMonths?: boolean;
        /**
         * When true, a column is added to show the week of the year. The calculateWeek option determines how the week of the year is calculated. You may also want to change the firstDay option.
         */
        showWeek?: boolean;
        /**
         * Set how many months to move when clicking the previous/next links.
         */
        stepMonths?: number;
        /**
         * The text to display for the week of the year column heading. Use the showWeek option to display this column.
         */
        weekHeader?: string;
        /**
         * The range of years displayed in the year drop-down: either relative to today's year ("-nn:+nn"), relative to the currently selected year ("c-nn:c+nn"), absolute ("nnnn:nnnn"), or combinations of these formats ("nnnn:-nn"). Note that this option only affects what appears in the drop-down, to restrict which dates may be selected use the minDate and/or maxDate options.
         */
        yearRange?: string;
        /**
         * Additional text to display after the year in the month headers.
         */
        yearSuffix?: string;
    }

    interface DatepickerFormatDateOptions {
        dayNamesShort?: string[];
        dayNames?: string[];
        monthNamesShort?: string[];
        monthNames?: string[];
    }

    interface Datepicker extends Widget, DatepickerOptions {
        regional: { [languageCod3: string]: any; };
        setDefaults(defaults: DatepickerOptions): void;
        formatDate(format: string, date: Date, settings?: DatepickerFormatDateOptions): string;
        parseDate(format: string, date: string, settings?: DatepickerFormatDateOptions): Date;
        iso8601Week(date: Date): number;
        noWeekends(date: Date): any[];
    }


    // Dialog //////////////////////////////////////////////////

    interface DialogOptions extends DialogEvents {
        autoOpen?: boolean;
        buttons?: { [buttonText: string]: (event?: Event) => void } | DialogButtonOptions[];
        closeOnEscape?: boolean;
        closeText?: string;
        appendTo?: string;
        dialogClass?: string;
        disabled?: boolean;
        draggable?: boolean;
        height?: number | string;
        hide?: boolean | number | string | DialogShowHideOptions;
        maxHeight?: number;
        maxWidth?: number;
        minHeight?: number;
        minWidth?: number;
        modal?: boolean;
        position?: any; // object, string or []
        resizable?: boolean;
        show?: boolean | number | string | DialogShowHideOptions;
        stack?: boolean;
        title?: string;
        width?: any; // number or string
        zIndex?: number;

		open?: DialogEvent;
        close?: DialogEvent;
    }

    interface DialogButtonOptions {
        icons?: any;
        showText?: string | boolean;
        text?: string;
        click?: (eventObject: JQueryEventObject) => any;
        [attr: string]: any; // attributes for the <button> element
    }

    interface DialogShowHideOptions {
        effect: string;
        delay?: number;
        duration?: number;
        easing?: string;
    }

    interface DialogUIParams {
    }

    interface DialogEvent {
        (event: Event, ui: DialogUIParams): void;
    }

    interface DialogEvents {
        beforeClose?: DialogEvent;
        close?: DialogEvent;
        create?: DialogEvent;
        drag?: DialogEvent;
        dragStart?: DialogEvent;
        dragStop?: DialogEvent;
        focus?: DialogEvent;
        open?: DialogEvent;
        resize?: DialogEvent;
        resizeStart?: DialogEvent;
        resizeStop?: DialogEvent;
    }

    interface Dialog extends Widget, DialogOptions {
    }


    // Draggable //////////////////////////////////////////////////

    interface DraggableEventUIParams {
        helper: JQuery;
        position: { top: number; left: number; };
        offset: { top: number; left: number; };
    }

    interface DraggableEvent {
        (event: Event, ui: DraggableEventUIParams): void;
    }

    interface DraggableOptions extends DraggableEvents {
        disabled?: boolean;
        addClasses?: boolean;
        appendTo?: any;
        axis?: string;
        cancel?: string;
        connectToSortable?: string;
        containment?: any;
        cursor?: string;
        cursorAt?: any;
        delay?: number;
        distance?: number;
        grid?: number[];
        handle?: any;
        helper?: any;
        iframeFix?: any;
        opacity?: number;
        refreshPositions?: boolean;
        revert?: any;
        revertDuration?: number;
        scope?: string;
        scroll?: boolean;
        scrollSensitivity?: number;
        scrollSpeed?: number;
        snap?: any;
        snapMode?: string;
        snapTolerance?: number;
        stack?: string;
        zIndex?: number;
    }

    interface DraggableEvents {
        create?: DraggableEvent;
        start?: DraggableEvent;
        drag?: DraggableEvent;
        stop?: DraggableEvent;
    }

    interface Draggable extends Widget, DraggableOptions, DraggableEvent {
    }


    // Droppable //////////////////////////////////////////////////

    interface DroppableEventUIParam {
        draggable: JQuery;
        helper: JQuery;
        position: { top: number; left: number; };
        offset: { top: number; left: number; };
    }

    interface DroppableEvent {
        (event: Event, ui: DroppableEventUIParam): void;
    }

    interface DroppableOptions extends DroppableEvents {
        disabled?: boolean;
        accept?: any;
        activeClass?: string;
        greedy?: boolean;
        hoverClass?: string;
        scope?: string;
        tolerance?: string;
    }

    interface DroppableEvents {
        create?: DroppableEvent;
        activate?: DroppableEvent;
        deactivate?: DroppableEvent;
        over?: DroppableEvent;
        out?: DroppableEvent;
        drop?: DroppableEvent;
    }

    interface Droppable extends Widget, DroppableOptions {
    }

    // Menu //////////////////////////////////////////////////

    interface MenuOptions extends MenuEvents {
        disabled?: boolean;
        icons?: any;
        menus?: string;
        position?: any; // TODO
        role?: string;
    }

    interface MenuUIParams {
        item?: JQuery;
    }

    interface MenuEvent {
        (event: Event, ui: MenuUIParams): void;
    }

    interface MenuEvents {
        blur?: MenuEvent;
        create?: MenuEvent;
        focus?: MenuEvent;
        select?: MenuEvent;
    }

    interface Menu extends Widget, MenuOptions {
    }


    // Progressbar //////////////////////////////////////////////////

    interface ProgressbarOptions extends ProgressbarEvents {
        disabled?: boolean;
        value?: number | boolean;
<<<<<<< HEAD
=======
        max?: number;
>>>>>>> c6254f15
    }

    interface ProgressbarUIParams {
    }

    interface ProgressbarEvent {
        (event: Event, ui: ProgressbarUIParams): void;
    }

    interface ProgressbarEvents {
        change?: ProgressbarEvent;
        complete?: ProgressbarEvent;
        create?: ProgressbarEvent;
    }

    interface Progressbar extends Widget, ProgressbarOptions {
    }


    // Resizable //////////////////////////////////////////////////

    interface ResizableOptions extends ResizableEvents {
        alsoResize?: any; // Selector, JQuery or Element
        animate?: boolean;
        animateDuration?: any; // number or string
        animateEasing?: string;
        aspectRatio?: any; // boolean or number
        autoHide?: boolean;
        cancel?: string;
        containment?: any; // Selector, Element or string
        delay?: number;
        disabled?: boolean;
        distance?: number;
        ghost?: boolean;
        grid?: any;
        handles?: any; // string or object
        helper?: string;
        maxHeight?: number;
        maxWidth?: number;
        minHeight?: number;
        minWidth?: number;
    }

    interface ResizableUIParams {
        element: JQuery;
        helper: JQuery;
        originalElement: JQuery;
        originalPosition: any;
        originalSize: any;
        position: any;
        size: any;
    }

    interface ResizableEvent {
        (event: Event, ui: ResizableUIParams): void;
    }

    interface ResizableEvents {
        resize?: ResizableEvent;
        start?: ResizableEvent;
        stop?: ResizableEvent;
        create?: ResizableEvents;
    }

    interface Resizable extends Widget, ResizableOptions {
    }


    // Selectable //////////////////////////////////////////////////

    interface SelectableOptions extends SelectableEvents {
        autoRefresh?: boolean;
        cancel?: string;
        delay?: number;
        disabled?: boolean;
        distance?: number;
        filter?: string;
        tolerance?: string;
    }

    interface SelectableEvents {
        selected? (event: Event, ui: { selected?: Element; }): void;
        selecting? (event: Event, ui: { selecting?: Element; }): void;
        start? (event: Event, ui: any): void;
        stop? (event: Event, ui: any): void;
        unselected? (event: Event, ui: { unselected: Element; }): void;
        unselecting? (event: Event, ui: { unselecting: Element; }): void;
    }

    interface Selectable extends Widget, SelectableOptions {
    }

    // Slider //////////////////////////////////////////////////

    interface SliderOptions extends SliderEvents {
        animate?: any; // boolean, string or number
        disabled?: boolean;
        max?: number;
        min?: number;
        orientation?: string;
        range?: any; // boolean or string
        step?: number;
        value?: number;
        values?: number[];
        highlight?: boolean;
    }

    interface SliderUIParams {
        handle?: JQuery;
        value?: number;
        values?: number[];
    }

    interface SliderEvent {
        (event: Event, ui: SliderUIParams): void;
    }

    interface SliderEvents {
        change?: SliderEvent;
        create?: SliderEvent;
        slide?: SliderEvent;
        start?: SliderEvent;
        stop?: SliderEvent;
    }

    interface Slider extends Widget, SliderOptions {
    }


    // Sortable //////////////////////////////////////////////////

    interface SortableOptions extends SortableEvents {
        appendTo?: any; // jQuery, Element, Selector or string
        axis?: string;
        cancel?: any; // Selector
        connectWith?: any; // Selector
        containment?: any; // Element, Selector or string
        cursor?: string;
        cursorAt?: any;
        delay?: number;
        disabled?: boolean;
        distance?: number;
        dropOnEmpty?: boolean;
        forceHelperSize?: boolean;
        forcePlaceholderSize?: boolean;
        grid?: number[];
        helper?: string | ((event: Event, element: Sortable) => Element);
        handle?: any; // Selector or Element
        items?: any; // Selector
        opacity?: number;
        placeholder?: string;
        revert?: any; // boolean or number
        scroll?: boolean;
        scrollSensitivity?: number;
        scrollSpeed?: number;
        tolerance?: string;
        zIndex?: number;
    }

    interface SortableUIParams {
        helper: JQuery;
        item: JQuery;
        offset: any;
        position: any;
        originalPosition: any;
        sender: JQuery;
        placeholder: JQuery;
    }

    interface SortableEvent {
        (event: JQueryEventObject, ui: SortableUIParams): void;
    }

    interface SortableEvents {
        activate?: SortableEvent;
        beforeStop?: SortableEvent;
        change?: SortableEvent;
        deactivate?: SortableEvent;
        out?: SortableEvent;
        over?: SortableEvent;
        receive?: SortableEvent;
        remove?: SortableEvent;
        sort?: SortableEvent;
        start?: SortableEvent;
        stop?: SortableEvent;
        update?: SortableEvent;
    }

    interface Sortable extends Widget, SortableOptions, SortableEvents {
    }


    // Spinner //////////////////////////////////////////////////

    interface SpinnerOptions extends SpinnerEvents {
        culture?: string;
        disabled?: boolean;
        icons?: any;
        incremental?: any; // boolean or ()
        max?: any; // number or string
        min?: any; // number or string
        numberFormat?: string;
        page?: number;
        step?: any; // number or string
    }

    interface SpinnerUIParam {
        value: number;
    }

    interface SpinnerEvent<T> {
        (event: Event, ui: T): void;
    }

    interface SpinnerEvents {
        change?: SpinnerEvent<{}>;
        create?: SpinnerEvent<{}>;
        spin?: SpinnerEvent<SpinnerUIParam>;
        start?: SpinnerEvent<{}>;
        stop?: SpinnerEvent<{}>;
    }

    interface Spinner extends Widget, SpinnerOptions {
    }


    // Tabs //////////////////////////////////////////////////

    interface TabsOptions extends TabsEvents {
        active?: any; // boolean or number
        collapsible?: boolean;
        disabled?: any; // boolean or []
        event?: string;
        heightStyle?: string;
        hide?: any; // boolean, number, string or object
        show?: any; // boolean, number, string or object
    }

    interface TabsActivationUIParams {
        newTab: JQuery;
        oldTab: JQuery;
        newPanel: JQuery;
        oldPanel: JQuery;
    }

    interface TabsBeforeLoadUIParams {
        tab: JQuery;
        panel: JQuery;
        jqXHR: JQueryXHR;
        ajaxSettings: any;
    }

    interface TabsCreateOrLoadUIParams {
        tab: JQuery;
        panel: JQuery;
    }

    interface TabsEvent<UI> {
        (event: Event, ui: UI): void;
    }

    interface TabsEvents {
        activate?: TabsEvent<TabsActivationUIParams>;
        beforeActivate?: TabsEvent<TabsActivationUIParams>;
        beforeLoad?: TabsEvent<TabsBeforeLoadUIParams>;
        load?: TabsEvent<TabsCreateOrLoadUIParams>;
        create?: TabsEvent<TabsCreateOrLoadUIParams>;
    }

    interface Tabs extends Widget, TabsOptions {
    }


    // Tooltip //////////////////////////////////////////////////

    interface TooltipOptions extends TooltipEvents {
        content?: any; // () or string
        disabled?: boolean;
        hide?: any; // boolean, number, string or object
        items?: string;
        position?: any; // TODO
        show?: any; // boolean, number, string or object
        tooltipClass?: string;
        track?: boolean;
    }

    interface TooltipUIParams {
    }

    interface TooltipEvent {
        (event: Event, ui: TooltipUIParams): void;
    }

    interface TooltipEvents {
        close?: TooltipEvent;
        open?: TooltipEvent;
    }

    interface Tooltip extends Widget, TooltipOptions {
    }


    // Effects //////////////////////////////////////////////////

    interface EffectOptions {
        effect: string;
        easing?: string;
        duration?: number;
        complete: Function;
    }

    interface BlindEffect {
        direction?: string;
    }

    interface BounceEffect {
        distance?: number;
        times?: number;
    }

    interface ClipEffect {
        direction?: number;
    }

    interface DropEffect {
        direction?: number;
    }

    interface ExplodeEffect {
        pieces?: number;
    }

    interface FadeEffect { }

    interface FoldEffect {
        size?: any;
        horizFirst?: boolean;
    }

    interface HighlightEffect {
        color?: string;
    }

    interface PuffEffect {
        percent?: number;
    }

    interface PulsateEffect {
        times?: number;
    }

    interface ScaleEffect {
        direction?: string;
        origin?: string[];
        percent?: number;
        scale?: string;
    }

    interface ShakeEffect {
        direction?: string;
        distance?: number;
        times?: number;
    }

    interface SizeEffect {
        to?: any;
        origin?: string[];
        scale?: string;
    }

    interface SlideEffect {
        direction?: string;
        distance?: number;
    }

    interface TransferEffect {
        className?: string;
        to?: string;
    }

    interface JQueryPositionOptions {
        my?: string;
        at?: string;
        of?: any;
        collision?: string;
        using?: Function;
        within?: any;
    }


    // UI //////////////////////////////////////////////////

    interface MouseOptions {
        cancel?: string;
        delay?: number;
        distance?: number;
    }

    interface KeyCode {
        BACKSPACE: number;
        COMMA: number;
        DELETE: number;
        DOWN: number;
        END: number;
        ENTER: number;
        ESCAPE: number;
        HOME: number;
        LEFT: number;
        NUMPAD_ADD: number;
        NUMPAD_DECIMAL: number;
        NUMPAD_DIVIDE: number;
        NUMPAD_ENTER: number;
        NUMPAD_MULTIPLY: number;
        NUMPAD_SUBTRACT: number;
        PAGE_DOWN: number;
        PAGE_UP: number;
        PERIOD: number;
        RIGHT: number;
        SPACE: number;
        TAB: number;
        UP: number;
    }

    interface UI {
        mouse(method: string): JQuery;
        mouse(options: MouseOptions): JQuery;
        mouse(optionLiteral: string, optionName: string, optionValue: any): JQuery;
        mouse(optionLiteral: string, optionValue: any): any;

        accordion: Accordion;
        autocomplete: Autocomplete;
        button: Button;
        buttonset: Button;
        datepicker: Datepicker;
        dialog: Dialog;
        keyCode: KeyCode;
        menu: Menu;
        progressbar: Progressbar;
        slider: Slider;
        spinner: Spinner;
        tabs: Tabs;
        tooltip: Tooltip;
        version: string;
    }


    // Widget //////////////////////////////////////////////////

    interface WidgetOptions {
        disabled?: boolean;
        hide?: any;
        show?: any;
    }

    interface Widget {
        (methodName: string): JQuery;
        (options: WidgetOptions): JQuery;
        (options: AccordionOptions): JQuery;
        (optionLiteral: string, optionName: string): any;
        (optionLiteral: string, options: WidgetOptions): any;
        (optionLiteral: string, optionName: string, optionValue: any): JQuery;

        (name: string, prototype: any): JQuery;
        (name: string, base: Function, prototype: any): JQuery;
    }

    ////////////////////////////////////////////////////////////////////////////////////////////////////

}

interface JQuery {

    accordion(): JQuery;
    accordion(methodName: 'destroy'): void;
    accordion(methodName: 'disable'): void;
    accordion(methodName: 'enable'): void;
    accordion(methodName: 'refresh'): void;
    accordion(methodName: 'widget'): JQuery;
    accordion(methodName: string): JQuery;
    accordion(options: JQueryUI.AccordionOptions): JQuery;
    accordion(optionLiteral: string, optionName: string): any;
    accordion(optionLiteral: string, options: JQueryUI.AccordionOptions): any;
    accordion(optionLiteral: string, optionName: string, optionValue: any): JQuery;

    autocomplete(): JQuery;
    autocomplete(methodName: 'close'): void;
    autocomplete(methodName: 'destroy'): void;
    autocomplete(methodName: 'disable'): void;
    autocomplete(methodName: 'enable'): void;
    autocomplete(methodName: 'search', value?: string): void;
    autocomplete(methodName: 'widget'): JQuery;
    autocomplete(methodName: string): JQuery;
    autocomplete(options: JQueryUI.AutocompleteOptions): JQuery;
    autocomplete(optionLiteral: string, optionName: string): any;
    autocomplete(optionLiteral: string, options: JQueryUI.AutocompleteOptions): any;
    autocomplete(optionLiteral: string, optionName: string, optionValue: any): JQuery;

    button(): JQuery;
    button(methodName: 'destroy'): void;
    button(methodName: 'disable'): void;
    button(methodName: 'enable'): void;
    button(methodName: 'refresh'): void;
    button(methodName: 'widget'): JQuery;
    button(methodName: string): JQuery;
    button(options: JQueryUI.ButtonOptions): JQuery;
    button(optionLiteral: string, optionName: string): any;
    button(optionLiteral: string, options: JQueryUI.ButtonOptions): any;
    button(optionLiteral: string, optionName: string, optionValue: any): JQuery;

    buttonset(): JQuery;
    buttonset(methodName: 'destroy'): void;
    buttonset(methodName: 'disable'): void;
    buttonset(methodName: 'enable'): void;
    buttonset(methodName: 'refresh'): void;
    buttonset(methodName: 'widget'): JQuery;
    buttonset(methodName: string): JQuery;
    buttonset(options: JQueryUI.ButtonOptions): JQuery;
    buttonset(optionLiteral: string, optionName: string): any;
    buttonset(optionLiteral: string, options: JQueryUI.ButtonOptions): any;
    buttonset(optionLiteral: string, optionName: string, optionValue: any): JQuery;

    /**
     * Initialize a datepicker
     */
    datepicker(): JQuery;
    /**
     * Removes the datepicker functionality completely. This will return the element back to its pre-init state.
     *
     * @param methodName 'destroy'
     */
    datepicker(methodName: 'destroy'): JQuery;
    /**
     * Opens the datepicker in a dialog box.
     *
     * @param methodName 'dialog'
     * @param date The initial date.
     * @param onSelect A callback function when a date is selected. The function receives the date text and date picker instance as parameters.
     * @param settings The new settings for the date picker.
     * @param pos The position of the top/left of the dialog as [x, y] or a MouseEvent that contains the coordinates. If not specified the dialog is centered on the screen.
     */
    datepicker(methodName: 'dialog', date: Date, onSelect?: () => void, settings?: JQueryUI.DatepickerOptions, pos?: number[]): JQuery;
    /**
     * Opens the datepicker in a dialog box.
     *
     * @param methodName 'dialog'
     * @param date The initial date.
     * @param onSelect A callback function when a date is selected. The function receives the date text and date picker instance as parameters.
     * @param settings The new settings for the date picker.
     * @param pos The position of the top/left of the dialog as [x, y] or a MouseEvent that contains the coordinates. If not specified the dialog is centered on the screen.
     */
    datepicker(methodName: 'dialog', date: Date, onSelect?: () => void, settings?: JQueryUI.DatepickerOptions, pos?: MouseEvent): JQuery;
    /**
     * Opens the datepicker in a dialog box.
     *
     * @param methodName 'dialog'
     * @param date The initial date.
     * @param onSelect A callback function when a date is selected. The function receives the date text and date picker instance as parameters.
     * @param settings The new settings for the date picker.
     * @param pos The position of the top/left of the dialog as [x, y] or a MouseEvent that contains the coordinates. If not specified the dialog is centered on the screen.
     */
    datepicker(methodName: 'dialog', date: string, onSelect?: () => void, settings?: JQueryUI.DatepickerOptions, pos?: number[]): JQuery;
    /**
     * Opens the datepicker in a dialog box.
     *
     * @param methodName 'dialog'
     * @param date The initial date.
     * @param onSelect A callback function when a date is selected. The function receives the date text and date picker instance as parameters.
     * @param settings The new settings for the date picker.
     * @param pos The position of the top/left of the dialog as [x, y] or a MouseEvent that contains the coordinates. If not specified the dialog is centered on the screen.
     */
    datepicker(methodName: 'dialog', date: string, onSelect?: () => void, settings?: JQueryUI.DatepickerOptions, pos?: MouseEvent): JQuery;
    /**
     * Returns the current date for the datepicker or null if no date has been selected.
     *
     * @param methodName 'getDate'
     */
    datepicker(methodName: 'getDate'): Date;
    /**
     * Close a previously opened date picker.
     *
     * @param methodName 'hide'
     */
    datepicker(methodName: 'hide'): JQuery;
    /**
     * Determine whether a date picker has been disabled.
     *
     * @param methodName 'isDisabled'
     */
    datepicker(methodName: 'isDisabled'): boolean;
    /**
     * Redraw the date picker, after having made some external modifications.
     *
     * @param methodName 'refresh'
     */
    datepicker(methodName: 'refresh'): JQuery;
    /**
     * Sets the date for the datepicker. The new date may be a Date object or a string in the current date format (e.g., "01/26/2009"), a number of days from today (e.g., +7) or a string of values and periods ("y" for years, "m" for months, "w" for weeks, "d" for days, e.g., "+1m +7d"), or null to clear the selected date.
     *
     * @param methodName 'setDate'
     * @param date The new date.
     */
    datepicker(methodName: 'setDate', date: Date): JQuery;
    /**
     * Sets the date for the datepicker. The new date may be a Date object or a string in the current date format (e.g., "01/26/2009"), a number of days from today (e.g., +7) or a string of values and periods ("y" for years, "m" for months, "w" for weeks, "d" for days, e.g., "+1m +7d"), or null to clear the selected date.
     *
     * @param methodName 'setDate'
     * @param date The new date.
     */
    datepicker(methodName: 'setDate', date: string): JQuery;
    /**
     * Open the date picker. If the datepicker is attached to an input, the input must be visible for the datepicker to be shown.
     *
     * @param methodName 'show'
     */
    datepicker(methodName: 'show'): JQuery;
    /**
     * Returns a jQuery object containing the datepicker.
     *
     * @param methodName 'widget'
     */
    datepicker(methodName: 'widget'): JQuery;

    /**
     * Get the altField option, after initialization
     *
     * @param methodName 'option'
     * @param optionName 'altField'
     */
    datepicker(methodName: 'option', optionName: 'altField'): any;
    /**
     * Set the altField option, after initialization
     *
     * @param methodName 'option'
     * @param optionName 'altField'
     * @param altFieldValue An input element that is to be updated with the selected date from the datepicker. Use the altFormat option to change the format of the date within this field. Leave as blank for no alternate field.
     */
    datepicker(methodName: 'option', optionName: 'altField', altFieldValue: string): JQuery;
    /**
     * Set the altField option, after initialization
     *
     * @param methodName 'option'
     * @param optionName 'altField'
     * @param altFieldValue An input element that is to be updated with the selected date from the datepicker. Use the altFormat option to change the format of the date within this field. Leave as blank for no alternate field.
     */
    datepicker(methodName: 'option', optionName: 'altField', altFieldValue: JQuery): JQuery;
    /**
     * Set the altField option, after initialization
     *
     * @param methodName 'option'
     * @param optionName 'altField'
     * @param altFieldValue An input element that is to be updated with the selected date from the datepicker. Use the altFormat option to change the format of the date within this field. Leave as blank for no alternate field.
     */
    datepicker(methodName: 'option', optionName: 'altField', altFieldValue: Element): JQuery;

    /**
     * Get the altFormat option, after initialization
     *
     * @param methodName 'option'
     * @param optionName 'altFormat'
     */
    datepicker(methodName: 'option', optionName: 'altFormat'): string;
    /**
     * Set the altFormat option, after initialization
     *
     * @param methodName 'option'
     * @param optionName 'altFormat'
     * @param altFormatValue The dateFormat to be used for the altField option. This allows one date format to be shown to the user for selection purposes, while a different format is actually sent behind the scenes. For a full list of the possible formats see the formatDate function
     */
    datepicker(methodName: 'option', optionName: 'altFormat', altFormatValue: string): JQuery;

    /**
     * Get the appendText option, after initialization
     *
     * @param methodName 'option'
     * @param optionName 'appendText'
     */
    datepicker(methodName: 'option', optionName: 'appendText'): string;
    /**
     * Set the appendText option, after initialization
     *
     * @param methodName 'option'
     * @param optionName 'appendText'
     * @param appendTextValue The text to display after each date field, e.g., to show the required format.
     */
    datepicker(methodName: 'option', optionName: 'appendText', appendTextValue: string): JQuery;

    /**
     * Get the autoSize option, after initialization
     *
     * @param methodName 'option'
     * @param optionName 'autoSize'
     */
    datepicker(methodName: 'option', optionName: 'autoSize'): boolean;
    /**
     * Set the autoSize option, after initialization
     *
     * @param methodName 'option'
     * @param optionName 'autoSize'
     * @param autoSizeValue Set to true to automatically resize the input field to accommodate dates in the current dateFormat.
     */
    datepicker(methodName: 'option', optionName: 'autoSize', autoSizeValue: boolean): JQuery;

    /**
     * Get the beforeShow option, after initialization
     *
     * @param methodName 'option'
     * @param optionName 'beforeShow'
     */
    datepicker(methodName: 'option', optionName: 'beforeShow'): (input: Element, inst: any) => JQueryUI.DatepickerOptions;
    /**
     * Set the beforeShow option, after initialization
     *
     * @param methodName 'option'
     * @param optionName 'beforeShow'
     * @param beforeShowValue A function that takes an input field and current datepicker instance and returns an options object to update the datepicker with. It is called just before the datepicker is displayed.
     */
    datepicker(methodName: 'option', optionName: 'beforeShow', beforeShowValue: (input: Element, inst: any) => JQueryUI.DatepickerOptions): JQuery;

    /**
     * Get the beforeShow option, after initialization
     *
     * @param methodName 'option'
     * @param optionName 'beforeShowDay'
     */
    datepicker(methodName: 'option', optionName: 'beforeShowDay'): (date: Date) => any[];
    /**
     * Set the beforeShow option, after initialization
     *
     * @param methodName 'option'
     * @param optionName 'beforeShowDay'
     * @param beforeShowDayValue A function that takes a date as a parameter and must return an array with:
     * [0]: true/false indicating whether or not this date is selectable
     * [1]: a CSS class name to add to the date's cell or "" for the default presentation
     * [2]: an optional popup tooltip for this date
     * The function is called for each day in the datepicker before it is displayed.
     */
    datepicker(methodName: 'option', optionName: 'beforeShowDay', beforeShowDayValue: (date: Date) => any[]): JQuery;

    /**
     * Get the buttonImage option, after initialization
     *
     * @param methodName 'option'
     * @param optionName 'buttonImage'
     */
    datepicker(methodName: 'option', optionName: 'buttonImage'): string;
    /**
     * Set the buttonImage option, after initialization
     *
     * @param methodName 'option'
     * @param optionName 'buttonImage'
     * @param buttonImageValue A URL of an image to use to display the datepicker when the showOn option is set to "button" or "both". If set, the buttonText option becomes the alt value and is not directly displayed.
     */
    datepicker(methodName: 'option', optionName: 'buttonImage', buttonImageValue: string): JQuery;

    /**
     * Get the buttonImageOnly option, after initialization
     *
     * @param methodName 'option'
     * @param optionName 'buttonImageOnly'
     */
    datepicker(methodName: 'option', optionName: 'buttonImageOnly'): boolean;
    /**
     * Set the buttonImageOnly option, after initialization
     *
     * @param methodName 'option'
     * @param optionName 'buttonImageOnly'
     * @param buttonImageOnlyValue Whether the button image should be rendered by itself instead of inside a button element. This option is only relevant if the buttonImage option has also been set.
     */
    datepicker(methodName: 'option', optionName: 'buttonImageOnly', buttonImageOnlyValue: boolean): JQuery;

    /**
     * Get the buttonText option, after initialization
     *
     * @param methodName 'option'
     * @param optionName 'buttonText'
     */
    datepicker(methodName: 'option', optionName: 'buttonText'): string;
    /**
     * Set the buttonText option, after initialization
     *
     * @param methodName 'option'
     * @param optionName 'buttonText'
     * @param buttonTextValue The text to display on the trigger button. Use in conjunction with the showOn option set to "button" or "both".
     */
    datepicker(methodName: 'option', optionName: 'buttonText', buttonTextValue: string): JQuery;

    /**
     * Get the calculateWeek option, after initialization
     *
     * @param methodName 'option'
     * @param optionName 'calculateWeek'
     */
    datepicker(methodName: 'option', optionName: 'calculateWeek'): (date: Date) => string;
    /**
     * Set the calculateWeek option, after initialization
     *
     * @param methodName 'option'
     * @param optionName 'calculateWeek'
     * @param calculateWeekValue A function to calculate the week of the year for a given date. The default implementation uses the ISO 8601 definition: weeks start on a Monday; the first week of the year contains the first Thursday of the year.
     */
    datepicker(methodName: 'option', optionName: 'calculateWeek', calculateWeekValue: (date: Date) => string): JQuery;

    /**
     * Get the changeMonth option, after initialization
     *
     * @param methodName 'option'
     * @param optionName 'changeMonth'
     */
    datepicker(methodName: 'option', optionName: 'changeMonth'): boolean;
    /**
     * Set the changeMonth option, after initialization
     *
     * @param methodName 'option'
     * @param optionName 'changeMonth'
     * @param changeMonthValue Whether the month should be rendered as a dropdown instead of text.
     */
    datepicker(methodName: 'option', optionName: 'changeMonth', changeMonthValue: boolean): JQuery;

    /**
     * Get the changeYear option, after initialization
     *
     * @param methodName 'option'
     * @param optionName 'changeYear'
     */
    datepicker(methodName: 'option', optionName: 'changeYear'): boolean;
    /**
     * Set the changeYear option, after initialization
     *
     * @param methodName 'option'
     * @param optionName 'changeYear'
     * @param changeYearValue Whether the year should be rendered as a dropdown instead of text. Use the yearRange option to control which years are made available for selection.
     */
    datepicker(methodName: 'option', optionName: 'changeYear', changeYearValue: boolean): JQuery;

    /**
     * Get the closeText option, after initialization
     *
     * @param methodName 'option'
     * @param optionName 'closeText'
     */
    datepicker(methodName: 'option', optionName: 'closeText'): string;
    /**
     * Set the closeText option, after initialization
     *
     * @param methodName 'option'
     * @param optionName 'closeText'
     * @param closeTextValue The text to display for the close link. Use the showButtonPanel option to display this button.
     */
    datepicker(methodName: 'option', optionName: 'closeText', closeTextValue: string): JQuery;

    /**
     * Get the constrainInput option, after initialization
     *
     * @param methodName 'option'
     * @param optionName 'constrainInput'
     */
    datepicker(methodName: 'option', optionName: 'constrainInput'): boolean;
    /**
     * Set the constrainInput option, after initialization
     *
     * @param methodName 'option'
     * @param optionName 'constrainInput'
     * @param constrainInputValue When true, entry in the input field is constrained to those characters allowed by the current dateFormat option.
     */
    datepicker(methodName: 'option', optionName: 'constrainInput', constrainInputValue: boolean): JQuery;

    /**
     * Get the currentText option, after initialization
     *
     * @param methodName 'option'
     * @param optionName 'currentText'
     */
    datepicker(methodName: 'option', optionName: 'currentText'): string;
    /**
     * Set the currentText option, after initialization
     *
     * @param methodName 'option'
     * @param optionName 'currentText'
     * @param currentTextValue The text to display for the current day link. Use the showButtonPanel option to display this button.
     */
    datepicker(methodName: 'option', optionName: 'currentText', currentTextValue: string): JQuery;

    /**
     * Get the dateFormat option, after initialization
     *
     * @param methodName 'option'
     * @param optionName 'dateFormat'
     */
    datepicker(methodName: 'option', optionName: 'dateFormat'): string;
    /**
     * Set the dateFormat option, after initialization
     *
     * @param methodName 'option'
     * @param optionName 'dateFormat'
     * @param dateFormatValue The format for parsed and displayed dates. For a full list of the possible formats see the formatDate function.
     */
    datepicker(methodName: 'option', optionName: 'dateFormat', dateFormatValue: string): JQuery;

    /**
     * Get the dayNames option, after initialization
     *
     * @param methodName 'option'
     * @param optionName 'dayNames'
     */
    datepicker(methodName: 'option', optionName: 'dayNames'): string[];
    /**
     * Set the dayNames option, after initialization
     *
     * @param methodName 'option'
     * @param optionName 'dayNames'
     * @param dayNamesValue The list of long day names, starting from Sunday, for use as requested via the dateFormat option.
     */
    datepicker(methodName: 'option', optionName: 'dayNames', dayNamesValue: string[]): JQuery;

    /**
     * Get the dayNamesMin option, after initialization
     *
     * @param methodName 'option'
     * @param optionName 'dayNamesMin'
     */
    datepicker(methodName: 'option', optionName: 'dayNamesMin'): string[];
    /**
     * Set the dayNamesMin option, after initialization
     *
     * @param methodName 'option'
     * @param optionName 'dayNamesMin'
     * @param dayNamesMinValue The list of minimised day names, starting from Sunday, for use as column headers within the datepicker.
     */
    datepicker(methodName: 'option', optionName: 'dayNamesMin', dayNamesMinValue: string[]): JQuery;

    /**
     * Get the dayNamesShort option, after initialization
     *
     * @param methodName 'option'
     * @param optionName 'dayNamesShort'
     */
    datepicker(methodName: 'option', optionName: 'dayNamesShort'): string[];
    /**
     * Set the dayNamesShort option, after initialization
     *
     * @param methodName 'option'
     * @param optionName 'dayNamesShort'
     * @param dayNamesShortValue The list of abbreviated day names, starting from Sunday, for use as requested via the dateFormat option.
     */
    datepicker(methodName: 'option', optionName: 'dayNamesShort', dayNamesShortValue: string[]): JQuery;

    /**
     * Get the defaultDate option, after initialization
     *
     * @param methodName 'option'
     * @param optionName 'defaultDate'
     */
    datepicker(methodName: 'option', optionName: 'defaultDate'): any;
    /**
     * Set the defaultDate option, after initialization
     *
     * @param methodName 'option'
     * @param optionName 'defaultDate'
     * @param defaultDateValue A date object containing the default date.
     */
    datepicker(methodName: 'option', optionName: 'defaultDate', defaultDateValue: Date): JQuery;
    /**
     * Set the defaultDate option, after initialization
     *
     * @param methodName 'option'
     * @param optionName 'defaultDate'
     * @param defaultDateValue A number of days from today. For example 2 represents two days from today and -1 represents yesterday.
     */
    datepicker(methodName: 'option', optionName: 'defaultDate', defaultDateValue: number): JQuery;
    /**
     * Set the defaultDate option, after initialization
     *
     * @param methodName 'option'
     * @param optionName 'defaultDate'
     * @param defaultDateValue A string in the format defined by the dateFormat option, or a relative date. Relative dates must contain value and period pairs; valid periods are "y" for years, "m" for months, "w" for weeks, and "d" for days. For example, "+1m +7d" represents one month and seven days from today.
     */
    datepicker(methodName: 'option', optionName: 'defaultDate', defaultDateValue: string): JQuery;

    /**
     * Get the duration option, after initialization
     *
     * @param methodName 'option'
     * @param optionName 'duration'
     */
    datepicker(methodName: 'option', optionName: 'duration'): string;
    /**
     * Set the duration option, after initialization
     *
     * @param methodName 'option'
     * @param optionName 'duration'
     * @param durationValue Control the speed at which the datepicker appears, it may be a time in milliseconds or a string representing one of the three predefined speeds ("slow", "normal", "fast").
     */
    datepicker(methodName: 'option', optionName: 'duration', durationValue: string): JQuery;

    /**
     * Get the firstDay option, after initialization
     *
     * @param methodName 'option'
     * @param optionName 'firstDay'
     */
    datepicker(methodName: 'option', optionName: 'firstDay'): number;
    /**
     * Set the firstDay option, after initialization
     *
     * @param methodName 'option'
     * @param optionName 'firstDay'
     * @param firstDayValue Set the first day of the week: Sunday is 0, Monday is 1, etc.
     */
    datepicker(methodName: 'option', optionName: 'firstDay', firstDayValue: number): JQuery;

    /**
     * Get the gotoCurrent option, after initialization
     *
     * @param methodName 'option'
     * @param optionName 'gotoCurrent'
     */
    datepicker(methodName: 'option', optionName: 'gotoCurrent'): boolean;
    /**
     * Set the gotoCurrent option, after initialization
     *
     * @param methodName 'option'
     * @param optionName 'gotoCurrent'
     * @param gotoCurrentValue When true, the current day link moves to the currently selected date instead of today.
     */
    datepicker(methodName: 'option', optionName: 'gotoCurrent', gotoCurrentValue: boolean): JQuery;

    /**
     * Gets the value currently associated with the specified optionName.
     *
     * @param methodName 'option'
     * @param optionName The name of the option to get.
     */
    datepicker(methodName: 'option', optionName: string): any;

    datepicker(methodName: 'option', optionName: string, ...otherParams: any[]): any; // Used for getting and setting options

    datepicker(methodName: string, ...otherParams: any[]): any;

    /**
     * Initialize a datepicker with the given options
     */
    datepicker(options: JQueryUI.DatepickerOptions): JQuery;

    dialog(): JQuery;
    dialog(methodName: 'close'): JQuery;
    dialog(methodName: 'destroy'): JQuery;
    dialog(methodName: 'isOpen'): boolean;
    dialog(methodName: 'moveToTop'): JQuery;
    dialog(methodName: 'open'): JQuery;
    dialog(methodName: 'widget'): JQuery;
    dialog(methodName: string): JQuery;
    dialog(options: JQueryUI.DialogOptions): JQuery;
    dialog(optionLiteral: string, optionName: string): any;
    dialog(optionLiteral: string, options: JQueryUI.DialogOptions): any;
    dialog(optionLiteral: string, optionName: string, optionValue: any): JQuery;

    draggable(): JQuery;
    draggable(methodName: 'destroy'): void;
    draggable(methodName: 'disable'): void;
    draggable(methodName: 'enable'): void;
    draggable(methodName: 'widget'): JQuery;
    draggable(methodName: string): JQuery;
    draggable(options: JQueryUI.DraggableOptions): JQuery;
    draggable(optionLiteral: string, optionName: string): any;
    draggable(optionLiteral: string, options: JQueryUI.DraggableOptions): any;
    draggable(optionLiteral: string, optionName: string, optionValue: any): JQuery;

    droppable(): JQuery;
    droppable(methodName: 'destroy'): void;
    droppable(methodName: 'disable'): void;
    droppable(methodName: 'enable'): void;
    droppable(methodName: 'widget'): JQuery;
    droppable(methodName: string): JQuery;
    droppable(options: JQueryUI.DroppableOptions): JQuery;
    droppable(optionLiteral: string, optionName: string): any;
    droppable(optionLiteral: string, options: JQueryUI.DraggableOptions): any;
    droppable(optionLiteral: string, optionName: string, optionValue: any): JQuery;

    menu: {
        (): JQuery;
        (methodName: 'blur'): void;
        (methodName: 'collapse', event?: JQueryEventObject): void;
        (methodName: 'collapseAll', event?: JQueryEventObject, all?: boolean): void;
        (methodName: 'destroy'): void;
        (methodName: 'disable'): void;
        (methodName: 'enable'): void;
        (methodName: string, event: JQueryEventObject, item: JQuery): void;
        (methodName: 'focus', event: JQueryEventObject, item: JQuery): void;
        (methodName: 'isFirstItem'): boolean;
        (methodName: 'isLastItem'): boolean;
        (methodName: 'next', event?: JQueryEventObject): void;
        (methodName: 'nextPage', event?: JQueryEventObject): void;
        (methodName: 'previous', event?: JQueryEventObject): void;
        (methodName: 'previousPage', event?: JQueryEventObject): void;
        (methodName: 'refresh'): void;
        (methodName: 'select', event?: JQueryEventObject): void;
        (methodName: 'widget'): JQuery;
        (methodName: string): JQuery;
        (options: JQueryUI.MenuOptions): JQuery;
        (optionLiteral: string, optionName: string): any;
        (optionLiteral: string, options: JQueryUI.MenuOptions): any;
        (optionLiteral: string, optionName: string, optionValue: any): JQuery;
        active: boolean;
    }

    progressbar(): JQuery;
    progressbar(methodName: 'destroy'): void;
    progressbar(methodName: 'disable'): void;
    progressbar(methodName: 'enable'): void;
    progressbar(methodName: 'refresh'): void;
    progressbar(methodName: 'value'): any; // number or boolean
    progressbar(methodName: 'value', value: number): void;
    progressbar(methodName: 'value', value: boolean): void;
    progressbar(methodName: 'widget'): JQuery;
    progressbar(methodName: string): JQuery;
    progressbar(options: JQueryUI.ProgressbarOptions): JQuery;
    progressbar(optionLiteral: string, optionName: string): any;
    progressbar(optionLiteral: string, options: JQueryUI.ProgressbarOptions): any;
    progressbar(optionLiteral: string, optionName: string, optionValue: any): JQuery;

    resizable(): JQuery;
    resizable(methodName: 'destroy'): void;
    resizable(methodName: 'disable'): void;
    resizable(methodName: 'enable'): void;
    resizable(methodName: 'widget'): JQuery;
    resizable(methodName: string): JQuery;
    resizable(options: JQueryUI.ResizableOptions): JQuery;
    resizable(optionLiteral: string, optionName: string): any;
    resizable(optionLiteral: string, options: JQueryUI.ResizableOptions): any;
    resizable(optionLiteral: string, optionName: string, optionValue: any): JQuery;

    selectable(): JQuery;
    selectable(methodName: 'destroy'): void;
    selectable(methodName: 'disable'): void;
    selectable(methodName: 'enable'): void;
    selectable(methodName: 'widget'): JQuery;
    selectable(methodName: string): JQuery;
    selectable(options: JQueryUI.SelectableOptions): JQuery;
    selectable(optionLiteral: string, optionName: string): any;
    selectable(optionLiteral: string, options: JQueryUI.SelectableOptions): any;
    selectable(optionLiteral: string, optionName: string, optionValue: any): JQuery;

    slider(): JQuery;
    slider(methodName: 'destroy'): void;
    slider(methodName: 'disable'): void;
    slider(methodName: 'enable'): void;
    slider(methodName: 'refresh'): void;
    slider(methodName: 'value'): number;
    slider(methodName: 'value', value: number): void;
    slider(methodName: 'values'): Array<number>;
    slider(methodName: 'values', index: number): number;
    slider(methodName: string, index: number, value: number): void;
    slider(methodName: 'values', index: number, value: number): void;
    slider(methodName: string, values: Array<number>): void;
    slider(methodName: 'values', values: Array<number>): void;
    slider(methodName: 'widget'): JQuery;
    slider(methodName: string): JQuery;
    slider(options: JQueryUI.SliderOptions): JQuery;
    slider(optionLiteral: string, optionName: string): any;
    slider(optionLiteral: string, options: JQueryUI.SliderOptions): any;
    slider(optionLiteral: string, optionName: string, optionValue: any): JQuery;

    sortable(): JQuery;
    sortable(methodName: 'destroy'): void;
    sortable(methodName: 'disable'): void;
    sortable(methodName: 'enable'): void;
    sortable(methodName: 'widget'): JQuery;
    sortable(methodName: 'toArray'): string[];
    sortable(methodName: string): JQuery;
    sortable(options: JQueryUI.SortableOptions): JQuery;
    sortable(optionLiteral: string, optionName: string): any;
    sortable(methodName: 'serialize', options?: { key?: string; attribute?: string; expression?: RegExp }): string;
    sortable(optionLiteral: string, options: JQueryUI.SortableOptions): any;
    sortable(optionLiteral: string, optionName: string, optionValue: any): JQuery;

    spinner(): JQuery;
    spinner(methodName: 'destroy'): void;
    spinner(methodName: 'disable'): void;
    spinner(methodName: 'enable'): void;
    spinner(methodName: 'pageDown', pages?: number): void;
    spinner(methodName: 'pageUp', pages?: number): void;
    spinner(methodName: 'stepDown', steps?: number): void;
    spinner(methodName: 'stepUp', steps?: number): void;
    spinner(methodName: 'value'): number;
    spinner(methodName: 'value', value: number): void;
    spinner(methodName: 'widget'): JQuery;
    spinner(methodName: string): JQuery;
    spinner(options: JQueryUI.SpinnerOptions): JQuery;
    spinner(optionLiteral: string, optionName: string): any;
    spinner(optionLiteral: string, options: JQueryUI.SpinnerOptions): any;
    spinner(optionLiteral: string, optionName: string, optionValue: any): JQuery;

    tabs(): JQuery;
    tabs(methodName: 'destroy'): void;
    tabs(methodName: 'disable'): void;
    tabs(methodName: 'enable'): void;
    tabs(methodName: 'load', index: number): void;
    tabs(methodName: 'refresh'): void;
    tabs(methodName: 'widget'): JQuery;
    tabs(methodName: string): JQuery;
    tabs(options: JQueryUI.TabsOptions): JQuery;
    tabs(optionLiteral: string, optionName: string): any;
    tabs(optionLiteral: string, options: JQueryUI.TabsOptions): any;
    tabs(optionLiteral: string, optionName: string, optionValue: any): JQuery;

    tooltip(): JQuery;
    tooltip(methodName: 'destroy'): void;
    tooltip(methodName: 'disable'): void;
    tooltip(methodName: 'enable'): void;
    tooltip(methodName: 'open'): void;
    tooltip(methodName: 'close'): void;
    tooltip(methodName: 'widget'): JQuery;
    tooltip(methodName: string): JQuery;
    tooltip(options: JQueryUI.TooltipOptions): JQuery;
    tooltip(optionLiteral: string, optionName: string): any;
    tooltip(optionLiteral: string, options: JQueryUI.TooltipOptions): any;
    tooltip(optionLiteral: string, optionName: string, optionValue: any): JQuery;


    addClass(classNames: string, speed?: number, callback?: Function): JQuery;
    addClass(classNames: string, speed?: string, callback?: Function): JQuery;
    addClass(classNames: string, speed?: number, easing?: string, callback?: Function): JQuery;
    addClass(classNames: string, speed?: string, easing?: string, callback?: Function): JQuery;

    removeClass(classNames: string, speed?: number, callback?: Function): JQuery;
    removeClass(classNames: string, speed?: string, callback?: Function): JQuery;
    removeClass(classNames: string, speed?: number, easing?: string, callback?: Function): JQuery;
    removeClass(classNames: string, speed?: string, easing?: string, callback?: Function): JQuery;

    switchClass(removeClassName: string, addClassName: string, duration?: number, easing?: string, complete?: Function): JQuery;
    switchClass(removeClassName: string, addClassName: string, duration?: string, easing?: string, complete?: Function): JQuery;

    toggleClass(className: string, duration?: number, easing?: string, complete?: Function): JQuery;
    toggleClass(className: string, duration?: string, easing?: string, complete?: Function): JQuery;
    toggleClass(className: string, aswitch?: boolean, duration?: number, easing?: string, complete?: Function): JQuery;
    toggleClass(className: string, aswitch?: boolean, duration?: string, easing?: string, complete?: Function): JQuery;

    effect(options: any): JQuery;
    effect(effect: string, options?: any, duration?: number, complete?: Function): JQuery;
    effect(effect: string, options?: any, duration?: string, complete?: Function): JQuery;

    hide(options: any): JQuery;
    hide(effect: string, options?: any, duration?: number, complete?: Function): JQuery;
    hide(effect: string, options?: any, duration?: string, complete?: Function): JQuery;

    show(options: any): JQuery;
    show(effect: string, options?: any, duration?: number, complete?: Function): JQuery;
    show(effect: string, options?: any, duration?: string, complete?: Function): JQuery;

    toggle(options: any): JQuery;
    toggle(effect: string, options?: any, duration?: number, complete?: Function): JQuery;
    toggle(effect: string, options?: any, duration?: string, complete?: Function): JQuery;

    position(options: JQueryUI.JQueryPositionOptions): JQuery;

    enableSelection(): JQuery;
    disableSelection(): JQuery;
    focus(delay: number, callback?: Function): JQuery;
    uniqueId(): JQuery;
    removeUniqueId(): JQuery;
    scrollParent(): JQuery;
    zIndex(): JQuery;
    zIndex(zIndex: number): JQuery;

    widget: JQueryUI.Widget;

    jQuery: JQueryStatic;
}

interface JQueryStatic {
    ui: JQueryUI.UI;
    datepicker: JQueryUI.Datepicker;
    widget: JQueryUI.Widget;
    Widget: JQueryUI.Widget;
}

interface JQueryEasingFunctions {
    easeInQuad: JQueryEasingFunction;
    easeOutQuad: JQueryEasingFunction;
    easeInOutQuad: JQueryEasingFunction;
    easeInCubic: JQueryEasingFunction;
    easeOutCubic: JQueryEasingFunction;
    easeInOutCubic: JQueryEasingFunction;
    easeInQuart: JQueryEasingFunction;
    easeOutQuart: JQueryEasingFunction;
    easeInOutQuart: JQueryEasingFunction;
    easeInQuint: JQueryEasingFunction;
    easeOutQuint: JQueryEasingFunction;
    easeInOutQuint: JQueryEasingFunction;
    easeInExpo: JQueryEasingFunction;
    easeOutExpo: JQueryEasingFunction;
    easeInOutExpo: JQueryEasingFunction;
    easeInSine: JQueryEasingFunction;
    easeOutSine: JQueryEasingFunction;
    easeInOutSine: JQueryEasingFunction;
    easeInCirc: JQueryEasingFunction;
    easeOutCirc: JQueryEasingFunction;
    easeInOutCirc: JQueryEasingFunction;
    easeInElastic: JQueryEasingFunction;
    easeOutElastic: JQueryEasingFunction;
    easeInOutElastic: JQueryEasingFunction;
    easeInBack: JQueryEasingFunction;
    easeOutBack: JQueryEasingFunction;
    easeInOutBack: JQueryEasingFunction;
    easeInBounce: JQueryEasingFunction;
    easeOutBounce: JQueryEasingFunction;
    easeInOutBounce: JQueryEasingFunction;
}<|MERGE_RESOLUTION|>--- conflicted
+++ resolved
@@ -532,10 +532,7 @@
     interface ProgressbarOptions extends ProgressbarEvents {
         disabled?: boolean;
         value?: number | boolean;
-<<<<<<< HEAD
-=======
         max?: number;
->>>>>>> c6254f15
     }
 
     interface ProgressbarUIParams {
