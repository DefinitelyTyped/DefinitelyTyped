--- conflicted
+++ resolved
@@ -6,35 +6,35 @@
 /// <reference path="../node/node.d.ts" />
 /// <reference path="../bunyan/bunyan.d.ts" />
 
-
-import http = require('http');
-import bunyan = require('bunyan');
-
-
-interface addressInterface {
+declare module "restify" {
+  import http = require('http');
+  import bunyan = require('bunyan');
+
+
+  interface addressInterface {
     port: number;
     family: string;
     address: string;
-}
-
-interface requestFileInterface {
-    path: string;
-    type: string;
-}
-
-/**
- * Comes from authorizationParser plugin
- */
-interface requestAuthorization {
-    scheme: string;
-    credentials: string;
-    basic?: {
-        username: string;
-        password: string;
-    }
-}
-
-interface Request extends http.ServerRequest {
+  }
+  
+  interface requestFileInterface {
+      path: string;
+      type: string;
+  }
+  
+  /**
+   * Comes from authorizationParser plugin
+   */
+  interface requestAuthorization {
+      scheme: string;
+      credentials: string;
+      basic?: {
+          username: string;
+          password: string;
+      }
+  }
+
+  interface Request extends http.ServerRequest {
     header: (key: string, defaultValue?: string) => any;
     accepts: (type: string) => boolean;
     is: (type: string) => boolean;
@@ -57,10 +57,10 @@
     username?: string;
     /** available when authorizationParser plugin is used */
     authorization?: requestAuthorization;
-}
-
-interface Response extends http.ServerResponse {
-    header: (key: string, value?: any) => any;
+  }
+
+  interface Response extends http.ServerResponse {
+    header: (key: string, value ?: any) => any;
     cache: (type?: any, options?: Object) => any;
     status: (code: number) => any;
     send: (status?: any, body?: any, headers?: { [header: string]: string }) => any;
@@ -71,11 +71,6 @@
     contentType: string;
     headers: Object;
     id: string;
-<<<<<<< HEAD
-}
-
-interface Route {
-=======
   }
   
   interface RouteSpec {
@@ -86,46 +81,45 @@
   }
 
   interface Route {
->>>>>>> 08ed4e9f
     name: string;
     method: string;
     path: RoutePathRegex;
     spec: RouteSpec;
     types: string[];
     versions: string[];
-}
-
-interface RouteOptions {
-    name: string;
-    method: string;
-    path?: string | RegExp;
-    url?: string | RegExp;
-    urlParamPattern?: RegExp;
-    contentType?: string | string[];
-    versions?: string | string[];
-}
-
-interface RoutePathRegex extends RegExp {
+  }
+  
+  interface RouteOptions {
+      name: string;
+      method: string;
+      path?: string | RegExp;
+      url?: string | RegExp;
+      urlParamPattern?: RegExp;
+      contentType?: string | string[];
+      versions?: string | string[];
+  }
+  
+  interface RoutePathRegex extends RegExp {
     restifyParams: string[];
-}
-
-interface Router {
+  }
+  
+  interface Router {
     name: string;
     mounts: { [routeName: string]: Route };
     versions: string[];
     contentType: string[];
     routes: {
-        DELETE: Route[];
-        GET: Route[];
-        HEAD: Route[];
-        OPTIONS: Route[];
-        PATCH: Route[];
-        POST: Route[];
-        PUT: Route[];
+      DELETE: Route[];
+      GET: Route[];
+      HEAD: Route[];
+      OPTIONS: Route[];
+      PATCH: Route[];
+      POST: Route[];
+      PUT: Route[];
     };
     log?: any;
     toString: () => string;
-
+    
     /**
      * Takes an object of route params and query params, and 'renders' a URL
      * @param    {String} routeName the route name
@@ -134,23 +128,23 @@
      * @returns  {String}
      */
     render: (routeName: string, params: Object, query?: Object) => string;
-
+    
     /**
      * adds a route.
      * @param    {Object} options an options object
      * @returns  {String}         returns the route name if creation is successful.
      */
     mount: (options: Object) => string;
-
+    
     /**
      * unmounts a route.
      * @param    {String} name the route name
      * @returns  {String}      the name of the deleted route (or false if it was not matched)
      */
     unmount: (name: string) => string | boolean;
-}
-
-interface Server extends http.Server {
+  }
+
+  interface Server extends http.Server {
     use(handler: RequestHandler, ...handlers: RequestHandler[]): Server;
     use(handler: RequestHandler[], ...handlers: RequestHandler[]): Server;
     use(handler: RequestHandler, ...handlers: RequestHandler[][]): Server;
@@ -190,37 +184,37 @@
     opts(route: any, routeCallBack: RequestHandler[], ...routeCallBacks: RequestHandler[]): Route;
     opts(route: any, routeCallBack: RequestHandler, ...routeCallBacks: RequestHandler[][]): Route;
     opts(route: any, routeCallBack: RequestHandler[], ...routeCallBacks: RequestHandler[][]): Route;
-
+	
     name: string;
     version: string;
     log: Object;
     acceptable: string[];
     url: string;
     address: () => addressInterface;
-    listen(...args: any[]): any;
-    close(...args: any[]): any;
+    listen(... args: any[]): any;
+    close(... args: any[]): any;
     pre(routeCallBack: RequestHandler): Server;
     server: http.Server;
     router: Router;
     routes: Route[];
     toString: () => string;
-}
-
-interface ServerOptions {
-    certificate?: string;
-    key?: string;
-    formatters?: Object;
-    log?: Object;
-    name?: string;
-    spdy?: Object;
-    version?: string;
-    responseTimeHeader?: string;
-    responseTimeFormatter?: (durationInMilliseconds: number) => any;
-    handleUpgrades?: boolean;
-    router?: Router;
-}
-
-interface ClientOptions {
+  }
+
+  interface ServerOptions {
+    certificate ?: string;
+    key ?: string;
+    formatters ?: Object;
+    log ?: Object;
+    name ?: string;
+    spdy ?: Object;
+    version ?: string;
+    responseTimeHeader ?: string;
+    responseTimeFormatter ?: (durationInMilliseconds: number) => any;
+    handleUpgrades ?: boolean;
+    router ?: Router;
+  }
+
+  interface ClientOptions {
     accept?: string;
     connectTimeout?: number;
     dtrace?: Object;
@@ -232,26 +226,26 @@
     url?: string;
     userAgent?: string;
     version?: string;
-}
-
-interface Client {
+  }
+
+  interface Client {
     get: (path: string, callback?: (err: any, req: Request, res: Response, obj: any) => any) => any;
     head: (path: string, callback?: (err: any, req: Request, res: Response) => any) => any;
     post: (path: string, object: any, callback?: (err: any, req: Request, res: Response, obj: any) => any) => any;
     put: (path: string, object: any, callback?: (err: any, req: Request, res: Response, obj: any) => any) => any;
     del: (path: string, callback?: (err: any, req: Request, res: Response) => any) => any;
     basicAuth: (username: string, password: string) => any;
-}
-
-interface HttpClient extends Client {
+  }
+
+  interface HttpClient extends Client {
     get: (path?: any, callback?: Function) => any;
-    head: (path?: any, callback?: Function) => any;
+    head: (path?:any, callback?: Function) => any;
     post: (opts?: any, callback?: Function) => any;
     put: (opts?: any, callback?: Function) => any;
     del: (opts?: any, callback?: Function) => any;
-}
-
-interface ThrottleOptions {
+  }
+
+  interface ThrottleOptions {
     burst?: number;
     rate?: number;
     ip?: boolean;
@@ -260,116 +254,117 @@
     tokensTable?: Object;
     maxKeys?: number;
     overrides?: Object;
-}
-
-interface Next {
+  }
+
+  interface Next {
     (err?: any): any;
     ifError: (err?: any) => any;
-}
-
-interface RequestHandler {
+  }
+
+  interface RequestHandler {
     (req: Request, res: Response, next: Next): any;
-}
-
-interface CORS {
-    (cors?: {
-        origins?: string[];
-        credentials?: boolean;
-        headers?: string[];
-    }): RequestHandler;
-    origins: string[];
-    ALLOW_HEADERS: string[];
-    credentials: boolean;
-}
-
-export declare function createServer(options?: ServerOptions): Server;
-
-export declare function createJsonClient(options?: ClientOptions): Client;
-export declare function createStringClient(options?: ClientOptions): Client;
-export declare function createClient(options?: ClientOptions): HttpClient;
-
-export declare class HttpError { constructor(cause: any, message?: any); }
-
-declare class DefiniteHttpError {
+  }
+
+  interface CORS {
+      (cors?: {
+          origins?: string[];
+          credentials?: boolean;
+          headers?: string[];
+      }): RequestHandler;
+      origins: string[];
+      ALLOW_HEADERS: string[];
+      credentials: boolean;
+  }
+
+  export function createServer(options?: ServerOptions): Server;
+
+  export function createJsonClient(options?: ClientOptions): Client;
+  export function createStringClient(options?: ClientOptions): Client;
+  export function createClient(options?: ClientOptions): HttpClient;
+
+  export class HttpError { constructor(cause: any, message?: any); }
+
+  class DefiniteHttpError {
     constructor(message?: any);
     constructor(cause: any, message?: any);
-}
-
-export declare class BadRequestError extends DefiniteHttpError { }
-export declare class UnauthorizedError extends DefiniteHttpError { }
-export declare class PaymentRequiredError extends DefiniteHttpError { }
-export declare class ForbiddenError extends DefiniteHttpError { }
-export declare class NotFoundError extends DefiniteHttpError { }
-export declare class MethodNotAllowedError extends DefiniteHttpError { }
-export declare class NotAcceptableError extends DefiniteHttpError { }
-export declare class ProxyAuthenticationRequiredError extends DefiniteHttpError { }
-export declare class RequestTimeoutError extends DefiniteHttpError { }
-export declare class ConflictError extends DefiniteHttpError { }
-export declare class GoneError extends DefiniteHttpError { }
-export declare class LengthRequiredError extends DefiniteHttpError { }
-export declare class RequestEntityTooLargeError extends DefiniteHttpError { }
-export declare class RequesturiTooLargeError extends DefiniteHttpError { }
-export declare class UnsupportedMediaTypeError extends DefiniteHttpError { }
-export declare class RequestedRangeNotSatisfiableError extends DefiniteHttpError { }
-export declare class ExpectationFailedError extends DefiniteHttpError { }
-export declare class ImATeapotError extends DefiniteHttpError { }
-export declare class UnprocessableEntityError extends DefiniteHttpError { }
-export declare class LockedError extends DefiniteHttpError { }
-export declare class FailedDependencyError extends DefiniteHttpError { }
-export declare class UnorderedCollectionError extends DefiniteHttpError { }
-export declare class UpgradeRequiredError extends DefiniteHttpError { }
-export declare class PreconditionRequiredError extends DefiniteHttpError { }
-export declare class TooManyRequestsError extends DefiniteHttpError { }
-export declare class RequestHeaderFieldsTooLargeError extends DefiniteHttpError { }
-export declare class InternalServerError extends DefiniteHttpError { }
-export declare class NotImplementedError extends DefiniteHttpError { }
-export declare class BadGatewayError extends DefiniteHttpError { }
-export declare class ServiceUnavailableError extends DefiniteHttpError { }
-export declare class GatewayTimeoutError extends DefiniteHttpError { }
-export declare class HttpVersionNotSupportedError extends DefiniteHttpError { }
-export declare class VariantAlsoNegotiatesError extends DefiniteHttpError { }
-export declare class InsufficientStorageError extends DefiniteHttpError { }
-export declare class BandwidthLimitExceededError extends DefiniteHttpError { }
-export declare class NotExtendedError extends DefiniteHttpError { }
-export declare class NetworkAuthenticationRequiredError extends DefiniteHttpError { }
-export declare class RestError extends DefiniteHttpError { }
-
-export declare class PreconditionFailedError extends RestError { }
-export declare class BadDigestError extends RestError { }
-export declare class BadMethodError extends RestError { }
-export declare class InternalError extends RestError { }
-export declare class InvalidArgumentError extends RestError { }
-export declare class InvalidContentError extends RestError { }
-export declare class InvalidCredentialsError extends RestError { }
-export declare class InvalidHeaderError extends RestError { }
-export declare class InvalidVersionError extends RestError { }
-export declare class MissingParameterError extends RestError { }
-export declare class NotAuthorizedError extends RestError { }
-export declare class RequestExpiredError extends RestError { }
-export declare class RequestThrottledError extends RestError { }
-export declare class ResourceNotFoundError extends RestError { }
-export declare class WrongAcceptError extends RestError { }
-
-
-export declare function acceptParser(parser: any): RequestHandler;
-export declare function authorizationParser(): RequestHandler;
-export declare function dateParser(skew?: number): RequestHandler;
-export declare function queryParser(options?: Object): RequestHandler;
-export declare function urlEncodedBodyParser(options?: Object): RequestHandler[];
-export declare function jsonp(): RequestHandler;
-export declare function gzipResponse(options?: Object): RequestHandler;
-export declare function bodyParser(options?: Object): RequestHandler[];
-export declare function requestLogger(options?: Object): RequestHandler;
-export declare function serveStatic(options?: Object): RequestHandler;
-export declare function throttle(options?: ThrottleOptions): RequestHandler;
-export declare function conditionalRequest(): RequestHandler[];
-export declare function auditLogger(options?: Object): Function;
-export declare function fullResponse(): RequestHandler;
-export declare var defaultResponseHeaders: any;
-export declare var CORS: CORS;
-
-export declare module pre {
-    export function pause(): RequestHandler;
-    export function sanitizePath(options?: any): RequestHandler;
-    export function userAgentConnection(options?: any): RequestHandler;
+  }
+
+  export class BadRequestError extends DefiniteHttpError {}
+  export class UnauthorizedError extends DefiniteHttpError {}
+  export class PaymentRequiredError extends DefiniteHttpError {}
+  export class ForbiddenError extends DefiniteHttpError {}
+  export class NotFoundError extends DefiniteHttpError {}
+  export class MethodNotAllowedError extends DefiniteHttpError {}
+  export class NotAcceptableError extends DefiniteHttpError {}
+  export class ProxyAuthenticationRequiredError extends DefiniteHttpError {}
+  export class RequestTimeoutError extends DefiniteHttpError {}
+  export class ConflictError extends DefiniteHttpError {}
+  export class GoneError extends DefiniteHttpError {}
+  export class LengthRequiredError extends DefiniteHttpError {}
+  export class RequestEntityTooLargeError extends DefiniteHttpError {}
+  export class RequesturiTooLargeError extends DefiniteHttpError {}
+  export class UnsupportedMediaTypeError extends DefiniteHttpError {}
+  export class RequestedRangeNotSatisfiableError extends DefiniteHttpError {}
+  export class ExpectationFailedError extends DefiniteHttpError {}
+  export class ImATeapotError extends DefiniteHttpError {}
+  export class UnprocessableEntityError extends DefiniteHttpError {}
+  export class LockedError extends DefiniteHttpError {}
+  export class FailedDependencyError extends DefiniteHttpError {}
+  export class UnorderedCollectionError extends DefiniteHttpError {}
+  export class UpgradeRequiredError extends DefiniteHttpError {}
+  export class PreconditionRequiredError extends DefiniteHttpError {}
+  export class TooManyRequestsError extends DefiniteHttpError {}
+  export class RequestHeaderFieldsTooLargeError extends DefiniteHttpError {}
+  export class InternalServerError extends DefiniteHttpError {}
+  export class NotImplementedError extends DefiniteHttpError {}
+  export class BadGatewayError extends DefiniteHttpError {}
+  export class ServiceUnavailableError extends DefiniteHttpError {}
+  export class GatewayTimeoutError extends DefiniteHttpError {}
+  export class HttpVersionNotSupportedError extends DefiniteHttpError {}
+  export class VariantAlsoNegotiatesError extends DefiniteHttpError {}
+  export class InsufficientStorageError extends DefiniteHttpError {}
+  export class BandwidthLimitExceededError extends DefiniteHttpError {}
+  export class NotExtendedError extends DefiniteHttpError {}
+  export class NetworkAuthenticationRequiredError extends DefiniteHttpError {}
+  export class RestError extends DefiniteHttpError {}
+
+  export class PreconditionFailedError extends RestError {}
+  export class BadDigestError extends RestError {}
+  export class BadMethodError extends RestError {}
+  export class InternalError extends RestError {}
+  export class InvalidArgumentError extends RestError {}
+  export class InvalidContentError extends RestError {}
+  export class InvalidCredentialsError extends RestError {}
+  export class InvalidHeaderError extends RestError {}
+  export class InvalidVersionError extends RestError {}
+  export class MissingParameterError extends RestError {}
+  export class NotAuthorizedError extends RestError {}
+  export class RequestExpiredError extends RestError {}
+  export class RequestThrottledError extends RestError {}
+  export class ResourceNotFoundError extends RestError {}
+  export class WrongAcceptError extends RestError {}
+
+
+  export function acceptParser(parser: any): RequestHandler;
+  export function authorizationParser(): RequestHandler;
+  export function dateParser(skew?: number): RequestHandler;
+  export function queryParser(options?: Object): RequestHandler;
+  export function urlEncodedBodyParser(options?: Object): RequestHandler[];
+  export function jsonp(): RequestHandler;
+  export function gzipResponse(options?: Object): RequestHandler;
+  export function bodyParser(options?: Object): RequestHandler[];
+  export function requestLogger(options?: Object): RequestHandler;
+  export function serveStatic(options?: Object): RequestHandler;
+  export function throttle(options?: ThrottleOptions): RequestHandler;
+  export function conditionalRequest(): RequestHandler[];
+  export function auditLogger(options?: Object): Function;
+  export function fullResponse(): RequestHandler;
+  export var defaultResponseHeaders : any;
+  export var CORS: CORS;
+
+  export module pre {
+      export function pause(): RequestHandler;
+      export function sanitizePath(options?: any): RequestHandler;
+      export function userAgentConnection(options?: any): RequestHandler;
+  }
 }