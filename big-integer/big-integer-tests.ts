/// <reference path="big-integer.d.ts" />

// constructor tests
var noArgument = bigInt(),
    numberArgument = bigInt( 93 ),
    stringArgument = bigInt( "75643564363473453456342378564387956906736546456235345" ),
    baseArgumentInt = bigInt( "101010", 2 ),
    baseArgumentStr = bigInt( "101010", "2" ),
<<<<<<< HEAD
    baseArgumentBi  = bigInt( "101010", bigInt( 2 ) ), 
=======
    baseArgumentBi  = bigInt( "101010", bigInt( 2 ) ),
>>>>>>> 73f7bb99
    bigIntArgument = bigInt( noArgument );

// method tests
var x = bigInt(),
    isBigInteger: BigInteger,
    isNumber: number,
    isBoolean: boolean,
    isString: string,
    isDivmod: {
        quotient: BigInteger;
        remainder: BigInteger;
    };

isBigInteger = x.abs();

isBigInteger = x.add( 0 );
isBigInteger = x.add( x );
isBigInteger = x.add( "100" );

isNumber = x.compare( 0 );
isNumber = x.compare( x );
isNumber = x.compare( "100" );

isNumber = x.compareAbs( 0 );
isNumber = x.compareAbs( x );
isNumber = x.compareAbs( "100" );

isBigInteger = x.divide( 0 );
isBigInteger = x.divide( x );
isBigInteger = x.divide( "100" );

isDivmod = x.divmod( 0 );
isDivmod = x.divmod( x );
isDivmod = x.divmod( "100" );

isBoolean = x.equals( 0 );
isBoolean = x.equals( x );
isBoolean = x.equals( "100" );

isBoolean = x.greater( 0 );
isBoolean = x.greater( x );
isBoolean = x.greater( "100" );

isBoolean = x.greaterOrEquals( 0 );
isBoolean = x.greaterOrEquals( x );
isBoolean = x.greaterOrEquals( "100" );

isBoolean = x.isEven();

isBoolean = x.isNegative();

isBoolean = x.isOdd();

isBoolean = x.isPositive();

isBoolean = x.lesser( 0 );
isBoolean = x.lesser( x );
isBoolean = x.lesser( "100" );

isBoolean = x.lesserOrEquals( 0 );
isBoolean = x.lesserOrEquals( x );
isBoolean = x.lesserOrEquals( "100" );

isBigInteger = x.minus( 0 );
isBigInteger = x.minus( x );
isBigInteger = x.minus( "100" );

isBigInteger = x.mod( 0 );
isBigInteger = x.mod( x );
isBigInteger = x.mod( "100" );

isBigInteger = x.multiply( 0 );
isBigInteger = x.multiply( x );
isBigInteger = x.multiply( "100" );

isBigInteger = x.next();

isBoolean = x.notEquals( 0 );
isBoolean = x.notEquals( x );
isBoolean = x.notEquals( "100" );

isBigInteger = x.over( 0 );
isBigInteger = x.over( x );
isBigInteger = x.over( "100" );

isBigInteger = x.plus( 0 );
isBigInteger = x.plus( x );
isBigInteger = x.plus( "100" );

isBigInteger = x.pow( 0 );
isBigInteger = x.pow( x );
isBigInteger = x.pow( "100" );

isBigInteger = x.prev();

isBigInteger = x.subtract( 0 );
isBigInteger = x.subtract( x );
isBigInteger = x.subtract( "100" );

isBigInteger = x.times( 0 );
isBigInteger = x.times( x );
isBigInteger = x.times( "100" );

isNumber = x.toJSNumber();

isString = x.toString();

isNumber = x.valueOf();<|MERGE_RESOLUTION|>--- conflicted
+++ resolved
@@ -6,11 +6,7 @@
     stringArgument = bigInt( "75643564363473453456342378564387956906736546456235345" ),
     baseArgumentInt = bigInt( "101010", 2 ),
     baseArgumentStr = bigInt( "101010", "2" ),
-<<<<<<< HEAD
-    baseArgumentBi  = bigInt( "101010", bigInt( 2 ) ), 
-=======
     baseArgumentBi  = bigInt( "101010", bigInt( 2 ) ),
->>>>>>> 73f7bb99
     bigIntArgument = bigInt( noArgument );
 
 // method tests
