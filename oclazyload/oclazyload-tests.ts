--- conflicted
+++ resolved
@@ -41,11 +41,7 @@
                 'bower_components/bootstrap/dist/js/bootstrap.js'
             ],
             cache: false,
-<<<<<<< HEAD
-            kjdf: false
-=======
             // kjdf: false
->>>>>>> c6254f15
         },
         {
             files: ['anotherModule.js'],
@@ -93,11 +89,7 @@
         'testModule2.js'
     ]);
 
-<<<<<<< HEAD
-    $ocLazyLoad.inject('testModule');
-=======
     var promise: ng.IPromise<any> = $ocLazyLoad.inject('testModule');
->>>>>>> c6254f15
 
     $ocLazyLoad.toggleWatch(true);
 }]);