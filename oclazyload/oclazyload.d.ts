--- conflicted
+++ resolved
@@ -43,11 +43,7 @@
          * Injects a module with the associated name into Angular. Useful for manual injection when loading through RequireJS, SystemJS, etc. Useful in 
          * conjunction with the toggleWatch() method.
          */
-<<<<<<< HEAD
-        inject(moduleName: string|string[]): boolean;
-=======
         inject(moduleName: string|string[]): ng.IPromise<any>;
->>>>>>> c6254f15
 
         /**
          * Enables or disables watching Angular for new modules. Useful in conjunction with the inject() method. Make sure to not keep the watch enabled
