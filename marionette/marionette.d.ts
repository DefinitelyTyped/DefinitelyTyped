// Type definitions for Marionette
// Project: https://github.com/marionettejs/
// Definitions by: Zeeshan Hamid <https://github.com/zhamid>, Natan Vivo <https://github.com/nvivo>, Sven Tschui <https://github.com/sventschui>
// Definitions: https://github.com/borisyankov/DefinitelyTyped

/// <reference path="../backbone/backbone.d.ts" />

// declarations for Backbone.BabySitter and Backbone.Wreqr, different projects but included in MarionetteJS
declare module Backbone {

    // Backbone.BabySitter
    class ChildViewContainer<TView extends View<Backbone.Model>> {

        constructor(initialViews?: any[]);

        add(view: TView, customIndex?: number): void;
        findByModel<TModel extends Backbone.Model>(model: TModel): TView;
        findByModelCid(modelCid: string): TView;
        findByCustom(index: number): TView;
        findByIndex(index: number): TView;
        findByCid(cid: string): TView;
        remove(view: TView): void;
        call(method: any): void;
        apply(method: any, args?: any[]): void;

        //mixins from Collection (copied from Backbone's Collection declaration)

        all(iterator: (element: TView, index: number) => boolean, context?: any): boolean;
        any(iterator: (element: TView, index: number) => boolean, context?: any): boolean;
        contains(value: any): boolean;
        detect(iterator: (item: any) => boolean, context?: any): any;
        each(iterator: (element: TView, index: number, list?: any) => void, context?: any): any;
        every(iterator: (element: TView, index: number) => boolean, context?: any): boolean;
        filter(iterator: (element: TView, index: number) => boolean, context?: any): TView[];
        find(iterator: (element: TView, index: number) => boolean, context?: any): TView;
        first(): TView;
        forEach(iterator: (element: TView, index: number, list?: any) => void, context?: any): void;
        include(value: any): boolean;
<<<<<<< HEAD
        initial(): View<TModel>;
        initial(n: number): View<TModel>[];
=======
        initial(): TView;
        initial(n: number): TView[];
>>>>>>> c6254f15
        invoke(methodName: string, args?: any[]): any;
        isEmpty(object: any): boolean;
        last(): TView;
        last(n: number): TView[];
        lastIndexOf(element: TView, fromIndex?: number): number;
        map<U>(iterator: (element: TView, index: number, context?: any) => U, context?: any): U[];
        pluck(attribute: string): any[];
        reject(iterator: (element: TView, index: number) => boolean, context?: any): TView[];
        rest(): TView;
        rest(n: number): TView[];
        select(iterator: any, context?: any): any[];
        some(iterator: (element: TView, index: number) => boolean, context?: any): boolean;
        toArray(): any[];
        without(...values: any[]): TView[];
    }

    // Backbone.Wreqr
    module Wreqr {

        module radio {

            function channel(channelName: string): Channel;

        }

        class Channel {

            constructor(channelName: string);

            vent: Backbone.Wreqr.EventAggregator;
            reqres: Backbone.Wreqr.RequestResponse;
            commands: Backbone.Wreqr.Commands;
            channelName: string;

            reset(): Channel;
            connectEvents(hash: string, context: any): Channel;
            connectCommands(hash: string, context: any): Channel;
            connectRequests(hash: string, context: any): Channel;

        }

        class Handlers extends Backbone.Events {

            constructor(options?: any);

            options: any;

            setHandler(name: string, handler: any, context?: any): void;
            hasHandler(name: string): boolean;
            getHandler(name: string): Function;
            removeHandler(name: string): void;
            removeAllHandlers(): void;
        }

        class CommandStorage {

            constructor(options?: any);

            getCommands(commandName: string): Commands;
            addCommand(commandName: string, args: any): void;
            clearCommands(commandName: string): void;
        }

        class Commands extends Handlers {

            constructor(options?: any);

            storageType: CommandStorage;
            execute(name: string, ...args: any[]): void;
        }

        class RequestResponse extends Handlers {

            constructor(options?: any);

            request(...args: any[]): any;
        }

        class EventAggregator extends Backbone.Events {

            constructor(options?: any);
        }
    }
}

declare module Marionette {

    /**
     * Retrieve an object's attribute either directly from the object, or 
     * from the object's this.options, with this.options taking precedence.
     */
    function getOption(target: any, optionName: string): any;

    /**
     * Trigger an event and a corresponding method on the target object.
     * All arguments that are passed to the triggerMethod call are passed along 
     * to both the event and the method, with the exception of the event name not 
     * being passed to the corresponding method.
     */
    function triggerMethod(name: string, ...args: any[]): any;

    /**
     * Invoke triggerMethod on a specific context.
     * This is useful when it's not clear that the object has triggerMethod defined.
     */
    function triggerMethodOn(ctx: any, name: string, ...args: any[]): any;

    /**
     * Monitor a view's state, and after it has been rendered and shown in the DOM,
     * trigger a "dom:refresh" event every time it is re-rendered.
     */
    function MonitorDOMRefresh(view: Backbone.View<Backbone.Model>): void;

    /**
     * This method is used to bind a backbone "entity" (collection/model) to methods on a target object.
     * @param target An object that must have a listenTo method from the EventBinder object.
     * @param entity The entity (Backbone.Model or Backbone.Collection) to bind the events from.
     * @param bindings a hash of { "event:name": "eventHandler" } configuration. Multiple handlers can be separated by a space. A function can be supplied instead of a string handler name.
     */
    function bindEntityEvents(target: any, entity: any, bindings: any): void;

    /**
     * This method can be used to unbind callbacks from entities' (collection/model) events. It's the opposite of bindEntityEvents
     * @param target An object that must have a listenTo method from the EventBinder object.
     * @param entity The entity (Backbone.Model or Backbone.Collection) to bind the events from.
     * @param bindings a hash of { "event:name": "eventHandler" } configuration. Multiple handlers can be separated by a space. A function can be supplied instead of a string handler name.
     */
    function unbindEntityEvents(target: any, entity: any, bindings: any): void;

    class Callbacks {
        add(callback: Function, contextOverride: any): void;
        run(options: any, context: any): void;
        reset(): void;
    }

    /**
     * A base class which other classes can extend from. Object incorporates many 
     * backbone conventions and utilities like initialize and Backbone.Events.
     */
    class Object extends Backbone.Events {
        /**
         * Initialize is called immediately after the Object has been instantiated, 
         * and is invoked with the same arguments that the constructor received.
         */
        initialize(options?: any): void;

        /**
         * Retrieve an object's attribute either directly from the object, or from 
         * the object's this.options, with this.options taking precedence.
         * @param optionName the name of the option to retrieve.
         */
        getOption(optionName: string): any;

        /**
         * Objects have a destroy method that unbind the events that are directly 
         * attached to the instance. Invoking the destroy method will trigger a 
         * "before:destroy" event and corresponding onBeforeDestroy method call. 
         * These calls will be passed any arguments destroy was invoked with.
         * @param args any arguments to pass to the "before:destory" event and call to
         * onBeforeDestroy.
         */
        destroy(...args: any[]): void;
    }

    /**
     * A Controller is an object used in the Marionette Router. Controllers are 
     * where you store your Router's callbacks.
     */
    class Controller extends Backbone.Events {
        /**
         * @param options Options that should be stored in this options. Can be retreived via 
         * getOption.
         */
        constructor(options?: any);

        /**
         * Handles unbinding all of the events that are directly attached to the 
         * controller instance, as well as those that are bound using the 
         * EventBinder from the controller.
         * 
         * Invoking the destroy method will trigger the "before:destroy" and 
         * "destroy" events and the corresponding onBeforeDestory and onDestroy 
         * method calls. These calls will be passed any arguments destroy was 
         * invoked with.
         */
        destroy(...args: any[]): void;

        /**
         * Retrieve an object's attribute either directly from the object, or from 
         * the object's this.options, with this.options taking precedence.
         * @param optionName the name of the option to retrieve.
         */
        getOption(optionName: string): any;

        triggerMethod(name: string, ...args: any[]): any;
    }

    interface RegionConstructionOptions {
        /**
         * Specifies the element for the region to manage. This may be 
         * a selector string, a raw DOM node reference or a jQuery wrapped
         * DOM node.
         */
        el?: any;
    }

    interface RegionShowOptions {
        /**
         * If you replace the current view with a new view by calling show, by 
         * default it will automatically destroy the previous view. You can 
         * prevent this behavior by setting this option to true.
         */
        preventDestroy?: boolean;

        /**
         * If you re-call show with the same view, by default nothing will happen 
         * because the view is already in the region. You can force the view to be 
         * re-shown by setting this option to true.
         */
        forceShow?: boolean;

        /**
         * Regions that are attached to the document when you execute show are 
         * special in that the views that they show will also become attached 
         * to the document. These regions fire a pair of triggerMethods on all 
         * of the views that are about to be attached � even the nested ones. 
         * This can cause a performance issue if you're rendering hundreds or 
         * thousands of views at once.
         * If you think these events might be causing some lag in your app, you 
         * can selectively turn them off with the triggerBeforeAttach 
         * and triggerAttach properties.
         */
        triggerBeforeAttach?: boolean;

        /**
         * Regions that are attached to the document when you execute show are 
         * special in that the views that they show will also become attached 
         * to the document. These regions fire a pair of triggerMethods on all 
         * of the views that are about to be attached � even the nested ones. 
         * This can cause a performance issue if you're rendering hundreds or 
         * thousands of views at once.
         * If you think these events might be causing some lag in your app, you 
         * can selectively turn them off with the triggerBeforeAttach 
         * and triggerAttach properties.
         */
        triggerAttach?: boolean;
    }

    /**
     * Regions provide consistent methods to manage, show and destroy views in 
     * your applications and layouts. They use a jQuery selector to show your 
     * views in the correct place.     
     */
    class Region extends Marionette.Object {

        /**
         * Build an instance of a region by passing in a configuration object and 
         * a default region class to use if none is specified in the config.
         * The config object should either be a string as a jQuery DOM selector,
         * a Region class directly, or an object literal that specifies a selector,
         * a custom regionClass, and any options to be supplied to the region
         */
        static buildRegion(regionConfig: any, defaultRegionType: any): Region;

        /**
         * You can specify an el for the region to manage at the time the region
         * is instantiated.
         */
        constructor(options?: RegionConstructionOptions);

        /**
         * Contains the element that this region should manage.
         */
        el: any;

        /** 
         * Renders and displays the specified view in this region.
         * @param view the view to display.
         */
        show<TModel extends Backbone.Model>(view: Backbone.View<TModel>, options?: RegionShowOptions): void;

        /**
         * Attaches an existing view to a region, without rendering or showing the view, 
         * and without replacing the HTML content of the region. 
         */
        attachView<TModel extends Backbone.Model>(view: Backbone.View<TModel>, options?: RegionShowOptions): any;

        /** 
         * Override this method to change how the new view is
         * appended to the `$el` that the region is managing
         */
        attachHtml<TModel extends Backbone.Model>(view: Backbone.View<TModel>): void;

        /**
         * A region can be reset at any time. This destroys any existing view 
         * being displayed, and deletes the cached el. The next time the region 
         * shows a view, the region's el is queried from the DOM.
         */
        reset(): any;

        /**
         * If you wish to check whether a region has a view, you can use the hasView function. This will return a boolean value depending whether or not the region is showing a view.
         */
        hasView(): boolean;

        /**
         * Empties the current view from the region.
         */
        empty(): any;

        /**
         * @returns view that this region has.
         */
        currentView: Backbone.View<Backbone.Model>;
    }

    interface RegionDefaults {
        /**
         * A selector string indicating which element to assign the region two.  
         */
        selector?: string;

        /**
         * A selector string, a jQuery object, or an HTML node indicating which element
         * the region should use.
         */
        el?: any;

        /**
         * A custom region class.
         */
        regionClass?: any;

        /**
         * Ordinarily regions enforce the presence of a backing DOM element. In 
         * some instances it may be desirable to allow regions to be instantiated 
         * and used without an element, such as when regions defined by a parent 
         * LayoutView class are used by only some of its subclasses. In these 
         * instances, the region can be defined with this option set to true, 
         * suppressing the missing element error and causing show calls to the 
         * region to be treated as no-ops.
         */
        allowMissingEl?: boolean;
    }

    /**
     * Region managers provide a consistent way to manage a number of Marionette.Region 
     * objects within an application. The RegionManager is intended to be used by 
     * other objects, to facilitate the addition, storage, retrieval, and removal of 
     * regions from that object.
     */
    class RegionManager extends Controller {

        /**
         * Constructor.
         * @param options May contain an optional `regions` option. These regions 
         * are passed directly into addRegions for this instance.
         */
        constructor(options?: any);

        /**
         * Adds one or more regions to this RegionManager instance. 
         * @param regionDefinitions a function returning an object literal with the region definitions. The function will 
         * be called with the RegionManager instance context and all the arguments passed to addRegions.
         * @param defaults Specifies default options that will be applied to every region added.
         * @returns an object literal with all the created regions.
         */
        addRegions(regionDefinitions: Function, defaults?: RegionDefaults): any;

        /**
         * Adds one or more regions to this RegionManager instance. 
         * @param regionDefinitions an object literal containing region names as keys and region
         * definitions as values.
         * @param defaults Specifies default options that will be applied to every region added.
         * @returns an object literal with all the created regions.
         */
        addRegions(regionDefinitions: { [regionName: string]: any }, defaults?: RegionDefaults): any;

        /** 
         * Adds a region to this RegionManager.
         * @param name the region name.
         * @param definition the region definition. This may be a selector, object literal
         * with various region creation options or an instance of a region object.
         */
        addRegion(name: string, definition: any): Region;

        /** 
         * Gets the region with the specified name from this RegionManager.
         */
        get(name: string): Region;

        /**
         * Removes the region with the specified name from this RegionManager. 
         */
        removeRegion(name: string): void;

        /**
         * Removes all regions from the RegionManager.
         */
        removeRegions(): void;

        /**
         * Empties all regions from the RegionManager instance.
         */
        emptyRegions(): void;

        /**
         * Destroys the RegionManager instance entierly which both destroys and
         * removes all regions from the RegionManager instance.
         */
        destroy(): void;

        //mixins from Collection (copied from Backbone's Collection declaration)

        /**
         * Returns true if all of the values in the list pass the predicate truth test. 
         * @alias every
         */
        all(iterator: (element: Region, index: number) => boolean, context?: any): boolean;

        /**
         * Returns true if any of the values in the list pass the predicate truth test. Short-circuits and stops traversing the list if a true element is found. 
         */
        any(iterator: (element: Region, index: number) => boolean, context?: any): boolean;

        /**
         * Returns true if the value is present in the list.
         * @alias include 
         */
        contains(value: any): boolean;

        /**
         * Looks through each value in the list, returning the first one that passes a truth test (predicate), or undefined if no value passes the test.The function returns as soon as it finds an acceptable element, and doesn't traverse the entire list. 
         * @alias find
         */
        detect(iterator: (item: any) => boolean, context?: any): any;

        /**
         * Iterates over the regions in this instance, yielding each in turn to an 
         * iterator function. The iterator is bound to the context object, if one 
         * is passed.
         * @alias forEach 
         */
        each(iterator: (element: Region, index: number, list?: any) => void, context?: any): void;

        /**
         * Returns true if all of the values in the list pass the predicate truth test. 
         * @alias all
         */
        every(iterator: (element: Region, index: number) => boolean, context?: any): boolean;

        /**
         * Looks through each Region in the collection, returning an array of all 
         * the values that pass a truth test (predicate). 
         * @alias select
         */
        filter(iterator: (element: Region, index: number) => boolean, context?: any): Region[];

        /**
         * Looks through each Region in this instance, returning the first one that passes a truth test (predicate), or undefined if no value passes the test.The function returns as soon as it finds an acceptable element, and doesn't traverse the entire list. 
         * @alias detect
         */
        find(iterator: (element: Region, index: number) => boolean, context?: any): Region;

        /**
         * Returns the first Region of this RegionManager.
         */
        first(): Region;

        /**
         * Returns the first n Regions of this RegionManager.
         */
        first(n: number): Region[];

        /**
         * Iterates over the regions in this instance, yielding each in turn to an 
         * iterator function. The iterator is bound to the context object, if one 
         * is passed. 
         * @alias each
         */
        forEach(iterator: (element: Region, index: number, list?: any) => void, context?: any): void;

        /**
         * Returns true if the value is present in the list.
         * @alias contains 
         */
        include(value: any): boolean;

        /**
         * Returns everything but the last n Regions of this instance.
         * @param n if specified determines the number of regions to exclude,
         * otherwise only the last element is excluded.
         */
        initial(n: number): Region[];

        /**
         * Calls the method named by methodName on each value in the collection. Any extra 
         * arguments passed to invoke will be forwarded on to the method invocation. 
         */
        invoke(methodName: string, args?: any[]): any;

        /**
         * Returns true if the RegionManager contains no regions.
         */
        isEmpty(object: any): boolean;

        /**
         * Returns the last element of a collection. 
         */
        last(): Region;

        /**
         * Returns the last n elements of the collection.
         */
        last(n: number): Region[];

        /**
         * Returns the index of the last occurrence of element in the collection, or -1 if 
         * element is not present. 
         * @param fromIndex if specified starts the search at the given index.
         */
        lastIndexOf(element: Region, fromIndex?: number): number;

        /**
         * Produces a new array of values by mapping each value in the collection through a 
         * transformation function (iterator).
         * @alias collect
         */
        map(iterator: (element: Region, index: number, context?: any) => any[], context?: any): any[];

        /** 
         * Pluck an attribute from each model in the collection. Equivalent to 
         * calling map and returning a single attribute from the iterator. 
         */
        pluck(attribute: string): any[];

        /**
         * Returns the values in the collection without the elements that the truth test 
         * (predicate) passes. The opposite of filter. 
         */
        reject(iterator: (element: Region, index: number) => boolean, context?: any): Region[];

        /**
         * Returns the rest of the elements of the collection. 
         * Pass an index to return the values of the array from that index onward. If not
         * specified the first item in the collection is dropped.
         * @alias tail, drop
         */
        rest(n: number): Region[];

        /**
         * Looks through each value in the collection, returning an array of all 
         * the values that pass a truth test (predicate). 
         * @alias filter
         */
        select(iterator: any, context?: any): Region[];

        /**
         * Returns true if any of the values in the list pass the predicate truth test. Short-circuits and stops traversing the list if a true element is found. 
         * @alias any
         */
        some(iterator: (element: Region, index: number) => boolean, context?: any): boolean;

        /**
         * Creates an array containing the regions in this instance.
         */
        toArray(): Region[];

        /**
         * Returns an array of all the regions in the RegionManager except the ones specified. 
         */
        without(...values: any[]): Region[];
    }

    /**
     * The TemplateCache provides a cache for retrieving templates from script blocks 
     * in your HTML. This will improve the speed of subsequent calls to get a template.
     */
    class TemplateCache {
        /**
         * To use the TemplateCache, call the get method on TemplateCache directly. Internally, instances of the TemplateCache class will be created and stored but you do not have to manually create these instances yourself. get will return a compiled template function.
         */
        static get(templateId: string): any;

        /**
         * You can clear one or more, or all items from the cache using the clear 
         * method. Clearing a template from the cache will force it to re-load 
         * from the DOM the next time it is retrieved.
         * @param  the templateId used for loading / caching of the templates to clear. If none specified, all templates will be cleared from the cache.
         */
        static clear(...templateId: string[]): void;

        /**
         * The default template retrieval is to select the template contents from the 
         * DOM using jQuery. If you wish to change the way this works, you can 
         * override this method on the TemplateCache object.
         */
        loadTemplate(templateId: string): any;

        /**
         * he default template compilation passes the results from loadTemplate to 
         * the compileTemplate function, which returns an underscore.js compiled 
         * template function. When overriding compileTemplate remember that it 
         * must return a function which takes an object of parameters and values 
         * and returns a formatted HTML string.
         */
        compileTemplate(rawTemplate: any): any;
    }

    /**
     * The Renderer object was extracted from the ItemView rendering process, in 
     * order to create a consistent and re-usable method of rendering a template 
     * with or without data.
     */
    class Renderer {
        /**
         *  This method returns a string containing the result of applying the 
         * template using the data object as the context.
         * @param template The template to render. If this is a function this is 
         * treated as a pre-compiled template and does not try to compile it again. This 
         * allows any view that supports a template parameter to specify a pre-compiled 
         * template function as the template setting. The template function does not 
         * have to be any specific template engine. It only needs to be a function 
         * that returns valid HTML as a string from the data parameter passed to 
         * the function.
         */
        static render(template: any, data: any): string;
    }

    /**
     * This base view provides some common and core functionality for other views 
     * to take advantage of.
     * Note: The Marionette.View class is not intended to be used directly. It 
     * exists as a base view for other view classes to be extended from, and to 
     * provide a common location for behaviors that are shared across all views.
     */
    class View<TModel extends Backbone.Model> extends Backbone.View<TModel> {

        constructor(options?: Backbone.ViewOptions<TModel>);

        /** 
         * Defines behaviors attached to this view. 
         */
        behaviors: any;

        /**
         * Defines `triggers` to forward DOM events to view
         * events. `triggers: {"click .foo": "do:foo"}`
         */
        triggers:{[key:string]:any};

        /**
         * A configuration hash for models. The left side is the event on 
         * the model, and the right side is the name of the 
         * method on the view or a function to handle the event. This property
         * can also be a function that returns the hash described above.
         */
        modelEvents: any;

        /**
         * A configuration hash for collections. The left side is the event on 
         * the collection, and the right side is the name of the 
         * method on the view or a function to handle the event. This property
         * can also be a function that returns the hash described above.
         */
        collectionEvents: any;

        /**
         * In several cases you need to access ui elements inside the view to 
         * retrieve their data or manipulate them. For example you have a certain 
         * div element you need to show/hide based on some state, or other ui 
         * element that you wish to set a css class to it. Instead of having 
         * jQuery selectors hanging around in the view's code you can define a 
         * ui hash that contains a mapping between the ui element's name and its 
         * jQuery selector. Afterwards you can simply access it via 
         * this.ui.elementName.
         */
        ui: any;

        /**
         * There may be some cases where you need to change the template that is 
         * used for a view, based on some simple logic such as the value of a 
         * specific attribute in the view's model. To do this, you can provide a 
         * getTemplate function on your views and use this to return the template 
         * that you need.
         */
        getTemplate(): any;


        /**
         * Retrieve an object's attribute either directly from the object, or
         * from the object's this.options, with this.options taking precedence.
         */
        getOption<T>(optionName:string): T;

        mixinTemplateHelpers(target?: any): any;
        configureTriggers(): any;

        /**
         * View implements a destroy method, which is called by the region managers automatically. As part of the implementation.
         */
        destroy(...args: any[]): void;

        /**
         * In several cases you need to access ui elements inside the view to 
         * retrieve their data or manipulate them. For example you have a certain 
         * div element you need to show/hide based on some state, or other ui 
         * element that you wish to set a css class to it. Instead of having jQuery 
         * selectors hanging around in the view's code you can define a ui hash 
         * that contains a mapping between the ui element's name and its jQuery 
         * selector. Afterwards you can simply access it via this.ui.elementName. 
         * This functionality is provided via the bindUIElements method. 
         * Since View doesn't implement the render method, then if you directly 
         * extend from View you will need to invoke this method from your render 
         * method. In ItemView and CompositeView this is already taken care of.
         */
        bindUIElements(): any;

        unbindUIElements(): any;

        triggerMethod(name: string, ...args: any[]): any;

        /**
         * Called on the view instance when the view has been rendered and 
         * displayed. This event can be used to react to when a view has been 
         * shown via a region. A common use case for the onShow method is to 
         * use it to add children views.
         */
        onShow(): void;

        /**
         * Triggered just after the view has been destroyed.
         */
        onDestroy(): void;

        /**
         * When destroying a view, an onBeforeDestroy method will be called, if 
         * it has been provided, just before the view destroys. It will be passed 
         * any arguments that destroy was invoked with.
         */
        onBeforeDestroy(...args: any[]): void;

        /**
         * Called anytime that showing the view in a Region causes it to be 
         * attached to the document. 
         */
        onAttach(): void;

        /**
         * Triggered right before the view is attached to the document.
         */
        onBeforeAttach(): void;

        /**
         * Triggered after the view has been rendered, has been shown in the DOM via a Marionette.Region, and has been re-rendered. 
         * This event / callback is useful for DOM-dependent UI plugins such as jQueryUI or KendoUI.
         */
        onDomRefresh(): void;

        /**
         * Internal properties extended in Marionette.View.
         */
        isDestroyed: boolean;
        supportsRenderLifecycle: boolean;
        supportsDestroyLifecycle: boolean;
    }

    /**
     * An ItemView is a view that represents a single item. That item may be 
     * a Backbone.Model or may be a Backbone.Collection. Whichever it is though, 
     * it will be treated as a single item.
     */
    class ItemView<TModel extends Backbone.Model> extends View<TModel> {

        constructor(options?: Backbone.ViewOptions<TModel>);

        /**
         * Item views will serialize a model or collection, by default, by calling 
         * .toJSON on either the model or collection. If both a model and 
         * collection are attached to an item view, the model will be used as the 
         * data source. The results of the data serialization will be passed to 
         * the template that is rendered.
         * 
         * If you need custom serialization for your data, you can provide a serializeData 
         * method on your view. It must return a valid JSON object, as if you had 
         * called .toJSON on a model or collection.
         */
        serializeData(): any;

        /** 
         * Renders the view. It is unwise to override the render method of any 
         * Marionette view. Instead, you should use the onBeforeRender and 
         * onRender callbacks to layer in additional functionality to the 
         * rendering of your view.
         */
        render(): ItemView<TModel>;

        /**
         * Triggered before an ItemView is rendered.
         */
        onBeforeRender(): void;

        /**
         * Triggered after the view has been rendered. You can implement this in 
         * your view to provide custom code for dealing with the view's el after 
         * it has been rendered.
         */
        onRender(): void;
    }


    interface CollectionViewOptions<TModel extends Backbone.Model> extends Backbone.ViewOptions<TModel> {

        /**
         * By default the CollectionView will maintain a sorted collection's order 
         * in the DOM. This behavior can be disabled by specifying {sort: false} 
         * on initialize.
         */
        sort?: boolean;

        /**
         * This option is useful when you have performance issues when you
         * resort your CollectionView. Without this option, your CollectionView
         * will be completely re-rendered, which can be costly if you have a
         * large number of elements or if your ChildViews are complex. If this
         * option is activated, when you sort your Collection, there will be no
         * re-rendering, only the DOM nodes will be reordered. This can be a
         * problem if your ChildViews use their collection's index in their
         * rendering. In this case, you cannot use this option as you need to
         * re-render each ChildView.
         *
         * If you combine this option with a filter that changes the views that
         * are to be displayed, reorderOnSort will be bypassed to render new
         * children and remove those that are rejected by the filter.
         */
        reorderOnSort?: boolean;
    }

    /**
     * The CollectionView will loop through all of the models in the specified 
     * collection, render each of them using a specified childView, then append 
     * the results of the child view's el to the collection view's el. By 
     * default the CollectionView will maintain a sorted collection's order in the 
     * DOM. This behavior can be disabled by specifying {sort: false} on 
     * initialize.
     */
    class CollectionView<TModel extends Backbone.Model, TView extends View<Backbone.Model>> extends View<TModel> {
        constructor(options?: CollectionViewOptions<TModel>);

        /**
         * Specify a childView in your collection view definition. This must be a 
         * Backbone view object definition, not an instance. It can be any 
         * Backbone.View or be derived from Marionette.ItemView
         */
        childView: new (...args:any[]) => TView;

        /**
         * There may be scenarios where you need to pass data from your parent 
         * collection view in to each of the childView instances. To do this, 
         * provide a childViewOptions definition on your collection view as an 
         * object literal. This will be passed to the constructor of your childView 
         * as part of the options.
         * 
         * You can also specify the childViewOptions as a function, if you need to 
         * calculate the values to return at runtime. The model will be passed 
         * into the function should you need access to it when calculating 
         * childViewOptions. The function must return an object, and the attributes of 
         * the object will be copied to the childView instance's options.
         */
        childViewOptions: any;

        /**
         * You can customize the event prefix for events that are forwarded through 
         * the collection view. To do this, set the childViewEventPrefix on the 
         * collection view.
         */
        childViewEventPrefix: string;

        /**
         * You can specify a childEvents hash or method which allows you to 
         * capture all bubbling childEvents without having to manually set bindings. 
         * The keys of the hash can either be a function or a string that is the 
         * name of a method on the collection view.
         */
        childEvents: any;

        /**
         * When a collection has no children, and you need to render a view other than 
         * the list of childViews, you can specify an emptyView attribute on your collection 
         * view.
         */
        emptyView: any;

        /**
         * Similar to childView and childViewOptions, there is an emptyViewOptions 
         * property that will be passed to the emptyView constructor. It can be 
         * provided as an object literal or as a function. If emptyViewOptions 
         * aren't provided the CollectionView will default to passing the 
         * childViewOptions to the emptyView.
         */
        emptyViewOptions: any;

        /**
         * The CollectionView uses Backbone.BabySitter to store and manage its 
         * child views. This allows you to easily access the views within the 
         * collection view, iterate them, find them by a given indexer such as the 
         * view's model or collection, and more.
         */
        children: Backbone.ChildViewContainer<TView>;

        /**
         * The render method of the collection view is responsible for rendering the 
         * entire collection. It loops through each of the children in the collection 
         * and renders them individually as an childView.
         */
        render(): CollectionView<TModel, TView>;

        /**
         * The addChild method is responsible for rendering the childViews and 
         * adding them to the HTML for the collectionView instance. It is also 
         * responsible for triggering the events per ChildView. In most cases you 
         * should not override this method.
         */
        addChild(item: any, ChildView: TView, index: Number): void;

        /** Render the child view */
        renderChildView(view: TView, index: Number): void;

        /**
         * When a custom view instance needs to be created for the childView that 
         * represents a child, override the buildChildView method. This method 
         * takes three parameters and returns a view instance to be used as the 
         * child view.
         */
        buildChildView(child: any, ItemViewType: any, itemViewOptions: any): TView;

        /** 
         * Remove the child view and destroy it. This function also updates the indices of
         * later views in the collection in order to keep the children in sync with the collection.
         */
        removeChildView(view: TView): TView;

        /**
         * Determines if the view is empty. If you want to control when the empty 
         * view is rendered, you can override isEmpty.
         */
        isEmpty(): boolean;

        /**
         * If empty, show the empty view
         */
        checkEmpty(): void;

        /**
         * Destroy the child views that this collection view
         * is holding on to, if any. This returns destroyed children.
         */
        destroyChildren(): Backbone.ChildViewContainer<TView>;

        /**
         * By default the CollectionView will maintain the order of its collection 
         * in the DOM. However on occasions the view may need to re-render to make 
         * this possible, for example if you were to change the comparator on the 
         * collection. By default CollectionView will call render when this happens, 
         * but there are cases where this may not be suitable. For instance when 
         * sorting the children in a CompositeView, you want to only render the 
         * internal collection.
         */
        resortView(): void;

        /**
         * By default the collection view will append the HTML of each ChildView 
         * into the element buffer, and then call jQuery's .append once at the end 
         * to move the HTML into the collection view's el.
         * You can override this by specifying an attachHtml method in your view 
         * definition. 
         * @param collectionView the instance of the collection view that will receive the HTML.
         * @param childView the current child view instance.
         * @param index he index of the model that this childView instance represents, 
         * in the collection that the model came from. This is useful for sorting 
         * a collection and displaying the sorted list in the correct order on the 
         * screen.
         */
        attachHtml(collectionView: CollectionView<TModel, TView>, childView: TView, index: number): void;

        /**
         * The value returned by this method is the ChildView class that will be 
         * instantiated when a Model needs to be initially rendered. This method 
         * also gives you the ability to customize per Model ChildViews.
         */
        getChildView<M extends Backbone.Model>(item: M): new (...args:any[]) => TView;

        /**
         * If you need the emptyView's class chosen dynamically, specify 
         * getEmptyView.
         */
        getEmptyView(): any;

        /** Serialize a collection by serializing each of its models. */
        serializeCollection(): any;

        /**
         * Attaches the content of a given view.
        * This method can be overridden to optimize rendering,
        * or to render in a non standard way.
        *
        * For example, using `innerHTML` instead of `$el.html`
        *
        * @example
        * attachElContent: function(html) {
        *   this.el.innerHTML = html;
        *   return this;
        * }
        */
        attachElContent(html: string): ItemView<TModel>;

        /**
         * Reorder DOM after sorting. When your element's rendering
         * do not use their index, you can pass reorderOnSort: true
         * to only reorder the DOM after a sort instead of rendering
         * all the collectionView
         */
        reorder(): void;

        /**
         * Render and show the emptyView. Similar to addChild method
         * but "add:child" events are not fired, and the event from
         * emptyView are not forwarded
         */
        addEmptyView(child: TModel, EmptyView: new (...args: any[]) => any): void;

        /**
         * Handle cleanup and other destroying needs for the collection of views
         */
        destroy(): CollectionView<TModel, TView>;

        /**
         * Set up the child view event forwarding. Uses a "childview:"
         * prefix in front of all forwarded events.
         * @param view it might be ChildView or EmptyView.
         */
        proxyChildEvents(view: any): void;

        /**
         * Called just prior to rendering the collection view.
         */
        onBeforeRender(): void;

        /**
         * Triggered after the view has been rendered. You can implement this in 
         * your view to provide custom code for dealing with the view's el after 
         * it has been rendered.
         */
        onRender(): void;

        /**
         * This callback function allows you to know when a child / child view 
         * instance is about to be added to the collection view. It provides 
         * access to the view instance for the child that was added.
         */
        onBeforeAddChild(childView: TView): void;

        /**
         * This callback function allows you to know when a child / child view 
         * instance has been added to the collection view. It provides access to 
         * the view instance for the child that was added.
         */
        onAddChild(childView: TView): void;

        /**
         * This callback function allows you to know when a childView instance is 
         * about to be removed from the collectionView. It provides access to the 
         * view instance for the child that was removed.
         */
        onBeforeRemoveChild(childView: TView): void;

        /**
         * This callback function allows you to know when a child / childView 
         * instance has been deleted or removed from the collection.
         */
        onRemoveChild(childView: TView): void;
    }

    /**
     * A CompositeView extends from CollectionView to be used as a composite view 
     * for scenarios where it should represent both a branch and leaf in a tree 
     * structure, or for scenarios where a collection needs to be rendered within 
     * a wrapper template.
     */
    class CompositeView<TModel extends Backbone.Model, TView extends View<Backbone.Model>> extends CollectionView<TModel, TView> {

        constructor(options?: CollectionViewOptions<TModel>);

        /**
         * Each childView will be rendered using the childView's template. The 
         * CompositeView's template is rendered and the childView's templates are 
         * added to this.
         */
        childView: new (...args:any[]) => TView;

        /**
         * By default the composite view uses the same attachHtml method that the 
         * collection view provides. This means the view will call jQuery's 
         * .append to move the HTML contents from the child view instance in to 
         * the collection view's el.
         * This is typically not very useful as a composite view will usually render 
         * a container DOM element in which the child views should be placed.
         * This can be either a string or a function returning a string.
         */
        childViewContainer: any;

        /**
        * Renders the view.
        */
        render(): CompositeView<TModel, TView>;

        /**
         * Invoked before the model has been rendered
         */
        onBeforeRenderTemplate(): void;

        /**
         * Invoked after the model has been rendered.
         */
        onRenderTemplate(): void;

        /**
         * Invoked before the collection of models is rendered
         */
        onBeforeRenderCollection(): void;

        /**
         * Invoked after the collection of models has been rendered
         */
        onRenderCollection(): void;
    }

    interface LayoutViewOptions<TModel extends Backbone.Model> extends Backbone.ViewOptions<TModel> {
        /**
         * The LayoutView takes an additional parameter where you can pass the regions as option on creation.
         */
        regions?:any;

        /**
         * This option removes the layoutView from the DOM before destroying the
         * children preventing repaints as each option is removed. However, it
         * makes it difficult to do close animations for a child view (false by
         * default)
         */
        destroyImmediate?: boolean;
    }

    /**
     * A LayoutView is a hybrid of an ItemView and a collection of Region objects.
     * They are ideal for rendering application layouts with multiple sub-regions
     * managed by specified region managers.
     * A layoutView can also act as a composite-view to aggregate multiple views
     * and sub-application areas of the screen allowing applications to attach
     * multiple region managers to dynamically rendered HTML.
     * You can create complex views by nesting layoutView managers within Regions.
     */
    class LayoutView<TModel extends Backbone.Model> extends ItemView<TModel> {
        /**
         * If you have the need to replace the Region with a region class of your
         * own implementation, you can specify an alternate class to use with this
         * property.
         */
        regionClass: any;

        /**
         * Constructor.
         * A hash that can contain a regions hash that allows you to specify regions per
         * LayoutView instance.
         */
        constructor(options?: LayoutViewOptions<TModel>);

        /**
         * Handle destroying regions, and then destroy the view itself.
         */
        destroy(): LayoutView<TModel>;

        /**
         * Regions hash or a method returning the regions hash that maps
         * regions/selectors to methods on your View.
         **/
        regions(): any;

        /** Adds a region to the layout view. */
        addRegion(name: string, definition: any): Region;

        /**
         * Add multiple regions as a {name: definition, name2: def2} object literal.
         */
        addRegions(regions: any): any;
        
	/** Returns a region from the layout view */
        getRegion(name: string): Region;

        /** Returns a region from the layout view */
        getRegion(name: string): Region;

        /**
         * Renders the view. It will use the existing region objects the first
         * time it is called. Subsequent calls will destroy the views that the
         * regions are showing and then reset the `el` for the regions to the
         * newly rendered DOM elements.
         */
        render(): LayoutView<TModel>;

        /**
         * Removes the region with the specified name.
         * @param name the name of the region to remove.
         */
        removeRegion(name: string): Region;

        /** Enable easy overriding of the default `RegionManager`
          * for customized region interactions and business specific
          * view logic for better control over single regions.
          */
        getRegionManager(): RegionManager;

        /**
         * Show a view into the region specified by `regionName`.
         */
        showChildView(regionName: string, view: any, options?: RegionShowOptions): void;

        /**
         * Get the current view that is shown in the region specified by
         * `regionName`.
         */
        getChildView(regionName: string): Backbone.View<TModel>;

        /**
         * Returns all regions from the layout view. The results contains an
         * Object hash that has `string`s as keys and `Region`s as values.
         */
        getRegions(): {[key: string]: Region};

        /**
         * You can customize the event prefix for events that are forwarded through
         * the layout view with this property.
         */
        childViewEventPrefix: string;
    }

    interface AppRouterOptions extends Backbone.RouterOptions {
        /**
         * The appRoutes.
         */
        appRoutes?: any;

        /**
         * The controller to associate with this router.
         */
        controller?: any;
    }

    /**
     * Reduce the boilerplate code of handling route events and then calling a 
     * single method on another object. Have your routers configured to call 
     * the method on your object, directly.
     */
    class AppRouter extends Backbone.Router {

        /**
         * Configure an AppRouter with appRoutes. The route definition 
         * is passed on to Backbone's standard routing handlers. This means 
         * that you define routes like you normally would. However, instead of 
         * providing a callback method that exists on the router, you provide a 
         * callback method that exists on the controller, which you specify for 
         * the router instance (see below.)
         */
        constructor(options?: AppRouterOptions);

        /**
         * You can specify a controller with the multiple routes at runtime with 
         * this method. However, In this case the current controller of AppRouter 
         * will not change.
         */
        processAppRoutes(controller: any, appRoutes: any): void;

        /**
         * Adds an app route at runtime to this instance. It works the same as the 
         * built-in router.route() call from Backbone's Router, but has all the 
         * same semantics and behavior of the appRoutes configuration.
         */
        appRoute(route: string, methodName: string): void;
    }

    /**
     * The Backbone.Marionette.Application object is the hub of your composite 
     * application. It organizes, initializes and coordinates the various pieces 
     * of your app. It also provides a starting point for you to call into from 
     * your HTML script block, or directly from your JavaScript files if you 
     * prefer to go that route. The Application is meant to be instantiated 
     * directly, although you can extend it to add your own functionality.
     */
    class Application extends Backbone.Events {

        constructor(options?: any);

        /**
         * The Event Aggregator is available through this property. It is 
         * convenient for passively sharing information between pieces of your 
         * application as events occur.
         * Note! To access this application channel from other objects within your 
         * app you are encouraged to get a handle of the systems through the 
         * Wreqr API instead of the Application instance itself.
         */
        vent: Backbone.Wreqr.EventAggregator;

        /**
         * Commands are used to make any component tell another component to 
         * perform an action without a direct reference to it.
         */
        commands: Backbone.Wreqr.Commands;

        /**
         * Request Response is a means for any component to request information 
         * from another component without being tightly coupled.
         */
        reqres: Backbone.Wreqr.RequestResponse;

        submodules: any;

        /** Command execution, facilitated by Backbone.Wreqr.Commands */
        execute(...args: any[]): void;

        /** Request/response, facilitated by Backbone.Wreqr.RequestResponse */
        request(...args: any[]): any;

        /** Deprecated! Initializers, you should use events to manage start-up logic. */
        addInitializer(initializer: any): void;

        /**
         * Once you have your application configured, you can kick everything off 
         * by calling this method.
         * @param options This parameter will be passed to each of your initializer functions, as well as the initialize events. This allows you to provide extra configuration for various parts of your app throughout the initialization sequence.
         */
        start(options?: any): void;

        /** Deprecated! nstead of using the Application as the root of your view tree, you should use a Layout View.*/
        addRegions(regions: any): any;

        /** Deprecated! nstead of using the Application as the root of your view tree, you should use a Layout View.*/
        emptyRegions(): void;

        /** Deprecated! nstead of using the Application as the root of your view tree, you should use a Layout View.*/
        removeRegion(region: Region): void;

        /** Deprecated! nstead of using the Application as the root of your view tree, you should use a Layout View.*/
        getRegion(regionName: string): Region;

        module(moduleNames: any, moduleDefinition: any): Module;

        /**
         * Called just before the Application starts and before the initializers are executed.
         */
        onBeforeStart(options?: any): void;

        /**
         * Called after the Application has started and after the initializers have been executed.
         */
        onStart(options?: any): void;
    }

    // modules mapped for convenience, but you should probably use TypeScript modules instead    
    class Module extends Backbone.Events {

        constructor(moduleName: string, app: Application);

        submodules: any;
        triggerMethod(name: string, ...args: any[]): any;

        addInitializer(callback: any): void;
        addFinalizer(callback: any): void;
        start(options?: any): void;        
        addDefinition(moduleDefinition: any, customArgs: any): any;
    }

    /**
     * A Behavior is an isolated set of DOM / user interactions that can be mixed 
     * into any View or another Behavior. Behaviors allow you to blackbox View 
     * specific interactions into portable logical chunks, keeping your views 
     * simple and your code DRY.
     */
    class Behavior extends Marionette.Object {
        constructor(options?: any, view?: any);

        options: any;

		/**
         * Behaviors can have their own ui hash, which will be mixed into the ui
         * hash of its associated View instance. ui elements defined on either the
         * Behavior or the View will be made available within events and triggers.
         * They also are attached directly to the Behavior and can be accessed within
         * Behavior methods as this.ui.
         */
        ui: any;
		
        /**
         * Any triggers you define on the Behavior will be triggered in response to the appropriate event on the view.
         */
        triggers: any;

        /**
         * modelEvents will respond to the view's model events.
         */
        modelEvents: any;

        /**
         * collectionEvents will respond to the view's collection events.
         */
        collectionEvents: any;

        /**
         * The behaviors key allows a behavior to group multiple behaviors 
         * together.
         */
        behaviors: any;

        /**
         * defaults can be a hash or function to define the default options for 
         * your behavior. The default options will be overridden depending on 
         * what you set as the options per behavior (this works just like a 
         * backbone.model).
         */
        defaults: any;

        /**
         * el is a direct proxy of the view's el
         */
        el: any;

        /**
         * $el is a direct proxy of the view's el cached as a jQuery selector.
         */
        $el: JQuery;

        /** A reference to the view instance that the behavior is on. */
        view: any;

        /**
         * $ is a direct proxy of the views $ lookup method.
         */
        $(selector: any): JQuery;
    }

    /**
     * Marionette.Behaviors' is a utility class that takes care of glueing your 
     * behavior instances to their given View. The most important part of this 
     * class is that you MUST override the class level behaviorsLookup method or 
     * set the option behaviorClass for things to work properly.
     */
    class Behaviors {
        /**
         * This method defines where your behavior classes are stored. Override this to provide another lookup.
         */
        static behaviorsLookup(): any;

        /**
         * This method has a default implementation that is simple to override. It 
         * is responsible for the lookup of single behavior from within the 
         * Behaviors.behaviorsLookup or elsewhere. Note that it should return the type of the 
         * class to instantiate, not an instance of that class.
         */
        static getBehaviorClass(options: any, key: string): any;
    }
}

declare module 'backbone.marionette' {
    import Backbone = require('backbone');

    export = Marionette;
}<|MERGE_RESOLUTION|>--- conflicted
+++ resolved
@@ -36,13 +36,8 @@
         first(): TView;
         forEach(iterator: (element: TView, index: number, list?: any) => void, context?: any): void;
         include(value: any): boolean;
-<<<<<<< HEAD
-        initial(): View<TModel>;
-        initial(n: number): View<TModel>[];
-=======
         initial(): TView;
         initial(n: number): TView[];
->>>>>>> c6254f15
         invoke(methodName: string, args?: any[]): any;
         isEmpty(object: any): boolean;
         last(): TView;
@@ -1237,9 +1232,6 @@
          * Add multiple regions as a {name: definition, name2: def2} object literal.
          */
         addRegions(regions: any): any;
-        
-	/** Returns a region from the layout view */
-        getRegion(name: string): Region;
 
         /** Returns a region from the layout view */
         getRegion(name: string): Region;
