--- conflicted
+++ resolved
@@ -40,16 +40,12 @@
 	(value?: any): Numeral;
 	version: string;
 	isNumeral: boolean;
-<<<<<<< HEAD
-	locale(key?: string, values?: NumeralJSLanguage): Numeral | string;
-	zeroFormat(format: string): string;
-=======
 
 	/**
 	 * This function sets the current locale.  If no arguments are passed in,
 	 * it will simply return the current global locale key.
 	 */
-	locale(key?: string): string;
+  locale(key?: string, values?: NumeralJSLanguage): Numeral | string;
 
 	/**
 	 * Registers a language definition or a custom format definition.
@@ -63,7 +59,6 @@
 	zeroFormat(format: string): void;
 	nullFormat(format: string): void;
 	defaultFormat(format: string): void;
->>>>>>> d1afbae1
 	clone(): Numeral;
 	format(inputString?: string): string;
 	formatCurrency(inputString?: string): string;
