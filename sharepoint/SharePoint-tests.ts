<<<<<<< HEAD
﻿///<reference path="SharePoint.d.ts" />
///<reference path="../angularjs/angular.d.ts" />
///<reference path="../knockout/knockout.d.ts" />
///<reference path="../jquery/jquery.d.ts" />


//code from http://sptypescript.codeplex.com/
//BasicTasksJSOM.ts
// Website tasks
function retrieveWebsite(resultpanel:HTMLElement) {
    var clientContext = SP.ClientContext.get_current();
    var oWebsite = clientContext.get_web();
    clientContext.load(oWebsite);

    clientContext.executeQueryAsync(
      successHandler,
       errorHandler
    );

    function successHandler() {
        resultpanel.innerHTML = "Web site title: " + oWebsite.get_title();
    }

    function errorHandler() {
        resultpanel.innerHTML = "Request failed: " + arguments[1].get_message();
    }
}

function retrieveWebsiteProps(resultpanel: HTMLElement) {
    
    var clientContext = SP.ClientContext.get_current();
    var oWebsite = clientContext.get_web();

    clientContext.load(oWebsite, "Description", "Created");

    clientContext.executeQueryAsync(successHandler,errorHandler);

    function successHandler() {
        resultpanel.innerHTML = "Description: " + oWebsite.get_description() +
            "<br/>Date created: " + oWebsite.get_created();
    }

    function errorHandler() {
        resultpanel.innerHTML = "Request failed: " + arguments[1].get_message();
    }
}

function writeWebsiteProps(resultpanel: HTMLElement) {

    var clientContext = SP.ClientContext.get_current();
    var oWebsite = clientContext.get_web();

    oWebsite.set_description("This is an updated description.");
    oWebsite.update();

    clientContext.load(oWebsite, "Description");

    clientContext.executeQueryAsync(
      successHandler,
       errorHandler
    );


    function successHandler() {
        resultpanel.innerHTML = "Web site description: " + oWebsite.get_description();
    }

    function errorHandler() {
        resultpanel.innerHTML = "Request failed: " + arguments[1].get_message();
    }
}

// Lists tasks
function readAllProps(resultpanel: HTMLElement) {

    var clientContext = SP.ClientContext.get_current();
    var oWebsite = clientContext.get_web();

    var collList = oWebsite.get_lists();
    clientContext.load(collList);

    clientContext.executeQueryAsync(
      successHandler,
       errorHandler
    );

    function successHandler() {

        var listEnumerator = collList.getEnumerator();
        
        var listInfo = "";
        while (listEnumerator.moveNext()) {
            var oList = listEnumerator.get_current();
            listInfo += "Title: " + oList.get_title() + " Created: " +
                oList.get_created().toString() + "<br/>";
        }

        resultpanel.innerHTML = listInfo;
    }

    function errorHandler() {
        resultpanel.innerHTML = "Request failed: " + arguments[1].get_message();
    }
}

function readSpecificProps(resultpanel: HTMLElement) {

    var clientContext = SP.ClientContext.get_current();
    var oWebsite = clientContext.get_web();

    var collList = oWebsite.get_lists();

    clientContext.load(collList, "Include(Title, Id)");

    clientContext.executeQueryAsync(
      successHandler,
       errorHandler
    );

    function successHandler() {
       
        var listEnumerator = collList.getEnumerator();

        var listInfo = "";
        while (listEnumerator.moveNext()) {
            var oList = listEnumerator.get_current();
            listInfo += "Title: " + oList.get_title() +
                " ID: " + oList.get_id().toString() + "<br/>";
        }

        resultpanel.innerHTML = listInfo;
    }

    function errorHandler() {
        resultpanel.innerHTML = "Request failed: " + arguments[1].get_message();
    }
}

function readColl(resultpanel: HTMLElement) {

    var clientContext = SP.ClientContext.get_current();
    var oWebsite = clientContext.get_web();
    var collList = oWebsite.get_lists();

    var listInfoCollection = clientContext.loadQuery(collList, "Include(Title, Id)");

    clientContext.executeQueryAsync(
      successHandler,
       errorHandler
    );

    function successHandler() {
        var listInfo = "";
        for (var i = 0; i < listInfoCollection.length; i++) {
            var oList = listInfoCollection[i];
            listInfo += "Title: " + oList.get_title() +
                " ID: " + oList.get_id().toString() + "<br/>";
        }
        
        resultpanel.innerHTML = listInfo;
    }

    function errorHandler() {
        resultpanel.innerHTML = "Request failed: " + arguments[1].get_message();
    }
}

function readFilter(resultpanel: HTMLElement) {
    var clientContext = SP.ClientContext.get_current();
    var oWebsite = clientContext.get_web();
    var collList = oWebsite.get_lists();

    var listInfoArray = clientContext.loadQuery(collList,
        "Include(Title,Fields.Include(Title,InternalName))");

    clientContext.executeQueryAsync(
      successHandler,
       errorHandler
    );

    function successHandler() {

        for (var i = 0; i < listInfoArray.length; i++) {
            var oList = listInfoArray[i];
            var collField = oList.get_fields();
            var fieldEnumerator = collField.getEnumerator();

            var listInfo = "";
            while (fieldEnumerator.moveNext()) {
                var oField = fieldEnumerator.get_current();
                var regEx = new RegExp("name", "ig");

                if (regEx.test(oField.get_internalName())) {
                    listInfo += "List: " + oList.get_title() +
                        "<br/>&nbsp;&nbsp;&nbsp;&nbsp;Field Title: " + oField.get_title() +
                        "<br/>&nbsp;&nbsp;&nbsp;&nbsp;Field Internal name: " + oField.get_internalName();
                }
            }
        }

        resultpanel.innerHTML = listInfo;
    }

    function errorHandler() {
        resultpanel.innerHTML = "Request failed: " + arguments[1].get_message();
    }
}

// Create, update and delete lists
function createList(resultpanel: HTMLElement) {

    var clientContext = SP.ClientContext.get_current();
    var oWebsite = clientContext.get_web();

    var listCreationInfo = new SP.ListCreationInformation();
    listCreationInfo.set_title("My Announcements List");
    listCreationInfo.set_templateType(SP.ListTemplateType.announcements);

    var oList = oWebsite.get_lists().add(listCreationInfo);
    clientContext.load(oList);

    clientContext.executeQueryAsync(
      successHandler,
       errorHandler
    );

    function successHandler() {
        resultpanel.innerHTML = "Go to the <a href='../Lists/My Announcements List'>list</a>.";
    }

    function errorHandler() {
        resultpanel.innerHTML = "Request failed: " + arguments[1].get_message();
    }
}

function updateList(resultpanel: HTMLElement) {

    var clientContext = SP.ClientContext.get_current();
    var oWebsite = clientContext.get_web();

    var oList = oWebsite.get_lists().getByTitle("My Announcements List");
    oList.set_description("New Announcements List");
    oList.update();

    clientContext.load(oList);
    clientContext.executeQueryAsync(
      successHandler,
       errorHandler
    );

    function successHandler() {
        resultpanel.innerHTML = "Check the description in the <a href='../Lists/My Announcements List'>list</a>.";
    }

    function errorHandler() {
        resultpanel.innerHTML = "Request failed: " + arguments[1].get_message();
    }
}

function addField(resultpanel: HTMLElement) {

    var clientContext = SP.ClientContext.get_current();
    var oWebsite = clientContext.get_web();
    var oList = oWebsite.get_lists().getByTitle("My Announcements List");

    var oField = oList.get_fields().addFieldAsXml(
        "<Field DisplayName='MyField' Type='Number' />",
        true,
        SP.AddFieldOptions.defaultValue
    );

    var fieldNumber = <SP.FieldNumber>clientContext.castTo(oField, SP.FieldNumber);
    fieldNumber.set_maximumValue(100);
    fieldNumber.set_minimumValue(35);
    fieldNumber.update();

    clientContext.load(oField);

    clientContext.executeQueryAsync(
      successHandler,
       errorHandler
    );

    function successHandler() {
        resultpanel.innerHTML = "The <a href='../Lists/My Announcements List'>list</a> with a new field.";
    }

    function errorHandler() {
        resultpanel.innerHTML = "Request failed: " + arguments[1].get_message();
    }
}

function deleteList(resultpanel: HTMLElement) {
    var listTitle = "My Announcements List";

    var clientContext = SP.ClientContext.get_current();
    var oWebsite = clientContext.get_web();
    var oList = oWebsite.get_lists().getByTitle(listTitle);
    oList.deleteObject();

    clientContext.executeQueryAsync(
      successHandler,
       errorHandler
    );

    function successHandler() {
        resultpanel.innerHTML = listTitle + " deleted.";
    }

    function errorHandler() {
        resultpanel.innerHTML = "Request failed: " + arguments[1].get_message();
    }
}

// Create, update and delete folders
function createFolder(resultpanel: HTMLElement) {
    var clientContext = SP.ClientContext.get_current();
    var oWebsite = clientContext.get_web();
    var oList = oWebsite.get_lists().getByTitle("Shared Documents");

    var itemCreateInfo = new SP.ListItemCreationInformation();
    itemCreateInfo.set_underlyingObjectType(SP.FileSystemObjectType.folder);
    itemCreateInfo.set_leafName("My new folder!");
    var oListItem = oList.addItem(itemCreateInfo);
    oListItem.update();

    clientContext.load(oListItem);
    clientContext.executeQueryAsync(
      successHandler,
       errorHandler
    );

    function successHandler() {
        resultpanel.innerHTML = "Go to the <a href='../Lists/Shared Documents'>document library</a> to see your new folder.";
    }

    function errorHandler() {
        resultpanel.innerHTML = "Request failed: " + arguments[1].get_message();
    }
}

function updateFolder(resultpanel: HTMLElement) {
    var clientContext = SP.ClientContext.get_current();
    var oWebsite = clientContext.get_web();
    var oList = oWebsite.get_lists().getByTitle("Shared Documents");

    var  oListItem = oList.getItemById(1);
    oListItem.set_item("FileLeafRef", "My updated folder");
    oListItem.update();

    clientContext.load(oListItem);
    clientContext.executeQueryAsync(
      successHandler,
       errorHandler
    );

    function successHandler() {
        resultpanel.innerHTML = "Go to the <a href='../Lists/Shared Documents'>document library</a> to see your updated folder.";
    }

    function errorHandler() {
        resultpanel.innerHTML = "Request failed: " + arguments[1].get_message();
    }
}

function deleteFolder(resultpanel: HTMLElement) {
    var clientContext =     SP.ClientContext.get_current();
    var oWebsite = clientContext.get_web();
    var oList = oWebsite.get_lists().getByTitle("Shared Documents");

    var oListItem = oList.getItemById(1);
    oListItem.deleteObject();

    clientContext.executeQueryAsync(
      successHandler,
       errorHandler
    );

    function successHandler() {
        resultpanel.innerHTML = "Go to the <a href='../Lists/Shared Documents'>document library</a> to make sure the folder is no longer there.";
    }

    function errorHandler() {
        resultpanel.innerHTML = "Request failed: " + arguments[1].get_message();
    }
}

// List item tasks
function readItems(resultpanel: HTMLElement) {
    var clientContext = SP.ClientContext.get_current();
    var oWebsite = clientContext.get_web();
    var oList = oWebsite.get_lists().getByTitle("Announcements");
    var camlQuery = new SP.CamlQuery();
    camlQuery.set_viewXml(
        '<View><Query><Where><Geq><FieldRef Name=\'ID\'/>' +
        '<Value Type=\'Number\'>1</Value></Geq></Where></Query>' +
        '<RowLimit>10</RowLimit></View>'
    );
    var collListItem = oList.getItems(camlQuery);

    clientContext.load(collListItem);
    clientContext.executeQueryAsync(
      successHandler,
       errorHandler
    );

    function successHandler() {
        var listItemEnumerator = collListItem.getEnumerator();

        var listItemInfo = "";
        while (listItemEnumerator.moveNext()) {
            var oListItem = listItemEnumerator.get_current();
            listItemInfo += "ID: " + oListItem.get_id() + "<br/>" +
                "Title: " + oListItem.get_item("Title") + "<br/>" +
                "Body: " + oListItem.get_item("Body") + "<br/>";
        }

        resultpanel.innerHTML = listItemInfo;
    }

    function errorHandler() {
        resultpanel.innerHTML = "Request failed: " + arguments[1].get_message();
    }
}

function readInclude(resultpanel: HTMLElement) {
    var clientContext = SP.ClientContext.get_current();
    var oWebsite = clientContext.get_web();
    var oList = oWebsite.get_lists().getByTitle("Announcements");
    var camlQuery = new SP.CamlQuery();
    camlQuery.set_viewXml('<View><RowLimit>100</RowLimit></View>');

    var collListItem = oList.getItems(camlQuery);

    clientContext.load(collListItem, "Include(Id, DisplayName, HasUniqueRoleAssignments)");
    clientContext.executeQueryAsync(
      successHandler,
       errorHandler
    );

    function successHandler() {
        var listItemEnumerator = collListItem.getEnumerator();

        var listItemInfo = "";
        while (listItemEnumerator.moveNext()) {
            var oListItem = listItemEnumerator.get_current();
            listItemInfo += "ID: " + oListItem.get_id() + "<br/>" +
            "Display name: " + oListItem.get_displayName() + "<br/>" +
            "Unique role assignments: " + oListItem.get_hasUniqueRoleAssignments() + "<br/>";
        }

        resultpanel.innerHTML = listItemInfo;
    }

    function errorHandler() {
        resultpanel.innerHTML = "Request failed: " + arguments[1].get_message();
    }
}

// Create, update and delete list items
function createListItem(resultpanel: HTMLElement) {
    var clientContext = SP.ClientContext.get_current();
    var oWebsite = clientContext.get_web();
    var oList = oWebsite.get_lists().getByTitle("Announcements");

    var itemCreateInfo = new SP.ListItemCreationInformation();
    var oListItem = oList.addItem(itemCreateInfo);
    oListItem.set_item("Title", "My New Item!");
    oListItem.set_item("Body", "Hello World!");
    oListItem.update();
    
    clientContext.load(oListItem);
    clientContext.executeQueryAsync(
      successHandler,
       errorHandler
    );

    function successHandler() {
        resultpanel.innerHTML = "Go to the <a href='../Lists/Announcements'>list</a> to see your new item.";
    }

    function errorHandler() {
        resultpanel.innerHTML = "Request failed: " + arguments[1].get_message();
    }
}

function updateListItem(resultpanel: HTMLElement) {
    var clientContext = SP.ClientContext.get_current();
    var oWebsite = clientContext.get_web();
    var oList = oWebsite.get_lists().getByTitle("Announcements");

    var oListItem = oList.getItemById(1);
    oListItem.set_item("Title", "My updated title");
    oListItem.update();

    clientContext.load(oListItem);
    clientContext.executeQueryAsync(
      successHandler,
       errorHandler
    );

    function successHandler() {
        resultpanel.innerHTML = "Go to the <a href='../Lists/Announcements'>list</a> to see your updated item.";
    }

    function errorHandler() {
        resultpanel.innerHTML = "Request failed: " + arguments[1].get_message();
    }
}

function deleteListItem(resultpanel: HTMLElement) {
    var clientContext = SP.ClientContext.get_current();
    var oWebsite = clientContext.get_web();
    var oList = oWebsite.get_lists().getByTitle("Announcements");

    var oListItem = oList.getItemById(1);
    oListItem.deleteObject();

    clientContext.executeQueryAsync(
      successHandler,
       errorHandler
    );

    function successHandler() {
        resultpanel.innerHTML = "Go to the <a href='../Lists/Announcements'>list</a> to make sure the item is no longer there.";
    }

    function errorHandler() {
        resultpanel.innerHTML = "Request failed: " + arguments[1].get_message();
    }
}



/** Lightweight client-side rendering template overrides.*/
module CSR {

    export interface UpdatedValueCallback {
        (value: any, fieldSchema?: SPClientTemplates.FieldSchema_InForm): void;
    }

    /** Creates new overrides. Call .register() at the end.*/
    export function override(listTemplateType?: number, baseViewId?: number|string): ICSR {
        return new csr(listTemplateType, baseViewId)
            .onPreRender(hookFormContext)
            .onPostRender(fixCsrCustomLayout);

        function hookFormContext(ctx: IFormRenderContexWithHook) {
            if (ctx.ControlMode == SPClientTemplates.ClientControlMode.EditForm
                || ctx.ControlMode == SPClientTemplates.ClientControlMode.NewForm) {

                for (var i = 0; i < ctx.ListSchema.Field.length; i++) {
                    var fieldSchemaInForm = ctx.ListSchema.Field[i];

                    if (!ctx.FormContextHook) {
                        ctx.FormContextHook = {}

                        var oldRegisterGetValueCallback = ctx.FormContext.registerGetValueCallback;
                        ctx.FormContext.registerGetValueCallback = (fieldName, callback) => {
                            ctx.FormContextHook[fieldName].getValue = callback;
                            oldRegisterGetValueCallback(fieldName, callback);
                        };

                        var oldUpdateControlValue = ctx.FormContext.updateControlValue;
                        ctx.FormContext.updateControlValue = (fieldName: string, value: any) => {
                            oldUpdateControlValue(fieldName, value);

                            var hookedContext = ensureFormContextHookField(ctx.FormContextHook, fieldName);
                            hookedContext.lastValue = value;

                            var updatedCallbacks = ctx.FormContextHook[fieldName].updatedValueCallbacks;
                            for (var i = 0; i < updatedCallbacks.length; i++) {
                                updatedCallbacks[i](value, hookedContext.fieldSchema);
                            }

                        }
                    }
                    ensureFormContextHookField(ctx.FormContextHook, fieldSchemaInForm.Name).fieldSchema = fieldSchemaInForm;
                }
            }
        }

        function fixCsrCustomLayout(ctx: SPClientTemplates.RenderContext_Form) {
            if (ctx.ControlMode == SPClientTemplates.ClientControlMode.Invalid
                || ctx.ControlMode == SPClientTemplates.ClientControlMode.View) {
                return;
            }

            if (ctx.ListSchema.Field.length > 1) {
                var wpq = ctx.FormUniqueId;
                var webpart = $get('WebPart' + wpq);
                var forms = webpart.getElementsByClassName('ms-formtable');

                if (forms.length > 0) {
                    var placeholder = $get(wpq + 'ClientFormTopContainer');
                    var fragment = document.createDocumentFragment();
                    for (var i = 0; i < placeholder.children.length; i++) {
                        fragment.appendChild(placeholder.children.item(i));
                    }

                    var form = forms.item(0);
                    form.parentNode.replaceChild(fragment, form);
                }

                var old = ctx.CurrentItem;
                ctx.CurrentItem = ctx.ListData.Items[0];
                var fields = ctx.ListSchema.Field;
                for (var j = 0; j < fields.length; j++) {
                    var field = fields[j];
                    var pHolderId = wpq + ctx.FormContext.listAttributes.Id + field.Name;
                    var span = $get(pHolderId);
                    if (span) {
                        span.outerHTML = ctx.RenderFieldByName(ctx, field.Name);
                    }
                }
                ctx.CurrentItem = old;
            }

        }


    }


//typescripttempltes.ts
    declare var Strings:any;
    export function getFieldValue(ctx: SPClientTemplates.RenderContext_Form, fieldName: string): any {
        if (ctx.ControlMode == SPClientTemplates.ClientControlMode.EditForm
            || ctx.ControlMode == SPClientTemplates.ClientControlMode.NewForm) {
            var contextWithHook = <IFormRenderContexWithHook>ctx;
            if (contextWithHook.FormContextHook
                && contextWithHook.FormContextHook[fieldName]
                && contextWithHook.FormContextHook[fieldName].getValue) {
                return contextWithHook.FormContextHook[fieldName].getValue();
            }
        }
        return null;
    }

    export function getFieldSchema(ctx: SPClientTemplates.RenderContext_Form, fieldName: string): SPClientTemplates.FieldSchema_InForm {
        if (ctx.ControlMode == SPClientTemplates.ClientControlMode.EditForm
            || ctx.ControlMode == SPClientTemplates.ClientControlMode.NewForm) {
            var contextWithHook = <IFormRenderContexWithHook>ctx;
            if (contextWithHook.FormContextHook
                && contextWithHook.FormContextHook[fieldName]) {
                return contextWithHook.FormContextHook[fieldName].fieldSchema;
            }
        }
        return null;
    }

    export function addUpdatedValueCallback(ctx: SPClientTemplates.RenderContext_Form, fieldName: string, callback: UpdatedValueCallback): void {
        if (ctx.ControlMode == SPClientTemplates.ClientControlMode.EditForm
            || ctx.ControlMode == SPClientTemplates.ClientControlMode.NewForm) {
            var contextWithHook = <IFormRenderContexWithHook>ctx;
            if (contextWithHook.FormContextHook) {
                var f = ensureFormContextHookField(contextWithHook.FormContextHook, fieldName);
                var callbacks = f.updatedValueCallbacks;
                if (callbacks.indexOf(callback) == -1) {
                    callbacks.push(callback);
                    if (f.lastValue) {
                        callback(f.lastValue, f.fieldSchema);
                    }
                }
            }
        }

    }

    export function removeUpdatedValueCallback(ctx: SPClientTemplates.RenderContext_Form, fieldName: string, callback: UpdatedValueCallback): void {
        if (ctx.ControlMode == SPClientTemplates.ClientControlMode.EditForm
            || ctx.ControlMode == SPClientTemplates.ClientControlMode.NewForm) {
            var contextWithHook = <IFormRenderContexWithHook>ctx;
            if (contextWithHook.FormContextHook) {
                var callbacks = ensureFormContextHookField(contextWithHook.FormContextHook, fieldName).updatedValueCallbacks;
                var index = callbacks.indexOf(callback);
                if (index != -1) {
                    callbacks.splice(index, 1);
                }
            }
        }
    }

    export function getControl(schema: SPClientTemplates.FieldSchema_InForm): HTMLInputElement {
        var id = schema.Name + '_' + schema.Id + '_$' + schema.FieldType + 'Field';
        //TODO: Handle different input types
        return <HTMLInputElement>$get(id);
    }

    export function getFieldTemplate(field: SPClientTemplates.FieldSchema, mode: SPClientTemplates.ClientControlMode): SPClientTemplates.FieldCallback {
        var ctx = { ListSchema: { Field: [field] }, FieldControlModes: {} };
        ctx.FieldControlModes[field.Name] = mode;
        var templates = SPClientTemplates.TemplateManager.GetTemplates(ctx);
        return templates.Fields[field.Name];
    }


    class csr implements ICSR, SPClientTemplates.TemplateOverridesOptions {

        public Templates: SPClientTemplates.TemplateOverrides;
        public OnPreRender: SPClientTemplates.RenderCallback[];
        public OnPostRender: SPClientTemplates.RenderCallback[];
        private IsRegistered: boolean;


        constructor(public ListTemplateType?: number, public BaseViewID?: any) {
            this.Templates = { Fields: {} };
            this.OnPreRender = [] ;
            this.OnPostRender = [];
            this.IsRegistered = false;
        }

        /* tier 1 methods */
        view(template: any): ICSR {
            this.Templates.View = template;
            return this;
        }

        item(template: any): ICSR {
            this.Templates.Item = template;
            return this;
        }

        header(template: any): ICSR {
            this.Templates.Header = template;
            return this;
        }

        body(template: any): ICSR {
            this.Templates.Body = template;
            return this;
        }

        footer(template: any): ICSR {
            this.Templates.Footer = template;
            return this;
        }

        fieldView(fieldName: string, template: any): ICSR {
            this.Templates.Fields[fieldName] = this.Templates.Fields[fieldName] || {};
            this.Templates.Fields[fieldName].View = template;
            return this;
        }

        fieldDisplay(fieldName: string, template: any): ICSR {
            this.Templates.Fields[fieldName] = this.Templates.Fields[fieldName] || {};
            this.Templates.Fields[fieldName].DisplayForm = template;
            return this;
        }

        fieldNew(fieldName: string, template: any): ICSR {
            this.Templates.Fields[fieldName] = this.Templates.Fields[fieldName] || {};
            this.Templates.Fields[fieldName].NewForm = template;
            return this;
        }

        fieldEdit(fieldName: string, template: any): ICSR {
            this.Templates.Fields[fieldName] = this.Templates.Fields[fieldName] || {};
            this.Templates.Fields[fieldName].EditForm = template;
            return this;
        }

        /* tier 2 methods */
        template(name: string, template: any): ICSR {
            this.Templates[name] = template;
            return this;
        }

        fieldTemplate(fieldName: string, name: string, template: any): ICSR {
            this.Templates.Fields[fieldName] = this.Templates.Fields[fieldName] || {};
            this.Templates.Fields[fieldName][name] = template;
            return this;
        }

        /* common */
        onPreRender(...callbacks: { (ctx: SPClientTemplates.RenderContext): void; }[]): ICSR {
            for (var i = 0; i < callbacks.length; i++) {
                this.OnPreRender.push(callbacks[i]);
            }
            return this;
        }

        onPostRender(...callbacks: { (ctx: SPClientTemplates.RenderContext): void; }[]): ICSR {
            for (var i = 0; i < callbacks.length; i++) {
                this.OnPostRender.push(callbacks[i]);
            }
            return this;
        }

        onPreRenderField(field: string, callback: { (schema: SPClientTemplates.FieldSchema, ctx: SPClientTemplates.RenderContext): void; }): ICSR {
            return this.onPreRender((ctx: SPClientTemplates.RenderContext) => {
                var ctxInView = <SPClientTemplates.RenderContext_InView>ctx;

                //ListSchema schma exists in Form and in View render context
                var fields = ctxInView.ListSchema.Field;
                if (fields) {
                    for (var i = 0; i < fields.length; i++) {
                        if (fields[i].Name === field) {
                            callback(fields[i], ctx);
                        }
                    }
                }
            });
        }

        onPostRenderField(field: string, callback: { (schema: SPClientTemplates.FieldSchema, ctx: SPClientTemplates.RenderContext): void; }): ICSR {
            return this.onPostRender((ctx: SPClientTemplates.RenderContext) => {
                var ctxInView = <SPClientTemplates.RenderContext_InView>ctx;

                //ListSchema schma exists in Form and in View render context
                var fields = ctxInView.ListSchema.Field;
                if (fields) {
                    for (var i = 0; i < fields.length; i++) {
                        if (fields[i].Name === field) {
                            callback(fields[i], ctx);
                        }
                    }
                }
            });
        }

        makeReadOnly(fieldName: string): ICSR {
            return this
                .onPreRenderField(fieldName, (schema, ctx) => {
                    if (ctx.ControlMode == SPClientTemplates.ClientControlMode.Invalid
                        || ctx.ControlMode == SPClientTemplates.ClientControlMode.DisplayForm) return;
                    (<SPClientTemplates.FieldSchema_InForm>schema).ReadOnlyField = true;
                    (<SPClientTemplates.FieldSchema_InView>schema).ReadOnly = "TRUE";

                    if (ctx.ControlMode == SPClientTemplates.ClientControlMode.View) {
                        var ctxInView = <SPClientTemplates.RenderContext_InView>ctx;
                        if (ctxInView.inGridMode) {
                            //TODO: Disable editing in grid mode

                        }

                    } else {
                        var ctxInForm = <SPClientTemplates.RenderContext_FieldInForm>ctx;
                        if (schema.Type != 'User' && schema.Type != 'UserMulti') {

                            var template = getFieldTemplate(schema, SPClientTemplates.ClientControlMode.DisplayForm);
                            ctxInForm.Templates.Fields[fieldName] = template;
                            ctxInForm.FormContext.registerGetValueCallback(fieldName, () => ctxInForm.ListData.Items[0][fieldName]);

                        }
                    }

                })
                .onPostRenderField(fieldName, (schema: SPClientTemplates.FieldSchema_InForm_User, ctx) => {
                    if (ctx.ControlMode == SPClientTemplates.ClientControlMode.EditForm
                        || ctx.ControlMode == SPClientTemplates.ClientControlMode.NewForm) {
                        if (schema.Type == 'User' || schema.Type == 'UserMulti') {
                            SP.SOD.executeFunc('clientpeoplepicker.js', 'SPClientPeoplePicker', () => {
                                var topSpanId = schema.Name + '_' + schema.Id + '_$ClientPeoplePicker';
                                var retryCount = 10;
                                var callback = () => {
                                    var pp = SPClientPeoplePicker.SPClientPeoplePickerDict[topSpanId];
                                    if (!pp) {
                                        if (retryCount--) setTimeout(callback, 1);
                                    } else {
                                        pp.SetEnabledState(false);
                                        pp.DeleteProcessedUser = function () { };
                                    }
                                };
                                callback();
                            });
                        }
                    }
                });
        }

        makeHidden(fieldName: string): ICSR {
            return this.onPreRenderField(fieldName, (schema, ctx) => {
                if (ctx.ControlMode == SPClientTemplates.ClientControlMode.Invalid) return;
                (<SPClientTemplates.FieldSchema_InForm>schema).Hidden = true;

                if (ctx.ControlMode == SPClientTemplates.ClientControlMode.View) {
                    var ctxInView = <SPClientTemplates.RenderContext_InView>ctx;

                    if (ctxInView.inGridMode) {
                        //TODO: Hide item in grid mode
                    } else {
                        ctxInView.ListSchema.Field.splice(ctxInView.ListSchema.Field.indexOf(schema), 1);
                    }

                } else {
                    var ctxInForm = <SPClientTemplates.RenderContext_Form>ctx;

                    var pHolderId = ctxInForm.FormUniqueId + ctxInForm.FormContext.listAttributes.Id + fieldName;
                    var placeholder = $get(pHolderId);
                    var current = placeholder;
                    while (current.tagName.toUpperCase() !== "TR") {
                        current = current.parentElement;
                    }
                    var row = <HTMLTableRowElement>current;
                    row.style.display = 'none';

                }

            });
        }

        filteredLookup(fieldName: string, camlFilter: string, listname?: string, lookupField?: string): ICSR {


            return this.fieldEdit(fieldName, SPFieldCascadedLookup_Edit)
                .fieldNew(fieldName, SPFieldCascadedLookup_Edit);


            function SPFieldCascadedLookup_Edit(rCtx: SPClientTemplates.RenderContext_FieldInForm) {

                var parseRegex = /\{[^\}]+\}/g;
                var dependencyExpressions: string[] = [];
                var result: RegExpExecArray;
                while ((result = parseRegex.exec(camlFilter))) {
                    dependencyExpressions.push(stripBraces(result[0]));
                }
                var dependencyValues: { [expr: string]: string } = {};

                var _dropdownElt: HTMLSelectElement;
                var _myData: SPClientTemplates.ClientFormContext;


                if (rCtx == null)
                    return '';
                _myData = SPClientTemplates.Utility.GetFormContextForCurrentField(rCtx);

                if (_myData == null || _myData.fieldSchema == null)
                    return '';


                var _schema = <SPClientTemplates.FieldSchema_InForm_Lookup>_myData.fieldSchema;

                var validators = new SPClientForms.ClientValidation.ValidatorSet();
                validators.RegisterValidator(new BooleanValueValidator(() => _optionsLoaded, "Wait until lookup values loaded and try again"));

                if (_myData.fieldSchema.Required) {
                    validators.RegisterValidator(new SPClientForms.ClientValidation.RequiredValidator());
                }
                _myData.registerClientValidator(_myData.fieldName, validators);

                var _dropdownId = _myData.fieldName + '_' + _myData.fieldSchema.Id + '_$LookupField';
                var _valueStr = _myData.fieldValue != null ? _myData.fieldValue : '';
                var _selectedValue = SPClientTemplates.Utility.ParseLookupValue(_valueStr).LookupId;
                var _noValueSelected = _selectedValue == 0;
                var _optionsLoaded = false;
                var pendingLoads = 0;

                if (_noValueSelected)
                    _valueStr = '';

                _myData.registerInitCallback(_myData.fieldName, InitLookupControl);

                _myData.registerFocusCallback(_myData.fieldName, function () {
                    if (_dropdownElt != null)
                        _dropdownElt.focus();
                });
                _myData.registerValidationErrorCallback(_myData.fieldName, function (errorResult) {
                    SPFormControl_AppendValidationErrorMessage(_dropdownId, errorResult);
                });
                _myData.registerGetValueCallback(_myData.fieldName, GetCurrentLookupValue);
                _myData.updateControlValue(_myData.fieldName, _valueStr);

                return BuildLookupDropdownControl();

                function InitLookupControl() {
                    _dropdownElt = <HTMLSelectElement>document.getElementById(_dropdownId);
                    if (_dropdownElt != null)
                        AddEvtHandler(_dropdownElt, "onchange", OnLookupValueChanged);

                    SP.SOD.executeFunc('sp.js', 'SP.ClientContext', () => {
                        bindDependentControls(dependencyExpressions);
                        loadOptions(true);
                    });
                }


                function BuildLookupDropdownControl() {
                    var result = '<span dir="' + STSHtmlEncode(_myData.fieldSchema.Direction) + '">';
                    result += '<select id="' + STSHtmlEncode(_dropdownId) + '" title="' + STSHtmlEncode(_myData.fieldSchema.Title) + '">';
                    result += '</select><br/></span>';
                    return result;
                }


                function OnLookupValueChanged() {
                    if (_optionsLoaded) {
                        if (_dropdownElt != null) {
                            _myData.updateControlValue(_myData.fieldName, GetCurrentLookupValue());
                            _selectedValue = parseInt(_dropdownElt.value, 10);
                        }
                    }
                }

                function GetCurrentLookupValue() {
                    if (_dropdownElt == null)
                        return '';
                    return _dropdownElt.value == '0' || _dropdownElt.value == '' ? '' : _dropdownElt.value + ';#' + _dropdownElt.options[_dropdownElt.selectedIndex].text;
                }

                function stripBraces(input: string): string {
                    return input.substring(1, input.length - 1);
                }

                function getDependencyValue(expr: string, value: string, listId: string, expressionParts: string[], callback: () => void) {
                    var isLookupValue = !!listId;
                    if (isLookupValue) {
                        var lookup = SPClientTemplates.Utility.ParseLookupValue(value);
                        if (expressionParts.length == 1 && expressionParts[0] == 'Value') {
                            value = lookup.LookupValue;
                            expressionParts.shift();
                        } else {
                            value = lookup.LookupId.toString();
                        }
                    }

                    if (expressionParts.length == 0) {
                        dependencyValues[expr] = value;
                        callback();
                    } else {
                        var ctx = SP.ClientContext.get_current();
                        var web = ctx.get_web();
                        //TODO: Handle lookup to another web
                        var list = web.get_lists().getById(listId);
                        var item = list.getItemById(parseInt(value, 10));
                        var field = list.get_fields().getByInternalNameOrTitle(expressionParts.shift());
                        ctx.load(item);
                        ctx.load(field);

                        ctx.executeQueryAsync((o, e) => {
                            var value = item.get_item(field.get_internalName());

                            if (field.get_typeAsString() == 'Lookup') {
                                field = <SP.Field>ctx.castTo(field, SP.FieldLookup);
                                var lookup = (<SP.FieldLookupValue>value);
                                value = lookup.get_lookupId() + ';#' + lookup.get_lookupValue();
                                listId = (<SP.FieldLookup>field).get_lookupList();
                            }

                            getDependencyValue(expr, value, listId, expressionParts, callback);

                        }, (o, args) => { console.log(args.get_message()); });
                    }
                }

                function bindDependentControls(dependencyExpressions: string[]) {
                    dependencyExpressions.forEach(expr => {
                        var exprParts = expr.split(".");
                        var field = exprParts.shift();

                        CSR.addUpdatedValueCallback(rCtx, field,
                            (v, s) => {
                                getDependencyValue(expr, v,
                                    (<SPClientTemplates.FieldSchema_InForm_Lookup>s).LookupListId,
                                    exprParts.slice(0),
                                    loadOptions);
                            });

                    });
                }


                function loadOptions(isFirstLoad?: boolean) {
                    _optionsLoaded = false;
                    pendingLoads++;

                    var ctx = SP.ClientContext.get_current();
                    //TODO: Handle lookup to another web
                    var web = ctx.get_web();
                    var listId = _schema.LookupListId;
                    var list = !listname ? web.get_lists().getById(listId) : web.get_lists().getByTitle(listname);
                    var query = new SP.CamlQuery();

                    var predicate = camlFilter.replace(parseRegex, (v, a) => {
                        var expr = stripBraces(v);
                        return dependencyValues[expr] ? dependencyValues[expr] : '';
                    });

                    //TODO: Handle ShowField attribure
                    if (predicate.substr(0, 5) == '<View') {
                        query.set_viewXml(predicate);
                    } else {
                        query.set_viewXml('<View Scope="RecursiveAll"><Query><Where>' +
                            predicate +
                            '</Where></Query> ' +
                            '<ViewFields><FieldRef Name="ID" /><FieldRef Name="Title"/></ViewFields></View>');
                    }
                    var results = list.getItems(query);
                    ctx.load(results);


                    ctx.executeQueryAsync((o, e) => {
                        var selected = false; 

                        while (_dropdownElt.options.length) {
                            _dropdownElt.options.remove(0);
                        }

                        if (!_schema.Required) {
                            var defaultOpt = new Option(Strings.STS.L_LookupFieldNoneOption, '0', selected, selected);
                            _dropdownElt.options.add(defaultOpt);
                            selected = _selectedValue == 0;
                        }
                        var isEmptyList = true;

                        var enumerator = results.getEnumerator();
                        while (enumerator.moveNext()) {
                            var c = enumerator.get_current();
                            var id: number;
                            var text: string;

                            if (!lookupField) {
                                id = c.get_id();
                                text = c.get_item('Title');
                            } else {
                                var value = <SP.FieldLookupValue>c.get_item(lookupField);
                                id = value.get_lookupId();
                                text = value.get_lookupValue();
                            }
                            var isSelected = _selectedValue == id;
                            if (isSelected) {
                                selected = true;
                            }
                            var opt = new Option(text, id.toString(), isSelected, isSelected);
                            _dropdownElt.options.add(opt);
                            isEmptyList = false;
                        }
                        pendingLoads--;
                        _optionsLoaded = true;
                        if (!pendingLoads) {
                            if (isFirstLoad) {
                                if (_selectedValue == 0 && !selected) {
                                    _dropdownElt.selectedIndex = 0;
                                    OnLookupValueChanged();
                                }
                            } else {
                                if (_selectedValue != 0 && !selected) {
                                    _dropdownElt.selectedIndex = 0;
                                }
                                OnLookupValueChanged();
                            }
                        }


                    }, (o, args) => { console.log(args.get_message()); });
                }
            }

        }

        koEditField(fieldName: string, template: string, vm: IKoFieldInForm, dependencyFields?: string[]): ICSR {
            return this.fieldEdit(fieldName, koEditField_Edit)
                       .fieldNew(fieldName, koEditField_Edit);


            function koEditField_Edit(rCtx: SPClientTemplates.RenderContext_FieldInForm) {
                if (rCtx == null)
                    return '';
                var _myData = SPClientTemplates.Utility.GetFormContextForCurrentField(rCtx);

                if (_myData == null || _myData.fieldSchema == null)
                    return '';
                var elementId = _myData.fieldName + '_' + _myData.fieldSchema.Id + '_$' + _myData.fieldSchema.Type;

                vm.renderingContext = rCtx;


                if (dependencyFields) {
                    dependencyFields.forEach(dependencyField => { 
                            if (!vm[dependencyField]) {
                                vm[dependencyField] = ko.observable(CSR.getFieldValue(rCtx, dependencyField));
                            }
                            CSR.addUpdatedValueCallback(rCtx, dependencyField, v => {
                                vm[dependencyField](v);
                            });
                    });
                }
                

                if (!vm.value) {
                    vm.value = ko.observable<any>();
                }

                vm.value.subscribe(v => { _myData.updateControlValue(fieldName, v); });
                _myData.registerGetValueCallback(fieldName, () => vm.value());


                _myData.registerInitCallback(fieldName, () => {
                    ko.applyBindings(vm, $get(elementId));
                });

                return '<div id="'+STSHtmlEncode(elementId)+'">'+template+'</div>';
            }
        }

        computedValue(targetField: string, transform: (...values: string[]) => string, ...sourceField: string[]): ICSR {
            var dependentValues: { [field: string]: string } = {};

            return this.onPostRenderField(targetField, (schema, ctx: SPClientTemplates.RenderContext_FieldInForm) => {
                if (ctx.ControlMode == SPClientTemplates.ClientControlMode.EditForm
                    || ctx.ControlMode == SPClientTemplates.ClientControlMode.NewForm) {
                    var targetControl = CSR.getControl(schema);
                    sourceField.forEach((field) => {
                        CSR.addUpdatedValueCallback(ctx, field, v => {
                            dependentValues[field] = v;
                            targetControl.value = transform.apply(this,
                                sourceField.map(n => dependentValues[n] || ''));

                        });
                    });
                }
            });
        }

        setInitialValue(fieldName: string, value: any, ignoreNull?: boolean): ICSR {
            if (value || !ignoreNull) {
                return this.onPreRenderField(fieldName, (schema, ctx: SPClientTemplates.RenderContext_FieldInForm) => {
                    ctx.ListData.Items[0][fieldName] = value;
                });
            } else {
                return this;
            }
        }


        autofill(fieldName: string, init: (ctx: IAutoFillFieldContext) => () => void): ICSR {
            return this
                .fieldNew(fieldName, SPFieldLookup_Autofill_Edit)
                .fieldEdit(fieldName, SPFieldLookup_Autofill_Edit);

            function SPFieldLookup_Autofill_Edit(rCtx: SPClientTemplates.RenderContext_FieldInForm) {
                if (rCtx == null)
                    return '';
                var _myData = SPClientTemplates.Utility.GetFormContextForCurrentField(rCtx);

                if (_myData == null || _myData.fieldSchema == null)
                    return '';

                var _autoFillControl: SPClientAutoFill;
                var _textInputElt: HTMLInputElement;
                var _textInputId = _myData.fieldName + '_' + _myData.fieldSchema.Id + '_$' + _myData.fieldSchema.Type + 'Field';
                var _autofillContainerId = _myData.fieldName + '_' + _myData.fieldSchema.Id + '_$AutoFill';

                var validators = new SPClientForms.ClientValidation.ValidatorSet();
                if (_myData.fieldSchema.Required) {
                    validators.RegisterValidator(new SPClientForms.ClientValidation.RequiredValidator());
                }
                _myData.registerClientValidator(_myData.fieldName, validators);

                _myData.registerInitCallback(_myData.fieldName, initAutoFillControl);
                _myData.registerFocusCallback(_myData.fieldName, function () {
                    if (_textInputElt != null)
                        _textInputElt.focus();
                });
                _myData.registerValidationErrorCallback(_myData.fieldName, function (errorResult) {
                    SPFormControl_AppendValidationErrorMessage(_textInputId, errorResult);
                });
                _myData.registerGetValueCallback(_myData.fieldName, () => _myData.fieldValue);
                _myData.updateControlValue(_myData.fieldName, _myData.fieldValue);

                return buildAutoFillControl();

                function initAutoFillControl() {
                    _textInputElt = <HTMLInputElement>document.getElementById(_textInputId);

                    SP.SOD.executeFunc("autofill.js", "SPClientAutoFill", () => {
                        _autoFillControl = new SPClientAutoFill(_textInputId, _autofillContainerId, (_) => callback());
                        var callback = init({
                            renderContext: rCtx,
                            fieldContext: _myData,
                            autofill: _autoFillControl,
                            control: _textInputElt,
                        });

                        //_autoFillControl.AutoFillMinTextLength = 2;
                        //_autoFillControl.VisibleItemCount = 15;
                        //_autoFillControl.AutoFillTimeout = 500;
                    });

                }
                //function OnPopulate(targetElement: HTMLInputElement) {

                //}

                //function OnLookupValueChanged() {
                //    _myData.updateControlValue(_myData.fieldName, GetCurrentLookupValue());
                //}
                //function GetCurrentLookupValue() {
                //    return _valueStr;
                //}
                function buildAutoFillControl() {
                    var result: string[] = [];
                    result.push('<div dir="' + STSHtmlEncode(_myData.fieldSchema.Direction) + '" style="position: relative;">');
                    result.push('<input type="text" id="' + STSHtmlEncode(_textInputId) + '" title="' + STSHtmlEncode(_myData.fieldSchema.Title) + '"/>');

                    result.push("<div class='sp-peoplepicker-autoFillContainer' id='" + STSHtmlEncode(_autofillContainerId) + "'></div>");
                    result.push("</div>");

                    return result.join("");
                }
            }


        }

        seachLookup(fieldName: string): ICSR {
            return this.autofill(fieldName, (ctx: IAutoFillFieldContext) => {
                var _myData = ctx.fieldContext;
                var _schema = <SPClientTemplates.FieldSchema_InForm_Lookup>_myData.fieldSchema;
                if (_myData.fieldSchema.Type != 'Lookup') {
                    return null;
                }

                var _valueStr = _myData.fieldValue != null ? _myData.fieldValue : '';
                var _selectedValue = SPClientTemplates.Utility.ParseLookupValue(_valueStr);
                var _noValueSelected = _selectedValue.LookupId == 0;
                ctx.control.value = _selectedValue.LookupValue;
                $addHandler(ctx.control, "blur", _ => {
                    if (ctx.control.value == '') {
                        _myData.fieldValue = '';
                        _myData.updateControlValue(fieldName, _myData.fieldValue);
                    }
                });

                if (_noValueSelected)
                    _myData.fieldValue = '';

                var _autoFillControl = ctx.autofill;
                _autoFillControl.AutoFillMinTextLength = 2;
                _autoFillControl.VisibleItemCount = 15;
                _autoFillControl.AutoFillTimeout = 500;

                return () => {
                    var value = ctx.control.value;
                    _autoFillControl.PopulateAutoFill([AutoFillOptionBuilder.buildLoadingItem('Please wait...')], onSelectItem);

                    SP.SOD.executeFunc("sp.search.js", "Microsoft.SharePoint.Client.Search.Query", () => {
                        var Search = Microsoft.SharePoint.Client.Search.Query;
                        var ctx = SP.ClientContext.get_current();
                        var query = new Search.KeywordQuery(ctx);
                        query.set_rowLimit(_autoFillControl.VisibleItemCount);
                        query.set_queryText('contentclass:STS_ListItem ListID:{' + _schema.LookupListId + '} ' + value);
                        var selectProps = query.get_selectProperties();
                        selectProps.clear();
                        //TODO: Handle ShowField attribute
                        selectProps.add('Title');
                        selectProps.add('ListItemId');
                        var executor = new Search.SearchExecutor(ctx);
                        var result = executor.executeQuery(query);
                        ctx.executeQueryAsync(
                            () => {
                                //TODO: Discover proper way to load collection
                                var tableCollection = new Search.ResultTableCollection();
                                tableCollection.initPropertiesFromJson(result.get_value());

                                var relevantResults = tableCollection.get_item(0);
                                var rows = relevantResults.get_resultRows();

                                var items = [];
                                for (var i = 0; i < rows.length; i++) {
                                    items.push(AutoFillOptionBuilder.buildOptionItem(parseInt(rows[i]["ListItemId"], 10), rows[i]["Title"]));
                                }

                                items.push(AutoFillOptionBuilder.buildSeparatorItem());

                                if (relevantResults.get_totalRows() == 0)
                                    items.push(AutoFillOptionBuilder.buildFooterItem("No results. Please refine your query."));
                                else
                                    items.push(AutoFillOptionBuilder.buildFooterItem("Showing " + rows.length + " of" + relevantResults.get_totalRows() + " items!"));

                                _autoFillControl.PopulateAutoFill(items, onSelectItem);

                            },
                            (sender, args) => {
                                _autoFillControl.PopulateAutoFill([AutoFillOptionBuilder.buildFooterItem("Error executing query/ See log for details.")], onSelectItem);
                                console.log(args.get_message());
                            });
                    });
                }

                function onSelectItem(targetInputId, item: ISPClientAutoFillData) {
                    var targetElement = ctx.control;
                    targetElement.value = item[SPClientAutoFill.DisplayTextProperty];
                    _selectedValue.LookupId = item[SPClientAutoFill.KeyProperty];
                    _selectedValue.LookupValue = item[SPClientAutoFill.DisplayTextProperty];
                    _myData.fieldValue = item[SPClientAutoFill.KeyProperty] + ';#' + item[SPClientAutoFill.TitleTextProperty];
                    _myData.updateControlValue(_myData.fieldSchema.Name, _myData.fieldValue);
                }

            });
        }

        lookupAddNew(fieldName: string, prompt: string, showDialog?: boolean, contentTypeId?: string): ICSR {
            return this.onPostRenderField(fieldName,
                (schema: SPClientTemplates.FieldSchema_InForm_Lookup, ctx: SPClientTemplates.RenderContext_FieldInForm) => {
                    if (ctx.ControlMode == SPClientTemplates.ClientControlMode.EditForm
                        || ctx.ControlMode == SPClientTemplates.ClientControlMode.NewForm)

                        var control = CSR.getControl(schema);
                    if (control) {
                        var weburl = _spPageContextInfo.webServerRelativeUrl;
                        if (weburl[weburl.length - 1] == '/') {
                            weburl = weburl.substring(0, weburl.length - 1);
                        }
                        var newFormUrl = weburl + '/_layouts/listform.aspx/listform.aspx?PageType=8'
                            + "&ListId=" + encodeURIComponent('{' + schema.LookupListId + '}');
                        if (contentTypeId) {
                            newFormUrl += '&ContentTypeId=' + contentTypeId;
                        }

                        var link = document.createElement('a');
                        link.href = "javascript:NewItem2(event, \'" + newFormUrl + "&Source=" + encodeURIComponent(document.location.href) + "')";
                        link.textContent = prompt;
                        if (control.nextElementSibling) {
                            control.parentElement.insertBefore(link, control.nextElementSibling);
                        } else {
                            control.parentElement.appendChild(link);
                        }

                        if (showDialog) {
                            $addHandler(link, "click", (e: Sys.UI.DomEvent) => {
                                SP.SOD.executeFunc('sp.ui.dialog.js', 'SP.UI.ModalDialog.ShowPopupDialog', () => {
                                    SP.UI.ModalDialog.ShowPopupDialog(newFormUrl);
                                });
                                e.stopPropagation();
                                e.preventDefault();
                            });
                        }
                    }
                });
        }

        register() {
            if (!this.IsRegistered) {
                SPClientTemplates.TemplateManager.RegisterTemplateOverrides(this);
                this.IsRegistered = true;
            }
        }
    }

    export class AutoFillOptionBuilder {

        static buildFooterItem(title: string): ISPClientAutoFillData {
            var item = {};

            item[SPClientAutoFill.DisplayTextProperty] = title;
            item[SPClientAutoFill.MenuOptionTypeProperty] = SPClientAutoFill.MenuOptionType.Footer;

            return item;
        }

        static buildOptionItem(id: number, title: string, displayText?: string, subDisplayText?: string): ISPClientAutoFillData {

            var item = {};

            item[SPClientAutoFill.KeyProperty] = id;
            item[SPClientAutoFill.DisplayTextProperty] = displayText || title;
            item[SPClientAutoFill.SubDisplayTextProperty] = subDisplayText;
            item[SPClientAutoFill.TitleTextProperty] = title;
            item[SPClientAutoFill.MenuOptionTypeProperty] = SPClientAutoFill.MenuOptionType.Option;

            return item;
        }

        static buildSeparatorItem(): ISPClientAutoFillData {
            var item = {};
            item[SPClientAutoFill.MenuOptionTypeProperty] = SPClientAutoFill.MenuOptionType.Separator;
            return item;
        }

        static buildLoadingItem(title: string): ISPClientAutoFillData {
            var item = {};

            item[SPClientAutoFill.MenuOptionTypeProperty] = SPClientAutoFill.MenuOptionType.Loading;
            item[SPClientAutoFill.DisplayTextProperty] = title;
            return item;
        }

    }

    /** Lightweight client-side rendering template overrides.*/
    export interface ICSR {
        /** Override rendering template.
            @param name Name of template to override.
            @param template New template.
        */
        template(name: string, template: string): ICSR;

        /** Override rendering template.
            @param name Name of template to override.
            @param template New template.
        */
        template(name: string, template: (ctx: SPClientTemplates.RenderContext) => string): ICSR;

        /** Override field rendering template.
            @param name Internal name of field to override.
            @param name Name of template to override.
            @param template New template.
        */
        fieldTemplate(field: string, name: string, template: string): ICSR;

        /** Override field rendering template.
            @param name Internal name of field to override.
            @param name Name of template to override.
            @param template New template.
        */
        fieldTemplate(field: string, name: string, template: (ctx: SPClientTemplates.RenderContext) => string): ICSR;

        /** Sets pre-render callbacks. Callback called before rendering starts.
            @param callbacks pre-render callbacks.
        */
        onPreRender(...callbacks: { (ctx: SPClientTemplates.RenderContext): void; }[]): ICSR;

        /** Sets post-render callbacks. Callback called after rendered html inserted to DOM.
            @param callbacks post-render callbacks.
        */
        onPostRender(...callbacks: { (ctx: SPClientTemplates.RenderContext): void; }[]): ICSR;

        /** Sets pre-render callbacks for field. Callback called before rendering starts. Correctly handles form rendering.
            @param fieldName Internal name of the field.
            @param callbacks pre-render callbacks.
        */
        onPreRenderField(field: string, callback: { (schema: SPClientTemplates.FieldSchema, ctx: SPClientTemplates.RenderContext): void; }): ICSR;

        /** Sets post-render callbacks. Callback called after rendered html inserted to DOM. Correctly handles form rendering.
            @param fieldName Internal name of the field.
            @param callbacks post-render callbacks.
        */
        onPostRenderField(field: string, callback: { (schema: SPClientTemplates.FieldSchema, ctx: SPClientTemplates.RenderContext): void; }): ICSR;

        /** Registers overrides in client-side templating engine.*/
        register(): void;

        /** Override View rendering template.
            @param template New view template.
        */
        view(template: string): ICSR;

        /** Override View rendering template.
            @param template New view template.
        */
        view(template: (ctx: SPClientTemplates.RenderContext_InView) => string): ICSR;
        view(template: (ctx: SPClientTemplates.RenderContext_Form) => string): ICSR;

        /** Override Item rendering template.
            @param template New item template.
        */
        item(template: string): ICSR;

        /** Override Item rendering template.
            @param template New item template.
        */
        item(template: (ctx: SPClientTemplates.RenderContext_ItemInView) => string): ICSR;
        item(template: (ctx: SPClientTemplates.RenderContext_Form) => string): ICSR;

        /** Override Header rendering template.
            @param template New header template.
        */
        header(template: string): ICSR;

        /** Override Header rendering template.
            @param template New header template.
        */
        header(template: (ctx: SPClientTemplates.RenderContext) => string): ICSR;

        /** Override Body rendering template.
            @param template New body template.
        */
        body(template: string): ICSR;

        /** Override Body rendering template.
            @param template New body template.
        */
        body(template: (ctx: SPClientTemplates.RenderContext) => string): ICSR;

        /** Override Footer rendering template.
            @param template New footer template.
        */
        footer(template: string): ICSR;

        /** Override Footer rendering template.
            @param template New footer template.
        */
        footer(template: (ctx: SPClientTemplates.RenderContext) => string): ICSR;

        /** Override View rendering template for specified field.
            @param fieldName Internal name of the field.
            @param template New View template.
        */
        fieldView(fieldName: string, template: string): ICSR;

        /** Override View rendering template for specified field.
            @param fieldName Internal name of the field.
            @param template New View template.
        */
        fieldView(fieldName: string, template: (ctx: SPClientTemplates.RenderContext_FieldInView) => string): ICSR;

        /** Override DisplyForm rendering template for specified field.
            @param fieldName Internal name of the field.
            @param template New DisplyForm template.
        */
        fieldDisplay(fieldName: string, template: string): ICSR;

        /** Override DisplyForm rendering template.
            @param fieldName Internal name of the field.
            @param template New DisplyForm template.
        */
        fieldDisplay(fieldName: string, template: (ctx: SPClientTemplates.RenderContext_FieldInForm) => string): ICSR;

        /** Override EditForm rendering template for specified field.
            @param fieldName Internal name of the field.
            @param template New EditForm template.
        */
        fieldEdit(fieldName: string, template: string): ICSR;

        /** Override EditForm rendering template.
            @param fieldName Internal name of the field.
            @param template New EditForm template.
        */
        fieldEdit(fieldName: string, template: (ctx: SPClientTemplates.RenderContext_FieldInForm) => string): ICSR;

        /** Override NewForm rendering template for specified field.
            @param fieldName Internal name of the field.
            @param template New NewForm template.
        */
        fieldNew(fieldName: string, template: string): ICSR;

        /** Override NewForm rendering template.
            @param fieldName Internal name of the field.
            @param template New NewForm template.
        */
        fieldNew(fieldName: string, template: (ctx: SPClientTemplates.RenderContext_FieldInForm) => string): ICSR;


        /** Set initial value for field.
            @param fieldName Internal name of the field.
            @param value Initial value for field.
        */
        setInitialValue(fieldName: string, value: any): ICSR;

        /** Make field hidden in list view and standard forms.
            @param fieldName Internal name of the field.
        */
        makeHidden(fieldName: string): ICSR


        /** Replace New and Edit templates for field to Display template.
            @param fieldName Internal name of the field.
        */
        makeReadOnly(fieldName: string): ICSR

        /** Create cascaded Lookup Field.
            @param fieldName Internal name of the field.
            @param camlFilter CAML predicate expression (inside Where clause). Use {FieldName} tokens for dependency fields substitutions.
        */
        filteredLookup(fieldName: string, camlFilter: string, listname?: string, lookupField?: string): ICSR

        /** Auto computes text-based field value based on another fields.
            @param targetField Internal name of the field.
            @param transform Function combines source field values.
            @param sourceField Internal names of source fields.
        */
        computedValue(targetField: string, transform: (...values: string[]) => string, ...sourceField: string[]): ICSR

        /** Field text value with autocomplete based on autofill.js
            @param fieldName Internal name of the field.
            @param ctx AutoFill context.
        */
        autofill(fieldName: string, init: (ctx: IAutoFillFieldContext) => () => void): ICSR

        /** Replace defult dropdown to search-based autocomplete for Lookup field.
            @param fieldName Internal name of the field.
        */
        seachLookup(fieldName: string): ICSR;

        /** Adds link to add new value to lookup list. 
            @param fieldName Internal name of the field.
            @param prompt Text to display as a link to add new value.
            @param contentTypeID Default content type for new item.
        */
        lookupAddNew(fieldName: string, prompt: string, showDialog?: boolean, contentTypeId?: string): ICSR;

        koEditField(fieldName: string, template: string, vm: IKoFieldInForm, dependencyFields?: string[]): ICSR;


    }

    export interface IAutoFillFieldContext {
        renderContext: SPClientTemplates.RenderContext_FieldInForm;
        fieldContext: SPClientTemplates.ClientFormContext;
        autofill: SPClientAutoFill;
        control: HTMLInputElement;
    }

    export interface IKoFieldInForm {
        renderingContext?:SPClientTemplates.RenderContext_FieldInForm;
        value?:KnockoutObservable<any>;
    }


    interface IFormRenderContexWithHook extends SPClientTemplates.RenderContext_FieldInForm {
        FormContextHook: IFormContextHook;
    }

    interface IFormContextHook {
        [fieldName: string]: IFormContextHookField;
    }

    interface IFormContextHookField {
        fieldSchema?: SPClientTemplates.FieldSchema_InForm;
        lastValue?: any;
        getValue?: () => any;
        updatedValueCallbacks: UpdatedValueCallback[];
    }


    function ensureFormContextHookField(hook: IFormContextHook, fieldName: string): IFormContextHookField {
        return hook[fieldName] = hook[fieldName] || {
            updatedValueCallbacks: []
        };

    }

    class BooleanValueValidator implements SPClientForms.ClientValidation.IValidator {
        constructor(public valueGetter: () => boolean, public validationMessage: string) { }

        Validate(value: any): SPClientForms.ClientValidation.ValidationResult {
            return new SPClientForms.ClientValidation.ValidationResult(!this.valueGetter(), this.validationMessage);
        }
    }

}

if (typeof SP == 'object' && SP && typeof SP.SOD == 'object' && SP.SOD) {
    SP.SOD.notifyScriptLoadedAndExecuteWaitingJobs("typescripttemplates.ts");
}


//mquery.ts




module spdevlab {
    export module mQuery {
        export class DynamicTable {

            // private fields
            _domContainer:HTMLElement;
            _tableContainer:MQueryResultSetElements;

            _rowTemplateId:string = null;
            _rowTemplateContent:string = null;

            _options = {
                tableCnt: '.spdev-rep-tb',
                addCnt: '.spdev-rep-tb-add',
                removeCnt: '.spdev-rep-tb-del'
            };

            // public methods
            init(domContainer: HTMLElement, options) {

                if (m$.isDefinedAndNotNull(options)) {
                    m$.extend(this._options, options);
                }

                this._initContainers(domContainer);

                this._initRowTemplate();
                this._initEvents();
                this._showUI();
            }

            // private methods
            _initContainers(domContainer) {

                this._domContainer = domContainer;
                this._tableContainer = m$(this._options.tableCnt, this._domContainer);
            }

            _showUI() {
                m$(this._domContainer).css("display", "");
            }

            _initEvents() {

                m$(this._options.addCnt, this._domContainer).click(() => {

                    if (m$.isDefinedAndNotNull(this._rowTemplateContent)) {

                        m$(this._tableContainer).append(this._rowTemplateContent);

                        m$("tr:last-child " + this._options.removeCnt, this._tableContainer).click( (e) => {

                            var targetElement = <HTMLElement>e.currentTarget;
                            var parentRow = m$(targetElement).parents("tr").first();

                            m$(parentRow).remove();
                        });
                    }

                    return false;
                });
            }

            _initRowTemplate() {
                var templateId = m$(this._tableContainer).attr("template-id");

                if (m$.isDefinedAndNotNull(templateId)) {
                    this._rowTemplateId = templateId;
                    this._rowTemplateContent = DynamicTable._templates[templateId];
                }
            }

            static _templates:string[] = [];
            static initTables() {
                // init templates
                m$('script').forEach((template:HTMLElement) =>  {

                    var id = m$(template).attr("dynamic-table-template-id");

                    if (m$.isDefinedAndNotNull(id)) {
                        DynamicTable._templates[id] = template.innerHTML;
                    }
                });

                // init tables
                m$(".spdev-rep-tb-cnt").forEach( divContainer => {

                    var dynamicTable = new DynamicTable();

                    dynamicTable.init(divContainer, {
                        removeCnt: '.spdev-rep-tb-del-override'
                    });
                });
            }

        };


    }
}

m$.ready(() => {
    spdevlab.mQuery.DynamicTable.initTables();
});


//whoisapppart.ts


module _ {
    var queryString = parseQueryString();
    var isIframe = queryString['DisplayMode'] == 'iframe'
    var spHostUrl = queryString['SPHostUrl'];
    var editmode = Number(queryString['editmode']);
    var includeDetails = queryString['boolProp'] == 'true';

    prepareVisual();
    m$.ready(() => {
        loadPeoplePicker('peoplePicker');
        partProperties();

        if (isIframe) {
            partResize();
        }
    });

    //Load the people picker 
    function loadPeoplePicker(peoplePickerElementId: string) {
        var schema: ISPClientPeoplePickerSchema = {
            PrincipalAccountType: "User",
            AllowMultipleValues: false,
            Width: 300,
            OnUserResolvedClientScript: onUserResolvedClientScript
        }

        SPClientPeoplePicker.InitializeStandalonePeoplePicker(peoplePickerElementId, null, schema);
    }

    function onUserResolvedClientScript(el: string, users: ISPClientPeoplePickerEntity[]) {
        if (users.length > 0) {
            var person = users[0];
            var accountName = person.Key;

            var context = SP.ClientContext.get_current();

            var peopleManager = new SP.UserProfiles.PeopleManager(context);
            var personProperties = peopleManager.getPropertiesFor(accountName);

            context.load(personProperties);
            context.executeQueryAsync((sender, args) => {

                $get("basicInfo").style.display = 'block';

                var userPic = personProperties.get_userProfileProperties()["PictureURL"];
                $get("pic").innerHTML = '<img src="' + userPic + '" alt=' + personProperties.get_displayName() + '" width=92 height=92 />';

                $get("name").innerHTML = '<a href="' + personProperties.get_userUrl() + '">' + personProperties.get_displayName() + '</a>';
                $get("email").innerHTML = '<a href="mailto:' + personProperties.get_email() + '">' + personProperties.get_email() + '</a>';
                $get("title").innerHTML = personProperties.get_title();
                $get("department").innerHTML = person.EntityData.Department;
                $get("phone").innerHTML = person.EntityData.MobilePhone;

                var properties = personProperties.get_userProfileProperties();
                var messageText = "";
                for (var key in properties) {
                    messageText += "<br />[" + key + "]: \"" + properties[key] + "\"";
                }
                $get("detailInfo").innerHTML = messageText;

                if (isIframe) {
                    partResize();
                }

            }, (sender, args) => { alert('Error: ' + args.get_message()); });

        }
    }

    function partProperties() {

        if (editmode == 1) {
            $get("editmodehdr").style.display = "inline";
            $get("content").style.display = "none";
        }
        else if (includeDetails) {
            $get('detailInfo').style.display = 'block';

            $get("editmodehdr").style.display = "none";
            $get("content").style.display = "inline";
        }
    }

    function partResize() {
        var bounds = Sys.UI.DomElement.getBounds(document.body);
        parent.postMessage('<message senderId=' + queryString['SenderId'] + '>resize(' + bounds.width + ',' + bounds.height + ')</message>', '*');
    }

    function prepareVisual() {
        if (isIframe) {
            //Create a Link element for the defaultcss.ashx resource
            var linkElement = document.createElement('link');
            linkElement.setAttribute('rel', 'stylesheet');
            linkElement.setAttribute('href', spHostUrl + '/_layouts/15/defaultcss.ashx');

            //Add the linkElement as a child to the head section of the html
            document.head.appendChild(linkElement);
        } else {

            m$.ready(() => {
                var nav = new SP.UI.Controls.Navigation('navigation', {
                    appIconUrl: queryString['SPHostLogo'],
                    appTitle: document.title
                });
                nav.setVisible(true);
                $get('apppart-notification').style.display = 'block';
                document.body.style.overflow = 'visible';
            });
        }
    }

    function parseQueryString() {
        var result = {};
        var qs = document.location.search.split('?')[1];
        if (qs) {
            var parts = qs.split('&');
            for (var i = 0; i < parts.length; i++) {
                if (parts[i]) {
                    var pair = parts[i].split('=');
                    result[pair[0]] = decodeURIComponent(pair[1]);
                }
            }
        }
        return result;
    }
}

//taxonomy
module SP {

    // Class
    export class ClientContextPromise extends SP.ClientContext {
        /** To use this function, you must ensure that jQuery and CSOMPromise js files are loaded to the page */
        executeQueryPromise(): JQueryPromise<any> {
            var deferred = jQuery.Deferred<any>();
            this.executeQueryAsync(function (sender, args) {
                deferred.resolve(sender, args);
            },
            function (sender, args) {
                deferred.reject(sender, args);
            })
            return deferred.promise();
        }

        constructor(serverRelativeUrlOrFullUrl: string) {
            super(serverRelativeUrlOrFullUrl);
        }

        static get_current(): ClientContextPromise {
            return new ClientContextPromise(_spPageContextInfo.siteServerRelativeUrl);
        }

    }

}

SP.SOD.notifyScriptLoadedAndExecuteWaitingJobs("CSOMPromise.ts");

module _ {
    var context: SP.ClientContextPromise;
    var web: SP.Web;
    var site: SP.Site;
    var session: SP.Taxonomy.TaxonomySession;
    var termStore: SP.Taxonomy.TermStore;
    var groups: SP.Taxonomy.TermGroupCollection;

    // This code runs when the DOM is ready and creates a context object 
    // which is needed to use the SharePoint object model.
    // It also wires up the click handlers for the two HTML buttons in Default.aspx.
    $(document).ready(function () {
        context = SP.ClientContextPromise.get_current();
        site = context.get_site();
        web = context.get_web();
        $('#listExisting').click(function () { listGroups(); });
        $('#createTerms').click(function () { createTerms(); });
    });

    // When the listExisting button is clicked, start by loading
    // a TaxonomySession for the current context. Also get and load
    // the associated term store.
    function listGroups() {
        session = SP.Taxonomy.TaxonomySession.getTaxonomySession(context);
        termStore = session.getDefaultSiteCollectionTermStore();
        context.load(session);
        context.load(termStore);
        context.executeQueryAsync(onListTaxonomySession, onFailListTaxonomySession);
    }

    // Runs when the executeQueryAsync method in the listGroups function has succeeded.
    // In this case, get and load the groups associated with the term store that we 
    // know we now have a reference to.
    function onListTaxonomySession() {
        groups = termStore.get_groups();
        context.load(groups);
        context.executeQueryAsync(onRetrieveGroups, onFailRetrieveGroups);
    }

    // Runs when the executeQueryAsync method in the onListTaxonomySession function has succeeded.
    // In this case, loop through all the groups and add a clickable div element to the report area
    // for each group.
    // NOTE: We clear the report area first to ensure we have a clean place to write to.
    // Also note how we create a click event handler for each div on-the-fly, and that we pass in the 
    // current group ID to that function. So when the user clicks one of these divs, we will know which
    // one was clicked.
    function onRetrieveGroups() {
        $('#report').children().remove();

        var groupEnum = groups.getEnumerator();

        // For each group, we'll build a clickable div.
        while (groupEnum.moveNext()) {
            (() => {
                var currentGroup = groupEnum.get_current();
                var groupName = document.createElement("div");
                groupName.setAttribute("style", "float:none;cursor:pointer");
                var groupID = currentGroup.get_id();
                groupName.setAttribute("id", groupID.toString());
                $(groupName).click(() => showTermSets(groupID));
                groupName.appendChild(document.createTextNode(currentGroup.get_name()));
                $('#report').append(groupName);
            })();
        }
    }

    // This is the function that runs when the user clicks one of the divs
    // that we created in the onRetrieveGroups function. We can know which
    // div was clicked by interrogating the groupID parameter. So what we'll
    // do is retrieve a reference to the group with the same ID as the div, and
    // then add the term sets that belong to that group under the div that was clicked.
    function showTermSets(groupID: SP.Guid) {

        // First thing is to remnove the divs under the group DIV to ensure we have a clean place to write to.
        // The reason we don't clear them all is becuase we want to retain the text node of the
        // group div. I.E. that's why we use "parentDiv.childNodes.length>1" as our loop
        // controller.
        var parentDiv = document.getElementById(groupID.toString());
        while (parentDiv.childNodes.length > 1) {
            parentDiv.removeChild(parentDiv.lastChild);
        }

        // For each term set, we'll build a clickable div
        var currentGroup = groups.getById(groupID);

        // We need to load and populate the matching group first, or the
        // term sets that it contains will be inaccessible to our code.
        context.load(currentGroup);
        var termSets: SP.Taxonomy.TermSetCollection;
        context.executeQueryPromise()
               .then(
                    () => {
                        // The group is now available becuase this is the 
                        // success callback. So now we'll load and populate the
                        // term set collection. We have to do this before we can 
                        // iterate through the collection, so we can do this
                        // with the following nested executeQueryAsync method call.
                       termSets = currentGroup.get_termSets();
                       context.load(termSets);
                       return context.executeQueryPromise()
                    })
               .then(() => {
                    // The term sets are now available becuase this is the 
                    // success callback. So now we'll iterate through the collection
                    // and create the clickable div. Also note how we create a 
                    // click event handler for each div on-the-fly, and that we pass in the 
                    // current group ID and term set ID to that function. So when the user 
                    // clicks one of these divs, we will know which
                    // one was clicked by its term set ID, and to which group it belongs by its
                    // group ID. We also pass in the event object, so that we can cancel the bubble
                    // because this clickable div will be inside a parent clickable div and we
                    // don't want the parent's event to fire.
                    var termSetEnum = termSets.getEnumerator();
                    while (termSetEnum.moveNext()) {
                        (() => {                                    
                            var currentTermSet = termSetEnum.get_current();
                            var termSetName = document.createElement("div");
                            termSetName.appendChild(document.createTextNode(" + " + currentTermSet.get_name()));
                            termSetName.setAttribute("style", "float:none;cursor:pointer;");
                            var termSetID = currentTermSet.get_id();
                            termSetName.setAttribute("id", termSetID.toString());
                            $(termSetName).click(e => showTerms(e, groupID, termSetID));
                            parentDiv.appendChild(termSetName);
                        })();
                    }

                })
             .fail(() => parentDiv.appendChild(document.createTextNode("An error occurred in loading the term sets for this group")));
    }


    // This is the function that runs when the user clicks one of the divs
    // that we created in the showTermSets function. We can know which
    // div was clicked by interrogating the termSetID parameter. So what we'll
    // do is retrieve a reference to the term set with the same ID as the div, and
    // then add the term  that belong to that term set under the div that was clicked.

    function showTerms(event: JQueryEventObject, groupID: SP.Guid, termSetID: SP.Guid) {

        // First, cancel the bubble so that the group div click handler does not also fire
        // because that removes all term set divs and we don't want that here.
        event.cancelBubble = true;

        // Get a reference to the term set div that was click and
        // remove its children (apart from the TextNode that is currently
        // showing the term set name.
        var parentDiv = document.getElementById(termSetID.toString());
        while (parentDiv.childNodes.length > 1) {
            parentDiv.removeChild(parentDiv.lastChild);
        }

        // We need to load and populate the matching group first, or the
        // term sets that it contains will be inaccessible to our code.
        var currentGroup = groups.getById(groupID);
        var termSets:SP.Taxonomy.TermSetCollection;
        var currentTermSet:SP.Taxonomy.TermSet;
        var terms:SP.Taxonomy.TermCollection;

        context.load(currentGroup);
        context
            .executeQueryPromise()
            .then(() => {
                    // The group is now available becuase this is the 
                    // success callback. So now we'll load and populate the
                    // term set collection. We have to do this before we can 
                    // iterate through the collection, so we can do this
                    // with the following nested executeQueryAsync method call.
                    termSets = currentGroup.get_termSets();
                    context.load(termSets);
                    return context.executeQueryPromise();
                })
            .then(() => {
                    currentTermSet = termSets.getById(termSetID); 
                    context.load(currentTermSet);
                    return context.executeQueryPromise();
                })
            .then(() => {
                    terms = currentTermSet.get_terms();
                    context.load(terms);
                    return context.executeQueryPromise();
                })
            .then(() => { 
                    var termsEnum = terms.getEnumerator();
                    while (termsEnum.moveNext()) {
                        var currentTerm = termsEnum.get_current();

                        var term = document.createElement("div");
                        term.appendChild(document.createTextNode("    - " + currentTerm.get_name()));
                        term.setAttribute("style", "float:none;margin-left:10px;");
                        parentDiv.appendChild(term);
                    }
                })
            .fail(() => parentDiv.appendChild(document.createTextNode("An error occurred when trying to retrieve terms in this term set")));       
    }

    // Runs when the executeQueryAsync method in the onListTaxonomySession function has failed.
    // In this case, clear the report area in the page and tell the user what went wrong.
    function onFailRetrieveGroups(sender, args) {
        $('#report').children().remove();
        $('#report').append("Failed to retrieve groups. Error:" + args.get_message());
    }

    // Runs when the executeQueryAsync method in the listGroups function has failed.
    // In this case, clear the report area in the page and tell the user what went wrong.
    function onFailListTaxonomySession(sender, args) {
        $('#report').children().remove();
        $('#report').append("Failed to get session. Error: " + args.get_message());
    }


    // When the createTerms button is clicked, start by loading
    // a TaxonomySession for the current context. Also get and load
    // the associated term store.
    function createTerms() {
        session = SP.Taxonomy.TaxonomySession.getTaxonomySession(context);
        termStore = session.getDefaultSiteCollectionTermStore();
        context.load(session);
        context.load(termStore);
        context.executeQueryAsync(onGetTaxonomySession, onFailTaxonomySession);
    }


    // This function is the success callback for loading the session and store from the createTerms function
    function onGetTaxonomySession() {
        // Create six GUIDs that we will need when we create a new group, term set, and associated terms
        var guidGroupValue = SP.Guid.newGuid();
        var guidTermSetValue = SP.Guid.newGuid();
        var guidTerm1 = SP.Guid.newGuid();
        var guidTerm2 = SP.Guid.newGuid();
        var guidTerm3 = SP.Guid.newGuid();
        var guidTerm4 = SP.Guid.newGuid();

        // Create a new group
        var myGroup = termStore.createGroup("CustomTerms", guidGroupValue);

        // Create a new term set in the newly-created group
        var myTermSet = myGroup.createTermSet("Privacy", guidTermSetValue, 1033);

        // Create four new terms in the newly-created  term set
        myTermSet.createTerm("Top Secret", 1033, guidTerm1);
        myTermSet.createTerm("Company Confidential", 1033, guidTerm2);
        myTermSet.createTerm("Partners Only", 1033, guidTerm3);
        myTermSet.createTerm("Public", 1033, guidTerm4);

        // Ensure the groups variable has been set, because when this all succeeds we will
        // effectively run the same code as if the user had clicked the listGroups button
        groups = termStore.get_groups();
        context.load(groups);

        // Execute all the preceeding statements in this function
        context.executeQueryAsync(onAddTerms, onFailAddTerms);

    }

    // If all is well with creating the terms, then this function will run.
    // Effectively this runs the same code as if the user had clicked the listGroups button
    // so the user will see their newly-created group
    function onAddTerms() {
        listGroups();
    }

    // Runs when the executeQueryAsync method in the onGetTaxonomySession function has failed.
    // In this case, clear the report area in the page and tell the user what went wrong.
    function onFailAddTerms(sender, args) {
        $('#report').children().remove();
        $('#report').append("Failed to add terms. Error: " + args.get_message());
    }

    // Runs when the executeQueryAsync method in the createTerms function has failed.
    // In this case, clear the report area in the page and tell the user what went wrong.
    function onFailTaxonomySession(sender, args) {
        $('#report').children().remove();
        $('#report').append("Failed to get session. Error: " + args.get_message());
    }

};

//publishing.ts
// Variables used in various callbacks
JSRequest.EnsureSetup();

SP.SOD.execute('mquery.js', 'm$.ready', () => {
    var context = SP.ClientContext.get_current();
    var web = context.get_web();
    m$('#CreatePage').click(createPage);
});

function createPage(evt) {
    SP.SOD.execute('sp.js', 'SP.ClientConext', () => {
        SP.SOD.execute('sp.publishing.js', 'SP.Publishing', () => {
        var context = SP.ClientContext.get_current();
        

        var hostUrl = decodeURIComponent(JSRequest.QueryString["SPHostUrl"]);
        var hostcontext = new SP.AppContextSite(context, hostUrl);
        var web = hostcontext.get_web();
        var pubWeb = SP.Publishing.PublishingWeb.getPublishingWeb(context, web);
        context.load(web);
        context.load(pubWeb);
        context.executeQueryAsync(
                    // Success callback after getting the host Web as a PublishingWeb.
                    // We now want to add a new Publishing Page.
                    function () {
                        var pageInfo = new SP.Publishing.PublishingPageInformation();
                        var newPage = pubWeb.addPublishingPage(pageInfo);
                        context.load(newPage);
                        context.executeQueryAsync(
                            function () {

                                // Success callback after adding a new Publishing Page.
                                // We want to get the actual list item that is represented by the Publishing Page.
                                var listItem = newPage.get_listItem();
                                context.load(listItem);
                                context.executeQueryAsync(

                                    // Success callback after getting the actual list item that is 
                                    // represented by the Publishing Page.
                                    // We can now get its FieldValues, one of which is its FileLeafRef value.
                                    // We can then use that value to build the Url to the new page
                                    // and set the href or our link to that Url.
                                    function () {
                                        var link = document.getElementById("linkToPage");
                                        link.setAttribute("href", web.get_url() + "/Pages/" + listItem.get_fieldValues().FileLeafRef);
                                        link.innerText = "Go to new page!";
                                    },

                                    // Failure callback after getting the actual list item that is 
                                    // represented by the Publishing Page.
                                    function (sender, args) {
                                        alert('Failed to get new page: ' + args.get_message());
                                    }
                                    );
                            },
                            // Failure callback after trying to add a new Publishing Page.
                            function (sender, args) {
                                alert('Failed to Add Page: ' + args.get_message());
                            }
                            );
                    },
                    // Failure callback after trying to get the host Web as a PublishingWeb.
                    function (sender, args) {
                        alert('Failed to get the PublishingWeb: ' + args.get_message());
                    }
                    );
    });
    });
}

//likes
module SampleReputation {

    interface MyList extends SPClientTemplates.RenderContext_InView {
        listId: string;
    }

    class MyItem {

        id: number;
        title: string;
        likesCount: number;
        isLikedByCurrentUser: boolean;

        constructor(public row: SPClientTemplates.Item) {
            this.id = parseInt(row['ID']);
            this.title = row['Title'];
            this.likesCount = parseInt(row['LikesCount']) || 0;
            this.isLikedByCurrentUser = this.getLike(row['LikedBy']);
        }

        private getLike(likedBy): boolean {
            if (likedBy && likedBy.length > 0) {
                for (var i = 0; i < likedBy.length; i++) {
                    if (likedBy[i].id == _spPageContextInfo.userId) {
                        return true;
                    }
                }
            }
            return false;
        }
    }

    function init() {
        SP.SOD.registerSod('reputation.js', '/_layouts/15/reputation.js');
        SP.SOD.registerSod('typescripttemplates.ts', '/SPTypeScript/Extensions/typescripttemplates.js');
        SP.SOD.executeFunc('typescripttemplates.ts', 'CSR', () => {
            CSR.override(10004, 1)
                .onPreRender((ctx: MyList) => {
                    ctx.listId = ctx.listName.substring(1, 37);
                })
                .header('<ul>')
                .body(renderTemplate)
                .footer('</ul>')
                .register();
        });

        SP.SOD.execute('mQuery.js', 'm$.ready', () => {
            RegisterModuleInit('/SPTypeScript/ReputationModule/likes.js', init);
        });


        SP.SOD.notifyScriptLoadedAndExecuteWaitingJobs('likes.js');
    }

    function renderTemplate(ctx: MyList) {
        var rows = ctx.ListData.Row;
        var result = '';
        for (var i = 0; i < rows.length; i++) {
            var item = new MyItem(rows[i]);
            result += '\
			    <li>' + item.title +'\
					<a style="cursor: pointer;" onclick="SampleReputation.setLike(' + item.id + ', \'' + ctx.listId + '\')" >\
						<span id="likesCountText' + item.id + '">' + getLikeText(item.isLikedByCurrentUser) + '</span><span id="likesCount' + item.id + '">' + item.likesCount + '</span>\
					</a>\
			    </li>';
        }
        return result;
    }

    function getLikeText(isLikedByCurrentUser: boolean) {
        return isLikedByCurrentUser ? '\u2665' : '\u2661';
    }

    export function setLike(itemId: number, listId: string): void {
        var context = SP.ClientContext.get_current();
        var isLiked = m$('#likesCountText' + itemId)[0].textContent == '\u2661';
        SP.SOD.executeFunc('reputation.js', 'Microsoft.Office.Server.ReputationModel.Reputation', function () {
            Microsoft.Office.Server.ReputationModel.Reputation.setLike(context, listId, itemId, isLiked);
            context.executeQueryAsync(
                () => {
                    m$('#likesCountText' + itemId)[0].textContent = getLikeText(isLiked);
                    var likesCount = parseInt(m$('#likesCount' + itemId)[0].textContent);
                    m$('#likesCount' + itemId)[0].textContent = (isLiked ? likesCount + 1 : likesCount - 1).toString();
                },
                (sender, args) => {
                    alert(args.get_message());
                });
        });
    }

    init();
}



//code from https://github.com/gandjustas/SharePointAngularTS
module App {
    "use strict";
var app = angular.module("app", []);
}

// Install the angularjs.TypeScript.DefinitelyTyped NuGet package
module App {
    "use strict";

    interface Iappcontroller {
        title: string;
        activate: () => void;
    }

    class appcontroller implements Iappcontroller {
        title: string = "appcontroller";
        lists: SP.List[];

        static $inject: string[] = ["$SharePoint", "$spnotify"];

        constructor(private $SharePoint: App.ISharePoint, private $n:App.ISpNotify) {
            this.activate();
        }

        activate() {
            var loading = this.$n.showLoading(true)
            this.$SharePoint
                .getLists()
                .then(l => this.lists = l )
                .catch((e: string) => this.$n.show(e, true))
                .finally(() => this.$n.remove(loading) );
            ;

        }
    }

    angular.module("app").controller("appcontroller", appcontroller);
}



module App {
    "use strict";

    export interface ISharePoint {
        getLists: () => ng.IPromise<SP.List[]>;
    }
    
    class SharePointServcie implements ISharePoint {
        static $inject: string[] = ["$q"];

        constructor(public $q: ng.IQService) {
        }

        getLists() {
            var promise = this.$q.defer<SP.List[]>();
            SP.SOD.executeFunc("sp.js", "SP.ClientContext", () => {
                var ctx = SP.ClientContext.get_current();
                var hostUrl = decodeURIComponent(SP.ScriptHelpers.getDocumentQueryPairs()['SPHostUrl']);
                var appCtx = new SP.AppContextSite(ctx, hostUrl);
                var hostWeb = appCtx.get_web();
                var lists = hostWeb.get_lists();
                ctx.load(lists);

                ctx.executeQueryAsync(() => {
                    var result: SP.List[] = [];
                    for (var e = lists.getEnumerator(); e.moveNext();) {
                        result.push(e.get_current());
                    }
                    promise.resolve(result);
                },
                    (o, args) => { promise.reject(args.get_message()); });
            });
            return promise.promise;
        }
    }

    angular.module("app").service("$SharePoint", SharePointServcie);
}


// Install the angularjs.TypeScript.DefinitelyTyped NuGet package
module App {
    "use strict";

    export interface ISpNotify {
        showLoading(sticky?: boolean) : string;
        show(msg: string, sticky?: boolean): string;
        remove(id: string):void;
    }
    
    class SpNotify implements ISpNotify {
        static $inject: string[] = [];


        showLoading(sticky: boolean = false) {
            return SP.UI.Notify.showLoadingNotification(sticky);
        }

        show(msg: string, sticky: boolean = false) {
            return SP.UI.Notify.addNotification(msg, sticky);
        }

        remove(id: string) {
            SP.UI.Notify.removeNotification(id);
        }
    }

    angular.module("app").service("$spnotify", SpNotify);
}

=======
﻿///<reference path="SharePoint.d.ts" />
///<reference path="../angularjs/angular.d.ts" />
///<reference path="../knockout/knockout.d.ts" />
///<reference path="../jquery/jquery.d.ts" />


//code from http://sptypescript.codeplex.com/
//BasicTasksJSOM.ts
// Website tasks
function retrieveWebsite(resultpanel:HTMLElement) {
    var clientContext = SP.ClientContext.get_current();
    var oWebsite = clientContext.get_web();
    clientContext.load(oWebsite);

    clientContext.executeQueryAsync(
      successHandler,
       errorHandler
    );

    function successHandler() {
        resultpanel.innerHTML = "Web site title: " + oWebsite.get_title();
    }

    function errorHandler() {
        resultpanel.innerHTML = "Request failed: " + arguments[1].get_message();
    }
}

function retrieveWebsiteProps(resultpanel: HTMLElement) {
    
    var clientContext = SP.ClientContext.get_current();
    var oWebsite = clientContext.get_web();

    clientContext.load(oWebsite, "Description", "Created");

    clientContext.executeQueryAsync(successHandler,errorHandler);

    function successHandler() {
        resultpanel.innerHTML = "Description: " + oWebsite.get_description() +
            "<br/>Date created: " + oWebsite.get_created();
    }

    function errorHandler() {
        resultpanel.innerHTML = "Request failed: " + arguments[1].get_message();
    }
}

function writeWebsiteProps(resultpanel: HTMLElement) {

    var clientContext = SP.ClientContext.get_current();
    var oWebsite = clientContext.get_web();

    oWebsite.set_description("This is an updated description.");
    oWebsite.update();

    clientContext.load(oWebsite, "Description");

    clientContext.executeQueryAsync(
      successHandler,
       errorHandler
    );


    function successHandler() {
        resultpanel.innerHTML = "Web site description: " + oWebsite.get_description();
    }

    function errorHandler() {
        resultpanel.innerHTML = "Request failed: " + arguments[1].get_message();
    }
}

// Lists tasks
function readAllProps(resultpanel: HTMLElement) {

    var clientContext = SP.ClientContext.get_current();
    var oWebsite = clientContext.get_web();

    var collList = oWebsite.get_lists();
    clientContext.load(collList);

    clientContext.executeQueryAsync(
      successHandler,
       errorHandler
    );

    function successHandler() {

        var listEnumerator = collList.getEnumerator();
        
        var listInfo = "";
        while (listEnumerator.moveNext()) {
            var oList = listEnumerator.get_current();
            listInfo += "Title: " + oList.get_title() + " Created: " +
                oList.get_created().toString() + "<br/>";
        }

        resultpanel.innerHTML = listInfo;
    }

    function errorHandler() {
        resultpanel.innerHTML = "Request failed: " + arguments[1].get_message();
    }
}

function readSpecificProps(resultpanel: HTMLElement) {

    var clientContext = SP.ClientContext.get_current();
    var oWebsite = clientContext.get_web();

    var collList = oWebsite.get_lists();

    clientContext.load(collList, "Include(Title, Id)");

    clientContext.executeQueryAsync(
      successHandler,
       errorHandler
    );

    function successHandler() {
       
        var listEnumerator = collList.getEnumerator();

        var listInfo = "";
        while (listEnumerator.moveNext()) {
            var oList = listEnumerator.get_current();
            listInfo += "Title: " + oList.get_title() +
                " ID: " + oList.get_id().toString() + "<br/>";
        }

        resultpanel.innerHTML = listInfo;
    }

    function errorHandler() {
        resultpanel.innerHTML = "Request failed: " + arguments[1].get_message();
    }
}

function readColl(resultpanel: HTMLElement) {

    var clientContext = SP.ClientContext.get_current();
    var oWebsite = clientContext.get_web();
    var collList = oWebsite.get_lists();

    var listInfoCollection = clientContext.loadQuery(collList, "Include(Title, Id)");

    clientContext.executeQueryAsync(
      successHandler,
       errorHandler
    );

    function successHandler() {
        var listInfo = "";
        for (var i = 0; i < listInfoCollection.length; i++) {
            var oList = listInfoCollection[i];
            listInfo += "Title: " + oList.get_title() +
                " ID: " + oList.get_id().toString() + "<br/>";
        }
        
        resultpanel.innerHTML = listInfo;
    }

    function errorHandler() {
        resultpanel.innerHTML = "Request failed: " + arguments[1].get_message();
    }
}

function readFilter(resultpanel: HTMLElement) {
    var clientContext = SP.ClientContext.get_current();
    var oWebsite = clientContext.get_web();
    var collList = oWebsite.get_lists();

    var listInfoArray = clientContext.loadQuery(collList,
        "Include(Title,Fields.Include(Title,InternalName))");

    clientContext.executeQueryAsync(
      successHandler,
       errorHandler
    );

    function successHandler() {

        for (var i = 0; i < listInfoArray.length; i++) {
            var oList = listInfoArray[i];
            var collField = oList.get_fields();
            var fieldEnumerator = collField.getEnumerator();

            var listInfo = "";
            while (fieldEnumerator.moveNext()) {
                var oField = fieldEnumerator.get_current();
                var regEx = new RegExp("name", "ig");

                if (regEx.test(oField.get_internalName())) {
                    listInfo += "List: " + oList.get_title() +
                        "<br/>&nbsp;&nbsp;&nbsp;&nbsp;Field Title: " + oField.get_title() +
                        "<br/>&nbsp;&nbsp;&nbsp;&nbsp;Field Internal name: " + oField.get_internalName();
                }
            }
        }

        resultpanel.innerHTML = listInfo;
    }

    function errorHandler() {
        resultpanel.innerHTML = "Request failed: " + arguments[1].get_message();
    }
}

// Create, update and delete lists
function createList(resultpanel: HTMLElement) {

    var clientContext = SP.ClientContext.get_current();
    var oWebsite = clientContext.get_web();

    var listCreationInfo = new SP.ListCreationInformation();
    listCreationInfo.set_title("My Announcements List");
    listCreationInfo.set_templateType(SP.ListTemplateType.announcements);

    var oList = oWebsite.get_lists().add(listCreationInfo);
    clientContext.load(oList);

    clientContext.executeQueryAsync(
      successHandler,
       errorHandler
    );

    function successHandler() {
        resultpanel.innerHTML = "Go to the <a href='../Lists/My Announcements List'>list</a>.";
    }

    function errorHandler() {
        resultpanel.innerHTML = "Request failed: " + arguments[1].get_message();
    }
}

function updateList(resultpanel: HTMLElement) {

    var clientContext = SP.ClientContext.get_current();
    var oWebsite = clientContext.get_web();

    var oList = oWebsite.get_lists().getByTitle("My Announcements List");
    oList.set_description("New Announcements List");
    oList.update();

    clientContext.load(oList);
    clientContext.executeQueryAsync(
      successHandler,
       errorHandler
    );

    function successHandler() {
        resultpanel.innerHTML = "Check the description in the <a href='../Lists/My Announcements List'>list</a>.";
    }

    function errorHandler() {
        resultpanel.innerHTML = "Request failed: " + arguments[1].get_message();
    }
}

function addField(resultpanel: HTMLElement) {

    var clientContext = SP.ClientContext.get_current();
    var oWebsite = clientContext.get_web();
    var oList = oWebsite.get_lists().getByTitle("My Announcements List");

    var oField = oList.get_fields().addFieldAsXml(
        "<Field DisplayName='MyField' Type='Number' />",
        true,
        SP.AddFieldOptions.defaultValue
    );

    var fieldNumber = <SP.FieldNumber>clientContext.castTo(oField, SP.FieldNumber);
    fieldNumber.set_maximumValue(100);
    fieldNumber.set_minimumValue(35);
    fieldNumber.update();

    clientContext.load(oField);

    clientContext.executeQueryAsync(
      successHandler,
       errorHandler
    );

    function successHandler() {
        resultpanel.innerHTML = "The <a href='../Lists/My Announcements List'>list</a> with a new field.";
    }

    function errorHandler() {
        resultpanel.innerHTML = "Request failed: " + arguments[1].get_message();
    }
}

function deleteList(resultpanel: HTMLElement) {
    var listTitle = "My Announcements List";

    var clientContext = SP.ClientContext.get_current();
    var oWebsite = clientContext.get_web();
    var oList = oWebsite.get_lists().getByTitle(listTitle);
    oList.deleteObject();

    clientContext.executeQueryAsync(
      successHandler,
       errorHandler
    );

    function successHandler() {
        resultpanel.innerHTML = listTitle + " deleted.";
    }

    function errorHandler() {
        resultpanel.innerHTML = "Request failed: " + arguments[1].get_message();
    }
}

// Create, update and delete folders
function createFolder(resultpanel: HTMLElement) {
    var clientContext = SP.ClientContext.get_current();
    var oWebsite = clientContext.get_web();
    var oList = oWebsite.get_lists().getByTitle("Shared Documents");

    var itemCreateInfo = new SP.ListItemCreationInformation();
    itemCreateInfo.set_underlyingObjectType(SP.FileSystemObjectType.folder);
    itemCreateInfo.set_leafName("My new folder!");
    var oListItem = oList.addItem(itemCreateInfo);
    oListItem.update();

    clientContext.load(oListItem);
    clientContext.executeQueryAsync(
      successHandler,
       errorHandler
    );

    function successHandler() {
        resultpanel.innerHTML = "Go to the <a href='../Lists/Shared Documents'>document library</a> to see your new folder.";
    }

    function errorHandler() {
        resultpanel.innerHTML = "Request failed: " + arguments[1].get_message();
    }
}

function updateFolder(resultpanel: HTMLElement) {
    var clientContext = SP.ClientContext.get_current();
    var oWebsite = clientContext.get_web();
    var oList = oWebsite.get_lists().getByTitle("Shared Documents");

    var  oListItem = oList.getItemById(1);
    oListItem.set_item("FileLeafRef", "My updated folder");
    oListItem.update();

    clientContext.load(oListItem);
    clientContext.executeQueryAsync(
      successHandler,
       errorHandler
    );

    function successHandler() {
        resultpanel.innerHTML = "Go to the <a href='../Lists/Shared Documents'>document library</a> to see your updated folder.";
    }

    function errorHandler() {
        resultpanel.innerHTML = "Request failed: " + arguments[1].get_message();
    }
}

function deleteFolder(resultpanel: HTMLElement) {
    var clientContext =     SP.ClientContext.get_current();
    var oWebsite = clientContext.get_web();
    var oList = oWebsite.get_lists().getByTitle("Shared Documents");

    var oListItem = oList.getItemById(1);
    oListItem.deleteObject();

    clientContext.executeQueryAsync(
      successHandler,
       errorHandler
    );

    function successHandler() {
        resultpanel.innerHTML = "Go to the <a href='../Lists/Shared Documents'>document library</a> to make sure the folder is no longer there.";
    }

    function errorHandler() {
        resultpanel.innerHTML = "Request failed: " + arguments[1].get_message();
    }
}

// List item tasks
function readItems(resultpanel: HTMLElement) {
    var clientContext = SP.ClientContext.get_current();
    var oWebsite = clientContext.get_web();
    var oList = oWebsite.get_lists().getByTitle("Announcements");
    var camlQuery = new SP.CamlQuery();
    camlQuery.set_viewXml(
        '<View><Query><Where><Geq><FieldRef Name=\'ID\'/>' +
        '<Value Type=\'Number\'>1</Value></Geq></Where></Query>' +
        '<RowLimit>10</RowLimit></View>'
    );
    var collListItem = oList.getItems(camlQuery);

    clientContext.load(collListItem);
    clientContext.executeQueryAsync(
      successHandler,
       errorHandler
    );

    function successHandler() {
        var listItemEnumerator = collListItem.getEnumerator();

        var listItemInfo = "";
        while (listItemEnumerator.moveNext()) {
            var oListItem = listItemEnumerator.get_current();
            listItemInfo += "ID: " + oListItem.get_id() + "<br/>" +
                "Title: " + oListItem.get_item("Title") + "<br/>" +
                "Body: " + oListItem.get_item("Body") + "<br/>";
        }

        resultpanel.innerHTML = listItemInfo;
    }

    function errorHandler() {
        resultpanel.innerHTML = "Request failed: " + arguments[1].get_message();
    }
}

function readInclude(resultpanel: HTMLElement) {
    var clientContext = SP.ClientContext.get_current();
    var oWebsite = clientContext.get_web();
    var oList = oWebsite.get_lists().getByTitle("Announcements");
    var camlQuery = new SP.CamlQuery();
    camlQuery.set_viewXml('<View><RowLimit>100</RowLimit></View>');

    var collListItem = oList.getItems(camlQuery);

    clientContext.load(collListItem, "Include(Id, DisplayName, HasUniqueRoleAssignments)");
    clientContext.executeQueryAsync(
      successHandler,
       errorHandler
    );

    function successHandler() {
        var listItemEnumerator = collListItem.getEnumerator();

        var listItemInfo = "";
        while (listItemEnumerator.moveNext()) {
            var oListItem = listItemEnumerator.get_current();
            listItemInfo += "ID: " + oListItem.get_id() + "<br/>" +
            "Display name: " + oListItem.get_displayName() + "<br/>" +
            "Unique role assignments: " + oListItem.get_hasUniqueRoleAssignments() + "<br/>";
        }

        resultpanel.innerHTML = listItemInfo;
    }

    function errorHandler() {
        resultpanel.innerHTML = "Request failed: " + arguments[1].get_message();
    }
}

// Create, update and delete list items
function createListItem(resultpanel: HTMLElement) {
    var clientContext = SP.ClientContext.get_current();
    var oWebsite = clientContext.get_web();
    var oList = oWebsite.get_lists().getByTitle("Announcements");

    var itemCreateInfo = new SP.ListItemCreationInformation();
    var oListItem = oList.addItem(itemCreateInfo);
    oListItem.set_item("Title", "My New Item!");
    oListItem.set_item("Body", "Hello World!");
    oListItem.update();
    
    clientContext.load(oListItem);
    clientContext.executeQueryAsync(
      successHandler,
       errorHandler
    );

    function successHandler() {
        resultpanel.innerHTML = "Go to the <a href='../Lists/Announcements'>list</a> to see your new item.";
    }

    function errorHandler() {
        resultpanel.innerHTML = "Request failed: " + arguments[1].get_message();
    }
}

function updateListItem(resultpanel: HTMLElement) {
    var clientContext = SP.ClientContext.get_current();
    var oWebsite = clientContext.get_web();
    var oList = oWebsite.get_lists().getByTitle("Announcements");

    var oListItem = oList.getItemById(1);
    oListItem.set_item("Title", "My updated title");
    oListItem.update();

    clientContext.load(oListItem);
    clientContext.executeQueryAsync(
      successHandler,
       errorHandler
    );

    function successHandler() {
        resultpanel.innerHTML = "Go to the <a href='../Lists/Announcements'>list</a> to see your updated item.";
    }

    function errorHandler() {
        resultpanel.innerHTML = "Request failed: " + arguments[1].get_message();
    }
}

function deleteListItem(resultpanel: HTMLElement) {
    var clientContext = SP.ClientContext.get_current();
    var oWebsite = clientContext.get_web();
    var oList = oWebsite.get_lists().getByTitle("Announcements");

    var oListItem = oList.getItemById(1);
    oListItem.deleteObject();

    clientContext.executeQueryAsync(
      successHandler,
       errorHandler
    );

    function successHandler() {
        resultpanel.innerHTML = "Go to the <a href='../Lists/Announcements'>list</a> to make sure the item is no longer there.";
    }

    function errorHandler() {
        resultpanel.innerHTML = "Request failed: " + arguments[1].get_message();
    }
}



/** Lightweight client-side rendering template overrides.*/
module CSR {

    export interface UpdatedValueCallback {
        (value: any, fieldSchema?: SPClientTemplates.FieldSchema_InForm): void;
    }

    /** Creates new overrides. Call .register() at the end.*/
    export function override(listTemplateType?: number, baseViewId?: number|string): ICSR {
        return new csr(listTemplateType, baseViewId)
            .onPreRender(hookFormContext)
            .onPostRender(fixCsrCustomLayout);

        function hookFormContext(ctx: IFormRenderContexWithHook) {
            if (ctx.ControlMode == SPClientTemplates.ClientControlMode.EditForm
                || ctx.ControlMode == SPClientTemplates.ClientControlMode.NewForm) {

                for (var i = 0; i < ctx.ListSchema.Field.length; i++) {
                    var fieldSchemaInForm = ctx.ListSchema.Field[i];

                    if (!ctx.FormContextHook) {
                        ctx.FormContextHook = {}

                        var oldRegisterGetValueCallback = ctx.FormContext.registerGetValueCallback;
                        ctx.FormContext.registerGetValueCallback = (fieldName, callback) => {
                            ctx.FormContextHook[fieldName].getValue = callback;
                            oldRegisterGetValueCallback(fieldName, callback);
                        };

                        var oldUpdateControlValue = ctx.FormContext.updateControlValue;
                        ctx.FormContext.updateControlValue = (fieldName: string, value: any) => {
                            oldUpdateControlValue(fieldName, value);

                            var hookedContext = ensureFormContextHookField(ctx.FormContextHook, fieldName);
                            hookedContext.lastValue = value;

                            var updatedCallbacks = ctx.FormContextHook[fieldName].updatedValueCallbacks;
                            for (var i = 0; i < updatedCallbacks.length; i++) {
                                updatedCallbacks[i](value, hookedContext.fieldSchema);
                            }

                        }
                    }
                    ensureFormContextHookField(ctx.FormContextHook, fieldSchemaInForm.Name).fieldSchema = fieldSchemaInForm;
                }
            }
        }

        function fixCsrCustomLayout(ctx: SPClientTemplates.RenderContext_Form) {
            if (ctx.ControlMode == SPClientTemplates.ClientControlMode.Invalid
                || ctx.ControlMode == SPClientTemplates.ClientControlMode.View) {
                return;
            }

            if (ctx.ListSchema.Field.length > 1) {
                var wpq = ctx.FormUniqueId;
                var webpart = $get('WebPart' + wpq);
                var forms = webpart.getElementsByClassName('ms-formtable');

                if (forms.length > 0) {
                    var placeholder = $get(wpq + 'ClientFormTopContainer');
                    var fragment = document.createDocumentFragment();
                    for (var i = 0; i < placeholder.children.length; i++) {
                        fragment.appendChild(placeholder.children.item(i));
                    }

                    var form = forms.item(0);
                    form.parentNode.replaceChild(fragment, form);
                }

                var old = ctx.CurrentItem;
                ctx.CurrentItem = ctx.ListData.Items[0];
                var fields = ctx.ListSchema.Field;
                for (var j = 0; j < fields.length; j++) {
                    var field = fields[j];
                    var pHolderId = wpq + ctx.FormContext.listAttributes.Id + field.Name;
                    var span = $get(pHolderId);
                    if (span) {
                        span.outerHTML = ctx.RenderFieldByName(ctx, field.Name);
                    }
                }
                ctx.CurrentItem = old;
            }

        }


    }


//typescripttempltes.ts
    declare var Strings:any;
    export function getFieldValue(ctx: SPClientTemplates.RenderContext_Form, fieldName: string): any {
        if (ctx.ControlMode == SPClientTemplates.ClientControlMode.EditForm
            || ctx.ControlMode == SPClientTemplates.ClientControlMode.NewForm) {
            var contextWithHook = <IFormRenderContexWithHook>ctx;
            if (contextWithHook.FormContextHook
                && contextWithHook.FormContextHook[fieldName]
                && contextWithHook.FormContextHook[fieldName].getValue) {
                return contextWithHook.FormContextHook[fieldName].getValue();
            }
        }
        return null;
    }

    export function getFieldSchema(ctx: SPClientTemplates.RenderContext_Form, fieldName: string): SPClientTemplates.FieldSchema_InForm {
        if (ctx.ControlMode == SPClientTemplates.ClientControlMode.EditForm
            || ctx.ControlMode == SPClientTemplates.ClientControlMode.NewForm) {
            var contextWithHook = <IFormRenderContexWithHook>ctx;
            if (contextWithHook.FormContextHook
                && contextWithHook.FormContextHook[fieldName]) {
                return contextWithHook.FormContextHook[fieldName].fieldSchema;
            }
        }
        return null;
    }

    export function addUpdatedValueCallback(ctx: SPClientTemplates.RenderContext_Form, fieldName: string, callback: UpdatedValueCallback): void {
        if (ctx.ControlMode == SPClientTemplates.ClientControlMode.EditForm
            || ctx.ControlMode == SPClientTemplates.ClientControlMode.NewForm) {
            var contextWithHook = <IFormRenderContexWithHook>ctx;
            if (contextWithHook.FormContextHook) {
                var f = ensureFormContextHookField(contextWithHook.FormContextHook, fieldName);
                var callbacks = f.updatedValueCallbacks;
                if (callbacks.indexOf(callback) == -1) {
                    callbacks.push(callback);
                    if (f.lastValue) {
                        callback(f.lastValue, f.fieldSchema);
                    }
                }
            }
        }

    }

    export function removeUpdatedValueCallback(ctx: SPClientTemplates.RenderContext_Form, fieldName: string, callback: UpdatedValueCallback): void {
        if (ctx.ControlMode == SPClientTemplates.ClientControlMode.EditForm
            || ctx.ControlMode == SPClientTemplates.ClientControlMode.NewForm) {
            var contextWithHook = <IFormRenderContexWithHook>ctx;
            if (contextWithHook.FormContextHook) {
                var callbacks = ensureFormContextHookField(contextWithHook.FormContextHook, fieldName).updatedValueCallbacks;
                var index = callbacks.indexOf(callback);
                if (index != -1) {
                    callbacks.splice(index, 1);
                }
            }
        }
    }

    export function getControl(schema: SPClientTemplates.FieldSchema_InForm): HTMLInputElement {
        var id = schema.Name + '_' + schema.Id + '_$' + schema.FieldType + 'Field';
        //TODO: Handle different input types
        return <HTMLInputElement>$get(id);
    }

    export function getFieldTemplate(field: SPClientTemplates.FieldSchema, mode: SPClientTemplates.ClientControlMode): SPClientTemplates.FieldCallback {
        var ctx = { ListSchema: { Field: [field] }, FieldControlModes: {} };
        ctx.FieldControlModes[field.Name] = mode;
        var templates = SPClientTemplates.TemplateManager.GetTemplates(ctx);
        return templates.Fields[field.Name];
    }


    class csr implements ICSR, SPClientTemplates.TemplateOverridesOptions {

        public Templates: SPClientTemplates.TemplateOverrides;
        public OnPreRender: SPClientTemplates.RenderCallback[];
        public OnPostRender: SPClientTemplates.RenderCallback[];
        private IsRegistered: boolean;


        constructor(public ListTemplateType?: number, public BaseViewID?: any) {
            this.Templates = { Fields: {} };
            this.OnPreRender = [] ;
            this.OnPostRender = [];
            this.IsRegistered = false;
        }

        /* tier 1 methods */
        view(template: any): ICSR {
            this.Templates.View = template;
            return this;
        }

        item(template: any): ICSR {
            this.Templates.Item = template;
            return this;
        }

        header(template: any): ICSR {
            this.Templates.Header = template;
            return this;
        }

        body(template: any): ICSR {
            this.Templates.Body = template;
            return this;
        }

        footer(template: any): ICSR {
            this.Templates.Footer = template;
            return this;
        }

        fieldView(fieldName: string, template: any): ICSR {
            this.Templates.Fields[fieldName] = this.Templates.Fields[fieldName] || {};
            this.Templates.Fields[fieldName].View = template;
            return this;
        }

        fieldDisplay(fieldName: string, template: any): ICSR {
            this.Templates.Fields[fieldName] = this.Templates.Fields[fieldName] || {};
            this.Templates.Fields[fieldName].DisplayForm = template;
            return this;
        }

        fieldNew(fieldName: string, template: any): ICSR {
            this.Templates.Fields[fieldName] = this.Templates.Fields[fieldName] || {};
            this.Templates.Fields[fieldName].NewForm = template;
            return this;
        }

        fieldEdit(fieldName: string, template: any): ICSR {
            this.Templates.Fields[fieldName] = this.Templates.Fields[fieldName] || {};
            this.Templates.Fields[fieldName].EditForm = template;
            return this;
        }

        /* tier 2 methods */
        template(name: string, template: any): ICSR {
            this.Templates[name] = template;
            return this;
        }

        fieldTemplate(fieldName: string, name: string, template: any): ICSR {
            this.Templates.Fields[fieldName] = this.Templates.Fields[fieldName] || {};
            this.Templates.Fields[fieldName][name] = template;
            return this;
        }

        /* common */
        onPreRender(...callbacks: { (ctx: SPClientTemplates.RenderContext): void; }[]): ICSR {
            for (var i = 0; i < callbacks.length; i++) {
                this.OnPreRender.push(callbacks[i]);
            }
            return this;
        }

        onPostRender(...callbacks: { (ctx: SPClientTemplates.RenderContext): void; }[]): ICSR {
            for (var i = 0; i < callbacks.length; i++) {
                this.OnPostRender.push(callbacks[i]);
            }
            return this;
        }

        onPreRenderField(field: string, callback: { (schema: SPClientTemplates.FieldSchema, ctx: SPClientTemplates.RenderContext): void; }): ICSR {
            return this.onPreRender((ctx: SPClientTemplates.RenderContext) => {
                var ctxInView = <SPClientTemplates.RenderContext_InView>ctx;

                //ListSchema schma exists in Form and in View render context
                var fields = ctxInView.ListSchema.Field;
                if (fields) {
                    for (var i = 0; i < fields.length; i++) {
                        if (fields[i].Name === field) {
                            callback(fields[i], ctx);
                        }
                    }
                }
            });
        }

        onPostRenderField(field: string, callback: { (schema: SPClientTemplates.FieldSchema, ctx: SPClientTemplates.RenderContext): void; }): ICSR {
            return this.onPostRender((ctx: SPClientTemplates.RenderContext) => {
                var ctxInView = <SPClientTemplates.RenderContext_InView>ctx;

                //ListSchema schma exists in Form and in View render context
                var fields = ctxInView.ListSchema.Field;
                if (fields) {
                    for (var i = 0; i < fields.length; i++) {
                        if (fields[i].Name === field) {
                            callback(fields[i], ctx);
                        }
                    }
                }
            });
        }

        makeReadOnly(fieldName: string): ICSR {
            return this
                .onPreRenderField(fieldName, (schema, ctx) => {
                    if (ctx.ControlMode == SPClientTemplates.ClientControlMode.Invalid
                        || ctx.ControlMode == SPClientTemplates.ClientControlMode.DisplayForm) return;
                    (<SPClientTemplates.FieldSchema_InForm>schema).ReadOnlyField = true;
                    (<SPClientTemplates.FieldSchema_InView>schema).ReadOnly = "TRUE";

                    if (ctx.ControlMode == SPClientTemplates.ClientControlMode.View) {
                        var ctxInView = <SPClientTemplates.RenderContext_InView>ctx;
                        if (ctxInView.inGridMode) {
                            //TODO: Disable editing in grid mode

                        }

                    } else {
                        var ctxInForm = <SPClientTemplates.RenderContext_FieldInForm>ctx;
                        if (schema.Type != 'User' && schema.Type != 'UserMulti') {

                            var template = getFieldTemplate(schema, SPClientTemplates.ClientControlMode.DisplayForm);
                            ctxInForm.Templates.Fields[fieldName] = template;
                            ctxInForm.FormContext.registerGetValueCallback(fieldName, () => ctxInForm.ListData.Items[0][fieldName]);

                        }
                    }

                })
                .onPostRenderField(fieldName, (schema: SPClientTemplates.FieldSchema_InForm_User, ctx) => {
                    if (ctx.ControlMode == SPClientTemplates.ClientControlMode.EditForm
                        || ctx.ControlMode == SPClientTemplates.ClientControlMode.NewForm) {
                        if (schema.Type == 'User' || schema.Type == 'UserMulti') {
                            SP.SOD.executeFunc('clientpeoplepicker.js', 'SPClientPeoplePicker', () => {
                                var topSpanId = schema.Name + '_' + schema.Id + '_$ClientPeoplePicker';
                                var retryCount = 10;
                                var callback = () => {
                                    var pp = SPClientPeoplePicker.SPClientPeoplePickerDict[topSpanId];
                                    if (!pp) {
                                        if (retryCount--) setTimeout(callback, 1);
                                    } else {
                                        pp.SetEnabledState(false);
                                        pp.DeleteProcessedUser = function () { };
                                    }
                                };
                                callback();
                            });
                        }
                    }
                });
        }

        makeHidden(fieldName: string): ICSR {
            return this.onPreRenderField(fieldName, (schema, ctx) => {
                if (ctx.ControlMode == SPClientTemplates.ClientControlMode.Invalid) return;
                (<SPClientTemplates.FieldSchema_InForm>schema).Hidden = true;

                if (ctx.ControlMode == SPClientTemplates.ClientControlMode.View) {
                    var ctxInView = <SPClientTemplates.RenderContext_InView>ctx;

                    if (ctxInView.inGridMode) {
                        //TODO: Hide item in grid mode
                    } else {
                        ctxInView.ListSchema.Field.splice(ctxInView.ListSchema.Field.indexOf(schema), 1);
                    }

                } else {
                    var ctxInForm = <SPClientTemplates.RenderContext_Form>ctx;

                    var pHolderId = ctxInForm.FormUniqueId + ctxInForm.FormContext.listAttributes.Id + fieldName;
                    var placeholder = $get(pHolderId);
                    var current = placeholder;
                    while (current.tagName.toUpperCase() !== "TR") {
                        current = current.parentElement;
                    }
                    var row = <HTMLTableRowElement>current;
                    row.style.display = 'none';

                }

            });
        }

        filteredLookup(fieldName: string, camlFilter: string, listname?: string, lookupField?: string): ICSR {


            return this.fieldEdit(fieldName, SPFieldCascadedLookup_Edit)
                .fieldNew(fieldName, SPFieldCascadedLookup_Edit);


            function SPFieldCascadedLookup_Edit(rCtx: SPClientTemplates.RenderContext_FieldInForm) {

                var parseRegex = /\{[^\}]+\}/g;
                var dependencyExpressions: string[] = [];
                var result: RegExpExecArray;
                while ((result = parseRegex.exec(camlFilter))) {
                    dependencyExpressions.push(stripBraces(result[0]));
                }
                var dependencyValues: { [expr: string]: string } = {};

                var _dropdownElt: HTMLSelectElement;
                var _myData: SPClientTemplates.ClientFormContext;


                if (rCtx == null)
                    return '';
                _myData = SPClientTemplates.Utility.GetFormContextForCurrentField(rCtx);

                if (_myData == null || _myData.fieldSchema == null)
                    return '';


                var _schema = <SPClientTemplates.FieldSchema_InForm_Lookup>_myData.fieldSchema;

                var validators = new SPClientForms.ClientValidation.ValidatorSet();
                validators.RegisterValidator(new BooleanValueValidator(() => _optionsLoaded, "Wait until lookup values loaded and try again"));

                if (_myData.fieldSchema.Required) {
                    validators.RegisterValidator(new SPClientForms.ClientValidation.RequiredValidator());
                }
                _myData.registerClientValidator(_myData.fieldName, validators);

                var _dropdownId = _myData.fieldName + '_' + _myData.fieldSchema.Id + '_$LookupField';
                var _valueStr = _myData.fieldValue != null ? _myData.fieldValue : '';
                var _selectedValue = SPClientTemplates.Utility.ParseLookupValue(_valueStr).LookupId;
                var _noValueSelected = _selectedValue == 0;
                var _optionsLoaded = false;
                var pendingLoads = 0;

                if (_noValueSelected)
                    _valueStr = '';

                _myData.registerInitCallback(_myData.fieldName, InitLookupControl);

                _myData.registerFocusCallback(_myData.fieldName, function () {
                    if (_dropdownElt != null)
                        _dropdownElt.focus();
                });
                _myData.registerValidationErrorCallback(_myData.fieldName, function (errorResult) {
                    SPFormControl_AppendValidationErrorMessage(_dropdownId, errorResult);
                });
                _myData.registerGetValueCallback(_myData.fieldName, GetCurrentLookupValue);
                _myData.updateControlValue(_myData.fieldName, _valueStr);

                return BuildLookupDropdownControl();

                function InitLookupControl() {
                    _dropdownElt = <HTMLSelectElement>document.getElementById(_dropdownId);
                    if (_dropdownElt != null)
                        AddEvtHandler(_dropdownElt, "onchange", OnLookupValueChanged);

                    SP.SOD.executeFunc('sp.js', 'SP.ClientContext', () => {
                        bindDependentControls(dependencyExpressions);
                        loadOptions(true);
                    });
                }


                function BuildLookupDropdownControl() {
                    var result = '<span dir="' + STSHtmlEncode(_myData.fieldSchema.Direction) + '">';
                    result += '<select id="' + STSHtmlEncode(_dropdownId) + '" title="' + STSHtmlEncode(_myData.fieldSchema.Title) + '">';
                    result += '</select><br/></span>';
                    return result;
                }


                function OnLookupValueChanged() {
                    if (_optionsLoaded) {
                        if (_dropdownElt != null) {
                            _myData.updateControlValue(_myData.fieldName, GetCurrentLookupValue());
                            _selectedValue = parseInt(_dropdownElt.value, 10);
                        }
                    }
                }

                function GetCurrentLookupValue() {
                    if (_dropdownElt == null)
                        return '';
                    return _dropdownElt.value == '0' || _dropdownElt.value == '' ? '' : _dropdownElt.value + ';#' + (_dropdownElt.options[_dropdownElt.selectedIndex] as any /* TODO remove `as any` */).text;
                }

                function stripBraces(input: string): string {
                    return input.substring(1, input.length - 1);
                }

                function getDependencyValue(expr: string, value: string, listId: string, expressionParts: string[], callback: () => void) {
                    var isLookupValue = !!listId;
                    if (isLookupValue) {
                        var lookup = SPClientTemplates.Utility.ParseLookupValue(value);
                        if (expressionParts.length == 1 && expressionParts[0] == 'Value') {
                            value = lookup.LookupValue;
                            expressionParts.shift();
                        } else {
                            value = lookup.LookupId.toString();
                        }
                    }

                    if (expressionParts.length == 0) {
                        dependencyValues[expr] = value;
                        callback();
                    } else {
                        var ctx = SP.ClientContext.get_current();
                        var web = ctx.get_web();
                        //TODO: Handle lookup to another web
                        var list = web.get_lists().getById(listId);
                        var item = list.getItemById(parseInt(value, 10));
                        var field = list.get_fields().getByInternalNameOrTitle(expressionParts.shift());
                        ctx.load(item);
                        ctx.load(field);

                        ctx.executeQueryAsync((o, e) => {
                            var value = item.get_item(field.get_internalName());

                            if (field.get_typeAsString() == 'Lookup') {
                                field = <SP.Field>ctx.castTo(field, SP.FieldLookup);
                                var lookup = (<SP.FieldLookupValue>value);
                                value = lookup.get_lookupId() + ';#' + lookup.get_lookupValue();
                                listId = (<SP.FieldLookup>field).get_lookupList();
                            }

                            getDependencyValue(expr, value, listId, expressionParts, callback);

                        }, (o, args) => { console.log(args.get_message()); });
                    }
                }

                function bindDependentControls(dependencyExpressions: string[]) {
                    dependencyExpressions.forEach(expr => {
                        var exprParts = expr.split(".");
                        var field = exprParts.shift();

                        CSR.addUpdatedValueCallback(rCtx, field,
                            (v, s) => {
                                getDependencyValue(expr, v,
                                    (<SPClientTemplates.FieldSchema_InForm_Lookup>s).LookupListId,
                                    exprParts.slice(0),
                                    loadOptions);
                            });

                    });
                }


                function loadOptions(isFirstLoad?: boolean) {
                    _optionsLoaded = false;
                    pendingLoads++;

                    var ctx = SP.ClientContext.get_current();
                    //TODO: Handle lookup to another web
                    var web = ctx.get_web();
                    var listId = _schema.LookupListId;
                    var list = !listname ? web.get_lists().getById(listId) : web.get_lists().getByTitle(listname);
                    var query = new SP.CamlQuery();

                    var predicate = camlFilter.replace(parseRegex, (v, a) => {
                        var expr = stripBraces(v);
                        return dependencyValues[expr] ? dependencyValues[expr] : '';
                    });

                    //TODO: Handle ShowField attribure
                    if (predicate.substr(0, 5) == '<View') {
                        query.set_viewXml(predicate);
                    } else {
                        query.set_viewXml('<View Scope="RecursiveAll"><Query><Where>' +
                            predicate +
                            '</Where></Query> ' +
                            '<ViewFields><FieldRef Name="ID" /><FieldRef Name="Title"/></ViewFields></View>');
                    }
                    var results = list.getItems(query);
                    ctx.load(results);


                    ctx.executeQueryAsync((o, e) => {
                        var selected = false; 

                        while (_dropdownElt.options.length) {
                            (_dropdownElt.options as any /* TODO remove `as any` */).remove(0);
                        }

                        if (!_schema.Required) {
                            var defaultOpt = new Option(Strings.STS.L_LookupFieldNoneOption, '0', selected, selected);
                            (_dropdownElt.options as any /* TODO remove `as any` */).add(defaultOpt);
                            selected = _selectedValue == 0;
                        }
                        var isEmptyList = true;

                        var enumerator = results.getEnumerator();
                        while (enumerator.moveNext()) {
                            var c = enumerator.get_current();
                            var id: number;
                            var text: string;

                            if (!lookupField) {
                                id = c.get_id();
                                text = c.get_item('Title');
                            } else {
                                var value = <SP.FieldLookupValue>c.get_item(lookupField);
                                id = value.get_lookupId();
                                text = value.get_lookupValue();
                            }
                            var isSelected = _selectedValue == id;
                            if (isSelected) {
                                selected = true;
                            }
                            var opt = new Option(text, id.toString(), isSelected, isSelected);
                            (_dropdownElt.options as any /* TODO remove `as any` */).add(opt);
                            isEmptyList = false;
                        }
                        pendingLoads--;
                        _optionsLoaded = true;
                        if (!pendingLoads) {
                            if (isFirstLoad) {
                                if (_selectedValue == 0 && !selected) {
                                    _dropdownElt.selectedIndex = 0;
                                    OnLookupValueChanged();
                                }
                            } else {
                                if (_selectedValue != 0 && !selected) {
                                    _dropdownElt.selectedIndex = 0;
                                }
                                OnLookupValueChanged();
                            }
                        }


                    }, (o, args) => { console.log(args.get_message()); });
                }
            }

        }

        koEditField(fieldName: string, template: string, vm: IKoFieldInForm, dependencyFields?: string[]): ICSR {
            return this.fieldEdit(fieldName, koEditField_Edit)
                       .fieldNew(fieldName, koEditField_Edit);


            function koEditField_Edit(rCtx: SPClientTemplates.RenderContext_FieldInForm) {
                if (rCtx == null)
                    return '';
                var _myData = SPClientTemplates.Utility.GetFormContextForCurrentField(rCtx);

                if (_myData == null || _myData.fieldSchema == null)
                    return '';
                var elementId = _myData.fieldName + '_' + _myData.fieldSchema.Id + '_$' + _myData.fieldSchema.Type;

                vm.renderingContext = rCtx;


                if (dependencyFields) {
                    dependencyFields.forEach(dependencyField => { 
                            if (!vm[dependencyField]) {
                                vm[dependencyField] = ko.observable(CSR.getFieldValue(rCtx, dependencyField));
                            }
                            CSR.addUpdatedValueCallback(rCtx, dependencyField, v => {
                                vm[dependencyField](v);
                            });
                    });
                }
                

                if (!vm.value) {
                    vm.value = ko.observable<any>();
                }

                vm.value.subscribe(v => { _myData.updateControlValue(fieldName, v); });
                _myData.registerGetValueCallback(fieldName, () => vm.value());


                _myData.registerInitCallback(fieldName, () => {
                    ko.applyBindings(vm, $get(elementId));
                });

                return '<div id="'+STSHtmlEncode(elementId)+'">'+template+'</div>';
            }
        }

        computedValue(targetField: string, transform: (...values: string[]) => string, ...sourceField: string[]): ICSR {
            var dependentValues: { [field: string]: string } = {};

            return this.onPostRenderField(targetField, (schema, ctx: SPClientTemplates.RenderContext_FieldInForm) => {
                if (ctx.ControlMode == SPClientTemplates.ClientControlMode.EditForm
                    || ctx.ControlMode == SPClientTemplates.ClientControlMode.NewForm) {
                    var targetControl = CSR.getControl(schema);
                    sourceField.forEach((field) => {
                        CSR.addUpdatedValueCallback(ctx, field, v => {
                            dependentValues[field] = v;
                            targetControl.value = transform.apply(this,
                                sourceField.map(n => dependentValues[n] || ''));

                        });
                    });
                }
            });
        }

        setInitialValue(fieldName: string, value: any, ignoreNull?: boolean): ICSR {
            if (value || !ignoreNull) {
                return this.onPreRenderField(fieldName, (schema, ctx: SPClientTemplates.RenderContext_FieldInForm) => {
                    ctx.ListData.Items[0][fieldName] = value;
                });
            } else {
                return this;
            }
        }


        autofill(fieldName: string, init: (ctx: IAutoFillFieldContext) => () => void): ICSR {
            return this
                .fieldNew(fieldName, SPFieldLookup_Autofill_Edit)
                .fieldEdit(fieldName, SPFieldLookup_Autofill_Edit);

            function SPFieldLookup_Autofill_Edit(rCtx: SPClientTemplates.RenderContext_FieldInForm) {
                if (rCtx == null)
                    return '';
                var _myData = SPClientTemplates.Utility.GetFormContextForCurrentField(rCtx);

                if (_myData == null || _myData.fieldSchema == null)
                    return '';

                var _autoFillControl: SPClientAutoFill;
                var _textInputElt: HTMLInputElement;
                var _textInputId = _myData.fieldName + '_' + _myData.fieldSchema.Id + '_$' + _myData.fieldSchema.Type + 'Field';
                var _autofillContainerId = _myData.fieldName + '_' + _myData.fieldSchema.Id + '_$AutoFill';

                var validators = new SPClientForms.ClientValidation.ValidatorSet();
                if (_myData.fieldSchema.Required) {
                    validators.RegisterValidator(new SPClientForms.ClientValidation.RequiredValidator());
                }
                _myData.registerClientValidator(_myData.fieldName, validators);

                _myData.registerInitCallback(_myData.fieldName, initAutoFillControl);
                _myData.registerFocusCallback(_myData.fieldName, function () {
                    if (_textInputElt != null)
                        _textInputElt.focus();
                });
                _myData.registerValidationErrorCallback(_myData.fieldName, function (errorResult) {
                    SPFormControl_AppendValidationErrorMessage(_textInputId, errorResult);
                });
                _myData.registerGetValueCallback(_myData.fieldName, () => _myData.fieldValue);
                _myData.updateControlValue(_myData.fieldName, _myData.fieldValue);

                return buildAutoFillControl();

                function initAutoFillControl() {
                    _textInputElt = <HTMLInputElement>document.getElementById(_textInputId);

                    SP.SOD.executeFunc("autofill.js", "SPClientAutoFill", () => {
                        _autoFillControl = new SPClientAutoFill(_textInputId, _autofillContainerId, (_) => callback());
                        var callback = init({
                            renderContext: rCtx,
                            fieldContext: _myData,
                            autofill: _autoFillControl,
                            control: _textInputElt,
                        });

                        //_autoFillControl.AutoFillMinTextLength = 2;
                        //_autoFillControl.VisibleItemCount = 15;
                        //_autoFillControl.AutoFillTimeout = 500;
                    });

                }
                //function OnPopulate(targetElement: HTMLInputElement) {

                //}

                //function OnLookupValueChanged() {
                //    _myData.updateControlValue(_myData.fieldName, GetCurrentLookupValue());
                //}
                //function GetCurrentLookupValue() {
                //    return _valueStr;
                //}
                function buildAutoFillControl() {
                    var result: string[] = [];
                    result.push('<div dir="' + STSHtmlEncode(_myData.fieldSchema.Direction) + '" style="position: relative;">');
                    result.push('<input type="text" id="' + STSHtmlEncode(_textInputId) + '" title="' + STSHtmlEncode(_myData.fieldSchema.Title) + '"/>');

                    result.push("<div class='sp-peoplepicker-autoFillContainer' id='" + STSHtmlEncode(_autofillContainerId) + "'></div>");
                    result.push("</div>");

                    return result.join("");
                }
            }


        }

        seachLookup(fieldName: string): ICSR {
            return this.autofill(fieldName, (ctx: IAutoFillFieldContext) => {
                var _myData = ctx.fieldContext;
                var _schema = <SPClientTemplates.FieldSchema_InForm_Lookup>_myData.fieldSchema;
                if (_myData.fieldSchema.Type != 'Lookup') {
                    return null;
                }

                var _valueStr = _myData.fieldValue != null ? _myData.fieldValue : '';
                var _selectedValue = SPClientTemplates.Utility.ParseLookupValue(_valueStr);
                var _noValueSelected = _selectedValue.LookupId == 0;
                ctx.control.value = _selectedValue.LookupValue;
                $addHandler(ctx.control, "blur", _ => {
                    if (ctx.control.value == '') {
                        _myData.fieldValue = '';
                        _myData.updateControlValue(fieldName, _myData.fieldValue);
                    }
                });

                if (_noValueSelected)
                    _myData.fieldValue = '';

                var _autoFillControl = ctx.autofill;
                _autoFillControl.AutoFillMinTextLength = 2;
                _autoFillControl.VisibleItemCount = 15;
                _autoFillControl.AutoFillTimeout = 500;

                return () => {
                    var value = ctx.control.value;
                    _autoFillControl.PopulateAutoFill([AutoFillOptionBuilder.buildLoadingItem('Please wait...')], onSelectItem);

                    SP.SOD.executeFunc("sp.search.js", "Microsoft.SharePoint.Client.Search.Query", () => {
                        var Search = Microsoft.SharePoint.Client.Search.Query;
                        var ctx = SP.ClientContext.get_current();
                        var query = new Search.KeywordQuery(ctx);
                        query.set_rowLimit(_autoFillControl.VisibleItemCount);
                        query.set_queryText('contentclass:STS_ListItem ListID:{' + _schema.LookupListId + '} ' + value);
                        var selectProps = query.get_selectProperties();
                        selectProps.clear();
                        //TODO: Handle ShowField attribute
                        selectProps.add('Title');
                        selectProps.add('ListItemId');
                        var executor = new Search.SearchExecutor(ctx);
                        var result = executor.executeQuery(query);
                        ctx.executeQueryAsync(
                            () => {
                                //TODO: Discover proper way to load collection
                                var tableCollection = new Search.ResultTableCollection();
                                tableCollection.initPropertiesFromJson(result.get_value());

                                var relevantResults = tableCollection.get_item(0);
                                var rows = relevantResults.get_resultRows();

                                var items = [];
                                for (var i = 0; i < rows.length; i++) {
                                    items.push(AutoFillOptionBuilder.buildOptionItem(parseInt(rows[i]["ListItemId"], 10), rows[i]["Title"]));
                                }

                                items.push(AutoFillOptionBuilder.buildSeparatorItem());

                                if (relevantResults.get_totalRows() == 0)
                                    items.push(AutoFillOptionBuilder.buildFooterItem("No results. Please refine your query."));
                                else
                                    items.push(AutoFillOptionBuilder.buildFooterItem("Showing " + rows.length + " of" + relevantResults.get_totalRows() + " items!"));

                                _autoFillControl.PopulateAutoFill(items, onSelectItem);

                            },
                            (sender, args) => {
                                _autoFillControl.PopulateAutoFill([AutoFillOptionBuilder.buildFooterItem("Error executing query/ See log for details.")], onSelectItem);
                                console.log(args.get_message());
                            });
                    });
                }

                function onSelectItem(targetInputId, item: ISPClientAutoFillData) {
                    var targetElement = ctx.control;
                    targetElement.value = item[SPClientAutoFill.DisplayTextProperty];
                    _selectedValue.LookupId = item[SPClientAutoFill.KeyProperty];
                    _selectedValue.LookupValue = item[SPClientAutoFill.DisplayTextProperty];
                    _myData.fieldValue = item[SPClientAutoFill.KeyProperty] + ';#' + item[SPClientAutoFill.TitleTextProperty];
                    _myData.updateControlValue(_myData.fieldSchema.Name, _myData.fieldValue);
                }

            });
        }

        lookupAddNew(fieldName: string, prompt: string, showDialog?: boolean, contentTypeId?: string): ICSR {
            return this.onPostRenderField(fieldName,
                (schema: SPClientTemplates.FieldSchema_InForm_Lookup, ctx: SPClientTemplates.RenderContext_FieldInForm) => {
                    if (ctx.ControlMode == SPClientTemplates.ClientControlMode.EditForm
                        || ctx.ControlMode == SPClientTemplates.ClientControlMode.NewForm)

                        var control = CSR.getControl(schema);
                    if (control) {
                        var weburl = _spPageContextInfo.webServerRelativeUrl;
                        if (weburl[weburl.length - 1] == '/') {
                            weburl = weburl.substring(0, weburl.length - 1);
                        }
                        var newFormUrl = weburl + '/_layouts/listform.aspx/listform.aspx?PageType=8'
                            + "&ListId=" + encodeURIComponent('{' + schema.LookupListId + '}');
                        if (contentTypeId) {
                            newFormUrl += '&ContentTypeId=' + contentTypeId;
                        }

                        var link = document.createElement('a');
                        link.href = "javascript:NewItem2(event, \'" + newFormUrl + "&Source=" + encodeURIComponent(document.location.href) + "')";
                        link.textContent = prompt;
                        if (control.nextElementSibling) {
                            control.parentElement.insertBefore(link, control.nextElementSibling);
                        } else {
                            control.parentElement.appendChild(link);
                        }

                        if (showDialog) {
                            $addHandler(link, "click", (e: Sys.UI.DomEvent) => {
                                SP.SOD.executeFunc('sp.ui.dialog.js', 'SP.UI.ModalDialog.ShowPopupDialog', () => {
                                    SP.UI.ModalDialog.ShowPopupDialog(newFormUrl);
                                });
                                e.stopPropagation();
                                e.preventDefault();
                            });
                        }
                    }
                });
        }

        register() {
            if (!this.IsRegistered) {
                SPClientTemplates.TemplateManager.RegisterTemplateOverrides(this);
                this.IsRegistered = true;
            }
        }
    }

    export class AutoFillOptionBuilder {

        static buildFooterItem(title: string): ISPClientAutoFillData {
            var item = {};

            item[SPClientAutoFill.DisplayTextProperty] = title;
            item[SPClientAutoFill.MenuOptionTypeProperty] = SPClientAutoFill.MenuOptionType.Footer;

            return item;
        }

        static buildOptionItem(id: number, title: string, displayText?: string, subDisplayText?: string): ISPClientAutoFillData {

            var item = {};

            item[SPClientAutoFill.KeyProperty] = id;
            item[SPClientAutoFill.DisplayTextProperty] = displayText || title;
            item[SPClientAutoFill.SubDisplayTextProperty] = subDisplayText;
            item[SPClientAutoFill.TitleTextProperty] = title;
            item[SPClientAutoFill.MenuOptionTypeProperty] = SPClientAutoFill.MenuOptionType.Option;

            return item;
        }

        static buildSeparatorItem(): ISPClientAutoFillData {
            var item = {};
            item[SPClientAutoFill.MenuOptionTypeProperty] = SPClientAutoFill.MenuOptionType.Separator;
            return item;
        }

        static buildLoadingItem(title: string): ISPClientAutoFillData {
            var item = {};

            item[SPClientAutoFill.MenuOptionTypeProperty] = SPClientAutoFill.MenuOptionType.Loading;
            item[SPClientAutoFill.DisplayTextProperty] = title;
            return item;
        }

    }

    /** Lightweight client-side rendering template overrides.*/
    export interface ICSR {
        /** Override rendering template.
            @param name Name of template to override.
            @param template New template.
        */
        template(name: string, template: string): ICSR;

        /** Override rendering template.
            @param name Name of template to override.
            @param template New template.
        */
        template(name: string, template: (ctx: SPClientTemplates.RenderContext) => string): ICSR;

        /** Override field rendering template.
            @param name Internal name of field to override.
            @param name Name of template to override.
            @param template New template.
        */
        fieldTemplate(field: string, name: string, template: string): ICSR;

        /** Override field rendering template.
            @param name Internal name of field to override.
            @param name Name of template to override.
            @param template New template.
        */
        fieldTemplate(field: string, name: string, template: (ctx: SPClientTemplates.RenderContext) => string): ICSR;

        /** Sets pre-render callbacks. Callback called before rendering starts.
            @param callbacks pre-render callbacks.
        */
        onPreRender(...callbacks: { (ctx: SPClientTemplates.RenderContext): void; }[]): ICSR;

        /** Sets post-render callbacks. Callback called after rendered html inserted to DOM.
            @param callbacks post-render callbacks.
        */
        onPostRender(...callbacks: { (ctx: SPClientTemplates.RenderContext): void; }[]): ICSR;

        /** Sets pre-render callbacks for field. Callback called before rendering starts. Correctly handles form rendering.
            @param fieldName Internal name of the field.
            @param callbacks pre-render callbacks.
        */
        onPreRenderField(field: string, callback: { (schema: SPClientTemplates.FieldSchema, ctx: SPClientTemplates.RenderContext): void; }): ICSR;

        /** Sets post-render callbacks. Callback called after rendered html inserted to DOM. Correctly handles form rendering.
            @param fieldName Internal name of the field.
            @param callbacks post-render callbacks.
        */
        onPostRenderField(field: string, callback: { (schema: SPClientTemplates.FieldSchema, ctx: SPClientTemplates.RenderContext): void; }): ICSR;

        /** Registers overrides in client-side templating engine.*/
        register(): void;

        /** Override View rendering template.
            @param template New view template.
        */
        view(template: string): ICSR;

        /** Override View rendering template.
            @param template New view template.
        */
        view(template: (ctx: SPClientTemplates.RenderContext_InView) => string): ICSR;
        view(template: (ctx: SPClientTemplates.RenderContext_Form) => string): ICSR;

        /** Override Item rendering template.
            @param template New item template.
        */
        item(template: string): ICSR;

        /** Override Item rendering template.
            @param template New item template.
        */
        item(template: (ctx: SPClientTemplates.RenderContext_ItemInView) => string): ICSR;
        item(template: (ctx: SPClientTemplates.RenderContext_Form) => string): ICSR;

        /** Override Header rendering template.
            @param template New header template.
        */
        header(template: string): ICSR;

        /** Override Header rendering template.
            @param template New header template.
        */
        header(template: (ctx: SPClientTemplates.RenderContext) => string): ICSR;

        /** Override Body rendering template.
            @param template New body template.
        */
        body(template: string): ICSR;

        /** Override Body rendering template.
            @param template New body template.
        */
        body(template: (ctx: SPClientTemplates.RenderContext) => string): ICSR;

        /** Override Footer rendering template.
            @param template New footer template.
        */
        footer(template: string): ICSR;

        /** Override Footer rendering template.
            @param template New footer template.
        */
        footer(template: (ctx: SPClientTemplates.RenderContext) => string): ICSR;

        /** Override View rendering template for specified field.
            @param fieldName Internal name of the field.
            @param template New View template.
        */
        fieldView(fieldName: string, template: string): ICSR;

        /** Override View rendering template for specified field.
            @param fieldName Internal name of the field.
            @param template New View template.
        */
        fieldView(fieldName: string, template: (ctx: SPClientTemplates.RenderContext_FieldInView) => string): ICSR;

        /** Override DisplyForm rendering template for specified field.
            @param fieldName Internal name of the field.
            @param template New DisplyForm template.
        */
        fieldDisplay(fieldName: string, template: string): ICSR;

        /** Override DisplyForm rendering template.
            @param fieldName Internal name of the field.
            @param template New DisplyForm template.
        */
        fieldDisplay(fieldName: string, template: (ctx: SPClientTemplates.RenderContext_FieldInForm) => string): ICSR;

        /** Override EditForm rendering template for specified field.
            @param fieldName Internal name of the field.
            @param template New EditForm template.
        */
        fieldEdit(fieldName: string, template: string): ICSR;

        /** Override EditForm rendering template.
            @param fieldName Internal name of the field.
            @param template New EditForm template.
        */
        fieldEdit(fieldName: string, template: (ctx: SPClientTemplates.RenderContext_FieldInForm) => string): ICSR;

        /** Override NewForm rendering template for specified field.
            @param fieldName Internal name of the field.
            @param template New NewForm template.
        */
        fieldNew(fieldName: string, template: string): ICSR;

        /** Override NewForm rendering template.
            @param fieldName Internal name of the field.
            @param template New NewForm template.
        */
        fieldNew(fieldName: string, template: (ctx: SPClientTemplates.RenderContext_FieldInForm) => string): ICSR;


        /** Set initial value for field.
            @param fieldName Internal name of the field.
            @param value Initial value for field.
        */
        setInitialValue(fieldName: string, value: any): ICSR;

        /** Make field hidden in list view and standard forms.
            @param fieldName Internal name of the field.
        */
        makeHidden(fieldName: string): ICSR


        /** Replace New and Edit templates for field to Display template.
            @param fieldName Internal name of the field.
        */
        makeReadOnly(fieldName: string): ICSR

        /** Create cascaded Lookup Field.
            @param fieldName Internal name of the field.
            @param camlFilter CAML predicate expression (inside Where clause). Use {FieldName} tokens for dependency fields substitutions.
        */
        filteredLookup(fieldName: string, camlFilter: string, listname?: string, lookupField?: string): ICSR

        /** Auto computes text-based field value based on another fields.
            @param targetField Internal name of the field.
            @param transform Function combines source field values.
            @param sourceField Internal names of source fields.
        */
        computedValue(targetField: string, transform: (...values: string[]) => string, ...sourceField: string[]): ICSR

        /** Field text value with autocomplete based on autofill.js
            @param fieldName Internal name of the field.
            @param ctx AutoFill context.
        */
        autofill(fieldName: string, init: (ctx: IAutoFillFieldContext) => () => void): ICSR

        /** Replace defult dropdown to search-based autocomplete for Lookup field.
            @param fieldName Internal name of the field.
        */
        seachLookup(fieldName: string): ICSR;

        /** Adds link to add new value to lookup list. 
            @param fieldName Internal name of the field.
            @param prompt Text to display as a link to add new value.
            @param contentTypeID Default content type for new item.
        */
        lookupAddNew(fieldName: string, prompt: string, showDialog?: boolean, contentTypeId?: string): ICSR;

        koEditField(fieldName: string, template: string, vm: IKoFieldInForm, dependencyFields?: string[]): ICSR;


    }

    export interface IAutoFillFieldContext {
        renderContext: SPClientTemplates.RenderContext_FieldInForm;
        fieldContext: SPClientTemplates.ClientFormContext;
        autofill: SPClientAutoFill;
        control: HTMLInputElement;
    }

    export interface IKoFieldInForm {
        renderingContext?:SPClientTemplates.RenderContext_FieldInForm;
        value?:KnockoutObservable<any>;
    }


    interface IFormRenderContexWithHook extends SPClientTemplates.RenderContext_FieldInForm {
        FormContextHook: IFormContextHook;
    }

    interface IFormContextHook {
        [fieldName: string]: IFormContextHookField;
    }

    interface IFormContextHookField {
        fieldSchema?: SPClientTemplates.FieldSchema_InForm;
        lastValue?: any;
        getValue?: () => any;
        updatedValueCallbacks: UpdatedValueCallback[];
    }


    function ensureFormContextHookField(hook: IFormContextHook, fieldName: string): IFormContextHookField {
        return hook[fieldName] = hook[fieldName] || {
            updatedValueCallbacks: []
        };

    }

    class BooleanValueValidator implements SPClientForms.ClientValidation.IValidator {
        constructor(public valueGetter: () => boolean, public validationMessage: string) { }

        Validate(value: any): SPClientForms.ClientValidation.ValidationResult {
            return new SPClientForms.ClientValidation.ValidationResult(!this.valueGetter(), this.validationMessage);
        }
    }

}

if (typeof SP == 'object' && SP && typeof SP.SOD == 'object' && SP.SOD) {
    SP.SOD.notifyScriptLoadedAndExecuteWaitingJobs("typescripttemplates.ts");
}


//mquery.ts




module spdevlab {
    export module mQuery {
        export class DynamicTable {

            // private fields
            _domContainer:HTMLElement;
            _tableContainer:MQueryResultSetElements;

            _rowTemplateId:string = null;
            _rowTemplateContent:string = null;

            _options = {
                tableCnt: '.spdev-rep-tb',
                addCnt: '.spdev-rep-tb-add',
                removeCnt: '.spdev-rep-tb-del'
            };

            // public methods
            init(domContainer: HTMLElement, options) {

                if (m$.isDefinedAndNotNull(options)) {
                    m$.extend(this._options, options);
                }

                this._initContainers(domContainer);

                this._initRowTemplate();
                this._initEvents();
                this._showUI();
            }

            // private methods
            _initContainers(domContainer) {

                this._domContainer = domContainer;
                this._tableContainer = m$(this._options.tableCnt, this._domContainer);
            }

            _showUI() {
                m$(this._domContainer).css("display", "");
            }

            _initEvents() {

                m$(this._options.addCnt, this._domContainer).click(() => {

                    if (m$.isDefinedAndNotNull(this._rowTemplateContent)) {

                        m$(this._tableContainer).append(this._rowTemplateContent);

                        m$("tr:last-child " + this._options.removeCnt, this._tableContainer).click( (e) => {

                            var targetElement = <HTMLElement>e.currentTarget;
                            var parentRow = m$(targetElement).parents("tr").first();

                            m$(parentRow).remove();
                        });
                    }

                    return false;
                });
            }

            _initRowTemplate() {
                var templateId = m$(this._tableContainer).attr("template-id");

                if (m$.isDefinedAndNotNull(templateId)) {
                    this._rowTemplateId = templateId;
                    this._rowTemplateContent = DynamicTable._templates[templateId];
                }
            }

            static _templates:string[] = [];
            static initTables() {
                // init templates
                m$('script').forEach((template:HTMLElement) =>  {

                    var id = m$(template).attr("dynamic-table-template-id");

                    if (m$.isDefinedAndNotNull(id)) {
                        DynamicTable._templates[id] = template.innerHTML;
                    }
                });

                // init tables
                m$(".spdev-rep-tb-cnt").forEach( divContainer => {

                    var dynamicTable = new DynamicTable();

                    dynamicTable.init(divContainer, {
                        removeCnt: '.spdev-rep-tb-del-override'
                    });
                });
            }

        };


    }
}

m$.ready(() => {
    spdevlab.mQuery.DynamicTable.initTables();
});


//whoisapppart.ts


module _ {
    var queryString = parseQueryString();
    var isIframe = queryString['DisplayMode'] == 'iframe'
    var spHostUrl = queryString['SPHostUrl'];
    var editmode = Number(queryString['editmode']);
    var includeDetails = queryString['boolProp'] == 'true';

    prepareVisual();
    m$.ready(() => {
        loadPeoplePicker('peoplePicker');
        partProperties();

        if (isIframe) {
            partResize();
        }
    });

    //Load the people picker 
    function loadPeoplePicker(peoplePickerElementId: string) {
        var schema: ISPClientPeoplePickerSchema = {
            PrincipalAccountType: "User",
            AllowMultipleValues: false,
            Width: 300,
            OnUserResolvedClientScript: onUserResolvedClientScript
        }

        SPClientPeoplePicker.InitializeStandalonePeoplePicker(peoplePickerElementId, null, schema);
    }

    function onUserResolvedClientScript(el: string, users: ISPClientPeoplePickerEntity[]) {
        if (users.length > 0) {
            var person = users[0];
            var accountName = person.Key;

            var context = SP.ClientContext.get_current();

            var peopleManager = new SP.UserProfiles.PeopleManager(context);
            var personProperties = peopleManager.getPropertiesFor(accountName);

            context.load(personProperties);
            context.executeQueryAsync((sender, args) => {

                $get("basicInfo").style.display = 'block';

                var userPic = personProperties.get_userProfileProperties()["PictureURL"];
                $get("pic").innerHTML = '<img src="' + userPic + '" alt=' + personProperties.get_displayName() + '" width=92 height=92 />';

                $get("name").innerHTML = '<a href="' + personProperties.get_userUrl() + '">' + personProperties.get_displayName() + '</a>';
                $get("email").innerHTML = '<a href="mailto:' + personProperties.get_email() + '">' + personProperties.get_email() + '</a>';
                $get("title").innerHTML = personProperties.get_title();
                $get("department").innerHTML = person.EntityData.Department;
                $get("phone").innerHTML = person.EntityData.MobilePhone;

                var properties = personProperties.get_userProfileProperties();
                var messageText = "";
                for (var key in properties) {
                    messageText += "<br />[" + key + "]: \"" + properties[key] + "\"";
                }
                $get("detailInfo").innerHTML = messageText;

                if (isIframe) {
                    partResize();
                }

            }, (sender, args) => { alert('Error: ' + args.get_message()); });

        }
    }

    function partProperties() {

        if (editmode == 1) {
            $get("editmodehdr").style.display = "inline";
            $get("content").style.display = "none";
        }
        else if (includeDetails) {
            $get('detailInfo').style.display = 'block';

            $get("editmodehdr").style.display = "none";
            $get("content").style.display = "inline";
        }
    }

    function partResize() {
        var bounds = Sys.UI.DomElement.getBounds(document.body);
        parent.postMessage('<message senderId=' + queryString['SenderId'] + '>resize(' + bounds.width + ',' + bounds.height + ')</message>', '*');
    }

    function prepareVisual() {
        if (isIframe) {
            //Create a Link element for the defaultcss.ashx resource
            var linkElement = document.createElement('link');
            linkElement.setAttribute('rel', 'stylesheet');
            linkElement.setAttribute('href', spHostUrl + '/_layouts/15/defaultcss.ashx');

            //Add the linkElement as a child to the head section of the html
            document.head.appendChild(linkElement);
        } else {

            m$.ready(() => {
                var nav = new SP.UI.Controls.Navigation('navigation', {
                    appIconUrl: queryString['SPHostLogo'],
                    appTitle: document.title
                });
                nav.setVisible(true);
                $get('apppart-notification').style.display = 'block';
                document.body.style.overflow = 'visible';
            });
        }
    }

    function parseQueryString() {
        var result = {};
        var qs = document.location.search.split('?')[1];
        if (qs) {
            var parts = qs.split('&');
            for (var i = 0; i < parts.length; i++) {
                if (parts[i]) {
                    var pair = parts[i].split('=');
                    result[pair[0]] = decodeURIComponent(pair[1]);
                }
            }
        }
        return result;
    }
}

//taxonomy
module SP {

    // Class
    export class ClientContextPromise extends SP.ClientContext {
        /** To use this function, you must ensure that jQuery and CSOMPromise js files are loaded to the page */
        executeQueryPromise(): JQueryPromise<any> {
            var deferred = jQuery.Deferred<any>();
            this.executeQueryAsync(function (sender, args) {
                deferred.resolve(sender, args);
            },
            function (sender, args) {
                deferred.reject(sender, args);
            })
            return deferred.promise();
        }

        constructor(serverRelativeUrlOrFullUrl: string) {
            super(serverRelativeUrlOrFullUrl);
        }

        static get_current(): ClientContextPromise {
            return new ClientContextPromise(_spPageContextInfo.siteServerRelativeUrl);
        }

    }

}

SP.SOD.notifyScriptLoadedAndExecuteWaitingJobs("CSOMPromise.ts");

module _ {
    var context: SP.ClientContextPromise;
    var web: SP.Web;
    var site: SP.Site;
    var session: SP.Taxonomy.TaxonomySession;
    var termStore: SP.Taxonomy.TermStore;
    var groups: SP.Taxonomy.TermGroupCollection;

    // This code runs when the DOM is ready and creates a context object 
    // which is needed to use the SharePoint object model.
    // It also wires up the click handlers for the two HTML buttons in Default.aspx.
    $(document).ready(function () {
        context = SP.ClientContextPromise.get_current();
        site = context.get_site();
        web = context.get_web();
        $('#listExisting').click(function () { listGroups(); });
        $('#createTerms').click(function () { createTerms(); });
    });

    // When the listExisting button is clicked, start by loading
    // a TaxonomySession for the current context. Also get and load
    // the associated term store.
    function listGroups() {
        session = SP.Taxonomy.TaxonomySession.getTaxonomySession(context);
        termStore = session.getDefaultSiteCollectionTermStore();
        context.load(session);
        context.load(termStore);
        context.executeQueryAsync(onListTaxonomySession, onFailListTaxonomySession);
    }

    // Runs when the executeQueryAsync method in the listGroups function has succeeded.
    // In this case, get and load the groups associated with the term store that we 
    // know we now have a reference to.
    function onListTaxonomySession() {
        groups = termStore.get_groups();
        context.load(groups);
        context.executeQueryAsync(onRetrieveGroups, onFailRetrieveGroups);
    }

    // Runs when the executeQueryAsync method in the onListTaxonomySession function has succeeded.
    // In this case, loop through all the groups and add a clickable div element to the report area
    // for each group.
    // NOTE: We clear the report area first to ensure we have a clean place to write to.
    // Also note how we create a click event handler for each div on-the-fly, and that we pass in the 
    // current group ID to that function. So when the user clicks one of these divs, we will know which
    // one was clicked.
    function onRetrieveGroups() {
        $('#report').children().remove();

        var groupEnum = groups.getEnumerator();

        // For each group, we'll build a clickable div.
        while (groupEnum.moveNext()) {
            (() => {
                var currentGroup = groupEnum.get_current();
                var groupName = document.createElement("div");
                groupName.setAttribute("style", "float:none;cursor:pointer");
                var groupID = currentGroup.get_id();
                groupName.setAttribute("id", groupID.toString());
                $(groupName).click(() => showTermSets(groupID));
                groupName.appendChild(document.createTextNode(currentGroup.get_name()));
                $('#report').append(groupName);
            })();
        }
    }

    // This is the function that runs when the user clicks one of the divs
    // that we created in the onRetrieveGroups function. We can know which
    // div was clicked by interrogating the groupID parameter. So what we'll
    // do is retrieve a reference to the group with the same ID as the div, and
    // then add the term sets that belong to that group under the div that was clicked.
    function showTermSets(groupID: SP.Guid) {

        // First thing is to remnove the divs under the group DIV to ensure we have a clean place to write to.
        // The reason we don't clear them all is becuase we want to retain the text node of the
        // group div. I.E. that's why we use "parentDiv.childNodes.length>1" as our loop
        // controller.
        var parentDiv = document.getElementById(groupID.toString());
        while (parentDiv.childNodes.length > 1) {
            parentDiv.removeChild(parentDiv.lastChild);
        }

        // For each term set, we'll build a clickable div
        var currentGroup = groups.getById(groupID);

        // We need to load and populate the matching group first, or the
        // term sets that it contains will be inaccessible to our code.
        context.load(currentGroup);
        var termSets: SP.Taxonomy.TermSetCollection;
        context.executeQueryPromise()
               .then(
                    () => {
                        // The group is now available becuase this is the 
                        // success callback. So now we'll load and populate the
                        // term set collection. We have to do this before we can 
                        // iterate through the collection, so we can do this
                        // with the following nested executeQueryAsync method call.
                       termSets = currentGroup.get_termSets();
                       context.load(termSets);
                       return context.executeQueryPromise()
                    })
               .then(() => {
                    // The term sets are now available becuase this is the 
                    // success callback. So now we'll iterate through the collection
                    // and create the clickable div. Also note how we create a 
                    // click event handler for each div on-the-fly, and that we pass in the 
                    // current group ID and term set ID to that function. So when the user 
                    // clicks one of these divs, we will know which
                    // one was clicked by its term set ID, and to which group it belongs by its
                    // group ID. We also pass in the event object, so that we can cancel the bubble
                    // because this clickable div will be inside a parent clickable div and we
                    // don't want the parent's event to fire.
                    var termSetEnum = termSets.getEnumerator();
                    while (termSetEnum.moveNext()) {
                        (() => {                                    
                            var currentTermSet = termSetEnum.get_current();
                            var termSetName = document.createElement("div");
                            termSetName.appendChild(document.createTextNode(" + " + currentTermSet.get_name()));
                            termSetName.setAttribute("style", "float:none;cursor:pointer;");
                            var termSetID = currentTermSet.get_id();
                            termSetName.setAttribute("id", termSetID.toString());
                            $(termSetName).click(e => showTerms(e, groupID, termSetID));
                            parentDiv.appendChild(termSetName);
                        })();
                    }

                })
             .fail(() => parentDiv.appendChild(document.createTextNode("An error occurred in loading the term sets for this group")));
    }


    // This is the function that runs when the user clicks one of the divs
    // that we created in the showTermSets function. We can know which
    // div was clicked by interrogating the termSetID parameter. So what we'll
    // do is retrieve a reference to the term set with the same ID as the div, and
    // then add the term  that belong to that term set under the div that was clicked.

    function showTerms(event: JQueryEventObject, groupID: SP.Guid, termSetID: SP.Guid) {

        // First, cancel the bubble so that the group div click handler does not also fire
        // because that removes all term set divs and we don't want that here.
        event.cancelBubble = true;

        // Get a reference to the term set div that was click and
        // remove its children (apart from the TextNode that is currently
        // showing the term set name.
        var parentDiv = document.getElementById(termSetID.toString());
        while (parentDiv.childNodes.length > 1) {
            parentDiv.removeChild(parentDiv.lastChild);
        }

        // We need to load and populate the matching group first, or the
        // term sets that it contains will be inaccessible to our code.
        var currentGroup = groups.getById(groupID);
        var termSets:SP.Taxonomy.TermSetCollection;
        var currentTermSet:SP.Taxonomy.TermSet;
        var terms:SP.Taxonomy.TermCollection;

        context.load(currentGroup);
        context
            .executeQueryPromise()
            .then(() => {
                    // The group is now available becuase this is the 
                    // success callback. So now we'll load and populate the
                    // term set collection. We have to do this before we can 
                    // iterate through the collection, so we can do this
                    // with the following nested executeQueryAsync method call.
                    termSets = currentGroup.get_termSets();
                    context.load(termSets);
                    return context.executeQueryPromise();
                })
            .then(() => {
                    currentTermSet = termSets.getById(termSetID); 
                    context.load(currentTermSet);
                    return context.executeQueryPromise();
                })
            .then(() => {
                    terms = currentTermSet.get_terms();
                    context.load(terms);
                    return context.executeQueryPromise();
                })
            .then(() => { 
                    var termsEnum = terms.getEnumerator();
                    while (termsEnum.moveNext()) {
                        var currentTerm = termsEnum.get_current();

                        var term = document.createElement("div");
                        term.appendChild(document.createTextNode("    - " + currentTerm.get_name()));
                        term.setAttribute("style", "float:none;margin-left:10px;");
                        parentDiv.appendChild(term);
                    }
                })
            .fail(() => parentDiv.appendChild(document.createTextNode("An error occurred when trying to retrieve terms in this term set")));       
    }

    // Runs when the executeQueryAsync method in the onListTaxonomySession function has failed.
    // In this case, clear the report area in the page and tell the user what went wrong.
    function onFailRetrieveGroups(sender, args) {
        $('#report').children().remove();
        $('#report').append("Failed to retrieve groups. Error:" + args.get_message());
    }

    // Runs when the executeQueryAsync method in the listGroups function has failed.
    // In this case, clear the report area in the page and tell the user what went wrong.
    function onFailListTaxonomySession(sender, args) {
        $('#report').children().remove();
        $('#report').append("Failed to get session. Error: " + args.get_message());
    }


    // When the createTerms button is clicked, start by loading
    // a TaxonomySession for the current context. Also get and load
    // the associated term store.
    function createTerms() {
        session = SP.Taxonomy.TaxonomySession.getTaxonomySession(context);
        termStore = session.getDefaultSiteCollectionTermStore();
        context.load(session);
        context.load(termStore);
        context.executeQueryAsync(onGetTaxonomySession, onFailTaxonomySession);
    }


    // This function is the success callback for loading the session and store from the createTerms function
    function onGetTaxonomySession() {
        // Create six GUIDs that we will need when we create a new group, term set, and associated terms
        var guidGroupValue = SP.Guid.newGuid();
        var guidTermSetValue = SP.Guid.newGuid();
        var guidTerm1 = SP.Guid.newGuid();
        var guidTerm2 = SP.Guid.newGuid();
        var guidTerm3 = SP.Guid.newGuid();
        var guidTerm4 = SP.Guid.newGuid();

        // Create a new group
        var myGroup = termStore.createGroup("CustomTerms", guidGroupValue);

        // Create a new term set in the newly-created group
        var myTermSet = myGroup.createTermSet("Privacy", guidTermSetValue, 1033);

        // Create four new terms in the newly-created  term set
        myTermSet.createTerm("Top Secret", 1033, guidTerm1);
        myTermSet.createTerm("Company Confidential", 1033, guidTerm2);
        myTermSet.createTerm("Partners Only", 1033, guidTerm3);
        myTermSet.createTerm("Public", 1033, guidTerm4);

        // Ensure the groups variable has been set, because when this all succeeds we will
        // effectively run the same code as if the user had clicked the listGroups button
        groups = termStore.get_groups();
        context.load(groups);

        // Execute all the preceeding statements in this function
        context.executeQueryAsync(onAddTerms, onFailAddTerms);

    }

    // If all is well with creating the terms, then this function will run.
    // Effectively this runs the same code as if the user had clicked the listGroups button
    // so the user will see their newly-created group
    function onAddTerms() {
        listGroups();
    }

    // Runs when the executeQueryAsync method in the onGetTaxonomySession function has failed.
    // In this case, clear the report area in the page and tell the user what went wrong.
    function onFailAddTerms(sender, args) {
        $('#report').children().remove();
        $('#report').append("Failed to add terms. Error: " + args.get_message());
    }

    // Runs when the executeQueryAsync method in the createTerms function has failed.
    // In this case, clear the report area in the page and tell the user what went wrong.
    function onFailTaxonomySession(sender, args) {
        $('#report').children().remove();
        $('#report').append("Failed to get session. Error: " + args.get_message());
    }

};

//publishing.ts
// Variables used in various callbacks
JSRequest.EnsureSetup();

SP.SOD.execute('mquery.js', 'm$.ready', () => {
    var context = SP.ClientContext.get_current();
    var web = context.get_web();
    m$('#CreatePage').click(createPage);
});

function createPage(evt) {
    SP.SOD.execute('sp.js', 'SP.ClientConext', () => {
        SP.SOD.execute('sp.publishing.js', 'SP.Publishing', () => {
        var context = SP.ClientContext.get_current();
        

        var hostUrl = decodeURIComponent(JSRequest.QueryString["SPHostUrl"]);
        var hostcontext = new SP.AppContextSite(context, hostUrl);
        var web = hostcontext.get_web();
        var pubWeb = SP.Publishing.PublishingWeb.getPublishingWeb(context, web);
        context.load(web);
        context.load(pubWeb);
        context.executeQueryAsync(
                    // Success callback after getting the host Web as a PublishingWeb.
                    // We now want to add a new Publishing Page.
                    function () {
                        var pageInfo = new SP.Publishing.PublishingPageInformation();
                        var newPage = pubWeb.addPublishingPage(pageInfo);
                        context.load(newPage);
                        context.executeQueryAsync(
                            function () {

                                // Success callback after adding a new Publishing Page.
                                // We want to get the actual list item that is represented by the Publishing Page.
                                var listItem = newPage.get_listItem();
                                context.load(listItem);
                                context.executeQueryAsync(

                                    // Success callback after getting the actual list item that is 
                                    // represented by the Publishing Page.
                                    // We can now get its FieldValues, one of which is its FileLeafRef value.
                                    // We can then use that value to build the Url to the new page
                                    // and set the href or our link to that Url.
                                    function () {
                                        var link = document.getElementById("linkToPage");
                                        link.setAttribute("href", web.get_url() + "/Pages/" + listItem.get_fieldValues().FileLeafRef);
                                        link.innerText = "Go to new page!";
                                    },

                                    // Failure callback after getting the actual list item that is 
                                    // represented by the Publishing Page.
                                    function (sender, args) {
                                        alert('Failed to get new page: ' + args.get_message());
                                    }
                                    );
                            },
                            // Failure callback after trying to add a new Publishing Page.
                            function (sender, args) {
                                alert('Failed to Add Page: ' + args.get_message());
                            }
                            );
                    },
                    // Failure callback after trying to get the host Web as a PublishingWeb.
                    function (sender, args) {
                        alert('Failed to get the PublishingWeb: ' + args.get_message());
                    }
                    );
    });
    });
}

//likes
module SampleReputation {

    interface MyList extends SPClientTemplates.RenderContext_InView {
        listId: string;
    }

    class MyItem {

        id: number;
        title: string;
        likesCount: number;
        isLikedByCurrentUser: boolean;

        constructor(public row: SPClientTemplates.Item) {
            this.id = parseInt(row['ID']);
            this.title = row['Title'];
            this.likesCount = parseInt(row['LikesCount']) || 0;
            this.isLikedByCurrentUser = this.getLike(row['LikedBy']);
        }

        private getLike(likedBy): boolean {
            if (likedBy && likedBy.length > 0) {
                for (var i = 0; i < likedBy.length; i++) {
                    if (likedBy[i].id == _spPageContextInfo.userId) {
                        return true;
                    }
                }
            }
            return false;
        }
    }

    function init() {
        SP.SOD.registerSod('reputation.js', '/_layouts/15/reputation.js');
        SP.SOD.registerSod('typescripttemplates.ts', '/SPTypeScript/Extensions/typescripttemplates.js');
        SP.SOD.executeFunc('typescripttemplates.ts', 'CSR', () => {
            CSR.override(10004, 1)
                .onPreRender((ctx: MyList) => {
                    ctx.listId = ctx.listName.substring(1, 37);
                })
                .header('<ul>')
                .body(renderTemplate)
                .footer('</ul>')
                .register();
        });

        SP.SOD.execute('mQuery.js', 'm$.ready', () => {
            RegisterModuleInit('/SPTypeScript/ReputationModule/likes.js', init);
        });


        SP.SOD.notifyScriptLoadedAndExecuteWaitingJobs('likes.js');
    }

    function renderTemplate(ctx: MyList) {
        var rows = ctx.ListData.Row;
        var result = '';
        for (var i = 0; i < rows.length; i++) {
            var item = new MyItem(rows[i]);
            result += '\
			    <li>' + item.title +'\
					<a style="cursor: pointer;" onclick="SampleReputation.setLike(' + item.id + ', \'' + ctx.listId + '\')" >\
						<span id="likesCountText' + item.id + '">' + getLikeText(item.isLikedByCurrentUser) + '</span><span id="likesCount' + item.id + '">' + item.likesCount + '</span>\
					</a>\
			    </li>';
        }
        return result;
    }

    function getLikeText(isLikedByCurrentUser: boolean) {
        return isLikedByCurrentUser ? '\u2665' : '\u2661';
    }

    export function setLike(itemId: number, listId: string): void {
        var context = SP.ClientContext.get_current();
        var isLiked = m$('#likesCountText' + itemId)[0].textContent == '\u2661';
        SP.SOD.executeFunc('reputation.js', 'Microsoft.Office.Server.ReputationModel.Reputation', function () {
            Microsoft.Office.Server.ReputationModel.Reputation.setLike(context, listId, itemId, isLiked);
            context.executeQueryAsync(
                () => {
                    m$('#likesCountText' + itemId)[0].textContent = getLikeText(isLiked);
                    var likesCount = parseInt(m$('#likesCount' + itemId)[0].textContent);
                    m$('#likesCount' + itemId)[0].textContent = (isLiked ? likesCount + 1 : likesCount - 1).toString();
                },
                (sender, args) => {
                    alert(args.get_message());
                });
        });
    }

    init();
}



//code from https://github.com/gandjustas/SharePointAngularTS
module App {
    "use strict";
var app = angular.module("app", []);
}

// Install the angularjs.TypeScript.DefinitelyTyped NuGet package
module App {
    "use strict";

    interface Iappcontroller {
        title: string;
        activate: () => void;
    }

    class appcontroller implements Iappcontroller {
        title: string = "appcontroller";
        lists: SP.List[];

        static $inject: string[] = ["$SharePoint", "$spnotify"];

        constructor(private $SharePoint: App.ISharePoint, private $n:App.ISpNotify) {
            this.activate();
        }

        activate() {
            var loading = this.$n.showLoading(true)
            this.$SharePoint
                .getLists()
                .then(l => this.lists = l )
                .catch((e: string) => this.$n.show(e, true))
                .finally(() => this.$n.remove(loading) );
            ;

        }
    }

    angular.module("app").controller("appcontroller", appcontroller);
}



module App {
    "use strict";

    export interface ISharePoint {
        getLists: () => ng.IPromise<SP.List[]>;
    }
    
    class SharePointServcie implements ISharePoint {
        static $inject: string[] = ["$q"];

        constructor(public $q: ng.IQService) {
        }

        getLists() {
            var promise = this.$q.defer<SP.List[]>();
            SP.SOD.executeFunc("sp.js", "SP.ClientContext", () => {
                var ctx = SP.ClientContext.get_current();
                var hostUrl = decodeURIComponent(SP.ScriptHelpers.getDocumentQueryPairs()['SPHostUrl']);
                var appCtx = new SP.AppContextSite(ctx, hostUrl);
                var hostWeb = appCtx.get_web();
                var lists = hostWeb.get_lists();
                ctx.load(lists);

                ctx.executeQueryAsync(() => {
                    var result: SP.List[] = [];
                    for (var e = lists.getEnumerator(); e.moveNext();) {
                        result.push(e.get_current());
                    }
                    promise.resolve(result);
                },
                    (o, args) => { promise.reject(args.get_message()); });
            });
            return promise.promise;
        }
    }

    angular.module("app").service("$SharePoint", SharePointServcie);
}


// Install the angularjs.TypeScript.DefinitelyTyped NuGet package
module App {
    "use strict";

    export interface ISpNotify {
        showLoading(sticky?: boolean) : string;
        show(msg: string, sticky?: boolean): string;
        remove(id: string):void;
    }
    
    class SpNotify implements ISpNotify {
        static $inject: string[] = [];


        showLoading(sticky: boolean = false) {
            return SP.UI.Notify.showLoadingNotification(sticky);
        }

        show(msg: string, sticky: boolean = false) {
            return SP.UI.Notify.addNotification(msg, sticky);
        }

        remove(id: string) {
            SP.UI.Notify.removeNotification(id);
        }
    }

    angular.module("app").service("$spnotify", SpNotify);
}
>>>>>>> c6254f15
<|MERGE_RESOLUTION|>--- conflicted
+++ resolved
@@ -1,4 +1,3 @@
-<<<<<<< HEAD
 ﻿///<reference path="SharePoint.d.ts" />
 ///<reference path="../angularjs/angular.d.ts" />
 ///<reference path="../knockout/knockout.d.ts" />
@@ -996,7 +995,7 @@
                 function GetCurrentLookupValue() {
                     if (_dropdownElt == null)
                         return '';
-                    return _dropdownElt.value == '0' || _dropdownElt.value == '' ? '' : _dropdownElt.value + ';#' + _dropdownElt.options[_dropdownElt.selectedIndex].text;
+                    return _dropdownElt.value == '0' || _dropdownElt.value == '' ? '' : _dropdownElt.value + ';#' + (_dropdownElt.options[_dropdownElt.selectedIndex] as any /* TODO remove `as any` */).text;
                 }
 
                 function stripBraces(input: string): string {
@@ -1094,12 +1093,12 @@
                         var selected = false; 
 
                         while (_dropdownElt.options.length) {
-                            _dropdownElt.options.remove(0);
+                            (_dropdownElt.options as any /* TODO remove `as any` */).remove(0);
                         }
 
                         if (!_schema.Required) {
                             var defaultOpt = new Option(Strings.STS.L_LookupFieldNoneOption, '0', selected, selected);
-                            _dropdownElt.options.add(defaultOpt);
+                            (_dropdownElt.options as any /* TODO remove `as any` */).add(defaultOpt);
                             selected = _selectedValue == 0;
                         }
                         var isEmptyList = true;
@@ -1123,7 +1122,7 @@
                                 selected = true;
                             }
                             var opt = new Option(text, id.toString(), isSelected, isSelected);
-                            _dropdownElt.options.add(opt);
+                            (_dropdownElt.options as any /* TODO remove `as any` */).add(opt);
                             isEmptyList = false;
                         }
                         pendingLoads--;
@@ -2564,2571 +2563,3 @@
 
     angular.module("app").service("$spnotify", SpNotify);
 }
-
-=======
-﻿///<reference path="SharePoint.d.ts" />
-///<reference path="../angularjs/angular.d.ts" />
-///<reference path="../knockout/knockout.d.ts" />
-///<reference path="../jquery/jquery.d.ts" />
-
-
-//code from http://sptypescript.codeplex.com/
-//BasicTasksJSOM.ts
-// Website tasks
-function retrieveWebsite(resultpanel:HTMLElement) {
-    var clientContext = SP.ClientContext.get_current();
-    var oWebsite = clientContext.get_web();
-    clientContext.load(oWebsite);
-
-    clientContext.executeQueryAsync(
-      successHandler,
-       errorHandler
-    );
-
-    function successHandler() {
-        resultpanel.innerHTML = "Web site title: " + oWebsite.get_title();
-    }
-
-    function errorHandler() {
-        resultpanel.innerHTML = "Request failed: " + arguments[1].get_message();
-    }
-}
-
-function retrieveWebsiteProps(resultpanel: HTMLElement) {
-    
-    var clientContext = SP.ClientContext.get_current();
-    var oWebsite = clientContext.get_web();
-
-    clientContext.load(oWebsite, "Description", "Created");
-
-    clientContext.executeQueryAsync(successHandler,errorHandler);
-
-    function successHandler() {
-        resultpanel.innerHTML = "Description: " + oWebsite.get_description() +
-            "<br/>Date created: " + oWebsite.get_created();
-    }
-
-    function errorHandler() {
-        resultpanel.innerHTML = "Request failed: " + arguments[1].get_message();
-    }
-}
-
-function writeWebsiteProps(resultpanel: HTMLElement) {
-
-    var clientContext = SP.ClientContext.get_current();
-    var oWebsite = clientContext.get_web();
-
-    oWebsite.set_description("This is an updated description.");
-    oWebsite.update();
-
-    clientContext.load(oWebsite, "Description");
-
-    clientContext.executeQueryAsync(
-      successHandler,
-       errorHandler
-    );
-
-
-    function successHandler() {
-        resultpanel.innerHTML = "Web site description: " + oWebsite.get_description();
-    }
-
-    function errorHandler() {
-        resultpanel.innerHTML = "Request failed: " + arguments[1].get_message();
-    }
-}
-
-// Lists tasks
-function readAllProps(resultpanel: HTMLElement) {
-
-    var clientContext = SP.ClientContext.get_current();
-    var oWebsite = clientContext.get_web();
-
-    var collList = oWebsite.get_lists();
-    clientContext.load(collList);
-
-    clientContext.executeQueryAsync(
-      successHandler,
-       errorHandler
-    );
-
-    function successHandler() {
-
-        var listEnumerator = collList.getEnumerator();
-        
-        var listInfo = "";
-        while (listEnumerator.moveNext()) {
-            var oList = listEnumerator.get_current();
-            listInfo += "Title: " + oList.get_title() + " Created: " +
-                oList.get_created().toString() + "<br/>";
-        }
-
-        resultpanel.innerHTML = listInfo;
-    }
-
-    function errorHandler() {
-        resultpanel.innerHTML = "Request failed: " + arguments[1].get_message();
-    }
-}
-
-function readSpecificProps(resultpanel: HTMLElement) {
-
-    var clientContext = SP.ClientContext.get_current();
-    var oWebsite = clientContext.get_web();
-
-    var collList = oWebsite.get_lists();
-
-    clientContext.load(collList, "Include(Title, Id)");
-
-    clientContext.executeQueryAsync(
-      successHandler,
-       errorHandler
-    );
-
-    function successHandler() {
-       
-        var listEnumerator = collList.getEnumerator();
-
-        var listInfo = "";
-        while (listEnumerator.moveNext()) {
-            var oList = listEnumerator.get_current();
-            listInfo += "Title: " + oList.get_title() +
-                " ID: " + oList.get_id().toString() + "<br/>";
-        }
-
-        resultpanel.innerHTML = listInfo;
-    }
-
-    function errorHandler() {
-        resultpanel.innerHTML = "Request failed: " + arguments[1].get_message();
-    }
-}
-
-function readColl(resultpanel: HTMLElement) {
-
-    var clientContext = SP.ClientContext.get_current();
-    var oWebsite = clientContext.get_web();
-    var collList = oWebsite.get_lists();
-
-    var listInfoCollection = clientContext.loadQuery(collList, "Include(Title, Id)");
-
-    clientContext.executeQueryAsync(
-      successHandler,
-       errorHandler
-    );
-
-    function successHandler() {
-        var listInfo = "";
-        for (var i = 0; i < listInfoCollection.length; i++) {
-            var oList = listInfoCollection[i];
-            listInfo += "Title: " + oList.get_title() +
-                " ID: " + oList.get_id().toString() + "<br/>";
-        }
-        
-        resultpanel.innerHTML = listInfo;
-    }
-
-    function errorHandler() {
-        resultpanel.innerHTML = "Request failed: " + arguments[1].get_message();
-    }
-}
-
-function readFilter(resultpanel: HTMLElement) {
-    var clientContext = SP.ClientContext.get_current();
-    var oWebsite = clientContext.get_web();
-    var collList = oWebsite.get_lists();
-
-    var listInfoArray = clientContext.loadQuery(collList,
-        "Include(Title,Fields.Include(Title,InternalName))");
-
-    clientContext.executeQueryAsync(
-      successHandler,
-       errorHandler
-    );
-
-    function successHandler() {
-
-        for (var i = 0; i < listInfoArray.length; i++) {
-            var oList = listInfoArray[i];
-            var collField = oList.get_fields();
-            var fieldEnumerator = collField.getEnumerator();
-
-            var listInfo = "";
-            while (fieldEnumerator.moveNext()) {
-                var oField = fieldEnumerator.get_current();
-                var regEx = new RegExp("name", "ig");
-
-                if (regEx.test(oField.get_internalName())) {
-                    listInfo += "List: " + oList.get_title() +
-                        "<br/>&nbsp;&nbsp;&nbsp;&nbsp;Field Title: " + oField.get_title() +
-                        "<br/>&nbsp;&nbsp;&nbsp;&nbsp;Field Internal name: " + oField.get_internalName();
-                }
-            }
-        }
-
-        resultpanel.innerHTML = listInfo;
-    }
-
-    function errorHandler() {
-        resultpanel.innerHTML = "Request failed: " + arguments[1].get_message();
-    }
-}
-
-// Create, update and delete lists
-function createList(resultpanel: HTMLElement) {
-
-    var clientContext = SP.ClientContext.get_current();
-    var oWebsite = clientContext.get_web();
-
-    var listCreationInfo = new SP.ListCreationInformation();
-    listCreationInfo.set_title("My Announcements List");
-    listCreationInfo.set_templateType(SP.ListTemplateType.announcements);
-
-    var oList = oWebsite.get_lists().add(listCreationInfo);
-    clientContext.load(oList);
-
-    clientContext.executeQueryAsync(
-      successHandler,
-       errorHandler
-    );
-
-    function successHandler() {
-        resultpanel.innerHTML = "Go to the <a href='../Lists/My Announcements List'>list</a>.";
-    }
-
-    function errorHandler() {
-        resultpanel.innerHTML = "Request failed: " + arguments[1].get_message();
-    }
-}
-
-function updateList(resultpanel: HTMLElement) {
-
-    var clientContext = SP.ClientContext.get_current();
-    var oWebsite = clientContext.get_web();
-
-    var oList = oWebsite.get_lists().getByTitle("My Announcements List");
-    oList.set_description("New Announcements List");
-    oList.update();
-
-    clientContext.load(oList);
-    clientContext.executeQueryAsync(
-      successHandler,
-       errorHandler
-    );
-
-    function successHandler() {
-        resultpanel.innerHTML = "Check the description in the <a href='../Lists/My Announcements List'>list</a>.";
-    }
-
-    function errorHandler() {
-        resultpanel.innerHTML = "Request failed: " + arguments[1].get_message();
-    }
-}
-
-function addField(resultpanel: HTMLElement) {
-
-    var clientContext = SP.ClientContext.get_current();
-    var oWebsite = clientContext.get_web();
-    var oList = oWebsite.get_lists().getByTitle("My Announcements List");
-
-    var oField = oList.get_fields().addFieldAsXml(
-        "<Field DisplayName='MyField' Type='Number' />",
-        true,
-        SP.AddFieldOptions.defaultValue
-    );
-
-    var fieldNumber = <SP.FieldNumber>clientContext.castTo(oField, SP.FieldNumber);
-    fieldNumber.set_maximumValue(100);
-    fieldNumber.set_minimumValue(35);
-    fieldNumber.update();
-
-    clientContext.load(oField);
-
-    clientContext.executeQueryAsync(
-      successHandler,
-       errorHandler
-    );
-
-    function successHandler() {
-        resultpanel.innerHTML = "The <a href='../Lists/My Announcements List'>list</a> with a new field.";
-    }
-
-    function errorHandler() {
-        resultpanel.innerHTML = "Request failed: " + arguments[1].get_message();
-    }
-}
-
-function deleteList(resultpanel: HTMLElement) {
-    var listTitle = "My Announcements List";
-
-    var clientContext = SP.ClientContext.get_current();
-    var oWebsite = clientContext.get_web();
-    var oList = oWebsite.get_lists().getByTitle(listTitle);
-    oList.deleteObject();
-
-    clientContext.executeQueryAsync(
-      successHandler,
-       errorHandler
-    );
-
-    function successHandler() {
-        resultpanel.innerHTML = listTitle + " deleted.";
-    }
-
-    function errorHandler() {
-        resultpanel.innerHTML = "Request failed: " + arguments[1].get_message();
-    }
-}
-
-// Create, update and delete folders
-function createFolder(resultpanel: HTMLElement) {
-    var clientContext = SP.ClientContext.get_current();
-    var oWebsite = clientContext.get_web();
-    var oList = oWebsite.get_lists().getByTitle("Shared Documents");
-
-    var itemCreateInfo = new SP.ListItemCreationInformation();
-    itemCreateInfo.set_underlyingObjectType(SP.FileSystemObjectType.folder);
-    itemCreateInfo.set_leafName("My new folder!");
-    var oListItem = oList.addItem(itemCreateInfo);
-    oListItem.update();
-
-    clientContext.load(oListItem);
-    clientContext.executeQueryAsync(
-      successHandler,
-       errorHandler
-    );
-
-    function successHandler() {
-        resultpanel.innerHTML = "Go to the <a href='../Lists/Shared Documents'>document library</a> to see your new folder.";
-    }
-
-    function errorHandler() {
-        resultpanel.innerHTML = "Request failed: " + arguments[1].get_message();
-    }
-}
-
-function updateFolder(resultpanel: HTMLElement) {
-    var clientContext = SP.ClientContext.get_current();
-    var oWebsite = clientContext.get_web();
-    var oList = oWebsite.get_lists().getByTitle("Shared Documents");
-
-    var  oListItem = oList.getItemById(1);
-    oListItem.set_item("FileLeafRef", "My updated folder");
-    oListItem.update();
-
-    clientContext.load(oListItem);
-    clientContext.executeQueryAsync(
-      successHandler,
-       errorHandler
-    );
-
-    function successHandler() {
-        resultpanel.innerHTML = "Go to the <a href='../Lists/Shared Documents'>document library</a> to see your updated folder.";
-    }
-
-    function errorHandler() {
-        resultpanel.innerHTML = "Request failed: " + arguments[1].get_message();
-    }
-}
-
-function deleteFolder(resultpanel: HTMLElement) {
-    var clientContext =     SP.ClientContext.get_current();
-    var oWebsite = clientContext.get_web();
-    var oList = oWebsite.get_lists().getByTitle("Shared Documents");
-
-    var oListItem = oList.getItemById(1);
-    oListItem.deleteObject();
-
-    clientContext.executeQueryAsync(
-      successHandler,
-       errorHandler
-    );
-
-    function successHandler() {
-        resultpanel.innerHTML = "Go to the <a href='../Lists/Shared Documents'>document library</a> to make sure the folder is no longer there.";
-    }
-
-    function errorHandler() {
-        resultpanel.innerHTML = "Request failed: " + arguments[1].get_message();
-    }
-}
-
-// List item tasks
-function readItems(resultpanel: HTMLElement) {
-    var clientContext = SP.ClientContext.get_current();
-    var oWebsite = clientContext.get_web();
-    var oList = oWebsite.get_lists().getByTitle("Announcements");
-    var camlQuery = new SP.CamlQuery();
-    camlQuery.set_viewXml(
-        '<View><Query><Where><Geq><FieldRef Name=\'ID\'/>' +
-        '<Value Type=\'Number\'>1</Value></Geq></Where></Query>' +
-        '<RowLimit>10</RowLimit></View>'
-    );
-    var collListItem = oList.getItems(camlQuery);
-
-    clientContext.load(collListItem);
-    clientContext.executeQueryAsync(
-      successHandler,
-       errorHandler
-    );
-
-    function successHandler() {
-        var listItemEnumerator = collListItem.getEnumerator();
-
-        var listItemInfo = "";
-        while (listItemEnumerator.moveNext()) {
-            var oListItem = listItemEnumerator.get_current();
-            listItemInfo += "ID: " + oListItem.get_id() + "<br/>" +
-                "Title: " + oListItem.get_item("Title") + "<br/>" +
-                "Body: " + oListItem.get_item("Body") + "<br/>";
-        }
-
-        resultpanel.innerHTML = listItemInfo;
-    }
-
-    function errorHandler() {
-        resultpanel.innerHTML = "Request failed: " + arguments[1].get_message();
-    }
-}
-
-function readInclude(resultpanel: HTMLElement) {
-    var clientContext = SP.ClientContext.get_current();
-    var oWebsite = clientContext.get_web();
-    var oList = oWebsite.get_lists().getByTitle("Announcements");
-    var camlQuery = new SP.CamlQuery();
-    camlQuery.set_viewXml('<View><RowLimit>100</RowLimit></View>');
-
-    var collListItem = oList.getItems(camlQuery);
-
-    clientContext.load(collListItem, "Include(Id, DisplayName, HasUniqueRoleAssignments)");
-    clientContext.executeQueryAsync(
-      successHandler,
-       errorHandler
-    );
-
-    function successHandler() {
-        var listItemEnumerator = collListItem.getEnumerator();
-
-        var listItemInfo = "";
-        while (listItemEnumerator.moveNext()) {
-            var oListItem = listItemEnumerator.get_current();
-            listItemInfo += "ID: " + oListItem.get_id() + "<br/>" +
-            "Display name: " + oListItem.get_displayName() + "<br/>" +
-            "Unique role assignments: " + oListItem.get_hasUniqueRoleAssignments() + "<br/>";
-        }
-
-        resultpanel.innerHTML = listItemInfo;
-    }
-
-    function errorHandler() {
-        resultpanel.innerHTML = "Request failed: " + arguments[1].get_message();
-    }
-}
-
-// Create, update and delete list items
-function createListItem(resultpanel: HTMLElement) {
-    var clientContext = SP.ClientContext.get_current();
-    var oWebsite = clientContext.get_web();
-    var oList = oWebsite.get_lists().getByTitle("Announcements");
-
-    var itemCreateInfo = new SP.ListItemCreationInformation();
-    var oListItem = oList.addItem(itemCreateInfo);
-    oListItem.set_item("Title", "My New Item!");
-    oListItem.set_item("Body", "Hello World!");
-    oListItem.update();
-    
-    clientContext.load(oListItem);
-    clientContext.executeQueryAsync(
-      successHandler,
-       errorHandler
-    );
-
-    function successHandler() {
-        resultpanel.innerHTML = "Go to the <a href='../Lists/Announcements'>list</a> to see your new item.";
-    }
-
-    function errorHandler() {
-        resultpanel.innerHTML = "Request failed: " + arguments[1].get_message();
-    }
-}
-
-function updateListItem(resultpanel: HTMLElement) {
-    var clientContext = SP.ClientContext.get_current();
-    var oWebsite = clientContext.get_web();
-    var oList = oWebsite.get_lists().getByTitle("Announcements");
-
-    var oListItem = oList.getItemById(1);
-    oListItem.set_item("Title", "My updated title");
-    oListItem.update();
-
-    clientContext.load(oListItem);
-    clientContext.executeQueryAsync(
-      successHandler,
-       errorHandler
-    );
-
-    function successHandler() {
-        resultpanel.innerHTML = "Go to the <a href='../Lists/Announcements'>list</a> to see your updated item.";
-    }
-
-    function errorHandler() {
-        resultpanel.innerHTML = "Request failed: " + arguments[1].get_message();
-    }
-}
-
-function deleteListItem(resultpanel: HTMLElement) {
-    var clientContext = SP.ClientContext.get_current();
-    var oWebsite = clientContext.get_web();
-    var oList = oWebsite.get_lists().getByTitle("Announcements");
-
-    var oListItem = oList.getItemById(1);
-    oListItem.deleteObject();
-
-    clientContext.executeQueryAsync(
-      successHandler,
-       errorHandler
-    );
-
-    function successHandler() {
-        resultpanel.innerHTML = "Go to the <a href='../Lists/Announcements'>list</a> to make sure the item is no longer there.";
-    }
-
-    function errorHandler() {
-        resultpanel.innerHTML = "Request failed: " + arguments[1].get_message();
-    }
-}
-
-
-
-/** Lightweight client-side rendering template overrides.*/
-module CSR {
-
-    export interface UpdatedValueCallback {
-        (value: any, fieldSchema?: SPClientTemplates.FieldSchema_InForm): void;
-    }
-
-    /** Creates new overrides. Call .register() at the end.*/
-    export function override(listTemplateType?: number, baseViewId?: number|string): ICSR {
-        return new csr(listTemplateType, baseViewId)
-            .onPreRender(hookFormContext)
-            .onPostRender(fixCsrCustomLayout);
-
-        function hookFormContext(ctx: IFormRenderContexWithHook) {
-            if (ctx.ControlMode == SPClientTemplates.ClientControlMode.EditForm
-                || ctx.ControlMode == SPClientTemplates.ClientControlMode.NewForm) {
-
-                for (var i = 0; i < ctx.ListSchema.Field.length; i++) {
-                    var fieldSchemaInForm = ctx.ListSchema.Field[i];
-
-                    if (!ctx.FormContextHook) {
-                        ctx.FormContextHook = {}
-
-                        var oldRegisterGetValueCallback = ctx.FormContext.registerGetValueCallback;
-                        ctx.FormContext.registerGetValueCallback = (fieldName, callback) => {
-                            ctx.FormContextHook[fieldName].getValue = callback;
-                            oldRegisterGetValueCallback(fieldName, callback);
-                        };
-
-                        var oldUpdateControlValue = ctx.FormContext.updateControlValue;
-                        ctx.FormContext.updateControlValue = (fieldName: string, value: any) => {
-                            oldUpdateControlValue(fieldName, value);
-
-                            var hookedContext = ensureFormContextHookField(ctx.FormContextHook, fieldName);
-                            hookedContext.lastValue = value;
-
-                            var updatedCallbacks = ctx.FormContextHook[fieldName].updatedValueCallbacks;
-                            for (var i = 0; i < updatedCallbacks.length; i++) {
-                                updatedCallbacks[i](value, hookedContext.fieldSchema);
-                            }
-
-                        }
-                    }
-                    ensureFormContextHookField(ctx.FormContextHook, fieldSchemaInForm.Name).fieldSchema = fieldSchemaInForm;
-                }
-            }
-        }
-
-        function fixCsrCustomLayout(ctx: SPClientTemplates.RenderContext_Form) {
-            if (ctx.ControlMode == SPClientTemplates.ClientControlMode.Invalid
-                || ctx.ControlMode == SPClientTemplates.ClientControlMode.View) {
-                return;
-            }
-
-            if (ctx.ListSchema.Field.length > 1) {
-                var wpq = ctx.FormUniqueId;
-                var webpart = $get('WebPart' + wpq);
-                var forms = webpart.getElementsByClassName('ms-formtable');
-
-                if (forms.length > 0) {
-                    var placeholder = $get(wpq + 'ClientFormTopContainer');
-                    var fragment = document.createDocumentFragment();
-                    for (var i = 0; i < placeholder.children.length; i++) {
-                        fragment.appendChild(placeholder.children.item(i));
-                    }
-
-                    var form = forms.item(0);
-                    form.parentNode.replaceChild(fragment, form);
-                }
-
-                var old = ctx.CurrentItem;
-                ctx.CurrentItem = ctx.ListData.Items[0];
-                var fields = ctx.ListSchema.Field;
-                for (var j = 0; j < fields.length; j++) {
-                    var field = fields[j];
-                    var pHolderId = wpq + ctx.FormContext.listAttributes.Id + field.Name;
-                    var span = $get(pHolderId);
-                    if (span) {
-                        span.outerHTML = ctx.RenderFieldByName(ctx, field.Name);
-                    }
-                }
-                ctx.CurrentItem = old;
-            }
-
-        }
-
-
-    }
-
-
-//typescripttempltes.ts
-    declare var Strings:any;
-    export function getFieldValue(ctx: SPClientTemplates.RenderContext_Form, fieldName: string): any {
-        if (ctx.ControlMode == SPClientTemplates.ClientControlMode.EditForm
-            || ctx.ControlMode == SPClientTemplates.ClientControlMode.NewForm) {
-            var contextWithHook = <IFormRenderContexWithHook>ctx;
-            if (contextWithHook.FormContextHook
-                && contextWithHook.FormContextHook[fieldName]
-                && contextWithHook.FormContextHook[fieldName].getValue) {
-                return contextWithHook.FormContextHook[fieldName].getValue();
-            }
-        }
-        return null;
-    }
-
-    export function getFieldSchema(ctx: SPClientTemplates.RenderContext_Form, fieldName: string): SPClientTemplates.FieldSchema_InForm {
-        if (ctx.ControlMode == SPClientTemplates.ClientControlMode.EditForm
-            || ctx.ControlMode == SPClientTemplates.ClientControlMode.NewForm) {
-            var contextWithHook = <IFormRenderContexWithHook>ctx;
-            if (contextWithHook.FormContextHook
-                && contextWithHook.FormContextHook[fieldName]) {
-                return contextWithHook.FormContextHook[fieldName].fieldSchema;
-            }
-        }
-        return null;
-    }
-
-    export function addUpdatedValueCallback(ctx: SPClientTemplates.RenderContext_Form, fieldName: string, callback: UpdatedValueCallback): void {
-        if (ctx.ControlMode == SPClientTemplates.ClientControlMode.EditForm
-            || ctx.ControlMode == SPClientTemplates.ClientControlMode.NewForm) {
-            var contextWithHook = <IFormRenderContexWithHook>ctx;
-            if (contextWithHook.FormContextHook) {
-                var f = ensureFormContextHookField(contextWithHook.FormContextHook, fieldName);
-                var callbacks = f.updatedValueCallbacks;
-                if (callbacks.indexOf(callback) == -1) {
-                    callbacks.push(callback);
-                    if (f.lastValue) {
-                        callback(f.lastValue, f.fieldSchema);
-                    }
-                }
-            }
-        }
-
-    }
-
-    export function removeUpdatedValueCallback(ctx: SPClientTemplates.RenderContext_Form, fieldName: string, callback: UpdatedValueCallback): void {
-        if (ctx.ControlMode == SPClientTemplates.ClientControlMode.EditForm
-            || ctx.ControlMode == SPClientTemplates.ClientControlMode.NewForm) {
-            var contextWithHook = <IFormRenderContexWithHook>ctx;
-            if (contextWithHook.FormContextHook) {
-                var callbacks = ensureFormContextHookField(contextWithHook.FormContextHook, fieldName).updatedValueCallbacks;
-                var index = callbacks.indexOf(callback);
-                if (index != -1) {
-                    callbacks.splice(index, 1);
-                }
-            }
-        }
-    }
-
-    export function getControl(schema: SPClientTemplates.FieldSchema_InForm): HTMLInputElement {
-        var id = schema.Name + '_' + schema.Id + '_$' + schema.FieldType + 'Field';
-        //TODO: Handle different input types
-        return <HTMLInputElement>$get(id);
-    }
-
-    export function getFieldTemplate(field: SPClientTemplates.FieldSchema, mode: SPClientTemplates.ClientControlMode): SPClientTemplates.FieldCallback {
-        var ctx = { ListSchema: { Field: [field] }, FieldControlModes: {} };
-        ctx.FieldControlModes[field.Name] = mode;
-        var templates = SPClientTemplates.TemplateManager.GetTemplates(ctx);
-        return templates.Fields[field.Name];
-    }
-
-
-    class csr implements ICSR, SPClientTemplates.TemplateOverridesOptions {
-
-        public Templates: SPClientTemplates.TemplateOverrides;
-        public OnPreRender: SPClientTemplates.RenderCallback[];
-        public OnPostRender: SPClientTemplates.RenderCallback[];
-        private IsRegistered: boolean;
-
-
-        constructor(public ListTemplateType?: number, public BaseViewID?: any) {
-            this.Templates = { Fields: {} };
-            this.OnPreRender = [] ;
-            this.OnPostRender = [];
-            this.IsRegistered = false;
-        }
-
-        /* tier 1 methods */
-        view(template: any): ICSR {
-            this.Templates.View = template;
-            return this;
-        }
-
-        item(template: any): ICSR {
-            this.Templates.Item = template;
-            return this;
-        }
-
-        header(template: any): ICSR {
-            this.Templates.Header = template;
-            return this;
-        }
-
-        body(template: any): ICSR {
-            this.Templates.Body = template;
-            return this;
-        }
-
-        footer(template: any): ICSR {
-            this.Templates.Footer = template;
-            return this;
-        }
-
-        fieldView(fieldName: string, template: any): ICSR {
-            this.Templates.Fields[fieldName] = this.Templates.Fields[fieldName] || {};
-            this.Templates.Fields[fieldName].View = template;
-            return this;
-        }
-
-        fieldDisplay(fieldName: string, template: any): ICSR {
-            this.Templates.Fields[fieldName] = this.Templates.Fields[fieldName] || {};
-            this.Templates.Fields[fieldName].DisplayForm = template;
-            return this;
-        }
-
-        fieldNew(fieldName: string, template: any): ICSR {
-            this.Templates.Fields[fieldName] = this.Templates.Fields[fieldName] || {};
-            this.Templates.Fields[fieldName].NewForm = template;
-            return this;
-        }
-
-        fieldEdit(fieldName: string, template: any): ICSR {
-            this.Templates.Fields[fieldName] = this.Templates.Fields[fieldName] || {};
-            this.Templates.Fields[fieldName].EditForm = template;
-            return this;
-        }
-
-        /* tier 2 methods */
-        template(name: string, template: any): ICSR {
-            this.Templates[name] = template;
-            return this;
-        }
-
-        fieldTemplate(fieldName: string, name: string, template: any): ICSR {
-            this.Templates.Fields[fieldName] = this.Templates.Fields[fieldName] || {};
-            this.Templates.Fields[fieldName][name] = template;
-            return this;
-        }
-
-        /* common */
-        onPreRender(...callbacks: { (ctx: SPClientTemplates.RenderContext): void; }[]): ICSR {
-            for (var i = 0; i < callbacks.length; i++) {
-                this.OnPreRender.push(callbacks[i]);
-            }
-            return this;
-        }
-
-        onPostRender(...callbacks: { (ctx: SPClientTemplates.RenderContext): void; }[]): ICSR {
-            for (var i = 0; i < callbacks.length; i++) {
-                this.OnPostRender.push(callbacks[i]);
-            }
-            return this;
-        }
-
-        onPreRenderField(field: string, callback: { (schema: SPClientTemplates.FieldSchema, ctx: SPClientTemplates.RenderContext): void; }): ICSR {
-            return this.onPreRender((ctx: SPClientTemplates.RenderContext) => {
-                var ctxInView = <SPClientTemplates.RenderContext_InView>ctx;
-
-                //ListSchema schma exists in Form and in View render context
-                var fields = ctxInView.ListSchema.Field;
-                if (fields) {
-                    for (var i = 0; i < fields.length; i++) {
-                        if (fields[i].Name === field) {
-                            callback(fields[i], ctx);
-                        }
-                    }
-                }
-            });
-        }
-
-        onPostRenderField(field: string, callback: { (schema: SPClientTemplates.FieldSchema, ctx: SPClientTemplates.RenderContext): void; }): ICSR {
-            return this.onPostRender((ctx: SPClientTemplates.RenderContext) => {
-                var ctxInView = <SPClientTemplates.RenderContext_InView>ctx;
-
-                //ListSchema schma exists in Form and in View render context
-                var fields = ctxInView.ListSchema.Field;
-                if (fields) {
-                    for (var i = 0; i < fields.length; i++) {
-                        if (fields[i].Name === field) {
-                            callback(fields[i], ctx);
-                        }
-                    }
-                }
-            });
-        }
-
-        makeReadOnly(fieldName: string): ICSR {
-            return this
-                .onPreRenderField(fieldName, (schema, ctx) => {
-                    if (ctx.ControlMode == SPClientTemplates.ClientControlMode.Invalid
-                        || ctx.ControlMode == SPClientTemplates.ClientControlMode.DisplayForm) return;
-                    (<SPClientTemplates.FieldSchema_InForm>schema).ReadOnlyField = true;
-                    (<SPClientTemplates.FieldSchema_InView>schema).ReadOnly = "TRUE";
-
-                    if (ctx.ControlMode == SPClientTemplates.ClientControlMode.View) {
-                        var ctxInView = <SPClientTemplates.RenderContext_InView>ctx;
-                        if (ctxInView.inGridMode) {
-                            //TODO: Disable editing in grid mode
-
-                        }
-
-                    } else {
-                        var ctxInForm = <SPClientTemplates.RenderContext_FieldInForm>ctx;
-                        if (schema.Type != 'User' && schema.Type != 'UserMulti') {
-
-                            var template = getFieldTemplate(schema, SPClientTemplates.ClientControlMode.DisplayForm);
-                            ctxInForm.Templates.Fields[fieldName] = template;
-                            ctxInForm.FormContext.registerGetValueCallback(fieldName, () => ctxInForm.ListData.Items[0][fieldName]);
-
-                        }
-                    }
-
-                })
-                .onPostRenderField(fieldName, (schema: SPClientTemplates.FieldSchema_InForm_User, ctx) => {
-                    if (ctx.ControlMode == SPClientTemplates.ClientControlMode.EditForm
-                        || ctx.ControlMode == SPClientTemplates.ClientControlMode.NewForm) {
-                        if (schema.Type == 'User' || schema.Type == 'UserMulti') {
-                            SP.SOD.executeFunc('clientpeoplepicker.js', 'SPClientPeoplePicker', () => {
-                                var topSpanId = schema.Name + '_' + schema.Id + '_$ClientPeoplePicker';
-                                var retryCount = 10;
-                                var callback = () => {
-                                    var pp = SPClientPeoplePicker.SPClientPeoplePickerDict[topSpanId];
-                                    if (!pp) {
-                                        if (retryCount--) setTimeout(callback, 1);
-                                    } else {
-                                        pp.SetEnabledState(false);
-                                        pp.DeleteProcessedUser = function () { };
-                                    }
-                                };
-                                callback();
-                            });
-                        }
-                    }
-                });
-        }
-
-        makeHidden(fieldName: string): ICSR {
-            return this.onPreRenderField(fieldName, (schema, ctx) => {
-                if (ctx.ControlMode == SPClientTemplates.ClientControlMode.Invalid) return;
-                (<SPClientTemplates.FieldSchema_InForm>schema).Hidden = true;
-
-                if (ctx.ControlMode == SPClientTemplates.ClientControlMode.View) {
-                    var ctxInView = <SPClientTemplates.RenderContext_InView>ctx;
-
-                    if (ctxInView.inGridMode) {
-                        //TODO: Hide item in grid mode
-                    } else {
-                        ctxInView.ListSchema.Field.splice(ctxInView.ListSchema.Field.indexOf(schema), 1);
-                    }
-
-                } else {
-                    var ctxInForm = <SPClientTemplates.RenderContext_Form>ctx;
-
-                    var pHolderId = ctxInForm.FormUniqueId + ctxInForm.FormContext.listAttributes.Id + fieldName;
-                    var placeholder = $get(pHolderId);
-                    var current = placeholder;
-                    while (current.tagName.toUpperCase() !== "TR") {
-                        current = current.parentElement;
-                    }
-                    var row = <HTMLTableRowElement>current;
-                    row.style.display = 'none';
-
-                }
-
-            });
-        }
-
-        filteredLookup(fieldName: string, camlFilter: string, listname?: string, lookupField?: string): ICSR {
-
-
-            return this.fieldEdit(fieldName, SPFieldCascadedLookup_Edit)
-                .fieldNew(fieldName, SPFieldCascadedLookup_Edit);
-
-
-            function SPFieldCascadedLookup_Edit(rCtx: SPClientTemplates.RenderContext_FieldInForm) {
-
-                var parseRegex = /\{[^\}]+\}/g;
-                var dependencyExpressions: string[] = [];
-                var result: RegExpExecArray;
-                while ((result = parseRegex.exec(camlFilter))) {
-                    dependencyExpressions.push(stripBraces(result[0]));
-                }
-                var dependencyValues: { [expr: string]: string } = {};
-
-                var _dropdownElt: HTMLSelectElement;
-                var _myData: SPClientTemplates.ClientFormContext;
-
-
-                if (rCtx == null)
-                    return '';
-                _myData = SPClientTemplates.Utility.GetFormContextForCurrentField(rCtx);
-
-                if (_myData == null || _myData.fieldSchema == null)
-                    return '';
-
-
-                var _schema = <SPClientTemplates.FieldSchema_InForm_Lookup>_myData.fieldSchema;
-
-                var validators = new SPClientForms.ClientValidation.ValidatorSet();
-                validators.RegisterValidator(new BooleanValueValidator(() => _optionsLoaded, "Wait until lookup values loaded and try again"));
-
-                if (_myData.fieldSchema.Required) {
-                    validators.RegisterValidator(new SPClientForms.ClientValidation.RequiredValidator());
-                }
-                _myData.registerClientValidator(_myData.fieldName, validators);
-
-                var _dropdownId = _myData.fieldName + '_' + _myData.fieldSchema.Id + '_$LookupField';
-                var _valueStr = _myData.fieldValue != null ? _myData.fieldValue : '';
-                var _selectedValue = SPClientTemplates.Utility.ParseLookupValue(_valueStr).LookupId;
-                var _noValueSelected = _selectedValue == 0;
-                var _optionsLoaded = false;
-                var pendingLoads = 0;
-
-                if (_noValueSelected)
-                    _valueStr = '';
-
-                _myData.registerInitCallback(_myData.fieldName, InitLookupControl);
-
-                _myData.registerFocusCallback(_myData.fieldName, function () {
-                    if (_dropdownElt != null)
-                        _dropdownElt.focus();
-                });
-                _myData.registerValidationErrorCallback(_myData.fieldName, function (errorResult) {
-                    SPFormControl_AppendValidationErrorMessage(_dropdownId, errorResult);
-                });
-                _myData.registerGetValueCallback(_myData.fieldName, GetCurrentLookupValue);
-                _myData.updateControlValue(_myData.fieldName, _valueStr);
-
-                return BuildLookupDropdownControl();
-
-                function InitLookupControl() {
-                    _dropdownElt = <HTMLSelectElement>document.getElementById(_dropdownId);
-                    if (_dropdownElt != null)
-                        AddEvtHandler(_dropdownElt, "onchange", OnLookupValueChanged);
-
-                    SP.SOD.executeFunc('sp.js', 'SP.ClientContext', () => {
-                        bindDependentControls(dependencyExpressions);
-                        loadOptions(true);
-                    });
-                }
-
-
-                function BuildLookupDropdownControl() {
-                    var result = '<span dir="' + STSHtmlEncode(_myData.fieldSchema.Direction) + '">';
-                    result += '<select id="' + STSHtmlEncode(_dropdownId) + '" title="' + STSHtmlEncode(_myData.fieldSchema.Title) + '">';
-                    result += '</select><br/></span>';
-                    return result;
-                }
-
-
-                function OnLookupValueChanged() {
-                    if (_optionsLoaded) {
-                        if (_dropdownElt != null) {
-                            _myData.updateControlValue(_myData.fieldName, GetCurrentLookupValue());
-                            _selectedValue = parseInt(_dropdownElt.value, 10);
-                        }
-                    }
-                }
-
-                function GetCurrentLookupValue() {
-                    if (_dropdownElt == null)
-                        return '';
-                    return _dropdownElt.value == '0' || _dropdownElt.value == '' ? '' : _dropdownElt.value + ';#' + (_dropdownElt.options[_dropdownElt.selectedIndex] as any /* TODO remove `as any` */).text;
-                }
-
-                function stripBraces(input: string): string {
-                    return input.substring(1, input.length - 1);
-                }
-
-                function getDependencyValue(expr: string, value: string, listId: string, expressionParts: string[], callback: () => void) {
-                    var isLookupValue = !!listId;
-                    if (isLookupValue) {
-                        var lookup = SPClientTemplates.Utility.ParseLookupValue(value);
-                        if (expressionParts.length == 1 && expressionParts[0] == 'Value') {
-                            value = lookup.LookupValue;
-                            expressionParts.shift();
-                        } else {
-                            value = lookup.LookupId.toString();
-                        }
-                    }
-
-                    if (expressionParts.length == 0) {
-                        dependencyValues[expr] = value;
-                        callback();
-                    } else {
-                        var ctx = SP.ClientContext.get_current();
-                        var web = ctx.get_web();
-                        //TODO: Handle lookup to another web
-                        var list = web.get_lists().getById(listId);
-                        var item = list.getItemById(parseInt(value, 10));
-                        var field = list.get_fields().getByInternalNameOrTitle(expressionParts.shift());
-                        ctx.load(item);
-                        ctx.load(field);
-
-                        ctx.executeQueryAsync((o, e) => {
-                            var value = item.get_item(field.get_internalName());
-
-                            if (field.get_typeAsString() == 'Lookup') {
-                                field = <SP.Field>ctx.castTo(field, SP.FieldLookup);
-                                var lookup = (<SP.FieldLookupValue>value);
-                                value = lookup.get_lookupId() + ';#' + lookup.get_lookupValue();
-                                listId = (<SP.FieldLookup>field).get_lookupList();
-                            }
-
-                            getDependencyValue(expr, value, listId, expressionParts, callback);
-
-                        }, (o, args) => { console.log(args.get_message()); });
-                    }
-                }
-
-                function bindDependentControls(dependencyExpressions: string[]) {
-                    dependencyExpressions.forEach(expr => {
-                        var exprParts = expr.split(".");
-                        var field = exprParts.shift();
-
-                        CSR.addUpdatedValueCallback(rCtx, field,
-                            (v, s) => {
-                                getDependencyValue(expr, v,
-                                    (<SPClientTemplates.FieldSchema_InForm_Lookup>s).LookupListId,
-                                    exprParts.slice(0),
-                                    loadOptions);
-                            });
-
-                    });
-                }
-
-
-                function loadOptions(isFirstLoad?: boolean) {
-                    _optionsLoaded = false;
-                    pendingLoads++;
-
-                    var ctx = SP.ClientContext.get_current();
-                    //TODO: Handle lookup to another web
-                    var web = ctx.get_web();
-                    var listId = _schema.LookupListId;
-                    var list = !listname ? web.get_lists().getById(listId) : web.get_lists().getByTitle(listname);
-                    var query = new SP.CamlQuery();
-
-                    var predicate = camlFilter.replace(parseRegex, (v, a) => {
-                        var expr = stripBraces(v);
-                        return dependencyValues[expr] ? dependencyValues[expr] : '';
-                    });
-
-                    //TODO: Handle ShowField attribure
-                    if (predicate.substr(0, 5) == '<View') {
-                        query.set_viewXml(predicate);
-                    } else {
-                        query.set_viewXml('<View Scope="RecursiveAll"><Query><Where>' +
-                            predicate +
-                            '</Where></Query> ' +
-                            '<ViewFields><FieldRef Name="ID" /><FieldRef Name="Title"/></ViewFields></View>');
-                    }
-                    var results = list.getItems(query);
-                    ctx.load(results);
-
-
-                    ctx.executeQueryAsync((o, e) => {
-                        var selected = false; 
-
-                        while (_dropdownElt.options.length) {
-                            (_dropdownElt.options as any /* TODO remove `as any` */).remove(0);
-                        }
-
-                        if (!_schema.Required) {
-                            var defaultOpt = new Option(Strings.STS.L_LookupFieldNoneOption, '0', selected, selected);
-                            (_dropdownElt.options as any /* TODO remove `as any` */).add(defaultOpt);
-                            selected = _selectedValue == 0;
-                        }
-                        var isEmptyList = true;
-
-                        var enumerator = results.getEnumerator();
-                        while (enumerator.moveNext()) {
-                            var c = enumerator.get_current();
-                            var id: number;
-                            var text: string;
-
-                            if (!lookupField) {
-                                id = c.get_id();
-                                text = c.get_item('Title');
-                            } else {
-                                var value = <SP.FieldLookupValue>c.get_item(lookupField);
-                                id = value.get_lookupId();
-                                text = value.get_lookupValue();
-                            }
-                            var isSelected = _selectedValue == id;
-                            if (isSelected) {
-                                selected = true;
-                            }
-                            var opt = new Option(text, id.toString(), isSelected, isSelected);
-                            (_dropdownElt.options as any /* TODO remove `as any` */).add(opt);
-                            isEmptyList = false;
-                        }
-                        pendingLoads--;
-                        _optionsLoaded = true;
-                        if (!pendingLoads) {
-                            if (isFirstLoad) {
-                                if (_selectedValue == 0 && !selected) {
-                                    _dropdownElt.selectedIndex = 0;
-                                    OnLookupValueChanged();
-                                }
-                            } else {
-                                if (_selectedValue != 0 && !selected) {
-                                    _dropdownElt.selectedIndex = 0;
-                                }
-                                OnLookupValueChanged();
-                            }
-                        }
-
-
-                    }, (o, args) => { console.log(args.get_message()); });
-                }
-            }
-
-        }
-
-        koEditField(fieldName: string, template: string, vm: IKoFieldInForm, dependencyFields?: string[]): ICSR {
-            return this.fieldEdit(fieldName, koEditField_Edit)
-                       .fieldNew(fieldName, koEditField_Edit);
-
-
-            function koEditField_Edit(rCtx: SPClientTemplates.RenderContext_FieldInForm) {
-                if (rCtx == null)
-                    return '';
-                var _myData = SPClientTemplates.Utility.GetFormContextForCurrentField(rCtx);
-
-                if (_myData == null || _myData.fieldSchema == null)
-                    return '';
-                var elementId = _myData.fieldName + '_' + _myData.fieldSchema.Id + '_$' + _myData.fieldSchema.Type;
-
-                vm.renderingContext = rCtx;
-
-
-                if (dependencyFields) {
-                    dependencyFields.forEach(dependencyField => { 
-                            if (!vm[dependencyField]) {
-                                vm[dependencyField] = ko.observable(CSR.getFieldValue(rCtx, dependencyField));
-                            }
-                            CSR.addUpdatedValueCallback(rCtx, dependencyField, v => {
-                                vm[dependencyField](v);
-                            });
-                    });
-                }
-                
-
-                if (!vm.value) {
-                    vm.value = ko.observable<any>();
-                }
-
-                vm.value.subscribe(v => { _myData.updateControlValue(fieldName, v); });
-                _myData.registerGetValueCallback(fieldName, () => vm.value());
-
-
-                _myData.registerInitCallback(fieldName, () => {
-                    ko.applyBindings(vm, $get(elementId));
-                });
-
-                return '<div id="'+STSHtmlEncode(elementId)+'">'+template+'</div>';
-            }
-        }
-
-        computedValue(targetField: string, transform: (...values: string[]) => string, ...sourceField: string[]): ICSR {
-            var dependentValues: { [field: string]: string } = {};
-
-            return this.onPostRenderField(targetField, (schema, ctx: SPClientTemplates.RenderContext_FieldInForm) => {
-                if (ctx.ControlMode == SPClientTemplates.ClientControlMode.EditForm
-                    || ctx.ControlMode == SPClientTemplates.ClientControlMode.NewForm) {
-                    var targetControl = CSR.getControl(schema);
-                    sourceField.forEach((field) => {
-                        CSR.addUpdatedValueCallback(ctx, field, v => {
-                            dependentValues[field] = v;
-                            targetControl.value = transform.apply(this,
-                                sourceField.map(n => dependentValues[n] || ''));
-
-                        });
-                    });
-                }
-            });
-        }
-
-        setInitialValue(fieldName: string, value: any, ignoreNull?: boolean): ICSR {
-            if (value || !ignoreNull) {
-                return this.onPreRenderField(fieldName, (schema, ctx: SPClientTemplates.RenderContext_FieldInForm) => {
-                    ctx.ListData.Items[0][fieldName] = value;
-                });
-            } else {
-                return this;
-            }
-        }
-
-
-        autofill(fieldName: string, init: (ctx: IAutoFillFieldContext) => () => void): ICSR {
-            return this
-                .fieldNew(fieldName, SPFieldLookup_Autofill_Edit)
-                .fieldEdit(fieldName, SPFieldLookup_Autofill_Edit);
-
-            function SPFieldLookup_Autofill_Edit(rCtx: SPClientTemplates.RenderContext_FieldInForm) {
-                if (rCtx == null)
-                    return '';
-                var _myData = SPClientTemplates.Utility.GetFormContextForCurrentField(rCtx);
-
-                if (_myData == null || _myData.fieldSchema == null)
-                    return '';
-
-                var _autoFillControl: SPClientAutoFill;
-                var _textInputElt: HTMLInputElement;
-                var _textInputId = _myData.fieldName + '_' + _myData.fieldSchema.Id + '_$' + _myData.fieldSchema.Type + 'Field';
-                var _autofillContainerId = _myData.fieldName + '_' + _myData.fieldSchema.Id + '_$AutoFill';
-
-                var validators = new SPClientForms.ClientValidation.ValidatorSet();
-                if (_myData.fieldSchema.Required) {
-                    validators.RegisterValidator(new SPClientForms.ClientValidation.RequiredValidator());
-                }
-                _myData.registerClientValidator(_myData.fieldName, validators);
-
-                _myData.registerInitCallback(_myData.fieldName, initAutoFillControl);
-                _myData.registerFocusCallback(_myData.fieldName, function () {
-                    if (_textInputElt != null)
-                        _textInputElt.focus();
-                });
-                _myData.registerValidationErrorCallback(_myData.fieldName, function (errorResult) {
-                    SPFormControl_AppendValidationErrorMessage(_textInputId, errorResult);
-                });
-                _myData.registerGetValueCallback(_myData.fieldName, () => _myData.fieldValue);
-                _myData.updateControlValue(_myData.fieldName, _myData.fieldValue);
-
-                return buildAutoFillControl();
-
-                function initAutoFillControl() {
-                    _textInputElt = <HTMLInputElement>document.getElementById(_textInputId);
-
-                    SP.SOD.executeFunc("autofill.js", "SPClientAutoFill", () => {
-                        _autoFillControl = new SPClientAutoFill(_textInputId, _autofillContainerId, (_) => callback());
-                        var callback = init({
-                            renderContext: rCtx,
-                            fieldContext: _myData,
-                            autofill: _autoFillControl,
-                            control: _textInputElt,
-                        });
-
-                        //_autoFillControl.AutoFillMinTextLength = 2;
-                        //_autoFillControl.VisibleItemCount = 15;
-                        //_autoFillControl.AutoFillTimeout = 500;
-                    });
-
-                }
-                //function OnPopulate(targetElement: HTMLInputElement) {
-
-                //}
-
-                //function OnLookupValueChanged() {
-                //    _myData.updateControlValue(_myData.fieldName, GetCurrentLookupValue());
-                //}
-                //function GetCurrentLookupValue() {
-                //    return _valueStr;
-                //}
-                function buildAutoFillControl() {
-                    var result: string[] = [];
-                    result.push('<div dir="' + STSHtmlEncode(_myData.fieldSchema.Direction) + '" style="position: relative;">');
-                    result.push('<input type="text" id="' + STSHtmlEncode(_textInputId) + '" title="' + STSHtmlEncode(_myData.fieldSchema.Title) + '"/>');
-
-                    result.push("<div class='sp-peoplepicker-autoFillContainer' id='" + STSHtmlEncode(_autofillContainerId) + "'></div>");
-                    result.push("</div>");
-
-                    return result.join("");
-                }
-            }
-
-
-        }
-
-        seachLookup(fieldName: string): ICSR {
-            return this.autofill(fieldName, (ctx: IAutoFillFieldContext) => {
-                var _myData = ctx.fieldContext;
-                var _schema = <SPClientTemplates.FieldSchema_InForm_Lookup>_myData.fieldSchema;
-                if (_myData.fieldSchema.Type != 'Lookup') {
-                    return null;
-                }
-
-                var _valueStr = _myData.fieldValue != null ? _myData.fieldValue : '';
-                var _selectedValue = SPClientTemplates.Utility.ParseLookupValue(_valueStr);
-                var _noValueSelected = _selectedValue.LookupId == 0;
-                ctx.control.value = _selectedValue.LookupValue;
-                $addHandler(ctx.control, "blur", _ => {
-                    if (ctx.control.value == '') {
-                        _myData.fieldValue = '';
-                        _myData.updateControlValue(fieldName, _myData.fieldValue);
-                    }
-                });
-
-                if (_noValueSelected)
-                    _myData.fieldValue = '';
-
-                var _autoFillControl = ctx.autofill;
-                _autoFillControl.AutoFillMinTextLength = 2;
-                _autoFillControl.VisibleItemCount = 15;
-                _autoFillControl.AutoFillTimeout = 500;
-
-                return () => {
-                    var value = ctx.control.value;
-                    _autoFillControl.PopulateAutoFill([AutoFillOptionBuilder.buildLoadingItem('Please wait...')], onSelectItem);
-
-                    SP.SOD.executeFunc("sp.search.js", "Microsoft.SharePoint.Client.Search.Query", () => {
-                        var Search = Microsoft.SharePoint.Client.Search.Query;
-                        var ctx = SP.ClientContext.get_current();
-                        var query = new Search.KeywordQuery(ctx);
-                        query.set_rowLimit(_autoFillControl.VisibleItemCount);
-                        query.set_queryText('contentclass:STS_ListItem ListID:{' + _schema.LookupListId + '} ' + value);
-                        var selectProps = query.get_selectProperties();
-                        selectProps.clear();
-                        //TODO: Handle ShowField attribute
-                        selectProps.add('Title');
-                        selectProps.add('ListItemId');
-                        var executor = new Search.SearchExecutor(ctx);
-                        var result = executor.executeQuery(query);
-                        ctx.executeQueryAsync(
-                            () => {
-                                //TODO: Discover proper way to load collection
-                                var tableCollection = new Search.ResultTableCollection();
-                                tableCollection.initPropertiesFromJson(result.get_value());
-
-                                var relevantResults = tableCollection.get_item(0);
-                                var rows = relevantResults.get_resultRows();
-
-                                var items = [];
-                                for (var i = 0; i < rows.length; i++) {
-                                    items.push(AutoFillOptionBuilder.buildOptionItem(parseInt(rows[i]["ListItemId"], 10), rows[i]["Title"]));
-                                }
-
-                                items.push(AutoFillOptionBuilder.buildSeparatorItem());
-
-                                if (relevantResults.get_totalRows() == 0)
-                                    items.push(AutoFillOptionBuilder.buildFooterItem("No results. Please refine your query."));
-                                else
-                                    items.push(AutoFillOptionBuilder.buildFooterItem("Showing " + rows.length + " of" + relevantResults.get_totalRows() + " items!"));
-
-                                _autoFillControl.PopulateAutoFill(items, onSelectItem);
-
-                            },
-                            (sender, args) => {
-                                _autoFillControl.PopulateAutoFill([AutoFillOptionBuilder.buildFooterItem("Error executing query/ See log for details.")], onSelectItem);
-                                console.log(args.get_message());
-                            });
-                    });
-                }
-
-                function onSelectItem(targetInputId, item: ISPClientAutoFillData) {
-                    var targetElement = ctx.control;
-                    targetElement.value = item[SPClientAutoFill.DisplayTextProperty];
-                    _selectedValue.LookupId = item[SPClientAutoFill.KeyProperty];
-                    _selectedValue.LookupValue = item[SPClientAutoFill.DisplayTextProperty];
-                    _myData.fieldValue = item[SPClientAutoFill.KeyProperty] + ';#' + item[SPClientAutoFill.TitleTextProperty];
-                    _myData.updateControlValue(_myData.fieldSchema.Name, _myData.fieldValue);
-                }
-
-            });
-        }
-
-        lookupAddNew(fieldName: string, prompt: string, showDialog?: boolean, contentTypeId?: string): ICSR {
-            return this.onPostRenderField(fieldName,
-                (schema: SPClientTemplates.FieldSchema_InForm_Lookup, ctx: SPClientTemplates.RenderContext_FieldInForm) => {
-                    if (ctx.ControlMode == SPClientTemplates.ClientControlMode.EditForm
-                        || ctx.ControlMode == SPClientTemplates.ClientControlMode.NewForm)
-
-                        var control = CSR.getControl(schema);
-                    if (control) {
-                        var weburl = _spPageContextInfo.webServerRelativeUrl;
-                        if (weburl[weburl.length - 1] == '/') {
-                            weburl = weburl.substring(0, weburl.length - 1);
-                        }
-                        var newFormUrl = weburl + '/_layouts/listform.aspx/listform.aspx?PageType=8'
-                            + "&ListId=" + encodeURIComponent('{' + schema.LookupListId + '}');
-                        if (contentTypeId) {
-                            newFormUrl += '&ContentTypeId=' + contentTypeId;
-                        }
-
-                        var link = document.createElement('a');
-                        link.href = "javascript:NewItem2(event, \'" + newFormUrl + "&Source=" + encodeURIComponent(document.location.href) + "')";
-                        link.textContent = prompt;
-                        if (control.nextElementSibling) {
-                            control.parentElement.insertBefore(link, control.nextElementSibling);
-                        } else {
-                            control.parentElement.appendChild(link);
-                        }
-
-                        if (showDialog) {
-                            $addHandler(link, "click", (e: Sys.UI.DomEvent) => {
-                                SP.SOD.executeFunc('sp.ui.dialog.js', 'SP.UI.ModalDialog.ShowPopupDialog', () => {
-                                    SP.UI.ModalDialog.ShowPopupDialog(newFormUrl);
-                                });
-                                e.stopPropagation();
-                                e.preventDefault();
-                            });
-                        }
-                    }
-                });
-        }
-
-        register() {
-            if (!this.IsRegistered) {
-                SPClientTemplates.TemplateManager.RegisterTemplateOverrides(this);
-                this.IsRegistered = true;
-            }
-        }
-    }
-
-    export class AutoFillOptionBuilder {
-
-        static buildFooterItem(title: string): ISPClientAutoFillData {
-            var item = {};
-
-            item[SPClientAutoFill.DisplayTextProperty] = title;
-            item[SPClientAutoFill.MenuOptionTypeProperty] = SPClientAutoFill.MenuOptionType.Footer;
-
-            return item;
-        }
-
-        static buildOptionItem(id: number, title: string, displayText?: string, subDisplayText?: string): ISPClientAutoFillData {
-
-            var item = {};
-
-            item[SPClientAutoFill.KeyProperty] = id;
-            item[SPClientAutoFill.DisplayTextProperty] = displayText || title;
-            item[SPClientAutoFill.SubDisplayTextProperty] = subDisplayText;
-            item[SPClientAutoFill.TitleTextProperty] = title;
-            item[SPClientAutoFill.MenuOptionTypeProperty] = SPClientAutoFill.MenuOptionType.Option;
-
-            return item;
-        }
-
-        static buildSeparatorItem(): ISPClientAutoFillData {
-            var item = {};
-            item[SPClientAutoFill.MenuOptionTypeProperty] = SPClientAutoFill.MenuOptionType.Separator;
-            return item;
-        }
-
-        static buildLoadingItem(title: string): ISPClientAutoFillData {
-            var item = {};
-
-            item[SPClientAutoFill.MenuOptionTypeProperty] = SPClientAutoFill.MenuOptionType.Loading;
-            item[SPClientAutoFill.DisplayTextProperty] = title;
-            return item;
-        }
-
-    }
-
-    /** Lightweight client-side rendering template overrides.*/
-    export interface ICSR {
-        /** Override rendering template.
-            @param name Name of template to override.
-            @param template New template.
-        */
-        template(name: string, template: string): ICSR;
-
-        /** Override rendering template.
-            @param name Name of template to override.
-            @param template New template.
-        */
-        template(name: string, template: (ctx: SPClientTemplates.RenderContext) => string): ICSR;
-
-        /** Override field rendering template.
-            @param name Internal name of field to override.
-            @param name Name of template to override.
-            @param template New template.
-        */
-        fieldTemplate(field: string, name: string, template: string): ICSR;
-
-        /** Override field rendering template.
-            @param name Internal name of field to override.
-            @param name Name of template to override.
-            @param template New template.
-        */
-        fieldTemplate(field: string, name: string, template: (ctx: SPClientTemplates.RenderContext) => string): ICSR;
-
-        /** Sets pre-render callbacks. Callback called before rendering starts.
-            @param callbacks pre-render callbacks.
-        */
-        onPreRender(...callbacks: { (ctx: SPClientTemplates.RenderContext): void; }[]): ICSR;
-
-        /** Sets post-render callbacks. Callback called after rendered html inserted to DOM.
-            @param callbacks post-render callbacks.
-        */
-        onPostRender(...callbacks: { (ctx: SPClientTemplates.RenderContext): void; }[]): ICSR;
-
-        /** Sets pre-render callbacks for field. Callback called before rendering starts. Correctly handles form rendering.
-            @param fieldName Internal name of the field.
-            @param callbacks pre-render callbacks.
-        */
-        onPreRenderField(field: string, callback: { (schema: SPClientTemplates.FieldSchema, ctx: SPClientTemplates.RenderContext): void; }): ICSR;
-
-        /** Sets post-render callbacks. Callback called after rendered html inserted to DOM. Correctly handles form rendering.
-            @param fieldName Internal name of the field.
-            @param callbacks post-render callbacks.
-        */
-        onPostRenderField(field: string, callback: { (schema: SPClientTemplates.FieldSchema, ctx: SPClientTemplates.RenderContext): void; }): ICSR;
-
-        /** Registers overrides in client-side templating engine.*/
-        register(): void;
-
-        /** Override View rendering template.
-            @param template New view template.
-        */
-        view(template: string): ICSR;
-
-        /** Override View rendering template.
-            @param template New view template.
-        */
-        view(template: (ctx: SPClientTemplates.RenderContext_InView) => string): ICSR;
-        view(template: (ctx: SPClientTemplates.RenderContext_Form) => string): ICSR;
-
-        /** Override Item rendering template.
-            @param template New item template.
-        */
-        item(template: string): ICSR;
-
-        /** Override Item rendering template.
-            @param template New item template.
-        */
-        item(template: (ctx: SPClientTemplates.RenderContext_ItemInView) => string): ICSR;
-        item(template: (ctx: SPClientTemplates.RenderContext_Form) => string): ICSR;
-
-        /** Override Header rendering template.
-            @param template New header template.
-        */
-        header(template: string): ICSR;
-
-        /** Override Header rendering template.
-            @param template New header template.
-        */
-        header(template: (ctx: SPClientTemplates.RenderContext) => string): ICSR;
-
-        /** Override Body rendering template.
-            @param template New body template.
-        */
-        body(template: string): ICSR;
-
-        /** Override Body rendering template.
-            @param template New body template.
-        */
-        body(template: (ctx: SPClientTemplates.RenderContext) => string): ICSR;
-
-        /** Override Footer rendering template.
-            @param template New footer template.
-        */
-        footer(template: string): ICSR;
-
-        /** Override Footer rendering template.
-            @param template New footer template.
-        */
-        footer(template: (ctx: SPClientTemplates.RenderContext) => string): ICSR;
-
-        /** Override View rendering template for specified field.
-            @param fieldName Internal name of the field.
-            @param template New View template.
-        */
-        fieldView(fieldName: string, template: string): ICSR;
-
-        /** Override View rendering template for specified field.
-            @param fieldName Internal name of the field.
-            @param template New View template.
-        */
-        fieldView(fieldName: string, template: (ctx: SPClientTemplates.RenderContext_FieldInView) => string): ICSR;
-
-        /** Override DisplyForm rendering template for specified field.
-            @param fieldName Internal name of the field.
-            @param template New DisplyForm template.
-        */
-        fieldDisplay(fieldName: string, template: string): ICSR;
-
-        /** Override DisplyForm rendering template.
-            @param fieldName Internal name of the field.
-            @param template New DisplyForm template.
-        */
-        fieldDisplay(fieldName: string, template: (ctx: SPClientTemplates.RenderContext_FieldInForm) => string): ICSR;
-
-        /** Override EditForm rendering template for specified field.
-            @param fieldName Internal name of the field.
-            @param template New EditForm template.
-        */
-        fieldEdit(fieldName: string, template: string): ICSR;
-
-        /** Override EditForm rendering template.
-            @param fieldName Internal name of the field.
-            @param template New EditForm template.
-        */
-        fieldEdit(fieldName: string, template: (ctx: SPClientTemplates.RenderContext_FieldInForm) => string): ICSR;
-
-        /** Override NewForm rendering template for specified field.
-            @param fieldName Internal name of the field.
-            @param template New NewForm template.
-        */
-        fieldNew(fieldName: string, template: string): ICSR;
-
-        /** Override NewForm rendering template.
-            @param fieldName Internal name of the field.
-            @param template New NewForm template.
-        */
-        fieldNew(fieldName: string, template: (ctx: SPClientTemplates.RenderContext_FieldInForm) => string): ICSR;
-
-
-        /** Set initial value for field.
-            @param fieldName Internal name of the field.
-            @param value Initial value for field.
-        */
-        setInitialValue(fieldName: string, value: any): ICSR;
-
-        /** Make field hidden in list view and standard forms.
-            @param fieldName Internal name of the field.
-        */
-        makeHidden(fieldName: string): ICSR
-
-
-        /** Replace New and Edit templates for field to Display template.
-            @param fieldName Internal name of the field.
-        */
-        makeReadOnly(fieldName: string): ICSR
-
-        /** Create cascaded Lookup Field.
-            @param fieldName Internal name of the field.
-            @param camlFilter CAML predicate expression (inside Where clause). Use {FieldName} tokens for dependency fields substitutions.
-        */
-        filteredLookup(fieldName: string, camlFilter: string, listname?: string, lookupField?: string): ICSR
-
-        /** Auto computes text-based field value based on another fields.
-            @param targetField Internal name of the field.
-            @param transform Function combines source field values.
-            @param sourceField Internal names of source fields.
-        */
-        computedValue(targetField: string, transform: (...values: string[]) => string, ...sourceField: string[]): ICSR
-
-        /** Field text value with autocomplete based on autofill.js
-            @param fieldName Internal name of the field.
-            @param ctx AutoFill context.
-        */
-        autofill(fieldName: string, init: (ctx: IAutoFillFieldContext) => () => void): ICSR
-
-        /** Replace defult dropdown to search-based autocomplete for Lookup field.
-            @param fieldName Internal name of the field.
-        */
-        seachLookup(fieldName: string): ICSR;
-
-        /** Adds link to add new value to lookup list. 
-            @param fieldName Internal name of the field.
-            @param prompt Text to display as a link to add new value.
-            @param contentTypeID Default content type for new item.
-        */
-        lookupAddNew(fieldName: string, prompt: string, showDialog?: boolean, contentTypeId?: string): ICSR;
-
-        koEditField(fieldName: string, template: string, vm: IKoFieldInForm, dependencyFields?: string[]): ICSR;
-
-
-    }
-
-    export interface IAutoFillFieldContext {
-        renderContext: SPClientTemplates.RenderContext_FieldInForm;
-        fieldContext: SPClientTemplates.ClientFormContext;
-        autofill: SPClientAutoFill;
-        control: HTMLInputElement;
-    }
-
-    export interface IKoFieldInForm {
-        renderingContext?:SPClientTemplates.RenderContext_FieldInForm;
-        value?:KnockoutObservable<any>;
-    }
-
-
-    interface IFormRenderContexWithHook extends SPClientTemplates.RenderContext_FieldInForm {
-        FormContextHook: IFormContextHook;
-    }
-
-    interface IFormContextHook {
-        [fieldName: string]: IFormContextHookField;
-    }
-
-    interface IFormContextHookField {
-        fieldSchema?: SPClientTemplates.FieldSchema_InForm;
-        lastValue?: any;
-        getValue?: () => any;
-        updatedValueCallbacks: UpdatedValueCallback[];
-    }
-
-
-    function ensureFormContextHookField(hook: IFormContextHook, fieldName: string): IFormContextHookField {
-        return hook[fieldName] = hook[fieldName] || {
-            updatedValueCallbacks: []
-        };
-
-    }
-
-    class BooleanValueValidator implements SPClientForms.ClientValidation.IValidator {
-        constructor(public valueGetter: () => boolean, public validationMessage: string) { }
-
-        Validate(value: any): SPClientForms.ClientValidation.ValidationResult {
-            return new SPClientForms.ClientValidation.ValidationResult(!this.valueGetter(), this.validationMessage);
-        }
-    }
-
-}
-
-if (typeof SP == 'object' && SP && typeof SP.SOD == 'object' && SP.SOD) {
-    SP.SOD.notifyScriptLoadedAndExecuteWaitingJobs("typescripttemplates.ts");
-}
-
-
-//mquery.ts
-
-
-
-
-module spdevlab {
-    export module mQuery {
-        export class DynamicTable {
-
-            // private fields
-            _domContainer:HTMLElement;
-            _tableContainer:MQueryResultSetElements;
-
-            _rowTemplateId:string = null;
-            _rowTemplateContent:string = null;
-
-            _options = {
-                tableCnt: '.spdev-rep-tb',
-                addCnt: '.spdev-rep-tb-add',
-                removeCnt: '.spdev-rep-tb-del'
-            };
-
-            // public methods
-            init(domContainer: HTMLElement, options) {
-
-                if (m$.isDefinedAndNotNull(options)) {
-                    m$.extend(this._options, options);
-                }
-
-                this._initContainers(domContainer);
-
-                this._initRowTemplate();
-                this._initEvents();
-                this._showUI();
-            }
-
-            // private methods
-            _initContainers(domContainer) {
-
-                this._domContainer = domContainer;
-                this._tableContainer = m$(this._options.tableCnt, this._domContainer);
-            }
-
-            _showUI() {
-                m$(this._domContainer).css("display", "");
-            }
-
-            _initEvents() {
-
-                m$(this._options.addCnt, this._domContainer).click(() => {
-
-                    if (m$.isDefinedAndNotNull(this._rowTemplateContent)) {
-
-                        m$(this._tableContainer).append(this._rowTemplateContent);
-
-                        m$("tr:last-child " + this._options.removeCnt, this._tableContainer).click( (e) => {
-
-                            var targetElement = <HTMLElement>e.currentTarget;
-                            var parentRow = m$(targetElement).parents("tr").first();
-
-                            m$(parentRow).remove();
-                        });
-                    }
-
-                    return false;
-                });
-            }
-
-            _initRowTemplate() {
-                var templateId = m$(this._tableContainer).attr("template-id");
-
-                if (m$.isDefinedAndNotNull(templateId)) {
-                    this._rowTemplateId = templateId;
-                    this._rowTemplateContent = DynamicTable._templates[templateId];
-                }
-            }
-
-            static _templates:string[] = [];
-            static initTables() {
-                // init templates
-                m$('script').forEach((template:HTMLElement) =>  {
-
-                    var id = m$(template).attr("dynamic-table-template-id");
-
-                    if (m$.isDefinedAndNotNull(id)) {
-                        DynamicTable._templates[id] = template.innerHTML;
-                    }
-                });
-
-                // init tables
-                m$(".spdev-rep-tb-cnt").forEach( divContainer => {
-
-                    var dynamicTable = new DynamicTable();
-
-                    dynamicTable.init(divContainer, {
-                        removeCnt: '.spdev-rep-tb-del-override'
-                    });
-                });
-            }
-
-        };
-
-
-    }
-}
-
-m$.ready(() => {
-    spdevlab.mQuery.DynamicTable.initTables();
-});
-
-
-//whoisapppart.ts
-
-
-module _ {
-    var queryString = parseQueryString();
-    var isIframe = queryString['DisplayMode'] == 'iframe'
-    var spHostUrl = queryString['SPHostUrl'];
-    var editmode = Number(queryString['editmode']);
-    var includeDetails = queryString['boolProp'] == 'true';
-
-    prepareVisual();
-    m$.ready(() => {
-        loadPeoplePicker('peoplePicker');
-        partProperties();
-
-        if (isIframe) {
-            partResize();
-        }
-    });
-
-    //Load the people picker 
-    function loadPeoplePicker(peoplePickerElementId: string) {
-        var schema: ISPClientPeoplePickerSchema = {
-            PrincipalAccountType: "User",
-            AllowMultipleValues: false,
-            Width: 300,
-            OnUserResolvedClientScript: onUserResolvedClientScript
-        }
-
-        SPClientPeoplePicker.InitializeStandalonePeoplePicker(peoplePickerElementId, null, schema);
-    }
-
-    function onUserResolvedClientScript(el: string, users: ISPClientPeoplePickerEntity[]) {
-        if (users.length > 0) {
-            var person = users[0];
-            var accountName = person.Key;
-
-            var context = SP.ClientContext.get_current();
-
-            var peopleManager = new SP.UserProfiles.PeopleManager(context);
-            var personProperties = peopleManager.getPropertiesFor(accountName);
-
-            context.load(personProperties);
-            context.executeQueryAsync((sender, args) => {
-
-                $get("basicInfo").style.display = 'block';
-
-                var userPic = personProperties.get_userProfileProperties()["PictureURL"];
-                $get("pic").innerHTML = '<img src="' + userPic + '" alt=' + personProperties.get_displayName() + '" width=92 height=92 />';
-
-                $get("name").innerHTML = '<a href="' + personProperties.get_userUrl() + '">' + personProperties.get_displayName() + '</a>';
-                $get("email").innerHTML = '<a href="mailto:' + personProperties.get_email() + '">' + personProperties.get_email() + '</a>';
-                $get("title").innerHTML = personProperties.get_title();
-                $get("department").innerHTML = person.EntityData.Department;
-                $get("phone").innerHTML = person.EntityData.MobilePhone;
-
-                var properties = personProperties.get_userProfileProperties();
-                var messageText = "";
-                for (var key in properties) {
-                    messageText += "<br />[" + key + "]: \"" + properties[key] + "\"";
-                }
-                $get("detailInfo").innerHTML = messageText;
-
-                if (isIframe) {
-                    partResize();
-                }
-
-            }, (sender, args) => { alert('Error: ' + args.get_message()); });
-
-        }
-    }
-
-    function partProperties() {
-
-        if (editmode == 1) {
-            $get("editmodehdr").style.display = "inline";
-            $get("content").style.display = "none";
-        }
-        else if (includeDetails) {
-            $get('detailInfo').style.display = 'block';
-
-            $get("editmodehdr").style.display = "none";
-            $get("content").style.display = "inline";
-        }
-    }
-
-    function partResize() {
-        var bounds = Sys.UI.DomElement.getBounds(document.body);
-        parent.postMessage('<message senderId=' + queryString['SenderId'] + '>resize(' + bounds.width + ',' + bounds.height + ')</message>', '*');
-    }
-
-    function prepareVisual() {
-        if (isIframe) {
-            //Create a Link element for the defaultcss.ashx resource
-            var linkElement = document.createElement('link');
-            linkElement.setAttribute('rel', 'stylesheet');
-            linkElement.setAttribute('href', spHostUrl + '/_layouts/15/defaultcss.ashx');
-
-            //Add the linkElement as a child to the head section of the html
-            document.head.appendChild(linkElement);
-        } else {
-
-            m$.ready(() => {
-                var nav = new SP.UI.Controls.Navigation('navigation', {
-                    appIconUrl: queryString['SPHostLogo'],
-                    appTitle: document.title
-                });
-                nav.setVisible(true);
-                $get('apppart-notification').style.display = 'block';
-                document.body.style.overflow = 'visible';
-            });
-        }
-    }
-
-    function parseQueryString() {
-        var result = {};
-        var qs = document.location.search.split('?')[1];
-        if (qs) {
-            var parts = qs.split('&');
-            for (var i = 0; i < parts.length; i++) {
-                if (parts[i]) {
-                    var pair = parts[i].split('=');
-                    result[pair[0]] = decodeURIComponent(pair[1]);
-                }
-            }
-        }
-        return result;
-    }
-}
-
-//taxonomy
-module SP {
-
-    // Class
-    export class ClientContextPromise extends SP.ClientContext {
-        /** To use this function, you must ensure that jQuery and CSOMPromise js files are loaded to the page */
-        executeQueryPromise(): JQueryPromise<any> {
-            var deferred = jQuery.Deferred<any>();
-            this.executeQueryAsync(function (sender, args) {
-                deferred.resolve(sender, args);
-            },
-            function (sender, args) {
-                deferred.reject(sender, args);
-            })
-            return deferred.promise();
-        }
-
-        constructor(serverRelativeUrlOrFullUrl: string) {
-            super(serverRelativeUrlOrFullUrl);
-        }
-
-        static get_current(): ClientContextPromise {
-            return new ClientContextPromise(_spPageContextInfo.siteServerRelativeUrl);
-        }
-
-    }
-
-}
-
-SP.SOD.notifyScriptLoadedAndExecuteWaitingJobs("CSOMPromise.ts");
-
-module _ {
-    var context: SP.ClientContextPromise;
-    var web: SP.Web;
-    var site: SP.Site;
-    var session: SP.Taxonomy.TaxonomySession;
-    var termStore: SP.Taxonomy.TermStore;
-    var groups: SP.Taxonomy.TermGroupCollection;
-
-    // This code runs when the DOM is ready and creates a context object 
-    // which is needed to use the SharePoint object model.
-    // It also wires up the click handlers for the two HTML buttons in Default.aspx.
-    $(document).ready(function () {
-        context = SP.ClientContextPromise.get_current();
-        site = context.get_site();
-        web = context.get_web();
-        $('#listExisting').click(function () { listGroups(); });
-        $('#createTerms').click(function () { createTerms(); });
-    });
-
-    // When the listExisting button is clicked, start by loading
-    // a TaxonomySession for the current context. Also get and load
-    // the associated term store.
-    function listGroups() {
-        session = SP.Taxonomy.TaxonomySession.getTaxonomySession(context);
-        termStore = session.getDefaultSiteCollectionTermStore();
-        context.load(session);
-        context.load(termStore);
-        context.executeQueryAsync(onListTaxonomySession, onFailListTaxonomySession);
-    }
-
-    // Runs when the executeQueryAsync method in the listGroups function has succeeded.
-    // In this case, get and load the groups associated with the term store that we 
-    // know we now have a reference to.
-    function onListTaxonomySession() {
-        groups = termStore.get_groups();
-        context.load(groups);
-        context.executeQueryAsync(onRetrieveGroups, onFailRetrieveGroups);
-    }
-
-    // Runs when the executeQueryAsync method in the onListTaxonomySession function has succeeded.
-    // In this case, loop through all the groups and add a clickable div element to the report area
-    // for each group.
-    // NOTE: We clear the report area first to ensure we have a clean place to write to.
-    // Also note how we create a click event handler for each div on-the-fly, and that we pass in the 
-    // current group ID to that function. So when the user clicks one of these divs, we will know which
-    // one was clicked.
-    function onRetrieveGroups() {
-        $('#report').children().remove();
-
-        var groupEnum = groups.getEnumerator();
-
-        // For each group, we'll build a clickable div.
-        while (groupEnum.moveNext()) {
-            (() => {
-                var currentGroup = groupEnum.get_current();
-                var groupName = document.createElement("div");
-                groupName.setAttribute("style", "float:none;cursor:pointer");
-                var groupID = currentGroup.get_id();
-                groupName.setAttribute("id", groupID.toString());
-                $(groupName).click(() => showTermSets(groupID));
-                groupName.appendChild(document.createTextNode(currentGroup.get_name()));
-                $('#report').append(groupName);
-            })();
-        }
-    }
-
-    // This is the function that runs when the user clicks one of the divs
-    // that we created in the onRetrieveGroups function. We can know which
-    // div was clicked by interrogating the groupID parameter. So what we'll
-    // do is retrieve a reference to the group with the same ID as the div, and
-    // then add the term sets that belong to that group under the div that was clicked.
-    function showTermSets(groupID: SP.Guid) {
-
-        // First thing is to remnove the divs under the group DIV to ensure we have a clean place to write to.
-        // The reason we don't clear them all is becuase we want to retain the text node of the
-        // group div. I.E. that's why we use "parentDiv.childNodes.length>1" as our loop
-        // controller.
-        var parentDiv = document.getElementById(groupID.toString());
-        while (parentDiv.childNodes.length > 1) {
-            parentDiv.removeChild(parentDiv.lastChild);
-        }
-
-        // For each term set, we'll build a clickable div
-        var currentGroup = groups.getById(groupID);
-
-        // We need to load and populate the matching group first, or the
-        // term sets that it contains will be inaccessible to our code.
-        context.load(currentGroup);
-        var termSets: SP.Taxonomy.TermSetCollection;
-        context.executeQueryPromise()
-               .then(
-                    () => {
-                        // The group is now available becuase this is the 
-                        // success callback. So now we'll load and populate the
-                        // term set collection. We have to do this before we can 
-                        // iterate through the collection, so we can do this
-                        // with the following nested executeQueryAsync method call.
-                       termSets = currentGroup.get_termSets();
-                       context.load(termSets);
-                       return context.executeQueryPromise()
-                    })
-               .then(() => {
-                    // The term sets are now available becuase this is the 
-                    // success callback. So now we'll iterate through the collection
-                    // and create the clickable div. Also note how we create a 
-                    // click event handler for each div on-the-fly, and that we pass in the 
-                    // current group ID and term set ID to that function. So when the user 
-                    // clicks one of these divs, we will know which
-                    // one was clicked by its term set ID, and to which group it belongs by its
-                    // group ID. We also pass in the event object, so that we can cancel the bubble
-                    // because this clickable div will be inside a parent clickable div and we
-                    // don't want the parent's event to fire.
-                    var termSetEnum = termSets.getEnumerator();
-                    while (termSetEnum.moveNext()) {
-                        (() => {                                    
-                            var currentTermSet = termSetEnum.get_current();
-                            var termSetName = document.createElement("div");
-                            termSetName.appendChild(document.createTextNode(" + " + currentTermSet.get_name()));
-                            termSetName.setAttribute("style", "float:none;cursor:pointer;");
-                            var termSetID = currentTermSet.get_id();
-                            termSetName.setAttribute("id", termSetID.toString());
-                            $(termSetName).click(e => showTerms(e, groupID, termSetID));
-                            parentDiv.appendChild(termSetName);
-                        })();
-                    }
-
-                })
-             .fail(() => parentDiv.appendChild(document.createTextNode("An error occurred in loading the term sets for this group")));
-    }
-
-
-    // This is the function that runs when the user clicks one of the divs
-    // that we created in the showTermSets function. We can know which
-    // div was clicked by interrogating the termSetID parameter. So what we'll
-    // do is retrieve a reference to the term set with the same ID as the div, and
-    // then add the term  that belong to that term set under the div that was clicked.
-
-    function showTerms(event: JQueryEventObject, groupID: SP.Guid, termSetID: SP.Guid) {
-
-        // First, cancel the bubble so that the group div click handler does not also fire
-        // because that removes all term set divs and we don't want that here.
-        event.cancelBubble = true;
-
-        // Get a reference to the term set div that was click and
-        // remove its children (apart from the TextNode that is currently
-        // showing the term set name.
-        var parentDiv = document.getElementById(termSetID.toString());
-        while (parentDiv.childNodes.length > 1) {
-            parentDiv.removeChild(parentDiv.lastChild);
-        }
-
-        // We need to load and populate the matching group first, or the
-        // term sets that it contains will be inaccessible to our code.
-        var currentGroup = groups.getById(groupID);
-        var termSets:SP.Taxonomy.TermSetCollection;
-        var currentTermSet:SP.Taxonomy.TermSet;
-        var terms:SP.Taxonomy.TermCollection;
-
-        context.load(currentGroup);
-        context
-            .executeQueryPromise()
-            .then(() => {
-                    // The group is now available becuase this is the 
-                    // success callback. So now we'll load and populate the
-                    // term set collection. We have to do this before we can 
-                    // iterate through the collection, so we can do this
-                    // with the following nested executeQueryAsync method call.
-                    termSets = currentGroup.get_termSets();
-                    context.load(termSets);
-                    return context.executeQueryPromise();
-                })
-            .then(() => {
-                    currentTermSet = termSets.getById(termSetID); 
-                    context.load(currentTermSet);
-                    return context.executeQueryPromise();
-                })
-            .then(() => {
-                    terms = currentTermSet.get_terms();
-                    context.load(terms);
-                    return context.executeQueryPromise();
-                })
-            .then(() => { 
-                    var termsEnum = terms.getEnumerator();
-                    while (termsEnum.moveNext()) {
-                        var currentTerm = termsEnum.get_current();
-
-                        var term = document.createElement("div");
-                        term.appendChild(document.createTextNode("    - " + currentTerm.get_name()));
-                        term.setAttribute("style", "float:none;margin-left:10px;");
-                        parentDiv.appendChild(term);
-                    }
-                })
-            .fail(() => parentDiv.appendChild(document.createTextNode("An error occurred when trying to retrieve terms in this term set")));       
-    }
-
-    // Runs when the executeQueryAsync method in the onListTaxonomySession function has failed.
-    // In this case, clear the report area in the page and tell the user what went wrong.
-    function onFailRetrieveGroups(sender, args) {
-        $('#report').children().remove();
-        $('#report').append("Failed to retrieve groups. Error:" + args.get_message());
-    }
-
-    // Runs when the executeQueryAsync method in the listGroups function has failed.
-    // In this case, clear the report area in the page and tell the user what went wrong.
-    function onFailListTaxonomySession(sender, args) {
-        $('#report').children().remove();
-        $('#report').append("Failed to get session. Error: " + args.get_message());
-    }
-
-
-    // When the createTerms button is clicked, start by loading
-    // a TaxonomySession for the current context. Also get and load
-    // the associated term store.
-    function createTerms() {
-        session = SP.Taxonomy.TaxonomySession.getTaxonomySession(context);
-        termStore = session.getDefaultSiteCollectionTermStore();
-        context.load(session);
-        context.load(termStore);
-        context.executeQueryAsync(onGetTaxonomySession, onFailTaxonomySession);
-    }
-
-
-    // This function is the success callback for loading the session and store from the createTerms function
-    function onGetTaxonomySession() {
-        // Create six GUIDs that we will need when we create a new group, term set, and associated terms
-        var guidGroupValue = SP.Guid.newGuid();
-        var guidTermSetValue = SP.Guid.newGuid();
-        var guidTerm1 = SP.Guid.newGuid();
-        var guidTerm2 = SP.Guid.newGuid();
-        var guidTerm3 = SP.Guid.newGuid();
-        var guidTerm4 = SP.Guid.newGuid();
-
-        // Create a new group
-        var myGroup = termStore.createGroup("CustomTerms", guidGroupValue);
-
-        // Create a new term set in the newly-created group
-        var myTermSet = myGroup.createTermSet("Privacy", guidTermSetValue, 1033);
-
-        // Create four new terms in the newly-created  term set
-        myTermSet.createTerm("Top Secret", 1033, guidTerm1);
-        myTermSet.createTerm("Company Confidential", 1033, guidTerm2);
-        myTermSet.createTerm("Partners Only", 1033, guidTerm3);
-        myTermSet.createTerm("Public", 1033, guidTerm4);
-
-        // Ensure the groups variable has been set, because when this all succeeds we will
-        // effectively run the same code as if the user had clicked the listGroups button
-        groups = termStore.get_groups();
-        context.load(groups);
-
-        // Execute all the preceeding statements in this function
-        context.executeQueryAsync(onAddTerms, onFailAddTerms);
-
-    }
-
-    // If all is well with creating the terms, then this function will run.
-    // Effectively this runs the same code as if the user had clicked the listGroups button
-    // so the user will see their newly-created group
-    function onAddTerms() {
-        listGroups();
-    }
-
-    // Runs when the executeQueryAsync method in the onGetTaxonomySession function has failed.
-    // In this case, clear the report area in the page and tell the user what went wrong.
-    function onFailAddTerms(sender, args) {
-        $('#report').children().remove();
-        $('#report').append("Failed to add terms. Error: " + args.get_message());
-    }
-
-    // Runs when the executeQueryAsync method in the createTerms function has failed.
-    // In this case, clear the report area in the page and tell the user what went wrong.
-    function onFailTaxonomySession(sender, args) {
-        $('#report').children().remove();
-        $('#report').append("Failed to get session. Error: " + args.get_message());
-    }
-
-};
-
-//publishing.ts
-// Variables used in various callbacks
-JSRequest.EnsureSetup();
-
-SP.SOD.execute('mquery.js', 'm$.ready', () => {
-    var context = SP.ClientContext.get_current();
-    var web = context.get_web();
-    m$('#CreatePage').click(createPage);
-});
-
-function createPage(evt) {
-    SP.SOD.execute('sp.js', 'SP.ClientConext', () => {
-        SP.SOD.execute('sp.publishing.js', 'SP.Publishing', () => {
-        var context = SP.ClientContext.get_current();
-        
-
-        var hostUrl = decodeURIComponent(JSRequest.QueryString["SPHostUrl"]);
-        var hostcontext = new SP.AppContextSite(context, hostUrl);
-        var web = hostcontext.get_web();
-        var pubWeb = SP.Publishing.PublishingWeb.getPublishingWeb(context, web);
-        context.load(web);
-        context.load(pubWeb);
-        context.executeQueryAsync(
-                    // Success callback after getting the host Web as a PublishingWeb.
-                    // We now want to add a new Publishing Page.
-                    function () {
-                        var pageInfo = new SP.Publishing.PublishingPageInformation();
-                        var newPage = pubWeb.addPublishingPage(pageInfo);
-                        context.load(newPage);
-                        context.executeQueryAsync(
-                            function () {
-
-                                // Success callback after adding a new Publishing Page.
-                                // We want to get the actual list item that is represented by the Publishing Page.
-                                var listItem = newPage.get_listItem();
-                                context.load(listItem);
-                                context.executeQueryAsync(
-
-                                    // Success callback after getting the actual list item that is 
-                                    // represented by the Publishing Page.
-                                    // We can now get its FieldValues, one of which is its FileLeafRef value.
-                                    // We can then use that value to build the Url to the new page
-                                    // and set the href or our link to that Url.
-                                    function () {
-                                        var link = document.getElementById("linkToPage");
-                                        link.setAttribute("href", web.get_url() + "/Pages/" + listItem.get_fieldValues().FileLeafRef);
-                                        link.innerText = "Go to new page!";
-                                    },
-
-                                    // Failure callback after getting the actual list item that is 
-                                    // represented by the Publishing Page.
-                                    function (sender, args) {
-                                        alert('Failed to get new page: ' + args.get_message());
-                                    }
-                                    );
-                            },
-                            // Failure callback after trying to add a new Publishing Page.
-                            function (sender, args) {
-                                alert('Failed to Add Page: ' + args.get_message());
-                            }
-                            );
-                    },
-                    // Failure callback after trying to get the host Web as a PublishingWeb.
-                    function (sender, args) {
-                        alert('Failed to get the PublishingWeb: ' + args.get_message());
-                    }
-                    );
-    });
-    });
-}
-
-//likes
-module SampleReputation {
-
-    interface MyList extends SPClientTemplates.RenderContext_InView {
-        listId: string;
-    }
-
-    class MyItem {
-
-        id: number;
-        title: string;
-        likesCount: number;
-        isLikedByCurrentUser: boolean;
-
-        constructor(public row: SPClientTemplates.Item) {
-            this.id = parseInt(row['ID']);
-            this.title = row['Title'];
-            this.likesCount = parseInt(row['LikesCount']) || 0;
-            this.isLikedByCurrentUser = this.getLike(row['LikedBy']);
-        }
-
-        private getLike(likedBy): boolean {
-            if (likedBy && likedBy.length > 0) {
-                for (var i = 0; i < likedBy.length; i++) {
-                    if (likedBy[i].id == _spPageContextInfo.userId) {
-                        return true;
-                    }
-                }
-            }
-            return false;
-        }
-    }
-
-    function init() {
-        SP.SOD.registerSod('reputation.js', '/_layouts/15/reputation.js');
-        SP.SOD.registerSod('typescripttemplates.ts', '/SPTypeScript/Extensions/typescripttemplates.js');
-        SP.SOD.executeFunc('typescripttemplates.ts', 'CSR', () => {
-            CSR.override(10004, 1)
-                .onPreRender((ctx: MyList) => {
-                    ctx.listId = ctx.listName.substring(1, 37);
-                })
-                .header('<ul>')
-                .body(renderTemplate)
-                .footer('</ul>')
-                .register();
-        });
-
-        SP.SOD.execute('mQuery.js', 'm$.ready', () => {
-            RegisterModuleInit('/SPTypeScript/ReputationModule/likes.js', init);
-        });
-
-
-        SP.SOD.notifyScriptLoadedAndExecuteWaitingJobs('likes.js');
-    }
-
-    function renderTemplate(ctx: MyList) {
-        var rows = ctx.ListData.Row;
-        var result = '';
-        for (var i = 0; i < rows.length; i++) {
-            var item = new MyItem(rows[i]);
-            result += '\
-			    <li>' + item.title +'\
-					<a style="cursor: pointer;" onclick="SampleReputation.setLike(' + item.id + ', \'' + ctx.listId + '\')" >\
-						<span id="likesCountText' + item.id + '">' + getLikeText(item.isLikedByCurrentUser) + '</span><span id="likesCount' + item.id + '">' + item.likesCount + '</span>\
-					</a>\
-			    </li>';
-        }
-        return result;
-    }
-
-    function getLikeText(isLikedByCurrentUser: boolean) {
-        return isLikedByCurrentUser ? '\u2665' : '\u2661';
-    }
-
-    export function setLike(itemId: number, listId: string): void {
-        var context = SP.ClientContext.get_current();
-        var isLiked = m$('#likesCountText' + itemId)[0].textContent == '\u2661';
-        SP.SOD.executeFunc('reputation.js', 'Microsoft.Office.Server.ReputationModel.Reputation', function () {
-            Microsoft.Office.Server.ReputationModel.Reputation.setLike(context, listId, itemId, isLiked);
-            context.executeQueryAsync(
-                () => {
-                    m$('#likesCountText' + itemId)[0].textContent = getLikeText(isLiked);
-                    var likesCount = parseInt(m$('#likesCount' + itemId)[0].textContent);
-                    m$('#likesCount' + itemId)[0].textContent = (isLiked ? likesCount + 1 : likesCount - 1).toString();
-                },
-                (sender, args) => {
-                    alert(args.get_message());
-                });
-        });
-    }
-
-    init();
-}
-
-
-
-//code from https://github.com/gandjustas/SharePointAngularTS
-module App {
-    "use strict";
-var app = angular.module("app", []);
-}
-
-// Install the angularjs.TypeScript.DefinitelyTyped NuGet package
-module App {
-    "use strict";
-
-    interface Iappcontroller {
-        title: string;
-        activate: () => void;
-    }
-
-    class appcontroller implements Iappcontroller {
-        title: string = "appcontroller";
-        lists: SP.List[];
-
-        static $inject: string[] = ["$SharePoint", "$spnotify"];
-
-        constructor(private $SharePoint: App.ISharePoint, private $n:App.ISpNotify) {
-            this.activate();
-        }
-
-        activate() {
-            var loading = this.$n.showLoading(true)
-            this.$SharePoint
-                .getLists()
-                .then(l => this.lists = l )
-                .catch((e: string) => this.$n.show(e, true))
-                .finally(() => this.$n.remove(loading) );
-            ;
-
-        }
-    }
-
-    angular.module("app").controller("appcontroller", appcontroller);
-}
-
-
-
-module App {
-    "use strict";
-
-    export interface ISharePoint {
-        getLists: () => ng.IPromise<SP.List[]>;
-    }
-    
-    class SharePointServcie implements ISharePoint {
-        static $inject: string[] = ["$q"];
-
-        constructor(public $q: ng.IQService) {
-        }
-
-        getLists() {
-            var promise = this.$q.defer<SP.List[]>();
-            SP.SOD.executeFunc("sp.js", "SP.ClientContext", () => {
-                var ctx = SP.ClientContext.get_current();
-                var hostUrl = decodeURIComponent(SP.ScriptHelpers.getDocumentQueryPairs()['SPHostUrl']);
-                var appCtx = new SP.AppContextSite(ctx, hostUrl);
-                var hostWeb = appCtx.get_web();
-                var lists = hostWeb.get_lists();
-                ctx.load(lists);
-
-                ctx.executeQueryAsync(() => {
-                    var result: SP.List[] = [];
-                    for (var e = lists.getEnumerator(); e.moveNext();) {
-                        result.push(e.get_current());
-                    }
-                    promise.resolve(result);
-                },
-                    (o, args) => { promise.reject(args.get_message()); });
-            });
-            return promise.promise;
-        }
-    }
-
-    angular.module("app").service("$SharePoint", SharePointServcie);
-}
-
-
-// Install the angularjs.TypeScript.DefinitelyTyped NuGet package
-module App {
-    "use strict";
-
-    export interface ISpNotify {
-        showLoading(sticky?: boolean) : string;
-        show(msg: string, sticky?: boolean): string;
-        remove(id: string):void;
-    }
-    
-    class SpNotify implements ISpNotify {
-        static $inject: string[] = [];
-
-
-        showLoading(sticky: boolean = false) {
-            return SP.UI.Notify.showLoadingNotification(sticky);
-        }
-
-        show(msg: string, sticky: boolean = false) {
-            return SP.UI.Notify.addNotification(msg, sticky);
-        }
-
-        remove(id: string) {
-            SP.UI.Notify.removeNotification(id);
-        }
-    }
-
-    angular.module("app").service("$spnotify", SpNotify);
-}
->>>>>>> c6254f15
