// Type definitions for Sequelize 3.4.1
// Project: http://sequelizejs.com
// Definitions by: samuelneff <https://github.com/samuelneff>, Peter Harris <https://github.com/codeanimal>, Ivan Drinchev <https://github.com/drinchev>
// Definitions: https://github.com/borisyankov/DefinitelyTyped

// Based on original work by: samuelneff <https://github.com/samuelneff/sequelize-auto-ts/blob/master/lib/sequelize.d.ts>

/// <reference path='../lodash/lodash.d.ts' />
/// <reference path="../bluebird/bluebird.d.ts" />
/// <reference path="../validator/validator.d.ts" />

declare module "sequelize" {

    module sequelize {

        //
        //  Associations
        // ~~~~~~~~~~~~~~
        //
        //  https://github.com/sequelize/sequelize/tree/v3.4.1/lib/associations
        //


        /**
         * The options for the getAssociation mixin of the belongsTo association.
         * @see BelongsToGetAssociationMixin
         */
        interface BelongsToGetAssociationMixinOptions {
            /**
             * Apply a scope on the related model, or remove its default scope by passing false.
             */
            scope?: string | boolean;
        }

        /**
         * The getAssociation mixin applied to models with belongsTo.
         * An example of usage is as follows:
         *
         * ```js
         *
         * User.belongsTo(Role);
         *
         * interface UserInstance extends Sequelize.Instance<UserInstance, UserAttrib>, UserAttrib {
         *    getRole: Sequelize.BelongsToGetAssociationMixin<RoleInstance>;
         *    // setRole...
         *    // createRole...
         * }
         * ```
         *
         * @see http://docs.sequelizejs.com/en/latest/api/associations/belongs-to/
         * @see Instance
         */
        interface BelongsToGetAssociationMixin<TInstance> {
            /**
             * Get the associated instance.
             * @param options The options to use when getting the association.
             */
            (options?: BelongsToGetAssociationMixinOptions): Promise<TInstance>;
        }

        /**
         * The options for the setAssociation mixin of the belongsTo association.
         * @see BelongsToSetAssociationMixin
         */
        interface BelongsToSetAssociationMixinOptions {
            /**
             * Skip saving this after setting the foreign key if false.
             */
            save?: boolean;
        }

        /**
         * The setAssociation mixin applied to models with belongsTo.
         * An example of usage is as follows:
         *
         * ```js
         *
         * User.belongsTo(Role);
         *
         * interface UserInstance extends Sequelize.Instance<UserInstance, UserAttributes>, UserAttributes {
         *    // getRole...
         *    setRole: Sequelize.BelongsToSetAssociationMixin<RoleInstance, RoleId>;
         *    // createRole...
         * }
         * ```
         *
         * @see http://docs.sequelizejs.com/en/latest/api/associations/belongs-to/
         * @see Instance
         */
        interface BelongsToSetAssociationMixin<TInstance, TInstancePrimaryKey> {
            /**
             * Set the associated instance.
             * @param newAssociation An instance or the primary key of an instance to associate with this. Pass null or undefined to remove the association.
             * @param options the options passed to `this.save`.
             */
            (
                newAssociation?: TInstance | TInstancePrimaryKey,
                options?: BelongsToSetAssociationMixinOptions | InstanceSaveOptions
            ): Promise<void>;
        }

        /**
         * The options for the createAssociation mixin of the belongsTo association.
         * @see BelongsToCreateAssociationMixin
         */
        interface BelongsToCreateAssociationMixinOptions { }

        /**
         * The createAssociation mixin applied to models with belongsTo.
         * An example of usage is as follows:
         *
         * ```js
         *
         * User.belongsTo(Role);
         *
         * interface UserInstance extends Sequelize.Instance<UserInstance, UserAttributes>, UserAttributes {
         *    // getRole...
         *    // setRole...
         *    createRole: Sequelize.BelongsToCreateAssociationMixin<RoleAttributes>;
         * }
         * ```
         *
         * @see http://docs.sequelizejs.com/en/latest/api/associations/belongs-to/
         * @see Instance
         */
        interface BelongsToCreateAssociationMixin<TAttributes> {
            /**
             * Create a new instance of the associated model and associate it with this.
             * @param values The values used to create the association.
             * @param options The options passed to `target.create` and `setAssociation`.
             */
            (
                values?: TAttributes,
                options?: BelongsToCreateAssociationMixinOptions | CreateOptions | BelongsToSetAssociationMixinOptions
            ): Promise<void>;
        }

        /**
         * The options for the getAssociation mixin of the hasOne association.
         * @see HasOneGetAssociationMixin
         */
        interface HasOneGetAssociationMixinOptions {
            /**
             * Apply a scope on the related model, or remove its default scope by passing false.
             */
            scope?: string | boolean;
        }

        /**
         * The getAssociation mixin applied to models with hasOne.
         * An example of usage is as follows:
         *
         * ```js
         *
         * User.hasOne(Role);
         *
         * interface UserInstance extends Sequelize.Instance<UserInstance, UserAttrib>, UserAttrib {
         *    getRole: Sequelize.HasOneGetAssociationMixin<RoleInstance>;
         *    // setRole...
         *    // createRole...
         * }
         * ```
         *
         * @see http://docs.sequelizejs.com/en/latest/api/associations/has-one/
         * @see Instance
         */
        interface HasOneGetAssociationMixin<TInstance> {
            /**
             * Get the associated instance.
             * @param options The options to use when getting the association.
             */
            (options?: HasOneGetAssociationMixinOptions): Promise<TInstance>;
        }

        /**
         * The options for the setAssociation mixin of the hasOne association.
         * @see HasOneSetAssociationMixin
         */
        interface HasOneSetAssociationMixinOptions {
            /**
             * Skip saving this after setting the foreign key if false.
             */
            save?: boolean;
        }

        /**
         * The setAssociation mixin applied to models with hasOne.
         * An example of usage is as follows:
         *
         * ```js
         *
         * User.hasOne(Role);
         *
         * interface UserInstance extends Sequelize.Instance<UserInstance, UserAttributes>, UserAttributes {
         *    // getRole...
         *    setRole: Sequelize.HasOneSetAssociationMixin<RoleInstance, RoleId>;
         *    // createRole...
         * }
         * ```
         *
         * @see http://docs.sequelizejs.com/en/latest/api/associations/has-one/
         * @see Instance
         */
        interface HasOneSetAssociationMixin<TInstance, TInstancePrimaryKey> {
            /**
             * Set the associated instance.
             * @param newAssociation An instance or the primary key of an instance to associate with this. Pass null or undefined to remove the association.
             * @param options The options passed to `getAssocation` and `target.save`.
             */
            (
                newAssociation?: TInstance | TInstancePrimaryKey,
                options?: HasOneSetAssociationMixinOptions | HasOneGetAssociationMixinOptions | InstanceSaveOptions
            ): Promise<void>;
        }

        /**
         * The options for the createAssociation mixin of the hasOne association.
         * @see HasOneCreateAssociationMixin
         */
        interface HasOneCreateAssociationMixinOptions { }

        /**
         * The createAssociation mixin applied to models with hasOne.
         * An example of usage is as follows:
         *
         * ```js
         *
         * User.hasOne(Role);
         *
         * interface UserInstance extends Sequelize.Instance<UserInstance, UserAttributes>, UserAttributes {
         *    // getRole...
         *    // setRole...
         *    createRole: Sequelize.HasOneCreateAssociationMixin<RoleAttributes>;
         * }
         * ```
         *
         * @see http://docs.sequelizejs.com/en/latest/api/associations/has-one/
         * @see Instance
         */
        interface HasOneCreateAssociationMixin<TAttributes> {
            /**
             * Create a new instance of the associated model and associate it with this.
             * @param values The values used to create the association.
             * @param options The options passed to `target.create` and `setAssociation`.
             */
            (
                values?: TAttributes,
                options?: HasOneCreateAssociationMixinOptions | HasOneSetAssociationMixinOptions | CreateOptions
            ): Promise<void>;
        }

        /**
         * The options for the getAssociations mixin of the hasMany association.
         * @see HasManyGetAssociationsMixin
         */
        interface HasManyGetAssociationsMixinOptions {

            /**
             * An optional where clause to limit the associated models.
             */
            where?: WhereOptions;

            /**
             * Apply a scope on the related model, or remove its default scope by passing false.
             */
            scope?: string | boolean;
        }

        /**
         * The getAssociations mixin applied to models with hasMany.
         * An example of usage is as follows:
         *
         * ```js
         *
         * User.hasMany(Role);
         *
         * interface UserInstance extends Sequelize.Instance<UserInstance, UserAttributes>, UserAttributes {
         *    getRoles: Sequelize.HasManyGetAssociationsMixin<RoleInstance>;
         *    // setRoles...
         *    // addRoles...
         *    // addRole...
         *    // createRole...
         *    // removeRole...
         *    // removeRoles...
         *    // hasRole...
         *    // hasRoles...
         *    // countRoles...
         * }
         * ```
         *
         * @see http://docs.sequelizejs.com/en/latest/api/associations/has-many/
         * @see Instance
         */
        interface HasManyGetAssociationsMixin<TInstance> {
            /**
             * Get everything currently associated with this, using an optional where clause.
             * @param options The options to use when getting the associations.
             */
            (options?: HasManyGetAssociationsMixinOptions): Promise<TInstance[]>;
        }

        /**
         * The options for the setAssociations mixin of the hasMany association.
         * @see HasManySetAssociationsMixin
         */
        interface HasManySetAssociationsMixinOptions {

            /**
             * Run validation for the join model.
             */
            validate?: boolean;
        }

        /**
         * The setAssociations mixin applied to models with hasMany.
         * An example of usage is as follows:
         *
         * ```js
         *
         * User.hasMany(Role);
         *
         * interface UserInstance extends Sequelize.Instance<UserInstance, UserAttributes>, UserAttributes {
         *    // getRoles...
         *    setRoles: Sequelize.HasManySetAssociationsMixin<RoleInstance, RoleId>;
         *    // addRoles...
         *    // addRole...
         *    // createRole...
         *    // removeRole...
         *    // removeRoles...
         *    // hasRole...
         *    // hasRoles...
         *    // countRoles...
         * }
         * ```
         *
         * @see http://docs.sequelizejs.com/en/latest/api/associations/has-many/
         * @see Instance
         */
        interface HasManySetAssociationsMixin<TInstance, TInstancePrimaryKey> {
            /**
             * Set the associated models by passing an array of instances or their primary keys.
             * Everything that it not in the passed array will be un-associated.
             * @param newAssociations An array of instances or primary key of instances to associate with this. Pass null or undefined to remove all associations.
             * @param options The options passed to `target.findAll` and `update`.
             */
            (
                newAssociations?: Array<TInstance | TInstancePrimaryKey>,
                options?: HasManySetAssociationsMixinOptions | FindOptions | InstanceUpdateOptions
            ): Promise<void>;
        }

        /**
         * The options for the addAssociations mixin of the hasMany association.
         * @see HasManyAddAssociationsMixin
         */
        interface HasManyAddAssociationsMixinOptions {

            /**
             * Run validation for the join model.
             */
            validate?: boolean;
        }

        /**
         * The addAssociations mixin applied to models with hasMany.
         * An example of usage is as follows:
         *
         * ```js
         *
         * User.hasMany(Role);
         *
         * interface UserInstance extends Sequelize.Instance<UserInstance, UserAttributes>, UserAttributes {
         *    // getRoles...
         *    // setRoles...
         *    addRoles: Sequelize.HasManyAddAssociationsMixin<RoleInstance, RoleId>;
         *    // addRole...
         *    // createRole...
         *    // removeRole...
         *    // removeRoles...
         *    // hasRole...
         *    // hasRoles...
         *    // countRoles...
         * }
         * ```
         *
         * @see http://docs.sequelizejs.com/en/latest/api/associations/has-many/
         * @see Instance
         */
        interface HasManyAddAssociationsMixin<TInstance, TInstancePrimaryKey> {
            /**
             * Associate several instances with this.
             * @param newAssociations An array of instances or primary key of instances to associate with this.
             * @param options The options passed to `target.update`.
             */
            (
                newAssociations?: Array<TInstance | TInstancePrimaryKey>,
                options?: HasManyAddAssociationsMixinOptions | InstanceUpdateOptions
            ): Promise<void>;
        }

        /**
         * The options for the addAssociation mixin of the hasMany association.
         * @see HasManyAddAssociationMixin
         */
        interface HasManyAddAssociationMixinOptions {

            /**
             * Run validation for the join model.
             */
            validate?: boolean;
        }

        /**
         * The addAssociation mixin applied to models with hasMany.
         * An example of usage is as follows:
         *
         * ```js
         *
         * User.hasMany(Role);
         *
         * interface UserInstance extends Sequelize.Instance<UserInstance, UserAttributes>, UserAttributes {
         *    // getRoles...
         *    // setRoles...
         *    // addRoles...
         *    addRole: Sequelize.HasManyAddAssociationMixin<RoleInstance, RoleId>;
         *    // createRole...
         *    // removeRole...
         *    // removeRoles...
         *    // hasRole...
         *    // hasRoles...
         *    // countRoles...
         * }
         * ```
         *
         * @see http://docs.sequelizejs.com/en/latest/api/associations/has-many/
         * @see Instance
         */
        interface HasManyAddAssociationMixin<TInstance, TInstancePrimaryKey> {
            /**
             * Associate an instance with this.
             * @param newAssociation An instance or the primary key of an instance to associate with this.
             * @param options The options passed to `target.update`.
             */
            (
                newAssociation?: TInstance | TInstancePrimaryKey,
                options?: HasManyAddAssociationMixinOptions | InstanceUpdateOptions
            ): Promise<void>;
        }

        /**
         * The options for the createAssociation mixin of the hasMany association.
         * @see HasManyCreateAssociationMixin
         */
        interface HasManyCreateAssociationMixinOptions { }

        /**
         * The createAssociation mixin applied to models with hasMany.
         * An example of usage is as follows:
         *
         * ```js
         *
         * User.hasMany(Role);
         *
         * interface UserInstance extends Sequelize.Instance<UserInstance, UserAttributes>, UserAttributes {
         *    // getRoles...
         *    // setRoles...
         *    // addRoles...
         *    // addRole...
         *    createRole: Sequelize.HasManyCreateAssociationMixin<RoleAttributes>;
         *    // removeRole...
         *    // removeRoles...
         *    // hasRole...
         *    // hasRoles...
         *    // countRoles...
         * }
         * ```
         *
         * @see http://docs.sequelizejs.com/en/latest/api/associations/has-many/
         * @see Instance
         */
        interface HasManyCreateAssociationMixin<TAttributes> {
            /**
             * Create a new instance of the associated model and associate it with this.
             * @param values The values used to create the association.
             * @param options The options to use when creating the association.
             */
            (
                values?: TAttributes,
                options?: HasManyCreateAssociationMixinOptions | CreateOptions
            ): Promise<void>;
        }

        /**
         * The options for the removeAssociation mixin of the hasMany association.
         * @see HasManyRemoveAssociationMixin
         */
        interface HasManyRemoveAssociationMixinOptions { }

        /**
         * The removeAssociation mixin applied to models with hasMany.
         * An example of usage is as follows:
         *
         * ```js
         *
         * User.hasMany(Role);
         *
         * interface UserInstance extends Sequelize.Instance<UserInstance, UserAttributes>, UserAttributes {
         *    // getRoles...
         *    // setRoles...
         *    // addRoles...
         *    // addRole...
         *    // createRole...
         *    removeRole: Sequelize.HasManyRemoveAssociationMixin<RoleInstance, RoleId>;
         *    // removeRoles...
         *    // hasRole...
         *    // hasRoles...
         *    // countRoles...
         * }
         * ```
         *
         * @see http://docs.sequelizejs.com/en/latest/api/associations/has-many/
         * @see Instance
         */
        interface HasManyRemoveAssociationMixin<TInstance, TInstancePrimaryKey> {
            /**
             * Un-associate the instance.
             * @param oldAssociated The instance or the primary key of the instance to un-associate.
             * @param options The options passed to `target.update`.
             */
            (
                oldAssociated?: TInstance | TInstancePrimaryKey,
                options?: HasManyRemoveAssociationMixinOptions | InstanceUpdateOptions
            ): Promise<void>;
        }

        /**
         * The options for the removeAssociations mixin of the hasMany association.
         * @see HasManyRemoveAssociationsMixin
         */
        interface HasManyRemoveAssociationsMixinOptions { }

        /**
         * The removeAssociations mixin applied to models with hasMany.
         * An example of usage is as follows:
         *
         * ```js
         *
         * User.hasMany(Role);
         *
         * interface UserInstance extends Sequelize.Instance<UserInstance, UserAttributes>, UserAttributes {
         *    // getRoles...
         *    // setRoles...
         *    // addRoles...
         *    // addRole...
         *    // createRole...
         *    // removeRole...
         *    removeRoles: Sequelize.HasManyRemoveAssociationsMixin<RoleInstance, RoleId>;
         *    // hasRole...
         *    // hasRoles...
         *    // countRoles...
         * }
         * ```
         *
         * @see http://docs.sequelizejs.com/en/latest/api/associations/has-many/
         * @see Instance
         */
        interface HasManyRemoveAssociationsMixin<TInstance, TInstancePrimaryKey> {
            /**
             * Un-associate several instances.
             * @param oldAssociated An array of instances or primary key of instances to un-associate.
             * @param options The options passed to `target.update`.
             */
            (
                oldAssociateds?: Array<TInstance | TInstancePrimaryKey>,
                options?: HasManyRemoveAssociationsMixinOptions | InstanceUpdateOptions
            ): Promise<void>;
        }

        /**
         * The options for the hasAssociation mixin of the hasMany association.
         * @see HasManyHasAssociationMixin
         */
        interface HasManyHasAssociationMixinOptions { }

        /**
         * The hasAssociation mixin applied to models with hasMany.
         * An example of usage is as follows:
         *
         * ```js
         *
         * User.hasMany(Role);
         *
         * interface UserInstance extends Sequelize.Instance<UserInstance, UserAttributes>, UserAttributes {
         *    // getRoles...
         *    // setRoles...
         *    // addRoles...
         *    // addRole...
         *    // createRole...
         *    // removeRole...
         *    // removeRoles...
         *    hasRole: Sequelize.HasManyHasAssociationMixin<RoleInstance, RoleId>;
         *    // hasRoles...
         *    // countRoles...
         * }
         * ```
         *
         * @see http://docs.sequelizejs.com/en/latest/api/associations/has-many/
         * @see Instance
         */
        interface HasManyHasAssociationMixin<TInstance, TInstancePrimaryKey> {
            /**
             * Check if an instance is associated with this.
             * @param target The instance or the primary key of the instance to check.
             * @param options The options passed to `getAssociations`.
             */
            (
                target: TInstance | TInstancePrimaryKey,
                options?: HasManyHasAssociationMixinOptions | HasManyGetAssociationsMixinOptions
            ): Promise<boolean>;
        }

        /**
         * The options for the hasAssociations mixin of the hasMany association.
         * @see HasManyHasAssociationsMixin
         */
        interface HasManyHasAssociationsMixinOptions { }

        /**
         * The removeAssociations mixin applied to models with hasMany.
         * An example of usage is as follows:
         *
         * ```js
         *
         * User.hasMany(Role);
         *
         * interface UserInstance extends Sequelize.Instance<UserInstance, UserAttributes>, UserAttributes {
         *    // getRoles...
         *    // setRoles...
         *    // addRoles...
         *    // addRole...
         *    // createRole...
         *    // removeRole...
         *    // removeRoles
         *    // hasRole...
         *    hasRoles: Sequelize.HasManyHasAssociationsMixin<RoleInstance, RoleId>;
         *    // countRoles...
         * }
         * ```
         *
         * @see http://docs.sequelizejs.com/en/latest/api/associations/has-many/
         * @see Instance
         */
        interface HasManyHasAssociationsMixin<TInstance, TInstancePrimaryKey> {
            /**
             * Check if all instances are associated with this.
             * @param targets An array of instances or primary key of instances to check.
             * @param options The options passed to `getAssociations`.
             */
            (
                targets: Array<TInstance | TInstancePrimaryKey>,
                options?: HasManyHasAssociationsMixinOptions | HasManyGetAssociationsMixinOptions
            ): Promise<boolean>;
        }

        /**
         * The options for the countAssociations mixin of the hasMany association.
         * @see HasManyCountAssociationsMixin
         */
        interface HasManyCountAssociationsMixinOptions {

            /**
             * An optional where clause to limit the associated models.
             */
            where?: WhereOptions;

            /**
             * Apply a scope on the related model, or remove its default scope by passing false.
             */
            scope?: string | boolean;
        }

        /**
         * The countAssociations mixin applied to models with hasMany.
         * An example of usage is as follows:
         *
         * ```js
         *
         * User.hasMany(Role);
         *
         * interface UserInstance extends Sequelize.Instance<UserInstance, UserAttributes>, UserAttributes {
         *    // getRoles...
         *    // setRoles...
         *    // addRoles...
         *    // addRole...
         *    // createRole...
         *    // removeRole...
         *    // removeRoles...
         *    // hasRole...
         *    // hasRoles...
         *    countRoles: Sequelize.HasManyCountAssociationsMixin;
         * }
         * ```
         *
         * @see http://docs.sequelizejs.com/en/latest/api/associations/has-many/
         * @see Instance
         */
        interface HasManyCountAssociationsMixin {
            /**
             * Count everything currently associated with this, using an optional where clause.
             * @param options The options to use when counting the associations.
             */
            (options?: HasManyCountAssociationsMixinOptions): Promise<number>;
        }

        /**
         * The options for the getAssociations mixin of the belongsToMany association.
         * @see BelongsToManyGetAssociationsMixin
         */
        interface BelongsToManyGetAssociationsMixinOptions {

            /**
             * An optional where clause to limit the associated models.
             */
            where?: WhereOptions;

            /**
             * Apply a scope on the related model, or remove its default scope by passing false.
             */
            scope?: string | boolean;
        }

        /**
         * The getAssociations mixin applied to models with belongsToMany.
         * An example of usage is as follows:
         *
         * ```js
         *
         * User.belongsToMany(Role, { through: UserRole });
         *
         * interface UserInstance extends Sequelize.Instance<UserInstance, UserAttributes>, UserAttributes {
         *    getRoles: Sequelize.BelongsToManyGetAssociationsMixin<RoleInstance>;
         *    // setRoles...
         *    // addRoles...
         *    // addRole...
         *    // createRole...
         *    // removeRole...
         *    // removeRoles...
         *    // hasRole...
         *    // hasRoles...
         *    // countRoles...
         * }
         * ```
         *
         * @see http://docs.sequelizejs.com/en/latest/api/associations/belongs-to-many/
         * @see Instance
         */
        interface BelongsToManyGetAssociationsMixin<TInstance> {
            /**
             * Get everything currently associated with this, using an optional where clause.
             * @param options The options to use when getting the associations.
             */
            (options?: BelongsToManyGetAssociationsMixinOptions): Promise<TInstance[]>;
        }

        /**
         * The options for the setAssociations mixin of the belongsToMany association.
         * @see BelongsToManySetAssociationsMixin
         */
        interface BelongsToManySetAssociationsMixinOptions {

            /**
             * Run validation for the join model.
             */
            validate?: boolean;
        }

        /**
         * The setAssociations mixin applied to models with belongsToMany.
         * An example of usage is as follows:
         *
         * ```js
         *
         * User.belongsToMany(Role, { through: UserRole });
         *
         * interface UserInstance extends Sequelize.Instance<UserInstance, UserAttributes>, UserAttributes {
         *    // getRoles...
         *    setRoles: Sequelize.BelongsToManySetAssociationsMixin<RoleInstance, RoleId, UserRoleAttributes>;
         *    // addRoles...
         *    // addRole...
         *    // createRole...
         *    // removeRole...
         *    // removeRoles...
         *    // hasRole...
         *    // hasRoles...
         *    // countRoles...
         * }
         * ```
         *
         * @see http://docs.sequelizejs.com/en/latest/api/associations/belongs-to-many/
         * @see Instance
         */
        interface BelongsToManySetAssociationsMixin<TInstance, TInstancePrimaryKey, TJoinTableAttributes> {
            /**
             * Set the associated models by passing an array of instances or their primary keys.
             * Everything that it not in the passed array will be un-associated.
             * @param newAssociations An array of instances or primary key of instances to associate with this. Pass null or undefined to remove all associations.
             * @param options The options passed to `through.findAll`, `bulkCreate`, `update` and `destroy`. Can also hold additional attributes for the join table.
             */
            (
                newAssociations?: Array<TInstance | TInstancePrimaryKey>,
                options?: BelongsToManySetAssociationsMixinOptions | FindOptions | BulkCreateOptions | InstanceUpdateOptions | InstanceDestroyOptions | TJoinTableAttributes
            ): Promise<void>;
        }

        /**
         * The options for the addAssociations mixin of the belongsToMany association.
         * @see BelongsToManyAddAssociationsMixin
         */
        interface BelongsToManyAddAssociationsMixinOptions {

            /**
             * Run validation for the join model.
             */
            validate?: boolean;
        }

        /**
         * The addAssociations mixin applied to models with belongsToMany.
         * An example of usage is as follows:
         *
         * ```js
         *
         * User.belongsToMany(Role, { through: UserRole });
         *
         * interface UserInstance extends Sequelize.Instance<UserInstance, UserAttributes>, UserAttributes {
         *    // getRoles...
         *    // setRoles...
         *    addRoles: Sequelize.BelongsToManyAddAssociationsMixin<RoleInstance, RoleId, UserRoleAttributes>;
         *    // addRole...
         *    // createRole...
         *    // removeRole...
         *    // removeRoles...
         *    // hasRole...
         *    // hasRoles...
         *    // countRoles...
         * }
         * ```
         *
         * @see http://docs.sequelizejs.com/en/latest/api/associations/belongs-to-many/
         * @see Instance
         */
        interface BelongsToManyAddAssociationsMixin<TInstance, TInstancePrimaryKey, TJoinTableAttributes> {
            /**
             * Associate several instances with this.
             * @param newAssociations An array of instances or primary key of instances to associate with this.
             * @param options The options passed to `through.findAll`, `bulkCreate`, `update` and `destroy`. Can also hold additional attributes for the join table.
             */
            (
                newAssociations?: Array<TInstance | TInstancePrimaryKey>,
                options?: BelongsToManyAddAssociationsMixinOptions | FindOptions | BulkCreateOptions | InstanceUpdateOptions | InstanceDestroyOptions | TJoinTableAttributes
            ): Promise<void>;
        }

        /**
         * The options for the addAssociation mixin of the belongsToMany association.
         * @see BelongsToManyAddAssociationMixin
         */
        interface BelongsToManyAddAssociationMixinOptions {

            /**
             * Run validation for the join model.
             */
            validate?: boolean;
        }

        /**
         * The addAssociation mixin applied to models with belongsToMany.
         * An example of usage is as follows:
         *
         * ```js
         *
         * User.belongsToMany(Role, { through: UserRole });
         *
         * interface UserInstance extends Sequelize.Instance<UserInstance, UserAttributes>, UserAttributes {
         *    // getRoles...
         *    // setRoles...
         *    // addRoles...
         *    addRole: Sequelize.BelongsToManyAddAssociationMixin<RoleInstance, RoleId, UserRoleAttributes>;
         *    // createRole...
         *    // removeRole...
         *    // removeRoles...
         *    // hasRole...
         *    // hasRoles...
         *    // countRoles...
         * }
         * ```
         *
         * @see http://docs.sequelizejs.com/en/latest/api/associations/belongs-to-many/
         * @see Instance
         */
        interface BelongsToManyAddAssociationMixin<TInstance, TInstancePrimaryKey, TJoinTableAttributes> {
            /**
             * Associate an instance with this.
             * @param newAssociation An instance or the primary key of an instance to associate with this.
             * @param options The options passed to `through.findAll`, `bulkCreate`, `update` and `destroy`. Can also hold additional attributes for the join table.
             */
            (
                newAssociation?: TInstance | TInstancePrimaryKey,
                options?: BelongsToManyAddAssociationMixinOptions | FindOptions | BulkCreateOptions | InstanceUpdateOptions | InstanceDestroyOptions | TJoinTableAttributes
            ): Promise<void>;
        }

        /**
         * The options for the createAssociation mixin of the belongsToMany association.
         * @see BelongsToManyCreateAssociationMixin
         */
        interface BelongsToManyCreateAssociationMixinOptions { }

        /**
         * The createAssociation mixin applied to models with belongsToMany.
         * An example of usage is as follows:
         *
         * ```js
         *
         * User.belongsToMany(Role, { through: UserRole });
         *
         * interface UserInstance extends Sequelize.Instance<UserInstance, UserAttributes>, UserAttributes {
         *    // getRoles...
         *    // setRoles...
         *    // addRoles...
         *    // addRole...
         *    createRole: Sequelize.BelongsToManyCreateAssociationMixin<RoleAttributes, UserRoleAttributes>;
         *    // removeRole...
         *    // removeRoles...
         *    // hasRole...
         *    // hasRoles...
         *    // countRoles...
         * }
         * ```
         *
         * @see http://docs.sequelizejs.com/en/latest/api/associations/belongs-to-many/
         * @see Instance
         */
        interface BelongsToManyCreateAssociationMixin<TAttributes, TJoinTableAttributes> {
            /**
             * Create a new instance of the associated model and associate it with this.
             * @param values The values used to create the association.
             * @param options Options passed to `create` and `add`. Can also hold additional attributes for the join table.
             */
            (
                values?: TAttributes,
                options?: BelongsToManyCreateAssociationMixinOptions | CreateOptions | TJoinTableAttributes
            ): Promise<void>;
        }

        /**
         * The options for the removeAssociation mixin of the belongsToMany association.
         * @see BelongsToManyRemoveAssociationMixin
         */
        interface BelongsToManyRemoveAssociationMixinOptions { }

        /**
         * The removeAssociation mixin applied to models with belongsToMany.
         * An example of usage is as follows:
         *
         * ```js
         *
         * User.belongsToMany(Role, { through: UserRole });
         *
         * interface UserInstance extends Sequelize.Instance<UserInstance, UserAttributes>, UserAttributes {
         *    // getRoles...
         *    // setRoles...
         *    // addRoles...
         *    // addRole...
         *    // createRole...
         *    removeRole: Sequelize.BelongsToManyRemoveAssociationMixin<RoleInstance, RoleId>;
         *    // removeRoles...
         *    // hasRole...
         *    // hasRoles...
         *    // countRoles...
         * }
         * ```
         *
         * @see http://docs.sequelizejs.com/en/latest/api/associations/belongs-to-many/
         * @see Instance
         */
        interface BelongsToManyRemoveAssociationMixin<TInstance, TInstancePrimaryKey> {
            /**
             * Un-associate the instance.
             * @param oldAssociated The instance or the primary key of the instance to un-associate.
             * @param options The options passed to `through.destroy`.
             */
            (
                oldAssociated?: TInstance | TInstancePrimaryKey,
                options?: BelongsToManyRemoveAssociationMixinOptions | InstanceDestroyOptions
            ): Promise<void>;
        }

        /**
         * The options for the removeAssociations mixin of the belongsToMany association.
         * @see BelongsToManyRemoveAssociationsMixin
         */
        interface BelongsToManyRemoveAssociationsMixinOptions { }

        /**
         * The removeAssociations mixin applied to models with belongsToMany.
         * An example of usage is as follows:
         *
         * ```js
         *
         * User.belongsToMany(Role, { through: UserRole });
         *
         * interface UserInstance extends Sequelize.Instance<UserInstance, UserAttributes>, UserAttributes {
         *    // getRoles...
         *    // setRoles...
         *    // addRoles...
         *    // addRole...
         *    // createRole...
         *    // removeRole...
         *    removeRoles: Sequelize.BelongsToManyRemoveAssociationsMixin<RoleInstance, RoleId>;
         *    // hasRole...
         *    // hasRoles...
         *    // countRoles...
         * }
         * ```
         *
         * @see http://docs.sequelizejs.com/en/latest/api/associations/belongs-to-many/
         * @see Instance
         */
        interface BelongsToManyRemoveAssociationsMixin<TInstance, TInstancePrimaryKey> {
            /**
             * Un-associate several instances.
             * @param oldAssociated An array of instances or primary key of instances to un-associate.
             * @param options The options passed to `through.destroy`.
             */
            (
                oldAssociateds?: Array<TInstance | TInstancePrimaryKey>,
                options?: BelongsToManyRemoveAssociationsMixinOptions | InstanceDestroyOptions
            ): Promise<void>;
        }

        /**
         * The options for the hasAssociation mixin of the belongsToMany association.
         * @see BelongsToManyHasAssociationMixin
         */
        interface BelongsToManyHasAssociationMixinOptions { }

        /**
         * The hasAssociation mixin applied to models with belongsToMany.
         * An example of usage is as follows:
         *
         * ```js
         *
         * User.belongsToMany(Role, { through: UserRole });
         *
         * interface UserInstance extends Sequelize.Instance<UserInstance, UserAttributes>, UserAttributes {
         *    // getRoles...
         *    // setRoles...
         *    // addRoles...
         *    // addRole...
         *    // createRole...
         *    // removeRole...
         *    // removeRoles...
         *    hasRole: Sequelize.BelongsToManyHasAssociationMixin<RoleInstance, RoleId>;
         *    // hasRoles...
         *    // countRoles...
         * }
         * ```
         *
         * @see http://docs.sequelizejs.com/en/latest/api/associations/belongs-to-many/
         * @see Instance
         */
        interface BelongsToManyHasAssociationMixin<TInstance, TInstancePrimaryKey> {
            /**
             * Check if an instance is associated with this.
             * @param target The instance or the primary key of the instance to check.
             * @param options The options passed to `getAssociations`.
             */
            (
                target: TInstance | TInstancePrimaryKey,
                options?: BelongsToManyHasAssociationMixinOptions | BelongsToManyGetAssociationsMixinOptions
            ): Promise<boolean>;
        }

        /**
         * The options for the hasAssociations mixin of the belongsToMany association.
         * @see BelongsToManyHasAssociationsMixin
         */
        interface BelongsToManyHasAssociationsMixinOptions { }

        /**
         * The removeAssociations mixin applied to models with belongsToMany.
         * An example of usage is as follows:
         *
         * ```js
         *
         * User.belongsToMany(Role, { through: UserRole });
         *
         * interface UserInstance extends Sequelize.Instance<UserInstance, UserAttributes>, UserAttributes {
         *    // getRoles...
         *    // setRoles...
         *    // addRoles...
         *    // addRole...
         *    // createRole...
         *    // removeRole...
         *    // removeRoles
         *    // hasRole...
         *    hasRoles: Sequelize.BelongsToManyHasAssociationsMixin<RoleInstance, RoleId>;
         *    // countRoles...
         * }
         * ```
         *
         * @see http://docs.sequelizejs.com/en/latest/api/associations/belongs-to-many/
         * @see Instance
         */
        interface BelongsToManyHasAssociationsMixin<TInstance, TInstancePrimaryKey> {
            /**
             * Check if all instances are associated with this.
             * @param targets An array of instances or primary key of instances to check.
             * @param options The options passed to `getAssociations`.
             */
            (
                targets: Array<TInstance | TInstancePrimaryKey>,
                options?: BelongsToManyHasAssociationsMixinOptions | BelongsToManyGetAssociationsMixinOptions
            ): Promise<boolean>;
        }

        /**
         * The options for the countAssociations mixin of the belongsToMany association.
         * @see BelongsToManyCountAssociationsMixin
         */
        interface BelongsToManyCountAssociationsMixinOptions {

            /**
             * An optional where clause to limit the associated models.
             */
            where?: WhereOptions;

            /**
             * Apply a scope on the related model, or remove its default scope by passing false.
             */
            scope?: string | boolean;
        }

        /**
         * The countAssociations mixin applied to models with belongsToMany.
         * An example of usage is as follows:
         *
         * ```js
         *
         * User.belongsToMany(Role, { through: UserRole });
         *
         * interface UserInstance extends Sequelize.Instance<UserInstance, UserAttributes>, UserAttributes {
         *    // getRoles...
         *    // setRoles...
         *    // addRoles...
         *    // addRole...
         *    // createRole...
         *    // removeRole...
         *    // removeRoles...
         *    // hasRole...
         *    // hasRoles...
         *    countRoles: Sequelize.BelongsToManyCountAssociationsMixin;
         * }
         * ```
         *
         * @see http://docs.sequelizejs.com/en/latest/api/associations/belongs-to-many/
         * @see Instance
         */
        interface BelongsToManyCountAssociationsMixin {
            /**
             * Count everything currently associated with this, using an optional where clause.
             * @param options The options to use when counting the associations.
             */
            (options?: BelongsToManyCountAssociationsMixinOptions): Promise<number>;
        }

        /**
         * Foreign Key Options
         *
         * @see AssociationOptions
         */
        interface AssociationForeignKeyOptions extends ColumnOptions {

            /**
             *  Attribute name for the relation
             */
            name? : string;

        }

        /**
         * Options provided when associating models
         *
         * @see Association class
         */
        interface AssociationOptions {

            /**
             * Set to true to run before-/afterDestroy hooks when an associated model is deleted because of a cascade.
             * For example if `User.hasOne(Profile, {onDelete: 'cascade', hooks:true})`, the before-/afterDestroy hooks
             * for profile will be called when a user is deleted. Otherwise the profile will be deleted without invoking
             * any hooks.
             *
             * Defaults to false
             */
            hooks?: boolean;

            /**
             * The alias of this model, in singular form. See also the `name` option passed to `sequelize.define`. If
             * you create multiple associations between the same tables, you should provide an alias to be able to
             * distinguish between them. If you provide an alias when creating the assocition, you should provide the
             * same alias when eager loading and when getting assocated models. Defaults to the singularized name of
             * target
             */
                as?: string | { singular: string, plural: string };

            /**
             * The name of the foreign key in the target table or an object representing the type definition for the
             * foreign column (see `Sequelize.define` for syntax). When using an object, you can add a `name` property
             * to set the name of the column. Defaults to the name of source + primary key of source
             */
            foreignKey?: string | AssociationForeignKeyOptions;

            /**
             * What happens when delete occurs.
             *
             * Cascade if this is a n:m, and set null if it is a 1:m
             *
             * Defaults to 'SET NULL' or 'CASCADE'
             */
            onDelete?: string;

            /**
             * What happens when update occurs
             *
             * Defaults to 'CASCADE'
             */
            onUpdate?: string;

            /**
             * Should on update and on delete constraints be enabled on the foreign key.
             */
            constraints?: boolean;
            foreignKeyConstraint?: boolean;

        }

        /**
         * Options for Association Scope
         *
         * @see AssociationOptionsManyToMany
         */
        interface AssociationScope {

            /**
             * The name of the column that will be used for the associated scope and it's value
             */
            [scopeName: string] : any;

        }

        /**
         * Options provided for many-to-many relationships
         *
         * @see AssociationOptionsHasMany
         * @see AssociationOptionsBelongsToMany
         */
        interface AssociationOptionsManyToMany extends AssociationOptions {

            /**
             * A key/value set that will be used for association create and find defaults on the target.
             * (sqlite not supported for N:M)
             */
            scope? : AssociationScope;

        }

        /**
         * Options provided when associating models with hasOne relationship
         *
         * @see Association class hasOne method
         */
        interface AssociationOptionsHasOne extends AssociationOptions {

            /**
             * A string or a data type to represent the identifier in the table
             */
            keyType?: DataTypeAbstract;

        }

        /**
         * Options provided when associating models with belongsTo relationship
         *
         * @see Association class belongsTo method
         */
        interface AssociationOptionsBelongsTo extends AssociationOptions {

            /**
             * The name of the field to use as the key for the association in the target table. Defaults to the primary
             * key of the target table
             */
            targetKey? : string;

            /**
             * A string or a data type to represent the identifier in the table
             */
            keyType?: DataTypeAbstract;

        }

        /**
         * Options provided when associating models with hasMany relationship
         *
         * @see Association class hasMany method
         */
        interface AssociationOptionsHasMany extends AssociationOptionsManyToMany {

            /**
             * A string or a data type to represent the identifier in the table
             */
            keyType?: DataTypeAbstract;

        }

        /**
         * Options provided when associating models with belongsToMany relationship
         *
         * @see Association class belongsToMany method
         */
        interface AssociationOptionsBelongsToMany extends AssociationOptionsManyToMany {

            /**
             * The name of the table that is used to join source and target in n:m associations. Can also be a
             * sequelize
             * model if you want to define the junction table yourself and add extra attributes to it.
             *
             * In 3.4.1 version of Sequelize, hasMany's use of through gives an error, and on the other hand through
             * option for belongsToMany has been made required.
             *
             * @see https://github.com/sequelize/sequelize/blob/v3.4.1/lib/associations/has-many.js
             * @see https://github.com/sequelize/sequelize/blob/v3.4.1/lib/associations/belongs-to-many.js
             */
            through : Model<any, any> | string | ThroughOptions;

            /**
             * The name of the foreign key in the join table (representing the target model) or an object representing
             * the type definition for the other column (see `Sequelize.define` for syntax). When using an object, you
             * can add a `name` property to set the name of the colum. Defaults to the name of target + primary key of
             * target
             */
            otherKey? : string | AssociationForeignKeyOptions;

        }

        /**
         * Used for a association table in n:m associations.
         *
         * @see AssociationOptionsBelongsToMany
         */
        interface ThroughOptions {

            /**
             * The model used to join both sides of the N:M association.
             */
            model : Model<any, any>;

            /**
             * A key/value set that will be used for association create and find defaults on the through model.
             * (Remember to add the attributes to the through model)
             */
            scope? : AssociationScope;

            /**
             * If true a unique key will be generated from the foreign keys used (might want to turn this off and create
             * specific unique keys when using scopes)
             *
             * Defaults to true
             */
            unique? : boolean;

        }

        /**
         * Creating assocations in sequelize is done by calling one of the belongsTo / hasOne / hasMany functions on a
         * model (the source), and providing another model as the first argument to the function (the target).
         *
         * * hasOne - adds a foreign key to target
         * * belongsTo - add a foreign key to source
         * * hasMany - adds a foreign key to target, unless you also specify that target hasMany source, in which case
         * a
         * junction table is created with sourceId and targetId
         *
         * Creating an association will add a foreign key constraint to the attributes. All associations use `CASCADE`
         * on update and `SET NULL` on delete, except for n:m, which also uses `CASCADE` on delete.
         *
         * When creating associations, you can provide an alias, via the `as` option. This is useful if the same model
         * is associated twice, or you want your association to be called something other than the name of the target
         * model.
         *
         * As an example, consider the case where users have many pictures, one of which is their profile picture. All
         * pictures have a `userId`, but in addition the user model also has a `profilePictureId`, to be able to easily
         * load the user's profile picture.
         *
         * ```js
         * User.hasMany(Picture)
         * User.belongsTo(Picture, { as: 'ProfilePicture', constraints: false })
         *
         * user.getPictures() // gets you all pictures
         * user.getProfilePicture() // gets you only the profile picture
         *
         * User.findAll({
         *   where: ...,
         *   include: [
         *     { model: Picture }, // load all pictures
         *     { model: Picture, as: 'ProfilePicture' }, // load the profile picture. Notice that the spelling must be
         * the exact same as the one in the association
         *   ]
         * })
         * ```
         * To get full control over the foreign key column added by sequelize, you can use the `foreignKey` option. It
         * can either be a string, that specifies the name, or and object type definition,
         * equivalent to those passed to `sequelize.define`.
         *
         * ```js
         * User.hasMany(Picture, { foreignKey: 'uid' })
         * ```
         *
         * The foreign key column in Picture will now be called `uid` instead of the default `userId`.
         *
         * ```js
         * User.hasMany(Picture, {
         *   foreignKey: {
         *     name: 'uid',
         *     allowNull: false
         *   }
         * })
         * ```
         *
         * This specifies that the `uid` column can not be null. In most cases this will already be covered by the
         * foreign key costraints, which sequelize creates automatically, but can be useful in case where the foreign
         * keys are disabled, e.g. due to circular references (see `constraints: false` below).
         *
         * When fetching associated models, you can limit your query to only load some models. These queries are
         * written
         * in the same way as queries to `find`/`findAll`. To only get pictures in JPG, you can do:
         *
         * ```js
         * user.getPictures({
         *   where: {
         *     format: 'jpg'
         *   }
         * })
         * ```
         *
         * There are several ways to update and add new assoications. Continuing with our example of users and
         * pictures:
         * ```js
         * user.addPicture(p) // Add a single picture
         * user.setPictures([p1, p2]) // Associate user with ONLY these two picture, all other associations will be
         * deleted user.addPictures([p1, p2]) // Associate user with these two pictures, but don't touch any current
         * associations
         * ```
         *
         * You don't have to pass in a complete object to the association functions, if your associated model has a
         * single primary key:
         *
         * ```js
         * user.addPicture(req.query.pid) // Here pid is just an integer, representing the primary key of the picture
         * ```
         *
         * In the example above we have specified that a user belongs to his profile picture. Conceptually, this might
         * not make sense, but since we want to add the foreign key to the user model this is the way to do it.
         *
         * Note how we also specified `constraints: false` for profile picture. This is because we add a foreign key
         * from user to picture (profilePictureId), and from picture to user (userId). If we were to add foreign keys
         * to both, it would create a cyclic dependency, and sequelize would not know which table to create first,
         * since user depends on picture, and picture depends on user. These kinds of problems are detected by
         * sequelize before the models are synced to the database, and you will get an error along the lines of `Error:
         * Cyclic dependency found. 'users' is dependent of itself`. If you encounter this, you should either disable
         * some constraints, or rethink your associations completely.
         *
         * @see Sequelize.Model
         */
        interface Associations {

            /**
             * Creates an association between this (the source) and the provided target. The foreign key is added
             * on the target.
             *
             * Example: `User.hasOne(Profile)`. This will add userId to the profile table.
             *
             * @param target The model that will be associated with hasOne relationship
             * @param options Options for the association
             */
            hasOne( target : Model<any, any>, options? : AssociationOptionsHasOne ): void;

            /**
             * Creates an association between this (the source) and the provided target. The foreign key is added on the
             * source.
             *
             * Example: `Profile.belongsTo(User)`. This will add userId to the profile table.
             *
             * @param target The model that will be associated with hasOne relationship
             * @param options Options for the association
             */
            belongsTo( target : Model<any, any>, options? : AssociationOptionsBelongsTo ) : void;

            /**
             * Create an association that is either 1:m or n:m.
             *
             * ```js
             * // Create a 1:m association between user and project
             * User.hasMany(Project)
             * ```
             * ```js
             * // Create a n:m association between user and project
             * User.hasMany(Project)
             * Project.hasMany(User)
             * ```
             * By default, the name of the join table will be source+target, so in this case projectsusers. This can be
             * overridden by providing either a string or a Model as `through` in the options. If you use a through
             * model with custom attributes, these attributes can be set when adding / setting new associations in two
             * ways. Consider users and projects from before with a join table that stores whether the project has been
             * started yet:
             * ```js
             * var UserProjects = sequelize.define('userprojects', {
             *   started: Sequelize.BOOLEAN
             * })
             * User.hasMany(Project, { through: UserProjects })
             * Project.hasMany(User, { through: UserProjects })
             * ```
             * ```js
             * jan.addProject(homework, { started: false }) // The homework project is not started yet
             * jan.setProjects([makedinner, doshopping], { started: true}) // Both shopping and dinner have been
             * started
             * ```
             *
             * If you want to set several target instances, but with different attributes you have to set the
             * attributes on the instance, using a property with the name of the through model:
             *
             * ```js
             * p1.userprojects {
             *   started: true
             * }
             * user.setProjects([p1, p2], {started: false}) // The default value is false, but p1 overrides that.
             * ```
             *
             * Similarily, when fetching through a join table with custom attributes, these attributes will be
             * available as an object with the name of the through model.
             * ```js
             * user.getProjects().then(function (projects) {
             *   var p1 = projects[0]
             *   p1.userprojects.started // Is this project started yet?
             * })
             * ```
             *
             * @param target The model that will be associated with hasOne relationship
             * @param options Options for the association
             */
            hasMany( target : Model<any, any>, options? : AssociationOptionsHasMany ) : void;

            /**
             * Create an N:M association with a join table
             *
             * ```js
             * User.belongsToMany(Project)
             * Project.belongsToMany(User)
             * ```
             * By default, the name of the join table will be source+target, so in this case projectsusers. This can be
             * overridden by providing either a string or a Model as `through` in the options.
             *
             * If you use a through model with custom attributes, these attributes can be set when adding / setting new
             * associations in two ways. Consider users and projects from before with a join table that stores whether
             * the project has been started yet:
             * ```js
             * var UserProjects = sequelize.define('userprojects', {
             *   started: Sequelize.BOOLEAN
             * })
             * User.belongsToMany(Project, { through: UserProjects })
             * Project.belongsToMany(User, { through: UserProjects })
             * ```
             * ```js
             * jan.addProject(homework, { started: false }) // The homework project is not started yet
             * jan.setProjects([makedinner, doshopping], { started: true}) // Both shopping and dinner has been started
             * ```
             *
             * If you want to set several target instances, but with different attributes you have to set the
             * attributes on the instance, using a property with the name of the through model:
             *
             * ```js
             * p1.userprojects {
             *   started: true
             * }
             * user.setProjects([p1, p2], {started: false}) // The default value is false, but p1 overrides that.
             * ```
             *
             * Similarily, when fetching through a join table with custom attributes, these attributes will be
             * available as an object with the name of the through model.
             * ```js
             * user.getProjects().then(function (projects) {
             *   var p1 = projects[0]
             *   p1.userprojects.started // Is this project started yet?
             * })
             * ```
             *
             * @param target The model that will be associated with hasOne relationship
             * @param options Options for the association
             *
             */
            belongsToMany( target : Model<any, any>, options : AssociationOptionsBelongsToMany ) : void;

        }

        //
        //  DataTypes
        // ~~~~~~~~~~~
        //
        //  https://github.com/sequelize/sequelize/blob/v3.4.1/lib/data-types.js
        //

        /**
         * Abstract DataType interface. Use this if you want to create an interface that has a value any of the
         * DataTypes that Sequelize supports.
         */
        interface DataTypeAbstract {

            /**
             * Although this is not needed for the definitions itself, we want to make sure that DataTypeAbstract is not
             * something than can be evaluated to an empty object.
             */
            dialectTypes : string;

        }

        interface DataTypeAbstractString<T> extends DataTypeAbstract {

            /**
             * A variable length string. Default length 255
             */
            ( options? : { length: number } ) : T;
            ( length : number ) : T;

            /**
             * Property BINARY for the type
             */
            BINARY : T;

        }

        interface DataTypeString extends DataTypeAbstractString<DataTypeString> { }

        interface DataTypeChar extends DataTypeAbstractString<DataTypeChar> { }

        interface DataTypeText extends DataTypeAbstract {

            /**
             * Length of the text field.
             *
             * Available lengths: `tiny`, `medium`, `long`
             */
            ( options? : { length: string } ) : DataTypeText;
            ( length : string ) : DataTypeText;

        }

        interface DataTypeAbstractNumber<T> extends DataTypeAbstract {
            UNSIGNED : T;
            ZEROFILL : T;
        }

        interface DataTypeNumber extends DataTypeAbstractNumber<DataTypeNumber> { }

        interface DataTypeInteger extends DataTypeAbstractNumber<DataTypeInteger> {

            /**
             * Length of the number field.
             */
            ( options? : { length: number } ) : DataTypeInteger;
            ( length : number ) : DataTypeInteger;

        }

        interface DataTypeBigInt extends DataTypeAbstractNumber<DataTypeBigInt> {

            /**
             * Length of the number field.
             */
            ( options? : { length: number } ) : DataTypeBigInt;
            ( length : number ) : DataTypeBigInt;

        }

        interface DataTypeFloat extends DataTypeAbstractNumber<DataTypeFloat> {

            /**
             * Length of the number field and decimals of the float
             */
            ( options? : { length: number, decimals?: number } ) : DataTypeFloat;
            ( length : number, decimals? : number ) : DataTypeFloat;

        }

        interface DataTypeReal extends DataTypeAbstractNumber<DataTypeReal> {

            /**
             * Length of the number field and decimals of the real
             */
            ( options? : { length: number, decimals?: number } ) : DataTypeReal;
            ( length : number, decimals? : number ) : DataTypeReal;

        }

        interface DataTypeDouble extends DataTypeAbstractNumber<DataTypeDouble> {

            /**
             * Length of the number field and decimals of the real
             */
            ( options? : { length: number, decimals?: number } ) : DataTypeDouble;
            ( length : number, decimals? : number ) : DataTypeDouble;

        }

        interface DataTypeDecimal extends DataTypeAbstractNumber<DataTypeDecimal> {

            /**
             * Precision and scale for the decimal number
             */
            ( options? : { precision: number, scale?: number } ) : DataTypeDecimal;
            ( precision : number, scale? : number ) : DataTypeDecimal;

        }

        interface DataTypeBoolean extends DataTypeAbstract { }

        interface DataTypeTime extends DataTypeAbstract { }

        interface DataTypeDate extends DataTypeAbstract {

            /**
             * Length of decimal places of time
             */
            ( options? : { length?: number } ) : DataTypeDate;
            ( length? : number) : DataTypeDate;

        }

        interface DataTypeDateOnly extends DataTypeAbstract { }

        interface DataTypeHStore extends DataTypeAbstract { }

        interface DataTypeJSONType extends DataTypeAbstract { }

        interface DataTypeJSONB extends DataTypeAbstract { }

        interface DataTypeNow extends DataTypeAbstract { }

        interface DataTypeBlob extends DataTypeAbstract {

            /**
             * Length of the blob field.
             *
             * Available lengths: `tiny`, `medium`, `long`
             */
            ( options? : { length: string } ) : DataTypeBlob;
            ( length : string ) : DataTypeBlob;

        }

        interface DataTypeRange extends DataTypeAbstract {

            /**
             * Range field for Postgre
             *
             * Accepts subtype any of the ranges
             */
            ( options? : { subtype: DataTypeAbstract } ) : DataTypeRange;
            ( subtype : DataTypeAbstract ) : DataTypeRange;

        }

        interface DataTypeUUID extends DataTypeAbstract { }

        interface DataTypeUUIDv1 extends DataTypeAbstract { }

        interface DataTypeUUIDv4 extends DataTypeAbstract { }

        interface DataTypeVirtual extends DataTypeAbstract {

            /**
             * Virtual field
             *
             * Accepts subtype any of the DataTypes
             * Array of required attributes that are available on the model
             */
            new( subtype : DataTypeAbstract, requireAttributes? : Array<string> ) : DataTypeVirtual;
        }

        interface DataTypeEnum extends DataTypeAbstract {

            /**
             * Enum field
             *
             * Accepts values
             */
            ( options? : { values: string | string[] } ) : DataTypeEnum;
            ( values : string | string[] ) : DataTypeEnum;
            ( ...args : string[] ) : DataTypeEnum;

        }

        interface DataTypeArray extends DataTypeAbstract {

            /**
             * Array field for Postgre
             *
             * Accepts type any of the DataTypes
             */
            ( options : { type: DataTypeAbstract } ) : DataTypeArray;
            ( type : DataTypeAbstract ) : DataTypeArray;

        }

        interface DataTypeGeometry extends DataTypeAbstract {

            /**
             * Geometry field for Postgres
             */
            ( type : string, srid? : number ) : DataTypeGeometry;

        }

        /**
         * A convenience class holding commonly used data types. The datatypes are used when definining a new model
         * using
         * `Sequelize.define`, like this:
         *
         * ```js
         * sequelize.define('model', {
     *   column: DataTypes.INTEGER
     * })
         * ```
         * When defining a model you can just as easily pass a string as type, but often using the types defined here
         * is
         * beneficial. For example, using `DataTypes.BLOB`, mean that that column will be returned as an instance of
         * `Buffer` when being fetched by sequelize.
         *
         * Some data types have special properties that can be accessed in order to change the data type.
         * For example, to get an unsigned integer with zerofill you can do `DataTypes.INTEGER.UNSIGNED.ZEROFILL`.
         * The order you access the properties in do not matter, so `DataTypes.INTEGER.ZEROFILL.UNSIGNED` is fine as
         * well. The available properties are listed under each data type.
         *
         * To provide a length for the data type, you can invoke it like a function: `INTEGER(2)`
         *
         * Three of the values provided here (`NOW`, `UUIDV1` and `UUIDV4`) are special default values, that should not
         * be used to define types. Instead they are used as shorthands for defining default values. For example, to
         * get a uuid field with a default value generated following v1 of the UUID standard:
         *
         * ```js
         * sequelize.define('model', {
     *   uuid: {
     *     type: DataTypes.UUID,
     *     defaultValue: DataTypes.UUIDV1,
     *     primaryKey: true
     *   }
     * })
         * ```
         */
        interface DataTypes {
            ABSTRACT : DataTypeAbstract;
            STRING : DataTypeString;
            CHAR : DataTypeChar;
            TEXT : DataTypeText;
            NUMBER : DataTypeNumber;
            INTEGER : DataTypeInteger;
            BIGINT : DataTypeBigInt;
            FLOAT : DataTypeFloat;
            TIME : DataTypeTime;
            DATE : DataTypeDate;
            DATEONLY: DataTypeDateOnly;
            BOOLEAN: DataTypeBoolean;
            NOW: DataTypeNow;
            BLOB: DataTypeBlob;
            DECIMAL: DataTypeDecimal;
            NUMERIC: DataTypeDecimal;
            UUID: DataTypeUUID;
            UUIDV1: DataTypeUUIDv1;
            UUIDV4: DataTypeUUIDv4;
            HSTORE: DataTypeHStore;
            JSON: DataTypeJSONType;
            JSONB: DataTypeJSONB;
            VIRTUAL: DataTypeVirtual;
            ARRAY: DataTypeArray;
            NONE: DataTypeVirtual;
            ENUM: DataTypeEnum;
            RANGE: DataTypeRange;
            REAL: DataTypeReal;
            DOUBLE: DataTypeDouble;
            "DOUBLE PRECISION": DataTypeDouble;
            GEOMETRY: DataTypeGeometry;
        }

        //
        //  Deferrable
        // ~~~~~~~~~~~~
        //
        //  https://github.com/sequelize/sequelize/blob/v3.4.1/lib/deferrable.js
        //

        /**
         * Abstract Deferrable interface. Use this if you want to create an interface that has a value any of the
         * Deferrables that Sequelize supports.
         */
        interface DeferrableAbstract {

            /**
             * Although this is not needed for the definitions itself, we want to make sure that DeferrableAbstract is
             * not something than can be evaluated to an empty object.
             */
            toString() : string;
            toSql() : string;

        }

        interface DeferrableInitiallyDeferred extends DeferrableAbstract {

            /**
             * A property that will defer constraints checks to the end of transactions.
             */
            () : DeferrableInitiallyDeferred;

        }

        interface DeferrableInitiallyImmediate extends DeferrableAbstract {

            /**
             * A property that will trigger the constraint checks immediately
             */
            () : DeferrableInitiallyImmediate;

        }

        interface DeferrableNot extends DeferrableAbstract {

            /**
             * A property that will set the constraints to not deferred. This is the default in PostgreSQL and it make
             * it impossible to dynamically defer the constraints within a transaction.
             */
            () : DeferrableNot;

        }

        interface DeferrableSetDeferred extends DeferrableAbstract {

            /**
             * A property that will trigger an additional query at the beginning of a
             * transaction which sets the constraints to deferred.
             *
             * @param constraints An array of constraint names. Will defer all constraints by default.
             */
            ( constraints : string[] ) : DeferrableSetDeferred;

        }

        interface DeferrableSetImmediate extends DeferrableAbstract {

            /**
             * A property that will trigger an additional query at the beginning of a
             * transaction which sets the constraints to immediately.
             *
             * @param constraints An array of constraint names. Will defer all constraints by default.
             */
            ( constraints : string[] ) : DeferrableSetImmediate;

        }

        /**
         * A collection of properties related to deferrable constraints. It can be used to
         * make foreign key constraints deferrable and to set the constaints within a
         * transaction. This is only supported in PostgreSQL.
         *
         * The foreign keys can be configured like this. It will create a foreign key
         * that will check the constraints immediately when the data was inserted.
         *
         * ```js
         * sequelize.define('Model', {
         *   foreign_id: {
         *     type: Sequelize.INTEGER,
         *     references: {
         *       model: OtherModel,
         *       key: 'id',
         *       deferrable: Sequelize.Deferrable.INITIALLY_IMMEDIATE
         *     }
         *   }
         * });
         * ```
         *
         * The constraints can be configured in a transaction like this. It will
         * trigger a query once the transaction has been started and set the constraints
         * to be checked at the very end of the transaction.
         *
         * ```js
         * sequelize.transaction({
     *   deferrable: Sequelize.Deferrable.SET_DEFERRED
     * });
         * ```
         */
        interface Deferrable {
            INITIALLY_DEFERRED: DeferrableInitiallyDeferred;
            INITIALLY_IMMEDIATE: DeferrableInitiallyImmediate;
            NOT: DeferrableNot;
            SET_DEFERRED: DeferrableSetDeferred;
            SET_IMMEDIATE: DeferrableSetImmediate;
        }

        //
        //  Errors
        // ~~~~~~~~
        //
        //  https://github.com/sequelize/sequelize/blob/v3.4.1/lib/errors.js
        //

        /**
         * The Base Error all Sequelize Errors inherit from.
         */
        interface BaseError extends Error, ErrorConstructor { }

        interface ValidationError extends BaseError {

            /**
             * Validation Error. Thrown when the sequelize validation has failed. The error contains an `errors`
             * property, which is an array with 1 or more ValidationErrorItems, one for each validation that failed.
             *
             * @param message Error message
             * @param errors  Array of ValidationErrorItem objects describing the validation errors
             */
            new ( message : string, errors? : ValidationErrorItem[] ) : ValidationError;

            /**
             * Gets all validation error items for the path / field specified.
             *
             * @param path The path to be checked for error items
             */
            get( path : string ) : ValidationErrorItem[];

            /** Array of ValidationErrorItem objects describing the validation errors */
            errors : ValidationErrorItem[];

        }

        interface ValidationErrorItem extends BaseError {

            /**
             * Validation Error Item
             * Instances of this class are included in the `ValidationError.errors` property.
             *
             * @param message An error message
             * @param type The type of the validation error
             * @param path The field that triggered the validation error
             * @param value The value that generated the error
             */
            new ( message : string, type : string, path : string, value : string ) : ValidationErrorItem;

            /** An error message */
            message : string;

            /** The type of the validation error */
            type : string;

            /** The field that triggered the validation error */
            path : string;

            /** The value that generated the error */
            value : string;

        }

        interface DatabaseError extends BaseError {

            /**
             * A base class for all database related errors.
             */
            new ( parent : Error ) : DatabaseError;

        }

        interface TimeoutError extends DatabaseError {

            /**
             * Thrown when a database query times out because of a deadlock
             */
            new ( parent : Error ) : TimeoutError;

        }

        interface UniqueConstraintError extends DatabaseError {

            /**
             * Thrown when a unique constraint is violated in the database
             */
            new ( options : { parent? : Error, message? : string, errors? : Object } ) : UniqueConstraintError;

        }

        interface ForeignKeyConstraintError extends DatabaseError {

            /**
             * Thrown when a foreign key constraint is violated in the database
             */
            new ( options : { parent? : Error, message? : string, index? : string, fields? : string[], table? : string } ) : ForeignKeyConstraintError;

        }

        interface ExclusionConstraintError extends DatabaseError {

            /**
             * Thrown when an exclusion constraint is violated in the database
             */
            new ( options : { parent? : Error, message? : string, constraint? : string, fields? : string[], table? : string } ) : ExclusionConstraintError;

        }

        interface ConnectionError extends BaseError {

            /**
             * A base class for all connection related errors.
             */
            new ( parent : Error ) : ConnectionError;

        }

        interface ConnectionRefusedError extends ConnectionError {

            /**
             * Thrown when a connection to a database is refused
             */
            new ( parent : Error ) : ConnectionRefusedError;

        }

        interface AccessDeniedError extends ConnectionError {

            /**
             * Thrown when a connection to a database is refused due to insufficient privileges
             */
            new ( parent : Error ) : AccessDeniedError;

        }

        interface HostNotFoundError extends ConnectionError {

            /**
             * Thrown when a connection to a database has a hostname that was not found
             */
            new ( parent : Error ) : HostNotFoundError;

        }

        interface HostNotReachableError extends ConnectionError {

            /**
             * Thrown when a connection to a database has a hostname that was not reachable
             */
            new ( parent : Error ) : HostNotReachableError;

        }

        interface InvalidConnectionError extends ConnectionError {

            /**
             * Thrown when a connection to a database has invalid values for any of the connection parameters
             */
            new ( parent : Error ) : InvalidConnectionError;

        }

        interface ConnectionTimedOutError extends ConnectionError {

            /**
             * Thrown when a connection to a database times out
             */
            new ( parent : Error ) : ConnectionTimedOutError;

        }

        /**
         * Sequelize provides a host of custom error classes, to allow you to do easier debugging. All of these errors
         * are exposed on the sequelize object and the sequelize constructor. All sequelize errors inherit from the
         * base JS error object.
         */
        interface Errors {
            Error : BaseError;
            ValidationError : ValidationError;
            ValidationErrorItem : ValidationErrorItem;
            DatabaseError : DatabaseError;
            TimeoutError : TimeoutError;
            UniqueConstraintError : UniqueConstraintError;
            ExclusionConstraintError : ExclusionConstraintError;
            ForeignKeyConstraintError : ForeignKeyConstraintError;
            ConnectionError : ConnectionError;
            ConnectionRefusedError : ConnectionRefusedError;
            AccessDeniedError : AccessDeniedError;
            HostNotFoundError : HostNotFoundError;
            HostNotReachableError : HostNotReachableError;
            InvalidConnectionError : InvalidConnectionError;
            ConnectionTimedOutError : ConnectionTimedOutError;
        }

        //
        //  Hooks
        // ~~~~~~~
        //
        //  https://github.com/sequelize/sequelize/blob/v3.4.1/lib/hooks.js
        //

        /**
         * Options for Sequelize.define. We mostly duplicate the Hooks here, since there is no way to combine the two
         * interfaces.
         *
         * beforeValidate, afterValidate, beforeBulkCreate, beforeBulkDestroy, beforeBulkUpdate, beforeCreate,
         * beforeDestroy, beforeUpdate, afterCreate, afterDestroy, afterUpdate, afterBulkCreate, afterBulkDestroy and
         * afterBulkUpdate.
         */
        interface HooksDefineOptions<TInstance> {

            beforeValidate? : ( instance : TInstance, options : Object, fn? : Function ) => any;
            afterValidate? : ( instance : TInstance, options : Object, fn? : Function ) => any;
            beforeCreate? : ( attributes : TInstance, options : Object, fn? : Function ) => any;
            afterCreate? : ( attributes : TInstance, options : Object, fn? : Function ) => any;
            beforeDestroy? : ( instance : TInstance, options : Object, fn? : Function ) => any;
            beforeDelete? : ( instance : TInstance, options : Object, fn? : Function ) => any;
            afterDestroy? : ( instance : TInstance, options : Object, fn? : Function ) => any;
            afterDelete? : ( instance : TInstance, options : Object, fn? : Function ) => any;
            beforeUpdate? : ( instance : TInstance, options : Object, fn? : Function ) => any;
            afterUpdate? : ( instance : TInstance, options : Object, fn? : Function ) => any;
            beforeBulkCreate? : ( instances : TInstance[], options : Object, fn? : Function ) => any;
            afterBulkCreate? : ( instances : TInstance[], options : Object, fn? : Function ) => any;
            beforeBulkDestroy? : ( options : Object, fn? : Function ) => any;
            beforeBulkDelete? : ( options : Object, fn? : Function ) => any;
            afterBulkDestroy? : ( options : Object, fn? : Function ) => any;
            afterBulkDelete? : ( options : Object, fn? : Function ) => any;
            beforeBulkUpdate? : ( options : Object, fn? : Function ) => any;
            afterBulkUpdate? : ( options : Object, fn? : Function ) => any;
            beforeFind? : ( options : Object, fn? : Function ) => any;
            beforeFindAfterExpandIncludeAll? : ( options : Object, fn? : Function ) => any;
            beforeFindAfterOptions? : ( options : Object, fn? : Function ) => any;
            afterFind? : ( instancesOrInstance : TInstance[] | TInstance, options : Object,
                           fn? : Function ) => any;

        }

        /**
         * Hooks are function that are called before and after  (bulk-) creation/updating/deletion and validation.
         * Hooks can be added to you models in three ways:
         *
         * 1. By specifying them as options in `sequelize.define`
         * 2. By calling `hook()` with a string and your hook handler function
         * 3. By calling the function with the same name as the hook you want
         *
         * ```js
         * // Method 1
         * sequelize.define(name, { attributes }, {
         *   hooks: {
         *     beforeBulkCreate: function () {
         *       // can be a single function
         *     },
         *     beforeValidate: [
         *       function () {},
         *       function() {} // Or an array of several
         *     ]
         *   }
         * })
         *
         * // Method 2
         * Model.hook('afterDestroy', function () {})
         *
         * // Method 3
         * Model.afterBulkUpdate(function () {})
         * ```
         *
         * @see Sequelize.define
         */
        interface Hooks<TInstance> {

            /**
             * Add a hook to the model
             *
             * @param hookType
             * @param name Provide a name for the hook function. It can be used to remove the hook later or to order
             *     hooks based on some sort of priority system in the future.
             * @param fn The hook function
             *
             * @alias hook
             */
            addHook( hookType : string, name : string, fn : Function ) : Hooks<TInstance>;
            addHook( hookType : string, fn : Function ) : Hooks<TInstance>;
            hook( hookType : string, name : string, fn : Function ) : Hooks<TInstance>;
            hook( hookType : string, fn : Function ) : Hooks<TInstance>;

            /**
             * Remove hook from the model
             *
             * @param hookType
             * @param name
             */
            removeHook( hookType : string, name : string ) : Hooks<TInstance>;

            /**
             * Check whether the mode has any hooks of this type
             *
             * @param hookType
             *
             * @alias hasHooks
             */
            hasHook( hookType : string ) : boolean;
            hasHooks( hookType : string ) : boolean;

            /**
             * A hook that is run before validation
             *
             * @param name
             * @param fn A callback function that is called with instance, options
             */
            beforeValidate( name : string,
                            fn : ( instance : TInstance, options : Object, fn? : Function ) => void ): void;
            beforeValidate( fn : ( instance : TInstance, options : Object, fn? : Function ) => void ): void;

            /**
             * A hook that is run after validation
             *
             * @param name
             * @param fn A callback function that is called with instance, options
             */
            afterValidate( name : string,
                           fn : ( instance : TInstance, options : Object, fn? : Function ) => void ): void;
            afterValidate( fn : ( instance : TInstance, options : Object, fn? : Function ) => void ): void;

            /**
             * A hook that is run before creating a single instance
             *
             * @param name
             * @param fn A callback function that is called with attributes, options
             */
            beforeCreate( name : string,
                          fn : ( attributes : TInstance, options : Object, fn? : Function ) => void ): void;
            beforeCreate( fn : ( attributes : TInstance, options : Object, fn? : Function ) => void ): void;

            /**
             * A hook that is run after creating a single instance
             *
             * @param name
             * @param fn A callback function that is called with attributes, options
             */
            afterCreate( name : string,
                         fn : ( attributes : TInstance, options : Object, fn? : Function ) => void ): void;
            afterCreate( fn : ( attributes : TInstance, options : Object, fn? : Function ) => void ): void;

            /**
             * A hook that is run before destroying a single instance
             *
             * @param name
             * @param fn A callback function that is called with instance, options
             * @alias beforeDelete
             */
            beforeDestroy( name : string,
                           fn : ( instance : TInstance, options : Object, fn? : Function ) => void ): void;
            beforeDestroy( fn : ( instance : TInstance, options : Object, fn? : Function ) => void ): void;
            beforeDelete( name : string,
                          fn : ( instance : TInstance, options : Object, fn? : Function ) => void ): void;
            beforeDelete( fn : ( instance : TInstance, options : Object, fn? : Function ) => void ): void;

            /**
             * A hook that is run after destroying a single instance
             *
             * @param name
             * @param fn A callback function that is called with instance, options
             * @alias afterDelete
             */
            afterDestroy( name : string,
                          fn : ( instance : TInstance, options : Object, fn? : Function ) => void ): void;
            afterDestroy( fn : ( instance : TInstance, options : Object, fn? : Function ) => void ): void;
            afterDelete( name : string, fn : ( instance : TInstance, options : Object, fn? : Function ) => void ): void;
            afterDelete( fn : ( instance : TInstance, options : Object, fn? : Function ) => void ): void;

            /**
             * A hook that is run before updating a single instance
             *
             * @param name
             * @param fn A callback function that is called with instance, options
             */
            beforeUpdate( name : string,
                          fn : ( instance : TInstance, options : Object, fn? : Function ) => void ): void;
            beforeUpdate( fn : ( instance : TInstance, options : Object, fn? : Function ) => void ): void;

            /**
             * A hook that is run after updating a single instance
             *
             * @param name
             * @param fn A callback function that is called with instance, options
             */
            afterUpdate( name : string, fn : ( instance : TInstance, options : Object, fn? : Function ) => void ): void;
            afterUpdate( fn : ( instance : TInstance, options : Object, fn? : Function ) => void ): void;

            /**
             * A hook that is run before creating instances in bulk
             *
             * @param name
             * @param fn A callback function that is called with instances, options
             */
            beforeBulkCreate( name : string,
                              fn : ( instances : TInstance[], options : Object, fn? : Function ) => void ): void;
            beforeBulkCreate( fn : ( instances : TInstance[], options : Object, fn? : Function ) => void ): void;

            /**
             * A hook that is run after creating instances in bulk
             *
             * @param name
             * @param fn A callback function that is called with instances, options
             * @name afterBulkCreate
             */
            afterBulkCreate( name : string,
                             fn : ( instances : TInstance[], options : Object, fn? : Function ) => void ): void;
            afterBulkCreate( fn : ( instances : TInstance[], options : Object, fn? : Function ) => void ): void;

            /**
             * A hook that is run before destroying instances in bulk
             *
             * @param name
             * @param fn   A callback function that is called with options
             *
             * @alias beforeBulkDelete
             */
            beforeBulkDestroy( name : string, fn : ( options : Object, fn? : Function ) => void ): void;
            beforeBulkDestroy( fn : ( options : Object, fn? : Function ) => void ): void;
            beforeBulkDelete( name : string, fn : ( options : Object, fn? : Function ) => void ): void;
            beforeBulkDelete( fn : ( options : Object, fn? : Function ) => void ): void;

            /**
             * A hook that is run after destroying instances in bulk
             *
             * @param name
             * @param fn   A callback function that is called with options
             *
             * @alias afterBulkDelete
             */
            afterBulkDestroy( name : string, fn : ( options : Object, fn? : Function ) => void ): void;
            afterBulkDestroy( fn : ( options : Object, fn? : Function ) => void ): void;
            afterBulkDelete( name : string, fn : ( options : Object, fn? : Function ) => void ): void;
            afterBulkDelete( fn : ( options : Object, fn? : Function ) => void ): void;

            /**
             * A hook that is run after updating instances in bulk
             *
             * @param name
             * @param fn   A callback function that is called with options
             */
            beforeBulkUpdate( name : string, fn : ( options : Object, fn? : Function ) => void ): void;
            beforeBulkUpdate( fn : ( options : Object, fn? : Function ) => void ): void;

            /**
             * A hook that is run after updating instances in bulk
             *
             * @param name
             * @param fn   A callback function that is called with options
             */
            afterBulkUpdate( name : string, fn : ( options : Object, fn? : Function ) => void ): void;
            afterBulkUpdate( fn : ( options : Object, fn? : Function ) => void ): void;

            /**
             * A hook that is run before a find (select) query
             *
             * @param name
             * @param fn   A callback function that is called with options
             */
            beforeFind( name : string, fn : ( options : Object, fn? : Function ) => void ): void;
            beforeFind( fn : ( options : Object, fn? : Function ) => void ): void;

            /**
             * A hook that is run before a find (select) query, after any { include: {all: ...} } options are expanded
             *
             * @param name
             * @param fn   A callback function that is called with options
             */
            beforeFindAfterExpandIncludeAll( name : string,
                                             fn : ( options : Object, fn? : Function ) => void ): void;
            beforeFindAfterExpandIncludeAll( fn : ( options : Object, fn? : Function ) => void ): void;

            /**
             * A hook that is run before a find (select) query, after all option parsing is complete
             *
             * @param name
             * @param fn   A callback function that is called with options
             */
            beforeFindAfterOptions( name : string, fn : ( options : Object, fn? : Function ) => void ): void;
            beforeFindAfterOptions( fn : ( options : Object, fn? : Function ) => void ): void;

            /**
             * A hook that is run after a find (select) query
             *
             * @param name
             * @param fn   A callback function that is called with instance(s), options
             */
            afterFind( name : string,
                       fn : ( instancesOrInstance : TInstance[] | TInstance, options : Object,
                              fn? : Function ) => void ): void;
            afterFind( fn : ( instancesOrInstance : TInstance[] | TInstance, options : Object,
                              fn? : Function ) => void ): void;

            /**
             * A hook that is run before a define call
             *
             * @param name
             * @param fn   A callback function that is called with attributes, options
             */
            beforeDefine( name : string, fn : ( attributes : DefineAttributes, options : Object ) => void ): void;
            beforeDefine( fn : ( attributes : DefineAttributes, options : Object ) => void ): void;

            /**
             * A hook that is run after a define call
             *
             * @param name
             * @param fn   A callback function that is called with factory
             */
            afterDefine( name : string, fn : ( model : Model<TInstance, any> ) => void ): void;
            afterDefine( fn : ( model : Model<TInstance, any> ) => void ): void;

            /**
             * A hook that is run before Sequelize() call
             *
             * @param name
             * @param fn   A callback function that is called with config, options
             */
            beforeInit( name : string, fn : ( config : Object, options : Object ) => void ): void;
            beforeInit( fn : ( config : Object, options : Object ) => void ): void;

            /**
             * A hook that is run after Sequelize() call
             *
             * @param name
             * @param fn   A callback function that is called with sequelize
             */
            afterInit( name : string, fn : ( sequelize : Sequelize ) => void ): void;
            afterInit( fn : ( sequelize : Sequelize ) => void ): void;

        }

        //
        //  Instance
        // ~~~~~~~~~~
        //
        //  https://github.com/sequelize/sequelize/blob/v3.4.1/lib/instance.js
        //

        /**
         * Options used for Instance.increment method
         */
        interface InstanceIncrementDecrementOptions {

            /**
             * The number to increment by
             *
             * Defaults to 1
             */
            by? : number;

            /**
             * A function that gets executed while running the query to log the sql.
             */
            logging? : boolean | Function;

            /**
             * Transaction to run query under
             */
            transaction? : Transaction;

            /**
             * A hash of attributes to describe your search. See above for examples.
             */
            where? : WhereOptions | Array<col | and | or | string>;

        }

        /**
         * Options used for Instance.restore method
         */
        interface InstanceRestoreOptions {

            /**
             * A function that gets executed while running the query to log the sql.
             */
            logging? : boolean | Function;

            /**
             * Transaction to run query under
             */
            transaction? : Transaction;

        }

        /**
         * Options used for Instance.destroy method
         */
        interface InstanceDestroyOptions {

            /**
             * If set to true, paranoid models will actually be deleted
             */
            force? : boolean;

            /**
             * A function that gets executed while running the query to log the sql.
             */
            logging? : boolean | Function;

            /**
             * Transaction to run the query in
             */
            transaction? : Transaction;

        }

        /**
         * Options used for Instance.update method
         */
        interface InstanceUpdateOptions extends InstanceSaveOptions, InstanceSetOptions {

            /**
             * A hash of attributes to describe your search. See above for examples.
             */
            where? : WhereOptions | Array<col | and | or | string>;

        }

        /**
         * Options used for Instance.set method
         */
        interface InstanceSetOptions {

            /**
             * If set to true, field and virtual setters will be ignored
             */
            raw? : boolean;

            /**
             * Clear all previously set data values
             */
            reset? : boolean;

        }

        /**
         * Options used for Instance.save method
         */
        interface InstanceSaveOptions {

            /**
             * An optional array of strings, representing database columns. If fields is provided, only those columns
             * will be validated and saved.
             */
            fields? : string[];

            /**
             * If true, the updatedAt timestamp will not be updated.
             *
             * Defaults to false
             */
            silent? : boolean;

            /**
             * If false, validations won't be run.
             *
             * Defaults to true
             */
            validate? : boolean;

            /**
             * A function that gets executed while running the query to log the sql.
             */
            logging? : boolean | Function;

            /**
             * Transaction to run the query in
             */
            transaction? : Transaction;

        }

        /**
         * This class represents an single instance, a database row. You might see it referred to as both Instance and
         * instance. You should not instantiate the Instance class directly, instead you access it using the finder and
         * creation methods on the model.
         *
         * Instance instances operate with the concept of a `dataValues` property, which stores the actual values
         * represented by the instance. By default, the values from dataValues can also be accessed directly from the
         * Instance, that is:
         * ```js
         * instance.field
         * // is the same as
         * instance.get('field')
         * // is the same as
         * instance.getDataValue('field')
         * ```
         * However, if getters and/or setters are defined for `field` they will be invoked, instead of returning the
         * value from `dataValues`. Accessing properties directly or using `get` is preferred for regular use,
         * `getDataValue` should only be used for custom getters.
         *
         * @see Sequelize.define for more information about getters and setters
         */
        interface Instance<TAttributes> {

            /**
             * Returns true if this instance has not yet been persisted to the database
             */
            isNewRecord : boolean;

            /**
             * Returns the Model the instance was created from.
             *
             * @see Model
             */
            Model : Model<this, TAttributes>;

            /**
             * A reference to the sequelize instance
             */
            sequelize : Sequelize;

            /**
             * Get an object representing the query for this instance, use with `options.where`
             */
            where() : Object;

            /**
             * Get the value of the underlying data value
             */
            getDataValue( key : string ) : any;

            /**
             * Update the underlying data value
             */
            setDataValue( key : string, value : any ) : void;

            /**
             * If no key is given, returns all values of the instance, also invoking virtual getters.
             *
             * If key is given and a field or virtual getter is present for the key it will call that getter - else it
             * will return the value for key.
             *
             * @param options.plain If set to true, included instances will be returned as plain objects
             */
            get( key : string, options? : { plain? : boolean, clone? : boolean } ) : any;
            get( options? : { plain? : boolean, clone? : boolean } ) : TAttributes;

            /**
             * Set is used to update values on the instance (the sequelize representation of the instance that is,
             * remember that nothing will be persisted before you actually call `save`). In its most basic form `set`
             * will update a value stored in the underlying `dataValues` object. However, if a custom setter function
             * is defined for the key, that function will be called instead. To bypass the setter, you can pass `raw:
             * true` in the options object.
             *
             * If set is called with an object, it will loop over the object, and call set recursively for each key,
             * value pair. If you set raw to true, the underlying dataValues will either be set directly to the object
             * passed, or used to extend dataValues, if dataValues already contain values.
             *
             * When set is called, the previous value of the field is stored and sets a changed flag(see `changed`).
             *
             * Set can also be used to build instances for associations, if you have values for those.
             * When using set with associations you need to make sure the property key matches the alias of the
             * association while also making sure that the proper include options have been set (from .build() or
             * .find())
             *
             * If called with a dot.seperated key on a JSON/JSONB attribute it will set the value nested and flag the
             * entire object as changed.
             *
             * @param options.raw If set to true, field and virtual setters will be ignored
             * @param options.reset Clear all previously set data values
             */
            set( key : string, value : any, options? : InstanceSetOptions ) : this;
            set( keys : Object, options? : InstanceSetOptions ) : this;
            setAttributes( key : string, value : any, options? : InstanceSetOptions ) : this;
            setAttributes( keys : Object, options? : InstanceSetOptions ) : this;

            /**
             * If changed is called with a string it will return a boolean indicating whether the value of that key in
             * `dataValues` is different from the value in `_previousDataValues`.
             *
             * If changed is called without an argument, it will return an array of keys that have changed.
             *
             * If changed is called without an argument and no keys have changed, it will return `false`.
             */
            changed( key : string ) : boolean;
            changed() : boolean | string[];

            /**
             * Returns the previous value for key from `_previousDataValues`.
             */
            previous( key : string ) : any;

            /**
             * Validate this instance, and if the validation passes, persist it to the database.
             *
             * On success, the callback will be called with this instance. On validation error, the callback will be
             * called with an instance of `Sequelize.ValidationError`. This error will have a property for each of the
             * fields for which validation failed, with the error message for that field.
             */
            save( options? : InstanceSaveOptions ) : Promise<this>;

            /**
             * Refresh the current instance in-place, i.e. update the object with current data from the DB and return
             * the same object. This is different from doing a `find(Instance.id)`, because that would create and
             * return a new instance. With this method, all references to the Instance are updated with the new data
             * and no new objects are created.
             */
            reload( options? : FindOptions ) : Promise<this>;

            /**
             * Validate the attribute of this instance according to validation rules set in the model definition.
             *
             * Emits null if and only if validation successful; otherwise an Error instance containing
             * { field name : [error msgs] } entries.
             *
             * @param options.skip An array of strings. All properties that are in this array will not be validated
             */
            validate( options? : { skip?: string[] } ) : Promise<ValidationError>;

            /**
             * This is the same as calling `set` and then calling `save`.
             */
            update( key : string, value : any, options? : InstanceUpdateOptions ) : Promise<this>;
            update( keys : Object, options? : InstanceUpdateOptions ) : Promise<this>;
            updateAttributes( key : string, value : any, options? : InstanceUpdateOptions ) : Promise<this>;
            updateAttributes( keys : Object, options? : InstanceUpdateOptions ) : Promise<this>;

            /**
             * Destroy the row corresponding to this instance. Depending on your setting for paranoid, the row will
             * either be completely deleted, or have its deletedAt timestamp set to the current time.
             */
            destroy( options? : InstanceDestroyOptions ) : Promise<void>;

            /**
             * Restore the row corresponding to this instance. Only available for paranoid models.
             */
            restore( options? : InstanceRestoreOptions ) : Promise<void>;

            /**
             * Increment the value of one or more columns. This is done in the database, which means it does not use
             * the values currently stored on the Instance. The increment is done using a
             * ```sql
             * SET column = column + X
             * ```
             * query. To get the correct value after an increment into the Instance you should do a reload.
             *
             *```js
             * instance.increment('number') // increment number by 1
             * instance.increment(['number', 'count'], { by: 2 }) // increment number and count by 2
             * instance.increment({ answer: 42, tries: 1}, { by: 2 }) // increment answer by 42, and tries by 1.
             *                                                        // `by` is ignored, since each column has its own
             *                                                        // value
             * ```
             *
             * @param fields If a string is provided, that column is incremented by the value of `by` given in options.
             *               If an array is provided, the same is true for each column.
             *               If and object is provided, each column is incremented by the value given.
             */
            increment( fields : string | string[] | Object,
                       options? : InstanceIncrementDecrementOptions ) : Promise<this>;

            /**
             * Decrement the value of one or more columns. This is done in the database, which means it does not use
             * the values currently stored on the Instance. The decrement is done using a
             * ```sql
             * SET column = column - X
             * ```
             * query. To get the correct value after an decrement into the Instance you should do a reload.
             *
             * ```js
             * instance.decrement('number') // decrement number by 1
             * instance.decrement(['number', 'count'], { by: 2 }) // decrement number and count by 2
             * instance.decrement({ answer: 42, tries: 1}, { by: 2 }) // decrement answer by 42, and tries by 1.
             *                                                        // `by` is ignored, since each column has its own
             *                                                        // value
             * ```
             *
             * @param fields If a string is provided, that column is decremented by the value of `by` given in options.
             *               If an array is provided, the same is true for each column.
             *               If and object is provided, each column is decremented by the value given
             */
            decrement( fields : string | string[] | Object,
                       options? : InstanceIncrementDecrementOptions ) : Promise<this>;

            /**
             * Check whether all values of this and `other` Instance are the same
             */
            equals( other : Instance<any> ) : boolean;

            /**
             * Check if this is eqaul to one of `others` by calling equals
             */
            equalsOneOf( others : Instance<any>[] ) : boolean;

            /**
             * Convert the instance to a JSON representation. Proxies to calling `get` with no keys. This means get all
             * values gotten from the DB, and apply all custom getters.
             */
            toJSON() : TAttributes;

        }

        //
        //  Model
        // ~~~~~~~
        //
        //  https://github.com/sequelize/sequelize/blob/v3.4.1/lib/model.js
        //

        /**
         * Options to pass to Model on drop
         */
        interface DropOptions {

            /**
             * Also drop all objects depending on this table, such as views. Only works in postgres
             */
            cascade?: boolean;

            /**
             * A function that gets executed while running the query to log the sql.
             */
            logging?: boolean | Function;

        }

        /**
         * Schema Options provided for applying a schema to a model
         */
        interface SchemaOptions {

            /**
             * The character(s) that separates the schema name from the table name
             */
            schemaDelimeter? : string;

            /**
             * A function that gets executed while running the query to log the sql.
             */
            logging? : Function | boolean;

        }

        /**
         * Scope Options for Model.scope
         */
        interface ScopeOptions {

            /**
             * The scope(s) to apply. Scopes can either be passed as consecutive arguments, or as an array of arguments.
             * To apply simple scopes and scope functions with no arguments, pass them as strings. For scope function,
             * pass an object, with a `method` property. The value can either be a string, if the method does not take
             * any arguments, or an array, where the first element is the name of the method, and consecutive elements
             * are arguments to that method. Pass null to remove all scopes, including the default.
             */
            method : string | any[];

        }

        /**
         * Where Complex nested query
         */
        interface WhereNested {
            $and : Array<WhereOptions | WhereLogic>;
            $or : Array<WhereOptions | WhereLogic>;
        }

        /**
         * Nested where Postgre Statement
         */
        interface WherePGStatement {
            $any : Array<string | number>;
            $all : Array<string | number>;
        }

        /**
         * Where Geometry Options
         */
        interface WhereGeometryOptions {
            type: string;
            coordinates: Array<number[] | number>;
        }

        /**
         * Logic of where statement
         */
        interface WhereLogic {
            $ne : string | number | WhereLogic;
            $in : Array<string | number> | literal;
            $not : boolean | string | number | WhereOptions;
            $notIn : Array<string | number> | literal;
            $gte : number | string | Date;
            $gt : number | string | Date;
            $lte : number | string | Date;
            $lt : number | string | Date;
            $like : string | WherePGStatement;
            $iLike : string | WherePGStatement;
            $ilike : string | WherePGStatement;
            $notLike : string | WherePGStatement;
            $notILike : string | WherePGStatement;
            $between : [number, number];
            ".." : [number, number];
            $notBetween: [number, number];
            "!.." : [number, number];
            $overlap : [number, number];
            "&&" : [number, number];
            $contains: any;
            "@>": any;
            $contained: any;
            "<@": any;
        }

        /**
         * A hash of attributes to describe your search. See above for examples.
         *
         * We did put Object in the end, because there where query might be a JSON Blob. It cripples a bit the
         * typesafety, but there is no way to pass the tests if we just remove it.
         */
        interface WhereOptions {
            [field: string]: string | number | WhereLogic | WhereOptions | col | and | or | WhereGeometryOptions | Array<string | number> | Object;
        }

        /**
         * Through options for Include Options
         */
        interface IncludeThroughOptions {

            /**
             * Filter on the join model for belongsToMany relations
             */
            where? : WhereOptions;

            /**
             * A list of attributes to select from the join model for belongsToMany relations
             */
            attributes? : string[];

        }

        /**
         * Association Object for Include Options
         */
        interface IncludeAssociation {
            source: Model<any, any>;
            target: Model<any, any>;
            identifier: string;
        }

        /**
         * Complex include options
         */
        interface IncludeOptions {

            /**
             * The model you want to eagerly load
             */
            model? : Model<any, any>;

            /**
             * The alias of the relation, in case the model you want to eagerly load is aliassed. For `hasOne` /
             * `belongsTo`, this should be the singular name, and for `hasMany`, it should be the plural
             */
            as? : string;

            /**
             * The association you want to eagerly load. (This can be used instead of providing a model/as pair)
             */
            association? : IncludeAssociation;

            /**
             * Where clauses to apply to the child models. Note that this converts the eager load to an inner join,
             * unless you explicitly set `required: false`
             */
            where? : WhereOptions;

            /**
             * A list of attributes to select from the child model
             */
            attributes? : string[];

            /**
             * If true, converts to an inner join, which means that the parent model will only be loaded if it has any
             * matching children. True if `include.where` is set, false otherwise.
             */
            required? : boolean;

            /**
             * Through Options
             */
            through? : IncludeThroughOptions;

            /**
             * Load further nested related models
             */
            include? : Array<Model<any, any> | IncludeOptions>;

        }

        /**
         * Options that are passed to any model creating a SELECT query
         *
         * A hash of options to describe the scope of the search
         */
        interface FindOptions {

            /**
             * A hash of attributes to describe your search. See above for examples.
             */
            where? : WhereOptions | Array<col | and | or | string>;

            /**
             * A list of the attributes that you want to select. To rename an attribute, you can pass an array, with
             * two elements - the first is the name of the attribute in the DB (or some kind of expression such as
             * `Sequelize.literal`, `Sequelize.fn` and so on), and the second is the name you want the attribute to
             * have in the returned instance
             */
            attributes? : Array<string | [string, string]>;

            /**
             * If true, only non-deleted records will be returned. If false, both deleted and non-deleted records will
             * be returned. Only applies if `options.paranoid` is true for the model.
             */
            paranoid?: boolean;

            /**
             * A list of associations to eagerly load using a left join. Supported is either
             * `{ include: [ Model1, Model2, ...]}` or `{ include: [{ model: Model1, as: 'Alias' }]}`.
             * If your association are set up with an `as` (eg. `X.hasMany(Y, { as: 'Z }`, you need to specify Z in
             * the as attribute when eager loading Y).
             */
            include?: Array<Model<any, any> | IncludeOptions>;

            /**
             * Specifies an ordering. If a string is provided, it will be escaped. Using an array, you can provide
             * several columns / functions to order by. Each element can be further wrapped in a two-element array. The
             * first element is the column / function to order by, the second is the direction. For example:
             * `order: [['name', 'DESC']]`. In this way the column will be escaped, but the direction will not.
             */
            order?: string | col | literal | Array<string | number | Model<any, any> | { model : Model<any, any>, as? : string}> | Array<string | col | literal | Array<string | number | Model<any, any> | { model : Model<any, any>, as? : string}>>;

            /**
             * Limit the results
             */
            limit?: number;

            /**
             * Skip the results;
             */
            offset?: number;

            /**
             * Transaction to run query under
             */
            transaction? : Transaction;

            /**
             * Lock the selected rows. Possible options are transaction.LOCK.UPDATE and transaction.LOCK.SHARE.
             * Postgres also supports transaction.LOCK.KEY_SHARE, transaction.LOCK.NO_KEY_UPDATE and specific model
             * locks with joins. See [transaction.LOCK for an example](transaction#lock)
             */
            lock? : string | { level: string, of: Model<any, any> };

            /**
             * Return raw result. See sequelize.query for more information.
             */
            raw? : boolean;

            /**
             * A function that gets executed while running the query to log the sql.
             */
            logging? : boolean | Function;

            /**
             * having ?!?
             */
            having? : WhereOptions;

        }

        /**
         * Options for Model.count method
         */
        interface CountOptions {

            /**
             * A hash of search attributes.
             */
            where? : WhereOptions | string[];

            /**
             * Include options. See `find` for details
             */
            include?: Array<Model<any, any> | IncludeOptions>;

            /**
             * Apply COUNT(DISTINCT(col))
             */
            distinct? : boolean;

            /**
             * Used in conjustion with `group`
             */
            attributes? : Array<string | [string, string]>;

            /**
             * For creating complex counts. Will return multiple rows as needed.
             *
             * TODO: Check?
             */
            group? : Object;

            /**
             * A function that gets executed while running the query to log the sql.
             */
            logging? : boolean | Function;

            transaction?: Transaction;
        }

        /**
         * Options for Model.build method
         */
        interface BuildOptions {

            /**
             * If set to true, values will ignore field and virtual setters.
             */
            raw? : boolean;

            /**
             * Is this record new
             */
            isNewRecord? : boolean;

            /**
             * an array of include options - Used to build prefetched/included model instances. See `set`
             *
             * TODO: See set
             */
            include? :  Array<Model<any, any> | IncludeOptions>;

        }

        /**
         * Options for Model.create method
         */
        interface CreateOptions extends BuildOptions {

            /**
             * If set, only columns matching those in fields will be saved
             */
            fields? : string[];

            /**
             * On Duplicate
             */
            onDuplicate? : string;

            /**
             * Transaction to run query under
             */
            transaction? : Transaction;

            /**
             * A function that gets executed while running the query to log the sql.
             */
            logging? : boolean | Function;

            silent? : boolean;

            returning? : boolean;
        }

        /**
         * Options for Model.findOrInitialize method
         */
        interface FindOrInitializeOptions<TAttributes> {

            /**
             * A hash of search attributes.
             */
            where : string | WhereOptions;

            /**
             * Default values to use if building a new instance
             */
            defaults? : TAttributes;

            /**
             * Transaction to run query under
             */
            transaction? : Transaction;

            /**
             * A function that gets executed while running the query to log the sql.
             */
            logging? : boolean | Function;

        }

        /**
         * Options for Model.upsert method
         */
        interface UpsertOptions {

            /**
             * Run validations before the row is inserted
             */
            validate? : boolean;

            /**
             * The fields to insert / update. Defaults to all fields
             */
            fields? : string[];

            /**
             * A function that gets executed while running the query to log the sql.
             */
            logging? : boolean | Function;

        }

        /**
         * Options for Model.bulkCreate method
         */
        interface BulkCreateOptions {

            /**
             * Fields to insert (defaults to all fields)
             */
            fields? : string[];

            /**
             * Should each row be subject to validation before it is inserted. The whole insert will fail if one row
             * fails validation
             */
            validate? : boolean;

            /**
             * Run before / after bulk create hooks?
             */
            hooks? : boolean;

            /**
             * Run before / after create hooks for each individual Instance? BulkCreate hooks will still be run if
             * options.hooks is true.
             */
            individualHooks? : boolean;

            /**
             * Ignore duplicate values for primary keys? (not supported by postgres)
             *
             * Defaults to false
             */
            ignoreDuplicates? : boolean;

            /**
             * Fields to update if row key already exists (on duplicate key update)? (only supported by mysql &
             * mariadb). By default, all fields are updated.
             */
            updateOnDuplicate? : string[];

            /**
             * Transaction to run query under
             */
            transaction? : Transaction;

            /**
             * A function that gets executed while running the query to log the sql.
             */
            logging? : boolean | Function;

        }

        /**
         * The options passed to Model.destroy in addition to truncate
         */
        interface TruncateOptions {

            /**
             * Transaction to run query under
             */
            transaction? : Transaction;

            /**
             * Only used in conjuction with TRUNCATE. Truncates  all tables that have foreign-key references to the
             * named table, or to any tables added to the group due to CASCADE.
             *
             * Defaults to false;
             */
            cascade? : boolean;

            /**
             * A function that gets executed while running the query to log the sql.
             */
            logging? : boolean | Function;

        }

        /**
         * Options used for Model.destroy
         */
        interface DestroyOptions extends TruncateOptions {

            /**
             * Filter the destroy
             */
            where? : WhereOptions;

            /**
             * Run before / after bulk destroy hooks?
             */
            hooks? : boolean;

            /**
             * If set to true, destroy will SELECT all records matching the where parameter and will execute before /
             * after destroy hooks on each row
             */
            individualHooks? : boolean;

            /**
             * How many rows to delete
             */
            limit? : number;

            /**
             * Delete instead of setting deletedAt to current timestamp (only applicable if `paranoid` is enabled)
             */
            force? : boolean;

            /**
             * If set to true, dialects that support it will use TRUNCATE instead of DELETE FROM. If a table is
             * truncated the where and limit options are ignored
             */
            truncate? : boolean;

        }

        /**
         * Options for Model.restore
         */
        interface RestoreOptions {

            /**
             * Filter the restore
             */
            where? : WhereOptions;

            /**
             * Run before / after bulk restore hooks?
             */
            hooks? : boolean;

            /**
             * If set to true, restore will find all records within the where parameter and will execute before / after
             * bulkRestore hooks on each row
             */
            individualHooks? : boolean;

            /**
             * How many rows to undelete
             */
            limit? : number;

            /**
             * A function that gets executed while running the query to log the sql.
             */
            logging? : boolean | Function;

            /**
             * Transaction to run query under
             */
            transaction? : Transaction;

        }

        /**
         * Options used for Model.update
         */
        interface UpdateOptions {

            /**
             * Options to describe the scope of the search.
             */
            where: WhereOptions;

            /**
             * Fields to update (defaults to all fields)
             */
            fields? : string[];

            /**
             * Should each row be subject to validation before it is inserted. The whole insert will fail if one row
             * fails validation.
             *
             * Defaults to true
             */
            validate? : boolean;

            /**
             * Run before / after bulk update hooks?
             *
             * Defaults to true
             */
            hooks? : boolean;

            /**
             * Whether or not to update the side effects of any virtual setters.
             *
             * Defaults to true
             */
            sideEffects? : boolean;

            /**
             * Run before / after update hooks?. If true, this will execute a SELECT followed by individual UPDATEs.
             * A select is needed, because the row data needs to be passed to the hooks
             *
             * Defaults to false
             */
            individualHooks? : boolean;

            /**
             * Return the affected rows (only for postgres)
             */
            returning? : boolean;

            /**
             * How many rows to update (only for mysql and mariadb)
             */
            limit? : number;

            /**
             * A function that gets executed while running the query to log the sql.
             */
            logging? : boolean | Function;

            /**
             * Transaction to run query under
             */
            transaction? : Transaction;

        }

        /**
         * Options used for Model.aggregate
         */
        interface AggregateOptions extends QueryOptions {

            /**
             * A hash of search attributes.
             */
            where?: WhereOptions;

            /**
             * The type of the result. If `field` is a field in this Model, the default will be the type of that field,
             * otherwise defaults to float.
             */
            dataType? : DataTypeAbstract | string;

            /**
             * Applies DISTINCT to the field being aggregated over
             */
            distinct? : boolean;

        }

        /**
         * A Model represents a table in the database. Sometimes you might also see it referred to as model, or simply
         * as factory. This class should _not_ be instantiated directly, it is created using `sequelize.define`, and
         * already created models can be loaded using `sequelize.import`
         */
        interface Model<TInstance, TAttributes> extends Hooks<TInstance>, Associations {

            /**
             * The Instance class
             */
            Instance() : TInstance;

            /**
             * Remove attribute from model definition
             *
             * @param attribute
             */
            removeAttribute( attribute : string ) : void;

            /**
             * Sync this Model to the DB, that is create the table. Upon success, the callback will be called with the
             * model instance (this)
             */
            sync( options? : SyncOptions ) : Promise<this>;

            /**
             * Drop the table represented by this Model
             *
             * @param options
             */
            drop( options? : DropOptions ) : Promise<void>;

            /**
             * Apply a schema to this model. For postgres, this will actually place the schema in front of the table
             * name
             * - `"schema"."tableName"`, while the schema will be prepended to the table name for mysql and
             * sqlite - `'schema.tablename'`.
             *
             * @param schema The name of the schema
             * @param options
             */
            schema( schema : string, options? : SchemaOptions ) : this;

            /**
             * Get the tablename of the model, taking schema into account. The method will return The name as a string
             * if the model has no schema, or an object with `tableName`, `schema` and `delimiter` properties.
             *
             * @param options The hash of options from any query. You can use one model to access tables with matching
             *     schemas by overriding `getTableName` and using custom key/values to alter the name of the table.
             *     (eg.
             *     subscribers_1, subscribers_2)
             * @param options.logging=false A function that gets executed while running the query to log the sql.
             */
            getTableName( options? : { logging : Function } ) : string | Object;

            /**
             * Apply a scope created in `define` to the model. First let's look at how to create scopes:
             * ```js
             * var Model = sequelize.define('model', attributes, {
             *   defaultScope: {
             *     where: {
             *       username: 'dan'
             *     },
             *     limit: 12
             *   },
             *   scopes: {
             *     isALie: {
             *       where: {
             *         stuff: 'cake'
             *       }
             *     },
             *     complexFunction: function(email, accessLevel) {
             *       return {
             *         where: {
             *           email: {
             *             $like: email
             *           },
             *           accesss_level {
             *             $gte: accessLevel
             *           }
             *         }
             *       }
             *     }
             *   }
             * })
             * ```
             * Now, since you defined a default scope, every time you do Model.find, the default scope is appended to
             * your query. Here's a couple of examples:
             * ```js
             * Model.findAll() // WHERE username = 'dan'
             * Model.findAll({ where: { age: { gt: 12 } } }) // WHERE age > 12 AND username = 'dan'
             * ```
             *
             * To invoke scope functions you can do:
             * ```js
             * Model.scope({ method: ['complexFunction' 'dan@sequelize.com', 42]}).findAll()
             * // WHERE email like 'dan@sequelize.com%' AND access_level >= 42
             * ```
             *
             * @return Model A reference to the model, with the scope(s) applied. Calling scope again on the returned
             *     model will clear the previous scope.
             */
            scope( options? : string | string[] | ScopeOptions | WhereOptions ) : this;

            /**
             * Search for multiple instances.
             *
             * __Simple search using AND and =__
             * ```js
             * Model.findAll({
             *   where: {
             *     attr1: 42,
             *     attr2: 'cake'
             *   }
             * })
             * ```
             * ```sql
             * WHERE attr1 = 42 AND attr2 = 'cake'
             *```
             *
             * __Using greater than, less than etc.__
             * ```js
             *
             * Model.findAll({
             *   where: {
             *     attr1: {
             *       gt: 50
             *     },
             *     attr2: {
             *       lte: 45
             *     },
             *     attr3: {
             *       in: [1,2,3]
             *     },
             *     attr4: {
             *       ne: 5
             *     }
             *   }
             * })
             * ```
             * ```sql
             * WHERE attr1 > 50 AND attr2 <= 45 AND attr3 IN (1,2,3) AND attr4 != 5
             * ```
             * Possible options are: `$ne, $in, $not, $notIn, $gte, $gt, $lte, $lt, $like, $ilike/$iLike, $notLike,
             * $notILike, '..'/$between, '!..'/$notBetween, '&&'/$overlap, '@>'/$contains, '<@'/$contained`
             *
             * __Queries using OR__
             * ```js
             * Model.findAll({
             *   where: Sequelize.and(
             *     { name: 'a project' },
             *     Sequelize.or(
             *       { id: [1,2,3] },
             *       { id: { gt: 10 } }
             *     )
             *   )
             * })
             * ```
             * ```sql
             * WHERE name = 'a project' AND (id` IN (1,2,3) OR id > 10)
             * ```
             *
             * The success listener is called with an array of instances if the query succeeds.
             *
             * @see    {Sequelize#query}
             */
            findAll( options? : FindOptions ) : Promise<TInstance[]>;
            all( optionz? : FindOptions ) : Promise<TInstance[]>;

            /**
             * Search for a single instance by its primary key. This applies LIMIT 1, so the listener will
             * always be called with a single instance.
             */
            findById( identifier? : number | string, options? : FindOptions ) : Promise<TInstance>;
            findByPrimary( identifier? : number | string, options? : FindOptions ) : Promise<TInstance>;

            /**
             * Search for a single instance. This applies LIMIT 1, so the listener will always be called with a single
             * instance.
             */
            findOne( options? : FindOptions ) : Promise<TInstance>;
            find( optionz? : FindOptions ) : Promise<TInstance>;

            /**
             * Run an aggregation method on the specified field
             *
             * @param field The field to aggregate over. Can be a field name or *
             * @param aggregateFunction The function to use for aggregation, e.g. sum, max etc.
             * @param options Query options. See sequelize.query for full options
             * @return Returns the aggregate result cast to `options.dataType`, unless `options.plain` is false, in
             *     which case the complete data result is returned.
             */
            aggregate( field : string, aggregateFunction : Function, options? : AggregateOptions ) : Promise<Object>;

            /**
             * Count the number of records matching the provided where clause.
             *
             * If you provide an `include` option, the number of matching associations will be counted instead.
             */
            count( options? : CountOptions ) : Promise<number>;

            /**
             * Find all the rows matching your query, within a specified offset / limit, and get the total number of
             * rows matching your query. This is very usefull for paging
             *
             * ```js
             * Model.findAndCountAll({
             *   where: ...,
             *   limit: 12,
             *   offset: 12
             * }).then(function (result) {
             *   ...
             * })
             * ```
             * In the above example, `result.rows` will contain rows 13 through 24, while `result.count` will return
             * the
             * total number of rows that matched your query.
             *
             * When you add includes, only those which are required (either because they have a where clause, or
             * because
             * `required` is explicitly set to true on the include) will be added to the count part.
             *
             * Suppose you want to find all users who have a profile attached:
             * ```js
             * User.findAndCountAll({
             *   include: [
             *      { model: Profile, required: true}
             *   ],
             *   limit 3
             * });
             * ```
             * Because the include for `Profile` has `required` set it will result in an inner join, and only the users
             * who have a profile will be counted. If we remove `required` from the include, both users with and
             * without
             * profiles will be counted
             */
            findAndCount( options? : FindOptions ) : Promise<{ rows : TInstance[], count : number }>;
            findAndCountAll( options? : FindOptions ) : Promise<{ rows : TInstance[], count : number }>;

            /**
             * Find the maximum value of field
             */
            max( field : string, options? : AggregateOptions ) : Promise<any>;

            /**
             * Find the minimum value of field
             */
            min( field : string, options? : AggregateOptions ) : Promise<any>;

            /**
             * Find the sum of field
             */
            sum( field : string, options? : AggregateOptions ) : Promise<number>;

            /**
             * Builds a new model instance. Values is an object of key value pairs, must be defined but can be empty.
             */
            build( record? : TAttributes, options? : BuildOptions ) : TInstance;

            /**
             * Undocumented bulkBuild
             */
            bulkBuild( records : TAttributes[], options? : BuildOptions ) : TInstance[];

            /**
             * Builds a new model instance and calls save on it.
             */
            create( values? : TAttributes, options? : CreateOptions ) : Promise<TInstance>;

            /**
             * Find a row that matches the query, or build (but don't save) the row if none is found.
             * The successfull result of the promise will be (instance, initialized) - Make sure to use .spread()
             */
            findOrInitialize( options : FindOrInitializeOptions<TAttributes> ) : Promise<TInstance>;
            findOrBuild( options : FindOrInitializeOptions<TAttributes> ) : Promise<TInstance>;

            /**
             * Find a row that matches the query, or build and save the row if none is found
             * The successful result of the promise will be (instance, created) - Make sure to use .spread()
             *
             * If no transaction is passed in the `options` object, a new transaction will be created internally, to
             * prevent the race condition where a matching row is created by another connection after the find but
             * before the insert call. However, it is not always possible to handle this case in SQLite, specifically
             * if one transaction inserts and another tries to select before the first one has comitted. In this case,
             * an instance of sequelize.TimeoutError will be thrown instead. If a transaction is created, a savepoint
             * will be created instead, and any unique constraint violation will be handled internally.
             */
            findOrCreate( options : FindOrInitializeOptions<TAttributes> ) : Promise<TInstance>;

            /**
             * Insert or update a single row. An update will be executed if a row which matches the supplied values on
             * either the primary key or a unique key is found. Note that the unique index must be defined in your
             * sequelize model and not just in the table. Otherwise you may experience a unique constraint violation,
             * because sequelize fails to identify the row that should be updated.
             *
             * **Implementation details:**
             *
             * * MySQL - Implemented as a single query `INSERT values ON DUPLICATE KEY UPDATE values`
             * * PostgreSQL - Implemented as a temporary function with exception handling: INSERT EXCEPTION WHEN
             *   unique_constraint UPDATE
             * * SQLite - Implemented as two queries `INSERT; UPDATE`. This means that the update is executed
             * regardless
             *   of whether the row already existed or not
             *
             * **Note** that SQLite returns undefined for created, no matter if the row was created or updated. This is
             * because SQLite always runs INSERT OR IGNORE + UPDATE, in a single query, so there is no way to know
             * whether the row was inserted or not.
             */
            upsert( values : TAttributes, options? : UpsertOptions ) : Promise<boolean>;
            insertOrUpdate( values : TAttributes, options? : UpsertOptions ) : Promise<boolean>;

            /**
             * Create and insert multiple instances in bulk.
             *
             * The success handler is passed an array of instances, but please notice that these may not completely
             * represent the state of the rows in the DB. This is because MySQL and SQLite do not make it easy to
             * obtain
             * back automatically generated IDs and other default values in a way that can be mapped to multiple
             * records. To obtain Instances for the newly created values, you will need to query for them again.
             *
             * @param records List of objects (key/value pairs) to create instances from
             */
            bulkCreate( records : TAttributes[], options? : BulkCreateOptions ) : Promise<TInstance[]>;

            /**
             * Truncate all instances of the model. This is a convenient method for Model.destroy({ truncate: true }).
             */
            truncate( options? : TruncateOptions ) : Promise<void>;

            /**
             * Delete multiple instances, or set their deletedAt timestamp to the current time if `paranoid` is enabled.
             *
             * @return Promise<number> The number of destroyed rows
             */
            destroy( options? : DestroyOptions ) : Promise<number>;

            /**
             * Restore multiple instances if `paranoid` is enabled.
             */
            restore( options? : RestoreOptions ) : Promise<void>;

            /**
             * Update multiple instances that match the where options. The promise returns an array with one or two
             * elements. The first element is always the number of affected rows, while the second element is the actual
             * affected rows (only supported in postgres with `options.returning` true.)
             */
            update( values : TAttributes, options : UpdateOptions ) : Promise<[number, TInstance[]]>;

            /**
             * Run a describe query on the table. The result will be return to the listener as a hash of attributes and
             * their types.
             */
            describe() : Promise<Object>;

            /**
             * Unscope the model
             */
            unscoped() : this;

        }

        //
        //  Query Interface
        // ~~~~~~~~~~~~~~~~~
        //
        //  https://github.com/sequelize/sequelize/blob/v3.4.1/lib/query-interface.js
        //

        /**
         * Most of the methods accept options and use only the logger property of the options. That's why the most used
         * interface type for options in a method is separated here as another interface.
         */
        interface QueryInterfaceOptions {

            /**
             * A function that gets executed while running the query to log the sql.
             */
            logging? : boolean | Function;

        }

        /**
         * The interface that Sequelize uses to talk to all databases.
         *
         * This interface is available through sequelize.QueryInterface. It should not be commonly used, but it's
         * referenced anyway, so it can be used.
         */
        interface QueryInterface {

            /**
             * Returns the dialect-specific sql generator.
             *
             * We don't have a definition for the QueryGenerator, because I doubt it is commonly in use separately.
             */
            QueryGenerator: any;

            /**
             * Returns the current sequelize instance.
             */
            sequelize: Sequelize;

            /**
             * Queries the schema (table list).
             *
             * @param schema The schema to query. Applies only to Postgres.
             */
            createSchema( schema? : string, options? : QueryInterfaceOptions ): Promise<void>;

            /**
             * Drops the specified schema (table).
             *
             * @param schema The schema to query. Applies only to Postgres.
             */
            dropSchema( schema? : string, options? : QueryInterfaceOptions ): Promise<void>;

            /**
             * Drops all tables.
             */
            dropAllSchemas( options? : QueryInterfaceOptions ): Promise<void>;

            /**
             * Queries all table names in the database.
             *
             * @param options
             */
            showAllSchemas( options? : QueryOptions ): Promise<Object>;

            /**
             * Return database version
             */
            databaseVersion( options? : QueryInterfaceOptions ) : Promise<string>;

            /**
             * Creates a table with specified attributes.
             *
             * @param tableName     Name of table to create
             * @param attributes    Hash of attributes, key is attribute name, value is data type
             * @param options       Query options.
             */
            createTable( tableName : string | { schema? : string, tableName? : string }, attributes : DefineAttributes,
                         options? : QueryOptions ): Promise<void>;

            /**
             * Drops the specified table.
             *
             * @param tableName Table name.
             * @param options   Query options, particularly "force".
             */
            dropTable( tableName : string, options? : QueryOptions ): Promise<void>;

            /**
             * Drops all tables.
             *
             * @param options
             */
            dropAllTables( options? : QueryOptions ): Promise<void>;

            /**
             * Drops all defined enums
             *
             * @param options
             */
            dropAllEnums( options? : QueryOptions ): Promise<void>;

            /**
             * Renames a table
             */
            renameTable( before : string, after : string, options? : QueryInterfaceOptions ) : Promise<void>;

            /**
             * Returns all tables
             */
            showAllTables( options? : QueryOptions ) : Promise<string[]>;

            /**
             * Describe a table
             */
            describeTable( tableName : string | { schema? : string, tableName? : string },
                           options? : string | { schema? : string, schemaDelimeter? : string, logging? : boolean | Function } ) : Promise<Object>;

            /**
             * Adds a new column to a table
             */
            addColumn( table : string, key : string, attribute : DefineAttributeColumnOptions | DataTypeAbstract,
                       options? : QueryInterfaceOptions ) : Promise<void>;

            /**
             * Removes a column from a table
             */
            removeColumn( table : string, attribute : string, options? : QueryInterfaceOptions ) : Promise<void>;

            /**
             * Changes a column
             */
            changeColumn( tableName : string | { schema? : string, tableName? : string }, attributeName : string,
                          dataTypeOrOptions? : string | DataTypeAbstract | DefineAttributeColumnOptions,
                          options? : QueryInterfaceOptions ) : Promise<void>;

            /**
             * Renames a column
             */
            renameColumn( tableName : string | { schema? : string, tableName? : string }, attrNameBefore : string,
                          attrNameAfter : string,
                          options? : QueryInterfaceOptions ) : Promise<void>;

            /**
             * Adds a new index to a table
             */
            addIndex( tableName : string | Object, attributes : string[], options? : QueryOptions,
                      rawTablename? : string ) : Promise<void>;

            /**
             * Shows the index of a table
             */
            showIndex( tableName : string | Object, options? : QueryOptions ) : Promise<Object>;

            /**
             * Put a name to an index
             */
            nameIndexes( indexes : string[], rawTablename : string ) : Promise<void>;

            /**
             * Returns all foreign key constraints of a table
             */
            getForeignKeysForTables( tableNames : string, options? : QueryInterfaceOptions ) : Promise<Object>;

            /**
             * Removes an index of a table
             */
            removeIndex( tableName : string, indexNameOrAttributes : string[] | string,
                         options? : QueryInterfaceOptions ) : Promise<void>;

            /**
             * Inserts a new record
             */
            insert( instance : Instance<any>, tableName : string, values : Object,
                    options? : QueryOptions ) : Promise<Object>;

            /**
             * Inserts or Updates a record in the database
             */
            upsert( tableName : string, values : Object, updateValues : Object, model : Model<any, any>,
                    options? : QueryOptions ) : Promise<Object>;

            /**
             * Inserts multiple records at once
             */
            bulkInsert( tableName : string, records : Object[], options? : QueryOptions,
                        attributes? : string[] | string ) : Promise<Object>;

            /**
             * Updates a row
             */
            update( instance : Instance<any>, tableName : string, values : Object, identifier : Object,
                    options? : QueryOptions ) : Promise<Object>;

            /**
             * Updates multiple rows at once
             */
            bulkUpdate( tableName : string, values : Object, identifier : Object, options? : QueryOptions,
                        attributes? : string[] | string ) : Promise<Object>;

            /**
             * Deletes a row
             */
            "delete"( instance : Instance<any>, tableName : string, identifier : Object,
                      options? : QueryOptions ) : Promise<Object>;

            /**
             * Deletes multiple rows at once
             */
            bulkDelete( tableName : string, identifier : Object, options? : QueryOptions,
                        model? : Model<any, any> ) : Promise<Object>;

            /**
             * Returns selected rows
             */
            select( model : Model<any, any>, tableName : string, options? : QueryOptions ) : Promise<Object[]>;

            /**
<<<<<<< HEAD
             * Creates an association to connect sources with multiple targets. Furthermore the targets can also have connections to multiple sources.
             *
             * @param target
             * @param options
             */
            belongsToMany<TInstance, TPojo>(target: Model<TInstance, TPojo>, options?: AssociationOptions): void;

            /**
             * Create an association that is either 1:m or n:m.
             *
             * @param target
             * @param options
=======
             * Increments a row value
>>>>>>> c6254f15
             */
            increment( instance : Instance<any>, tableName : string, values : Object, identifier : Object,
                       options? : QueryOptions ) : Promise<Object>;

            /**
             * Selects raw without parsing the string into an object
             */
            rawSelect( tableName : string, options : QueryOptions, attributeSelector : string | string[],
                       model? : Model<any, any> ) : Promise<string[]>;

            /**
             * Postgres only. Creates a trigger on specified table to call the specified function with supplied
             * parameters.
             */
            createTrigger( tableName : string, triggerName : string, timingType : string, fireOnArray : any[],
                           functionName : string, functionParams : any[], optionsArray : string[],
                           options? : QueryInterfaceOptions ): Promise<void>;

            /**
             * Postgres only. Drops the specified trigger.
             */
            dropTrigger( tableName : string, triggerName : string, options? : QueryInterfaceOptions ): Promise<void>;

            /**
             * Postgres only. Renames a trigger
             */
            renameTrigger( tableName : string, oldTriggerName : string, newTriggerName : string,
                           options? : QueryInterfaceOptions ) : Promise<void>;

            /**
             * Postgres only. Create a function
             */
            createFunction( functionName : string, params : any[], returnType : string, language : string,
                            body : string, options? : QueryOptions ) : Promise<void>;

            /**
             * Postgres only. Drops a function
             */
            dropFunction( functionName : string, params : any[],
                          options? : QueryInterfaceOptions ) : Promise<void>;

            /**
             * Postgres only. Rename a function
             */
            renameFunction( oldFunctionName : string, params : any[], newFunctionName : string,
                            options? : QueryInterfaceOptions ) : Promise<void>;

            /**
             * Escape an identifier (e.g. a table or attribute name). If force is true, the identifier will be quoted
             * even if the `quoteIdentifiers` option is false.
             */
            quoteIdentifier( identifier : string, force : boolean ) : string;

            /**
             * Escape a table name
             */
            quoteTable( identifier : string ) : string;

            /**
             * Split an identifier into .-separated tokens and quote each part. If force is true, the identifier will be
             * quoted even if the `quoteIdentifiers` option is false.
             */
            quoteIdentifiers( identifiers : string, force : boolean ) : string;

            /**
             * Escape a value (e.g. a string, number or date)
             */
            escape( value? : string | number | Date ) : string;

            /**
             * Set option for autocommit of a transaction
             */
            setAutocommit( transaction : Transaction, value : boolean, options? : QueryOptions ) : Promise<void>;

            /**
             * Set the isolation level of a transaction
             */
            setIsolationLevel( transaction : Transaction, value : string, options? : QueryOptions ) : Promise<void>;

            /**
             * Begin a new transaction
             */
            startTransaction( transaction : Transaction, options? : QueryOptions ) : Promise<void>;

            /**
             * Defer constraints
             */
            deferConstraints( transaction : Transaction, options? : QueryOptions ) : Promise<void>;

            /**
             * Commit an already started transaction
             */
            commitTransaction( transaction : Transaction, options? : QueryOptions ) : Promise<void>;

            /**
             * Rollback ( revert ) a transaction that has'nt been commited
             */
            rollbackTransaction( transaction : Transaction, options? : QueryOptions ) : Promise<void>;

        }

        //
        //  Query Types
        // ~~~~~~~~~~~~~
        //
        //  https://github.com/sequelize/sequelize/blob/v3.4.1/lib/query-types.js
        //

        interface QueryTypes {
            SELECT: string; // 'SELECT'
            INSERT: string; // 'INSERT'
            UPDATE: string; // 'UPDATE'
            BULKUPDATE: string; // 'BULKUPDATE'
            BULKDELETE: string; // 'BULKDELETE'
            DELETE: string; // 'DELETE'
            UPSERT: string; // 'UPSERT'
            VERSION: string; // 'VERSION'
            SHOWTABLES: string; // 'SHOWTABLES'
            SHOWINDEXES: string; // 'SHOWINDEXES'
            DESCRIBE: string; // 'DESCRIBE'
            RAW: string; // 'RAW'
            FOREIGNKEYS: string; // 'FOREIGNKEYS'
        }

        //
        //  Sequelize
        // ~~~~~~~~~~~
        //
        //  https://github.com/sequelize/sequelize/blob/v3.4.1/lib/sequelize.js
        //

        /**
         * General column options
         *
         * @see Define
         * @see AssociationForeignKeyOptions
         */
        interface ColumnOptions {

            /**
             * If false, the column will have a NOT NULL constraint, and a not null validation will be run before an
             * instance is saved.
             */
            allowNull?: boolean;

            /**
             *  If set, sequelize will map the attribute name to a different name in the database
             */
            field? : string;

            /**
             * A literal default value, a JavaScript function, or an SQL function (see `sequelize.fn`)
             */
            defaultValue?: any;

        }

        /**
         * References options for the column's attributes
         *
         * @see AttributeColumnOptions
         */
        interface DefineAttributeColumnReferencesOptions {

            /**
             * If this column references another table, provide it here as a Model, or a string
             */
            model?: string | Model<any, any>;

            /**
             * The column of the foreign table that this column references
             */
            key? : string;

            /**
             * When to check for the foreign key constraing
             *
             * PostgreSQL only
             */
            deferrable? : Deferrable;

        }

        /**
         * Column options for the model schema attributes
         *
         * @see Attributes
         */
        interface DefineAttributeColumnOptions extends ColumnOptions {

            /**
             * A string or a data type
             */
            type: string | DataTypeAbstract;

            /**
             * If true, the column will get a unique constraint. If a string is provided, the column will be part of a
             * composite unique index. If multiple columns have the same string, they will be part of the same unique
             * index
             */
            unique?: boolean | string | { name: string, msg: string };

            /**
             * Primary key flag
             */
            primaryKey?: boolean;

            /**
             * Is this field an auto increment field
             */
            autoIncrement?: boolean;

            /**
             * Comment for the database
             */
            comment?: string;

            /**
             * An object with reference configurations
             */
            references? : DefineAttributeColumnReferencesOptions;

            /**
             * What should happen when the referenced key is updated. One of CASCADE, RESTRICT, SET DEFAULT, SET NULL or
             * NO ACTION
             */
            onUpdate? : string;

            /**
             * What should happen when the referenced key is deleted. One of CASCADE, RESTRICT, SET DEFAULT, SET NULL or
             * NO ACTION
             */
            onDelete? : string;

            /**
             * Provide a custom getter for this column. Use `this.getDataValue(String)` to manipulate the underlying
             * values.
             */
            get? : () => any;

            /**
             * Provide a custom setter for this column. Use `this.setDataValue(String, Value)` to manipulate the
             * underlying values.
             */
            set? : ( val : any ) => void;

            /**
             * An object of validations to execute for this column every time the model is saved. Can be either the
             * name of a validation provided by validator.js, a validation function provided by extending validator.js
             * (see the
             * `DAOValidator` property for more details), or a custom validation function. Custom validation functions
             * are called with the value of the field, and can possibly take a second callback argument, to signal that
             * they are asynchronous. If the validator is sync, it should throw in the case of a failed validation, it
             * it is async, the callback should be called with the error text.
             */
            validate? : DefineValidateOptions;

            /**
             * Usage in object notation
             *
             * ```js
             * sequelize.define('model', {
             *     states: {
             *       type:   Sequelize.ENUM,
             *       values: ['active', 'pending', 'deleted']
             *     }
             *   })
             * ```
             */
            values? : string[];

        }

        /**
         * Interface for Attributes provided for a column
         *
         * @see Sequelize.define
         */
        interface DefineAttributes {

            /**
             * The description of a database column
             */
            [name : string] : string | DataTypeAbstract | DefineAttributeColumnOptions;

        }

        /**
         * Interface for query options
         *
         * @see Options
         */
        interface QueryOptions {

            /**
             * If true, sequelize will not try to format the results of the query, or build an instance of a model from
             * the result
             */
            raw?: boolean;

            /**
             * The transaction that the query should be executed under
             */
            transaction?: Transaction;

            /**
             * The type of query you are executing. The query type affects how results are formatted before they are
             * passed back. The type is a string, but `Sequelize.QueryTypes` is provided as convenience shortcuts.
             */
            type?: string;

            /**
             * If true, transforms objects with `.` separated property names into nested objects using
             * [dottie.js](https://github.com/mickhansen/dottie.js). For example { 'user.username': 'john' } becomes
             * { user: { username: 'john' }}. When `nest` is true, the query type is assumed to be `'SELECT'`,
             * unless otherwise specified
             *
             * Defaults to false
             */
            nest?: boolean;

            /**
             * Sets the query type to `SELECT` and return a single row
             */
            plain?: boolean;

            /**
             * Either an object of named parameter replacements in the format `:param` or an array of unnamed
             * replacements to replace `?` in your SQL.
             */
            replacements? : Object | string[];

            /**
             * Force the query to use the write pool, regardless of the query type.
             *
             * Defaults to false
             */
            useMaster? : boolean;

            /**
             * A function that gets executed while running the query to log the sql.
             */
            logging? : Function;

            /**
             * A sequelize instance used to build the return instance
             */
            instance? : Instance<any>;

            /**
             * A sequelize model used to build the returned model instances (used to be called callee)
             */
            model? : Model<any, any>;

            // TODO: force, cascade

        }

        /**
         * Model validations, allow you to specify format/content/inheritance validations for each attribute of the
         * model.
         *
         * Validations are automatically run on create, update and save. You can also call validate() to manually
         * validate an instance.
         *
         * The validations are implemented by validator.js.
         */
        interface DefineValidateOptions {

            /**
             * is: ["^[a-z]+$",'i'] // will only allow letters
             * is: /^[a-z]+$/i      // same as the previous example using real RegExp
             */
            is?: string | Array<string | RegExp> | RegExp | { msg: string, args : string | Array<string | RegExp> | RegExp };

            /**
             * not: ["[a-z]",'i']  // will not allow letters
             */
            not?: string | Array<string | RegExp> | RegExp | { msg: string, args : string | Array<string | RegExp> | RegExp };

            /**
             * checks for email format (foo@bar.com)
             */
            isEmail?: boolean | { msg: string };

            /**
             * checks for url format (http://foo.com)
             */
            isUrl?: boolean | { msg: string };

            /**
             * checks for IPv4 (129.89.23.1) or IPv6 format
             */
            isIP?: boolean | { msg: string };

            /**
             * checks for IPv4 (129.89.23.1)
             */
            isIPv4?: boolean | { msg: string };

            /**
             * checks for IPv6 format
             */
            isIPv6?: boolean | { msg: string };

            /**
             * will only allow letters
             */
            isAlpha?: boolean | { msg: string };

            /**
             * will only allow alphanumeric characters, so "_abc" will fail
             */
            isAlphanumeric?: boolean | { msg: string };

            /**
             * will only allow numbers
             */
            isNumeric?: boolean | { msg: string };

            /**
             * checks for valid integers
             */
            isInt?: boolean | { msg: string };

            /**
             * checks for valid floating point numbers
             */
            isFloat?: boolean | { msg: string };

            /**
             * checks for any numbers
             */
            isDecimal?: boolean | { msg: string };

            /**
             * checks for lowercase
             */
            isLowercase?: boolean | { msg: string };

            /**
             * checks for uppercase
             */
            isUppercase?: boolean | { msg: string };

            /**
             * won't allow null
             */
            notNull?: boolean | { msg: string };

            /**
             * only allows null
             */
            isNull?: boolean | { msg: string };

            /**
             * don't allow empty strings
             */
            notEmpty?: boolean | { msg: string };

            /**
             * only allow a specific value
             */
            equals? : string | { msg: string };

            /**
             * force specific substrings
             */
            contains? : string | { msg: string };

            /**
             * check the value is not one of these
             */
            notIn? : string[][] | { msg: string, args: string[][] };

            /**
             * check the value is one of these
             */
            isIn? : string[][] | { msg: string, args: string[][] };

            /**
             * don't allow specific substrings
             */
            notContains? : string[] | string | { msg: string, args: string[] | string };

            /**
             * only allow values with length between 2 and 10
             */
            len?: [number, number] | { msg: string, args: [number, number] };

            /**
             * only allow uuids
             */
            isUUID?: number | { msg: string, args: number };

            /**
             * only allow date strings
             */
            isDate?: boolean | { msg: string, args: boolean };

            /**
             * only allow date strings after a specific date
             */
            isAfter?: string | { msg: string, args: string };

            /**
             * only allow date strings before a specific date
             */
            isBefore?: string | { msg: string, args: string };

            /**
             * only allow values
             */
            max?: number | { msg: string, args: number };

            /**
             * only allow values >= 23
             */
            min?: number | { msg: string, args: number };

            /**
             * only allow arrays
             */
            isArray?: boolean | { msg: string, args: boolean };

            /**
             * check for valid credit card numbers
             */
            isCreditCard?: boolean | { msg: string, args: boolean };

            /**
             * custom validations are also possible
             *
             * Implementation notes :
             *
             * We can't enforce any other method to be a function, so :
             *
             * ```typescript
             * [name: string] : ( value : any ) => boolean;
             * ```
             *
             * doesn't work in combination with the properties above
             *
             * @see https://github.com/Microsoft/TypeScript/issues/1889
             */
            [name: string] : any;

        }

        /**
         * Interface for indexes property in DefineOptions
         *
         * @see DefineOptions
         */
        interface DefineIndexesOptions {

            /**
             * The name of the index. Defaults to model name + _ + fields concatenated
             */
            name? : string;

            /**
             * Index type. Only used by mysql. One of `UNIQUE`, `FULLTEXT` and `SPATIAL`
             */
            index? : string;

            /**
             * The method to create the index by (`USING` statement in SQL). BTREE and HASH are supported by mysql and
             * postgres, and postgres additionally supports GIST and GIN.
             */
            method? : string;

            /**
             * Should the index by unique? Can also be triggered by setting type to `UNIQUE`
             *
             * Defaults to false
             */
            unique? : boolean;

            /**
             * PostgreSQL will build the index without taking any write locks. Postgres only
             *
             * Defaults to false
             */
            concurrently? : boolean;

            /**
             * An array of the fields to index. Each field can either be a string containing the name of the field,
             * a sequelize object (e.g `sequelize.fn`), or an object with the following attributes: `attribute`
             * (field name), `length` (create a prefix index of length chars), `order` (the direction the column
             * should be sorted in), `collate` (the collation (sort order) for the column)
             */
            fields? : Array<string|{ attribute: string, length: number, order: string, collate: string }>;

        }

        /**
         * Interface for name property in DefineOptions
         *
         * @see DefineOptions
         */
        interface DefineNameOptions {

            /**
             * Singular model name
             */
            singular? : string;

            /**
             * Plural model name
             */
            plural? : string;

        }

        /**
         * Interface for getterMethods in DefineOptions
         *
         * @see DefineOptions
         */
        interface DefineGetterMethodsOptions {
            [name: string] : () => any;
        }

        /**
         * Interface for setterMethods in DefineOptions
         *
         * @see DefineOptions
         */
        interface DefineSetterMethodsOptions {
            [name: string] : ( val : any ) => void;
        }

        /**
         * Interface for Define Scope Options
         *
         * @see DefineOptions
         */
        interface DefineScopeOptions {

            /**
             * Name of the scope and it's query
             */
            [scopeName: string] : FindOptions | Function;

        }

        /**
         * Options for model definition
         *
         * @see Sequelize.define
         */
        interface DefineOptions<TInstance> {

            /**
             * Define the default search scope to use for this model. Scopes have the same form as the options passed to
             * find / findAll.
             */
            defaultScope?: FindOptions;

            /**
             * More scopes, defined in the same way as defaultScope above. See `Model.scope` for more information about
             * how scopes are defined, and what you can do with them
             */
            scopes?: DefineScopeOptions;

            /**
             * Don't persits null values. This means that all columns with null values will not be saved.
             */
            omitNull?: boolean;

            /**
             * Adds createdAt and updatedAt timestamps to the model. Default true.
             */
            timestamps?: boolean;

            /**
             * Calling destroy will not delete the model, but instead set a deletedAt timestamp if this is true. Needs
             * timestamps=true to work. Default false.
             */
            paranoid?: boolean;

            /**
             * Converts all camelCased columns to underscored if true. Default false.
             */
            underscored?: boolean;

            /**
             * Converts camelCased model names to underscored tablenames if true. Default false.
             */
            underscoredAll?: boolean;

            /**
             * If freezeTableName is true, sequelize will not try to alter the DAO name to get the table name.
             * Otherwise, the dao name will be pluralized. Default false.
             */
            freezeTableName?: boolean;

            /**
             * An object with two attributes, `singular` and `plural`, which are used when this model is associated to
             * others.
             */
            name?: DefineNameOptions;

            /**
             * Indexes for the provided database table
             */
            indexes? : DefineIndexesOptions[];

            /**
             * Override the name of the createdAt column if a string is provided, or disable it if false. Timestamps
             * must be true. Not affected by underscored setting.
             */
            createdAt? : string | boolean;

            /**
             * Override the name of the deletedAt column if a string is provided, or disable it if false. Timestamps
             * must be true. Not affected by underscored setting.
             */
            deletedAt? : string | boolean;

            /**
             * Override the name of the updatedAt column if a string is provided, or disable it if false. Timestamps
             * must be true. Not affected by underscored setting.
             */
            updatedAt? : string | boolean;

            /**
             * Defaults to pluralized model name, unless freezeTableName is true, in which case it uses model name
             * verbatim
             */
            tableName? : string;

            /**
             * Provide getter functions that work like those defined per column. If you provide a getter method with
             * the
             * same name as a column, it will be used to access the value of that column. If you provide a name that
             * does not match a column, this function will act as a virtual getter, that can fetch multiple other
             * values
             */
            getterMethods? : DefineGetterMethodsOptions;

            /**
             * Provide setter functions that work like those defined per column. If you provide a setter method with
             * the
             * same name as a column, it will be used to update the value of that column. If you provide a name that
             * does not match a column, this function will act as a virtual setter, that can act on and set other
             * values, but will not be persisted
             */
            setterMethods? : DefineSetterMethodsOptions;

            /**
             * Provide functions that are added to each instance (DAO). If you override methods provided by sequelize,
             * you can access the original method using `this.constructor.super_.prototype`, e.g.
             * `this.constructor.super_.prototype.toJSON.apply(this, arguments)`
             */
            instanceMethods? : Object;

            /**
             * Provide functions that are added to the model (Model). If you override methods provided by sequelize,
             * you can access the original method using `this.constructor.prototype`, e.g.
             * `this.constructor.prototype.find.apply(this, arguments)`
             */
            classMethods? : Object;

            schema? : string;

            /**
             * You can also change the database engine, e.g. to MyISAM. InnoDB is the default.
             */
            engine? : string;

            charset? : string;

            /**
             * Finaly you can specify a comment for the table in MySQL and PG
             */
            comment? : string;

            collate? : string;

            /**
             * Set the initial AUTO_INCREMENT value for the table in MySQL.
             */
            initialAutoIncrement? : string;

            /**
             * An object of hook function that are called before and after certain lifecycle events.
             * The possible hooks are: beforeValidate, afterValidate, beforeBulkCreate, beforeBulkDestroy,
             * beforeBulkUpdate, beforeCreate, beforeDestroy, beforeUpdate, afterCreate, afterDestroy, afterUpdate,
             * afterBulkCreate, afterBulkDestory and afterBulkUpdate. See Hooks for more information about hook
             * functions and their signatures. Each property can either be a function, or an array of functions.
             */
            hooks? : HooksDefineOptions<TInstance>;

            /**
             * An object of model wide validations. Validations have access to all model values via `this`. If the
             * validator function takes an argument, it is asumed to be async, and is called with a callback that
             * accepts an optional error.
             */
            validate? : DefineValidateOptions;

        }

        /**
         * Sync Options
         *
         * @see Sequelize.sync
         */
        interface SyncOptions {

            /**
             * If force is true, each DAO will do DROP TABLE IF EXISTS ..., before it tries to create its own table
             */
            force?: boolean;

            /**
             * Match a regex against the database name before syncing, a safety check for cases where force: true is
             * used in tests but not live code
             */
            match?: RegExp;

            /**
             * A function that logs sql queries, or false for no logging
             */
            logging?: Function | boolean;

            /**
             * The schema that the tables should be created in. This can be overriden for each table in sequelize.define
             */
            schema?: string;

        }

        interface SetOptions { }

        /**
         * Connection Pool options
         *
         * @see Options
         */
        interface PoolOptions {

            /**
             * Maximum connections of the pool
             */
            maxConnections?: number;

            /**
             * Minimum connections of the pool
             */
            minConnections?: number;

            /**
             * The maximum time, in milliseconds, that a connection can be idle before being released.
             */
            maxIdleTime?: number;

            /**
             * A function that validates a connection. Called with client. The default function checks that client is an
             * object, and that its state is not disconnected.
             */
            validateConnection?: ( client? : any ) => boolean;

        }

        /**
         * Interface for replication Options in the sequelize constructor
         *
         * @see Options
         */
        interface ReplicationOptions {

            read?: {
                host?: string;
                port?: string | number;
                username?: string;
                password?: string;
                database?: string;
            };

            write?: {
                host?: string;
                port?: string | number;
                username?: string;
                password?: string;
                database?: string;
            };

        }

        /**
         * Options for the constructor of Sequelize main class
         */
        interface Options {

            /**
             * The dialect of the database you are connecting to. One of mysql, postgres, sqlite, mariadb and mssql.
             *
             * Defaults to 'mysql'
             */
            dialect?: string;

            /**
             * If specified, load the dialect library from this path. For example, if you want to use pg.js instead of
             * pg when connecting to a pg database, you should specify 'pg.js' here
             */
            dialectModulePath?: string;

            /**
             * An object of additional options, which are passed directly to the connection library
             */
            dialectOptions? : Object;

            /**
             * Only used by sqlite.
             *
             * Defaults to ':memory:'
             */
            storage? : string;

            /**
             * The host of the relational database.
             *
             * Defaults to 'localhost'
             */
            host? : string;

            /**
             * The port of the relational database.
             */
            port? : number;

            /**
             * The protocol of the relational database.
             *
             * Defaults to 'tcp'
             */
            protocol? : string;

            /**
             * Default options for model definitions. See sequelize.define for options
             */
            define? : DefineOptions<any>;

            /**
             * Default options for sequelize.query
             */
            query? : QueryOptions;

            /**
             * Default options for sequelize.set
             */
            set? : SetOptions;

            /**
             * Default options for sequelize.sync
             */
            sync? : SyncOptions;

            /**
             * The timezone used when converting a date from the database into a JavaScript date. The timezone is also
             * used to SET TIMEZONE when connecting to the server, to ensure that the result of NOW, CURRENT_TIMESTAMP
             * and other time related functions have in the right timezone. For best cross platform performance use the
             * format
             * +/-HH:MM. Will also accept string versions of timezones used by moment.js (e.g. 'America/Los_Angeles');
             * this is useful to capture daylight savings time changes.
             *
             * Defaults to '+00:00'
             */
            timezone? : string;

            /**
             * A function that gets executed everytime Sequelize would log something.
             *
             * Defaults to console.log
             */
            logging? : boolean | Function;

            /**
             * A flag that defines if null values should be passed to SQL queries or not.
             *
             * Defaults to false
             */
            omitNull? : boolean;

            /**
             * A flag that defines if native library shall be used or not. Currently only has an effect for postgres
             *
             * Defaults to false
             */
            native? : boolean;

            /**
             * Use read / write replication. To enable replication, pass an object, with two properties, read and write.
             * Write should be an object (a single server for handling writes), and read an array of object (several
             * servers to handle reads). Each read/write server can have the following properties: `host`, `port`,
             * `username`, `password`, `database`
             *
             * Defaults to false
             */
            replication? : ReplicationOptions;

            /**
             * Connection pool options
             */
            pool? : PoolOptions;

            /**
             * Set to `false` to make table names and attributes case-insensitive on Postgres and skip double quoting of
             * them.
             *
             * Defaults to true
             */
            quoteIdentifiers? : boolean;

            /**
             * Set the default transaction isolation level. See `Sequelize.Transaction.ISOLATION_LEVELS` for possible
             * options.
             *
             * Defaults to 'REPEATABLE_READ'
             */
            isolationLevel? : string;

            /**
             * Set the default transaction type. See `Sequelize.Transaction.TYPES` for possible
             * options.
             *
             * Defaults to 'DEFERRED'
             */
            transactionType? : string;

        }

        /**
         * Sequelize methods that are available both for the static and the instance class of Sequelize
         */
        interface SequelizeStaticAndInstance extends Errors {

            /**
             * A reference to sequelize utilities. Most users will not need to use these utils directly. However, you
             * might want to use `Sequelize.Utils._`, which is a reference to the lodash library, if you don't already
             * have it imported in your project.
             */
            Utils: Utils;

            /**
             * A modified version of bluebird promises, that allows listening for sql events
             */
            Promise: typeof Promise;

            /**
             * Available query types for use with `sequelize.query`
             */
            QueryTypes: QueryTypes;

            /**
             * Exposes the validator.js object, so you can extend it with custom validation functions.
             * The validator is exposed both on the instance, and on the constructor.
             */
            Validator: Validator;

            /**
             * A Model represents a table in the database. Sometimes you might also see it referred to as model, or
             * simply as factory. This class should not be instantiated directly, it is created using sequelize.define,
             * and already created models can be loaded using sequelize.import
             */
            Model: Model<any, any>;

            /**
             * A reference to the sequelize transaction class. Use this to access isolationLevels when creating a
             * transaction
             */
            Transaction : TransactionStatic;

            /**
             * A reference to the deferrable collection. Use this to access the different deferrable options.
             */
            Deferrable : Deferrable;

            /**
             * A reference to the sequelize instance class.
             */
            Instance : Instance<any>;

            /**
             * Creates a object representing a database function. This can be used in search queries, both in where and
             * order parts, and as default values in column definitions. If you want to refer to columns in your
             * function, you should use `sequelize.col`, so that the columns are properly interpreted as columns and
             * not a strings.
             *
             * Convert a user's username to upper case
             * ```js
             * instance.updateAttributes({
             *   username: self.sequelize.fn('upper', self.sequelize.col('username'))
             * })
             * ```
             * @param fn The function you want to call
             * @param args All further arguments will be passed as arguments to the function
             */
            fn( fn : string, ...args : any[] ) : fn;

            /**
             * Creates a object representing a column in the DB. This is often useful in conjunction with
             * `sequelize.fn`, since raw string arguments to fn will be escaped.
             *
             * @param col The name of the column
             */
            col( col : string ) : col;

            /**
             * Creates a object representing a call to the cast function.
             *
             * @param val The value to cast
             * @param type The type to cast it to
             */
            cast( val : any, type : string ) : cast;

            /**
             * Creates a object representing a literal, i.e. something that will not be escaped.
             *
             * @param val
             */
            literal( val : any ) : literal;
            asIs( val : any ) : literal;

            /**
             * An AND query
             *
             * @param args Each argument will be joined by AND
             */
            and( ...args : Array<string | Object> ) : and;

            /**
             * An OR query
             *
             * @param args Each argument will be joined by OR
             */
            or( ...args : Array<string | Object> ) : or;

            /**
             * Creates an object representing nested where conditions for postgres's json data-type.
             *
             * @param conditionsOrPath A hash containing strings/numbers or other nested hash, a string using dot
             *     notation or a string using postgres json syntax.
             * @param value An optional value to compare against. Produces a string of the form "<json path> =
             *     '<value>'".
             */
            json( conditionsOrPath : string | Object, value? : string | number | boolean ) : json;

            /**
             * A way of specifying attr = condition.
             *
             * The attr can either be an object taken from `Model.rawAttributes` (for example `Model.rawAttributes.id`
             * or
             * `Model.rawAttributes.name`). The attribute should be defined in your model definition. The attribute can
             * also be an object from one of the sequelize utility functions (`sequelize.fn`, `sequelize.col` etc.)
             *
             * For string attributes, use the regular `{ where: { attr: something }}` syntax. If you don't want your
             * string to be escaped, use `sequelize.literal`.
             *
             * @param attr The attribute, which can be either an attribute object from `Model.rawAttributes` or a
             *     sequelize object, for example an instance of `sequelize.fn`. For simple string attributes, use the
             *     POJO syntax
             * @param comparator Comparator
             * @param logic The condition. Can be both a simply type, or a further condition (`.or`, `.and`, `.literal`
             *     etc.)
             */
            where( attr : Object, comparator : string, logic : string | Object ) : where;
            where( attr : Object, logic : string | Object ) : where;
            condition( attr : Object, logic : string | Object ) : where;

        }

        /**
         * Sequelize methods available only for the static class ( basically this is the constructor and some extends )
         */
        interface SequelizeStatic extends SequelizeStaticAndInstance, DataTypes {

            /**
             * Instantiate sequelize with name of database, username and password
             *
             * #### Example usage
             *
             * ```javascript
             * // without password and options
             * var sequelize = new Sequelize('database', 'username')
             *
             * // without options
             * var sequelize = new Sequelize('database', 'username', 'password')
             *
             * // without password / with blank password
             * var sequelize = new Sequelize('database', 'username', null, {})
             *
             * // with password and options
             * var sequelize = new Sequelize('my_database', 'john', 'doe', {})
             *
             * // with uri (see below)
             * var sequelize = new Sequelize('mysql://localhost:3306/database', {})
             * ```
             *
             * @param database The name of the database
             * @param username The username which is used to authenticate against the
             *     database.
             * @param password The password which is used to authenticate against the
             *     database.
             * @param options An object with options.
             */
            new ( database : string, username : string, password : string, options? : Options ) : Sequelize;
            new ( database : string, username : string, options? : Options ) : Sequelize;

            /**
             * Instantiate sequelize with an URI
             * @name Sequelize
             * @constructor
             *
             * @param uri A full database URI
             * @param options See above for possible options
             */
            new ( uri : string, options? : Options ) : Sequelize;

            /**
             * Provide access to continuation-local-storage (http://docs.sequelizejs.com/en/latest/api/sequelize/#transactionoptions-promise)
             */
            cls: any;

        }

        interface QueryOptionsTransactionRequired { }

        /**
         * This is the main class, the entry point to sequelize. To use it, you just need to
         * import sequelize:
         *
         * ```js
         * var Sequelize = require('sequelize');
         * ```
         *
         * In addition to sequelize, the connection library for the dialect you want to use
         * should also be installed in your project. You don't need to import it however, as
         * sequelize will take care of that.
         */
        interface Sequelize extends SequelizeStaticAndInstance, Hooks<any> {

            /**
             * A reference to Sequelize constructor from sequelize. Useful for accessing DataTypes, Errors etc.
             */
            Sequelize: SequelizeStatic;

            /**
             * Returns the specified dialect.
             */
            getDialect() : string;

            /**
             * Returns an instance of QueryInterface.
             */
            getQueryInterface(): QueryInterface;

            /**
             * Define a new model, representing a table in the DB.
             *
             * The table columns are define by the hash that is given as the second argument. Each attribute of the
             * hash
             * represents a column. A short table definition might look like this:
             *
             * ```js
             * sequelize.define('modelName', {
             *     columnA: {
             *         type: Sequelize.BOOLEAN,
             *         validate: {
             *           is: ["[a-z]",'i'],        // will only allow letters
             *           max: 23,                  // only allow values <= 23
             *           isIn: {
             *             args: [['en', 'zh']],
             *             msg: "Must be English or Chinese"
             *           }
             *         },
             *         field: 'column_a'
             *         // Other attributes here
             *     },
             *     columnB: Sequelize.STRING,
             *     columnC: 'MY VERY OWN COLUMN TYPE'
             * })
             *
             * sequelize.models.modelName // The model will now be available in models under the name given to define
             * ```
             *
             * As shown above, column definitions can be either strings, a reference to one of the datatypes that are
             * predefined on the Sequelize constructor, or an object that allows you to specify both the type of the
             * column, and other attributes such as default values, foreign key constraints and custom setters and
             * getters.
             *
             * For a list of possible data types, see
             * http://docs.sequelizejs.com/en/latest/docs/models-definition/#data-types
             *
             * For more about getters and setters, see
             * http://docs.sequelizejs.com/en/latest/docs/models-definition/#getters-setters
             *
             * For more about instance and class methods, see
             * http://docs.sequelizejs.com/en/latest/docs/models-definition/#expansion-of-models
             *
             * For more about validation, see
             * http://docs.sequelizejs.com/en/latest/docs/models-definition/#validations
             *
             * @param modelName  The name of the model. The model will be stored in `sequelize.models` under this name
             * @param attributes An object, where each attribute is a column of the table. Each column can be either a
             *                   DataType, a string or a type-description object, with the properties described below:
             * @param options    These options are merged with the default define options provided to the Sequelize
             *                   constructor
             */
            define<TInstance, TAttributes>( modelName : string, attributes : DefineAttributes,
                                            options? : DefineOptions<TInstance> ) : Model<TInstance, TAttributes>;

            /**
             * Fetch a Model which is already defined
             *
             * @param modelName The name of a model defined with Sequelize.define
             */
            model<TInstance, TAttributes>( modelName : string ) : Model<TInstance, TAttributes>;

            /**
             * Checks whether a model with the given name is defined
             *
             * @param modelName The name of a model defined with Sequelize.define
             */
            isDefined( modelName : string ) : boolean;

            /**
             * Imports a model defined in another file
             *
             * Imported models are cached, so multiple calls to import with the same path will not load the file
             * multiple times
             *
             * See https://github.com/sequelize/sequelize/blob/master/examples/using-multiple-model-files/Task.js for a
             * short example of how to define your models in separate files so that they can be imported by
             * sequelize.import
             *
             * @param path The path to the file that holds the model you want to import. If the part is relative, it
             *     will be resolved relatively to the calling file
             *
             * @param defineFunction An optional function that provides model definitions. Useful if you do not
             *     want to use the module root as the define function
             */
            import<TInstance, TAttributes>( path : string, defineFunction? : (sequelize: Sequelize, dataTypes: DataTypes) => Model<TInstance, TAttributes> ) : Model<TInstance, TAttributes>;

            /**
             * Execute a query on the DB, with the posibility to bypass all the sequelize goodness.
             *
             * By default, the function will return two arguments: an array of results, and a metadata object,
             * containing number of affected rows etc. Use `.spread` to access the results.
             *
             * If you are running a type of query where you don't need the metadata, for example a `SELECT` query, you
             * can pass in a query type to make sequelize format the results:
             *
             * ```js
             * sequelize.query('SELECT...').spread(function (results, metadata) {
             *   // Raw query - use spread
             * });
             *
             * sequelize.query('SELECT...', { type: sequelize.QueryTypes.SELECT }).then(function (results) {
             *   // SELECT query - use then
             * })
             * ```
             *
             * @param sql
             * @param options Query options
             */
            query( sql : string | { query: string, values: any[] }, options? : QueryOptions ) : Promise<any>;

            /**
             * Execute a query which would set an environment or user variable. The variables are set per connection,
             * so this function needs a transaction.
             *
             * Only works for MySQL.
             *
             * @param variables Object with multiple variables.
             * @param options Query options.
             */
            set( variables : Object, options : QueryOptionsTransactionRequired ) : Promise<any>;

            /**
             * Escape value.
             *
             * @param value Value that needs to be escaped
             */
            escape( value : string ) : string;

            /**
             * Create a new database schema.
             *
             * Note,that this is a schema in the
             * [postgres sense of the word](http://www.postgresql.org/docs/9.1/static/ddl-schemas.html),
             * not a database table. In mysql and sqlite, this command will do nothing.
             *
             * @param schema Name of the schema
             * @param options Options supplied
             * @param options.logging A function that logs sql queries, or false for no logging
             */
            createSchema( schema : string, options : { logging? : boolean | Function } ) : Promise<any>;

            /**
             * Show all defined schemas
             *
             * Note,that this is a schema in the
             * [postgres sense of the word](http://www.postgresql.org/docs/9.1/static/ddl-schemas.html),
             * not a database table. In mysql and sqlite, this will show all tables.
             *
             * @param options Options supplied
             * @param options.logging A function that logs sql queries, or false for no logging
             */
            showAllSchemas( options : { logging? : boolean | Function } ) : Promise<any>;

            /**
             * Drop a single schema
             *
             * Note,that this is a schema in the
             * [postgres sense of the word](http://www.postgresql.org/docs/9.1/static/ddl-schemas.html),
             * not a database table. In mysql and sqlite, this drop a table matching the schema name
             *
             * @param schema Name of the schema
             * @param options Options supplied
             * @param options.logging A function that logs sql queries, or false for no logging
             */
            dropSchema( schema : string, options : { logging? : boolean | Function } ) : Promise<any>;

            /**
             * Drop all schemas
             *
             * Note,that this is a schema in the
             * [postgres sense of the word](http://www.postgresql.org/docs/9.1/static/ddl-schemas.html),
             * not a database table. In mysql and sqlite, this is the equivalent of drop all tables.
             *
             * @param options Options supplied
             * @param options.logging A function that logs sql queries, or false for no logging
             */
            dropAllSchemas( options : { logging? : boolean | Function } ) : Promise<any>;

            /**
             * Sync all defined models to the DB.
             *
             * @param options Sync Options
             */
            sync( options? : SyncOptions ) : Promise<any>;

            /**
             * Truncate all tables defined through the sequelize models. This is done
             * by calling Model.truncate() on each model.
             *
             * @param {object} [options] The options passed to Model.destroy in addition to truncate
             * @param {Boolean|function} [options.transaction]
             * @param {Boolean|function} [options.logging] A function that logs sql queries, or false for no logging
             */
            truncate( options? : DestroyOptions ) : Promise<any>;

            /**
             * Drop all tables defined through this sequelize instance. This is done by calling Model.drop on each model
             * @see {Model#drop} for options
             *
             * @param options The options passed to each call to Model.drop
             */
            drop( options? : DropOptions ) : Promise<any>;

            /**
             * Test the connection by trying to authenticate
             *
             * @param options Query Options for authentication
             */
            authenticate( options? : QueryOptions ) : Promise<void>;
            validate( options? : QueryOptions ) : Promise<ValidationError>;

            /**
             * Start a transaction. When using transactions, you should pass the transaction in the options argument
             * in order for the query to happen under that transaction
             *
             * ```js
             * sequelize.transaction().then(function (t) {
             *   return User.find(..., { transaction: t}).then(function (user) {
             *     return user.updateAttributes(..., { transaction: t});
             *   })
             *   .then(t.commit.bind(t))
             *   .catch(t.rollback.bind(t));
             * })
             * ```
             *
             * A syntax for automatically committing or rolling back based on the promise chain resolution is also
             * supported:
             *
             * ```js
             * sequelize.transaction(function (t) { // Note that we use a callback rather than a promise.then()
             *   return User.find(..., { transaction: t}).then(function (user) {
             *     return user.updateAttributes(..., { transaction: t});
             *   });
             * }).then(function () {
             *   // Commited
             * }).catch(function (err) {
             *   // Rolled back
             *   console.error(err);
             * });
             * ```
             *
             * If you have [CLS](https://github.com/othiym23/node-continuation-local-storage) enabled, the transaction
             * will automatically be passed to any query that runs witin the callback. To enable CLS, add it do your
             * project, create a namespace and set it on the sequelize constructor:
             *
             * ```js
             * var cls = require('continuation-local-storage'),
             *     ns = cls.createNamespace('....');
             * var Sequelize = require('sequelize');
             * Sequelize.cls = ns;
             * ```
             * Note, that CLS is enabled for all sequelize instances, and all instances will share the same namespace
             *
             * @param options Transaction Options
             * @param autoCallback Callback for the transaction
             */
            transaction( options : TransactionOptions,
                         autoCallback : ( t : Transaction ) => Promise<any> ) : Promise<any>;
            transaction( autoCallback : ( t : Transaction ) => Promise<any> ) : Promise<any>;
            transaction() : Promise<Transaction>;

            /**
             * Close all connections used by this sequelize instance, and free all references so the instance can be
             * garbage collected.
             *
             * Normally this is done on process exit, so you only need to call this method if you are creating multiple
             * instances, and want to garbage collect some of them.
             */
            close() : void;

            /**
             * Returns the database version
             */
            databaseVersion() : Promise<string>;

        }

        //
        //  Validator
        // ~~~~~~~~~~~

        /**
         * Validator Interface
         */
        interface Validator extends ValidatorJS.ValidatorStatic {

            notEmpty( str : string ) : boolean;
            len( str : string, min : number, max : number ) : boolean;
            isUrl( str : string ) : boolean;
            isIPv6( str : string ) : boolean;
            isIPv4( str : string ) : boolean;
            notIn( str : string, values : string[] ) : boolean;
            regex( str : string, pattern : string, modifiers : string ) : boolean;
            notRegex( str : string, pattern : string, modifiers : string ) : boolean;
            isDecimal( str : string ) : boolean;
            min( str : string, val : number ) : boolean;
            max( str : string, val : number ) : boolean;
            not( str : string, pattern : string, modifiers : string ) : boolean;
            contains( str : string, element : string[] ) : boolean;
            notContains( str : string, element : string[] ) : boolean;
            is( str : string, pattern : string, modifiers : string ) : boolean;

        }

        //
        //  Transaction
        // ~~~~~~~~~~~~~
        //
        //  https://github.com/sequelize/sequelize/blob/v3.4.1/lib/transaction.js
        //

        /**
         * The transaction object is used to identify a running transaction. It is created by calling
         * `Sequelize.transaction()`.
         *
         * To run a query under a transaction, you should pass the transaction in the options object.
         */
        interface Transaction {

            /**
             * Possible options for row locking. Used in conjuction with `find` calls:
             *
             * @see TransactionStatic
             */
            LOCK : TransactionLock;

            /**
             * Commit the transaction
             */
            commit() : Promise<void>;

            /**
             * Rollback (abort) the transaction
             */
            rollback() : Promise<void>;

        }

        /**
         * The transaction static object
         *
         * @see Transaction
         */
        interface TransactionStatic {

            /**
             * Isolations levels can be set per-transaction by passing `options.isolationLevel` to
             * `sequelize.transaction`. Default to `REPEATABLE_READ` but you can override the default isolation level
             * by passing
             * `options.isolationLevel` in `new Sequelize`.
             *
             * The possible isolations levels to use when starting a transaction:
             *
             * ```js
             * {
             *   READ_UNCOMMITTED: "READ UNCOMMITTED",
             *   READ_COMMITTED: "READ COMMITTED",
             *   REPEATABLE_READ: "REPEATABLE READ",
             *   SERIALIZABLE: "SERIALIZABLE"
             * }
             * ```
             *
             * Pass in the desired level as the first argument:
             *
             * ```js
             * return sequelize.transaction({
             *   isolationLevel: Sequelize.Transaction.SERIALIZABLE
             * }, function (t) {
             *
             *  // your transactions
             *
             * }).then(function(result) {
             *   // transaction has been committed. Do something after the commit if required.
             * }).catch(function(err) {
             *   // do something with the err.
             * });
             * ```
             *
             * @see ISOLATION_LEVELS
             */
            ISOLATION_LEVELS : TransactionIsolationLevels;

            /**
             * Transaction type can be set per-transaction by passing `options.type` to
             * `sequelize.transaction`. Default to `DEFERRED` but you can override the default isolation level
             * by passing `options.transactionType` in `new Sequelize`.
             *
             * The transaction types to use when starting a transaction:
             *
             * ```js
             * {
             *   DEFERRED: "DEFERRED",
             *   IMMEDIATE: "IMMEDIATE",
             *   EXCLUSIVE: "EXCLUSIVE"
             * }
             * ```
             *
             * Pass in the transaction type the first argument:
             *
             * ```js
             * return sequelize.transaction({
             *   type: Sequelize.Transaction.EXCLUSIVE
             * }, function (t) {
             *
             *  // your transactions
             *
             * }).then(function(result) {
             *   // transaction has been committed. Do something after the commit if required.
             * }).catch(function(err) {
             *   // do something with the err.
             * });
             * ```
             *
             * @see Sequelize.Transaction.TYPES
             */
            TYPES : TransactionTypes;

            /**
             * Possible options for row locking. Used in conjuction with `find` calls:
             *
             * ```js
             * t1 // is a transaction
             * t1.LOCK.UPDATE,
             * t1.LOCK.SHARE,
             * t1.LOCK.KEY_SHARE, // Postgres 9.3+ only
             * t1.LOCK.NO_KEY_UPDATE // Postgres 9.3+ only
             * ```
             *
             * Usage:
             * ```js
             * t1 // is a transaction
             * Model.findAll({
             *   where: ...,
             *   transaction: t1,
             *   lock: t1.LOCK...
             * });
             * ```
             *
             * Postgres also supports specific locks while eager loading by using OF:
             * ```js
             * UserModel.findAll({
             *   where: ...,
             *   include: [TaskModel, ...],
             *   transaction: t1,
             *   lock: {
             *     level: t1.LOCK...,
             *     of: UserModel
             *   }
             * });
             * ```
             * UserModel will be locked but TaskModel won't!
             */
            LOCK : TransactionLock;

        }

        /**
         * Isolations levels can be set per-transaction by passing `options.isolationLevel` to `sequelize.transaction`.
         * Default to `REPEATABLE_READ` but you can override the default isolation level by passing
         * `options.isolationLevel` in `new Sequelize`.
         */
        interface TransactionIsolationLevels {
            READ_UNCOMMITTED: string; // 'READ UNCOMMITTED'
            READ_COMMITTED: string; // 'READ COMMITTED'
            REPEATABLE_READ: string; // 'REPEATABLE READ'
            SERIALIZABLE: string; // 'SERIALIZABLE'
        }

        /**
         * Transaction type can be set per-transaction by passing `options.type` to `sequelize.transaction`.
         * Default to `DEFERRED` but you can override the default isolation level by passing
         * `options.transactionType` in `new Sequelize`.
         */
        interface TransactionTypes {
          DEFERRED: string; // 'DEFERRED'
          IMMEDIATE: string; // 'IMMEDIATE'
          EXCLUSIVE: string; // 'EXCLUSIVE'
        }

        /**
         * Possible options for row locking. Used in conjuction with `find` calls:
         */
        interface TransactionLock {
            UPDATE: string; // 'UPDATE'
            SHARE: string; // 'SHARE'
            KEY_SHARE: string; // 'KEY SHARE'
            NO_KEY_UPDATE: string; // 'NO KEY UPDATE'
        }

        /**
         * Options provided when the transaction is created
         *
         * @see sequelize.transaction()
         */
        interface TransactionOptions {

            autocommit?: boolean;

            /**
             *  See `Sequelize.Transaction.ISOLATION_LEVELS` for possible options
             */
            isolationLevel?: string;

            /**
             *  See `Sequelize.Transaction.TYPES` for possible options
             */
            type?: string;

            /**
             * A function that gets executed while running the query to log the sql.
             */
            logging?: Function;

        }

        //
        //  Utils
        // ~~~~~~~

        interface fn {
            clone : fnStatic;
        }

        interface fnStatic {
            /**
             * @param fn The function you want to call
             * @param args All further arguments will be passed as arguments to the function
             */
            new ( fn : string, ...args : any[] ) : fn;
        }

        interface col {
            col: string;
        }

        interface colStatic {
            /**
             * Creates a object representing a column in the DB. This is often useful in conjunction with
             * `sequelize.fn`, since raw string arguments to fn will be escaped.
             * @see {Sequelize#fn}
             *
             * @param col The name of the column
             */
            new ( col : string ) : col;
        }

        interface cast {
            val: any;
            type: string;
        }

        interface castStatic {
            /**
             * Creates a object representing a call to the cast function.
             *
             * @param val The value to cast
             * @param type The type to cast it to
             */
            new ( val : any, type : string ) : cast;
        }

        interface literal {
            val: any;
        }

<<<<<<< HEAD
        interface Lodash extends _.LoDashStatic {
            camelizeIf(str: string, condition: boolean): string;
            camelizeIf(str: string, condition: any): string;
            underscoredIf(str: string, condition: boolean): string;
            underscoredIf(str: string, condition: any): string;
=======
        interface literalStatic {
>>>>>>> c6254f15
            /**
             * Creates a object representing a literal, i.e. something that will not be escaped.
             *
             * @param val
             */
            new ( val : any ) : literal;
        }

        interface and {
            args: any[];
        }

        interface andStatic {
            /**
             * An AND query
             *
             * @param args Each argument will be joined by AND
             */
            new ( ...args : Array<string | Object> ) : and;
        }

<<<<<<< HEAD
        interface DataTypeStringBase {
            BINARY: DataTypeString;
            (length:number, binary?:boolean):DataTypeString;
            (options:{length?:number; binary?:boolean;}):DataTypeString;
        }

        interface DataTypeNumberOptions {
            length?:number;
            zerofill?:boolean;
            decimals?:number;
            precision?:number;
            scale?:number;
            unsigned?:boolean;
        }

        interface DataTypeNumberBase {
            UNSIGNED: DataTypeNumberBase;
            ZEROFILL: DataTypeNumberBase;
            (options: DataTypeNumberOptions): DataTypeNumberBase;
        }

        interface DataTypeString extends DataTypeStringBase {
        }
        interface DataTypeChar extends DataTypeStringBase {
        }

        interface DataTypeText {
            (length:string): DataTypeText;
            (options:{length:string}): DataTypeText;
        }

        interface DataTypeInteger extends DataTypeNumberBase {
            (length:number):DataTypeInteger;
            (options:DataTypeNumberOptions):DataTypeInteger;
        }

        interface DataTypeBigInt extends DataTypeNumberBase {
            (length:number):DataTypeBigInt;
            (options:DataTypeNumberOptions):DataTypeBigInt;
        }

        interface DataTypeFloat extends DataTypeNumberBase {
            (length:number, decimals?:number):DataTypeFloat;
            (options:DataTypeNumberOptions):DataTypeFloat;
        }

        interface DataTypeReal extends DataTypeNumberBase {
            (length:number, decimals?:number):DataTypeReal;
            (options:DataTypeNumberOptions):DataTypeReal;
        }

        interface DataTypeDouble extends DataTypeNumberBase {
            (length:number, decimals?:number):DataTypeDouble;
            (options:DataTypeNumberOptions):DataTypeDouble;
        }

        interface DataTypeBlob {
            (length:string):DataTypeBlob;
            (options:{length:string}):DataTypeBlob;
        }

        interface DataTypeDecimal extends DataTypeNumberBase {
            (precision:number, scale:number):DataTypeDecimal;
            (options:DataTypeNumberOptions):DataTypeDecimal;
        }

        interface DataTypeRange {
            (subtype?:any):DataTypeRange;
            (options:{subtype:any}):DataTypeRange;
=======
        interface or {
            args: any[];
        }

        interface orStatic {
            /**
             * An OR query
             * @see {Model#find}
             *
             * @param args Each argument will be joined by OR
             */
            new ( ...args : Array<string | Object> ) : or;
        }

        interface json {
            conditions?: Object;
            path? : string;
            value? : string | number | boolean;
>>>>>>> c6254f15
        }

        interface jsonStatic {
            /**
             * Creates an object representing nested where conditions for postgres's json data-type.
             * @see {Model#find}
             *
             * @method json
             * @param conditionsOrPath A hash containing strings/numbers or other nested hash, a string using dot
             *     notation or a string using postgres json syntax.
             * @param value An optional value to compare against. Produces a string of the form "<json path> =
             *     '<value>'".
             */
            new ( conditionsOrPath : string | Object, value? : string | number | boolean ) : json;
        }

<<<<<<< HEAD
        interface DataTypeEnum {
            (...values: Array<string>): DataTypeEnum;
        }
        interface DataTypeArray {
            (type?:any):DataTypeArray;
            (options:{type:any}):DataTypeArray;
            is(obj:any, type:any):boolean;
        }

        interface DataTypeHstore {
        }

        interface DataTypes {
            ABSTRACT: string;
            STRING: DataTypeString;
            CHAR: DataTypeChar;
            TEXT: DataTypeText;
            NUMBER: DataTypeNumberBase;
            INTEGER: DataTypeInteger;
            BIGINT: DataTypeBigInt;
            FLOAT: DataTypeFloat;
            TIME:string;
            DATE: string;
            DATEONLY:string;
            BOOLEAN: string;
            NOW: string;
            BLOB: DataTypeBlob;
            DECIMAL: DataTypeDecimal;
            NUMERIC: DataTypeDecimal;
            UUID: string;
            UUIDV1: string;
            UUIDV4: string;
            HSTORE: DataTypeHstore;
            JSON: string;
            JSONB: string;
            VIRTUAL: DataTypeVirtual;
            ARRAY: DataTypeArray;
            NONE: DataTypeVirtual;
            ENUM: DataTypeEnum;
            RANGE:DataTypeRange;
            REAL: DataTypeReal;
            DOUBLE: DataTypeDouble;
            "DOUBLE PRECISION": DataTypeDouble;
=======
        interface where {
            attribute : Object;
            comparator? : string;
            logic : string | Object;
        }

        interface whereStatic {
            /**
             * A way of specifying attr = condition.
             *
             * The attr can either be an object taken from `Model.rawAttributes` (for example `Model.rawAttributes.id`
             * or
             * `Model.rawAttributes.name`). The attribute should be defined in your model definition. The attribute can
             * also be an object from one of the sequelize utility functions (`sequelize.fn`, `sequelize.col` etc.)
             *
             * For string attributes, use the regular `{ where: { attr: something }}` syntax. If you don't want your
             * string to be escaped, use `sequelize.literal`.
             *
             * @param attr The attribute, which can be either an attribute object from `Model.rawAttributes` or a
             *     sequelize object, for example an instance of `sequelize.fn`. For simple string attributes, use the
             *     POJO syntax
             * @param comparator Comparator
             * @param logic The condition. Can be both a simply type, or a further condition (`.or`, `.and`, `.literal`
             *     etc.)
             */
            new ( attr : Object, comparator : string, logic : string | Object ) : where;
            new ( attr : Object, logic : string | Object ) : where;
        }

        interface SequelizeLoDash extends _.LoDashStatic {

            camelizeIf( str : string, condition : boolean ): string;
            underscoredIf( str : string, condition : boolean ): string;
            /**
             * * Returns an array with some falsy values removed. The values null, "", undefined and NaN are considered
             * falsey.
             *
             * @param arr Array to compact.
             */
            compactLite<T>( arr : T[] ): T[];
            matchesDots( dots : string | string[], value : Object ) : ( item : Object ) => boolean;

        }

        interface Utils {

            _ : SequelizeLoDash;

            /**
             * Same concept as _.merge, but don't overwrite properties that have already been assigned
             */
            mergeDefaults : typeof _.merge;

            lowercaseFirst( str : string ): string;
            uppercaseFirst( str : string ): string;
            spliceStr( str : string, index : number, count : number, add : string ): string;
            camelize( str : string ): string;
            format( arr : any[], dialect? : string ): string;
            formatNamedParameters( sql : string, parameters : any, dialect? : string ): string;
            cloneDeep<T extends Object>( obj : T, fn? : ( value : T ) => any ) : T;
            mapOptionFieldNames<T extends Object>( options : T, Model : Model<any, any> ) : T;
            mapValueFieldNames( dataValues : Object, fields : string[], Model : Model<any, any> ) : Object;
            argsArePrimaryKeys( args : any[], primaryKeys : Object ) : boolean;
            canTreatArrayAsAnd( arr : any[] ) : boolean;
            combineTableNames( tableName1 : string, tableName2 : string ): string;
            singularize( s : string ): string;
            pluralize( s : string ): string;
            removeCommentsFromFunctionString( s : string ): string;
            toDefaultValue( value : DataTypeAbstract ): any;
            toDefaultValue( value : () => DataTypeAbstract ): any;

            /**
             * Determine if the default value provided exists and can be described
             * in a db schema using the DEFAULT directive.
             */
            defaultValueSchemable( value : any ) : boolean;

            removeNullValuesFromHash( hash : Object, omitNull? : boolean, options? : Object ): any;
            inherit( subClass : Object, superClass : Object ): Object;
            stack(): string;
            sliceArgs( args : any[], begin? : number ) : any[];
            now( dialect : string ): Date;
            tick( f : Function ): void;
            addTicks( s : string, tickChar? : string ): string;
            removeTicks( s : string, tickChar? : string ): string;

            fn: fnStatic;
            col: colStatic;
            cast: castStatic;
            literal: literalStatic;
            and: andStatic;
            or: orStatic;
            json: jsonStatic;
            where: whereStatic;

            validateParameter( value : Object, expectation : Object, options? : Object ) : boolean;
            formatReferences( obj : Object ) : Object;
            Promise : typeof Promise;

>>>>>>> c6254f15
        }

    }

    var sequelize : sequelize.SequelizeStatic;

    export = sequelize;

}<|MERGE_RESOLUTION|>--- conflicted
+++ resolved
@@ -4151,22 +4151,7 @@
             select( model : Model<any, any>, tableName : string, options? : QueryOptions ) : Promise<Object[]>;
 
             /**
-<<<<<<< HEAD
-             * Creates an association to connect sources with multiple targets. Furthermore the targets can also have connections to multiple sources.
-             *
-             * @param target
-             * @param options
-             */
-            belongsToMany<TInstance, TPojo>(target: Model<TInstance, TPojo>, options?: AssociationOptions): void;
-
-            /**
-             * Create an association that is either 1:m or n:m.
-             *
-             * @param target
-             * @param options
-=======
              * Increments a row value
->>>>>>> c6254f15
              */
             increment( instance : Instance<any>, tableName : string, values : Object, identifier : Object,
                        options? : QueryOptions ) : Promise<Object>;
@@ -5992,15 +5977,7 @@
             val: any;
         }
 
-<<<<<<< HEAD
-        interface Lodash extends _.LoDashStatic {
-            camelizeIf(str: string, condition: boolean): string;
-            camelizeIf(str: string, condition: any): string;
-            underscoredIf(str: string, condition: boolean): string;
-            underscoredIf(str: string, condition: any): string;
-=======
         interface literalStatic {
->>>>>>> c6254f15
             /**
              * Creates a object representing a literal, i.e. something that will not be escaped.
              *
@@ -6022,77 +5999,6 @@
             new ( ...args : Array<string | Object> ) : and;
         }
 
-<<<<<<< HEAD
-        interface DataTypeStringBase {
-            BINARY: DataTypeString;
-            (length:number, binary?:boolean):DataTypeString;
-            (options:{length?:number; binary?:boolean;}):DataTypeString;
-        }
-
-        interface DataTypeNumberOptions {
-            length?:number;
-            zerofill?:boolean;
-            decimals?:number;
-            precision?:number;
-            scale?:number;
-            unsigned?:boolean;
-        }
-
-        interface DataTypeNumberBase {
-            UNSIGNED: DataTypeNumberBase;
-            ZEROFILL: DataTypeNumberBase;
-            (options: DataTypeNumberOptions): DataTypeNumberBase;
-        }
-
-        interface DataTypeString extends DataTypeStringBase {
-        }
-        interface DataTypeChar extends DataTypeStringBase {
-        }
-
-        interface DataTypeText {
-            (length:string): DataTypeText;
-            (options:{length:string}): DataTypeText;
-        }
-
-        interface DataTypeInteger extends DataTypeNumberBase {
-            (length:number):DataTypeInteger;
-            (options:DataTypeNumberOptions):DataTypeInteger;
-        }
-
-        interface DataTypeBigInt extends DataTypeNumberBase {
-            (length:number):DataTypeBigInt;
-            (options:DataTypeNumberOptions):DataTypeBigInt;
-        }
-
-        interface DataTypeFloat extends DataTypeNumberBase {
-            (length:number, decimals?:number):DataTypeFloat;
-            (options:DataTypeNumberOptions):DataTypeFloat;
-        }
-
-        interface DataTypeReal extends DataTypeNumberBase {
-            (length:number, decimals?:number):DataTypeReal;
-            (options:DataTypeNumberOptions):DataTypeReal;
-        }
-
-        interface DataTypeDouble extends DataTypeNumberBase {
-            (length:number, decimals?:number):DataTypeDouble;
-            (options:DataTypeNumberOptions):DataTypeDouble;
-        }
-
-        interface DataTypeBlob {
-            (length:string):DataTypeBlob;
-            (options:{length:string}):DataTypeBlob;
-        }
-
-        interface DataTypeDecimal extends DataTypeNumberBase {
-            (precision:number, scale:number):DataTypeDecimal;
-            (options:DataTypeNumberOptions):DataTypeDecimal;
-        }
-
-        interface DataTypeRange {
-            (subtype?:any):DataTypeRange;
-            (options:{subtype:any}):DataTypeRange;
-=======
         interface or {
             args: any[];
         }
@@ -6111,7 +6017,6 @@
             conditions?: Object;
             path? : string;
             value? : string | number | boolean;
->>>>>>> c6254f15
         }
 
         interface jsonStatic {
@@ -6128,51 +6033,6 @@
             new ( conditionsOrPath : string | Object, value? : string | number | boolean ) : json;
         }
 
-<<<<<<< HEAD
-        interface DataTypeEnum {
-            (...values: Array<string>): DataTypeEnum;
-        }
-        interface DataTypeArray {
-            (type?:any):DataTypeArray;
-            (options:{type:any}):DataTypeArray;
-            is(obj:any, type:any):boolean;
-        }
-
-        interface DataTypeHstore {
-        }
-
-        interface DataTypes {
-            ABSTRACT: string;
-            STRING: DataTypeString;
-            CHAR: DataTypeChar;
-            TEXT: DataTypeText;
-            NUMBER: DataTypeNumberBase;
-            INTEGER: DataTypeInteger;
-            BIGINT: DataTypeBigInt;
-            FLOAT: DataTypeFloat;
-            TIME:string;
-            DATE: string;
-            DATEONLY:string;
-            BOOLEAN: string;
-            NOW: string;
-            BLOB: DataTypeBlob;
-            DECIMAL: DataTypeDecimal;
-            NUMERIC: DataTypeDecimal;
-            UUID: string;
-            UUIDV1: string;
-            UUIDV4: string;
-            HSTORE: DataTypeHstore;
-            JSON: string;
-            JSONB: string;
-            VIRTUAL: DataTypeVirtual;
-            ARRAY: DataTypeArray;
-            NONE: DataTypeVirtual;
-            ENUM: DataTypeEnum;
-            RANGE:DataTypeRange;
-            REAL: DataTypeReal;
-            DOUBLE: DataTypeDouble;
-            "DOUBLE PRECISION": DataTypeDouble;
-=======
         interface where {
             attribute : Object;
             comparator? : string;
@@ -6272,7 +6132,6 @@
             formatReferences( obj : Object ) : Object;
             Promise : typeof Promise;
 
->>>>>>> c6254f15
         }
 
     }
