--- conflicted
+++ resolved
@@ -1,4 +1,3 @@
-<<<<<<< HEAD
 /// <reference path="object-path.d.ts" />
 
 import ObjectPath = require('object-path');
@@ -109,116 +108,4 @@
 obj.insert(['1.2'], 1, 6);
 obj.insert(1, 1, 6);
 obj.insert(['1',1], 1, 6);
-=======
-/// <reference path="object-path.d.ts" />
-
-import ObjectPath = require('object-path');
-
-var
-  object = {
-    one: 1,
-    two: {
-      three: 3,
-      four: ['4']
-    }
-  },
-  array: any[] = [],
-  Null:any = null;
-
-var obj = ObjectPath(object);
-
-obj.del(array);
-obj.coalesce([1,2]);
-obj.ensureExists('1.2', 1);
-obj.push(1, 'value');
-obj.get(array);
-obj.set(array, 'value');
-obj.insert(1, 10);
-
-objectPath.del(object, array) === object;
-objectPath.del(object, [1,2]) === object;
-objectPath.del(object, [1,'2']) === object;
-objectPath.del(object, 1) === object;
-objectPath.del(object, '1') === object;
-objectPath.del(object) === object;
-obj.del() === object;
-
-objectPath.has(object, ['1','2','3']) === true;
-objectPath.has(object, ['1.2.3']) === false;
-objectPath.has(object, [1,2,3]) === true;
-objectPath.has(object, [1,'2',3]) === true;
-objectPath.has(object, 1) === false;
-objectPath.has(object, '1') === false;
-objectPath.has() === false;
-
-objectPath.del() === void 0;
-objectPath.del(object, ['1','2','3']);
-objectPath.del(object, [1,2,3]);
-objectPath.del(object, [1,'2',3]);
-objectPath.del(object, 1);
-objectPath.del(object, 'one').one === 1;
-obj.del('one').one === 1;
-
-objectPath.coalesce(object, ['1','2']) === void 0;
-objectPath.coalesce(object, ['1',['2','1']]) === void 0;
-objectPath.coalesce(object, ['1',['2','1']], 1) === 1;
-objectPath.coalesce(object, [1,1], 1) === 1;
-objectPath.coalesce(object, [1,'1'], 1) === 1;
-objectPath.coalesce(object, [1,[1,1],'1',[1,'1']], 1) === 1;
-obj.coalesce([1,[1,1],'1',['1',1]], 1) === 1;
-
-objectPath.ensureExists(object, '1.2', 2);
-objectPath.ensureExists(object, 1, 2);
-objectPath.ensureExists(object, [1,2], 2);
-objectPath.ensureExists(object, ['1','2'], 2);
-objectPath.ensureExists(object, ['1',2], 2);
-objectPath.ensureExists<typeof object, number>(object, ['1','2'], 2) === 3;
-objectPath.ensureExists<typeof object, any[][]>(object, ['1','2'], 2) === [[]];
-obj.ensureExists<any[][]>(['1','2'], 2) === [[]];
-
-objectPath.push(object, 1, 1,2,3,4);
-objectPath.push(object, 1, 1,'2', 3, false);
-objectPath.push(object, 'one.four', 1,'2', 3, false);
-objectPath.push(object, ['one','two'], [1,'2', 3, false]);
-objectPath.push(object, [1, 'two'], [1,'2', 3, false]);
-obj.push(['one','two'], [1,'2', 3, false]);
-obj.push(['one', 2], [1,'2', 3, false]);
-
-objectPath.get(array) === array;
-objectPath.get(Null) === Null;
-objectPath.get() === void 0;
-objectPath.get(object, 'one') === 1;
-objectPath.get(object, ['two','three']) === 3;
-objectPath.get(object, ['three'], 3) === 3;
-objectPath.get(object, 'three', 3) === 3;
-objectPath.get(object, 0, 3) === 3;
-objectPath.get(object, 0, '3') === '3';
-objectPath.get<typeof object, string[]>(object, 0, ['1','2']) === ['1','2'];
-objectPath.get<typeof object, number>(object, 0) === 10;
-objectPath.get<typeof object, number>(object, 0) === 10;
-obj.get(0, 10) === 10;
-
-objectPath.set(object, '1.2', true);
-objectPath.set(object, ['1','2'], true);
-objectPath.set(object, [1, 2], true);
-objectPath.set(object, [1, '2'], true);
-objectPath.set(object, '1.2', true, true);
-objectPath.set(object, '1.2', true, false);
-objectPath.set<typeof object, string[]>(object, '1.2', true, false) === ['string'];
-objectPath.set<typeof object, typeof object>(object, '1.2', true, false) === object;
-obj.set<typeof object>('1.2', true, false) === object;
-obj.set<typeof object>(['1','2'], true, false) === object;
-obj.set<typeof object>(['1', 2], true, false) === object;
-
-objectPath.insert(object, '1.2', 1);
-objectPath.insert(object, ['1','2'], 1);
-objectPath.insert(object, 1, 1);
-objectPath.insert(object, [1,2], 1);
-objectPath.insert(object, '1.2', 1, 2);
-objectPath.insert(object, ['1.2'], 1, 6);
-objectPath.insert(object, ['1',2], 1, 6);
-obj.insert(['1.2'], 1, 6);
-obj.insert(1, 1, 6);
-obj.insert(['1',1], 1, 6);
->>>>>>> c6254f15
 obj.insert('1', 1, 6);