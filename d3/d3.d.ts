<<<<<<< HEAD
// Type definitions for d3JS
// Project: http://d3js.org/
// Definitions by: Boris Yankov <https://github.com/borisyankov>
// Definitions: https://github.com/borisyankov/DefinitelyTyped

declare module D3 {
    export interface Selectors {
        /**
        * Select an element from the current document
        */
        select: {
            /**
            * Selects the first element that matches the specified selector string
            *
            * @param selector Selection String to match
            */
            (selector: string): Selection;
            /**
            * Selects the specified node
            *
            * @param element Node element to select
            */
            (element: EventTarget): Selection;
        };

        /**
        * Select multiple elements from the current document
        */
        selectAll: {
            /**
            * Selects all elements that match the specified selector
            *
            * @param selector Selection String to match
            */
            (selector: string): Selection;
            /**
            * Selects the specified array of elements
            *
            * @param elements Array of node elements to select
            */
            (elements: EventTarget[]): Selection;
        };
    }

    export interface Event {
        dx: number;
        dy: number;
        clientX: number;
        clientY: number;
        translate: number[];
        scale: number;
        sourceEvent: Event;
        x: number;
        y: number;
        keyCode: number;
        altKey: any;
    }

    export interface Base extends Selectors {
        /**
        * Create a behavior
        */
        behavior: Behavior.Behavior;
        /**
        * Access the current user event for interaction
        */
        event: Event;

        /**
        * Compare two values for sorting.
        * Returns -1 if a is less than b, or 1 if a is greater than b, or 0
        *
        * @param a First value
        * @param b Second value
        */
        ascending<T>(a: T, b: T): number;
        /**
        * Compare two values for sorting.
        * Returns -1 if a is greater than b, or 1 if a is less than b, or 0
        *
        * @param a First value
        * @param b Second value
        */
        descending<T>(a: T, b: T): number;
        /**
        * Find the minimum value in an array
        *
        * @param arr Array to search
        * @param map Accsessor function
        */
        min<T, U>(arr: T[], map: (v: T) => U): U;
        /**
        * Find the minimum value in an array
        *
        * @param arr Array to search
        */
        min<T>(arr: T[]): T;
        /**
        * Find the maximum value in an array
        *
        * @param arr Array to search
        * @param map Accsessor function
        */
        max<T, U>(arr: T[], map: (v: T) => U): U;
        /**
        * Find the maximum value in an array
        *
        * @param arr Array to search
        */
        max<T>(arr: T[]): T;
        /**
        * Find the minimum and maximum value in an array
        *
        * @param arr Array to search
        * @param map Accsessor function
        */
        extent<T, U>(arr: T[], map: (v: T) => U): U[];
        /**
        * Find the minimum and maximum value in an array
        *
        * @param arr Array to search
        */
        extent<T>(arr: T[]): T[];
        /**
        * Compute the sum of an array of numbers
        *
        * @param arr Array to search
        * @param map Accsessor function
        */
        sum<T>(arr: T[], map: (v: T) => number): number;
        /**
        * Compute the sum of an array of numbers
        *
        * @param arr Array to search
        */
        sum(arr: number[]): number;
        /**
        * Compute the arithmetic mean of an array of numbers
        *
        * @param arr Array to search
        * @param map Accsessor function
        */
        mean<T>(arr: T[], map: (v: T) => number): number;
        /**
        * Compute the arithmetic mean of an array of numbers
        *
        * @param arr Array to search
        */
        mean(arr: number[]): number;
        /**
        * Compute the median of an array of numbers (the 0.5-quantile).
        *
        * @param arr Array to search
        * @param map Accsessor function
        */
        median<T>(arr: T[], map: (v: T) => number): number;
        /**
        * Compute the median of an array of numbers (the 0.5-quantile).
        *
        * @param arr Array to search
        */
        median(arr: number[]): number;
        /**
        * Compute a quantile for a sorted array of numbers.
        *
        * @param arr Array to search
        * @param p The quantile to return
        */
        quantile: (arr: number[], p: number) => number;
        /**
        * Locate the insertion point for x in array to maintain sorted order
        *
        * @param arr Array to search
        * @param x Value to search for insertion point
        * @param low Minimum value of array subset
        * @param hihg Maximum value of array subset
        */
        bisect<T>(arr: T[], x: T, low?: number, high?: number): number;
        /**
        * Locate the insertion point for x in array to maintain sorted order
        *
        * @param arr Array to search
        * @param x Value to serch for insertion point
        * @param low Minimum value of array subset
        * @param high Maximum value of array subset
        */
        bisectLeft<T>(arr: T[], x: T, low?: number, high?: number): number;
        /**
        * Locate the insertion point for x in array to maintain sorted order
        *
        * @param arr Array to search
        * @param x Value to serch for insertion point
        * @param low Minimum value of array subset
        * @param high Maximum value of array subset
        */
        bisectRight<T>(arr: T[], x: T, low?: number, high?: number): number;
        /**
        * Bisect using an accessor.
        *
        * @param accessor Accessor function
        */
        bisector(accessor: (data: any, index: number) => any): any;
        /**
        * Randomize the order of an array.
        *
        * @param arr Array to randomize
        */
        shuffle<T>(arr: T[]): T[];
        /**
        * Reorder an array of elements according to an array of indexes
        *
        * @param arr Array to reorder
        * @param indexes Array containing the order the elements should be returned in
        */
        permute(arr: any[], indexes: any[]): any[];
        /**
        * Transpose a variable number of arrays.
        *
        * @param arrs Arrays to transpose
        */
        zip(...arrs: any[]): any[];
        /**
        * Parse the given 2D affine transform string, as defined by SVG's transform attribute.
        *
        * @param definition 2D affine transform string
        */
        transform(definition: string): any;
        /**
        * Transpose an array of arrays.
        *
        * @param matrix Two dimensional array to transpose
        */
        transpose(matrix: any[]): any[];
        /**
        * List the keys of an associative array.
        *
        * @param map Array of objects to get the key values from
        */
        keys(map: any): string[];
        /**
        * List the values of an associative array.
        *
        * @param map Array of objects to get the values from
        */
        values(map: any[]): any[];
        /**
        * List the key-value entries of an associative array.
        *
        * @param map Array of objects to get the key-value pairs from
        */
        entries(map: any): any[];
        /**
        * merge multiple arrays into one array
        *
        * @param map Arrays to merge
        */
        merge(...map: any[]): any[];
        /**
        * Generate a range of numeric values.
        */
        range: {
            /**
            * Generate a range of numeric values from 0.
            *
            * @param stop Value to generate the range to
            * @param step Step between each value
            */
            (stop: number, step?: number): number[];
            /**
            * Generate a range of numeric values.
            *
            * @param start Value to start
            * @param stop Value to generate the range to
            * @param step Step between each value
            */
            (start: number, stop?: number, step?: number): number[];
        };
        /**
        * Create new nest operator
        */
        nest(): Nest;
        /**
        * Request a resource using XMLHttpRequest.
        */
        xhr: {
            /**
            * Creates an asynchronous request for specified url
            *
            * @param url Url to request
            * @param callback Function to invoke when resource is loaded or the request fails
            */
            (url: string, callback?: (xhr: XMLHttpRequest) => void ): Xhr;
            /**
            * Creates an asynchronous request for specified url
            *
            * @param url Url to request
            * @param mime MIME type to request
            * @param callback Function to invoke when resource is loaded or the request fails
            */
            (url: string, mime: string, callback?: (xhr: XMLHttpRequest) => void ): Xhr;
        };
        /**
        * Request a text file
        */
        text: {
            /**
            * Request a text file
            *
            * @param url Url to request
            * @param callback Function to invoke when resource is loaded or the request fails
            */
            (url: string, callback?: (response: string) => void ): Xhr;
            /**
            * Request a text file
            *
            * @param url Url to request
            * @param mime MIME type to request
            * @param callback Function to invoke when resource is loaded or the request fails
            */
            (url: string, mime: string, callback?: (response: string) => void ): Xhr;
        };
        /**
        * Request a JSON blob
        *
        * @param url Url to request
        * @param callback Function to invoke when resource is loaded or the request fails
        */
        json: (url: string, callback?: (error: any, data: any) => void ) => Xhr;
        /**
        * Request an HTML document fragment.
        */
        xml: {
            /**
            * Request an HTML document fragment.
            *
            * @param url Url to request
            * @param callback Function to invoke when resource is loaded or the request fails
            */
            (url: string, callback?: (response: Document) => void ): Xhr;
            /**
            * Request an HTML document fragment.
            *
            * @param url Url to request
            * @param mime MIME type to request
            * @param callback Function to invoke when resource is loaded or the request fails
            */
            (url: string, mime: string, callback?: (response: Document) => void ): Xhr;
        };
        /**
        * Request an XML document fragment.
        *
        * @param url Url to request
        * @param callback Function to invoke when resource is loaded or the request fails
        */
        html: (url: string, callback?: (response: DocumentFragment) => void ) => Xhr;
        /**
        * Request a comma-separated values (CSV) file.
        */
        csv: Dsv;
        /**
        * Request a tab-separated values (TSV) file
        */
        tsv: Dsv;
        /**
        * Time Functions
        */
        time: Time.Time;
        /**
        * Scales
        */
        scale: Scale.ScaleBase;
        /*
        * Interpolate two values
        */
        interpolate: Transition.BaseInterpolate;
        /*
        * Interpolate two numbers
        */
        interpolateNumber: Transition.BaseInterpolate;
        /*
        * Interpolate two integers
        */
        interpolateRound: Transition.BaseInterpolate;
        /*
        * Interpolate two strings
        */
        interpolateString: Transition.BaseInterpolate;
        /*
        * Interpolate two RGB colors
        */
        interpolateRgb: Transition.BaseInterpolate;
        /*
        * Interpolate two HSL colors
        */
        interpolateHsl: Transition.BaseInterpolate;
        /*
        * Interpolate two HCL colors
        */
        interpolateHcl: Transition.BaseInterpolate;
        /*
        * Interpolate two L*a*b* colors
        */
        interpolateLab: Transition.BaseInterpolate;
        /*
        * Interpolate two arrays of values
        */
        interpolateArray: Transition.BaseInterpolate;
        /*
        * Interpolate two arbitary objects
        */
        interpolateObject: Transition.BaseInterpolate;
        /*
        * Interpolate two 2D matrix transforms
        */
        interpolateTransform: Transition.BaseInterpolate;
        /*
        * The array of built-in interpolator factories
        */
        interpolators: Array<Transition.InterpolateFactory>;
        /**
        * Layouts
        */
        layout: Layout.Layout;
        /**
        * Svg's
        */
        svg: Svg.Svg;
        /**
        * Random number generators
        */
        random: Random;
        /**
        * Create a function to format a number as a string
        *
        * @param specifier The format specifier to use
        */
        format(specifier: string): (value: number) => string;
        /**
        * Returns the SI prefix for the specified value at the specified precision
        */
        formatPrefix(value: number, precision?: number): MetricPrefix;
        /**
        * The version of the d3 library
        */
        version: string;
        /**
        * Returns the root selection
        */
        selection(): Selection;
        ns: {
            /**
            * The map of registered namespace prefixes
            */
            prefix: {
                svg: string;
                xhtml: string;
                xlink: string;
                xml: string;
                xmlns: string;
            };
            /**
            * Qualifies the specified name
            */
            qualify(name: string): { space: string; local: string; };
        };
        /**
        * Returns a built-in easing function of the specified type
        */
        ease: (type: string, ...arrs: any[]) => D3.Transition.Transition;
        /**
        * Constructs a new RGB color.
        */
        rgb: {
            /**
            * Constructs a new RGB color with the specified r, g and b channel values
            */
            (r: number, g: number, b: number): D3.Color.RGBColor;
            /**
            * Constructs a new RGB color by parsing the specified color string
            */
            (color: string): D3.Color.RGBColor;
        };
        /**
        * Constructs a new HCL color.
        */
        hcl: {
            /**
            * Constructs a new HCL color.
            */
            (h: number, c: number, l: number): Color.HCLColor;
            /**
            * Constructs a new HCL color by parsing the specified color string
            */
            (color: string): Color.HCLColor;
        };
        /**
        * Constructs a new HSL color.
        */
        hsl: {
            /**
            * Constructs a new HSL color with the specified hue h, saturation s and lightness l
            */
            (h: number, s: number, l: number): Color.HSLColor;
            /**
            * Constructs a new HSL color by parsing the specified color string
            */
            (color: string): Color.HSLColor;
        };
        /**
        * Constructs a new RGB color.
        */
        lab: {
            /**
            * Constructs a new LAB color.
            */
            (l: number, a: number, b: number): Color.LABColor;
            /**
            * Constructs a new LAB color by parsing the specified color string
            */
            (color: string): Color.LABColor;
        };
        geo: Geo.Geo;
        geom: Geom.Geom;
        /**
        * gets the mouse position relative to a specified container.
        */
        mouse(container: any): Array<number>;
        /**
        * gets the touch positions relative to a specified container.
        */
        touches(container: any): Array<number>;

        /**
        * If the specified value is a function, returns the specified value.
        * Otherwise, returns a function that returns the specified value.
        */
        functor<R,T>(value: (p : R) => T): (p : R) => T;
        functor<T>(value: T): (p : any) => T;

        map(object?: any): Map;
        set(array?: Array<any>): Set;
        dispatch(...types: Array<string>): Dispatch;
        rebind(target: any, source: any, ...names: Array<any>): any;
        requote(str: string): string;
        timer: {
            (funct: () => boolean, delay?: number, mark?: number): void;
            flush(): void;
        }
        transition(): Transition.Transition;

        round(x: number, n: number): number;
    }

    export interface Dispatch {
        [event: string]: any;
        on: {
            (type: string): any;
            (type: string, listener: any): any;
        }
    }

    export interface MetricPrefix {
        /**
        * the scale function, for converting numbers to the appropriate prefixed scale.
        */
        scale: (d: number) => number;
        /**
        * the prefix symbol
        */
        symbol: string;
    }

    export interface Xhr {
        /**
        * Get or set request header
        */
        header: {
            /**
            * Get the value of specified request header
            *
            * @param name Name of header to get the value for
            */
            (name: string): string;
            /**
            * Set the value of specified request header
            *
            * @param name Name of header to set the value for
            * @param value Value to set the header to
            */
            (name: string, value: string): Xhr;
        };
        /**
        * Get or set MIME Type
        */
        mimeType: {
            /**
            * Get the current MIME Type
            */
            (): string;
            /**
            * Set the MIME Type for the request
            *
            * @param type The MIME type for the request
            */
            (type: string): Xhr;
        };
        /*
        * Get or Set the function used to map the response to the associated data value
        */
        response: {
            /**
            * Get function used to map the response to the associated data value
            */
            (): (xhr: XMLHttpRequest) => any;
            /**
            * Set function used to map the response to the associated data value
            *
            * @param value The function used to map the response to a data value
            */
            (value: (xhr: XMLHttpRequest) => any): Xhr;
        };
        /**
        * Issue the request using the GET method
        *
        * @param callback Function to invoke on completion of request
        */
        get(callback?: (xhr: XMLHttpRequest) => void ): Xhr;
        /**
        * Issue the request using the POST method
        */
        post: {
            /**
            * Issue the request using the POST method
            *
            * @param callback Function to invoke on completion of request
            */
            (callback?: (xhr: XMLHttpRequest) => void ): Xhr;
            /**
            * Issue the request using the POST method
            *
            * @param data Data to post back in the request
            * @param callback Function to invoke on completion of request
            */
            (data: any, callback?: (xhr: XMLHttpRequest) => void ): Xhr;
        };
        /**
        * Issues this request using the specified method
        */
        send: {
            /**
            * Issues this request using the specified method
            *
            * @param method Method to use to make the request
            * @param callback Function to invoke on completion of request
            */
            (method: string, callback?: (xhr: XMLHttpRequest) => void ): Xhr;
            /**
            * Issues this request using the specified method
            *
            * @param method Method to use to make the request
            * @param data Data to post back in the request
            * @param callback Function to invoke on completion of request
            */
            (method: string, data: any, callback?: (xhr: XMLHttpRequest) => void ): Xhr;
        };
        /**
        * Aborts this request, if it is currently in-flight
        */
        abort(): Xhr;
        /**
        * Registers a listener to receive events
        *
        * @param type Enent name to attach the listener to
        * @param listener Function to attach to event
        */
        on: (type: string, listener: (data: any, index?: number) => any) => Xhr;
    }

    export interface Dsv {
        /**
        * Request a delimited values file
        *
        * @param url Url to request
        * @param callback Function to invoke when resource is loaded or the request fails
        */
        (url: string, callback?: (error: any, response: any[]) => void ): Xhr;
        /**
        * Parse a delimited string into objects using the header row.
        *
        * @param string delimited formatted string to parse
        */
        parse(string: string): any[];
        /**
        * Parse a delimited string into tuples, ignoring the header row.
        *
        * @param string delimited formatted string to parse
        */
        parseRows(string: string, accessor: (row: any[], index: number) => any): any;
        /**
        * Format an array of tuples into a delimited string.
        *
        * @param rows Array to convert to a delimited string
        */
        format(rows: any[]): string;
    }

    export interface Selection extends Selectors, Array<any> {
        attr: {
            (name: string): string;
            (name: string, value: any): Selection;
            (name: string, valueFunction: (data: any, index: number) => any): Selection;
            (attrValueMap : any): Selection;
        };

        classed: {
            (name: string): string;
            (name: string, value: any): Selection;
            (name: string, valueFunction: (data: any, index: number) => any): Selection;
        };

        style: {
            (name: string): string;
            (name: string, value: any, priority?: string): Selection;
            (name: string, valueFunction: (data: any, index: number) => any, priority?: string): Selection;
        };

        property: {
            (name: string): void;
            (name: string, value: any): Selection;
            (name: string, valueFunction: (data: any, index: number) => any): Selection;
        };

        text: {
            (): string;
            (value: any): Selection;
            (valueFunction: (data: any, index: number) => any): Selection;
        };

        html: {
            (): string;
            (value: any): Selection;
            (valueFunction: (data: any, index: number) => any): Selection;
        };

        append: (name: string) => Selection;
        insert: (name: string, before: string) => Selection;
        remove: () => Selection;
        empty: () => boolean;
            
        data: {
            (values: (data: any, index?: number) => any[], key?: (data: any, index?: number) => string): UpdateSelection;
            (values: any[], key?: (data: any, index?: number) => string): UpdateSelection;
            (): any[];
        };

        datum: {
            (values: (data: any, index: number) => any): UpdateSelection;
            (values: any): UpdateSelection;
            () : any;
        };

        filter: {
            (filter: (data: any, index: number) => boolean, thisArg?: any): UpdateSelection;
            //(filter: string): UpdateSelection;
        };

        call(callback: (selection: Selection) => void ): Selection;
        each(eachFunction: (data: any, index: number) => any): Selection;
        on: {
            (type: string): (data: any, index: number) => any;
            (type: string, listener: (data: any, index: number) => any, capture?: boolean): Selection;
        };

        /**
        * Returns the total number of elements in the current selection.
        */
        size(): number;

        /**
        * Starts a transition for the current selection. Transitions behave much like selections,
        * except operators animate smoothly over time rather than applying instantaneously.
        */
        transition(): Transition.Transition;

        /**
        * Sorts the elements in the current selection according to the specified comparator
        * function.
        *
        * @param comparator a comparison function, which will be passed two data elements a and b
        * to compare, and should return either a negative, positive, or zero value to indicate
        * their relative order.
        */
        sort<T>(comparator?: (a: T, b: T) => number): Selection;

        /**
        * Re-inserts elements into the document such that the document order matches the selection
        * order. This is equivalent to calling sort() if the data is already sorted, but much
        * faster.
        */
        order: () => Selection;

        /**
        * Returns the first non-null element in the current selection. If the selection is empty,
        * returns null.
        */
        node: () => Element;
    }

    export interface EnterSelection {
        append: (name: string) => Selection;
        insert: (name: string, before: string) => Selection;
        select: (selector: string) => Selection;
        empty: () => boolean;
        node: () => Element;
    }

    export interface UpdateSelection extends Selection {
        enter: () => EnterSelection;
        update: () => Selection;
        exit: () => Selection;
    }

    export interface NestKeyValue {
        key: string;
        values: any;
    }

    export interface Nest {
        key(keyFunction: (data: any, index: number) => string): Nest;
        sortKeys(comparator: (d1: any, d2: any) => number): Nest;
        sortValues(comparator: (d1: any, d2: any) => number): Nest;
        rollup(rollupFunction: (data: any, index: number) => any): Nest;
        map(values: any[]): any;
        entries(values: any[]): NestKeyValue[];
    }

    export interface Map {
        has(key: string): boolean;
        get(key: string): any;
        set<T>(key: string, value: T): T;
        remove(key: string): boolean;
        keys(): Array<string>;
        values(): Array<any>;
        entries(): Array<any>;
        forEach(func: (key: string, value: any) => void ): void;
    }

    export interface Set{
        has(value: any): boolean;
        Add(value: any): any;
        remove(value: any): boolean;
        values(): Array<any>;
        forEach(func: (value: any) => void ): void;
    }

    export interface Random {
        /**
        * Returns a function for generating random numbers with a normal distribution
        *
        * @param mean The expected value of the generated pseudorandom numbers
        * @param deviation The given standard deviation
        */
        normal(mean?: number, deviation?: number): () => number;
        /**
        * Returns a function for generating random numbers with a log-normal distribution
        *
        * @param mean The expected value of the generated pseudorandom numbers
        * @param deviation The given standard deviation
        */
        logNormal(mean?: number, deviation?: number): () => number;
        /**
        * Returns a function for generating random numbers with an Irwin-Hall distribution
        *
        * @param count The number of independent variables
        */
        irwinHall(count: number): () => number;
    }

    // Transitions
    export module Transition {
        export interface Transition {
            duration: {
                (duration: number): Transition;
                (duration: (data: any, index: number) => any): Transition;
            };
            delay: {
                (delay: number): Transition;
                (delay: (data: any, index: number) => any): Transition;
            };
            attr: {
                (name: string): string;
                (name: string, value: any): Transition;
                (name: string, valueFunction: (data: any, index: number) => any): Transition;
                (attrValueMap : any): Transition;
            };
            style: {
                (name: string): string;
                (name: string, value: any, priority?: string): Transition;
                (name: string, valueFunction: (data: any, index: number) => any, priority?: string): Transition;
            };
            call(callback: (selection: Selection) => void ): Transition;
            /**
            * Select an element from the current document
            */
            select: {
                /**
                * Selects the first element that matches the specified selector string
                *
                * @param selector Selection String to match
                */
                (selector: string): Transition;
                /**
                * Selects the specified node
                *
                * @param element Node element to select
                */
                (element: EventTarget): Transition;
            };

            /**
            * Select multiple elements from the current document
            */
            selectAll: {
                /**
                * Selects all elements that match the specified selector
                *
                * @param selector Selection String to match
                */
                (selector: string): Transition;
                /**
                * Selects the specified array of elements
                *
                * @param elements Array of node elements to select
                */
                (elements: EventTarget[]): Transition;
            }
            each: (type?: string, eachFunction?: (data: any, index: number) => any) => Transition;
            transition: () => Transition;
            ease: (value: string, ...arrs: any[]) => Transition;
            attrTween(name: string, tween: (d: any, i: number, a: any) => BaseInterpolate): Transition;
            styleTween(name: string, tween: (d: any, i: number, a: any) => BaseInterpolate, priority?: string): Transition;
            text: {
                (text: string): Transition;
                (text: (d: any, i: number) => string): Transition;
            }
            tween(name: string, factory: InterpolateFactory): Transition;
            filter: {
                (selector: string): Transition;
                (selector: (data: any, index: number) => boolean): Transition;
            };
            remove(): Transition;
        }

        export interface InterpolateFactory {
            (a?: any, b?: any): BaseInterpolate;
        }

        export interface BaseInterpolate {
            (a: any, b?: any): any;
        }

        export interface Interpolate {
            (t: any): any;
        }
    }

    //Time
    export module Time {
        export interface Time {
            second: Interval;
            minute: Interval;
            hour: Interval;
            day: Interval;
            week: Interval;
            sunday: Interval;
            monday: Interval;
            tuesday: Interval;
            wednesday: Interval;
            thursday: Interval;
            friday: Interval;
            saturday: Interval;
            month: Interval;
            year: Interval;

            seconds: Range;
            minutes: Range;
            hours: Range;
            days: Range;
            weeks: Range;
            months: Range;
            years: Range;

            sundays: Range;
            mondays: Range;
            tuesdays: Range;
            wednesdays: Range;
            thursdays: Range;
            fridays: Range;
            saturdays: Range;
            format: {

                (specifier: string): TimeFormat;
                utc: (specifier: string) => TimeFormat;
                iso: TimeFormat;
            };

            scale: {
                /**
                * Constructs a new time scale with the default domain and range;
                * the ticks and tick format are configured for local time.
                */
                (): Scale.TimeScale;
                /**
                * Constructs a new time scale with the default domain and range;
                * the ticks and tick format are configured for UTC time.
                */
                utc(): Scale.TimeScale;
            };
        }

        export interface Range {
            (start: Date, end: Date, step?: number): Date[];
        }

        export interface Interval {
            (date: Date): Date;
            floor: (date: Date) => Date;
            round: (date: Date) => Date;
            ceil: (date: Date) => Date;
            range: Range;
            offset: (date: Date, step: number) => Date;
            utc: Interval;
        }

        export interface TimeFormat {
            (date: Date): string;
            parse: (string: string) => Date;
        }
    }

    // Layout
    export module Layout {
        export interface Layout {
            /**
            * Creates a new Stack layout
            */
            stack(): StackLayout;
            /**
            * Creates a new pie layout
            */
            pie(): PieLayout;
            /**
            * Creates a new force layout
            */
            force(): ForceLayout;
            /**
            * Creates a new tree layout
            */
            tree(): TreeLayout;
            bundle(): BundleLayout;
            chord(): ChordLayout;
            cluster(): ClusterLayout;
            hierarchy(): HierarchyLayout;
            histogram(): HistogramLayout;
            pack(): PackLayout;
            partition(): PartitionLayout;
            treeMap(): TreeMapLayout;
        }

        export interface StackLayout {
            <T>(layers: T[], index?: number): T[];
            values(accessor?: (d: any) => any): StackLayout;
            offset(offset: string): StackLayout;
        }

        export interface TreeLayout {
            /**
            * Gets or sets the sort order of sibling nodes for the layout using the specified comparator function
            */
            sort: {
                /**
                * Gets the sort order function of sibling nodes for the layout
                */
                (): (d1: any, d2: any) => number;
                /**
                * Sets the sort order of sibling nodes for the layout using the specified comparator function
                */
                (comparator: (d1: any, d2: any) => number): TreeLayout;
            };
            /**
            * Gets or sets the specified children accessor function
            */
            children: {
                /**
                * Gets the children accessor function
                */
                (): (d: any) => any;
                /**
                * Sets the specified children accessor function
                */
                (children: (d: any) => any): TreeLayout;
            };
            /**
            * Runs the tree layout
            */
            nodes(root: GraphNode): TreeLayout;
            /**
            * Given the specified array of nodes, such as those returned by nodes, returns an array of objects representing the links from parent to child for each node
            */
            links(nodes: Array<GraphNode>): Array<GraphLink>;
            /**
            * If separation is specified, uses the specified function to compute separation between neighboring nodes. If separation is not specified, returns the current separation function
            */
            seperation: {
                /**
                * Gets the current separation function
                */
                (): (a: GraphNode, b: GraphNode) => number;
                /**
                * Sets the specified function to compute separation between neighboring nodes
                */
                (seperation: (a: GraphNode, b: GraphNode) => number): TreeLayout;
            };
            /**
            * Gets or sets the available layout size
            */
            size: {
                /**
                * Gets the available layout size
                */
                (): Array<number>;
                /**
                * Sets the available layout size
                */
                (size: Array<number>): TreeLayout;
            };
        }

        export interface PieLayout {
            (values: any[], index?: number): ArcDescriptor[];
            value: {
                (): (d: any, index: number) => number;
                (accessor: (d: any, index: number) => number): PieLayout;
            };
            sort: {
                (): (d1: any, d2: any) => number;
                (comparator: (d1: any, d2: any) => number): PieLayout;
            };
            startAngle: {
                (): number;
                (angle: number): D3.Svg.Arc;
                (angle: () => number): D3.Svg.Arc;
                (angle: (d : any) => number): D3.Svg.Arc;
                (angle: (d : any, i: number) => number): D3.Svg.Arc;
            };
            endAngle: {
                (): number;
                (angle: number): D3.Svg.Arc;
                (angle: () => number): D3.Svg.Arc;
                (angle: (d : any) => number): D3.Svg.Arc;
                (angle: (d : any, i: number) => number): D3.Svg.Arc;
            };
        }

        export interface ArcDescriptor {
            value: any;
            data: any;
            startAngle: number;
            endAngle: number;
            index: number;
        }

        export interface GraphNode  {
            id: number;
            index: number;
            name: string;
            px: number;
            py: number;
            size: number;
            weight: number;
            x: number;
            y: number;
            subindex: number;
            startAngle: number;
            endAngle: number;
            value: number;
            fixed: boolean;
            children: GraphNode[];
            _children: GraphNode[];
            parent: GraphNode;
            depth: number;
        }

        export interface GraphLink {
            source: GraphNode;
            target: GraphNode;
        }

        export interface ForceLayout {
            (): ForceLayout;
            size: {
                (): number;
                (mysize: number[]): ForceLayout;
                (accessor: (d: any, index: number) => {}): ForceLayout;

            };
            linkDistance: {
                (): number;
                (number:number): ForceLayout;
                (accessor: (d: any, index: number) => number): ForceLayout;
            };
            linkStrength:
            {
                (): number;
                (number:number): ForceLayout;
                (accessor: (d: any, index: number) => number): ForceLayout;
            };
            friction:
            {
                (): number;
                (number:number): ForceLayout;
                (accessor: (d: any, index: number) => number): ForceLayout;
            };
            alpha: {
                (): number;
                (number:number): ForceLayout;
                (accessor: (d: any, index: number) => number): ForceLayout;
            };
            charge: {
                (): number;
                (number:number): ForceLayout;
                (accessor: (d: any, index: number) => number): ForceLayout;
            };

            theta: {
                (): number;
                (number:number): ForceLayout;
                (accessor: (d: any, index: number) => number): ForceLayout;
            };

            gravity: {
                (): number;
                (number:number): ForceLayout;
                (accessor: (d: any, index: number) => number): ForceLayout;
            };

            links: {
                (): GraphLink[];
                (arLinks: GraphLink[]): ForceLayout;

            };
            nodes:
            {
                (): GraphNode[];
                (arNodes: GraphNode[]): ForceLayout;

            };
            start(): ForceLayout;
            resume(): ForceLayout;
            stop(): ForceLayout;
            tick(): ForceLayout;
            on(type: string, listener: () => void ): ForceLayout;
            drag(): ForceLayout;
        }

        export interface BundleLayout{
            (links: Array<GraphLink>): Array<GraphNode>;
        }

        export interface ChordLayout {
            matrix: {
                (): Array<Array<number>>;
                (matrix: Array<Array<number>>): ChordLayout;
            }
            padding: {
                (): number;
                (padding: number): ChordLayout;
            }
            sortGroups: {
                (): Array<number>;
                (comparator: (a: number, b: number) => number): ChordLayout;
            }
            sortSubgroups: {
                (): Array<number>;
                (comparator: (a: number, b: number) => number): ChordLayout;
            }
            sortChords: {
                (): Array<GraphLink>;
                (comparator: (a: number, b: number) => number): ChordLayout;
            }
            chords(): Array<GraphLink>;
            groups(): Array<ArcDescriptor>;
        }

        export interface ClusterLayout{
            sort: {
                (): (a: GraphNode, b: GraphNode) => number;
                (comparator: (a: GraphNode, b: GraphNode) => number): ClusterLayout;
            }
            children: {
                (): (d: any, i?: number) => Array<GraphNode>;
                (children: (d: any, i?: number) => Array<GraphNode>): ClusterLayout;
            }
            nodes(root: GraphNode): Array<GraphNode>;
            links(nodes: Array<GraphNode>): Array<GraphLink>;
            seperation: {
                (): (a: GraphNode, b: GraphNode) => number;
                (seperation: (a: GraphNode, b: GraphNode) => number): ClusterLayout;
            }
            size: {
                (): Array<number>;
                (size: Array<number>): ClusterLayout;
            }
            value: {
                (): (node: GraphNode) => number;
                (value: (node: GraphNode) => number): ClusterLayout;
            }
        }

        export interface HierarchyLayout {
            sort: {
                (): (a: GraphNode, b: GraphNode) => number;
                (comparator: (a: GraphNode, b: GraphNode) => number): HierarchyLayout;
            }
            children: {
                (): (d: any, i?: number) => Array<GraphNode>;
                (children: (d: any, i?: number) => Array<GraphNode>): HierarchyLayout;
            }
            nodes(root: GraphNode): Array<GraphNode>;
            links(nodes: Array<GraphNode>): Array<GraphLink>;
            value: {
                (): (node: GraphNode) => number;
                (value: (node: GraphNode) => number): HierarchyLayout;
            }
            reValue(root: GraphNode): HierarchyLayout;
        }

        export interface Bin extends Array<any> {
            x: number;
            dx: number;
            y: number;
        }

        export interface HistogramLayout {
            (values: Array<any>, index?: number): Array<Bin>;
            value: {
                (): (value: any) => any;
                (accessor: (value: any) => any): HistogramLayout
            }
            range: {
                (): (value: any, index: number) => Array<number>;
                (range: (value: any, index: number) => Array<number>): HistogramLayout;
                (range: Array<number>): HistogramLayout;
            }
            bins: {
                (): (range: Array<any>, index: number) => Array<number>;
                (bins: (range: Array<any>, index: number) => Array<number>): HistogramLayout;
                (bins: number): HistogramLayout;
                (bins: Array<number>): HistogramLayout;
            }
            frequency: {
                (): boolean;
                (frequency: boolean): HistogramLayout;
            }
        }

        export interface PackLayout {
            sort: {
                (): (a: GraphNode, b: GraphNode) => number;
                (comparator: (a: GraphNode, b: GraphNode) => number): PackLayout;
            }
            children: {
                (): (d: any, i?: number) => Array<GraphNode>;
                (children: (d: any, i?: number) => Array<GraphNode>): PackLayout;
            }
            nodes(root: GraphNode): Array<GraphNode>;
            links(nodes: Array<GraphNode>): Array<GraphLink>;
            value: {
                (): (node: GraphNode) => number;
                (value: (node: GraphNode) => number): PackLayout;
            }
            size: {
                (): Array<number>;
                (size: Array<number>): PackLayout;
            }
            padding: {
                (): number;
                (padding: number): PackLayout;
            }
        }

        export interface PartitionLayout {
            sort: {
                (): (a: GraphNode, b: GraphNode) => number;
                (comparator: (a: GraphNode, b: GraphNode) => number): PackLayout;
            }
            children: {
                (): (d: any, i?: number) => Array<GraphNode>;
                (children: (d: any, i?: number) => Array<GraphNode>): PackLayout;
            }
            nodes(root: GraphNode): Array<GraphNode>;
            links(nodes: Array<GraphNode>): Array<GraphLink>;
            value: {
                (): (node: GraphNode) => number;
                (value: (node: GraphNode) => number): PackLayout;
            }
            size: {
                (): Array<number>;
                (size: Array<number>): PackLayout;
            }
        }

        export interface TreeMapLayout {
            sort: {
                (): (a: GraphNode, b: GraphNode) => number;
                (comparator: (a: GraphNode, b: GraphNode) => number): TreeMapLayout;
            }
            children: {
                (): (d: any, i?: number) => Array<GraphNode>;
                (children: (d: any, i?: number) => Array<GraphNode>): TreeMapLayout;
            }
            nodes(root: GraphNode): Array<GraphNode>;
            links(nodes: Array<GraphNode>): Array<GraphLink>;
            value: {
                (): (node: GraphNode) => number;
                (value: (node: GraphNode) => number): TreeMapLayout;
            }
            size: {
                (): Array<number>;
                (size: Array<number>): TreeMapLayout;
            }
            padding: {
                (): number;
                (padding: number): TreeMapLayout;
            }
            round: {
                (): boolean;
                (round: boolean): TreeMapLayout;
            }
            sticky: {
                (): boolean;
                (sticky: boolean): TreeMapLayout;
            }
            mode: {
                (): string;
                (mode: string): TreeMapLayout;
            }
        }
    }

    // Color
    export module Color {
        export interface Color {
            /**
            * increase lightness by some exponential factor (gamma)
            */
            brighter(k: number): Color;
            /**
            * decrease lightness by some exponential factor (gamma)
            */
            darker(k: number): Color;
            /**
            * convert the color to a string.
            */
            toString(): string;
        }

        export interface RGBColor extends Color{
            /**
            * the red color channel.
            */
            r: number;
            /**
            * the green color channel.
            */
            g: number;
            /**
            * the blue color channel.
            */
            b: number;
            /**
            * convert from RGB to HSL.
            */
            hsl(): HSLColor;
        }

        export interface HSLColor extends Color{
            /**
            * hue
            */
            h: number;
            /**
            * saturation
            */
            s: number;
            /**
            * lightness
            */
            l: number;
            /**
            * convert from HSL to RGB.
            */
            rgb(): RGBColor;
        }

        export interface LABColor extends Color{
            /**
            * lightness
            */
            l: number;
            /**
            * a-dimension
            */
            a: number;
            /**
            * b-dimension
            */
            b: number;
            /**
            * convert from LAB to RGB.
            */
            rgb(): RGBColor;
        }

        export interface HCLColor extends Color{
            /**
            * hue
            */
            h: number;
            /**
            * chroma
            */
            c: number;
            /**
            * luminance
            */
            l: number;
            /**
            * convert from HCL to RGB.
            */
            rgb(): RGBColor;
        }
    }

    // SVG
    export module Svg {
        export interface Svg {
            /**
            * Create a new symbol generator
            */
            symbol(): Symbol;
            /**
            * Create a new axis generator
            */
            axis(): Axis;
            /**
            * Create a new arc generator
            */
            arc(): Arc;
            /**
            * Create a new line generator
            */
            line: {
                (): Line;
                radial(): LineRadial;
            }
            /**
            * Create a new area generator
            */
            area: {
                (): Area;
                radial(): AreaRadial;
            }
            /**
            * Create a new brush generator
            */
            brush(): Brush;
            /**
            * Create a new chord generator
            */
            chord(): Chord;
            /**
            * Create a new diagonal generator
            */
            diagonal: {
                (): Diagonal;
                radial(): Diagonal;
            }
            /**
            * The array of supported symbol types.
            */
            symbolTypes: Array<string>;
        }

        export interface Symbol {
            type: (string:string) => Symbol;
            size: (number:number) => Symbol;
        }

        export interface Brush {
            /**
            * Draws or redraws this brush into the specified selection of elements
            */
            (selection: Selection): void;
            /**
            * Gets or sets the x-scale associated with the brush
            */
            x: {
                /**
                * Gets  the x-scale associated with the brush
                */
                (): D3.Scale.Scale;
                /**
                * Sets the x-scale associated with the brush
                *
                * @param accessor The new Scale
                */
                (scale: D3.Scale.Scale): Brush;
            };
            /**
            * Gets or sets the x-scale associated with the brush
            */
            y: {
                /**
                * Gets  the x-scale associated with the brush
                */
                (): D3.Scale.Scale;
                /**
                * Sets the x-scale associated with the brush
                *
                * @param accessor The new Scale
                */
                (scale: D3.Scale.Scale): Brush;
            };
            /**
            * Gets or sets the current brush extent
            */
            extent: {
                /**
                * Gets the current brush extent
                */
                (): any[];
                /**
                * Sets the current brush extent
                */
                (values: any[]): Brush;
            };
            /**
            * Clears the extent, making the brush extent empty.
            */
            clear(): Brush;
            /**
            * Returns true if and only if the brush extent is empty
            */
            empty(): boolean;
            /**
            * Gets or sets the listener for the specified event type
            */
            on: {
                /**
                * Gets the listener for the specified event type
                */
                (type: string): (data: any, index: number) => any;
                /**
                * Sets the listener for the specified event type
                */
                (type: string, listener: (data: any, index: number) => any, capture?: boolean): Brush;
            };
        }

        export interface Axis {
            (selection: Selection): void;
            scale: {
                (): any;
                (scale: any): Axis;
            };

            orient: {
                (): string;
                (orientation: string): Axis;
            };

            ticks: {
                (): any[];
                (...arguments: any[]): Axis;
            };

            tickPadding: {
                (): number;
                (padding: number): Axis;
            };

            tickValues: {
                (): any[];
                (values: any[]): Axis;
            };

            tickSubdivide(count: number): Axis;
            tickSize(major?: number, minor?: number, end?: number): Axis;
            tickFormat(formatter: (value: any) => string): Axis;
        }

        export interface Arc {
           /**
           * Returns the path data string
           *
           * @param data Array of data elements
           * @param index Optional index
           */
           (data: any, index?: number): string;
           innerRadius: {
                (): (data: any, index?: number) => number;
                (radius: number): Arc;
                (radius: () => number): Arc;
                (radius: (data: any) => number): Arc;
                (radius: (data: any, index: number) => number): Arc;
            };
            outerRadius: {
                (): (data: any, index?: number) => number;
                (radius: number): Arc;
                (radius: () => number): Arc;
                (radius: (data: any) => number): Arc;
                (radius: (data: any, index: number) => number): Arc;
            };
            startAngle: {
                (): (data: any, index?: number) => number;
                (angle: number): Arc;
                (angle: () => number): Arc;
                (angle: (data: any) => number): Arc;
                (angle: (data: any, index: number) => number): Arc;
            };
            endAngle: {
                (): (data: any, index?: number) => number;
                (angle: number): Arc;
                (angle: () => number): Arc;
                (angle: (data: any) => number): Arc;
                (angle: (data: any, index: number) => number): Arc;
            };
            centroid(data: any, index?: number): number[];
        }

        export interface Line {
            /**
            * Returns the path data string
            *
            * @param data Array of data elements
            * @param index Optional index
            */
            (data: any[], index?: number): string;
            /**
            * Get or set the x-coordinate accessor.
            */
            x: {
                /**
                * Get the x-coordinate accessor.
                */
                (): (data: any, index ?: number) => number;
                /**
                * Set the x-coordinate accessor.
                *
                * @param accessor The new accessor function
                */
                (accessor: (data: any) => number): Line;
                (accessor: (data: any, index: number) => number): Line;
                /**
                * Set the  x-coordinate to a constant.
                *
                * @param cnst The new constant value.
                */
                (cnst: number): Line;
            };
            /**
            * Get or set the y-coordinate accessor.
            */
            y: {
                /**
                * Get the y-coordinate accessor.
                */
                (): (data: any, index ?: number) => number;
                /**
                * Set the y-coordinate accessor.
                *
                * @param accessor The new accessor function
                */
                (accessor: (data: any) => number): Line;
                (accessor: (data: any, index: number) => number): Line;
                /**
                * Set the  y-coordinate to a constant.
                *
                * @param cnst The new constant value.
                */
                (cnst: number): Line;
            };
            /**
            * Get or set the interpolation mode.
            */
            interpolate: {
                /**
                * Get the interpolation accessor.
                */
                (): string;
                /**
                * Set the interpolation accessor.
                *
                * @param interpolate The interpolation mode
                */
                (interpolate: string): Line;
            };
            /**
            * Get or set the cardinal spline tension.
            */
            tension: {
                /**
                * Get the cardinal spline accessor.
                */
                (): number;
                /**
                * Set the cardinal spline accessor.
                *
                * @param tension The Cardinal spline interpolation tension
                */
                (tension: number): Line;
            };
            /**
            * Control whether the line is defined at a given point.
            */
            defined: {
                /**
                * Get the accessor function that controls where the line is defined.
                */
                (): (data: any, index ?: number) => boolean;
                /**
                * Set the accessor function that controls where the area is defined.
                *
                * @param defined The new accessor function
                */
                (defined: (data: any) => boolean): Line;
            };
        }

        export interface LineRadial {
            /**
            * Returns the path data string
            *
            * @param data Array of data elements
            * @param index Optional index
            */
            (data: any[], index?: number): string;
            /**
            * Get or set the x-coordinate accessor.
            */
            x: {
                /**
                * Get the x-coordinate accessor.
                */
                (): (data: any, index ?: number) => number;
                /**
                * Set the x-coordinate accessor.
                *
                * @param accessor The new accessor function
                */
                (accessor: (data: any) => number): LineRadial;
                (accessor: (data: any, index: number) => number): LineRadial;

                /**
                * Set the  x-coordinate to a constant.
                *
                * @param cnst The new constant value.
                */
                (cnst: number): LineRadial;
            };
            /**
            * Get or set the y-coordinate accessor.
            */
            y: {
                /**
                * Get the y-coordinate accessor.
                */
                (): (data: any, index ?: number) => number;
                /**
                * Set the y-coordinate accessor.
                *
                * @param accessor The new accessor function
                */
                (accessor: (data: any) => number): LineRadial;
                (accessor: (data: any, index: number) => number): LineRadial;
                /**
                * Set the  y-coordinate to a constant.
                *
                * @param cnst The new constant value.
                */
                (cnst: number): LineRadial;
            };
            /**
            * Get or set the interpolation mode.
            */
            interpolate: {
                /**
                * Get the interpolation accessor.
                */
                (): string;
                /**
                * Set the interpolation accessor.
                *
                * @param interpolate The interpolation mode
                */
                (interpolate: string): LineRadial;
            };
            /**
            * Get or set the cardinal spline tension.
            */
            tension: {
                /**
                * Get the cardinal spline accessor.
                */
                (): number;
                /**
                * Set the cardinal spline accessor.
                *
                * @param tension The Cardinal spline interpolation tension
                */
                (tension: number): LineRadial;
            };
            /**
            * Control whether the line is defined at a given point.
            */
            defined: {
                /**
                * Get the accessor function that controls where the line is defined.
                */
                (): (data: any) => any;
                /**
                * Set the accessor function that controls where the area is defined.
                *
                * @param defined The new accessor function
                */
                (defined: (data: any) => any): LineRadial;
            };
            radius: {
                (): (d: any, i?: number) => number;
                (radius: number): LineRadial;
                (radius: (d: any) => number): LineRadial;
                (radius: (d: any, i: number) => number): LineRadial;
            }
            angle: {
                (): (d: any, i?: any) => number;
                (angle: number): LineRadial;
                (angle: (d: any) => number): LineRadial;
                (angle: (d: any, i: any) => number): LineRadial;
            }
        }

        export interface Area {
            /**
            * Generate a piecewise linear area, as in an area chart.
            */
            (data: any[], index?: number): string;
            /**
            * Get or set the x-coordinate accessor.
            */
            x: {
                /**
                * Get the x-coordinate accessor.
                */
                (): (data: any, index ?: number) => number;
                /**
                * Set the x-coordinate accessor.
                *
                * @param accessor The new accessor function
                */
                (accessor: (data: any) => number): Area;
                (accessor: (data: any, index: number) => number): Area;
                /**
                * Set the  x-coordinate to a constant.
                *
                * @param cnst The new constant value.
                */
                (cnst: number): Area;
            };
            /**
            * Get or set the x0-coordinate (baseline) accessor.
            */
            x0: {
                /**
                * Get the  x0-coordinate (baseline) accessor.
                */
                (): (data: any, index ?: number) => number;
                /**
                * Set the  x0-coordinate (baseline) accessor.
                *
                * @param accessor The new accessor function
                */
                (accessor: (data: any) => number): Area;
                (accessor: (data: any, index: number) => number): Area;
                /**
                * Set the  x0-coordinate (baseline) to a constant.
                *
                * @param cnst The new constant value.
                */
                (cnst: number): Area;
            };
            /**
            * Get or set the x1-coordinate (topline) accessor.
            */
            x1: {
                /**
                * Get the  x1-coordinate (topline) accessor.
                */
                (): (data: any, index ?: number) => number;
                /**
                * Set the  x1-coordinate (topline) accessor.
                *
                * @param accessor The new accessor function
                */
                (accessor: (data: any) => number): Area;
                (accessor: (data: any, index: number) => number): Area;
                /**
                * Set the  x1-coordinate (topline) to a constant.
                *
                * @param cnst The new constant value.
                */
                (cnst: number): Area;
            };
            /**
            * Get or set the y-coordinate accessor.
            */
            y: {
                /**
                * Get the y-coordinate accessor.
                */
                (): (data: any, index ?: number) => number;
                /**
                * Set the y-coordinate accessor.
                *
                * @param accessor The new accessor function
                */
                (accessor: (data: any) => number): Area;
                (accessor: (data: any, index: number) => number): Area;
                /**
                * Set the y-coordinate to a constant.
                *
                * @param cnst The constant value
                */
                (cnst: number): Area;
            };
            /**
            * Get or set the y0-coordinate (baseline) accessor.
            */
            y0: {
                /**
                * Get the y0-coordinate (baseline) accessor.
                */
                (): (data: any, index ?: number) => number;
                /**
                * Set the y0-coordinate (baseline) accessor.
                *
                * @param accessor The new accessor function
                */
                (accessor: (data: any) => number): Area;
                (accessor: (data: any, index: number) => number): Area;
                /**
                * Set the y0-coordinate (baseline) to a constant.
                *
                * @param cnst The constant value
                */
                (cnst: number): Area;
            };
            /**
            * Get or set the y1-coordinate (topline) accessor.
            */
            y1: {
                /**
                * Get the y1-coordinate (topline) accessor.
                */
                (): (data: any, index ?: number) => number;
                /**
                * Set the y1-coordinate (topline) accessor.
                *
                * @param accessor The new accessor function
                */
                (accessor: (data: any) => number): Area;
                (accessor: (data: any, index: number) => number): Area;
                /**
                * Set the y1-coordinate (baseline) to a constant.
                *
                * @param cnst The constant value
                */
                (cnst: number): Area;
            };
            /**
            * Get or set the interpolation mode.
            */
            interpolate: {
                /**
                * Get the interpolation accessor.
                */
                (): string;
                /**
                * Set the interpolation accessor.
                *
                * @param interpolate The interpolation mode
                */
                (interpolate: string): Area;
            };
            /**
            * Get or set the cardinal spline tension.
            */
            tension: {
                /**
                * Get the cardinal spline accessor.
                */
                (): number;
                /**
                * Set the cardinal spline accessor.
                *
                * @param tension The Cardinal spline interpolation tension
                */
                (tension: number): Area;
            };
            /**
            * Control whether the area is defined at a given point.
            */
            defined: {
                /**
                * Get the accessor function that controls where the area is defined.
                */
                (): (data: any) => any;
                /**
                * Set the accessor function that controls where the area is defined.
                *
                * @param defined The new accessor function
                */
                (defined: (data: any) => any): Area;
            };
        }

        export interface AreaRadial {
            /**
            * Generate a piecewise linear area, as in an area chart.
            */
            (data: any[], index?: number): string;
            /**
            * Get or set the x-coordinate accessor.
            */
            x: {
                /**
                * Get the x-coordinate accessor.
                */
                (): (data: any, index ?: number) => number;
                /**
                * Set the x-coordinate accessor.
                *
                * @param accessor The new accessor function
                */
                (accessor: (data: any) => number): AreaRadial;
                (accessor: (data: any, index: number) => number): AreaRadial;
                /**
                * Set the  x-coordinate to a constant.
                *
                * @param cnst The new constant value.
                */
                (cnst: number): AreaRadial;
            };
            /**
            * Get or set the x0-coordinate (baseline) accessor.
            */
            x0: {
                /**
                * Get the  x0-coordinate (baseline) accessor.
                */
                (): (data: any, index ?: number) => number;
                /**
                * Set the  x0-coordinate (baseline) accessor.
                *
                * @param accessor The new accessor function
                */
                (accessor: (data: any) => number): AreaRadial;
                (accessor: (data: any, index: number) => number): AreaRadial;
                /**
                * Set the  x0-coordinate to a constant.
                *
                * @param cnst The new constant value.
                */
                (cnst: number): AreaRadial;
            };
            /**
            * Get or set the x1-coordinate (topline) accessor.
            */
            x1: {
                /**
                * Get the  x1-coordinate (topline) accessor.
                */
                (): (data: any, index ?: number) => number;
                /**
                * Set the  x1-coordinate (topline) accessor.
                *
                * @param accessor The new accessor function
                */
                (accessor: (data: any) => number): AreaRadial;
                (accessor: (data: any, index: number) => number): AreaRadial;
                /**
                * Set the  x1-coordinate to a constant.
                *
                * @param cnst The new constant value.
                */
                (cnst: number): AreaRadial;
            };
            /**
            * Get or set the y-coordinate accessor.
            */
            y: {
                /**
                * Get the y-coordinate accessor.
                */
                (): (data: any, index ?: number) => number;
                /**
                * Set the y-coordinate accessor.
                *
                * @param accessor The new accessor function
                */
                (accessor: (data: any) => number): AreaRadial;
                (accessor: (data: any, index: number) => number): AreaRadial;
                /**
                * Set the y-coordinate to a constant.
                *
                * @param cnst The new constant value.
                */
                (cnst: number): AreaRadial;
            };
            /**
            * Get or set the y0-coordinate (baseline) accessor.
            */
            y0: {
                /**
                * Get the y0-coordinate (baseline) accessor.
                */
                (): (data: any, index ?: number) => number;
                /**
                * Set the y0-coordinate (baseline) accessor.
                *
                * @param accessor The new accessor function
                */
                (accessor: (data: any) => number): AreaRadial;
                (accessor: (data: any, index: number) => number): AreaRadial;
                /**
                * Set the  y0-coordinate to a constant.
                *
                * @param cnst The new constant value.
                */
                (cnst: number): AreaRadial;
            };
            /**
            * Get or set the y1-coordinate (topline) accessor.
            */
            y1: {
                /**
                * Get the y1-coordinate (topline) accessor.
                */
                (): (data: any, index ?: number) => number;
                /**
                * Set the y1-coordinate (topline) accessor.
                *
                * @param accessor The new accessor function
                */
                (accessor: (data: any) => number): AreaRadial;
                (accessor: (data: any, index: number) => number): AreaRadial;
                /**
                * Set the  y1-coordinate to a constant.
                *
                * @param cnst The new constant value.
                */
                (cnst: number): AreaRadial;
            };
            /**
            * Get or set the interpolation mode.
            */
            interpolate: {
                /**
                * Get the interpolation accessor.
                */
                (): string;
                /**
                * Set the interpolation accessor.
                *
                * @param interpolate The interpolation mode
                */
                (interpolate: string): AreaRadial;
            };
            /**
            * Get or set the cardinal spline tension.
            */
            tension: {
                /**
                * Get the cardinal spline accessor.
                */
                (): number;
                /**
                * Set the cardinal spline accessor.
                *
                * @param tension The Cardinal spline interpolation tension
                */
                (tension: number): AreaRadial;
            };
            /**
            * Control whether the area is defined at a given point.
            */
            defined: {
                /**
                * Get the accessor function that controls where the area is defined.
                */
                (): (data: any) => any;
                /**
                * Set the accessor function that controls where the area is defined.
                *
                * @param defined The new accessor function
                */
                (defined: (data: any) => any): AreaRadial;
            };
            radius: {
                (): number;
                (radius: number): AreaRadial;
                (radius: () => number): AreaRadial;
                (radius: (data: any) => number): AreaRadial;
                (radius: (data: any, index: number) => number): AreaRadial;
            };
            innerRadius: {
                (): number;
                (radius: number): AreaRadial;
                (radius: () => number): AreaRadial;
                (radius: (data: any) => number): AreaRadial;
                (radius: (data: any, index: number) => number): AreaRadial;
            };
            outerRadius: {
                (): number;
                (radius: number): AreaRadial;
                (radius: () => number): AreaRadial;
                (radius: (data: any) => number): AreaRadial;
                (radius: (data: any, index: number) => number): AreaRadial;
            };
            angle: {
                (): number;
                (angle: number): AreaRadial;
                (angle: () => number): AreaRadial;
                (angle: (data: any) => number): AreaRadial;
                (angle: (data: any, index: number) => number): AreaRadial;
            };
            startAngle: {
                (): number;
                (angle: number): AreaRadial;
                (angle: () => number): AreaRadial;
                (angle: (data: any) => number): AreaRadial;
                (angle: (data: any, index: number) => number): AreaRadial;
            };
            endAngle: {
                (): number;
                (angle: number): AreaRadial;
                (angle: () => number): AreaRadial;
                (angle: (data: any) => number): AreaRadial;
                (angle: (data: any, index: number) => number): AreaRadial;
            };
        }

        export interface Chord {
            (datum: any, index?: number): string;
            radius: {
                (): number;
                (radius: number): Chord;
                (radius: () => number): Chord;
            };
            startAngle: {
                (): number;
                (angle: number): Chord;
                (angle: () => number): Chord;
            };
            endAngle: {
                (): number;
                (angle: number): Chord;
                (angle: () => number): Chord;
            };
            source: {
                (): any;
                (angle: any): Chord;
                (angle: (d: any, i?: number) => any): Chord;
            };
            target: {
                (): any;
                (angle: any): Chord;
                (angle: (d: any, i?: number) => any): Chord;
            };
        }

        export interface Diagonal {
            (datum: any, index?: number): string;
            projection: {
                (): (datum: any, index?: number) => Array<number>;
                (proj: (datum: any) => Array<number>): Diagonal;
                (proj: (datum: any, index: number) => Array<number>): Diagonal;
            };
            source: {
                (): (datum: any, index?: number) => any;
                (src: (datum: any) => any): Diagonal;
                (src: (datum: any, index: number) => any): Diagonal;
                (src: any): Diagonal;
            };
            target: {
                (): (datum: any, index?: number) => any;
                (target: (d: any) => any): Diagonal;
                (target: (d: any, i: number) => any): Diagonal;
                (target: any): Diagonal;
            };
        }
    }

    // Scales
    export module Scale {
        export interface ScaleBase {
            /**
            * Construct a linear quantitative scale.
            */
            linear(): LinearScale;
            /*
            * Construct an ordinal scale.
            */
            ordinal(): OrdinalScale;
            /**
            * Construct a linear quantitative scale with a discrete output range.
            */
            quantize(): QuantizeScale;
            /*
            * Construct an ordinal scale with ten categorical colors.
            */
            category10(): OrdinalScale;
            /*
            * Construct an ordinal scale with twenty categorical colors
            */
            category20(): OrdinalScale;
            /*
            * Construct an ordinal scale with twenty categorical colors
            */
            category20b(): OrdinalScale;
            /*
            * Construct an ordinal scale with twenty categorical colors
            */
            category20c(): OrdinalScale;
            /*
            * Construct a linear identity scale.
            */
            identity(): IdentityScale;
            /*
            * Construct a quantitative scale with an logarithmic transform.
            */
            log(): LogScale;
            /*
            * Construct a quantitative scale with an exponential transform.
            */
            pow(): PowScale;
            /*
            * Construct a quantitative scale mapping to quantiles.
            */
            quantile(): QuantileScale;
            /*
            * Construct a quantitative scale with a square root transform.
            */
            sqrt(): SqrtScale;
            /*
            * Construct a threshold scale with a discrete output range.
            */
            threshold(): ThresholdScale;
        }

        export interface Scale {
            (value: any): any;
            domain: {
                (values: any[]): Scale;
                (): any[];
            };
            range: {
                (values: any[]): Scale;
                (): any[];
            };
            invertExtent(y: any): any[];
            copy(): Scale;
        }

        export interface QuantitiveScale extends Scale {
            /**
            * Get the range value corresponding to a given domain value.
            *
            * @param value Domain Value
            */
            (value: number): number;
            /**
            * Get the domain value corresponding to a given range value.
            *
            * @param value Range Value
            */
            invert(value: number): number;
            /**
            * Get or set the scale's input domain.
            */
            domain: {
                /**
                * Set the scale's input domain.
                *
                * @param value The input domain
                */
                (values: any[]): QuantitiveScale;
                /**
                * Get the scale's input domain.
                */
                (): any[];
            };
            /**
            * get or set the scale's output range.
            */
            range: {
                /**
                * Set the scale's output range.
                *
                * @param value The output range.
                */
                (values: any[]): QuantitiveScale;
                /**
                * Get the scale's output range.
                */
                (): any[];
            };
            /**
            * Set the scale's output range, and enable rounding.
            *
            * @param value The output range.
            */
            rangeRound: (values: any[]) => QuantitiveScale;
            /**
            * get or set the scale's output interpolator.
            */
            interpolate: {
                (): D3.Transition.Interpolate;
                (factory: D3.Transition.Interpolate): QuantitiveScale;
            };
            /**
            * enable or disable clamping of the output range.
            *
            * @param clamp Enable or disable
            */
            clamp(clamp: boolean): QuantitiveScale;
            /**
            * extend the scale domain to nice round numbers.
            * 
            * @param count Optional number of ticks to exactly fit the domain
            */
            nice(count?: number): QuantitiveScale;
            /**
            * get representative values from the input domain.
            *
            * @param count Aproximate representative values to return.
            */
            ticks(count: number): any[];
            /**
            * get a formatter for displaying tick values
            *
            * @param count Aproximate representative values to return
            */
            tickFormat(count: number): (n: number) => string;
            /**
            * create a new scale from an existing scale..
            */
            copy(): QuantitiveScale;
        }

        export interface LinearScale extends QuantitiveScale {
            /**
            * Get the range value corresponding to a given domain value.
            *
            * @param value Domain Value
            */
            (value: number): number;
        }

        export interface IdentityScale extends QuantitiveScale {
            /**
            * Get the range value corresponding to a given domain value.
            *
            * @param value Domain Value
            */
            (value: number): number;
        }

        export interface SqrtScale extends QuantitiveScale {
            /**
            * Get the range value corresponding to a given domain value.
            *
            * @param value Domain Value
            */
            (value: number): number;
        }

        export interface PowScale extends QuantitiveScale {
            /**
            * Get the range value corresponding to a given domain value.
            *
            * @param value Domain Value
            */
            (value: number): number;
        }

        export interface LogScale extends QuantitiveScale {
            /**
            * Get the range value corresponding to a given domain value.
            *
            * @param value Domain Value
            */
            (value: number): number;
        }

        export interface OrdinalScale extends Scale {
            /**
            * Get the range value corresponding to a given domain value.
            *
            * @param value Domain Value
            */
            (value: any): any;
            /**
            * Get or set the scale's input domain.
            */
            domain: {
                /**
                * Set the scale's input domain.
                *
                * @param value The input domain
                */
                (values: any[]): OrdinalScale;
                /**
                * Get the scale's input domain.
                */
                (): any[];
            };
            /**
            * get or set the scale's output range.
            */
            range: {
                /**
                * Set the scale's output range.
                *
                * @param value The output range.
                */
                (values: any[]): OrdinalScale;
                /**
                * Get the scale's output range.
                */
                (): any[];
            };
            rangePoints(interval: any[], padding?: number): OrdinalScale;
            rangeBands(interval: any[], padding?: number, outerPadding?: number): OrdinalScale;
            rangeRoundBands(interval: any[], padding?: number, outerPadding?: number): OrdinalScale;
            rangeBand(): number;
            rangeExtent(): any[];
            /**
            * create a new scale from an existing scale..
            */
            copy(): OrdinalScale;
        }

        export interface QuantizeScale extends Scale {
            (value: any): any;
            domain: {
                (values: number[]): QuantizeScale;
                (): any[];
            };
            range: {
                (values: any[]): QuantizeScale;
                (): any[];
            };
            copy(): QuantizeScale;
        }

        export interface ThresholdScale extends Scale {
            (value: any): any;
            domain: {
                (values: number[]): ThresholdScale;
                (): any[];
            };
            range: {
                (values: any[]): ThresholdScale;
                (): any[];
            };
            copy(): ThresholdScale;
        }

        export interface QuantileScale extends Scale {
            (value: any): any;
            domain: {
                (values: number[]): QuantileScale;
                (): any[];
            };
            range: {
                (values: any[]): QuantileScale;
                (): any[];
            };
            quantiles(): any[];
            copy(): QuantileScale;
        }

        export interface TimeScale extends Scale {
            (value: Date): number;
            invert(value: number): Date;
            domain: {
                (values: any[]): TimeScale;
                (): any[];
            };
            range: {
                (values: any[]): TimeScale;
                (): any[];
            };
            rangeRound: (values: any[]) => TimeScale;
            interpolate: {
                (): D3.Transition.Interpolate;
                (factory: D3.Transition.InterpolateFactory): TimeScale;
            };
            clamp(clamp: boolean): TimeScale;
            ticks: {
                (count: number): any[];
                (range: Range, count: number): any[];
            };
            tickFormat(count: number): (n: number) => string;
            copy(): TimeScale;
        }
    }

    // Behaviour
    export module Behavior {
        export interface Behavior{
            /**
            * Constructs a new drag behaviour
            */
            drag(): Drag;
            /**
            * Constructs a new zoom behaviour
            */
            zoom(): Zoom;
        }

        export interface Zoom {
            /**
            * Applies the zoom behavior to the specified selection,
            * registering the necessary event listeners to support
            * panning and zooming.
            */
            (selection: Selection): void;

            /**
            * Registers a listener to receive events
            *
            * @param type Enent name to attach the listener to
            * @param listener Function to attach to event
            */
            on: (type: string, listener: (data: any, index?: number) => any) => Zoom;

            /**
            * Gets or set the current zoom scale
            */
            scale: {
                /**
                * Get the current current zoom scale
                */
                (): number;
                /**
                * Set the current current zoom scale
                *
                * @param origin Zoom scale
                */
                (scale: number): Zoom;
            };

            /**
            * Gets or set the current zoom translation vector
            */
            translate: {
                /**
                * Get the current zoom translation vector
                */
                (): number[];
                /**
                * Set the current zoom translation vector
                *
                * @param translate Tranlation vector
                */
                (translate: number[]): Zoom;
            };

            /**
            * Gets or set the allowed scale range
            */
            scaleExtent: {
                /**
                * Get the current allowed zoom range
                */
                (): number[];
                /**
                * Set the allowable zoom range
                *
                * @param extent Allowed zoom range
                */
                (extent: number[]): Zoom;
            };

            /**
            * Gets or set the X-Scale that should be adjusted when zooming
            */
            x: {
                /**
                * Get the X-Scale
                */
                (): D3.Scale.Scale;
                /**
                * Set the X-Scale to be adjusted
                *
                * @param x The X Scale
                */
                (x: D3.Scale.Scale): Zoom;

            };

            /**
            * Gets or set the Y-Scale that should be adjusted when zooming
            */
            y: {
                /**
                * Get the Y-Scale
                */
                (): D3.Scale.Scale;
                /**
                * Set the Y-Scale to be adjusted
                *
                * @param y The Y Scale
                */
                (y: D3.Scale.Scale): Zoom;
            };
        }

        export interface Drag {
            /**
            * Execute drag method
            */
            (): any;

            /**
            * Registers a listener to receive events
            *
            * @param type Enent name to attach the listener to
            * @param listener Function to attach to event
            */
            on: (type: string, listener: (data: any, index?: number) => any) => Drag;

            /**
            * Gets or set the current origin accessor function
            */
            origin: {
                /**
                * Get the current origin accessor function
                */
                (): any;
                /**
                * Set the origin accessor function
                *
                * @param origin Accessor function
                */
                (origin?: any): Drag;
            };
        }
    }

    // Geography
    export module Geo {
        export interface Geo {
            /**
            * create a new geographic path generator
            */
            path(): Path;
            /**
            * create a circle generator.
            */
            circle(): Circle;
            /**
            * compute the spherical area of a given feature.
            */
            area(feature: any): number;
            /**
            * compute the latitude-longitude bounding box for a given feature.
            */
            bounds(feature: any): Array<Array<number>>;
            /**
            * compute the spherical centroid of a given feature.
            */
            centroid(feature: any): Array<number>;
            /**
            * compute the great-arc distance between two points.
            */
            distance(a: Array<number>, b: Array<number>): number;
            /**
            * interpolate between two points along a great arc.
            */
            interpolate(a: Array<number>, b: Array<number>): (t: number) => Array<number>;
            /**
            * compute the length of a line string or the circumference of a polygon.
            */
            length(feature: any): number;
            /**
            * create a standard projection from a raw projection.
            */
            projection(raw: (lambda: any, phi: any) => any): Projection;
            /**
            * create a standard projection from a mutable raw projection.
            */
            projectionMutator(rawFactory: (lambda: number, phi: number) => Array<number>): Projection;
            /**
            * the Albers equal-area conic projection.
            */
            albers(): Projection;
            /**
            * a composite Albers projection for the United States.
            */
            albersUsa(): Projection;
            /**
            * the azimuthal equal-area projection.
            */
            azimuthalEqualArea: {
                (): Projection;
                raw(): Projection;
            }
            /**
            * the azimuthal equidistant projection.
            */
            azimuthalEquidistant: {
                (): Projection;
                raw(): Projection;
            }
            /**
            * the conic conformal projection.
            */
            conicConformal: {
                (): Projection;
                raw(): Projection;
            }
            /**
            * the conic equidistant projection.
            */
            conicEquidistant: {
                (): Projection;
                raw(): Projection;
            }
            /**
            * the conic equal-area (a.k.a. Albers) projection.
            */
            conicEqualArea: {
                (): Projection;
                raw(): Projection;
            }
            /**
            * the equirectangular (plate carreé) projection.
            */
            equirectangular: {
                (): Projection;
                raw(): Projection;
            }
            /**
            * the gnomonic projection.
            */
            gnomonic: {
                (): Projection;
                raw(): Projection;
            }
            /**
            * the spherical Mercator projection.
            */
            mercator: {
                (): Projection;
                raw(): Projection;
            }
            /**
            * the azimuthal orthographic projection.
            */
            othographic: {
                (): Projection;
                raw(): Projection;
            }
            /**
            * the azimuthal stereographic projection.
            */
            stereographic: {
                (): Projection;
                raw(): Projection;
            }
            /**
            * the transverse Mercator projection.
            */
            transverseMercator: {
                (): Projection;
                raw(): Projection;
            }
            /**
            * convert a GeoJSON object to a geometry stream.
            */
            stream(object: GeoJSON, listener: any): Stream;
            /**
            *
            */
            graticule(): Graticule;
            /**
            *
            */
            greatArc: GreatArc;
            /**
            *
            */
            rotation(rotation: Array<number>): Rotation;
        }

        export interface Path {
            /**
            * Returns the path data string for the given feature
            */
            (feature: any, index?: any): string;
            /**
            * get or set the geographic projection.
            */
            projection: {
                /**
                * get the geographic projection.
                */
                (): Projection;
                /**
                * set the geographic projection.
                */
                (projection: Projection): Path;
            }
            /**
            * get or set the render context.
            */
            context: {
                /**
                * return an SVG path string invoked on the given feature.
                */
                (): string;
                /**
                * sets the render context and returns the path generator
                */
                (context: Context): Path;
            }
            /**
            * Computes the projected area
            */
            area(feature: any): any;
            /**
            * Computes the projected centroid
            */
            centroid(feature: any): any;
            /**
            * Computes the projected bounding box
            */
            bounds(feature: any): any;
            /**
            * get or set the radius to display point features.
            */
            pointRadius: {
                /**
                * returns the current radius
                */
                (): number;
                /**
                * sets the radius used to display Point and MultiPoint features to the specified number
                */
                (radius: number): Path;
                /**
                * sets the radius used to display Point and MultiPoint features to the specified number
                */
                (radius: (feature: any, index: number) => number): Path;
            }
        }

        export interface Context {
            beginPath(): any;
            moveTo(x: number, y: number): any;
            lineTo(x: number, y: number): any;
            arc(x: number, y: number, radius: number, startAngle: number, endAngle: number): any;
            closePath(): any;
        }

        export interface Circle {
            (...args: Array<any>): GeoJSON;
            origin: {
                (): Array<number>;
                (origin: Array<number>): Circle;
                (origin: (...args: Array<any>) => Array<number>): Circle;
            }
            angle: {
                (): number;
                (angle: number): Circle;
            }
            precision: {
                (): number;
                (precision: number): Circle;
            }
        }

        export interface Graticule{
            (): GeoJSON;
            lines(): GeoJSON;
            outline(): GeoJSON;
            extent: {
                (): Array<Array<number>>;
                (extent: Array<Array<number>>): Graticule;
            }
            minorExtent: {
                (): Array<Array<number>>;
                (extent: Array<Array<number>>): Graticule;
            }
            majorExtent: {
                (): Array<Array<number>>;
                (extent: Array<Array<number>>): Graticule;
            }
            step: {
                (): Array<Array<number>>;
                (extent: Array<Array<number>>): Graticule;
            }
            minorStep: {
                (): Array<Array<number>>;
                (extent: Array<Array<number>>): Graticule;
            }
            majorStep: {
                (): Array<Array<number>>;
                (extent: Array<Array<number>>): Graticule;
            }
            precision: {
                (): number;
                (precision: number): Graticule;
            }
        }

        export interface GreatArc {
            (): GeoJSON;
            distance(): number;
            source: {
                (): any;
                (source: any): GreatArc;
            }
            target: {
                (): any;
                (target: any): GreatArc;
            }
            precision: {
                (): number;
                (precision: number): GreatArc;
            }
        }

        export interface GeoJSON {
            coordinates: Array<Array<number>>;
            type: string;
        }

        export interface Projection {
            (coordinates: Array<number>): Array<number>;
            invert(point: Array<number>): Array<number>;
            rotate: {
                (): Array<number>;
                (rotation: Array<number>): Projection;
            };
            center: {
                (): Array<number>;
                (location: Array<number>): Projection;
            };
            translate: {
                (): Array<number>;
                (point: Array<number>): Projection;
            };
            scale: {
                (): number;
                (scale: number): Projection;
            };
            clipAngle: {
                (): number;
                (angle: number): Projection;
            };
            clipExtent: {
                (): Array<Array<number>>;
                (extent: Array<Array<number>>): Projection;
            };
            precision: {
                (): number;
                (precision: number): Projection;
            };
            stream(listener?: any): Stream;
        }

        export interface Stream {
            point(x: number, y: number, z?: number): void;
            lineStart(): void;
            lineEnd(): void;
            polygonStart(): void;
            polygonEnd(): void;
            sphere(): void;
        }

        export interface Rotation extends Array<any> {
            (location: Array<number>): Rotation;
            invert(location: Array<number>): Rotation;
        }
    }

    // Geometry
    export module Geom {
        export interface Geom {
            /**
            * compute the Voronoi diagram for the specified points.
            */
            voronoi: Voronoi
            /**
            * compute the Delaunay triangulation for the specified points.
            */
            delaunay(vertices?: Array<Vertice>): Array<Polygon>;
            /**
            * constructs a quadtree for an array of points.
            */
            quadtree: Quadtree;
            /**
            * constructs a polygon
            */
            polygon: Polygon;
            /**
            * creates a new hull layout with the default settings.
            */
            hull: Hull;
        }

        export interface Vertice extends Array<number> {
            /**
            * Returns the angle of the vertice
            */
            angle?: number;
        }

        export interface Polygon extends Array<Vertice> {
            /**
            * Returns the input array of vertices with additional methods attached
            */
            (vertices: Array<Vertice>): Polygon;
            /**
            * Returns the signed area of this polygon
            */
            area(): number;
            /**
            * Returns a two-element array representing the centroid of this polygon.
            */
            centroid(): Array<number>;
            /**
            * Clips the subject polygon against this polygon
            */
            clip(subject: Polygon): Polygon;
        }

        export interface Quadtree {
            /**
            * Constructs a new quadtree for the specified array of points.
            */
            (): Quadtree;
            /**
            * Constructs a new quadtree for the specified array of points.
            */
            (points: Array<Point>, x1: number, y1: number, x2: number, y2: number): Quadtree;
            /**
            * Constructs a new quadtree for the specified array of points.
            */
            (points: Array<Point>, width: number, height: number): Quadtree;
            /**
            * Adds a new point to the quadtree.
            */
            add(point: Point): Quadtree;
            visit(callback: any): Quadtree;
            x: {
                (): (d: any) => any;
                (accesor: (d: any) => any): Quadtree;

            }
            y: {
                (): (d: any) => any;
                (accesor: (d: any) => any): Quadtree;

            }
        size(size: Array<number>): Quadtree;
        }

        export interface Point {
            x: number;
            y: number;
        }

        export interface Voronoi {
            (vertices?: Array<Vertice>): Array<Polygon>;
            x: {
                (): (d: any) => any;
                (accesor: (d: any) => any): any;
            }
            y: {
                (): (d: any) => any;
                (accesor: (d: any) => any): any;
            }
        }

        export interface Hull {
            (vertices: Array<Vertice>): Hull;
            x: {
                (): (d: any) => any;
                (accesor: (d: any) => any): any;
            }
            y: {
                (): (d: any) => any;
                (accesor: (d: any) => any): any;
            }
        }
    }
}

declare var d3: D3.Base;
=======
// Type definitions for d3JS
// Project: http://d3js.org/
// Definitions by: Boris Yankov <https://github.com/borisyankov>
// Definitions: https://github.com/borisyankov/DefinitelyTyped

declare module D3 {
    export interface Selectors {
        /**
        * Select an element from the current document
        */
        select: {
            /**
            * Selects the first element that matches the specified selector string
            *
            * @param selector Selection String to match
            */
            (selector: string): Selection;
            /**
            * Selects the specified node
            *
            * @param element Node element to select
            */
            (element: EventTarget): Selection;
        };

        /**
        * Select multiple elements from the current document
        */
        selectAll: {
            /**
            * Selects all elements that match the specified selector
            *
            * @param selector Selection String to match
            */
            (selector: string): Selection;
            /**
            * Selects the specified array of elements
            *
            * @param elements Array of node elements to select
            */
            (elements: EventTarget[]): Selection;
        };
    }

    export interface Event {
        dx: number;
        dy: number;
        clientX: number;
        clientY: number;
        translate: number[];
        scale: number;
        sourceEvent: Event;
        x: number;
        y: number;
        keyCode: number;
        altKey: any;
    }

    export interface Base extends Selectors {
        /**
        * Create a behavior
        */
        behavior: Behavior.Behavior;
        /**
        * Access the current user event for interaction
        */
        event: Event;

        /**
        * Compare two values for sorting.
        * Returns -1 if a is less than b, or 1 if a is greater than b, or 0
        *
        * @param a First value
        * @param b Second value
        */
        ascending<T>(a: T, b: T): number;
        /**
        * Compare two values for sorting.
        * Returns -1 if a is greater than b, or 1 if a is less than b, or 0
        *
        * @param a First value
        * @param b Second value
        */
        descending<T>(a: T, b: T): number;
        /**
        * Find the minimum value in an array
        *
        * @param arr Array to search
        * @param map Accsessor function
        */
        min<T, U>(arr: T[], map: (v: T) => U): U;
        /**
        * Find the minimum value in an array
        *
        * @param arr Array to search
        */
        min<T>(arr: T[]): T;
        /**
        * Find the maximum value in an array
        *
        * @param arr Array to search
        * @param map Accsessor function
        */
        max<T, U>(arr: T[], map: (v: T) => U): U;
        /**
        * Find the maximum value in an array
        *
        * @param arr Array to search
        */
        max<T>(arr: T[]): T;
        /**
        * Find the minimum and maximum value in an array
        *
        * @param arr Array to search
        * @param map Accsessor function
        */
        extent<T, U>(arr: T[], map: (v: T) => U): U[];
        /**
        * Find the minimum and maximum value in an array
        *
        * @param arr Array to search
        */
        extent<T>(arr: T[]): T[];
        /**
        * Compute the sum of an array of numbers
        *
        * @param arr Array to search
        * @param map Accsessor function
        */
        sum<T>(arr: T[], map: (v: T) => number): number;
        /**
        * Compute the sum of an array of numbers
        *
        * @param arr Array to search
        */
        sum(arr: number[]): number;
        /**
        * Compute the arithmetic mean of an array of numbers
        *
        * @param arr Array to search
        * @param map Accsessor function
        */
        mean<T>(arr: T[], map: (v: T) => number): number;
        /**
        * Compute the arithmetic mean of an array of numbers
        *
        * @param arr Array to search
        */
        mean(arr: number[]): number;
        /**
        * Compute the median of an array of numbers (the 0.5-quantile).
        *
        * @param arr Array to search
        * @param map Accsessor function
        */
        median<T>(arr: T[], map: (v: T) => number): number;
        /**
        * Compute the median of an array of numbers (the 0.5-quantile).
        *
        * @param arr Array to search
        */
        median(arr: number[]): number;
        /**
        * Compute a quantile for a sorted array of numbers.
        *
        * @param arr Array to search
        * @param p The quantile to return
        */
        quantile: (arr: number[], p: number) => number;
        /**
        * Locate the insertion point for x in array to maintain sorted order
        *
        * @param arr Array to search
        * @param x Value to search for insertion point
        * @param low Minimum value of array subset
        * @param hihg Maximum value of array subset
        */
        bisect<T>(arr: T[], x: T, low?: number, high?: number): number;
        /**
        * Locate the insertion point for x in array to maintain sorted order
        *
        * @param arr Array to search
        * @param x Value to serch for insertion point
        * @param low Minimum value of array subset
        * @param high Maximum value of array subset
        */
        bisectLeft<T>(arr: T[], x: T, low?: number, high?: number): number;
        /**
        * Locate the insertion point for x in array to maintain sorted order
        *
        * @param arr Array to search
        * @param x Value to serch for insertion point
        * @param low Minimum value of array subset
        * @param high Maximum value of array subset
        */
        bisectRight<T>(arr: T[], x: T, low?: number, high?: number): number;
        /**
        * Bisect using an accessor.
        *
        * @param accessor Accessor function
        */
        bisector(accessor: (data: any, index: number) => any): any;
        /**
        * Randomize the order of an array.
        *
        * @param arr Array to randomize
        */
        shuffle<T>(arr: T[]): T[];
        /**
        * Reorder an array of elements according to an array of indexes
        *
        * @param arr Array to reorder
        * @param indexes Array containing the order the elements should be returned in
        */
        permute(arr: any[], indexes: any[]): any[];
        /**
        * Transpose a variable number of arrays.
        *
        * @param arrs Arrays to transpose
        */
        zip(...arrs: any[]): any[];
        /**
        * Parse the given 2D affine transform string, as defined by SVG's transform attribute.
        *
        * @param definition 2D affine transform string
        */
        transform(definition: string): any;
        /**
        * Transpose an array of arrays.
        *
        * @param matrix Two dimensional array to transpose
        */
        transpose(matrix: any[]): any[];
        /**
        * List the keys of an associative array.
        *
        * @param map Array of objects to get the key values from
        */
        keys(map: any): string[];
        /**
        * List the values of an associative array.
        *
        * @param map Array of objects to get the values from
        */
        values(map: any[]): any[];
        /**
        * List the key-value entries of an associative array.
        *
        * @param map Array of objects to get the key-value pairs from
        */
        entries(map: any): any[];
        /**
        * merge multiple arrays into one array
        *
        * @param map Arrays to merge
        */
        merge(...map: any[]): any[];
        /**
        * Generate a range of numeric values.
        */
        range: {
            /**
            * Generate a range of numeric values from 0.
            *
            * @param stop Value to generate the range to
            * @param step Step between each value
            */
            (stop: number, step?: number): number[];
            /**
            * Generate a range of numeric values.
            *
            * @param start Value to start
            * @param stop Value to generate the range to
            * @param step Step between each value
            */
            (start: number, stop?: number, step?: number): number[];
        };
        /**
        * Create new nest operator
        */
        nest(): Nest;
        /**
        * Request a resource using XMLHttpRequest.
        */
        xhr: {
            /**
            * Creates an asynchronous request for specified url
            *
            * @param url Url to request
            * @param callback Function to invoke when resource is loaded or the request fails
            */
            (url: string, callback?: (xhr: XMLHttpRequest) => void ): Xhr;
            /**
            * Creates an asynchronous request for specified url
            *
            * @param url Url to request
            * @param mime MIME type to request
            * @param callback Function to invoke when resource is loaded or the request fails
            */
            (url: string, mime: string, callback?: (xhr: XMLHttpRequest) => void ): Xhr;
        };
        /**
        * Request a text file
        */
        text: {
            /**
            * Request a text file
            *
            * @param url Url to request
            * @param callback Function to invoke when resource is loaded or the request fails
            */
            (url: string, callback?: (response: string) => void ): Xhr;
            /**
            * Request a text file
            *
            * @param url Url to request
            * @param mime MIME type to request
            * @param callback Function to invoke when resource is loaded or the request fails
            */
            (url: string, mime: string, callback?: (response: string) => void ): Xhr;
        };
        /**
        * Request a JSON blob
        *
        * @param url Url to request
        * @param callback Function to invoke when resource is loaded or the request fails
        */
        json: (url: string, callback?: (error: any, data: any) => void ) => Xhr;
        /**
        * Request an HTML document fragment.
        */
        xml: {
            /**
            * Request an HTML document fragment.
            *
            * @param url Url to request
            * @param callback Function to invoke when resource is loaded or the request fails
            */
            (url: string, callback?: (response: Document) => void ): Xhr;
            /**
            * Request an HTML document fragment.
            *
            * @param url Url to request
            * @param mime MIME type to request
            * @param callback Function to invoke when resource is loaded or the request fails
            */
            (url: string, mime: string, callback?: (response: Document) => void ): Xhr;
        };
        /**
        * Request an XML document fragment.
        *
        * @param url Url to request
        * @param callback Function to invoke when resource is loaded or the request fails
        */
        html: (url: string, callback?: (response: DocumentFragment) => void ) => Xhr;
        /**
        * Request a comma-separated values (CSV) file.
        */
        csv: Dsv;
        /**
        * Request a tab-separated values (TSV) file
        */
        tsv: Dsv;
        /**
        * Time Functions
        */
        time: Time.Time;
        /**
        * Scales
        */
        scale: Scale.ScaleBase;
        /*
        * Interpolate two values
        */
        interpolate: Transition.BaseInterpolate;
        /*
        * Interpolate two numbers
        */
        interpolateNumber: Transition.BaseInterpolate;
        /*
        * Interpolate two integers
        */
        interpolateRound: Transition.BaseInterpolate;
        /*
        * Interpolate two strings
        */
        interpolateString: Transition.BaseInterpolate;
        /*
        * Interpolate two RGB colors
        */
        interpolateRgb: Transition.BaseInterpolate;
        /*
        * Interpolate two HSL colors
        */
        interpolateHsl: Transition.BaseInterpolate;
        /*
        * Interpolate two HCL colors
        */
        interpolateHcl: Transition.BaseInterpolate;
        /*
        * Interpolate two L*a*b* colors
        */
        interpolateLab: Transition.BaseInterpolate;
        /*
        * Interpolate two arrays of values
        */
        interpolateArray: Transition.BaseInterpolate;
        /*
        * Interpolate two arbitary objects
        */
        interpolateObject: Transition.BaseInterpolate;
        /*
        * Interpolate two 2D matrix transforms
        */
        interpolateTransform: Transition.BaseInterpolate;
        /*
        * The array of built-in interpolator factories
        */
        interpolators: Array<Transition.InterpolateFactory>;
        /**
        * Layouts
        */
        layout: Layout.Layout;
        /**
        * Svg's
        */
        svg: Svg.Svg;
        /**
        * Random number generators
        */
        random: Random;
        /**
        * Create a function to format a number as a string
        *
        * @param specifier The format specifier to use
        */
        format(specifier: string): (value: number) => string;
        /**
        * Returns the SI prefix for the specified value at the specified precision
        */
        formatPrefix(value: number, precision?: number): MetricPrefix;
        /**
        * The version of the d3 library
        */
        version: string;
        /**
        * Returns the root selection
        */
        selection(): Selection;
        ns: {
            /**
            * The map of registered namespace prefixes
            */
            prefix: {
                svg: string;
                xhtml: string;
                xlink: string;
                xml: string;
                xmlns: string;
            };
            /**
            * Qualifies the specified name
            */
            qualify(name: string): { space: string; local: string; };
        };
        /**
        * Returns a built-in easing function of the specified type
        */
        ease: (type: string, ...arrs: any[]) => D3.Transition.Transition;
        /**
        * Constructs a new RGB color.
        */
        rgb: {
            /**
            * Constructs a new RGB color with the specified r, g and b channel values
            */
            (r: number, g: number, b: number): D3.Color.RGBColor;
            /**
            * Constructs a new RGB color by parsing the specified color string
            */
            (color: string): D3.Color.RGBColor;
        };
        /**
        * Constructs a new HCL color.
        */
        hcl: {
            /**
            * Constructs a new HCL color.
            */
            (h: number, c: number, l: number): Color.HCLColor;
            /**
            * Constructs a new HCL color by parsing the specified color string
            */
            (color: string): Color.HCLColor;
        };
        /**
        * Constructs a new HSL color.
        */
        hsl: {
            /**
            * Constructs a new HSL color with the specified hue h, saturation s and lightness l
            */
            (h: number, s: number, l: number): Color.HSLColor;
            /**
            * Constructs a new HSL color by parsing the specified color string
            */
            (color: string): Color.HSLColor;
        };
        /**
        * Constructs a new RGB color.
        */
        lab: {
            /**
            * Constructs a new LAB color.
            */
            (l: number, a: number, b: number): Color.LABColor;
            /**
            * Constructs a new LAB color by parsing the specified color string
            */
            (color: string): Color.LABColor;
        };
        geo: Geo.Geo;
        geom: Geom.Geom;
        /**
        * gets the mouse position relative to a specified container.
        */
        mouse(container: any): Array<number>;
        /**
        * gets the touch positions relative to a specified container.
        */
        touches(container: any): Array<number>;

        /**
        * If the specified value is a function, returns the specified value.
        * Otherwise, returns a function that returns the specified value.
        */
        functor<R,T>(value: (p : R) => T): (p : R) => T;
        functor<T>(value: T): (p : any) => T;

        map(object?: any): Map;
        set(array?: Array<any>): Set;
        dispatch(...types: Array<string>): Dispatch;
        rebind(target: any, source: any, ...names: Array<any>): any;
        requote(str: string): string;
        timer: {
            (funct: () => boolean, delay?: number, mark?: number): void;
            flush(): void;
        }
        transition(): Transition.Transition;

        round(x: number, n: number): number;
    }

    export interface Dispatch {
        [event: string]: any;
        on: {
            (type: string): any;
            (type: string, listener: any): any;
        }
    }

    export interface MetricPrefix {
        /**
        * the scale function, for converting numbers to the appropriate prefixed scale.
        */
        scale: (d: number) => number;
        /**
        * the prefix symbol
        */
        symbol: string;
    }

    export interface Xhr {
        /**
        * Get or set request header
        */
        header: {
            /**
            * Get the value of specified request header
            *
            * @param name Name of header to get the value for
            */
            (name: string): string;
            /**
            * Set the value of specified request header
            *
            * @param name Name of header to set the value for
            * @param value Value to set the header to
            */
            (name: string, value: string): Xhr;
        };
        /**
        * Get or set MIME Type
        */
        mimeType: {
            /**
            * Get the current MIME Type
            */
            (): string;
            /**
            * Set the MIME Type for the request
            *
            * @param type The MIME type for the request
            */
            (type: string): Xhr;
        };
        /*
        * Get or Set the function used to map the response to the associated data value
        */
        response: {
            /**
            * Get function used to map the response to the associated data value
            */
            (): (xhr: XMLHttpRequest) => any;
            /**
            * Set function used to map the response to the associated data value
            *
            * @param value The function used to map the response to a data value
            */
            (value: (xhr: XMLHttpRequest) => any): Xhr;
        };
        /**
        * Issue the request using the GET method
        *
        * @param callback Function to invoke on completion of request
        */
        get(callback?: (xhr: XMLHttpRequest) => void ): Xhr;
        /**
        * Issue the request using the POST method
        */
        post: {
            /**
            * Issue the request using the POST method
            *
            * @param callback Function to invoke on completion of request
            */
            (callback?: (xhr: XMLHttpRequest) => void ): Xhr;
            /**
            * Issue the request using the POST method
            *
            * @param data Data to post back in the request
            * @param callback Function to invoke on completion of request
            */
            (data: any, callback?: (xhr: XMLHttpRequest) => void ): Xhr;
        };
        /**
        * Issues this request using the specified method
        */
        send: {
            /**
            * Issues this request using the specified method
            *
            * @param method Method to use to make the request
            * @param callback Function to invoke on completion of request
            */
            (method: string, callback?: (xhr: XMLHttpRequest) => void ): Xhr;
            /**
            * Issues this request using the specified method
            *
            * @param method Method to use to make the request
            * @param data Data to post back in the request
            * @param callback Function to invoke on completion of request
            */
            (method: string, data: any, callback?: (xhr: XMLHttpRequest) => void ): Xhr;
        };
        /**
        * Aborts this request, if it is currently in-flight
        */
        abort(): Xhr;
        /**
        * Registers a listener to receive events
        *
        * @param type Enent name to attach the listener to
        * @param listener Function to attach to event
        */
        on: (type: string, listener: (data: any, index?: number) => any) => Xhr;
    }

    export interface Dsv {
        /**
        * Request a delimited values file
        *
        * @param url Url to request
        * @param callback Function to invoke when resource is loaded or the request fails
        */
        (url: string, callback?: (error: any, response: any[]) => void ): Xhr;
        /**
        * Parse a delimited string into objects using the header row.
        *
        * @param string delimited formatted string to parse
        */
        parse(string: string): any[];
        /**
        * Parse a delimited string into tuples, ignoring the header row.
        *
        * @param string delimited formatted string to parse
        */
        parseRows(string: string, accessor: (row: any[], index: number) => any): any;
        /**
        * Format an array of tuples into a delimited string.
        *
        * @param rows Array to convert to a delimited string
        */
        format(rows: any[]): string;
    }

    export interface Selection extends Selectors, Array<any> {
        attr: {
            (name: string): string;
            (name: string, value: any): Selection;
            (name: string, valueFunction: (data: any, index: number) => any): Selection;
            (attrValueMap : any): Selection;
        };

        classed: {
            (name: string): string;
            (name: string, value: any): Selection;
            (name: string, valueFunction: (data: any, index: number) => any): Selection;
        };

        style: {
            (name: string): string;
            (name: string, value: any, priority?: string): Selection;
            (name: string, valueFunction: (data: any, index: number) => any, priority?: string): Selection;
        };

        property: {
            (name: string): void;
            (name: string, value: any): Selection;
            (name: string, valueFunction: (data: any, index: number) => any): Selection;
        };

        text: {
            (): string;
            (value: any): Selection;
            (valueFunction: (data: any, index: number) => any): Selection;
        };

        html: {
            (): string;
            (value: any): Selection;
            (valueFunction: (data: any, index: number) => any): Selection;
        };

        append: (name: string) => Selection;
        insert: (name: string, before: string) => Selection;
        remove: () => Selection;
        empty: () => boolean;
            
        data: {
            (values: (data: any, index?: number) => any[], key?: (data: any, index?: number) => string): UpdateSelection;
            (values: any[], key?: (data: any, index?: number) => string): UpdateSelection;
            (): any[];
        };

        datum: {
            (values: (data: any, index: number) => any): UpdateSelection;
            (values: any): UpdateSelection;
            () : any;
        };

        filter: {
            (filter: (data: any, index: number) => boolean, thisArg?: any): UpdateSelection;
            //(filter: string): UpdateSelection;
        };

        call(callback: (selection: Selection) => void ): Selection;
        each(eachFunction: (data: any, index: number) => any): Selection;
        on: {
            (type: string): (data: any, index: number) => any;
            (type: string, listener: (data: any, index: number) => any, capture?: boolean): Selection;
        };

        /**
        * Returns the total number of elements in the current selection.
        */
        size(): number;

        /**
        * Starts a transition for the current selection. Transitions behave much like selections,
        * except operators animate smoothly over time rather than applying instantaneously.
        */
        transition(): Transition.Transition;

        /**
        * Sorts the elements in the current selection according to the specified comparator
        * function.
        *
        * @param comparator a comparison function, which will be passed two data elements a and b
        * to compare, and should return either a negative, positive, or zero value to indicate
        * their relative order.
        */
        sort<T>(comparator?: (a: T, b: T) => number): Selection;

        /**
        * Re-inserts elements into the document such that the document order matches the selection
        * order. This is equivalent to calling sort() if the data is already sorted, but much
        * faster.
        */
        order: () => Selection;

        /**
        * Returns the first non-null element in the current selection. If the selection is empty,
        * returns null.
        */
        node: () => Element;
    }

    export interface EnterSelection {
        append: (name: string) => Selection;
        insert: (name: string, before: string) => Selection;
        select: (selector: string) => Selection;
        empty: () => boolean;
        node: () => Element;
    }

    export interface UpdateSelection extends Selection {
        enter: () => EnterSelection;
        update: () => Selection;
        exit: () => Selection;
    }

    export interface NestKeyValue {
        key: string;
        values: any;
    }

    export interface Nest {
        key(keyFunction: (data: any, index: number) => string): Nest;
        sortKeys(comparator: (d1: any, d2: any) => number): Nest;
        sortValues(comparator: (d1: any, d2: any) => number): Nest;
        rollup(rollupFunction: (data: any, index: number) => any): Nest;
        map(values: any[]): any;
        entries(values: any[]): NestKeyValue[];
    }

    export interface Map {
        has(key: string): boolean;
        get(key: string): any;
        set<T>(key: string, value: T): T;
        remove(key: string): boolean;
        keys(): Array<string>;
        values(): Array<any>;
        entries(): Array<any>;
        forEach(func: (key: string, value: any) => void ): void;
    }

    export interface Set{
        has(value: any): boolean;
        add(value: any): any;
        remove(value: any): boolean;
        values(): Array<any>;
        forEach(func: (value: any) => void ): void;
    }

    export interface Random {
        /**
        * Returns a function for generating random numbers with a normal distribution
        *
        * @param mean The expected value of the generated pseudorandom numbers
        * @param deviation The given standard deviation
        */
        normal(mean?: number, deviation?: number): () => number;
        /**
        * Returns a function for generating random numbers with a log-normal distribution
        *
        * @param mean The expected value of the generated pseudorandom numbers
        * @param deviation The given standard deviation
        */
        logNormal(mean?: number, deviation?: number): () => number;
        /**
        * Returns a function for generating random numbers with an Irwin-Hall distribution
        *
        * @param count The number of independent variables
        */
        irwinHall(count: number): () => number;
    }

    // Transitions
    export module Transition {
        export interface Transition {
            duration: {
                (duration: number): Transition;
                (duration: (data: any, index: number) => any): Transition;
            };
            delay: {
                (delay: number): Transition;
                (delay: (data: any, index: number) => any): Transition;
            };
            attr: {
                (name: string): string;
                (name: string, value: any): Transition;
                (name: string, valueFunction: (data: any, index: number) => any): Transition;
                (attrValueMap : any): Transition;
            };
            style: {
                (name: string): string;
                (name: string, value: any, priority?: string): Transition;
                (name: string, valueFunction: (data: any, index: number) => any, priority?: string): Transition;
            };
            call(callback: (selection: Selection) => void ): Transition;
            /**
            * Select an element from the current document
            */
            select: {
                /**
                * Selects the first element that matches the specified selector string
                *
                * @param selector Selection String to match
                */
                (selector: string): Transition;
                /**
                * Selects the specified node
                *
                * @param element Node element to select
                */
                (element: EventTarget): Transition;
            };

            /**
            * Select multiple elements from the current document
            */
            selectAll: {
                /**
                * Selects all elements that match the specified selector
                *
                * @param selector Selection String to match
                */
                (selector: string): Transition;
                /**
                * Selects the specified array of elements
                *
                * @param elements Array of node elements to select
                */
                (elements: EventTarget[]): Transition;
            }
            each: (type?: string, eachFunction?: (data: any, index: number) => any) => Transition;
            transition: () => Transition;
            ease: (value: string, ...arrs: any[]) => Transition;
            attrTween(name: string, tween: (d: any, i: number, a: any) => BaseInterpolate): Transition;
            styleTween(name: string, tween: (d: any, i: number, a: any) => BaseInterpolate, priority?: string): Transition;
            text: {
                (text: string): Transition;
                (text: (d: any, i: number) => string): Transition;
            }
            tween(name: string, factory: InterpolateFactory): Transition;
            filter: {
                (selector: string): Transition;
                (selector: (data: any, index: number) => boolean): Transition;
            };
            remove(): Transition;
        }

        export interface InterpolateFactory {
            (a?: any, b?: any): BaseInterpolate;
        }

        export interface BaseInterpolate {
            (a: any, b?: any): any;
        }

        export interface Interpolate {
            (t: any): any;
        }
    }

    //Time
    export module Time {
        export interface Time {
            second: Interval;
            minute: Interval;
            hour: Interval;
            day: Interval;
            week: Interval;
            sunday: Interval;
            monday: Interval;
            tuesday: Interval;
            wednesday: Interval;
            thursday: Interval;
            friday: Interval;
            saturday: Interval;
            month: Interval;
            year: Interval;

            seconds: Range;
            minutes: Range;
            hours: Range;
            days: Range;
            weeks: Range;
            months: Range;
            years: Range;

            sundays: Range;
            mondays: Range;
            tuesdays: Range;
            wednesdays: Range;
            thursdays: Range;
            fridays: Range;
            saturdays: Range;
            format: {

                (specifier: string): TimeFormat;
                utc: (specifier: string) => TimeFormat;
                iso: TimeFormat;
            };

            scale: {
                /**
                * Constructs a new time scale with the default domain and range;
                * the ticks and tick format are configured for local time.
                */
                (): Scale.TimeScale;
                /**
                * Constructs a new time scale with the default domain and range;
                * the ticks and tick format are configured for UTC time.
                */
                utc(): Scale.TimeScale;
            };
        }

        export interface Range {
            (start: Date, end: Date, step?: number): Date[];
        }

        export interface Interval {
            (date: Date): Date;
            floor: (date: Date) => Date;
            round: (date: Date) => Date;
            ceil: (date: Date) => Date;
            range: Range;
            offset: (date: Date, step: number) => Date;
            utc: Interval;
        }

        export interface TimeFormat {
            (date: Date): string;
            parse: (string: string) => Date;
        }
    }

    // Layout
    export module Layout {
        export interface Layout {
            /**
            * Creates a new Stack layout
            */
            stack(): StackLayout;
            /**
            * Creates a new pie layout
            */
            pie(): PieLayout;
            /**
            * Creates a new force layout
            */
            force(): ForceLayout;
            /**
            * Creates a new tree layout
            */
            tree(): TreeLayout;
            bundle(): BundleLayout;
            chord(): ChordLayout;
            cluster(): ClusterLayout;
            hierarchy(): HierarchyLayout;
            histogram(): HistogramLayout;
            pack(): PackLayout;
            partition(): PartitionLayout;
            treeMap(): TreeMapLayout;
        }

        export interface StackLayout {
            <T>(layers: T[], index?: number): T[];
            values(accessor?: (d: any) => any): StackLayout;
            offset(offset: string): StackLayout;
        }

        export interface TreeLayout {
            /**
            * Gets or sets the sort order of sibling nodes for the layout using the specified comparator function
            */
            sort: {
                /**
                * Gets the sort order function of sibling nodes for the layout
                */
                (): (d1: any, d2: any) => number;
                /**
                * Sets the sort order of sibling nodes for the layout using the specified comparator function
                */
                (comparator: (d1: any, d2: any) => number): TreeLayout;
            };
            /**
            * Gets or sets the specified children accessor function
            */
            children: {
                /**
                * Gets the children accessor function
                */
                (): (d: any) => any;
                /**
                * Sets the specified children accessor function
                */
                (children: (d: any) => any): TreeLayout;
            };
            /**
            * Runs the tree layout
            */
            nodes(root: GraphNode): TreeLayout;
            /**
            * Given the specified array of nodes, such as those returned by nodes, returns an array of objects representing the links from parent to child for each node
            */
            links(nodes: Array<GraphNode>): Array<GraphLink>;
            /**
            * If separation is specified, uses the specified function to compute separation between neighboring nodes. If separation is not specified, returns the current separation function
            */
            seperation: {
                /**
                * Gets the current separation function
                */
                (): (a: GraphNode, b: GraphNode) => number;
                /**
                * Sets the specified function to compute separation between neighboring nodes
                */
                (seperation: (a: GraphNode, b: GraphNode) => number): TreeLayout;
            };
            /**
            * Gets or sets the available layout size
            */
            size: {
                /**
                * Gets the available layout size
                */
                (): Array<number>;
                /**
                * Sets the available layout size
                */
                (size: Array<number>): TreeLayout;
            };
        }

        export interface PieLayout {
            (values: any[], index?: number): ArcDescriptor[];
            value: {
                (): (d: any, index: number) => number;
                (accessor: (d: any, index: number) => number): PieLayout;
            };
            sort: {
                (): (d1: any, d2: any) => number;
                (comparator: (d1: any, d2: any) => number): PieLayout;
            };
            startAngle: {
                (): number;
                (angle: number): D3.Svg.Arc;
                (angle: () => number): D3.Svg.Arc;
                (angle: (d : any) => number): D3.Svg.Arc;
                (angle: (d : any, i: number) => number): D3.Svg.Arc;
            };
            endAngle: {
                (): number;
                (angle: number): D3.Svg.Arc;
                (angle: () => number): D3.Svg.Arc;
                (angle: (d : any) => number): D3.Svg.Arc;
                (angle: (d : any, i: number) => number): D3.Svg.Arc;
            };
        }

        export interface ArcDescriptor {
            value: any;
            data: any;
            startAngle: number;
            endAngle: number;
            index: number;
        }

        export interface GraphNode  {
            id: number;
            index: number;
            name: string;
            px: number;
            py: number;
            size: number;
            weight: number;
            x: number;
            y: number;
            subindex: number;
            startAngle: number;
            endAngle: number;
            value: number;
            fixed: boolean;
            children: GraphNode[];
            _children: GraphNode[];
            parent: GraphNode;
            depth: number;
        }

        export interface GraphLink {
            source: GraphNode;
            target: GraphNode;
        }

        export interface ForceLayout {
            (): ForceLayout;
            size: {
                (): number;
                (mysize: number[]): ForceLayout;
                (accessor: (d: any, index: number) => {}): ForceLayout;

            };
            linkDistance: {
                (): number;
                (number:number): ForceLayout;
                (accessor: (d: any, index: number) => number): ForceLayout;
            };
            linkStrength:
            {
                (): number;
                (number:number): ForceLayout;
                (accessor: (d: any, index: number) => number): ForceLayout;
            };
            friction:
            {
                (): number;
                (number:number): ForceLayout;
                (accessor: (d: any, index: number) => number): ForceLayout;
            };
            alpha: {
                (): number;
                (number:number): ForceLayout;
                (accessor: (d: any, index: number) => number): ForceLayout;
            };
            charge: {
                (): number;
                (number:number): ForceLayout;
                (accessor: (d: any, index: number) => number): ForceLayout;
            };

            theta: {
                (): number;
                (number:number): ForceLayout;
                (accessor: (d: any, index: number) => number): ForceLayout;
            };

            gravity: {
                (): number;
                (number:number): ForceLayout;
                (accessor: (d: any, index: number) => number): ForceLayout;
            };

            links: {
                (): GraphLink[];
                (arLinks: GraphLink[]): ForceLayout;

            };
            nodes:
            {
                (): GraphNode[];
                (arNodes: GraphNode[]): ForceLayout;

            };
            start(): ForceLayout;
            resume(): ForceLayout;
            stop(): ForceLayout;
            tick(): ForceLayout;
            on(type: string, listener: () => void ): ForceLayout;
            drag(): ForceLayout;
        }

        export interface BundleLayout{
            (links: Array<GraphLink>): Array<GraphNode>;
        }

        export interface ChordLayout {
            matrix: {
                (): Array<Array<number>>;
                (matrix: Array<Array<number>>): ChordLayout;
            }
            padding: {
                (): number;
                (padding: number): ChordLayout;
            }
            sortGroups: {
                (): Array<number>;
                (comparator: (a: number, b: number) => number): ChordLayout;
            }
            sortSubgroups: {
                (): Array<number>;
                (comparator: (a: number, b: number) => number): ChordLayout;
            }
            sortChords: {
                (): Array<GraphLink>;
                (comparator: (a: number, b: number) => number): ChordLayout;
            }
            chords(): Array<GraphLink>;
            groups(): Array<ArcDescriptor>;
        }

        export interface ClusterLayout{
            sort: {
                (): (a: GraphNode, b: GraphNode) => number;
                (comparator: (a: GraphNode, b: GraphNode) => number): ClusterLayout;
            }
            children: {
                (): (d: any, i?: number) => Array<GraphNode>;
                (children: (d: any, i?: number) => Array<GraphNode>): ClusterLayout;
            }
            nodes(root: GraphNode): Array<GraphNode>;
            links(nodes: Array<GraphNode>): Array<GraphLink>;
            seperation: {
                (): (a: GraphNode, b: GraphNode) => number;
                (seperation: (a: GraphNode, b: GraphNode) => number): ClusterLayout;
            }
            size: {
                (): Array<number>;
                (size: Array<number>): ClusterLayout;
            }
            value: {
                (): (node: GraphNode) => number;
                (value: (node: GraphNode) => number): ClusterLayout;
            }
        }

        export interface HierarchyLayout {
            sort: {
                (): (a: GraphNode, b: GraphNode) => number;
                (comparator: (a: GraphNode, b: GraphNode) => number): HierarchyLayout;
            }
            children: {
                (): (d: any, i?: number) => Array<GraphNode>;
                (children: (d: any, i?: number) => Array<GraphNode>): HierarchyLayout;
            }
            nodes(root: GraphNode): Array<GraphNode>;
            links(nodes: Array<GraphNode>): Array<GraphLink>;
            value: {
                (): (node: GraphNode) => number;
                (value: (node: GraphNode) => number): HierarchyLayout;
            }
            reValue(root: GraphNode): HierarchyLayout;
        }

        export interface Bin extends Array<any> {
            x: number;
            dx: number;
            y: number;
        }

        export interface HistogramLayout {
            (values: Array<any>, index?: number): Array<Bin>;
            value: {
                (): (value: any) => any;
                (accessor: (value: any) => any): HistogramLayout
            }
            range: {
                (): (value: any, index: number) => Array<number>;
                (range: (value: any, index: number) => Array<number>): HistogramLayout;
                (range: Array<number>): HistogramLayout;
            }
            bins: {
                (): (range: Array<any>, index: number) => Array<number>;
                (bins: (range: Array<any>, index: number) => Array<number>): HistogramLayout;
                (bins: number): HistogramLayout;
                (bins: Array<number>): HistogramLayout;
            }
            frequency: {
                (): boolean;
                (frequency: boolean): HistogramLayout;
            }
        }

        export interface PackLayout {
            sort: {
                (): (a: GraphNode, b: GraphNode) => number;
                (comparator: (a: GraphNode, b: GraphNode) => number): PackLayout;
            }
            children: {
                (): (d: any, i?: number) => Array<GraphNode>;
                (children: (d: any, i?: number) => Array<GraphNode>): PackLayout;
            }
            nodes(root: GraphNode): Array<GraphNode>;
            links(nodes: Array<GraphNode>): Array<GraphLink>;
            value: {
                (): (node: GraphNode) => number;
                (value: (node: GraphNode) => number): PackLayout;
            }
            size: {
                (): Array<number>;
                (size: Array<number>): PackLayout;
            }
            padding: {
                (): number;
                (padding: number): PackLayout;
            }
        }

        export interface PartitionLayout {
            sort: {
                (): (a: GraphNode, b: GraphNode) => number;
                (comparator: (a: GraphNode, b: GraphNode) => number): PackLayout;
            }
            children: {
                (): (d: any, i?: number) => Array<GraphNode>;
                (children: (d: any, i?: number) => Array<GraphNode>): PackLayout;
            }
            nodes(root: GraphNode): Array<GraphNode>;
            links(nodes: Array<GraphNode>): Array<GraphLink>;
            value: {
                (): (node: GraphNode) => number;
                (value: (node: GraphNode) => number): PackLayout;
            }
            size: {
                (): Array<number>;
                (size: Array<number>): PackLayout;
            }
        }

        export interface TreeMapLayout {
            sort: {
                (): (a: GraphNode, b: GraphNode) => number;
                (comparator: (a: GraphNode, b: GraphNode) => number): TreeMapLayout;
            }
            children: {
                (): (d: any, i?: number) => Array<GraphNode>;
                (children: (d: any, i?: number) => Array<GraphNode>): TreeMapLayout;
            }
            nodes(root: GraphNode): Array<GraphNode>;
            links(nodes: Array<GraphNode>): Array<GraphLink>;
            value: {
                (): (node: GraphNode) => number;
                (value: (node: GraphNode) => number): TreeMapLayout;
            }
            size: {
                (): Array<number>;
                (size: Array<number>): TreeMapLayout;
            }
            padding: {
                (): number;
                (padding: number): TreeMapLayout;
            }
            round: {
                (): boolean;
                (round: boolean): TreeMapLayout;
            }
            sticky: {
                (): boolean;
                (sticky: boolean): TreeMapLayout;
            }
            mode: {
                (): string;
                (mode: string): TreeMapLayout;
            }
        }
    }

    // Color
    export module Color {
        export interface Color {
            /**
            * increase lightness by some exponential factor (gamma)
            */
            brighter(k: number): Color;
            /**
            * decrease lightness by some exponential factor (gamma)
            */
            darker(k: number): Color;
            /**
            * convert the color to a string.
            */
            toString(): string;
        }

        export interface RGBColor extends Color{
            /**
            * the red color channel.
            */
            r: number;
            /**
            * the green color channel.
            */
            g: number;
            /**
            * the blue color channel.
            */
            b: number;
            /**
            * convert from RGB to HSL.
            */
            hsl(): HSLColor;
        }

        export interface HSLColor extends Color{
            /**
            * hue
            */
            h: number;
            /**
            * saturation
            */
            s: number;
            /**
            * lightness
            */
            l: number;
            /**
            * convert from HSL to RGB.
            */
            rgb(): RGBColor;
        }

        export interface LABColor extends Color{
            /**
            * lightness
            */
            l: number;
            /**
            * a-dimension
            */
            a: number;
            /**
            * b-dimension
            */
            b: number;
            /**
            * convert from LAB to RGB.
            */
            rgb(): RGBColor;
        }

        export interface HCLColor extends Color{
            /**
            * hue
            */
            h: number;
            /**
            * chroma
            */
            c: number;
            /**
            * luminance
            */
            l: number;
            /**
            * convert from HCL to RGB.
            */
            rgb(): RGBColor;
        }
    }

    // SVG
    export module Svg {
        export interface Svg {
            /**
            * Create a new symbol generator
            */
            symbol(): Symbol;
            /**
            * Create a new axis generator
            */
            axis(): Axis;
            /**
            * Create a new arc generator
            */
            arc(): Arc;
            /**
            * Create a new line generator
            */
            line: {
                (): Line;
                radial(): LineRadial;
            }
            /**
            * Create a new area generator
            */
            area: {
                (): Area;
                radial(): AreaRadial;
            }
            /**
            * Create a new brush generator
            */
            brush(): Brush;
            /**
            * Create a new chord generator
            */
            chord(): Chord;
            /**
            * Create a new diagonal generator
            */
            diagonal: {
                (): Diagonal;
                radial(): Diagonal;
            }
            /**
            * The array of supported symbol types.
            */
            symbolTypes: Array<string>;
        }

        export interface Symbol {
            type: (string:string) => Symbol;
            size: (number:number) => Symbol;
        }

        export interface Brush {
            /**
            * Draws or redraws this brush into the specified selection of elements
            */
            (selection: Selection): void;
            /**
            * Gets or sets the x-scale associated with the brush
            */
            x: {
                /**
                * Gets  the x-scale associated with the brush
                */
                (): D3.Scale.Scale;
                /**
                * Sets the x-scale associated with the brush
                *
                * @param accessor The new Scale
                */
                (scale: D3.Scale.Scale): Brush;
            };
            /**
            * Gets or sets the x-scale associated with the brush
            */
            y: {
                /**
                * Gets  the x-scale associated with the brush
                */
                (): D3.Scale.Scale;
                /**
                * Sets the x-scale associated with the brush
                *
                * @param accessor The new Scale
                */
                (scale: D3.Scale.Scale): Brush;
            };
            /**
            * Gets or sets the current brush extent
            */
            extent: {
                /**
                * Gets the current brush extent
                */
                (): any[];
                /**
                * Sets the current brush extent
                */
                (values: any[]): Brush;
            };
            /**
            * Clears the extent, making the brush extent empty.
            */
            clear(): Brush;
            /**
            * Returns true if and only if the brush extent is empty
            */
            empty(): boolean;
            /**
            * Gets or sets the listener for the specified event type
            */
            on: {
                /**
                * Gets the listener for the specified event type
                */
                (type: string): (data: any, index: number) => any;
                /**
                * Sets the listener for the specified event type
                */
                (type: string, listener: (data: any, index: number) => any, capture?: boolean): Brush;
            };
        }

        export interface Axis {
            (selection: Selection): void;
            scale: {
                (): any;
                (scale: any): Axis;
            };

            orient: {
                (): string;
                (orientation: string): Axis;
            };

            ticks: {
                (): any[];
                (...arguments: any[]): Axis;
            };

            tickPadding: {
                (): number;
                (padding: number): Axis;
            };

            tickValues: {
                (): any[];
                (values: any[]): Axis;
            };

            tickSubdivide(count: number): Axis;
            tickSize(major?: number, minor?: number, end?: number): Axis;
            tickFormat(formatter: (value: any) => string): Axis;
        }

        export interface Arc {
           /**
           * Returns the path data string
           *
           * @param data Array of data elements
           * @param index Optional index
           */
           (data: any, index?: number): string;
           innerRadius: {
                (): (data: any, index?: number) => number;
                (radius: number): Arc;
                (radius: () => number): Arc;
                (radius: (data: any) => number): Arc;
                (radius: (data: any, index: number) => number): Arc;
            };
            outerRadius: {
                (): (data: any, index?: number) => number;
                (radius: number): Arc;
                (radius: () => number): Arc;
                (radius: (data: any) => number): Arc;
                (radius: (data: any, index: number) => number): Arc;
            };
            startAngle: {
                (): (data: any, index?: number) => number;
                (angle: number): Arc;
                (angle: () => number): Arc;
                (angle: (data: any) => number): Arc;
                (angle: (data: any, index: number) => number): Arc;
            };
            endAngle: {
                (): (data: any, index?: number) => number;
                (angle: number): Arc;
                (angle: () => number): Arc;
                (angle: (data: any) => number): Arc;
                (angle: (data: any, index: number) => number): Arc;
            };
            centroid(data: any, index?: number): number[];
        }

        export interface Line {
            /**
            * Returns the path data string
            *
            * @param data Array of data elements
            * @param index Optional index
            */
            (data: any[], index?: number): string;
            /**
            * Get or set the x-coordinate accessor.
            */
            x: {
                /**
                * Get the x-coordinate accessor.
                */
                (): (data: any, index ?: number) => number;
                /**
                * Set the x-coordinate accessor.
                *
                * @param accessor The new accessor function
                */
                (accessor: (data: any) => number): Line;
                (accessor: (data: any, index: number) => number): Line;
                /**
                * Set the  x-coordinate to a constant.
                *
                * @param cnst The new constant value.
                */
                (cnst: number): Line;
            };
            /**
            * Get or set the y-coordinate accessor.
            */
            y: {
                /**
                * Get the y-coordinate accessor.
                */
                (): (data: any, index ?: number) => number;
                /**
                * Set the y-coordinate accessor.
                *
                * @param accessor The new accessor function
                */
                (accessor: (data: any) => number): Line;
                (accessor: (data: any, index: number) => number): Line;
                /**
                * Set the  y-coordinate to a constant.
                *
                * @param cnst The new constant value.
                */
                (cnst: number): Line;
            };
            /**
            * Get or set the interpolation mode.
            */
            interpolate: {
                /**
                * Get the interpolation accessor.
                */
                (): string;
                /**
                * Set the interpolation accessor.
                *
                * @param interpolate The interpolation mode
                */
                (interpolate: string): Line;
            };
            /**
            * Get or set the cardinal spline tension.
            */
            tension: {
                /**
                * Get the cardinal spline accessor.
                */
                (): number;
                /**
                * Set the cardinal spline accessor.
                *
                * @param tension The Cardinal spline interpolation tension
                */
                (tension: number): Line;
            };
            /**
            * Control whether the line is defined at a given point.
            */
            defined: {
                /**
                * Get the accessor function that controls where the line is defined.
                */
                (): (data: any, index ?: number) => boolean;
                /**
                * Set the accessor function that controls where the area is defined.
                *
                * @param defined The new accessor function
                */
                (defined: (data: any) => boolean): Line;
            };
        }

        export interface LineRadial {
            /**
            * Returns the path data string
            *
            * @param data Array of data elements
            * @param index Optional index
            */
            (data: any[], index?: number): string;
            /**
            * Get or set the x-coordinate accessor.
            */
            x: {
                /**
                * Get the x-coordinate accessor.
                */
                (): (data: any, index ?: number) => number;
                /**
                * Set the x-coordinate accessor.
                *
                * @param accessor The new accessor function
                */
                (accessor: (data: any) => number): LineRadial;
                (accessor: (data: any, index: number) => number): LineRadial;

                /**
                * Set the  x-coordinate to a constant.
                *
                * @param cnst The new constant value.
                */
                (cnst: number): LineRadial;
            };
            /**
            * Get or set the y-coordinate accessor.
            */
            y: {
                /**
                * Get the y-coordinate accessor.
                */
                (): (data: any, index ?: number) => number;
                /**
                * Set the y-coordinate accessor.
                *
                * @param accessor The new accessor function
                */
                (accessor: (data: any) => number): LineRadial;
                (accessor: (data: any, index: number) => number): LineRadial;
                /**
                * Set the  y-coordinate to a constant.
                *
                * @param cnst The new constant value.
                */
                (cnst: number): LineRadial;
            };
            /**
            * Get or set the interpolation mode.
            */
            interpolate: {
                /**
                * Get the interpolation accessor.
                */
                (): string;
                /**
                * Set the interpolation accessor.
                *
                * @param interpolate The interpolation mode
                */
                (interpolate: string): LineRadial;
            };
            /**
            * Get or set the cardinal spline tension.
            */
            tension: {
                /**
                * Get the cardinal spline accessor.
                */
                (): number;
                /**
                * Set the cardinal spline accessor.
                *
                * @param tension The Cardinal spline interpolation tension
                */
                (tension: number): LineRadial;
            };
            /**
            * Control whether the line is defined at a given point.
            */
            defined: {
                /**
                * Get the accessor function that controls where the line is defined.
                */
                (): (data: any) => any;
                /**
                * Set the accessor function that controls where the area is defined.
                *
                * @param defined The new accessor function
                */
                (defined: (data: any) => any): LineRadial;
            };
            radius: {
                (): (d: any, i?: number) => number;
                (radius: number): LineRadial;
                (radius: (d: any) => number): LineRadial;
                (radius: (d: any, i: number) => number): LineRadial;
            }
            angle: {
                (): (d: any, i?: any) => number;
                (angle: number): LineRadial;
                (angle: (d: any) => number): LineRadial;
                (angle: (d: any, i: any) => number): LineRadial;
            }
        }

        export interface Area {
            /**
            * Generate a piecewise linear area, as in an area chart.
            */
            (data: any[], index?: number): string;
            /**
            * Get or set the x-coordinate accessor.
            */
            x: {
                /**
                * Get the x-coordinate accessor.
                */
                (): (data: any, index ?: number) => number;
                /**
                * Set the x-coordinate accessor.
                *
                * @param accessor The new accessor function
                */
                (accessor: (data: any) => number): Area;
                (accessor: (data: any, index: number) => number): Area;
                /**
                * Set the  x-coordinate to a constant.
                *
                * @param cnst The new constant value.
                */
                (cnst: number): Area;
            };
            /**
            * Get or set the x0-coordinate (baseline) accessor.
            */
            x0: {
                /**
                * Get the  x0-coordinate (baseline) accessor.
                */
                (): (data: any, index ?: number) => number;
                /**
                * Set the  x0-coordinate (baseline) accessor.
                *
                * @param accessor The new accessor function
                */
                (accessor: (data: any) => number): Area;
                (accessor: (data: any, index: number) => number): Area;
                /**
                * Set the  x0-coordinate (baseline) to a constant.
                *
                * @param cnst The new constant value.
                */
                (cnst: number): Area;
            };
            /**
            * Get or set the x1-coordinate (topline) accessor.
            */
            x1: {
                /**
                * Get the  x1-coordinate (topline) accessor.
                */
                (): (data: any, index ?: number) => number;
                /**
                * Set the  x1-coordinate (topline) accessor.
                *
                * @param accessor The new accessor function
                */
                (accessor: (data: any) => number): Area;
                (accessor: (data: any, index: number) => number): Area;
                /**
                * Set the  x1-coordinate (topline) to a constant.
                *
                * @param cnst The new constant value.
                */
                (cnst: number): Area;
            };
            /**
            * Get or set the y-coordinate accessor.
            */
            y: {
                /**
                * Get the y-coordinate accessor.
                */
                (): (data: any, index ?: number) => number;
                /**
                * Set the y-coordinate accessor.
                *
                * @param accessor The new accessor function
                */
                (accessor: (data: any) => number): Area;
                (accessor: (data: any, index: number) => number): Area;
                /**
                * Set the y-coordinate to a constant.
                *
                * @param cnst The constant value
                */
                (cnst: number): Area;
            };
            /**
            * Get or set the y0-coordinate (baseline) accessor.
            */
            y0: {
                /**
                * Get the y0-coordinate (baseline) accessor.
                */
                (): (data: any, index ?: number) => number;
                /**
                * Set the y0-coordinate (baseline) accessor.
                *
                * @param accessor The new accessor function
                */
                (accessor: (data: any) => number): Area;
                (accessor: (data: any, index: number) => number): Area;
                /**
                * Set the y0-coordinate (baseline) to a constant.
                *
                * @param cnst The constant value
                */
                (cnst: number): Area;
            };
            /**
            * Get or set the y1-coordinate (topline) accessor.
            */
            y1: {
                /**
                * Get the y1-coordinate (topline) accessor.
                */
                (): (data: any, index ?: number) => number;
                /**
                * Set the y1-coordinate (topline) accessor.
                *
                * @param accessor The new accessor function
                */
                (accessor: (data: any) => number): Area;
                (accessor: (data: any, index: number) => number): Area;
                /**
                * Set the y1-coordinate (baseline) to a constant.
                *
                * @param cnst The constant value
                */
                (cnst: number): Area;
            };
            /**
            * Get or set the interpolation mode.
            */
            interpolate: {
                /**
                * Get the interpolation accessor.
                */
                (): string;
                /**
                * Set the interpolation accessor.
                *
                * @param interpolate The interpolation mode
                */
                (interpolate: string): Area;
            };
            /**
            * Get or set the cardinal spline tension.
            */
            tension: {
                /**
                * Get the cardinal spline accessor.
                */
                (): number;
                /**
                * Set the cardinal spline accessor.
                *
                * @param tension The Cardinal spline interpolation tension
                */
                (tension: number): Area;
            };
            /**
            * Control whether the area is defined at a given point.
            */
            defined: {
                /**
                * Get the accessor function that controls where the area is defined.
                */
                (): (data: any) => any;
                /**
                * Set the accessor function that controls where the area is defined.
                *
                * @param defined The new accessor function
                */
                (defined: (data: any) => any): Area;
            };
        }

        export interface AreaRadial {
            /**
            * Generate a piecewise linear area, as in an area chart.
            */
            (data: any[], index?: number): string;
            /**
            * Get or set the x-coordinate accessor.
            */
            x: {
                /**
                * Get the x-coordinate accessor.
                */
                (): (data: any, index ?: number) => number;
                /**
                * Set the x-coordinate accessor.
                *
                * @param accessor The new accessor function
                */
                (accessor: (data: any) => number): AreaRadial;
                (accessor: (data: any, index: number) => number): AreaRadial;
                /**
                * Set the  x-coordinate to a constant.
                *
                * @param cnst The new constant value.
                */
                (cnst: number): AreaRadial;
            };
            /**
            * Get or set the x0-coordinate (baseline) accessor.
            */
            x0: {
                /**
                * Get the  x0-coordinate (baseline) accessor.
                */
                (): (data: any, index ?: number) => number;
                /**
                * Set the  x0-coordinate (baseline) accessor.
                *
                * @param accessor The new accessor function
                */
                (accessor: (data: any) => number): AreaRadial;
                (accessor: (data: any, index: number) => number): AreaRadial;
                /**
                * Set the  x0-coordinate to a constant.
                *
                * @param cnst The new constant value.
                */
                (cnst: number): AreaRadial;
            };
            /**
            * Get or set the x1-coordinate (topline) accessor.
            */
            x1: {
                /**
                * Get the  x1-coordinate (topline) accessor.
                */
                (): (data: any, index ?: number) => number;
                /**
                * Set the  x1-coordinate (topline) accessor.
                *
                * @param accessor The new accessor function
                */
                (accessor: (data: any) => number): AreaRadial;
                (accessor: (data: any, index: number) => number): AreaRadial;
                /**
                * Set the  x1-coordinate to a constant.
                *
                * @param cnst The new constant value.
                */
                (cnst: number): AreaRadial;
            };
            /**
            * Get or set the y-coordinate accessor.
            */
            y: {
                /**
                * Get the y-coordinate accessor.
                */
                (): (data: any, index ?: number) => number;
                /**
                * Set the y-coordinate accessor.
                *
                * @param accessor The new accessor function
                */
                (accessor: (data: any) => number): AreaRadial;
                (accessor: (data: any, index: number) => number): AreaRadial;
                /**
                * Set the y-coordinate to a constant.
                *
                * @param cnst The new constant value.
                */
                (cnst: number): AreaRadial;
            };
            /**
            * Get or set the y0-coordinate (baseline) accessor.
            */
            y0: {
                /**
                * Get the y0-coordinate (baseline) accessor.
                */
                (): (data: any, index ?: number) => number;
                /**
                * Set the y0-coordinate (baseline) accessor.
                *
                * @param accessor The new accessor function
                */
                (accessor: (data: any) => number): AreaRadial;
                (accessor: (data: any, index: number) => number): AreaRadial;
                /**
                * Set the  y0-coordinate to a constant.
                *
                * @param cnst The new constant value.
                */
                (cnst: number): AreaRadial;
            };
            /**
            * Get or set the y1-coordinate (topline) accessor.
            */
            y1: {
                /**
                * Get the y1-coordinate (topline) accessor.
                */
                (): (data: any, index ?: number) => number;
                /**
                * Set the y1-coordinate (topline) accessor.
                *
                * @param accessor The new accessor function
                */
                (accessor: (data: any) => number): AreaRadial;
                (accessor: (data: any, index: number) => number): AreaRadial;
                /**
                * Set the  y1-coordinate to a constant.
                *
                * @param cnst The new constant value.
                */
                (cnst: number): AreaRadial;
            };
            /**
            * Get or set the interpolation mode.
            */
            interpolate: {
                /**
                * Get the interpolation accessor.
                */
                (): string;
                /**
                * Set the interpolation accessor.
                *
                * @param interpolate The interpolation mode
                */
                (interpolate: string): AreaRadial;
            };
            /**
            * Get or set the cardinal spline tension.
            */
            tension: {
                /**
                * Get the cardinal spline accessor.
                */
                (): number;
                /**
                * Set the cardinal spline accessor.
                *
                * @param tension The Cardinal spline interpolation tension
                */
                (tension: number): AreaRadial;
            };
            /**
            * Control whether the area is defined at a given point.
            */
            defined: {
                /**
                * Get the accessor function that controls where the area is defined.
                */
                (): (data: any) => any;
                /**
                * Set the accessor function that controls where the area is defined.
                *
                * @param defined The new accessor function
                */
                (defined: (data: any) => any): AreaRadial;
            };
            radius: {
                (): number;
                (radius: number): AreaRadial;
                (radius: () => number): AreaRadial;
                (radius: (data: any) => number): AreaRadial;
                (radius: (data: any, index: number) => number): AreaRadial;
            };
            innerRadius: {
                (): number;
                (radius: number): AreaRadial;
                (radius: () => number): AreaRadial;
                (radius: (data: any) => number): AreaRadial;
                (radius: (data: any, index: number) => number): AreaRadial;
            };
            outerRadius: {
                (): number;
                (radius: number): AreaRadial;
                (radius: () => number): AreaRadial;
                (radius: (data: any) => number): AreaRadial;
                (radius: (data: any, index: number) => number): AreaRadial;
            };
            angle: {
                (): number;
                (angle: number): AreaRadial;
                (angle: () => number): AreaRadial;
                (angle: (data: any) => number): AreaRadial;
                (angle: (data: any, index: number) => number): AreaRadial;
            };
            startAngle: {
                (): number;
                (angle: number): AreaRadial;
                (angle: () => number): AreaRadial;
                (angle: (data: any) => number): AreaRadial;
                (angle: (data: any, index: number) => number): AreaRadial;
            };
            endAngle: {
                (): number;
                (angle: number): AreaRadial;
                (angle: () => number): AreaRadial;
                (angle: (data: any) => number): AreaRadial;
                (angle: (data: any, index: number) => number): AreaRadial;
            };
        }

        export interface Chord {
            (datum: any, index?: number): string;
            radius: {
                (): number;
                (radius: number): Chord;
                (radius: () => number): Chord;
            };
            startAngle: {
                (): number;
                (angle: number): Chord;
                (angle: () => number): Chord;
            };
            endAngle: {
                (): number;
                (angle: number): Chord;
                (angle: () => number): Chord;
            };
            source: {
                (): any;
                (angle: any): Chord;
                (angle: (d: any, i?: number) => any): Chord;
            };
            target: {
                (): any;
                (angle: any): Chord;
                (angle: (d: any, i?: number) => any): Chord;
            };
        }

        export interface Diagonal {
            (datum: any, index?: number): string;
            projection: {
                (): (datum: any, index?: number) => Array<number>;
                (proj: (datum: any) => Array<number>): Diagonal;
                (proj: (datum: any, index: number) => Array<number>): Diagonal;
            };
            source: {
                (): (datum: any, index?: number) => any;
                (src: (datum: any) => any): Diagonal;
                (src: (datum: any, index: number) => any): Diagonal;
                (src: any): Diagonal;
            };
            target: {
                (): (datum: any, index?: number) => any;
                (target: (d: any) => any): Diagonal;
                (target: (d: any, i: number) => any): Diagonal;
                (target: any): Diagonal;
            };
        }
    }

    // Scales
    export module Scale {
        export interface ScaleBase {
            /**
            * Construct a linear quantitative scale.
            */
            linear(): LinearScale;
            /*
            * Construct an ordinal scale.
            */
            ordinal(): OrdinalScale;
            /**
            * Construct a linear quantitative scale with a discrete output range.
            */
            quantize(): QuantizeScale;
            /*
            * Construct an ordinal scale with ten categorical colors.
            */
            category10(): OrdinalScale;
            /*
            * Construct an ordinal scale with twenty categorical colors
            */
            category20(): OrdinalScale;
            /*
            * Construct an ordinal scale with twenty categorical colors
            */
            category20b(): OrdinalScale;
            /*
            * Construct an ordinal scale with twenty categorical colors
            */
            category20c(): OrdinalScale;
            /*
            * Construct a linear identity scale.
            */
            identity(): IdentityScale;
            /*
            * Construct a quantitative scale with an logarithmic transform.
            */
            log(): LogScale;
            /*
            * Construct a quantitative scale with an exponential transform.
            */
            pow(): PowScale;
            /*
            * Construct a quantitative scale mapping to quantiles.
            */
            quantile(): QuantileScale;
            /*
            * Construct a quantitative scale with a square root transform.
            */
            sqrt(): SqrtScale;
            /*
            * Construct a threshold scale with a discrete output range.
            */
            threshold(): ThresholdScale;
        }

        export interface Scale {
            (value: any): any;
            domain: {
                (values: any[]): Scale;
                (): any[];
            };
            range: {
                (values: any[]): Scale;
                (): any[];
            };
            invertExtent(y: any): any[];
            copy(): Scale;
        }

        export interface QuantitiveScale extends Scale {
            /**
            * Get the range value corresponding to a given domain value.
            *
            * @param value Domain Value
            */
            (value: number): number;
            /**
            * Get the domain value corresponding to a given range value.
            *
            * @param value Range Value
            */
            invert(value: number): number;
            /**
            * Get or set the scale's input domain.
            */
            domain: {
                /**
                * Set the scale's input domain.
                *
                * @param value The input domain
                */
                (values: any[]): QuantitiveScale;
                /**
                * Get the scale's input domain.
                */
                (): any[];
            };
            /**
            * get or set the scale's output range.
            */
            range: {
                /**
                * Set the scale's output range.
                *
                * @param value The output range.
                */
                (values: any[]): QuantitiveScale;
                /**
                * Get the scale's output range.
                */
                (): any[];
            };
            /**
            * Set the scale's output range, and enable rounding.
            *
            * @param value The output range.
            */
            rangeRound: (values: any[]) => QuantitiveScale;
            /**
            * get or set the scale's output interpolator.
            */
            interpolate: {
                (): D3.Transition.Interpolate;
                (factory: D3.Transition.Interpolate): QuantitiveScale;
            };
            /**
            * enable or disable clamping of the output range.
            *
            * @param clamp Enable or disable
            */
            clamp(clamp: boolean): QuantitiveScale;
            /**
            * extend the scale domain to nice round numbers.
            * 
            * @param count Optional number of ticks to exactly fit the domain
            */
            nice(count?: number): QuantitiveScale;
            /**
            * get representative values from the input domain.
            *
            * @param count Aproximate representative values to return.
            */
            ticks(count: number): any[];
            /**
            * get a formatter for displaying tick values
            *
            * @param count Aproximate representative values to return
            */
            tickFormat(count: number): (n: number) => string;
            /**
            * create a new scale from an existing scale..
            */
            copy(): QuantitiveScale;
        }

        export interface LinearScale extends QuantitiveScale {
            /**
            * Get the range value corresponding to a given domain value.
            *
            * @param value Domain Value
            */
            (value: number): number;
        }

        export interface IdentityScale extends QuantitiveScale {
            /**
            * Get the range value corresponding to a given domain value.
            *
            * @param value Domain Value
            */
            (value: number): number;
        }

        export interface SqrtScale extends QuantitiveScale {
            /**
            * Get the range value corresponding to a given domain value.
            *
            * @param value Domain Value
            */
            (value: number): number;
        }

        export interface PowScale extends QuantitiveScale {
            /**
            * Get the range value corresponding to a given domain value.
            *
            * @param value Domain Value
            */
            (value: number): number;
        }

        export interface LogScale extends QuantitiveScale {
            /**
            * Get the range value corresponding to a given domain value.
            *
            * @param value Domain Value
            */
            (value: number): number;
        }

        export interface OrdinalScale extends Scale {
            /**
            * Get the range value corresponding to a given domain value.
            *
            * @param value Domain Value
            */
            (value: any): any;
            /**
            * Get or set the scale's input domain.
            */
            domain: {
                /**
                * Set the scale's input domain.
                *
                * @param value The input domain
                */
                (values: any[]): OrdinalScale;
                /**
                * Get the scale's input domain.
                */
                (): any[];
            };
            /**
            * get or set the scale's output range.
            */
            range: {
                /**
                * Set the scale's output range.
                *
                * @param value The output range.
                */
                (values: any[]): OrdinalScale;
                /**
                * Get the scale's output range.
                */
                (): any[];
            };
            rangePoints(interval: any[], padding?: number): OrdinalScale;
            rangeBands(interval: any[], padding?: number, outerPadding?: number): OrdinalScale;
            rangeRoundBands(interval: any[], padding?: number, outerPadding?: number): OrdinalScale;
            rangeBand(): number;
            rangeExtent(): any[];
            /**
            * create a new scale from an existing scale..
            */
            copy(): OrdinalScale;
        }

        export interface QuantizeScale extends Scale {
            (value: any): any;
            domain: {
                (values: number[]): QuantizeScale;
                (): any[];
            };
            range: {
                (values: any[]): QuantizeScale;
                (): any[];
            };
            copy(): QuantizeScale;
        }

        export interface ThresholdScale extends Scale {
            (value: any): any;
            domain: {
                (values: number[]): ThresholdScale;
                (): any[];
            };
            range: {
                (values: any[]): ThresholdScale;
                (): any[];
            };
            copy(): ThresholdScale;
        }

        export interface QuantileScale extends Scale {
            (value: any): any;
            domain: {
                (values: number[]): QuantileScale;
                (): any[];
            };
            range: {
                (values: any[]): QuantileScale;
                (): any[];
            };
            quantiles(): any[];
            copy(): QuantileScale;
        }

        export interface TimeScale extends Scale {
            (value: Date): number;
            invert(value: number): Date;
            domain: {
                (values: any[]): TimeScale;
                (): any[];
            };
            range: {
                (values: any[]): TimeScale;
                (): any[];
            };
            rangeRound: (values: any[]) => TimeScale;
            interpolate: {
                (): D3.Transition.Interpolate;
                (factory: D3.Transition.InterpolateFactory): TimeScale;
            };
            clamp(clamp: boolean): TimeScale;
            ticks: {
                (count: number): any[];
                (range: Range, count: number): any[];
            };
            tickFormat(count: number): (n: number) => string;
            copy(): TimeScale;
        }
    }

    // Behaviour
    export module Behavior {
        export interface Behavior{
            /**
            * Constructs a new drag behaviour
            */
            drag(): Drag;
            /**
            * Constructs a new zoom behaviour
            */
            zoom(): Zoom;
        }

        export interface Zoom {
            /**
            * Applies the zoom behavior to the specified selection,
            * registering the necessary event listeners to support
            * panning and zooming.
            */
            (selection: Selection): void;

            /**
            * Registers a listener to receive events
            *
            * @param type Enent name to attach the listener to
            * @param listener Function to attach to event
            */
            on: (type: string, listener: (data: any, index?: number) => any) => Zoom;

            /**
            * Gets or set the current zoom scale
            */
            scale: {
                /**
                * Get the current current zoom scale
                */
                (): number;
                /**
                * Set the current current zoom scale
                *
                * @param origin Zoom scale
                */
                (scale: number): Zoom;
            };

            /**
            * Gets or set the current zoom translation vector
            */
            translate: {
                /**
                * Get the current zoom translation vector
                */
                (): number[];
                /**
                * Set the current zoom translation vector
                *
                * @param translate Tranlation vector
                */
                (translate: number[]): Zoom;
            };

            /**
            * Gets or set the allowed scale range
            */
            scaleExtent: {
                /**
                * Get the current allowed zoom range
                */
                (): number[];
                /**
                * Set the allowable zoom range
                *
                * @param extent Allowed zoom range
                */
                (extent: number[]): Zoom;
            };

            /**
            * Gets or set the X-Scale that should be adjusted when zooming
            */
            x: {
                /**
                * Get the X-Scale
                */
                (): D3.Scale.Scale;
                /**
                * Set the X-Scale to be adjusted
                *
                * @param x The X Scale
                */
                (x: D3.Scale.Scale): Zoom;

            };

            /**
            * Gets or set the Y-Scale that should be adjusted when zooming
            */
            y: {
                /**
                * Get the Y-Scale
                */
                (): D3.Scale.Scale;
                /**
                * Set the Y-Scale to be adjusted
                *
                * @param y The Y Scale
                */
                (y: D3.Scale.Scale): Zoom;
            };
        }

        export interface Drag {
            /**
            * Execute drag method
            */
            (): any;

            /**
            * Registers a listener to receive events
            *
            * @param type Enent name to attach the listener to
            * @param listener Function to attach to event
            */
            on: (type: string, listener: (data: any, index?: number) => any) => Drag;

            /**
            * Gets or set the current origin accessor function
            */
            origin: {
                /**
                * Get the current origin accessor function
                */
                (): any;
                /**
                * Set the origin accessor function
                *
                * @param origin Accessor function
                */
                (origin?: any): Drag;
            };
        }
    }

    // Geography
    export module Geo {
        export interface Geo {
            /**
            * create a new geographic path generator
            */
            path(): Path;
            /**
            * create a circle generator.
            */
            circle(): Circle;
            /**
            * compute the spherical area of a given feature.
            */
            area(feature: any): number;
            /**
            * compute the latitude-longitude bounding box for a given feature.
            */
            bounds(feature: any): Array<Array<number>>;
            /**
            * compute the spherical centroid of a given feature.
            */
            centroid(feature: any): Array<number>;
            /**
            * compute the great-arc distance between two points.
            */
            distance(a: Array<number>, b: Array<number>): number;
            /**
            * interpolate between two points along a great arc.
            */
            interpolate(a: Array<number>, b: Array<number>): (t: number) => Array<number>;
            /**
            * compute the length of a line string or the circumference of a polygon.
            */
            length(feature: any): number;
            /**
            * create a standard projection from a raw projection.
            */
            projection(raw: (lambda: any, phi: any) => any): Projection;
            /**
            * create a standard projection from a mutable raw projection.
            */
            projectionMutator(rawFactory: (lambda: number, phi: number) => Array<number>): Projection;
            /**
            * the Albers equal-area conic projection.
            */
            albers(): Projection;
            /**
            * a composite Albers projection for the United States.
            */
            albersUsa(): Projection;
            /**
            * the azimuthal equal-area projection.
            */
            azimuthalEqualArea: {
                (): Projection;
                raw(): Projection;
            }
            /**
            * the azimuthal equidistant projection.
            */
            azimuthalEquidistant: {
                (): Projection;
                raw(): Projection;
            }
            /**
            * the conic conformal projection.
            */
            conicConformal: {
                (): Projection;
                raw(): Projection;
            }
            /**
            * the conic equidistant projection.
            */
            conicEquidistant: {
                (): Projection;
                raw(): Projection;
            }
            /**
            * the conic equal-area (a.k.a. Albers) projection.
            */
            conicEqualArea: {
                (): Projection;
                raw(): Projection;
            }
            /**
            * the equirectangular (plate carreé) projection.
            */
            equirectangular: {
                (): Projection;
                raw(): Projection;
            }
            /**
            * the gnomonic projection.
            */
            gnomonic: {
                (): Projection;
                raw(): Projection;
            }
            /**
            * the spherical Mercator projection.
            */
            mercator: {
                (): Projection;
                raw(): Projection;
            }
            /**
            * the azimuthal orthographic projection.
            */
            othographic: {
                (): Projection;
                raw(): Projection;
            }
            /**
            * the azimuthal stereographic projection.
            */
            stereographic: {
                (): Projection;
                raw(): Projection;
            }
            /**
            * the transverse Mercator projection.
            */
            transverseMercator: {
                (): Projection;
                raw(): Projection;
            }
            /**
            * convert a GeoJSON object to a geometry stream.
            */
            stream(object: GeoJSON, listener: any): Stream;
            /**
            *
            */
            graticule(): Graticule;
            /**
            *
            */
            greatArc: GreatArc;
            /**
            *
            */
            rotation(rotation: Array<number>): Rotation;
        }

        export interface Path {
            /**
            * Returns the path data string for the given feature
            */
            (feature: any, index?: any): string;
            /**
            * get or set the geographic projection.
            */
            projection: {
                /**
                * get the geographic projection.
                */
                (): Projection;
                /**
                * set the geographic projection.
                */
                (projection: Projection): Path;
            }
            /**
            * get or set the render context.
            */
            context: {
                /**
                * return an SVG path string invoked on the given feature.
                */
                (): string;
                /**
                * sets the render context and returns the path generator
                */
                (context: Context): Path;
            }
            /**
            * Computes the projected area
            */
            area(feature: any): any;
            /**
            * Computes the projected centroid
            */
            centroid(feature: any): any;
            /**
            * Computes the projected bounding box
            */
            bounds(feature: any): any;
            /**
            * get or set the radius to display point features.
            */
            pointRadius: {
                /**
                * returns the current radius
                */
                (): number;
                /**
                * sets the radius used to display Point and MultiPoint features to the specified number
                */
                (radius: number): Path;
                /**
                * sets the radius used to display Point and MultiPoint features to the specified number
                */
                (radius: (feature: any, index: number) => number): Path;
            }
        }

        export interface Context {
            beginPath(): any;
            moveTo(x: number, y: number): any;
            lineTo(x: number, y: number): any;
            arc(x: number, y: number, radius: number, startAngle: number, endAngle: number): any;
            closePath(): any;
        }

        export interface Circle {
            (...args: Array<any>): GeoJSON;
            origin: {
                (): Array<number>;
                (origin: Array<number>): Circle;
                (origin: (...args: Array<any>) => Array<number>): Circle;
            }
            angle: {
                (): number;
                (angle: number): Circle;
            }
            precision: {
                (): number;
                (precision: number): Circle;
            }
        }

        export interface Graticule{
            (): GeoJSON;
            lines(): GeoJSON;
            outline(): GeoJSON;
            extent: {
                (): Array<Array<number>>;
                (extent: Array<Array<number>>): Graticule;
            }
            minorExtent: {
                (): Array<Array<number>>;
                (extent: Array<Array<number>>): Graticule;
            }
            majorExtent: {
                (): Array<Array<number>>;
                (extent: Array<Array<number>>): Graticule;
            }
            step: {
                (): Array<Array<number>>;
                (extent: Array<Array<number>>): Graticule;
            }
            minorStep: {
                (): Array<Array<number>>;
                (extent: Array<Array<number>>): Graticule;
            }
            majorStep: {
                (): Array<Array<number>>;
                (extent: Array<Array<number>>): Graticule;
            }
            precision: {
                (): number;
                (precision: number): Graticule;
            }
        }

        export interface GreatArc {
            (): GeoJSON;
            distance(): number;
            source: {
                (): any;
                (source: any): GreatArc;
            }
            target: {
                (): any;
                (target: any): GreatArc;
            }
            precision: {
                (): number;
                (precision: number): GreatArc;
            }
        }

        export interface GeoJSON {
            coordinates: Array<Array<number>>;
            type: string;
        }

        export interface Projection {
            (coordinates: Array<number>): Array<number>;
            invert(point: Array<number>): Array<number>;
            rotate: {
                (): Array<number>;
                (rotation: Array<number>): Projection;
            };
            center: {
                (): Array<number>;
                (location: Array<number>): Projection;
            };
            translate: {
                (): Array<number>;
                (point: Array<number>): Projection;
            };
            scale: {
                (): number;
                (scale: number): Projection;
            };
            clipAngle: {
                (): number;
                (angle: number): Projection;
            };
            clipExtent: {
                (): Array<Array<number>>;
                (extent: Array<Array<number>>): Projection;
            };
            precision: {
                (): number;
                (precision: number): Projection;
            };
            stream(listener?: any): Stream;
        }

        export interface Stream {
            point(x: number, y: number, z?: number): void;
            lineStart(): void;
            lineEnd(): void;
            polygonStart(): void;
            polygonEnd(): void;
            sphere(): void;
        }

        export interface Rotation extends Array<any> {
            (location: Array<number>): Rotation;
            invert(location: Array<number>): Rotation;
        }
    }

    // Geometry
    export module Geom {
        export interface Geom {
            /**
            * compute the Voronoi diagram for the specified points.
            */
            voronoi: Voronoi
            /**
            * compute the Delaunay triangulation for the specified points.
            */
            delaunay(vertices?: Array<Vertice>): Array<Polygon>;
            /**
            * constructs a quadtree for an array of points.
            */
            quadtree: Quadtree;
            /**
            * constructs a polygon
            */
            polygon: Polygon;
            /**
            * creates a new hull layout with the default settings.
            */
            hull: Hull;
        }

        export interface Vertice extends Array<number> {
            /**
            * Returns the angle of the vertice
            */
            angle?: number;
        }

        export interface Polygon extends Array<Vertice> {
            /**
            * Returns the input array of vertices with additional methods attached
            */
            (vertices: Array<Vertice>): Polygon;
            /**
            * Returns the signed area of this polygon
            */
            area(): number;
            /**
            * Returns a two-element array representing the centroid of this polygon.
            */
            centroid(): Array<number>;
            /**
            * Clips the subject polygon against this polygon
            */
            clip(subject: Polygon): Polygon;
        }

        export interface Quadtree {
            /**
            * Constructs a new quadtree for the specified array of points.
            */
            (): Quadtree;
            /**
            * Constructs a new quadtree for the specified array of points.
            */
            (points: Array<Point>, x1: number, y1: number, x2: number, y2: number): Quadtree;
            /**
            * Constructs a new quadtree for the specified array of points.
            */
            (points: Array<Point>, width: number, height: number): Quadtree;
            /**
            * Adds a new point to the quadtree.
            */
            add(point: Point): Quadtree;
            visit(callback: any): Quadtree;
            x: {
                (): (d: any) => any;
                (accesor: (d: any) => any): Quadtree;

            }
            y: {
                (): (d: any) => any;
                (accesor: (d: any) => any): Quadtree;

            }
        size(size: Array<number>): Quadtree;
        }

        export interface Point {
            x: number;
            y: number;
        }

        export interface Voronoi {
            (vertices?: Array<Vertice>): Array<Polygon>;
            x: {
                (): (d: any) => any;
                (accesor: (d: any) => any): any;
            }
            y: {
                (): (d: any) => any;
                (accesor: (d: any) => any): any;
            }
        }

        export interface Hull {
            (vertices: Array<Vertice>): Hull;
            x: {
                (): (d: any) => any;
                (accesor: (d: any) => any): any;
            }
            y: {
                (): (d: any) => any;
                (accesor: (d: any) => any): any;
            }
        }
    }
}

declare var d3: D3.Base;
>>>>>>> 0243d567
<|MERGE_RESOLUTION|>--- conflicted
+++ resolved
@@ -1,4 +1,3 @@
-<<<<<<< HEAD
 // Type definitions for d3JS
 // Project: http://d3js.org/
 // Definitions by: Boris Yankov <https://github.com/borisyankov>
@@ -848,7 +847,7 @@
 
     export interface Set{
         has(value: any): boolean;
-        Add(value: any): any;
+        add(value: any): any;
         remove(value: any): boolean;
         values(): Array<any>;
         forEach(func: (value: any) => void ): void;
@@ -3322,3330 +3321,4 @@
     }
 }
 
-declare var d3: D3.Base;
-=======
-// Type definitions for d3JS
-// Project: http://d3js.org/
-// Definitions by: Boris Yankov <https://github.com/borisyankov>
-// Definitions: https://github.com/borisyankov/DefinitelyTyped
-
-declare module D3 {
-    export interface Selectors {
-        /**
-        * Select an element from the current document
-        */
-        select: {
-            /**
-            * Selects the first element that matches the specified selector string
-            *
-            * @param selector Selection String to match
-            */
-            (selector: string): Selection;
-            /**
-            * Selects the specified node
-            *
-            * @param element Node element to select
-            */
-            (element: EventTarget): Selection;
-        };
-
-        /**
-        * Select multiple elements from the current document
-        */
-        selectAll: {
-            /**
-            * Selects all elements that match the specified selector
-            *
-            * @param selector Selection String to match
-            */
-            (selector: string): Selection;
-            /**
-            * Selects the specified array of elements
-            *
-            * @param elements Array of node elements to select
-            */
-            (elements: EventTarget[]): Selection;
-        };
-    }
-
-    export interface Event {
-        dx: number;
-        dy: number;
-        clientX: number;
-        clientY: number;
-        translate: number[];
-        scale: number;
-        sourceEvent: Event;
-        x: number;
-        y: number;
-        keyCode: number;
-        altKey: any;
-    }
-
-    export interface Base extends Selectors {
-        /**
-        * Create a behavior
-        */
-        behavior: Behavior.Behavior;
-        /**
-        * Access the current user event for interaction
-        */
-        event: Event;
-
-        /**
-        * Compare two values for sorting.
-        * Returns -1 if a is less than b, or 1 if a is greater than b, or 0
-        *
-        * @param a First value
-        * @param b Second value
-        */
-        ascending<T>(a: T, b: T): number;
-        /**
-        * Compare two values for sorting.
-        * Returns -1 if a is greater than b, or 1 if a is less than b, or 0
-        *
-        * @param a First value
-        * @param b Second value
-        */
-        descending<T>(a: T, b: T): number;
-        /**
-        * Find the minimum value in an array
-        *
-        * @param arr Array to search
-        * @param map Accsessor function
-        */
-        min<T, U>(arr: T[], map: (v: T) => U): U;
-        /**
-        * Find the minimum value in an array
-        *
-        * @param arr Array to search
-        */
-        min<T>(arr: T[]): T;
-        /**
-        * Find the maximum value in an array
-        *
-        * @param arr Array to search
-        * @param map Accsessor function
-        */
-        max<T, U>(arr: T[], map: (v: T) => U): U;
-        /**
-        * Find the maximum value in an array
-        *
-        * @param arr Array to search
-        */
-        max<T>(arr: T[]): T;
-        /**
-        * Find the minimum and maximum value in an array
-        *
-        * @param arr Array to search
-        * @param map Accsessor function
-        */
-        extent<T, U>(arr: T[], map: (v: T) => U): U[];
-        /**
-        * Find the minimum and maximum value in an array
-        *
-        * @param arr Array to search
-        */
-        extent<T>(arr: T[]): T[];
-        /**
-        * Compute the sum of an array of numbers
-        *
-        * @param arr Array to search
-        * @param map Accsessor function
-        */
-        sum<T>(arr: T[], map: (v: T) => number): number;
-        /**
-        * Compute the sum of an array of numbers
-        *
-        * @param arr Array to search
-        */
-        sum(arr: number[]): number;
-        /**
-        * Compute the arithmetic mean of an array of numbers
-        *
-        * @param arr Array to search
-        * @param map Accsessor function
-        */
-        mean<T>(arr: T[], map: (v: T) => number): number;
-        /**
-        * Compute the arithmetic mean of an array of numbers
-        *
-        * @param arr Array to search
-        */
-        mean(arr: number[]): number;
-        /**
-        * Compute the median of an array of numbers (the 0.5-quantile).
-        *
-        * @param arr Array to search
-        * @param map Accsessor function
-        */
-        median<T>(arr: T[], map: (v: T) => number): number;
-        /**
-        * Compute the median of an array of numbers (the 0.5-quantile).
-        *
-        * @param arr Array to search
-        */
-        median(arr: number[]): number;
-        /**
-        * Compute a quantile for a sorted array of numbers.
-        *
-        * @param arr Array to search
-        * @param p The quantile to return
-        */
-        quantile: (arr: number[], p: number) => number;
-        /**
-        * Locate the insertion point for x in array to maintain sorted order
-        *
-        * @param arr Array to search
-        * @param x Value to search for insertion point
-        * @param low Minimum value of array subset
-        * @param hihg Maximum value of array subset
-        */
-        bisect<T>(arr: T[], x: T, low?: number, high?: number): number;
-        /**
-        * Locate the insertion point for x in array to maintain sorted order
-        *
-        * @param arr Array to search
-        * @param x Value to serch for insertion point
-        * @param low Minimum value of array subset
-        * @param high Maximum value of array subset
-        */
-        bisectLeft<T>(arr: T[], x: T, low?: number, high?: number): number;
-        /**
-        * Locate the insertion point for x in array to maintain sorted order
-        *
-        * @param arr Array to search
-        * @param x Value to serch for insertion point
-        * @param low Minimum value of array subset
-        * @param high Maximum value of array subset
-        */
-        bisectRight<T>(arr: T[], x: T, low?: number, high?: number): number;
-        /**
-        * Bisect using an accessor.
-        *
-        * @param accessor Accessor function
-        */
-        bisector(accessor: (data: any, index: number) => any): any;
-        /**
-        * Randomize the order of an array.
-        *
-        * @param arr Array to randomize
-        */
-        shuffle<T>(arr: T[]): T[];
-        /**
-        * Reorder an array of elements according to an array of indexes
-        *
-        * @param arr Array to reorder
-        * @param indexes Array containing the order the elements should be returned in
-        */
-        permute(arr: any[], indexes: any[]): any[];
-        /**
-        * Transpose a variable number of arrays.
-        *
-        * @param arrs Arrays to transpose
-        */
-        zip(...arrs: any[]): any[];
-        /**
-        * Parse the given 2D affine transform string, as defined by SVG's transform attribute.
-        *
-        * @param definition 2D affine transform string
-        */
-        transform(definition: string): any;
-        /**
-        * Transpose an array of arrays.
-        *
-        * @param matrix Two dimensional array to transpose
-        */
-        transpose(matrix: any[]): any[];
-        /**
-        * List the keys of an associative array.
-        *
-        * @param map Array of objects to get the key values from
-        */
-        keys(map: any): string[];
-        /**
-        * List the values of an associative array.
-        *
-        * @param map Array of objects to get the values from
-        */
-        values(map: any[]): any[];
-        /**
-        * List the key-value entries of an associative array.
-        *
-        * @param map Array of objects to get the key-value pairs from
-        */
-        entries(map: any): any[];
-        /**
-        * merge multiple arrays into one array
-        *
-        * @param map Arrays to merge
-        */
-        merge(...map: any[]): any[];
-        /**
-        * Generate a range of numeric values.
-        */
-        range: {
-            /**
-            * Generate a range of numeric values from 0.
-            *
-            * @param stop Value to generate the range to
-            * @param step Step between each value
-            */
-            (stop: number, step?: number): number[];
-            /**
-            * Generate a range of numeric values.
-            *
-            * @param start Value to start
-            * @param stop Value to generate the range to
-            * @param step Step between each value
-            */
-            (start: number, stop?: number, step?: number): number[];
-        };
-        /**
-        * Create new nest operator
-        */
-        nest(): Nest;
-        /**
-        * Request a resource using XMLHttpRequest.
-        */
-        xhr: {
-            /**
-            * Creates an asynchronous request for specified url
-            *
-            * @param url Url to request
-            * @param callback Function to invoke when resource is loaded or the request fails
-            */
-            (url: string, callback?: (xhr: XMLHttpRequest) => void ): Xhr;
-            /**
-            * Creates an asynchronous request for specified url
-            *
-            * @param url Url to request
-            * @param mime MIME type to request
-            * @param callback Function to invoke when resource is loaded or the request fails
-            */
-            (url: string, mime: string, callback?: (xhr: XMLHttpRequest) => void ): Xhr;
-        };
-        /**
-        * Request a text file
-        */
-        text: {
-            /**
-            * Request a text file
-            *
-            * @param url Url to request
-            * @param callback Function to invoke when resource is loaded or the request fails
-            */
-            (url: string, callback?: (response: string) => void ): Xhr;
-            /**
-            * Request a text file
-            *
-            * @param url Url to request
-            * @param mime MIME type to request
-            * @param callback Function to invoke when resource is loaded or the request fails
-            */
-            (url: string, mime: string, callback?: (response: string) => void ): Xhr;
-        };
-        /**
-        * Request a JSON blob
-        *
-        * @param url Url to request
-        * @param callback Function to invoke when resource is loaded or the request fails
-        */
-        json: (url: string, callback?: (error: any, data: any) => void ) => Xhr;
-        /**
-        * Request an HTML document fragment.
-        */
-        xml: {
-            /**
-            * Request an HTML document fragment.
-            *
-            * @param url Url to request
-            * @param callback Function to invoke when resource is loaded or the request fails
-            */
-            (url: string, callback?: (response: Document) => void ): Xhr;
-            /**
-            * Request an HTML document fragment.
-            *
-            * @param url Url to request
-            * @param mime MIME type to request
-            * @param callback Function to invoke when resource is loaded or the request fails
-            */
-            (url: string, mime: string, callback?: (response: Document) => void ): Xhr;
-        };
-        /**
-        * Request an XML document fragment.
-        *
-        * @param url Url to request
-        * @param callback Function to invoke when resource is loaded or the request fails
-        */
-        html: (url: string, callback?: (response: DocumentFragment) => void ) => Xhr;
-        /**
-        * Request a comma-separated values (CSV) file.
-        */
-        csv: Dsv;
-        /**
-        * Request a tab-separated values (TSV) file
-        */
-        tsv: Dsv;
-        /**
-        * Time Functions
-        */
-        time: Time.Time;
-        /**
-        * Scales
-        */
-        scale: Scale.ScaleBase;
-        /*
-        * Interpolate two values
-        */
-        interpolate: Transition.BaseInterpolate;
-        /*
-        * Interpolate two numbers
-        */
-        interpolateNumber: Transition.BaseInterpolate;
-        /*
-        * Interpolate two integers
-        */
-        interpolateRound: Transition.BaseInterpolate;
-        /*
-        * Interpolate two strings
-        */
-        interpolateString: Transition.BaseInterpolate;
-        /*
-        * Interpolate two RGB colors
-        */
-        interpolateRgb: Transition.BaseInterpolate;
-        /*
-        * Interpolate two HSL colors
-        */
-        interpolateHsl: Transition.BaseInterpolate;
-        /*
-        * Interpolate two HCL colors
-        */
-        interpolateHcl: Transition.BaseInterpolate;
-        /*
-        * Interpolate two L*a*b* colors
-        */
-        interpolateLab: Transition.BaseInterpolate;
-        /*
-        * Interpolate two arrays of values
-        */
-        interpolateArray: Transition.BaseInterpolate;
-        /*
-        * Interpolate two arbitary objects
-        */
-        interpolateObject: Transition.BaseInterpolate;
-        /*
-        * Interpolate two 2D matrix transforms
-        */
-        interpolateTransform: Transition.BaseInterpolate;
-        /*
-        * The array of built-in interpolator factories
-        */
-        interpolators: Array<Transition.InterpolateFactory>;
-        /**
-        * Layouts
-        */
-        layout: Layout.Layout;
-        /**
-        * Svg's
-        */
-        svg: Svg.Svg;
-        /**
-        * Random number generators
-        */
-        random: Random;
-        /**
-        * Create a function to format a number as a string
-        *
-        * @param specifier The format specifier to use
-        */
-        format(specifier: string): (value: number) => string;
-        /**
-        * Returns the SI prefix for the specified value at the specified precision
-        */
-        formatPrefix(value: number, precision?: number): MetricPrefix;
-        /**
-        * The version of the d3 library
-        */
-        version: string;
-        /**
-        * Returns the root selection
-        */
-        selection(): Selection;
-        ns: {
-            /**
-            * The map of registered namespace prefixes
-            */
-            prefix: {
-                svg: string;
-                xhtml: string;
-                xlink: string;
-                xml: string;
-                xmlns: string;
-            };
-            /**
-            * Qualifies the specified name
-            */
-            qualify(name: string): { space: string; local: string; };
-        };
-        /**
-        * Returns a built-in easing function of the specified type
-        */
-        ease: (type: string, ...arrs: any[]) => D3.Transition.Transition;
-        /**
-        * Constructs a new RGB color.
-        */
-        rgb: {
-            /**
-            * Constructs a new RGB color with the specified r, g and b channel values
-            */
-            (r: number, g: number, b: number): D3.Color.RGBColor;
-            /**
-            * Constructs a new RGB color by parsing the specified color string
-            */
-            (color: string): D3.Color.RGBColor;
-        };
-        /**
-        * Constructs a new HCL color.
-        */
-        hcl: {
-            /**
-            * Constructs a new HCL color.
-            */
-            (h: number, c: number, l: number): Color.HCLColor;
-            /**
-            * Constructs a new HCL color by parsing the specified color string
-            */
-            (color: string): Color.HCLColor;
-        };
-        /**
-        * Constructs a new HSL color.
-        */
-        hsl: {
-            /**
-            * Constructs a new HSL color with the specified hue h, saturation s and lightness l
-            */
-            (h: number, s: number, l: number): Color.HSLColor;
-            /**
-            * Constructs a new HSL color by parsing the specified color string
-            */
-            (color: string): Color.HSLColor;
-        };
-        /**
-        * Constructs a new RGB color.
-        */
-        lab: {
-            /**
-            * Constructs a new LAB color.
-            */
-            (l: number, a: number, b: number): Color.LABColor;
-            /**
-            * Constructs a new LAB color by parsing the specified color string
-            */
-            (color: string): Color.LABColor;
-        };
-        geo: Geo.Geo;
-        geom: Geom.Geom;
-        /**
-        * gets the mouse position relative to a specified container.
-        */
-        mouse(container: any): Array<number>;
-        /**
-        * gets the touch positions relative to a specified container.
-        */
-        touches(container: any): Array<number>;
-
-        /**
-        * If the specified value is a function, returns the specified value.
-        * Otherwise, returns a function that returns the specified value.
-        */
-        functor<R,T>(value: (p : R) => T): (p : R) => T;
-        functor<T>(value: T): (p : any) => T;
-
-        map(object?: any): Map;
-        set(array?: Array<any>): Set;
-        dispatch(...types: Array<string>): Dispatch;
-        rebind(target: any, source: any, ...names: Array<any>): any;
-        requote(str: string): string;
-        timer: {
-            (funct: () => boolean, delay?: number, mark?: number): void;
-            flush(): void;
-        }
-        transition(): Transition.Transition;
-
-        round(x: number, n: number): number;
-    }
-
-    export interface Dispatch {
-        [event: string]: any;
-        on: {
-            (type: string): any;
-            (type: string, listener: any): any;
-        }
-    }
-
-    export interface MetricPrefix {
-        /**
-        * the scale function, for converting numbers to the appropriate prefixed scale.
-        */
-        scale: (d: number) => number;
-        /**
-        * the prefix symbol
-        */
-        symbol: string;
-    }
-
-    export interface Xhr {
-        /**
-        * Get or set request header
-        */
-        header: {
-            /**
-            * Get the value of specified request header
-            *
-            * @param name Name of header to get the value for
-            */
-            (name: string): string;
-            /**
-            * Set the value of specified request header
-            *
-            * @param name Name of header to set the value for
-            * @param value Value to set the header to
-            */
-            (name: string, value: string): Xhr;
-        };
-        /**
-        * Get or set MIME Type
-        */
-        mimeType: {
-            /**
-            * Get the current MIME Type
-            */
-            (): string;
-            /**
-            * Set the MIME Type for the request
-            *
-            * @param type The MIME type for the request
-            */
-            (type: string): Xhr;
-        };
-        /*
-        * Get or Set the function used to map the response to the associated data value
-        */
-        response: {
-            /**
-            * Get function used to map the response to the associated data value
-            */
-            (): (xhr: XMLHttpRequest) => any;
-            /**
-            * Set function used to map the response to the associated data value
-            *
-            * @param value The function used to map the response to a data value
-            */
-            (value: (xhr: XMLHttpRequest) => any): Xhr;
-        };
-        /**
-        * Issue the request using the GET method
-        *
-        * @param callback Function to invoke on completion of request
-        */
-        get(callback?: (xhr: XMLHttpRequest) => void ): Xhr;
-        /**
-        * Issue the request using the POST method
-        */
-        post: {
-            /**
-            * Issue the request using the POST method
-            *
-            * @param callback Function to invoke on completion of request
-            */
-            (callback?: (xhr: XMLHttpRequest) => void ): Xhr;
-            /**
-            * Issue the request using the POST method
-            *
-            * @param data Data to post back in the request
-            * @param callback Function to invoke on completion of request
-            */
-            (data: any, callback?: (xhr: XMLHttpRequest) => void ): Xhr;
-        };
-        /**
-        * Issues this request using the specified method
-        */
-        send: {
-            /**
-            * Issues this request using the specified method
-            *
-            * @param method Method to use to make the request
-            * @param callback Function to invoke on completion of request
-            */
-            (method: string, callback?: (xhr: XMLHttpRequest) => void ): Xhr;
-            /**
-            * Issues this request using the specified method
-            *
-            * @param method Method to use to make the request
-            * @param data Data to post back in the request
-            * @param callback Function to invoke on completion of request
-            */
-            (method: string, data: any, callback?: (xhr: XMLHttpRequest) => void ): Xhr;
-        };
-        /**
-        * Aborts this request, if it is currently in-flight
-        */
-        abort(): Xhr;
-        /**
-        * Registers a listener to receive events
-        *
-        * @param type Enent name to attach the listener to
-        * @param listener Function to attach to event
-        */
-        on: (type: string, listener: (data: any, index?: number) => any) => Xhr;
-    }
-
-    export interface Dsv {
-        /**
-        * Request a delimited values file
-        *
-        * @param url Url to request
-        * @param callback Function to invoke when resource is loaded or the request fails
-        */
-        (url: string, callback?: (error: any, response: any[]) => void ): Xhr;
-        /**
-        * Parse a delimited string into objects using the header row.
-        *
-        * @param string delimited formatted string to parse
-        */
-        parse(string: string): any[];
-        /**
-        * Parse a delimited string into tuples, ignoring the header row.
-        *
-        * @param string delimited formatted string to parse
-        */
-        parseRows(string: string, accessor: (row: any[], index: number) => any): any;
-        /**
-        * Format an array of tuples into a delimited string.
-        *
-        * @param rows Array to convert to a delimited string
-        */
-        format(rows: any[]): string;
-    }
-
-    export interface Selection extends Selectors, Array<any> {
-        attr: {
-            (name: string): string;
-            (name: string, value: any): Selection;
-            (name: string, valueFunction: (data: any, index: number) => any): Selection;
-            (attrValueMap : any): Selection;
-        };
-
-        classed: {
-            (name: string): string;
-            (name: string, value: any): Selection;
-            (name: string, valueFunction: (data: any, index: number) => any): Selection;
-        };
-
-        style: {
-            (name: string): string;
-            (name: string, value: any, priority?: string): Selection;
-            (name: string, valueFunction: (data: any, index: number) => any, priority?: string): Selection;
-        };
-
-        property: {
-            (name: string): void;
-            (name: string, value: any): Selection;
-            (name: string, valueFunction: (data: any, index: number) => any): Selection;
-        };
-
-        text: {
-            (): string;
-            (value: any): Selection;
-            (valueFunction: (data: any, index: number) => any): Selection;
-        };
-
-        html: {
-            (): string;
-            (value: any): Selection;
-            (valueFunction: (data: any, index: number) => any): Selection;
-        };
-
-        append: (name: string) => Selection;
-        insert: (name: string, before: string) => Selection;
-        remove: () => Selection;
-        empty: () => boolean;
-            
-        data: {
-            (values: (data: any, index?: number) => any[], key?: (data: any, index?: number) => string): UpdateSelection;
-            (values: any[], key?: (data: any, index?: number) => string): UpdateSelection;
-            (): any[];
-        };
-
-        datum: {
-            (values: (data: any, index: number) => any): UpdateSelection;
-            (values: any): UpdateSelection;
-            () : any;
-        };
-
-        filter: {
-            (filter: (data: any, index: number) => boolean, thisArg?: any): UpdateSelection;
-            //(filter: string): UpdateSelection;
-        };
-
-        call(callback: (selection: Selection) => void ): Selection;
-        each(eachFunction: (data: any, index: number) => any): Selection;
-        on: {
-            (type: string): (data: any, index: number) => any;
-            (type: string, listener: (data: any, index: number) => any, capture?: boolean): Selection;
-        };
-
-        /**
-        * Returns the total number of elements in the current selection.
-        */
-        size(): number;
-
-        /**
-        * Starts a transition for the current selection. Transitions behave much like selections,
-        * except operators animate smoothly over time rather than applying instantaneously.
-        */
-        transition(): Transition.Transition;
-
-        /**
-        * Sorts the elements in the current selection according to the specified comparator
-        * function.
-        *
-        * @param comparator a comparison function, which will be passed two data elements a and b
-        * to compare, and should return either a negative, positive, or zero value to indicate
-        * their relative order.
-        */
-        sort<T>(comparator?: (a: T, b: T) => number): Selection;
-
-        /**
-        * Re-inserts elements into the document such that the document order matches the selection
-        * order. This is equivalent to calling sort() if the data is already sorted, but much
-        * faster.
-        */
-        order: () => Selection;
-
-        /**
-        * Returns the first non-null element in the current selection. If the selection is empty,
-        * returns null.
-        */
-        node: () => Element;
-    }
-
-    export interface EnterSelection {
-        append: (name: string) => Selection;
-        insert: (name: string, before: string) => Selection;
-        select: (selector: string) => Selection;
-        empty: () => boolean;
-        node: () => Element;
-    }
-
-    export interface UpdateSelection extends Selection {
-        enter: () => EnterSelection;
-        update: () => Selection;
-        exit: () => Selection;
-    }
-
-    export interface NestKeyValue {
-        key: string;
-        values: any;
-    }
-
-    export interface Nest {
-        key(keyFunction: (data: any, index: number) => string): Nest;
-        sortKeys(comparator: (d1: any, d2: any) => number): Nest;
-        sortValues(comparator: (d1: any, d2: any) => number): Nest;
-        rollup(rollupFunction: (data: any, index: number) => any): Nest;
-        map(values: any[]): any;
-        entries(values: any[]): NestKeyValue[];
-    }
-
-    export interface Map {
-        has(key: string): boolean;
-        get(key: string): any;
-        set<T>(key: string, value: T): T;
-        remove(key: string): boolean;
-        keys(): Array<string>;
-        values(): Array<any>;
-        entries(): Array<any>;
-        forEach(func: (key: string, value: any) => void ): void;
-    }
-
-    export interface Set{
-        has(value: any): boolean;
-        add(value: any): any;
-        remove(value: any): boolean;
-        values(): Array<any>;
-        forEach(func: (value: any) => void ): void;
-    }
-
-    export interface Random {
-        /**
-        * Returns a function for generating random numbers with a normal distribution
-        *
-        * @param mean The expected value of the generated pseudorandom numbers
-        * @param deviation The given standard deviation
-        */
-        normal(mean?: number, deviation?: number): () => number;
-        /**
-        * Returns a function for generating random numbers with a log-normal distribution
-        *
-        * @param mean The expected value of the generated pseudorandom numbers
-        * @param deviation The given standard deviation
-        */
-        logNormal(mean?: number, deviation?: number): () => number;
-        /**
-        * Returns a function for generating random numbers with an Irwin-Hall distribution
-        *
-        * @param count The number of independent variables
-        */
-        irwinHall(count: number): () => number;
-    }
-
-    // Transitions
-    export module Transition {
-        export interface Transition {
-            duration: {
-                (duration: number): Transition;
-                (duration: (data: any, index: number) => any): Transition;
-            };
-            delay: {
-                (delay: number): Transition;
-                (delay: (data: any, index: number) => any): Transition;
-            };
-            attr: {
-                (name: string): string;
-                (name: string, value: any): Transition;
-                (name: string, valueFunction: (data: any, index: number) => any): Transition;
-                (attrValueMap : any): Transition;
-            };
-            style: {
-                (name: string): string;
-                (name: string, value: any, priority?: string): Transition;
-                (name: string, valueFunction: (data: any, index: number) => any, priority?: string): Transition;
-            };
-            call(callback: (selection: Selection) => void ): Transition;
-            /**
-            * Select an element from the current document
-            */
-            select: {
-                /**
-                * Selects the first element that matches the specified selector string
-                *
-                * @param selector Selection String to match
-                */
-                (selector: string): Transition;
-                /**
-                * Selects the specified node
-                *
-                * @param element Node element to select
-                */
-                (element: EventTarget): Transition;
-            };
-
-            /**
-            * Select multiple elements from the current document
-            */
-            selectAll: {
-                /**
-                * Selects all elements that match the specified selector
-                *
-                * @param selector Selection String to match
-                */
-                (selector: string): Transition;
-                /**
-                * Selects the specified array of elements
-                *
-                * @param elements Array of node elements to select
-                */
-                (elements: EventTarget[]): Transition;
-            }
-            each: (type?: string, eachFunction?: (data: any, index: number) => any) => Transition;
-            transition: () => Transition;
-            ease: (value: string, ...arrs: any[]) => Transition;
-            attrTween(name: string, tween: (d: any, i: number, a: any) => BaseInterpolate): Transition;
-            styleTween(name: string, tween: (d: any, i: number, a: any) => BaseInterpolate, priority?: string): Transition;
-            text: {
-                (text: string): Transition;
-                (text: (d: any, i: number) => string): Transition;
-            }
-            tween(name: string, factory: InterpolateFactory): Transition;
-            filter: {
-                (selector: string): Transition;
-                (selector: (data: any, index: number) => boolean): Transition;
-            };
-            remove(): Transition;
-        }
-
-        export interface InterpolateFactory {
-            (a?: any, b?: any): BaseInterpolate;
-        }
-
-        export interface BaseInterpolate {
-            (a: any, b?: any): any;
-        }
-
-        export interface Interpolate {
-            (t: any): any;
-        }
-    }
-
-    //Time
-    export module Time {
-        export interface Time {
-            second: Interval;
-            minute: Interval;
-            hour: Interval;
-            day: Interval;
-            week: Interval;
-            sunday: Interval;
-            monday: Interval;
-            tuesday: Interval;
-            wednesday: Interval;
-            thursday: Interval;
-            friday: Interval;
-            saturday: Interval;
-            month: Interval;
-            year: Interval;
-
-            seconds: Range;
-            minutes: Range;
-            hours: Range;
-            days: Range;
-            weeks: Range;
-            months: Range;
-            years: Range;
-
-            sundays: Range;
-            mondays: Range;
-            tuesdays: Range;
-            wednesdays: Range;
-            thursdays: Range;
-            fridays: Range;
-            saturdays: Range;
-            format: {
-
-                (specifier: string): TimeFormat;
-                utc: (specifier: string) => TimeFormat;
-                iso: TimeFormat;
-            };
-
-            scale: {
-                /**
-                * Constructs a new time scale with the default domain and range;
-                * the ticks and tick format are configured for local time.
-                */
-                (): Scale.TimeScale;
-                /**
-                * Constructs a new time scale with the default domain and range;
-                * the ticks and tick format are configured for UTC time.
-                */
-                utc(): Scale.TimeScale;
-            };
-        }
-
-        export interface Range {
-            (start: Date, end: Date, step?: number): Date[];
-        }
-
-        export interface Interval {
-            (date: Date): Date;
-            floor: (date: Date) => Date;
-            round: (date: Date) => Date;
-            ceil: (date: Date) => Date;
-            range: Range;
-            offset: (date: Date, step: number) => Date;
-            utc: Interval;
-        }
-
-        export interface TimeFormat {
-            (date: Date): string;
-            parse: (string: string) => Date;
-        }
-    }
-
-    // Layout
-    export module Layout {
-        export interface Layout {
-            /**
-            * Creates a new Stack layout
-            */
-            stack(): StackLayout;
-            /**
-            * Creates a new pie layout
-            */
-            pie(): PieLayout;
-            /**
-            * Creates a new force layout
-            */
-            force(): ForceLayout;
-            /**
-            * Creates a new tree layout
-            */
-            tree(): TreeLayout;
-            bundle(): BundleLayout;
-            chord(): ChordLayout;
-            cluster(): ClusterLayout;
-            hierarchy(): HierarchyLayout;
-            histogram(): HistogramLayout;
-            pack(): PackLayout;
-            partition(): PartitionLayout;
-            treeMap(): TreeMapLayout;
-        }
-
-        export interface StackLayout {
-            <T>(layers: T[], index?: number): T[];
-            values(accessor?: (d: any) => any): StackLayout;
-            offset(offset: string): StackLayout;
-        }
-
-        export interface TreeLayout {
-            /**
-            * Gets or sets the sort order of sibling nodes for the layout using the specified comparator function
-            */
-            sort: {
-                /**
-                * Gets the sort order function of sibling nodes for the layout
-                */
-                (): (d1: any, d2: any) => number;
-                /**
-                * Sets the sort order of sibling nodes for the layout using the specified comparator function
-                */
-                (comparator: (d1: any, d2: any) => number): TreeLayout;
-            };
-            /**
-            * Gets or sets the specified children accessor function
-            */
-            children: {
-                /**
-                * Gets the children accessor function
-                */
-                (): (d: any) => any;
-                /**
-                * Sets the specified children accessor function
-                */
-                (children: (d: any) => any): TreeLayout;
-            };
-            /**
-            * Runs the tree layout
-            */
-            nodes(root: GraphNode): TreeLayout;
-            /**
-            * Given the specified array of nodes, such as those returned by nodes, returns an array of objects representing the links from parent to child for each node
-            */
-            links(nodes: Array<GraphNode>): Array<GraphLink>;
-            /**
-            * If separation is specified, uses the specified function to compute separation between neighboring nodes. If separation is not specified, returns the current separation function
-            */
-            seperation: {
-                /**
-                * Gets the current separation function
-                */
-                (): (a: GraphNode, b: GraphNode) => number;
-                /**
-                * Sets the specified function to compute separation between neighboring nodes
-                */
-                (seperation: (a: GraphNode, b: GraphNode) => number): TreeLayout;
-            };
-            /**
-            * Gets or sets the available layout size
-            */
-            size: {
-                /**
-                * Gets the available layout size
-                */
-                (): Array<number>;
-                /**
-                * Sets the available layout size
-                */
-                (size: Array<number>): TreeLayout;
-            };
-        }
-
-        export interface PieLayout {
-            (values: any[], index?: number): ArcDescriptor[];
-            value: {
-                (): (d: any, index: number) => number;
-                (accessor: (d: any, index: number) => number): PieLayout;
-            };
-            sort: {
-                (): (d1: any, d2: any) => number;
-                (comparator: (d1: any, d2: any) => number): PieLayout;
-            };
-            startAngle: {
-                (): number;
-                (angle: number): D3.Svg.Arc;
-                (angle: () => number): D3.Svg.Arc;
-                (angle: (d : any) => number): D3.Svg.Arc;
-                (angle: (d : any, i: number) => number): D3.Svg.Arc;
-            };
-            endAngle: {
-                (): number;
-                (angle: number): D3.Svg.Arc;
-                (angle: () => number): D3.Svg.Arc;
-                (angle: (d : any) => number): D3.Svg.Arc;
-                (angle: (d : any, i: number) => number): D3.Svg.Arc;
-            };
-        }
-
-        export interface ArcDescriptor {
-            value: any;
-            data: any;
-            startAngle: number;
-            endAngle: number;
-            index: number;
-        }
-
-        export interface GraphNode  {
-            id: number;
-            index: number;
-            name: string;
-            px: number;
-            py: number;
-            size: number;
-            weight: number;
-            x: number;
-            y: number;
-            subindex: number;
-            startAngle: number;
-            endAngle: number;
-            value: number;
-            fixed: boolean;
-            children: GraphNode[];
-            _children: GraphNode[];
-            parent: GraphNode;
-            depth: number;
-        }
-
-        export interface GraphLink {
-            source: GraphNode;
-            target: GraphNode;
-        }
-
-        export interface ForceLayout {
-            (): ForceLayout;
-            size: {
-                (): number;
-                (mysize: number[]): ForceLayout;
-                (accessor: (d: any, index: number) => {}): ForceLayout;
-
-            };
-            linkDistance: {
-                (): number;
-                (number:number): ForceLayout;
-                (accessor: (d: any, index: number) => number): ForceLayout;
-            };
-            linkStrength:
-            {
-                (): number;
-                (number:number): ForceLayout;
-                (accessor: (d: any, index: number) => number): ForceLayout;
-            };
-            friction:
-            {
-                (): number;
-                (number:number): ForceLayout;
-                (accessor: (d: any, index: number) => number): ForceLayout;
-            };
-            alpha: {
-                (): number;
-                (number:number): ForceLayout;
-                (accessor: (d: any, index: number) => number): ForceLayout;
-            };
-            charge: {
-                (): number;
-                (number:number): ForceLayout;
-                (accessor: (d: any, index: number) => number): ForceLayout;
-            };
-
-            theta: {
-                (): number;
-                (number:number): ForceLayout;
-                (accessor: (d: any, index: number) => number): ForceLayout;
-            };
-
-            gravity: {
-                (): number;
-                (number:number): ForceLayout;
-                (accessor: (d: any, index: number) => number): ForceLayout;
-            };
-
-            links: {
-                (): GraphLink[];
-                (arLinks: GraphLink[]): ForceLayout;
-
-            };
-            nodes:
-            {
-                (): GraphNode[];
-                (arNodes: GraphNode[]): ForceLayout;
-
-            };
-            start(): ForceLayout;
-            resume(): ForceLayout;
-            stop(): ForceLayout;
-            tick(): ForceLayout;
-            on(type: string, listener: () => void ): ForceLayout;
-            drag(): ForceLayout;
-        }
-
-        export interface BundleLayout{
-            (links: Array<GraphLink>): Array<GraphNode>;
-        }
-
-        export interface ChordLayout {
-            matrix: {
-                (): Array<Array<number>>;
-                (matrix: Array<Array<number>>): ChordLayout;
-            }
-            padding: {
-                (): number;
-                (padding: number): ChordLayout;
-            }
-            sortGroups: {
-                (): Array<number>;
-                (comparator: (a: number, b: number) => number): ChordLayout;
-            }
-            sortSubgroups: {
-                (): Array<number>;
-                (comparator: (a: number, b: number) => number): ChordLayout;
-            }
-            sortChords: {
-                (): Array<GraphLink>;
-                (comparator: (a: number, b: number) => number): ChordLayout;
-            }
-            chords(): Array<GraphLink>;
-            groups(): Array<ArcDescriptor>;
-        }
-
-        export interface ClusterLayout{
-            sort: {
-                (): (a: GraphNode, b: GraphNode) => number;
-                (comparator: (a: GraphNode, b: GraphNode) => number): ClusterLayout;
-            }
-            children: {
-                (): (d: any, i?: number) => Array<GraphNode>;
-                (children: (d: any, i?: number) => Array<GraphNode>): ClusterLayout;
-            }
-            nodes(root: GraphNode): Array<GraphNode>;
-            links(nodes: Array<GraphNode>): Array<GraphLink>;
-            seperation: {
-                (): (a: GraphNode, b: GraphNode) => number;
-                (seperation: (a: GraphNode, b: GraphNode) => number): ClusterLayout;
-            }
-            size: {
-                (): Array<number>;
-                (size: Array<number>): ClusterLayout;
-            }
-            value: {
-                (): (node: GraphNode) => number;
-                (value: (node: GraphNode) => number): ClusterLayout;
-            }
-        }
-
-        export interface HierarchyLayout {
-            sort: {
-                (): (a: GraphNode, b: GraphNode) => number;
-                (comparator: (a: GraphNode, b: GraphNode) => number): HierarchyLayout;
-            }
-            children: {
-                (): (d: any, i?: number) => Array<GraphNode>;
-                (children: (d: any, i?: number) => Array<GraphNode>): HierarchyLayout;
-            }
-            nodes(root: GraphNode): Array<GraphNode>;
-            links(nodes: Array<GraphNode>): Array<GraphLink>;
-            value: {
-                (): (node: GraphNode) => number;
-                (value: (node: GraphNode) => number): HierarchyLayout;
-            }
-            reValue(root: GraphNode): HierarchyLayout;
-        }
-
-        export interface Bin extends Array<any> {
-            x: number;
-            dx: number;
-            y: number;
-        }
-
-        export interface HistogramLayout {
-            (values: Array<any>, index?: number): Array<Bin>;
-            value: {
-                (): (value: any) => any;
-                (accessor: (value: any) => any): HistogramLayout
-            }
-            range: {
-                (): (value: any, index: number) => Array<number>;
-                (range: (value: any, index: number) => Array<number>): HistogramLayout;
-                (range: Array<number>): HistogramLayout;
-            }
-            bins: {
-                (): (range: Array<any>, index: number) => Array<number>;
-                (bins: (range: Array<any>, index: number) => Array<number>): HistogramLayout;
-                (bins: number): HistogramLayout;
-                (bins: Array<number>): HistogramLayout;
-            }
-            frequency: {
-                (): boolean;
-                (frequency: boolean): HistogramLayout;
-            }
-        }
-
-        export interface PackLayout {
-            sort: {
-                (): (a: GraphNode, b: GraphNode) => number;
-                (comparator: (a: GraphNode, b: GraphNode) => number): PackLayout;
-            }
-            children: {
-                (): (d: any, i?: number) => Array<GraphNode>;
-                (children: (d: any, i?: number) => Array<GraphNode>): PackLayout;
-            }
-            nodes(root: GraphNode): Array<GraphNode>;
-            links(nodes: Array<GraphNode>): Array<GraphLink>;
-            value: {
-                (): (node: GraphNode) => number;
-                (value: (node: GraphNode) => number): PackLayout;
-            }
-            size: {
-                (): Array<number>;
-                (size: Array<number>): PackLayout;
-            }
-            padding: {
-                (): number;
-                (padding: number): PackLayout;
-            }
-        }
-
-        export interface PartitionLayout {
-            sort: {
-                (): (a: GraphNode, b: GraphNode) => number;
-                (comparator: (a: GraphNode, b: GraphNode) => number): PackLayout;
-            }
-            children: {
-                (): (d: any, i?: number) => Array<GraphNode>;
-                (children: (d: any, i?: number) => Array<GraphNode>): PackLayout;
-            }
-            nodes(root: GraphNode): Array<GraphNode>;
-            links(nodes: Array<GraphNode>): Array<GraphLink>;
-            value: {
-                (): (node: GraphNode) => number;
-                (value: (node: GraphNode) => number): PackLayout;
-            }
-            size: {
-                (): Array<number>;
-                (size: Array<number>): PackLayout;
-            }
-        }
-
-        export interface TreeMapLayout {
-            sort: {
-                (): (a: GraphNode, b: GraphNode) => number;
-                (comparator: (a: GraphNode, b: GraphNode) => number): TreeMapLayout;
-            }
-            children: {
-                (): (d: any, i?: number) => Array<GraphNode>;
-                (children: (d: any, i?: number) => Array<GraphNode>): TreeMapLayout;
-            }
-            nodes(root: GraphNode): Array<GraphNode>;
-            links(nodes: Array<GraphNode>): Array<GraphLink>;
-            value: {
-                (): (node: GraphNode) => number;
-                (value: (node: GraphNode) => number): TreeMapLayout;
-            }
-            size: {
-                (): Array<number>;
-                (size: Array<number>): TreeMapLayout;
-            }
-            padding: {
-                (): number;
-                (padding: number): TreeMapLayout;
-            }
-            round: {
-                (): boolean;
-                (round: boolean): TreeMapLayout;
-            }
-            sticky: {
-                (): boolean;
-                (sticky: boolean): TreeMapLayout;
-            }
-            mode: {
-                (): string;
-                (mode: string): TreeMapLayout;
-            }
-        }
-    }
-
-    // Color
-    export module Color {
-        export interface Color {
-            /**
-            * increase lightness by some exponential factor (gamma)
-            */
-            brighter(k: number): Color;
-            /**
-            * decrease lightness by some exponential factor (gamma)
-            */
-            darker(k: number): Color;
-            /**
-            * convert the color to a string.
-            */
-            toString(): string;
-        }
-
-        export interface RGBColor extends Color{
-            /**
-            * the red color channel.
-            */
-            r: number;
-            /**
-            * the green color channel.
-            */
-            g: number;
-            /**
-            * the blue color channel.
-            */
-            b: number;
-            /**
-            * convert from RGB to HSL.
-            */
-            hsl(): HSLColor;
-        }
-
-        export interface HSLColor extends Color{
-            /**
-            * hue
-            */
-            h: number;
-            /**
-            * saturation
-            */
-            s: number;
-            /**
-            * lightness
-            */
-            l: number;
-            /**
-            * convert from HSL to RGB.
-            */
-            rgb(): RGBColor;
-        }
-
-        export interface LABColor extends Color{
-            /**
-            * lightness
-            */
-            l: number;
-            /**
-            * a-dimension
-            */
-            a: number;
-            /**
-            * b-dimension
-            */
-            b: number;
-            /**
-            * convert from LAB to RGB.
-            */
-            rgb(): RGBColor;
-        }
-
-        export interface HCLColor extends Color{
-            /**
-            * hue
-            */
-            h: number;
-            /**
-            * chroma
-            */
-            c: number;
-            /**
-            * luminance
-            */
-            l: number;
-            /**
-            * convert from HCL to RGB.
-            */
-            rgb(): RGBColor;
-        }
-    }
-
-    // SVG
-    export module Svg {
-        export interface Svg {
-            /**
-            * Create a new symbol generator
-            */
-            symbol(): Symbol;
-            /**
-            * Create a new axis generator
-            */
-            axis(): Axis;
-            /**
-            * Create a new arc generator
-            */
-            arc(): Arc;
-            /**
-            * Create a new line generator
-            */
-            line: {
-                (): Line;
-                radial(): LineRadial;
-            }
-            /**
-            * Create a new area generator
-            */
-            area: {
-                (): Area;
-                radial(): AreaRadial;
-            }
-            /**
-            * Create a new brush generator
-            */
-            brush(): Brush;
-            /**
-            * Create a new chord generator
-            */
-            chord(): Chord;
-            /**
-            * Create a new diagonal generator
-            */
-            diagonal: {
-                (): Diagonal;
-                radial(): Diagonal;
-            }
-            /**
-            * The array of supported symbol types.
-            */
-            symbolTypes: Array<string>;
-        }
-
-        export interface Symbol {
-            type: (string:string) => Symbol;
-            size: (number:number) => Symbol;
-        }
-
-        export interface Brush {
-            /**
-            * Draws or redraws this brush into the specified selection of elements
-            */
-            (selection: Selection): void;
-            /**
-            * Gets or sets the x-scale associated with the brush
-            */
-            x: {
-                /**
-                * Gets  the x-scale associated with the brush
-                */
-                (): D3.Scale.Scale;
-                /**
-                * Sets the x-scale associated with the brush
-                *
-                * @param accessor The new Scale
-                */
-                (scale: D3.Scale.Scale): Brush;
-            };
-            /**
-            * Gets or sets the x-scale associated with the brush
-            */
-            y: {
-                /**
-                * Gets  the x-scale associated with the brush
-                */
-                (): D3.Scale.Scale;
-                /**
-                * Sets the x-scale associated with the brush
-                *
-                * @param accessor The new Scale
-                */
-                (scale: D3.Scale.Scale): Brush;
-            };
-            /**
-            * Gets or sets the current brush extent
-            */
-            extent: {
-                /**
-                * Gets the current brush extent
-                */
-                (): any[];
-                /**
-                * Sets the current brush extent
-                */
-                (values: any[]): Brush;
-            };
-            /**
-            * Clears the extent, making the brush extent empty.
-            */
-            clear(): Brush;
-            /**
-            * Returns true if and only if the brush extent is empty
-            */
-            empty(): boolean;
-            /**
-            * Gets or sets the listener for the specified event type
-            */
-            on: {
-                /**
-                * Gets the listener for the specified event type
-                */
-                (type: string): (data: any, index: number) => any;
-                /**
-                * Sets the listener for the specified event type
-                */
-                (type: string, listener: (data: any, index: number) => any, capture?: boolean): Brush;
-            };
-        }
-
-        export interface Axis {
-            (selection: Selection): void;
-            scale: {
-                (): any;
-                (scale: any): Axis;
-            };
-
-            orient: {
-                (): string;
-                (orientation: string): Axis;
-            };
-
-            ticks: {
-                (): any[];
-                (...arguments: any[]): Axis;
-            };
-
-            tickPadding: {
-                (): number;
-                (padding: number): Axis;
-            };
-
-            tickValues: {
-                (): any[];
-                (values: any[]): Axis;
-            };
-
-            tickSubdivide(count: number): Axis;
-            tickSize(major?: number, minor?: number, end?: number): Axis;
-            tickFormat(formatter: (value: any) => string): Axis;
-        }
-
-        export interface Arc {
-           /**
-           * Returns the path data string
-           *
-           * @param data Array of data elements
-           * @param index Optional index
-           */
-           (data: any, index?: number): string;
-           innerRadius: {
-                (): (data: any, index?: number) => number;
-                (radius: number): Arc;
-                (radius: () => number): Arc;
-                (radius: (data: any) => number): Arc;
-                (radius: (data: any, index: number) => number): Arc;
-            };
-            outerRadius: {
-                (): (data: any, index?: number) => number;
-                (radius: number): Arc;
-                (radius: () => number): Arc;
-                (radius: (data: any) => number): Arc;
-                (radius: (data: any, index: number) => number): Arc;
-            };
-            startAngle: {
-                (): (data: any, index?: number) => number;
-                (angle: number): Arc;
-                (angle: () => number): Arc;
-                (angle: (data: any) => number): Arc;
-                (angle: (data: any, index: number) => number): Arc;
-            };
-            endAngle: {
-                (): (data: any, index?: number) => number;
-                (angle: number): Arc;
-                (angle: () => number): Arc;
-                (angle: (data: any) => number): Arc;
-                (angle: (data: any, index: number) => number): Arc;
-            };
-            centroid(data: any, index?: number): number[];
-        }
-
-        export interface Line {
-            /**
-            * Returns the path data string
-            *
-            * @param data Array of data elements
-            * @param index Optional index
-            */
-            (data: any[], index?: number): string;
-            /**
-            * Get or set the x-coordinate accessor.
-            */
-            x: {
-                /**
-                * Get the x-coordinate accessor.
-                */
-                (): (data: any, index ?: number) => number;
-                /**
-                * Set the x-coordinate accessor.
-                *
-                * @param accessor The new accessor function
-                */
-                (accessor: (data: any) => number): Line;
-                (accessor: (data: any, index: number) => number): Line;
-                /**
-                * Set the  x-coordinate to a constant.
-                *
-                * @param cnst The new constant value.
-                */
-                (cnst: number): Line;
-            };
-            /**
-            * Get or set the y-coordinate accessor.
-            */
-            y: {
-                /**
-                * Get the y-coordinate accessor.
-                */
-                (): (data: any, index ?: number) => number;
-                /**
-                * Set the y-coordinate accessor.
-                *
-                * @param accessor The new accessor function
-                */
-                (accessor: (data: any) => number): Line;
-                (accessor: (data: any, index: number) => number): Line;
-                /**
-                * Set the  y-coordinate to a constant.
-                *
-                * @param cnst The new constant value.
-                */
-                (cnst: number): Line;
-            };
-            /**
-            * Get or set the interpolation mode.
-            */
-            interpolate: {
-                /**
-                * Get the interpolation accessor.
-                */
-                (): string;
-                /**
-                * Set the interpolation accessor.
-                *
-                * @param interpolate The interpolation mode
-                */
-                (interpolate: string): Line;
-            };
-            /**
-            * Get or set the cardinal spline tension.
-            */
-            tension: {
-                /**
-                * Get the cardinal spline accessor.
-                */
-                (): number;
-                /**
-                * Set the cardinal spline accessor.
-                *
-                * @param tension The Cardinal spline interpolation tension
-                */
-                (tension: number): Line;
-            };
-            /**
-            * Control whether the line is defined at a given point.
-            */
-            defined: {
-                /**
-                * Get the accessor function that controls where the line is defined.
-                */
-                (): (data: any, index ?: number) => boolean;
-                /**
-                * Set the accessor function that controls where the area is defined.
-                *
-                * @param defined The new accessor function
-                */
-                (defined: (data: any) => boolean): Line;
-            };
-        }
-
-        export interface LineRadial {
-            /**
-            * Returns the path data string
-            *
-            * @param data Array of data elements
-            * @param index Optional index
-            */
-            (data: any[], index?: number): string;
-            /**
-            * Get or set the x-coordinate accessor.
-            */
-            x: {
-                /**
-                * Get the x-coordinate accessor.
-                */
-                (): (data: any, index ?: number) => number;
-                /**
-                * Set the x-coordinate accessor.
-                *
-                * @param accessor The new accessor function
-                */
-                (accessor: (data: any) => number): LineRadial;
-                (accessor: (data: any, index: number) => number): LineRadial;
-
-                /**
-                * Set the  x-coordinate to a constant.
-                *
-                * @param cnst The new constant value.
-                */
-                (cnst: number): LineRadial;
-            };
-            /**
-            * Get or set the y-coordinate accessor.
-            */
-            y: {
-                /**
-                * Get the y-coordinate accessor.
-                */
-                (): (data: any, index ?: number) => number;
-                /**
-                * Set the y-coordinate accessor.
-                *
-                * @param accessor The new accessor function
-                */
-                (accessor: (data: any) => number): LineRadial;
-                (accessor: (data: any, index: number) => number): LineRadial;
-                /**
-                * Set the  y-coordinate to a constant.
-                *
-                * @param cnst The new constant value.
-                */
-                (cnst: number): LineRadial;
-            };
-            /**
-            * Get or set the interpolation mode.
-            */
-            interpolate: {
-                /**
-                * Get the interpolation accessor.
-                */
-                (): string;
-                /**
-                * Set the interpolation accessor.
-                *
-                * @param interpolate The interpolation mode
-                */
-                (interpolate: string): LineRadial;
-            };
-            /**
-            * Get or set the cardinal spline tension.
-            */
-            tension: {
-                /**
-                * Get the cardinal spline accessor.
-                */
-                (): number;
-                /**
-                * Set the cardinal spline accessor.
-                *
-                * @param tension The Cardinal spline interpolation tension
-                */
-                (tension: number): LineRadial;
-            };
-            /**
-            * Control whether the line is defined at a given point.
-            */
-            defined: {
-                /**
-                * Get the accessor function that controls where the line is defined.
-                */
-                (): (data: any) => any;
-                /**
-                * Set the accessor function that controls where the area is defined.
-                *
-                * @param defined The new accessor function
-                */
-                (defined: (data: any) => any): LineRadial;
-            };
-            radius: {
-                (): (d: any, i?: number) => number;
-                (radius: number): LineRadial;
-                (radius: (d: any) => number): LineRadial;
-                (radius: (d: any, i: number) => number): LineRadial;
-            }
-            angle: {
-                (): (d: any, i?: any) => number;
-                (angle: number): LineRadial;
-                (angle: (d: any) => number): LineRadial;
-                (angle: (d: any, i: any) => number): LineRadial;
-            }
-        }
-
-        export interface Area {
-            /**
-            * Generate a piecewise linear area, as in an area chart.
-            */
-            (data: any[], index?: number): string;
-            /**
-            * Get or set the x-coordinate accessor.
-            */
-            x: {
-                /**
-                * Get the x-coordinate accessor.
-                */
-                (): (data: any, index ?: number) => number;
-                /**
-                * Set the x-coordinate accessor.
-                *
-                * @param accessor The new accessor function
-                */
-                (accessor: (data: any) => number): Area;
-                (accessor: (data: any, index: number) => number): Area;
-                /**
-                * Set the  x-coordinate to a constant.
-                *
-                * @param cnst The new constant value.
-                */
-                (cnst: number): Area;
-            };
-            /**
-            * Get or set the x0-coordinate (baseline) accessor.
-            */
-            x0: {
-                /**
-                * Get the  x0-coordinate (baseline) accessor.
-                */
-                (): (data: any, index ?: number) => number;
-                /**
-                * Set the  x0-coordinate (baseline) accessor.
-                *
-                * @param accessor The new accessor function
-                */
-                (accessor: (data: any) => number): Area;
-                (accessor: (data: any, index: number) => number): Area;
-                /**
-                * Set the  x0-coordinate (baseline) to a constant.
-                *
-                * @param cnst The new constant value.
-                */
-                (cnst: number): Area;
-            };
-            /**
-            * Get or set the x1-coordinate (topline) accessor.
-            */
-            x1: {
-                /**
-                * Get the  x1-coordinate (topline) accessor.
-                */
-                (): (data: any, index ?: number) => number;
-                /**
-                * Set the  x1-coordinate (topline) accessor.
-                *
-                * @param accessor The new accessor function
-                */
-                (accessor: (data: any) => number): Area;
-                (accessor: (data: any, index: number) => number): Area;
-                /**
-                * Set the  x1-coordinate (topline) to a constant.
-                *
-                * @param cnst The new constant value.
-                */
-                (cnst: number): Area;
-            };
-            /**
-            * Get or set the y-coordinate accessor.
-            */
-            y: {
-                /**
-                * Get the y-coordinate accessor.
-                */
-                (): (data: any, index ?: number) => number;
-                /**
-                * Set the y-coordinate accessor.
-                *
-                * @param accessor The new accessor function
-                */
-                (accessor: (data: any) => number): Area;
-                (accessor: (data: any, index: number) => number): Area;
-                /**
-                * Set the y-coordinate to a constant.
-                *
-                * @param cnst The constant value
-                */
-                (cnst: number): Area;
-            };
-            /**
-            * Get or set the y0-coordinate (baseline) accessor.
-            */
-            y0: {
-                /**
-                * Get the y0-coordinate (baseline) accessor.
-                */
-                (): (data: any, index ?: number) => number;
-                /**
-                * Set the y0-coordinate (baseline) accessor.
-                *
-                * @param accessor The new accessor function
-                */
-                (accessor: (data: any) => number): Area;
-                (accessor: (data: any, index: number) => number): Area;
-                /**
-                * Set the y0-coordinate (baseline) to a constant.
-                *
-                * @param cnst The constant value
-                */
-                (cnst: number): Area;
-            };
-            /**
-            * Get or set the y1-coordinate (topline) accessor.
-            */
-            y1: {
-                /**
-                * Get the y1-coordinate (topline) accessor.
-                */
-                (): (data: any, index ?: number) => number;
-                /**
-                * Set the y1-coordinate (topline) accessor.
-                *
-                * @param accessor The new accessor function
-                */
-                (accessor: (data: any) => number): Area;
-                (accessor: (data: any, index: number) => number): Area;
-                /**
-                * Set the y1-coordinate (baseline) to a constant.
-                *
-                * @param cnst The constant value
-                */
-                (cnst: number): Area;
-            };
-            /**
-            * Get or set the interpolation mode.
-            */
-            interpolate: {
-                /**
-                * Get the interpolation accessor.
-                */
-                (): string;
-                /**
-                * Set the interpolation accessor.
-                *
-                * @param interpolate The interpolation mode
-                */
-                (interpolate: string): Area;
-            };
-            /**
-            * Get or set the cardinal spline tension.
-            */
-            tension: {
-                /**
-                * Get the cardinal spline accessor.
-                */
-                (): number;
-                /**
-                * Set the cardinal spline accessor.
-                *
-                * @param tension The Cardinal spline interpolation tension
-                */
-                (tension: number): Area;
-            };
-            /**
-            * Control whether the area is defined at a given point.
-            */
-            defined: {
-                /**
-                * Get the accessor function that controls where the area is defined.
-                */
-                (): (data: any) => any;
-                /**
-                * Set the accessor function that controls where the area is defined.
-                *
-                * @param defined The new accessor function
-                */
-                (defined: (data: any) => any): Area;
-            };
-        }
-
-        export interface AreaRadial {
-            /**
-            * Generate a piecewise linear area, as in an area chart.
-            */
-            (data: any[], index?: number): string;
-            /**
-            * Get or set the x-coordinate accessor.
-            */
-            x: {
-                /**
-                * Get the x-coordinate accessor.
-                */
-                (): (data: any, index ?: number) => number;
-                /**
-                * Set the x-coordinate accessor.
-                *
-                * @param accessor The new accessor function
-                */
-                (accessor: (data: any) => number): AreaRadial;
-                (accessor: (data: any, index: number) => number): AreaRadial;
-                /**
-                * Set the  x-coordinate to a constant.
-                *
-                * @param cnst The new constant value.
-                */
-                (cnst: number): AreaRadial;
-            };
-            /**
-            * Get or set the x0-coordinate (baseline) accessor.
-            */
-            x0: {
-                /**
-                * Get the  x0-coordinate (baseline) accessor.
-                */
-                (): (data: any, index ?: number) => number;
-                /**
-                * Set the  x0-coordinate (baseline) accessor.
-                *
-                * @param accessor The new accessor function
-                */
-                (accessor: (data: any) => number): AreaRadial;
-                (accessor: (data: any, index: number) => number): AreaRadial;
-                /**
-                * Set the  x0-coordinate to a constant.
-                *
-                * @param cnst The new constant value.
-                */
-                (cnst: number): AreaRadial;
-            };
-            /**
-            * Get or set the x1-coordinate (topline) accessor.
-            */
-            x1: {
-                /**
-                * Get the  x1-coordinate (topline) accessor.
-                */
-                (): (data: any, index ?: number) => number;
-                /**
-                * Set the  x1-coordinate (topline) accessor.
-                *
-                * @param accessor The new accessor function
-                */
-                (accessor: (data: any) => number): AreaRadial;
-                (accessor: (data: any, index: number) => number): AreaRadial;
-                /**
-                * Set the  x1-coordinate to a constant.
-                *
-                * @param cnst The new constant value.
-                */
-                (cnst: number): AreaRadial;
-            };
-            /**
-            * Get or set the y-coordinate accessor.
-            */
-            y: {
-                /**
-                * Get the y-coordinate accessor.
-                */
-                (): (data: any, index ?: number) => number;
-                /**
-                * Set the y-coordinate accessor.
-                *
-                * @param accessor The new accessor function
-                */
-                (accessor: (data: any) => number): AreaRadial;
-                (accessor: (data: any, index: number) => number): AreaRadial;
-                /**
-                * Set the y-coordinate to a constant.
-                *
-                * @param cnst The new constant value.
-                */
-                (cnst: number): AreaRadial;
-            };
-            /**
-            * Get or set the y0-coordinate (baseline) accessor.
-            */
-            y0: {
-                /**
-                * Get the y0-coordinate (baseline) accessor.
-                */
-                (): (data: any, index ?: number) => number;
-                /**
-                * Set the y0-coordinate (baseline) accessor.
-                *
-                * @param accessor The new accessor function
-                */
-                (accessor: (data: any) => number): AreaRadial;
-                (accessor: (data: any, index: number) => number): AreaRadial;
-                /**
-                * Set the  y0-coordinate to a constant.
-                *
-                * @param cnst The new constant value.
-                */
-                (cnst: number): AreaRadial;
-            };
-            /**
-            * Get or set the y1-coordinate (topline) accessor.
-            */
-            y1: {
-                /**
-                * Get the y1-coordinate (topline) accessor.
-                */
-                (): (data: any, index ?: number) => number;
-                /**
-                * Set the y1-coordinate (topline) accessor.
-                *
-                * @param accessor The new accessor function
-                */
-                (accessor: (data: any) => number): AreaRadial;
-                (accessor: (data: any, index: number) => number): AreaRadial;
-                /**
-                * Set the  y1-coordinate to a constant.
-                *
-                * @param cnst The new constant value.
-                */
-                (cnst: number): AreaRadial;
-            };
-            /**
-            * Get or set the interpolation mode.
-            */
-            interpolate: {
-                /**
-                * Get the interpolation accessor.
-                */
-                (): string;
-                /**
-                * Set the interpolation accessor.
-                *
-                * @param interpolate The interpolation mode
-                */
-                (interpolate: string): AreaRadial;
-            };
-            /**
-            * Get or set the cardinal spline tension.
-            */
-            tension: {
-                /**
-                * Get the cardinal spline accessor.
-                */
-                (): number;
-                /**
-                * Set the cardinal spline accessor.
-                *
-                * @param tension The Cardinal spline interpolation tension
-                */
-                (tension: number): AreaRadial;
-            };
-            /**
-            * Control whether the area is defined at a given point.
-            */
-            defined: {
-                /**
-                * Get the accessor function that controls where the area is defined.
-                */
-                (): (data: any) => any;
-                /**
-                * Set the accessor function that controls where the area is defined.
-                *
-                * @param defined The new accessor function
-                */
-                (defined: (data: any) => any): AreaRadial;
-            };
-            radius: {
-                (): number;
-                (radius: number): AreaRadial;
-                (radius: () => number): AreaRadial;
-                (radius: (data: any) => number): AreaRadial;
-                (radius: (data: any, index: number) => number): AreaRadial;
-            };
-            innerRadius: {
-                (): number;
-                (radius: number): AreaRadial;
-                (radius: () => number): AreaRadial;
-                (radius: (data: any) => number): AreaRadial;
-                (radius: (data: any, index: number) => number): AreaRadial;
-            };
-            outerRadius: {
-                (): number;
-                (radius: number): AreaRadial;
-                (radius: () => number): AreaRadial;
-                (radius: (data: any) => number): AreaRadial;
-                (radius: (data: any, index: number) => number): AreaRadial;
-            };
-            angle: {
-                (): number;
-                (angle: number): AreaRadial;
-                (angle: () => number): AreaRadial;
-                (angle: (data: any) => number): AreaRadial;
-                (angle: (data: any, index: number) => number): AreaRadial;
-            };
-            startAngle: {
-                (): number;
-                (angle: number): AreaRadial;
-                (angle: () => number): AreaRadial;
-                (angle: (data: any) => number): AreaRadial;
-                (angle: (data: any, index: number) => number): AreaRadial;
-            };
-            endAngle: {
-                (): number;
-                (angle: number): AreaRadial;
-                (angle: () => number): AreaRadial;
-                (angle: (data: any) => number): AreaRadial;
-                (angle: (data: any, index: number) => number): AreaRadial;
-            };
-        }
-
-        export interface Chord {
-            (datum: any, index?: number): string;
-            radius: {
-                (): number;
-                (radius: number): Chord;
-                (radius: () => number): Chord;
-            };
-            startAngle: {
-                (): number;
-                (angle: number): Chord;
-                (angle: () => number): Chord;
-            };
-            endAngle: {
-                (): number;
-                (angle: number): Chord;
-                (angle: () => number): Chord;
-            };
-            source: {
-                (): any;
-                (angle: any): Chord;
-                (angle: (d: any, i?: number) => any): Chord;
-            };
-            target: {
-                (): any;
-                (angle: any): Chord;
-                (angle: (d: any, i?: number) => any): Chord;
-            };
-        }
-
-        export interface Diagonal {
-            (datum: any, index?: number): string;
-            projection: {
-                (): (datum: any, index?: number) => Array<number>;
-                (proj: (datum: any) => Array<number>): Diagonal;
-                (proj: (datum: any, index: number) => Array<number>): Diagonal;
-            };
-            source: {
-                (): (datum: any, index?: number) => any;
-                (src: (datum: any) => any): Diagonal;
-                (src: (datum: any, index: number) => any): Diagonal;
-                (src: any): Diagonal;
-            };
-            target: {
-                (): (datum: any, index?: number) => any;
-                (target: (d: any) => any): Diagonal;
-                (target: (d: any, i: number) => any): Diagonal;
-                (target: any): Diagonal;
-            };
-        }
-    }
-
-    // Scales
-    export module Scale {
-        export interface ScaleBase {
-            /**
-            * Construct a linear quantitative scale.
-            */
-            linear(): LinearScale;
-            /*
-            * Construct an ordinal scale.
-            */
-            ordinal(): OrdinalScale;
-            /**
-            * Construct a linear quantitative scale with a discrete output range.
-            */
-            quantize(): QuantizeScale;
-            /*
-            * Construct an ordinal scale with ten categorical colors.
-            */
-            category10(): OrdinalScale;
-            /*
-            * Construct an ordinal scale with twenty categorical colors
-            */
-            category20(): OrdinalScale;
-            /*
-            * Construct an ordinal scale with twenty categorical colors
-            */
-            category20b(): OrdinalScale;
-            /*
-            * Construct an ordinal scale with twenty categorical colors
-            */
-            category20c(): OrdinalScale;
-            /*
-            * Construct a linear identity scale.
-            */
-            identity(): IdentityScale;
-            /*
-            * Construct a quantitative scale with an logarithmic transform.
-            */
-            log(): LogScale;
-            /*
-            * Construct a quantitative scale with an exponential transform.
-            */
-            pow(): PowScale;
-            /*
-            * Construct a quantitative scale mapping to quantiles.
-            */
-            quantile(): QuantileScale;
-            /*
-            * Construct a quantitative scale with a square root transform.
-            */
-            sqrt(): SqrtScale;
-            /*
-            * Construct a threshold scale with a discrete output range.
-            */
-            threshold(): ThresholdScale;
-        }
-
-        export interface Scale {
-            (value: any): any;
-            domain: {
-                (values: any[]): Scale;
-                (): any[];
-            };
-            range: {
-                (values: any[]): Scale;
-                (): any[];
-            };
-            invertExtent(y: any): any[];
-            copy(): Scale;
-        }
-
-        export interface QuantitiveScale extends Scale {
-            /**
-            * Get the range value corresponding to a given domain value.
-            *
-            * @param value Domain Value
-            */
-            (value: number): number;
-            /**
-            * Get the domain value corresponding to a given range value.
-            *
-            * @param value Range Value
-            */
-            invert(value: number): number;
-            /**
-            * Get or set the scale's input domain.
-            */
-            domain: {
-                /**
-                * Set the scale's input domain.
-                *
-                * @param value The input domain
-                */
-                (values: any[]): QuantitiveScale;
-                /**
-                * Get the scale's input domain.
-                */
-                (): any[];
-            };
-            /**
-            * get or set the scale's output range.
-            */
-            range: {
-                /**
-                * Set the scale's output range.
-                *
-                * @param value The output range.
-                */
-                (values: any[]): QuantitiveScale;
-                /**
-                * Get the scale's output range.
-                */
-                (): any[];
-            };
-            /**
-            * Set the scale's output range, and enable rounding.
-            *
-            * @param value The output range.
-            */
-            rangeRound: (values: any[]) => QuantitiveScale;
-            /**
-            * get or set the scale's output interpolator.
-            */
-            interpolate: {
-                (): D3.Transition.Interpolate;
-                (factory: D3.Transition.Interpolate): QuantitiveScale;
-            };
-            /**
-            * enable or disable clamping of the output range.
-            *
-            * @param clamp Enable or disable
-            */
-            clamp(clamp: boolean): QuantitiveScale;
-            /**
-            * extend the scale domain to nice round numbers.
-            * 
-            * @param count Optional number of ticks to exactly fit the domain
-            */
-            nice(count?: number): QuantitiveScale;
-            /**
-            * get representative values from the input domain.
-            *
-            * @param count Aproximate representative values to return.
-            */
-            ticks(count: number): any[];
-            /**
-            * get a formatter for displaying tick values
-            *
-            * @param count Aproximate representative values to return
-            */
-            tickFormat(count: number): (n: number) => string;
-            /**
-            * create a new scale from an existing scale..
-            */
-            copy(): QuantitiveScale;
-        }
-
-        export interface LinearScale extends QuantitiveScale {
-            /**
-            * Get the range value corresponding to a given domain value.
-            *
-            * @param value Domain Value
-            */
-            (value: number): number;
-        }
-
-        export interface IdentityScale extends QuantitiveScale {
-            /**
-            * Get the range value corresponding to a given domain value.
-            *
-            * @param value Domain Value
-            */
-            (value: number): number;
-        }
-
-        export interface SqrtScale extends QuantitiveScale {
-            /**
-            * Get the range value corresponding to a given domain value.
-            *
-            * @param value Domain Value
-            */
-            (value: number): number;
-        }
-
-        export interface PowScale extends QuantitiveScale {
-            /**
-            * Get the range value corresponding to a given domain value.
-            *
-            * @param value Domain Value
-            */
-            (value: number): number;
-        }
-
-        export interface LogScale extends QuantitiveScale {
-            /**
-            * Get the range value corresponding to a given domain value.
-            *
-            * @param value Domain Value
-            */
-            (value: number): number;
-        }
-
-        export interface OrdinalScale extends Scale {
-            /**
-            * Get the range value corresponding to a given domain value.
-            *
-            * @param value Domain Value
-            */
-            (value: any): any;
-            /**
-            * Get or set the scale's input domain.
-            */
-            domain: {
-                /**
-                * Set the scale's input domain.
-                *
-                * @param value The input domain
-                */
-                (values: any[]): OrdinalScale;
-                /**
-                * Get the scale's input domain.
-                */
-                (): any[];
-            };
-            /**
-            * get or set the scale's output range.
-            */
-            range: {
-                /**
-                * Set the scale's output range.
-                *
-                * @param value The output range.
-                */
-                (values: any[]): OrdinalScale;
-                /**
-                * Get the scale's output range.
-                */
-                (): any[];
-            };
-            rangePoints(interval: any[], padding?: number): OrdinalScale;
-            rangeBands(interval: any[], padding?: number, outerPadding?: number): OrdinalScale;
-            rangeRoundBands(interval: any[], padding?: number, outerPadding?: number): OrdinalScale;
-            rangeBand(): number;
-            rangeExtent(): any[];
-            /**
-            * create a new scale from an existing scale..
-            */
-            copy(): OrdinalScale;
-        }
-
-        export interface QuantizeScale extends Scale {
-            (value: any): any;
-            domain: {
-                (values: number[]): QuantizeScale;
-                (): any[];
-            };
-            range: {
-                (values: any[]): QuantizeScale;
-                (): any[];
-            };
-            copy(): QuantizeScale;
-        }
-
-        export interface ThresholdScale extends Scale {
-            (value: any): any;
-            domain: {
-                (values: number[]): ThresholdScale;
-                (): any[];
-            };
-            range: {
-                (values: any[]): ThresholdScale;
-                (): any[];
-            };
-            copy(): ThresholdScale;
-        }
-
-        export interface QuantileScale extends Scale {
-            (value: any): any;
-            domain: {
-                (values: number[]): QuantileScale;
-                (): any[];
-            };
-            range: {
-                (values: any[]): QuantileScale;
-                (): any[];
-            };
-            quantiles(): any[];
-            copy(): QuantileScale;
-        }
-
-        export interface TimeScale extends Scale {
-            (value: Date): number;
-            invert(value: number): Date;
-            domain: {
-                (values: any[]): TimeScale;
-                (): any[];
-            };
-            range: {
-                (values: any[]): TimeScale;
-                (): any[];
-            };
-            rangeRound: (values: any[]) => TimeScale;
-            interpolate: {
-                (): D3.Transition.Interpolate;
-                (factory: D3.Transition.InterpolateFactory): TimeScale;
-            };
-            clamp(clamp: boolean): TimeScale;
-            ticks: {
-                (count: number): any[];
-                (range: Range, count: number): any[];
-            };
-            tickFormat(count: number): (n: number) => string;
-            copy(): TimeScale;
-        }
-    }
-
-    // Behaviour
-    export module Behavior {
-        export interface Behavior{
-            /**
-            * Constructs a new drag behaviour
-            */
-            drag(): Drag;
-            /**
-            * Constructs a new zoom behaviour
-            */
-            zoom(): Zoom;
-        }
-
-        export interface Zoom {
-            /**
-            * Applies the zoom behavior to the specified selection,
-            * registering the necessary event listeners to support
-            * panning and zooming.
-            */
-            (selection: Selection): void;
-
-            /**
-            * Registers a listener to receive events
-            *
-            * @param type Enent name to attach the listener to
-            * @param listener Function to attach to event
-            */
-            on: (type: string, listener: (data: any, index?: number) => any) => Zoom;
-
-            /**
-            * Gets or set the current zoom scale
-            */
-            scale: {
-                /**
-                * Get the current current zoom scale
-                */
-                (): number;
-                /**
-                * Set the current current zoom scale
-                *
-                * @param origin Zoom scale
-                */
-                (scale: number): Zoom;
-            };
-
-            /**
-            * Gets or set the current zoom translation vector
-            */
-            translate: {
-                /**
-                * Get the current zoom translation vector
-                */
-                (): number[];
-                /**
-                * Set the current zoom translation vector
-                *
-                * @param translate Tranlation vector
-                */
-                (translate: number[]): Zoom;
-            };
-
-            /**
-            * Gets or set the allowed scale range
-            */
-            scaleExtent: {
-                /**
-                * Get the current allowed zoom range
-                */
-                (): number[];
-                /**
-                * Set the allowable zoom range
-                *
-                * @param extent Allowed zoom range
-                */
-                (extent: number[]): Zoom;
-            };
-
-            /**
-            * Gets or set the X-Scale that should be adjusted when zooming
-            */
-            x: {
-                /**
-                * Get the X-Scale
-                */
-                (): D3.Scale.Scale;
-                /**
-                * Set the X-Scale to be adjusted
-                *
-                * @param x The X Scale
-                */
-                (x: D3.Scale.Scale): Zoom;
-
-            };
-
-            /**
-            * Gets or set the Y-Scale that should be adjusted when zooming
-            */
-            y: {
-                /**
-                * Get the Y-Scale
-                */
-                (): D3.Scale.Scale;
-                /**
-                * Set the Y-Scale to be adjusted
-                *
-                * @param y The Y Scale
-                */
-                (y: D3.Scale.Scale): Zoom;
-            };
-        }
-
-        export interface Drag {
-            /**
-            * Execute drag method
-            */
-            (): any;
-
-            /**
-            * Registers a listener to receive events
-            *
-            * @param type Enent name to attach the listener to
-            * @param listener Function to attach to event
-            */
-            on: (type: string, listener: (data: any, index?: number) => any) => Drag;
-
-            /**
-            * Gets or set the current origin accessor function
-            */
-            origin: {
-                /**
-                * Get the current origin accessor function
-                */
-                (): any;
-                /**
-                * Set the origin accessor function
-                *
-                * @param origin Accessor function
-                */
-                (origin?: any): Drag;
-            };
-        }
-    }
-
-    // Geography
-    export module Geo {
-        export interface Geo {
-            /**
-            * create a new geographic path generator
-            */
-            path(): Path;
-            /**
-            * create a circle generator.
-            */
-            circle(): Circle;
-            /**
-            * compute the spherical area of a given feature.
-            */
-            area(feature: any): number;
-            /**
-            * compute the latitude-longitude bounding box for a given feature.
-            */
-            bounds(feature: any): Array<Array<number>>;
-            /**
-            * compute the spherical centroid of a given feature.
-            */
-            centroid(feature: any): Array<number>;
-            /**
-            * compute the great-arc distance between two points.
-            */
-            distance(a: Array<number>, b: Array<number>): number;
-            /**
-            * interpolate between two points along a great arc.
-            */
-            interpolate(a: Array<number>, b: Array<number>): (t: number) => Array<number>;
-            /**
-            * compute the length of a line string or the circumference of a polygon.
-            */
-            length(feature: any): number;
-            /**
-            * create a standard projection from a raw projection.
-            */
-            projection(raw: (lambda: any, phi: any) => any): Projection;
-            /**
-            * create a standard projection from a mutable raw projection.
-            */
-            projectionMutator(rawFactory: (lambda: number, phi: number) => Array<number>): Projection;
-            /**
-            * the Albers equal-area conic projection.
-            */
-            albers(): Projection;
-            /**
-            * a composite Albers projection for the United States.
-            */
-            albersUsa(): Projection;
-            /**
-            * the azimuthal equal-area projection.
-            */
-            azimuthalEqualArea: {
-                (): Projection;
-                raw(): Projection;
-            }
-            /**
-            * the azimuthal equidistant projection.
-            */
-            azimuthalEquidistant: {
-                (): Projection;
-                raw(): Projection;
-            }
-            /**
-            * the conic conformal projection.
-            */
-            conicConformal: {
-                (): Projection;
-                raw(): Projection;
-            }
-            /**
-            * the conic equidistant projection.
-            */
-            conicEquidistant: {
-                (): Projection;
-                raw(): Projection;
-            }
-            /**
-            * the conic equal-area (a.k.a. Albers) projection.
-            */
-            conicEqualArea: {
-                (): Projection;
-                raw(): Projection;
-            }
-            /**
-            * the equirectangular (plate carreé) projection.
-            */
-            equirectangular: {
-                (): Projection;
-                raw(): Projection;
-            }
-            /**
-            * the gnomonic projection.
-            */
-            gnomonic: {
-                (): Projection;
-                raw(): Projection;
-            }
-            /**
-            * the spherical Mercator projection.
-            */
-            mercator: {
-                (): Projection;
-                raw(): Projection;
-            }
-            /**
-            * the azimuthal orthographic projection.
-            */
-            othographic: {
-                (): Projection;
-                raw(): Projection;
-            }
-            /**
-            * the azimuthal stereographic projection.
-            */
-            stereographic: {
-                (): Projection;
-                raw(): Projection;
-            }
-            /**
-            * the transverse Mercator projection.
-            */
-            transverseMercator: {
-                (): Projection;
-                raw(): Projection;
-            }
-            /**
-            * convert a GeoJSON object to a geometry stream.
-            */
-            stream(object: GeoJSON, listener: any): Stream;
-            /**
-            *
-            */
-            graticule(): Graticule;
-            /**
-            *
-            */
-            greatArc: GreatArc;
-            /**
-            *
-            */
-            rotation(rotation: Array<number>): Rotation;
-        }
-
-        export interface Path {
-            /**
-            * Returns the path data string for the given feature
-            */
-            (feature: any, index?: any): string;
-            /**
-            * get or set the geographic projection.
-            */
-            projection: {
-                /**
-                * get the geographic projection.
-                */
-                (): Projection;
-                /**
-                * set the geographic projection.
-                */
-                (projection: Projection): Path;
-            }
-            /**
-            * get or set the render context.
-            */
-            context: {
-                /**
-                * return an SVG path string invoked on the given feature.
-                */
-                (): string;
-                /**
-                * sets the render context and returns the path generator
-                */
-                (context: Context): Path;
-            }
-            /**
-            * Computes the projected area
-            */
-            area(feature: any): any;
-            /**
-            * Computes the projected centroid
-            */
-            centroid(feature: any): any;
-            /**
-            * Computes the projected bounding box
-            */
-            bounds(feature: any): any;
-            /**
-            * get or set the radius to display point features.
-            */
-            pointRadius: {
-                /**
-                * returns the current radius
-                */
-                (): number;
-                /**
-                * sets the radius used to display Point and MultiPoint features to the specified number
-                */
-                (radius: number): Path;
-                /**
-                * sets the radius used to display Point and MultiPoint features to the specified number
-                */
-                (radius: (feature: any, index: number) => number): Path;
-            }
-        }
-
-        export interface Context {
-            beginPath(): any;
-            moveTo(x: number, y: number): any;
-            lineTo(x: number, y: number): any;
-            arc(x: number, y: number, radius: number, startAngle: number, endAngle: number): any;
-            closePath(): any;
-        }
-
-        export interface Circle {
-            (...args: Array<any>): GeoJSON;
-            origin: {
-                (): Array<number>;
-                (origin: Array<number>): Circle;
-                (origin: (...args: Array<any>) => Array<number>): Circle;
-            }
-            angle: {
-                (): number;
-                (angle: number): Circle;
-            }
-            precision: {
-                (): number;
-                (precision: number): Circle;
-            }
-        }
-
-        export interface Graticule{
-            (): GeoJSON;
-            lines(): GeoJSON;
-            outline(): GeoJSON;
-            extent: {
-                (): Array<Array<number>>;
-                (extent: Array<Array<number>>): Graticule;
-            }
-            minorExtent: {
-                (): Array<Array<number>>;
-                (extent: Array<Array<number>>): Graticule;
-            }
-            majorExtent: {
-                (): Array<Array<number>>;
-                (extent: Array<Array<number>>): Graticule;
-            }
-            step: {
-                (): Array<Array<number>>;
-                (extent: Array<Array<number>>): Graticule;
-            }
-            minorStep: {
-                (): Array<Array<number>>;
-                (extent: Array<Array<number>>): Graticule;
-            }
-            majorStep: {
-                (): Array<Array<number>>;
-                (extent: Array<Array<number>>): Graticule;
-            }
-            precision: {
-                (): number;
-                (precision: number): Graticule;
-            }
-        }
-
-        export interface GreatArc {
-            (): GeoJSON;
-            distance(): number;
-            source: {
-                (): any;
-                (source: any): GreatArc;
-            }
-            target: {
-                (): any;
-                (target: any): GreatArc;
-            }
-            precision: {
-                (): number;
-                (precision: number): GreatArc;
-            }
-        }
-
-        export interface GeoJSON {
-            coordinates: Array<Array<number>>;
-            type: string;
-        }
-
-        export interface Projection {
-            (coordinates: Array<number>): Array<number>;
-            invert(point: Array<number>): Array<number>;
-            rotate: {
-                (): Array<number>;
-                (rotation: Array<number>): Projection;
-            };
-            center: {
-                (): Array<number>;
-                (location: Array<number>): Projection;
-            };
-            translate: {
-                (): Array<number>;
-                (point: Array<number>): Projection;
-            };
-            scale: {
-                (): number;
-                (scale: number): Projection;
-            };
-            clipAngle: {
-                (): number;
-                (angle: number): Projection;
-            };
-            clipExtent: {
-                (): Array<Array<number>>;
-                (extent: Array<Array<number>>): Projection;
-            };
-            precision: {
-                (): number;
-                (precision: number): Projection;
-            };
-            stream(listener?: any): Stream;
-        }
-
-        export interface Stream {
-            point(x: number, y: number, z?: number): void;
-            lineStart(): void;
-            lineEnd(): void;
-            polygonStart(): void;
-            polygonEnd(): void;
-            sphere(): void;
-        }
-
-        export interface Rotation extends Array<any> {
-            (location: Array<number>): Rotation;
-            invert(location: Array<number>): Rotation;
-        }
-    }
-
-    // Geometry
-    export module Geom {
-        export interface Geom {
-            /**
-            * compute the Voronoi diagram for the specified points.
-            */
-            voronoi: Voronoi
-            /**
-            * compute the Delaunay triangulation for the specified points.
-            */
-            delaunay(vertices?: Array<Vertice>): Array<Polygon>;
-            /**
-            * constructs a quadtree for an array of points.
-            */
-            quadtree: Quadtree;
-            /**
-            * constructs a polygon
-            */
-            polygon: Polygon;
-            /**
-            * creates a new hull layout with the default settings.
-            */
-            hull: Hull;
-        }
-
-        export interface Vertice extends Array<number> {
-            /**
-            * Returns the angle of the vertice
-            */
-            angle?: number;
-        }
-
-        export interface Polygon extends Array<Vertice> {
-            /**
-            * Returns the input array of vertices with additional methods attached
-            */
-            (vertices: Array<Vertice>): Polygon;
-            /**
-            * Returns the signed area of this polygon
-            */
-            area(): number;
-            /**
-            * Returns a two-element array representing the centroid of this polygon.
-            */
-            centroid(): Array<number>;
-            /**
-            * Clips the subject polygon against this polygon
-            */
-            clip(subject: Polygon): Polygon;
-        }
-
-        export interface Quadtree {
-            /**
-            * Constructs a new quadtree for the specified array of points.
-            */
-            (): Quadtree;
-            /**
-            * Constructs a new quadtree for the specified array of points.
-            */
-            (points: Array<Point>, x1: number, y1: number, x2: number, y2: number): Quadtree;
-            /**
-            * Constructs a new quadtree for the specified array of points.
-            */
-            (points: Array<Point>, width: number, height: number): Quadtree;
-            /**
-            * Adds a new point to the quadtree.
-            */
-            add(point: Point): Quadtree;
-            visit(callback: any): Quadtree;
-            x: {
-                (): (d: any) => any;
-                (accesor: (d: any) => any): Quadtree;
-
-            }
-            y: {
-                (): (d: any) => any;
-                (accesor: (d: any) => any): Quadtree;
-
-            }
-        size(size: Array<number>): Quadtree;
-        }
-
-        export interface Point {
-            x: number;
-            y: number;
-        }
-
-        export interface Voronoi {
-            (vertices?: Array<Vertice>): Array<Polygon>;
-            x: {
-                (): (d: any) => any;
-                (accesor: (d: any) => any): any;
-            }
-            y: {
-                (): (d: any) => any;
-                (accesor: (d: any) => any): any;
-            }
-        }
-
-        export interface Hull {
-            (vertices: Array<Vertice>): Hull;
-            x: {
-                (): (d: any) => any;
-                (accesor: (d: any) => any): any;
-            }
-            y: {
-                (): (d: any) => any;
-                (accesor: (d: any) => any): any;
-            }
-        }
-    }
-}
-
-declare var d3: D3.Base;
->>>>>>> 0243d567
+declare var d3: D3.Base;