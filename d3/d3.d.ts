--- conflicted
+++ resolved
@@ -2580,14 +2580,10 @@
             *
             * @param clamp Enable or disable
             */
-<<<<<<< HEAD
             clamp: {
                 (): boolean;
-                (clamp: boolean): QuantitiveScale;
-            }
-=======
-            clamp(clamp: boolean): QuantitativeScale;
->>>>>>> 8e2486df
+                (clamp: boolean): QuantitativeScale;
+            }
             /**
             * extend the scale domain to nice round numbers.
             *
