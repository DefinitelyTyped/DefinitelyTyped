/// <reference path="d3.d.ts" />

//Example from http://bl.ocks.org/3887235
interface TestPieChartData {
    population: number;
    age: string;
}
function testPieChart() {
    var width = 960,
    height = 500,
    radius = Math.min(width, height) / 2;

    var color = d3.scale.ordinal<string>()
        .range(["#98abc5", "#8a89a6", "#7b6888", "#6b486b", "#a05d56", "#d0743c", "#ff8c00"]);

    var arc = d3.svg.arc<d3.layout.pie.Arc<TestPieChartData>>()
        .outerRadius(radius - 10)
        .innerRadius(0);

    var pie = d3.layout.pie<TestPieChartData>()
        .sort(null)
        .value(function (d) { return d.population; });

    var svg = d3.select("body").append("svg")
        .attr("width", width)
        .attr("height", height)
      .append("g")
        .attr("transform", "translate(" + width / 2 + "," + height / 2 + ")");

    d3.csv("data.csv", d => ({ population: +d['population'], age: d['age'] }), function (error, data) {
        var g = svg.selectAll(".arc")
            .data(pie(data))
          .enter().append("g")
            .attr("class", "arc");

        g.append("path")
            .attr("d", arc)
            .style("fill", function (d) { return color(d.data.age); });

        g.append("text")
            .attr("transform", function (d) { return "translate(" + arc.centroid(d) + ")"; })
            .attr("dy", ".35em")
            .style("text-anchor", "middle")
            .text(function (d) { return d.data.age; });

    });
}

function testMapConstructor() {
    //No arg constructor
    var emptyMap: d3.Map<any> = d3.map();

    //Object constructor
    var object:{[key: string]: number } = {a: 1, b: 2, c: 3};
    var objectMap: d3.Map<number> = d3.map<number>(object);

    //Array constructor
    var numberArray: number[] = [1, 2, 3]
    var numberArrayMap: d3.Map<number> = d3.map<number>(numberArray);

    //Array with keyFn constructor
    var objectArray: {key: string}[] = [{key: "v1"}, {key: "v2"}, {key: "v3"}];
    var indexes: number[] = [];
    //keyFn with index
    var objectArrayMap1: d3.Map<{key: string}>
            = d3.map<{key: string}>(objectArray, (o: {key: string}, index: number) => {
        indexes.push(index);
        return o.key;
    });
    //keyFn without index
    var objectArrayMap2: d3.Map<{key: string}>
            = d3.map<{key: string}>(objectArray, (o: {key: string}) => {
        return o.key;
    });

    //Map constructor
    var duplicateMap: d3.Map<number> = d3.map(numberArrayMap);
}

//Example from http://bl.ocks.org/3887051
interface GroupedData {
    State: string;
    ages: Array<{ name: string; value: number;}>;
}
function groupedBarChart() {
    var margin = { top: 20, right: 20, bottom: 30, left: 40 },
    width = 960 - margin.left - margin.right,
    height = 500 - margin.top - margin.bottom;

    var x0 = d3.scale.ordinal()
        .rangeRoundBands([0, width], .1);

    var x1 = d3.scale.ordinal<number>();

    var y = d3.scale.linear()
        .range([height, 0]);

    var color = d3.scale.ordinal<string>()
        .range(["#98abc5", "#8a89a6", "#7b6888", "#6b486b", "#a05d56", "#d0743c", "#ff8c00"]);

    var xAxis = d3.svg.axis()
        .scale(x0)
        .orient("bottom");

    var yAxis = d3.svg.axis()
        .scale(y)
        .orient("left")
        .tickFormat(d3.format(".2s"));

    var svg = d3.select("body").append("svg")
        .attr("width", width + margin.left + margin.right)
        .attr("height", height + margin.top + margin.bottom)
      .append("g")
        .attr("transform", "translate(" + margin.left + "," + margin.top + ")");

    d3.csv("data.csv", <any> function (error: any, data: Array<GroupedData>) {
        var ageNames = d3.keys(data[0]).filter(function (key) { return key !== "State"; });

        data.forEach(function (d) {
            d.ages = ageNames.map(function (name) { return { name: name, value: +(<any> d)[name] }; });
        });

        x0.domain(data.map(function (d) { return d.State; }));
        x1.domain(ageNames).rangeRoundBands([0, x0.rangeBand()]);
        y.domain([0, d3.max(data, function (d) { return d3.max(d.ages, function (d) { return d.value; }); })]);

        svg.append("g")
            .attr("class", "x axis")
            .attr("transform", "translate(0," + height + ")")
            .call(xAxis);

        svg.append("g")
            .attr("class", "y axis")
            .call(yAxis)
          .append("text")
            .attr("transform", "rotate(-90)")
            .attr("y", 6)
            .attr("dy", ".71em")
            .style("text-anchor", "end")
            .text("Population");

        var state = svg.selectAll(".state")
            .data(data)
          .enter().append("g")
            .attr("class", "g")
            .attr("transform", function (d) { return "translate(" + x0(d.State) + ",0)"; });

        state.selectAll<GroupedData>("rect")
            .data(function (d) { return d.ages; })
          .enter().append("rect")
            .attr("width", x1.rangeBand())
            .attr("x", function (d) { return x1(d.name); })
            .attr("y", function (d) { return y(d.value); })
            .attr("height", function (d) { return height - y(d.value); })
            .style("fill", function (d) { return color(d.name); });

        var legend = svg.selectAll(".legend")
            .data(ageNames.reverse())
          .enter().append("g")
            .attr("class", "legend")
            .attr("transform", function (d, i) { return "translate(0," + i * 20 + ")"; });

        legend.append("rect")
            .attr("x", width - 18)
            .attr("width", 18)
            .attr("height", 18)
            .style("fill", color);

        legend.append("text")
            .attr("x", width - 24)
            .attr("y", 9)
            .attr("dy", ".35em")
            .style("text-anchor", "end")
            .text(function (d) { return d; });

    });
}

//Example from http://bl.ocks.org/3886208
function stackedBarChart() {
    var margin = { top: 20, right: 20, bottom: 30, left: 40 },
    width = 960 - margin.left - margin.right,
    height = 500 - margin.top - margin.bottom;

    var x = d3.scale.ordinal()
        .rangeRoundBands([0, width], .1);

    var y = d3.scale.linear()
        .rangeRound([height, 0]);

    var color = d3.scale.ordinal<string>()
        .range(["#98abc5", "#8a89a6", "#7b6888", "#6b486b", "#a05d56", "#d0743c", "#ff8c00"]);

    var xAxis = d3.svg.axis()
        .scale(x)
        .orient("bottom");

    var yAxis = d3.svg.axis()
        .scale(y)
        .orient("left")
        .tickFormat(d3.format(".2s"));

    var svg = d3.select("body").append("svg")
        .attr("width", width + margin.left + margin.right)
        .attr("height", height + margin.top + margin.bottom)
      .append("g")
        .attr("transform", "translate(" + margin.left + "," + margin.top + ")");

    d3.csv("data.csv", function (error: any, data: any) {
        color.domain(d3.keys(data[0]).filter(function (key) { return key !== "State"; }));

        data.forEach(function (d: any) {
            var y0 = 0;
            d.ages = color.domain().map(function (name) { return { name: name, y0: y0, y1: y0 += +d[name] }; });
            d.total = d.ages[d.ages.length - 1].y1;
        });

        data.sort(function (a: any, b: any) { return b.total - a.total; });

        x.domain(data.map(function (d: any) { return d.State; }));
        y.domain([0, d3.max(data, function (d: { total: number }) { return d.total; })]);

        svg.append("g")
            .attr("class", "x axis")
            .attr("transform", "translate(0," + height + ")")
            .call(xAxis);

        svg.append("g")
            .attr("class", "y axis")
            .call(yAxis)
          .append("text")
            .attr("transform", "rotate(-90)")
            .attr("y", 6)
            .attr("dy", ".71em")
            .style("text-anchor", "end")
            .text("Population");

        var state = svg.selectAll(".state")
            .data(data)
          .enter().append("g")
            .attr("class", "g")
            .attr("transform", function (d: any) { return "translate(" + x(d.State) + ",0)"; });

        state.selectAll("rect")
          .data(function (d: any) { return d.ages; })
          .enter().append("rect")
            .attr("width", x.rangeBand())
            .attr("y", function (d: any) { return y(d.y1); })
            .attr("height", function (d: any) { return y(d.y0) - y(d.y1); })
            .style("fill", function (d: any) { return color(d.name); });

        var legend = svg.selectAll(".legend")
            .data(color.domain().reverse())
          .enter().append("g")
            .attr("class", "legend")
            .attr("transform", function (d, i) { return "translate(0," + i * 20 + ")"; });

        legend.append("rect")
            .attr("x", width - 18)
            .attr("width", 18)
            .attr("height", 18)
            .style("fill", color);

        legend.append("text")
            .attr("x", width - 24)
            .attr("y", 9)
            .attr("dy", ".35em")
            .style("text-anchor", "end")
            .text(function (d) { return d; });

    });
}

// example from http://bl.ocks.org/3886394
function normalizedBarChart() {
    var margin = { top: 20, right: 100, bottom: 30, left: 40 },
    width = 960 - margin.left - margin.right,
    height = 500 - margin.top - margin.bottom;

    var x = d3.scale.ordinal()
        .rangeRoundBands([0, width], .1);

    var y = d3.scale.linear()
        .rangeRound([height, 0]);

    var color = d3.scale.ordinal<string>()
        .range(["#98abc5", "#8a89a6", "#7b6888", "#6b486b", "#a05d56", "#d0743c", "#ff8c00"]);

    var xAxis = d3.svg.axis()
        .scale(x)
        .orient("bottom");

    var yAxis = d3.svg.axis()
        .scale(y)
        .orient("left")
        .tickFormat(d3.format(".0%"));

    var svg = d3.select("body").append("svg")
        .attr("width", width + margin.left + margin.right)
        .attr("height", height + margin.top + margin.bottom)
      .append("g")
        .attr("transform", "translate(" + margin.left + "," + margin.top + ")");

    d3.csv("data.csv", function (error, data) {
        color.domain(d3.keys(data[0]).filter(function (key) { return key !== "State"; }));

        data.forEach(function (d: any) {
            var y0 = 0;
            d.ages = color.domain().map(function (name) { return { name: name, y0: y0, y1: y0 += +d[name] }; });
            d.ages.forEach(function (d: any) { d.y0 /= y0; d.y1 /= y0; });
        });

        data.sort(function (a: any, b: any) { return b.ages[0].y1 - a.ages[0].y1; });

        x.domain(data.map(function (d: any) { return d.State; }));

        svg.append("g")
            .attr("class", "x axis")
            .attr("transform", "translate(0," + height + ")")
            .call(xAxis);

        svg.append("g")
            .attr("class", "y axis")
            .call(yAxis);

        var state = svg.selectAll(".state")
            .data(data)
          .enter().append("g")
            .attr("class", "state")
            .attr("transform", function (d: any) { return "translate(" + x(d.State) + ",0)"; });

        state.selectAll("rect")
            .data(function (d) { return d.ages; })
          .enter().append("rect")
            .attr("width", x.rangeBand())
            .attr("y", function (d: any) { return y(d.y1); })
            .attr("height", function (d: any) { return y(d.y0) - y(d.y1); })
            .style("fill", function (d: any) { return color(d.name); });

        var legend = svg.select(".state:last-child").selectAll(".legend")
            .data(function (d: any) { return d.ages; })
          .enter().append("g")
            .attr("class", "legend")
            .attr("transform", function (d: any) { return "translate(" + x.rangeBand() / 2 + "," + y((d.y0 + d.y1) / 2) + ")"; });

        legend.append("line")
            .attr("x2", 10);

        legend.append("text")
            .attr("x", 13)
            .attr("dy", ".35em")
            .text(function (d: any) { return d.name; });

    });
}

// example from http://bl.ocks.org/3885705
function sortablebarChart() {
    var margin = { top: 20, right: 20, bottom: 30, left: 40 },
    width = 960 - margin.left - margin.right,
    height = 500 - margin.top - margin.bottom;

    var formatPercent = d3.format(".0%");

    var x = d3.scale.ordinal()
        .rangeRoundBands([0, width], .1, 1);

    var y = d3.scale.linear()
        .range([height, 0]);

    var xAxis = d3.svg.axis()
        .scale(x)
        .orient("bottom");

    var yAxis = d3.svg.axis()
        .scale(y)
        .orient("left")
        .tickFormat(formatPercent);

    var svg = d3.select("body").append("svg")
        .attr("width", width + margin.left + margin.right)
        .attr("height", height + margin.top + margin.bottom)
      .append("g")
        .attr("transform", "translate(" + margin.left + "," + margin.top + ")");

    d3.tsv("data.tsv", function (error: any, data: any) {

        data.forEach(function (d: any) {
            d.frequency = +d.frequency;
        });

        x.domain(data.map(function (d: any) { return d.letter; }));
        y.domain([0, d3.max(data, function (d: any) { return d.frequency; })]);

        svg.append("g")
            .attr("class", "x axis")
            .attr("transform", "translate(0," + height + ")")
            .call(xAxis);

        svg.append("g")
            .attr("class", "y axis")
            .call(yAxis)
          .append("text")
            .attr("transform", "rotate(-90)")
            .attr("y", 6)
            .attr("dy", ".71em")
            .style("text-anchor", "end")
            .text("Frequency");

        svg.selectAll(".bar")
            .data(data)
          .enter().append("rect")
            .attr("class", "bar")
            .attr("x", function (d: any) { return x(d.letter); })
            .attr("width", x.rangeBand())
            .attr("y", function (d: any) { return y(d.frequency); })
            .attr("height", function (d: any) { return height - y(d.frequency); });

        d3.select("input").on("change", change);

        var sortTimeout = setTimeout(function () {
            d3.select("input").property("checked", true).each(change);
        }, 2000);

        function change() {
            clearTimeout(sortTimeout);

            var x0 = x.domain(data.sort(this.checked
                ? function (a: any, b: any) { return b.frequency - a.frequency; }
                : function (a: any, b: any) { return d3.ascending(a.letter, b.letter); })
                .map(function (d: any) { return d.letter; }))
                .copy();

            var transition = svg.transition().duration(750),
                delay = function (d: any, i: number) { return i * 50; };

            transition.selectAll(".bar")
                .delay(delay)
                .attr("x", function (d: any) { return x0(d.letter); });

            transition.select(".x.axis")
                .call(xAxis)
              .selectAll("g")
                .delay(delay);
        }
    });
}

//example from http://bl.ocks.org/4063318
function callenderView() {
    var width = 960,
    height = 136,
    cellSize = 17; // cell size

    var day = d3.time.format("%w"),
        week = d3.time.format("%U"),
        percent = d3.format(".1%"),
        format = d3.time.format("%Y-%m-%d");

    var color = d3.scale.quantize()
        .domain([-.05, .05])
        .range(d3.range(11).map(function (d) { return "q" + d + "-11"; }));

    var svg = d3.select("body").selectAll("svg")
        .data(d3.range(1990, 2011))
      .enter().append("svg")
        .attr("width", width)
        .attr("height", height)
        .attr("class", "RdYlGn")
      .append("g")
        .attr("transform", "translate(" + ((width - cellSize * 53) / 2) + "," + (height - cellSize * 7 - 1) + ")");

    svg.append("text")
        .attr("transform", "translate(-6," + cellSize * 3.5 + ")rotate(-90)")
        .style("text-anchor", "middle")
        .text(function (d) { return d; });

    var rect = svg.selectAll(".day")
        .data(function (d) { return d3.time.days(new Date(d, 0, 1), new Date(d + 1, 0, 1)); })
      .enter().append("rect")
        .attr("class", "day")
        .attr("width", cellSize)
        .attr("height", cellSize)
        .attr("x", function (d) { return parseInt(week(d)) * cellSize; })
        .attr("y", function (d) { return parseInt(day(d)) * cellSize; })
        .datum(format);

    rect.append("title")
        .text(function (d) { return d; });

    svg.selectAll(".month")
        .data(function (d) { return d3.time.months(new Date(d, 0, 1), new Date(d + 1, 0, 1)); })
      .enter().append("path")
        .attr("class", "month")
        .attr("d", monthPath);

    d3.csv("dji.csv", function (error, csv) {
        var data = d3.nest()
          .key(function (d: any) { return d.Date; })
          .rollup(function (d: any) { return (d[0].Close - d[0].Open) / d[0].Open; })
          .map(csv);

        rect.filter(function (d) { return d in data; })
            .attr("class", function (d) { return "day " + color(data[d]); })
          .select("title")
            .text(function (d) { return d + ": " + percent(data[d]); });
    });

    function monthPath(t0: Date) {
        var t1 = new Date(t0.getFullYear(), t0.getMonth() + 1, 0),
            d0 = +day(t0), w0 = +week(t0),
            d1 = +day(t1), w1 = +week(t1);
        return "M" + (w0 + 1) * cellSize + "," + d0 * cellSize
            + "H" + w0 * cellSize + "V" + 7 * cellSize
            + "H" + w1 * cellSize + "V" + (d1 + 1) * cellSize
            + "H" + (w1 + 1) * cellSize + "V" + 0
            + "H" + (w0 + 1) * cellSize + "Z";
    }

    d3.select(self.frameElement).style("height", "2910px");
}

// example from http://bl.ocks.org/3883245
function lineChart() {
    var margin = { top: 20, right: 20, bottom: 30, left: 50 },
    width = 960 - margin.left - margin.right,
    height = 500 - margin.top - margin.bottom;

    var parseDate = d3.time.format("%d-%b-%y").parse;

    var x = d3.time.scale<number>()
        .range([0, width]);

    var y = d3.scale.linear()
        .range([height, 0]);

    var xAxis = d3.svg.axis()
        .scale(x)
        .orient("bottom");

    var yAxis = d3.svg.axis()
        .scale(y)
        .orient("left");

    var line = d3.svg.line<{ date: Date; close: number }>()
        .x(function (d) { return x(d.date); })
        .y(function (d) { return y(d.close); });

    var svg = d3.select("body").append("svg")
        .attr("width", width + margin.left + margin.right)
        .attr("height", height + margin.top + margin.bottom)
      .append("g")
        .attr("transform", "translate(" + margin.left + "," + margin.top + ")");

    d3.tsv("data.tsv", function (error: any, data: any) {
        data.forEach(function (d: any) {
            d.date = parseDate(d.date);
            d.close = +d.close;
        });

        x.domain(d3.extent(data, function (d: any) { return d.date; }));
        y.domain(d3.extent(data, function (d: any) { return d.close; }));

        svg.append("g")
            .attr("class", "x axis")
            .attr("transform", "translate(0," + height + ")")
            .call(xAxis);

        svg.append("g")
            .attr("class", "y axis")
            .call(yAxis)
          .append("text")
            .attr("transform", "rotate(-90)")
            .attr("y", 6)
            .attr("dy", ".71em")
            .style("text-anchor", "end")
            .text("Price ($)");

        svg.append("path")
            .datum(data)
            .attr("class", "line")
            .attr("d", line);
    });
}

//example from http://bl.ocks.org/3884914
function bivariateAreaChart() {
    var margin = { top: 20, right: 20, bottom: 30, left: 50 },
    width = 960 - margin.left - margin.right,
    height = 500 - margin.top - margin.bottom;

    var parseDate = d3.time.format("%Y%m%d").parse;

    var x = d3.time.scale()
        .range([0, width]);

    var y = d3.scale.linear()
        .range([height, 0]);

    var xAxis = d3.svg.axis()
        .scale(x)
        .orient("bottom");

    var yAxis = d3.svg.axis()
        .scale(y)
        .orient("left");

    var area = d3.svg.area<{ date: Date; low: number; high: number }>()
        .x(function (d) { return x(d.date); })
        .y0(function (d) { return y(d.low); })
        .y1(function (d) { return y(d.high); });

    var svg = d3.select("body").append("svg")
        .attr("width", width + margin.left + margin.right)
        .attr("height", height + margin.top + margin.bottom)
      .append("g")
        .attr("transform", "translate(" + margin.left + "," + margin.top + ")");

    d3.tsv("data.tsv", function (error: any, data: any) {
        data.forEach(function (d: any) {
            d.date = parseDate(d.date);
            d.low = +d.low;
            d.high = +d.high;
        });

        x.domain(d3.extent(data, function (d: any) { return d.date; }));
        y.domain([d3.min(data, function (d: any) { return d.low; }), d3.max(data, function (d: any) { return d.high; })]);

        svg.append("path")
            .datum(data)
            .attr("class", "area")
            .attr("d", area);

        svg.append("g")
            .attr("class", "x axis")
            .attr("transform", "translate(0," + height + ")")
            .call(xAxis);

        svg.append("g")
            .attr("class", "y axis")
            .call(yAxis)
          .append("text")
            .attr("transform", "rotate(-90)")
            .attr("y", 6)
            .attr("dy", ".71em")
            .style("text-anchor", "end")
            .text("Temperature (ºF)");
    });
}

//Example from http://bl.ocks.org/mbostock/1557377
function dragMultiples() {
    var width = 238,
    height = 123,
    radius = 20;

    var drag = d3.behavior.drag()
        .origin(Object)
        .on("drag", dragmove);

    var svg = d3.select("body").selectAll("svg")
        .data(d3.range(16).map(function () { return { x: width / 2, y: height / 2 }; }))
      .enter().append("svg")
        .attr("width", width)
        .attr("height", height);

    svg.append("circle")
        .attr("r", radius)
        .attr("cx", function (d) { return d.x; })
        .attr("cy", function (d) { return d.y; })
        .call(drag);

    function dragmove(d: { x: number; y: number }) {
        d3.select(this)
<<<<<<< HEAD
            .attr("cx", d.x = Math.max(radius, Math.min(width - radius, (<any> d3.event).x)))
            .attr("cy", d.y = Math.max(radius, Math.min(height - radius, (<any> d3.event).y)));
=======
            .attr("cx", d.x = Math.max(radius, Math.min(width - radius, (<d3.DragEvent> d3.event).x)))
            .attr("cy", d.y = Math.max(radius, Math.min(height - radius, (<d3.DragEvent> d3.event).y)));
>>>>>>> c6254f15
    }
}

//Example from http://bl.ocks.org/mbostock/3892919
function panAndZoom() {
    var margin = { top: 20, right: 20, bottom: 30, left: 40 },
    width = 960 - margin.left - margin.right,
    height = 500 - margin.top - margin.bottom;

    var x = d3.scale.linear()
        .domain([-width / 2, width / 2])
        .range([0, width]);

    var y = d3.scale.linear()
        .domain([-height / 2, height / 2])
        .range([height, 0]);

    var xAxis = d3.svg.axis()
        .scale(x)
        .orient("bottom")
        .tickSize(-height);

    var yAxis = d3.svg.axis()
        .scale(y)
        .orient("left")
        .ticks(5)
        .tickSize(-width);

    var zoom = d3.behavior.zoom()
        .x(x)
        .y(y)
        .scaleExtent([1, 10])
        .on("zoom", zoomed);

    var svg = d3.select("body").append("svg")
        .attr("width", width + margin.left + margin.right)
        .attr("height", height + margin.top + margin.bottom)
      .append("g")
        .attr("transform", "translate(" + margin.left + "," + margin.top + ")")
        .call(zoom);

    svg.append("rect")
        .attr("width", width)
        .attr("height", height);

    svg.append("g")
        .attr("class", "x axis")
        .attr("transform", "translate(0," + height + ")")
        .call(xAxis);

    svg.append("g")
        .attr("class", "y axis")
        .call(yAxis);

    function zoomed() {
        svg.select(".x.axis").call(xAxis);
        svg.select(".y.axis").call(yAxis);
    }
}

//Example from http://bl.ocks.org/mbostock/1125997
function chainedTransitions() {
    var w = 960,
    h = 500,
    y = d3.scale.ordinal<number, number>().domain(d3.range(50)).rangePoints([20, h - 20]),
    t = Date.now();

    var svg = d3.select("body").append("svg:svg")
        .attr("width", w)
        .attr("height", h);

    var circle = svg.selectAll("circle")
        .data(y.domain())
      .enter().append("svg:circle")
        .attr("r", 16)
        .attr("cx", 20)
        .attr("cy", y)
        .each(slide(20, w - 20));

    function slide(x0: number, x1: number) {
      t += 50;
      return function() {
        d3.select(this).transition()
            .duration(t - Date.now())
            .attr("cx", x1)
            .each("end", slide(x1, x0));
      };
    }
}

//Example from http://bl.ocks.org/mbostock/4062085
interface PyramidData {
    people: number;
    year: number;
    age: number;
}
function populationPyramid() {
    var margin = { top: 20, right: 40, bottom: 30, left: 20 },
        width = 960 - margin.left - margin.right,
        height = 500 - margin.top - margin.bottom,
        barWidth = Math.floor(width / 19) - 1;

    var x = d3.scale.linear()
        .range([barWidth / 2, width - barWidth / 2]);

    var y = d3.scale.linear()
        .range([height, 0]);

    var yAxis = d3.svg.axis()
        .scale(y)
        .orient("right")
        .tickSize(-width)
        .tickFormat(function (d) { return Math.round(d / 1e6) + "M"; } );

    // An SVG element with a bottom-right origin.
    var svg = d3.select("body").append("svg")
        .attr("width", width + margin.left + margin.right)
        .attr("height", height + margin.top + margin.bottom)
        .append("g")
        .attr("transform", "translate(" + margin.left + "," + margin.top + ")");

    // A sliding container to hold the bars by birthyear.
    var birthyears = svg.append("g")
        .attr("class", "birthyears");

    // A label for the current year.
    var title = svg.append("text")
        .attr("class", "title")
        .attr("dy", ".71em")
        .text(2000);

    d3.csv("population.csv", <any> function (error: any, rows: Array<PyramidData>) {

        // Convert strings to numbers.
        rows.forEach(function (d) {
            d.people = +d.people;
            d.year = +d.year;
            d.age = +d.age;
        } );

        // Compute the extent of the data set in age and years.
        var age1 = d3.max(rows, function (d) { return d.age; } ),
            year0 = d3.min(rows, function (d) { return d.year; } ),
            year1 = d3.max(rows, function (d) { return d.year; } ),
            year = year1;

        // Update the scale domains.
        x.domain([year1 - age1, year1]);
        y.domain([0, d3.max(rows, function (d) { return d.people; } )]);

        // Produce a map from year and birthyear to [male, female].
        var data = d3.nest<PyramidData>()
            .key(function (d) { return '' + d.year; } )
            .key(function (d) { return '' + (d.year - d.age); } )
            .rollup(function (v) { return v.map(function (d) { return d.people; } ); } )
            .map(rows);

        // Add an axis to show the population values.
        svg.append("g")
            .attr("class", "y axis")
            .attr("transform", "translate(" + width + ",0)")
            .call(yAxis)
            .selectAll("g")
            .filter(function (value) { return !value; } )
            .classed("zero", true);

        // Add labeled rects for each birthyear (so that no enter or exit is required).
        var birthyear = birthyears.selectAll(".birthyear")
            .data(d3.range(year0 - age1, year1 + 1, 5))
            .enter().append("g")
            .attr("class", "birthyear")
            .attr("transform", function (birthyear) { return "translate(" + x(birthyear) + ",0)"; } );

        birthyear.selectAll("rect")
            .data(function (birthyear): number[] { return data[year][birthyear] || [0, 0]; } )
            .enter().append("rect")
            .attr("x", -barWidth / 2)
            .attr("width", barWidth)
            .attr("y", y)
            .attr("height", function (value) { return height - y(value); } );

        // Add labels to show birthyear.
        birthyear.append("text")
            .attr("y", height - 4)
            .text(function (birthyear) { return birthyear; } );

        // Add labels to show age (separate; not animated).
        svg.selectAll(".age")
            .data(d3.range(0, age1 + 1, 5))
            .enter().append("text")
            .attr("class", "age")
            .attr("x", function (age) { return x(year - age); } )
            .attr("y", height + 4)
            .attr("dy", ".71em")
            .text(function (age) { return age; } );

        // Allow the arrow keys to change the displayed year.
        window.focus();
        d3.select(window).on("keydown", function () {
            switch ((<KeyboardEvent> d3.event).keyCode) {
                case 37: year = Math.max(year0, year - 10); break;
                case 39: year = Math.min(year1, year + 10); break;
            }
            update();
        } );

        function update() {
            if (!(<any>year in data)) return;
            title.text(year);

            birthyears.transition()
                .duration(750)
                .attr("transform", "translate(" + (x(year1) - x(year)) + ",0)");

            birthyear.selectAll("rect")
                .data(function (birthyear): number[] { return data[year][birthyear] || [0, 0]; } )
                .transition()
                .duration(750)
                .attr("y", y)
                .attr("height", function (value) { return height - y(value); } );
        }
    } );
}

//Example from http://bl.ocks.org/MoritzStefaner/1377729
module forcedBasedLabelPlacemant {
    interface Node extends d3.layout.force.Node {
        label: string;
    }

    interface LabelAnchor extends d3.layout.force.Node {
        node: Node;
    }

    interface LabelAnchorLink extends d3.layout.force.Link<Node> {
        source: Node;
        target: Node;
        weight: number;
    }

    var w = 960, h = 500;

    var labelDistance = 0;

    var vis = d3.select("body").append("svg:svg").attr("width", w).attr("height", h);

    var nodes: Node[] = [];
    var labelAnchors: LabelAnchor[] = [];
<<<<<<< HEAD
    var labelAnchorLinks: { source: number; target: number }[] = [];
=======
    var labelAnchorLinks: { source: number; target: number; weight: number }[] = [];
>>>>>>> c6254f15
    var links: typeof labelAnchorLinks = [];

    for (var i = 0; i < 30; i++) {
        var nodeLabel = {
            label: "node " + i
        };
        nodes.push(nodeLabel);
        labelAnchors.push({
            node: nodeLabel
        });
        labelAnchors.push({
            node: nodeLabel
        });
    };

    for (var i = 0; i < nodes.length; i++) {
        for (var j = 0; j < i; j++) {
            if (Math.random() > .95)
                links.push({
                    source: i,
                    target: j,
                    weight: Math.random()
                });
        }
        labelAnchorLinks.push({
            source: i * 2,
            target: i * 2 + 1,
            weight: 1
        });
    };

    var force = d3.layout.force<LabelAnchorLink, Node>().size([w, h]).nodes(nodes).links(links).gravity(1).linkDistance(50).charge(-3000).linkStrength(function (x) {
        return x.weight * 10
    } );


    force.start();

    var force2 = d3.layout.force<LabelAnchorLink, LabelAnchor>().nodes(labelAnchors).links(labelAnchorLinks).gravity(0).linkDistance(0).linkStrength(8).charge(-100).size([w, h]);
    force2.start();

    var link = vis.selectAll("line.link").data(links).enter().append("svg:line").attr("class", "link").style("stroke", "#CCC");

    var node = vis.selectAll("g.node").data(force.nodes()).enter().append("svg:g").attr("class", "node");
    node.append("svg:circle").attr("r", 5).style("fill", "#555").style("stroke", "#FFF").style("stroke-width", 3);
    node.call(force.drag);


    var anchorLink = vis.selectAll("line.anchorLink").data(labelAnchorLinks)//.enter().append("svg:line").attr("class", "anchorLink").style("stroke", "#999");

    var anchorNode = vis.selectAll("g.anchorNode").data(force2.nodes()).enter().append("svg:g").attr("class", "anchorNode");
    anchorNode.append("svg:circle").attr("r", 0).style("fill", "#FFF");
    anchorNode.append("svg:text").text(function (d, i) {
        return i % 2 == 0 ? "" : d.node.label
    } ).style("fill", "#555").style("font-family", "Arial").style("font-size", 12);

    var updateLink = function () {
        (<d3.Selection<any>> this).attr("x1", function (d) {
            return d.source.x;
        } ).attr("y1", function (d) {
                return d.source.y;
            } ).attr("x2", function (d) {
                return d.target.x;
            } ).attr("y2", function (d) {
                return d.target.y;
            } );

    }

    var updateNode = function () {
        (<d3.Selection<any>> this).attr("transform", function (d) {
            return "translate(" + d.x + "," + d.y + ")";
        } );

    }

    force.on("tick", function () {

        force2.start();

        node.call(updateNode);

        anchorNode.each(function (d, i) {
            if (i % 2 == 0) {
                d.x = d.node.x;
                d.y = d.node.y;
            } else {
                var b = this.childNodes[1].getBBox();

                var diffX = d.x - d.node.x;
                var diffY = d.y - d.node.y;

                var dist = Math.sqrt(diffX * diffX + diffY * diffY);

                var shiftX = b.width * (diffX - dist) / (dist * 2);
                shiftX = Math.max(-b.width, Math.min(0, shiftX));
                var shiftY = 5;
                this.childNodes[1].setAttribute("transform", "translate(" + shiftX + "," + shiftY + ")");
            }
        } );


        anchorNode.call(updateNode);

        link.call(updateLink);
        anchorLink.call(updateLink);

    } );
}

//Example from http://bl.ocks.org/mbostock/1125997
module forceCollapsable {
    interface Node extends d3.layout.force.Node {
        id: string;
        _children: Node[];
        children?: Node[];
        size: number;
    }

    var w = 1280,
        h = 800,
        node: d3.selection.Update<Node>,
        link: d3.selection.Update<d3.layout.force.Link<Node>>,
        root: any;

    var force = d3.layout.force<Node>()
        .on("tick", tick)
        .charge(function (d) { return d._children ? -d.size / 100 : -30; } )
        .linkDistance(function (d) { return d.target._children ? 80 : 30; } )
        .size([w, h - 160]);

    var vis = d3.select("body").append("svg:svg")
        .attr("width", w)
        .attr("height", h);

    d3.json("flare.json", function (json) {
        root = json;
        root.fixed = true;
        root.x = w / 2;
        root.y = h / 2 - 80;
        update();
    } );

    function update() {
        var nodes = flatten(root),
            links = d3.layout.tree<Node>().links(nodes);

        // Restart the force layout.
        force
            .nodes(nodes)
            .links(links)
            .start();

        // Update the links…
        link = vis.selectAll("line.link")
            .data(links, function (d) { return d.target.id; } );

        // Enter any new links.
        link.enter().insert("svg:line", ".node")
            .attr("class", "link")
            .attr("x1", function (d) { return d.source.x; } )
            .attr("y1", function (d) { return d.source.y; } )
            .attr("x2", function (d) { return d.target.x; } )
            .attr("y2", function (d) { return d.target.y; } );

        // Exit any old links.
        link.exit().remove();

        // Update the nodes…
        node = vis.selectAll("circle.node")
            .data(nodes, function (d) { return d.id; } )
            .style("fill", color);

        node.transition()
            .attr("r", function (d) { return d.children ? 4.5 : Math.sqrt(d.size) / 10; } );

        // Enter any new nodes.
        node.enter().append("svg:circle")
            .attr("class", "node")
            .attr("cx", function (d) { return d.x; } )
            .attr("cy", function (d) { return d.y; } )
            .attr("r", function (d) { return d.children ? 4.5 : Math.sqrt(d.size) / 10; } )
            .style("fill", color)
            .on("click", click)
            .call(force.drag);

        // Exit any old nodes.
        node.exit().remove();
    }

    function tick() {
        link.attr("x1", function (d) { return d.source.x; } )
            .attr("y1", function (d) { return d.source.y; } )
            .attr("x2", function (d) { return d.target.x; } )
            .attr("y2", function (d) { return d.target.y; } );

        node.attr("cx", function (d) { return d.x; } )
            .attr("cy", function (d) { return d.y; } );
    }

    // Color leaf nodes orange, and packages white or blue.
    function color(d: Node) {
        return d._children ? "#3182bd" : d.children ? "#c6dbef" : "#fd8d3c";
    }

    // Toggle children on click.
    function click(d: Node) {
        if (d.children) {
            d._children = d.children;
            d.children = null;
        } else {
            d.children = d._children;
            d._children = null;
        }
        update();
    }

    // Returns a list of all nodes under the root.
    function flatten(root: Node) {
        var nodes: Node[] = [], i = 0;

        function recurse(node: Node) {
            if (node.children) node.size = node.children.reduce(function (p, v) { return p + recurse(v); } , 0);
            if (!node.id) node.id = String(++i);
            nodes.push(node);
            return node.size;
        }

        root.size = recurse(root);
        return nodes;
    }
}

//Example from http://bl.ocks.org/mbostock/3757110
function azimuthalEquidistant() {
    var width = 960,
        height = 960;
    var topojson: any;

    var projection = d3.geo.azimuthalEquidistant()
        .scale(150)
        .translate([width / 2, height / 2])
        .clipAngle(180 - 1e-3)
        .precision(.1);

    var path = d3.geo.path()
        .projection(projection);

    var graticule = d3.geo.graticule();

    var svg = d3.select("body").append("svg")
        .attr("width", width)
        .attr("height", height);

    svg.append("defs").append("path")
        .datum({ type: "Sphere" })
        .attr("id", "sphere")
        .attr("d", path);

    svg.append("use")
        .attr("class", "stroke")
        .attr("xlink:href", "#sphere");

    svg.append("use")
        .attr("class", "fill")
        .attr("xlink:href", "#sphere");

    svg.append("path")
        .datum(graticule)
        .attr("class", "graticule")
        .attr("d", path);

    d3.json("/mbostock/raw/4090846/world-50m.json", function (error, world) {
        svg.insert("path", ".graticule")
            .datum(topojson.feature(world, world.objects.land))
            .attr("class", "land")
            .attr("d", path);

        svg.insert("path", ".graticule")
            .datum(topojson.mesh(world, world.objects.countries, function (a: any, b: any) { return a !== b; } ))
            .attr("class", "boundary")
            .attr("d", path);
    } );

    d3.select(self.frameElement).style("height", height + "px");
}

//Example from http://bl.ocks.org/mbostock/4060366
function voronoiTesselation() {
    var width = 960,
        height = 500;

    var vertices = d3.range(100).map(function (d): [number, number] {
        return [Math.random() * width, Math.random() * height];
    } );

    var voronoi = d3.geom.voronoi()
        .clipExtent([[0, 0], [width, height]]);

    var svg = d3.select("body").append("svg")
        .attr("width", width)
        .attr("height", height)
        .attr("class", "PiYG")
        .on("mousemove", function () { vertices[0] = d3.mouse(this); redraw(); } );

    var path = <d3.selection.Update<string>>svg.append("g").selectAll("path");

    svg.selectAll("circle")
        .data(vertices.slice(1))
        .enter().append("circle")
        .attr("transform", function (d) { return "translate(" + d + ")"; } )
        .attr("r", 2);

    redraw();

    function redraw() {
        path = path.data(voronoi(vertices).map(function (d) { return "M" + d.join("L") + "Z"; } ), String);
        path.exit().remove();
        path.enter().append("path").attr("class", function (d, i) { return "q" + (i % 9) + "-9"; } ).attr("d", String);
        path.order();
    }
}

// Example from https://gist.github.com/christophermanning/1734663
function forceDirectedVoronoi() {
    var w = window.innerWidth > 960 ? 960 : (window.innerWidth || 960),
        h = window.innerHeight > 500 ? 500 : (window.innerHeight || 500),
        radius = 5.25,
        simulate = true,
        zoomToAdd = true,
        color = d3.scale.quantize<string>().domain([10000, 7250]).range(["#dadaeb","#bcbddc","#9e9ac8","#807dba","#6a51a3","#54278f","#3f007d"])
<<<<<<< HEAD
 
=======

>>>>>>> c6254f15
    var numVertices = (w*h) / 3000;
    var vertices = d3.range(numVertices).map(function(i) {
        var angle = radius * (i+10);
        return {x: angle*Math.cos(angle)+(w/2), y: angle*Math.sin(angle)+(h/2)};
    });
    var d3_geom_voronoi = d3.geom.voronoi<{ x: number; y: number }>()
        .x(function(d) { return d.x; })
        .y(function(d) { return d.y; })
    var prevEventScale = 1;
    var zoom = d3.behavior.zoom().on("zoom", function(d,i) {
        if (zoomToAdd){
<<<<<<< HEAD
          if ((<any> d3.event).scale > prevEventScale) {
                var angle = radius * vertices.length;
                vertices.push({x: angle*Math.cos(angle)+(w/2), y: angle*Math.sin(angle)+(h/2)})
            } else if (vertices.length > 2 && (<any> d3.event).scale != prevEventScale) {
                vertices.pop();
            }
            force.nodes(vertices).start()
        } else {
            if ((<any> d3.event).scale > prevEventScale) {
=======
          if ((<d3.ZoomEvent> d3.event).scale > prevEventScale) {
            var angle = radius * vertices.length;
            vertices.push({x: angle*Math.cos(angle)+(w/2), y: angle*Math.sin(angle)+(h/2)})
          } else if (vertices.length > 2 && (<d3.ZoomEvent> d3.event).scale != prevEventScale) {
            vertices.pop();
          }
        force.nodes(vertices).start()
        } else {
            if ((<d3.ZoomEvent> d3.event).scale > prevEventScale) {
>>>>>>> c6254f15
                radius+= .01
            } else {
                radius -= .01
            }
            vertices.forEach(function(d, i) {
                var angle = radius * (i+10);
                vertices[i] = {x: angle*Math.cos(angle)+(w/2), y: angle*Math.sin(angle)+(h/2)};
            });
            force.nodes(vertices).start()
        }
<<<<<<< HEAD
        prevEventScale = (<any> d3.event).scale;
=======
        prevEventScale = (<d3.ZoomEvent> d3.event).scale;
>>>>>>> c6254f15
    });

    d3.select(window)
        .on("keydown", function() {
            // shift
            if((<KeyboardEvent> d3.event).keyCode == 16) {
                zoomToAdd = false
            }

            // s
            if((<KeyboardEvent> d3.event).keyCode == 83) {
                simulate = !simulate
                if(simulate) {
                    force.start()
                } else {
                    force.stop()
                }
            }
        })
        .on("keyup", function() {
            zoomToAdd = true
        })

    var svg = d3.select("#chart")
        .append("svg")
        .attr("width", w)
        .attr("height", h)
        .call(zoom)

    var force = d3.layout.force()
        .charge(-300)
        .size([w, h])
        .on("tick", update);

    force.nodes(vertices).start();
<<<<<<< HEAD
 
    var circle = <d3.selection.Update<any>> svg.selectAll("circle");
    var path = <d3.selection.Update<any>> svg.selectAll("path");
    var link = <d3.selection.Update<any>> svg.selectAll("line");
 
=======

    var circle = <d3.selection.Update<any>> svg.selectAll("circle");
    var path = <d3.selection.Update<any>> svg.selectAll("path");
    var link = <d3.selection.Update<any>> svg.selectAll("line");

>>>>>>> c6254f15
    function update() {
        path = path.data(d3_geom_voronoi(vertices));
        path.enter().append("path")
            // drag node by dragging cell
            .call(d3.behavior.drag()
              .on("drag", function(d, i) {
<<<<<<< HEAD
                vertices[i] = {x: vertices[i].x + (<any> d3.event).dx, y: vertices[i].y + (<any> d3.event).dy}
=======
                vertices[i] = {x: vertices[i].x + (<d3.DragEvent> d3.event).dx, y: vertices[i].y + (<d3.DragEvent> d3.event).dy}
>>>>>>> c6254f15
              })
            )
            .style("fill", function(d, i) { return color(0) })
        path.attr("d", function(d) { return "M" + d.join("L") + "Z"; })
            .transition().duration(150).style("fill", function(d, i) { return color(d3.geom.polygon(d).area()) })
        path.exit().remove();

        circle = circle.data(vertices)
        circle.enter().append("circle")
              .attr("r", 0)
              .transition().duration(1000).attr("r", 5);
        circle.attr("cx", function(d) { return d.x; })
              .attr("cy", function(d) { return d.y; });
        circle.exit().transition().attr("r", 0).remove();

        link = link.data(d3_geom_voronoi.links(vertices))
        link.enter().append("line")
        link.attr("x1", function(d) { return d.source.x; })
            .attr("y1", function(d) { return d.source.y; })
            .attr("x2", function(d) { return d.target.x; })
            .attr("y2", function(d) { return d.target.y; })

        link.exit().remove()

        if(!simulate) force.stop()
    }
}

//Example from http://bl.ocks.org/mbostock/4341156
function delaunayTesselation() {
    var width = 960,
        height = 500;

    var vertices = d3.range(100).map(function (d): [number, number] {
        return [Math.random() * width, Math.random() * height];
    } );

    var svg = d3.select("body").append("svg")
        .attr("width", width)
        .attr("height", height)
        .attr("class", "PiYG")
        .on("mousemove", function () { vertices[0] = d3.mouse(this); redraw(); } );

    var path = <d3.selection.Update<any>>svg.append("g").selectAll("path");

    svg.selectAll("circle")
        .data(vertices.slice(1))
        .enter().append("circle")
        .attr("transform", function (d) { return "translate(" + d + ")"; } )
        .attr("r", 2);

    redraw();

    function redraw() {
        path = path.data(d3.geom.delaunay(vertices).map(function (d) { return "M" + d.join("L") + "Z"; } ), String);
        path.exit().remove();
        path.enter().append("path").attr("class", function (d, i) { return "q" + (i % 9) + "-9"; } ).attr("d", String);
    }
}

//Example from http://bl.ocks.org/mbostock/4343214
function quadtree() {
    var width = 960,
        height = 500;

    var data = d3.range(5000).map(function(): [number, number] {
      return [Math.random() * width, Math.random() * width];
    });

    var quadtree = d3.geom.quadtree()
        .extent([[-1, -1], [width + 1, height + 1]])
        (data);

    var brush = d3.svg.brush()
        .x(d3.scale.identity().domain([0, width]))
        .y(d3.scale.identity().domain([0, height]))
        .on("brush", brushed)
        .extent([[100, 100], [200, 200]]);

    var svg = d3.select("body").append("svg")
        .attr("width", width)
        .attr("height", height);

    svg.selectAll(".node")
        .data(nodes(quadtree))
        .enter().append("rect")
        .attr("class", "node")
        .attr("x", function (d) { return d.x; } )
        .attr("y", function (d) { return d.y; } )
        .attr("width", function (d) { return d.width; } )
        .attr("height", function (d) { return d.height; } );

    var point = svg.selectAll(".point")
        .data(<{ scanned?: boolean; selected?: boolean; 0: number; 1: number }[]> data)
        .enter().append("circle")
        .attr("class", "point")
        .attr("cx", function (d) { return d[0]; } )
        .attr("cy", function (d) { return d[1]; } )
        .attr("r", 4);

    svg.append("g")
        .attr("class", "brush")
        .call(brush);

    brushed();

    function brushed() {
        var extent = <[[number, number], [number, number]]> brush.extent();
        point.each(function (d) { d.scanned = d.selected = false; } );
        search(quadtree, extent[0][0], extent[0][1], extent[1][0], extent[1][1]);
        point.classed("scanned", function (d) { return d.scanned; } );
        point.classed("selected", function (d) { return d.selected; } );
    }

    // Collapse the quadtree into an array of rectangles.
    function nodes(quadtree: d3.geom.quadtree.Quadtree<[number, number]>) {
        var nodes: Array<{x: number; y: number; width: number; height: number}> = [];
<<<<<<< HEAD
        quadtree.visit(function (node, x1, y1, x2, y2) {
=======
        quadtree.visit(function (node: d3.geom.quadtree.Node<[number, number]>, x1: number, y1: number, x2:number, y2: number) {
>>>>>>> c6254f15
            nodes.push({ x: x1, y: y1, width: x2 - x1, height: y2 - y1 });
        } );
        return nodes;
    }

    // Find the nodes within the specified rectangle.
    function search(quadtree: d3.geom.quadtree.Quadtree<{ scanned?: boolean; selected?: boolean; 0: number; 1: number }>, x0: number, y0: number, x3: number, y3: number) {
<<<<<<< HEAD
        quadtree.visit(function (node, x1, y1, x2, y2) {
=======
        quadtree.visit(function (node: d3.geom.quadtree.Node<{ scanned?: boolean; selected?: boolean; 0: number; 1: number }>, x1: number, y1: number, x2:number, y2: number) {
>>>>>>> c6254f15
            var p = node.point;
            if (p) {
                p.scanned = true;
                p.selected = (p[0] >= x0) && (p[0] < x3) && (p[1] >= y0) && (p[1] < y3);
            }
            return x1 >= x3 || y1 >= y3 || x2 < x0 || y2 < y0;
        } );
    }
}

//Example from http://bl.ocks.org/mbostock/4341699
function convexHull() {
    var width = 960,
        height = 500;

    var randomX = d3.random.normal(width / 2, 60),
        randomY = d3.random.normal(height / 2, 60),
        vertices = d3.range(100).map(function (): [number, number] { return [randomX(), randomY()]; } );

    var svg = d3.select("body").append("svg")
        .attr("width", width)
        .attr("height", height)
        .on("mousemove", function () { vertices[0] = d3.mouse(this); redraw(); } )
        .on("click", function () { vertices.push(d3.mouse(this)); redraw(); } );

    svg.append("rect")
        .attr("width", width)
        .attr("height", height);

    var hull = svg.append("path")
        .attr("class", "hull");

    var circle = <d3.selection.Update<[number, number]>> svg.selectAll("circle");

    redraw();

    function redraw() {
        hull.datum(d3.geom.hull(vertices)).attr("d", function (d) { return "M" + d.join("L") + "Z"; } );
        circle = circle.data(vertices);
        circle.enter().append("circle").attr("r", 3);
        circle.attr("transform", function (d) { return "translate(" + d + ")"; } );
    }
}

// example from http://bl.ocks.org/mbostock/1044242
module hierarchicalEdgeBundling {
    interface Result extends d3.layout.cluster.Result {
        parent: Result;
        size: number;
        key: string;
    }

    var diameter = 960,
        radius = diameter / 2,
        innerRadius = radius - 120;

    var cluster = d3.layout.cluster<Result>()
        .size([360, innerRadius])
        .sort(null)
        .value(function (d) { return d.size; } );

    var bundle = d3.layout.bundle<Result>();
<<<<<<< HEAD
    
=======

>>>>>>> c6254f15
    var line = d3.svg.line.radial<Result>()
        .interpolate("bundle")
        .tension(.85)
        .radius(function (d) { return d.y; } )
        .angle(function (d) { return d.x / 180 * Math.PI; } );

    var svg = d3.select("body").append("svg")
        .attr("width", diameter)
        .attr("height", diameter)
        .append("g")
        .attr("transform", "translate(" + radius + "," + radius + ")");

    d3.json("readme-flare-imports.json", function (error, classes) {
        var nodes = cluster.nodes(packages.root(classes)),
            links = packages.imports(nodes);

        svg.selectAll(".link")
            .data(bundle(links))
            .enter().append("path")
            .attr("class", "link")
            .attr("d", line);

        svg.selectAll(".node")
            .data(nodes.filter(function (n) { return !n.children; } ))
            .enter().append("g")
            .attr("class", "node")
            .attr("transform", function (d) { return "rotate(" + (d.x - 90) + ")translate(" + d.y + ")"; } )
            .append("text")
            .attr("dx", function (d) { return d.x < 180 ? 8 : -8; } )
            .attr("dy", ".31em")
            .attr("text-anchor", function (d) { return d.x < 180 ? "start" : "end"; } )
            .attr("transform", function (d) { return d.x < 180 ? null : "rotate(180)"; } )
            .text(function (d) { return d.key; } );
    } );

    d3.select(self.frameElement).style("height", diameter + "px");

    var packages = {

        // Lazily construct the package hierarchy from class names.
        root: function (classes: any[]) {
            var map: {[key: string]: Result} = {};

            function find(name: string, data?: any) {
                var node: Result = map[name], i: number;
                if (!node) {
                    node = map[name] = data || { name: name, children: [] };
                    if (name.length) {
                        node.parent = find(name.substring(0, i = name.lastIndexOf(".")));
                        node.parent.children.push(node);
                        node.key = name.substring(i + 1);
                    }
                }
                return node;
            }

            classes.forEach(function (d) {
                find(d.name, d);
            } );

            return map[""];
        } ,

        // Return a list of imports for the given array of nodes.
        imports: function (nodes: any[]) {
            var map: {[key: string]: Result} = {},
                imports: d3.layout.cluster.Link<Result>[] = [];

            // Compute a map from name to node.
            nodes.forEach(function (d) {
                map[d.name] = d;
            } );

            // For each import, construct a link from the source to target node.
            nodes.forEach(function (d) {
                if (d.imports) d.imports.forEach(function (i: string) {
                    imports.push({ source: map[d.name], target: map[i] });
                } );
            } );

            return imports;
        }
    };
}

// example from http://bl.ocks.org/mbostock/1123639
function roundedRectangles() {
    var mouse = [480, 250],
        count = 0;

    var svg = d3.select("body").append("svg:svg")
        .attr("width", 960)
        .attr("height", 500);

    var g = svg.selectAll("g")
        .data(d3.range(25))
        .enter().append("svg:g")
        .attr("transform", "translate(" + mouse + ")");

    g.append("svg:rect")
        .attr("rx", 6)
        .attr("ry", 6)
        .attr("x", -12.5)
        .attr("y", -12.5)
        .attr("width", 25)
        .attr("height", 25)
        .attr("transform", function (d, i) { return "scale(" + (1 - d / 25) * 20 + ")"; } )
        .style("fill", d3.scale.category20c<number>());

    var g0 = g.datum(function (d) {
        return { center: [0, 0], angle: 0 };
    } );

    svg.on("mousemove", function () {
        mouse = d3.mouse(this);
    } );

    d3.timer(function () {
        count++;
        g0.attr("transform", function (d, i) {
            d.center[0] += (mouse[0] - d.center[0]) / (i + 5);
            d.center[1] += (mouse[1] - d.center[1]) / (i + 5);
            d.angle += Math.sin((count + i) / 10) * 7;
            return "translate(" + d.center + ")rotate(" + d.angle + ")";
        } );
        return true;
    } );
}

// example from http://bl.ocks.org/mbostock/4060954
function streamGraph() {
    var n = 20, // number of layers
        m = 200, // number of samples per layer
        stack = d3.layout.stack().offset("wiggle"),
        layers0 = stack(d3.range(n).map(function () { return bumpLayer(m); })),
        layers1 = stack(d3.range(n).map(function () { return bumpLayer(m); }));

    var width = 960,
        height = 500;

    var x = d3.scale.linear()
        .domain([0, m - 1])
        .range([0, width]);

    var y = d3.scale.linear()
        .domain([0, d3.max(layers0.concat(layers1), function (layer) { return d3.max(layer, function (d) { return d.y0 + d.y; }); })])
        .range([height, 0]);

    var color = d3.scale.linear<string>()
        .range(["#aad", "#556"]);

    var area = d3.svg.area<{ x: number; y: number; y0: number }>()
        .x(function (d) { return x(d.x); })
        .y0(function (d) { return y(d.y0); })
        .y1(function (d) { return y(d.y0 + d.y); });

    var svg = d3.select("body").append("svg")
        .attr("width", width)
        .attr("height", height);

    svg.selectAll("path")
        .data(layers0)
        .enter().append("path")
        .attr("d", area)
        .style("fill", function () { return color(Math.random()); });

    function transition() {
        d3.selectAll("path")
            .data(function () {
                var d = layers1;
                layers1 = layers0;
                return layers0 = d;
            })
            .transition()
            .duration(2500)
            .attr("d", area);
    }

    // Inspired by Lee Byron's test data generator.
    function bumpLayer(n: number): Array<{x: number; y: number;y0?:number;}> {

        function bump(a: number[]) {
            var x = 1 / (.1 + Math.random()),
                y = 2 * Math.random() - .5,
                z = 10 / (.1 + Math.random());
            for (var i = 0; i < n; i++) {
                var w = (i / n - y) * z;
                a[i] += x * Math.exp(-w * w);
            }
        }

        var a: number[] = [], i: number;
        for (i = 0; i < n; ++i) a[i] = 0;
        for (i = 0; i < 5; ++i) bump(a);
        return a.map(function (d, i) { return { x: i, y: Math.max(0, d) }; } );
    }
}

// example from http://mbostock.github.io/d3/talk/20111116/force-collapsible.html
module forceCollapsable2 {
    interface Node extends d3.layout.force.Node {
        children: Node[];
        _children: Node[];
        size: number;
        id: string;
    }

    var w = 1280,
        h = 800,
        node: d3.selection.Update<Node>,
        link: d3.selection.Update<d3.layout.force.Link<Node>>,
        root: Node;

    var force = d3.layout.force<Node>()
        .on("tick", tick)
        .charge(function (d) { return d._children ? -d.size / 100 : -30; } )
        .linkDistance(function (d) { return d.target._children ? 80 : 30; } )
        .size([w, h - 160]);

    var vis = d3.select("body").append("svg:svg")
        .attr("width", w)
        .attr("height", h);

    d3.json("flare.json", function (json) {
        root = json;
        root.fixed = true;
        root.x = w / 2;
        root.y = h / 2 - 80;
        update();
    } );

    function update() {
        var nodes = flatten(root),
            links = d3.layout.tree<Node>().links(nodes);

        // Restart the force layout.
        force
            .nodes(nodes)
            .links(links)
            .start();

        // Update the links…
        link = vis.selectAll("line.link")
            .data(links, function (d) { return d.target.id; } );

        // Enter any new links.
        link.enter().insert("svg:line", ".node")
            .attr("class", "link")
            .attr("x1", function (d) { return d.source.x; } )
            .attr("y1", function (d) { return d.source.y; } )
            .attr("x2", function (d) { return d.target.x; } )
            .attr("y2", function (d) { return d.target.y; } );

        // Exit any old links.
        link.exit().remove();

        // Update the nodes…
        node = vis.selectAll("circle.node")
            .data(nodes, function (d) { return d.id; } )
            .style("fill", color);

        node.transition()
            .attr("r", function (d) { return d.children ? 4.5 : Math.sqrt(d.size) / 10; } );

        // Enter any new nodes.
        node.enter().append("svg:circle")
            .attr("class", "node")
            .attr("cx", function (d) { return d.x; } )
            .attr("cy", function (d) { return d.y; } )
            .attr("r", function (d) { return d.children ? 4.5 : Math.sqrt(d.size) / 10; } )
            .style("fill", color)
            .on("click", click)
            .call(force.drag);

        // Exit any old nodes.
        node.exit().remove();
    }

    function tick() {
        link.attr("x1", function (d) { return d.source.x; } )
            .attr("y1", function (d) { return d.source.y; } )
            .attr("x2", function (d) { return d.target.x; } )
            .attr("y2", function (d) { return d.target.y; } );

        node.attr("cx", function (d) { return d.x; } )
            .attr("cy", function (d) { return d.y; } );
    }

    // Color leaf nodes orange, and packages white or blue.
    function color(d: Node) {
        return d._children ? "#3182bd" : d.children ? "#c6dbef" : "#fd8d3c";
    }

    // Toggle children on click.
    function click(d: Node) {
        if (d.children) {
            d._children = d.children;
            d.children = null;
        } else {
            d.children = d._children;
            d._children = null;
        }
        update();
    }

    // Returns a list of all nodes under the root.
    function flatten(root: Node) {
        var nodes: Node[] = [], i = 0;

        function recurse(node: Node) {
            if (node.children) node.size = node.children.reduce(function (p, v) { return p + recurse(v); } , 0);
            if (!node.id) node.id = String(++i);
            nodes.push(node);
            return node.size;
        }

        root.size = recurse(root);
        return nodes;
    }
}

//exapmle from http://bl.ocks.org/mbostock/4062006
function chordDiagram() {
    var matrix = [
        [11975, 5871, 8916, 2868],
        [1951, 10048, 2060, 6171],
        [8010, 16145, 8090, 8045],
        [1013, 990, 940, 6907]
    ];

    var chord = d3.layout.chord()
        .padding(.05)
        .sortSubgroups(d3.descending)
        .matrix(matrix);

    var width = 960,
        height = 500,
        innerRadius = Math.min(width, height) * .41,
        outerRadius = innerRadius * 1.1;

    var fill = d3.scale.ordinal<number, string>()
        .domain(d3.range(4))
        .range(["#000000", "#FFDD89", "#957244", "#F26223"]);

    var svg = d3.select("body").append("svg")
        .attr("width", width)
        .attr("height", height)
        .append("g")
        .attr("transform", "translate(" + width / 2 + "," + height / 2 + ")");

    svg.append("g").selectAll("path")
        .data(chord.groups)
        .enter().append("path")
        .style("fill", function (d) { return fill(d.index); } )
        .style("stroke", function (d) { return fill(d.index); } )
        .attr("d", d3.svg.arc<d3.layout.chord.Node>().innerRadius(innerRadius).outerRadius(outerRadius))
        .on("mouseover", fade(.1))
        .on("mouseout", fade(1));

    var ticks = svg.append("g").selectAll("g")
        .data(chord.groups)
        .enter().append("g").selectAll("g")
        .data(groupTicks)
        .enter().append("g")
        .attr("transform", function (d) {
            return "rotate(" + (d.angle * 180 / Math.PI - 90) + ")"
                + "translate(" + outerRadius + ",0)";
        } );

    ticks.append("line")
        .attr("x1", 1)
        .attr("y1", 0)
        .attr("x2", 5)
        .attr("y2", 0)
        .style("stroke", "#000");

    ticks.append("text")
        .attr("x", 8)
        .attr("dy", ".35em")
        .attr("transform", function (d) { return d.angle > Math.PI ? "rotate(180)translate(-16)" : null; } )
        .style("text-anchor", function (d) { return d.angle > Math.PI ? "end" : null; } )
        .text(function (d) { return d.label; } );

    svg.append("g")
        .attr("class", "chord")
        .selectAll("path")
        .data(chord.chords)
        .enter().append("path")
        .attr("d", d3.svg.chord<d3.layout.chord.Node>().radius(innerRadius))
        .style("fill", function (d) { return fill(d.target.index); } )
        .style("opacity", 1);

    // Returns an array of tick angles and labels, given a group.
    function groupTicks(d: d3.layout.chord.Node) {
        var k = (d.endAngle - d.startAngle) / d.value;
        return d3.range(0, d.value, 1000).map(function (v, i) {
            return {
                angle: v * k + d.startAngle,
                label: i % 5 ? null : v / 1000 + "k"
            };
        } );
    }

    // Returns an event handler for fading a given chord group.
    function fade(opacity: number) {
        return function (g: {}, i: number) {
            svg.selectAll(".chord path")
                .filter(function (d) { return d.source.index != i && d.target.index != i; } )
                .transition()
                .style("opacity", opacity);
        };
    }
}

//example from http://mbostock.github.io/d3/talk/20111116/iris-parallel.html
function irisParallel() {
    var species = ["setosa", "versicolor", "virginica"],
        traits = ["sepal length", "petal length", "sepal width", "petal width"];

    var m = [80, 160, 200, 160],
        w = 1280 - m[1] - m[3],
        h = 800 - m[0] - m[2];

    var x = d3.scale.ordinal().domain(traits).rangePoints([0, w]),
        y: {[key: string]: any} = {};

    var line = d3.svg.line(),
        axis = d3.svg.axis().orient("left"),
        foreground: d3.Selection<{ [key: string]: string}>;

    var svg = d3.select("body").append("svg:svg")
        .attr("width", w + m[1] + m[3])
        .attr("height", h + m[0] + m[2])
        .append("svg:g")
        .attr("transform", "translate(" + m[3] + "," + m[0] + ")");

    d3.csv("iris.csv", function (flowers) {
        var i: number;

        // Create a scale and brush for each trait.
        traits.forEach(function (d) {
            y[d] = d3.scale.linear<number>()
                .domain(d3.extent(flowers, function (p) { return +p[d]; } ))
                .range([h, 0]);

            y[d].brush = d3.svg.brush()
                .y(y[d])
                .on("brush", brush);
        } );

        // Add a legend.
        var legend = svg.selectAll("g.legend")
            .data(species)
            .enter().append("svg:g")
            .attr("class", "legend")
            .attr("transform", function (d, i) { return "translate(0," + (i * 20 + 584) + ")"; } );

        legend.append("svg:line")
            .attr("class", String)
            .attr("x2", 8);

        legend.append("svg:text")
            .attr("x", 12)
            .attr("dy", ".31em")
            .text(function (d) { return "Iris " + d; } );

        // Add foreground lines.
        foreground = svg.append("svg:g")
            .attr("class", "foreground")
            .selectAll("path")
            .data(flowers)
            .enter().append("svg:path")
            .attr("d", path)
            .attr("class", function (d) { return d['species']; } );

        // Add a group element for each trait.
        var g = svg.selectAll(".trait")
            .data(traits)
            .enter().append("svg:g")
            .attr("class", "trait")
            .attr("transform", function (d) { return "translate(" + x(d) + ")"; } )
            .call(d3.behavior.drag<string>()
                .origin(function (d) { return { x: x(d), y: NaN }; } )
                .on("dragstart", dragstart)
                .on("drag", drag)
                .on("dragend", dragend));

        // Add an axis and title.
        g.append("svg:g")
            .attr("class", "axis")
            .each(function (d) { d3.select(this).call(axis.scale(y[d])); } )
            .append("svg:text")
            .attr("text-anchor", "middle")
            .attr("y", -9)
            .text(String);

        // Add a brush for each axis.
        g.append("svg:g")
            .attr("class", "brush")
            .each(function (d) { d3.select(this).call(y[d].brush); } )
            .selectAll("rect")
            .attr("x", -8)
            .attr("width", 16);

        function dragstart(d: string) {
            i = traits.indexOf(d);
        }

        function drag(d: string) {
<<<<<<< HEAD
            x.range()[i] = (<any> d3.event).x;
=======
            x.range()[i] = (<d3.DragEvent> d3.event).x;
>>>>>>> c6254f15
            traits.sort(function (a, b) { return x(a) - x(b); } );
            g.attr("transform", function (d) { return "translate(" + x(d) + ")"; } );
            foreground.attr("d", path);
        }

        function dragend(d: string) {
            x.domain(traits).rangePoints([0, w]);
            var t = d3.transition().duration(500);
            t.selectAll(".trait").attr("transform", function (d) { return "translate(" + x(d) + ")"; } );
            t.selectAll(".foreground path").attr("d", path);
        }
    } );

    // Returns the path for a given data point.
    function path(d: any): string {
        return line(traits.map(function (p): [number, number] { return [x(p), y[p](d[p])]; } ));
    }

    // Handles a brush event, toggling the display of foreground lines.
    function brush() {
        var actives = traits.filter(function (p) { return !y[p].brush.empty(); } ),
            extents = actives.map(function (p) { return y[p].brush.extent(); } );
        foreground.classed("fade", function (d) {
            return !actives.every(function (p, i) {
                return extents[i][0] <= d[p] && d[p] <= extents[i][1];
            } );
        } );
    }
}

//example from
function healthAndWealth() {
    // Various accessors that specify the four dimensions of data to visualize.
    function x(d: any) { return d.income; }
    function y(d: any) { return d.lifeExpectancy; }
    function radius(d: any) { return d.population; }
    function color(d: any) { return d.region; }
    function key(d: any) { return d.name; }

    // Chart dimensions.
    var margin = { top: 19.5, right: 19.5, bottom: 19.5, left: 39.5 },
        width = 960 - margin.right,
        height = 500 - margin.top - margin.bottom;

    // Various scales. These domains make assumptions of data, naturally.
    var xScale = d3.scale.log().domain([300, 1e5]).range([0, width]),
        yScale = d3.scale.linear().domain([10, 85]).range([height, 0]),
        radiusScale = d3.scale.sqrt().domain([0, 5e8]).range([0, 40]),
        colorScale = d3.scale.category10();

    // The x & y axes.
    var xAxis = d3.svg.axis().orient("bottom").scale(xScale).ticks(12, d3.format(",d")),
        yAxis = d3.svg.axis().scale(yScale).orient("left");

    // Create the SVG container and set the origin.
    var svg = d3.select("#chart").append("svg")
        .attr("width", width + margin.left + margin.right)
        .attr("height", height + margin.top + margin.bottom)
        .append("g")
        .attr("transform", "translate(" + margin.left + "," + margin.top + ")");

    // Add the x-axis.
    svg.append("g")
        .attr("class", "x axis")
        .attr("transform", "translate(0," + height + ")")
        .call(xAxis);

    // Add the y-axis.
    svg.append("g")
        .attr("class", "y axis")
        .call(yAxis);

    // Add an x-axis label.
    svg.append("text")
        .attr("class", "x label")
        .attr("text-anchor", "end")
        .attr("x", width)
        .attr("y", height - 6)
        .text("income per capita, inflation-adjusted (dollars)");

    // Add a y-axis label.
    svg.append("text")
        .attr("class", "y label")
        .attr("text-anchor", "end")
        .attr("y", 6)
        .attr("dy", ".75em")
        .attr("transform", "rotate(-90)")
        .text("life expectancy (years)");

    // Add the year label; the value is set on transition.
    var label = svg.append("text")
        .attr("class", "year label")
        .attr("text-anchor", "end")
        .attr("y", height - 24)
        .attr("x", width)
        .text(1800);

    // Load the data.
    d3.json("nations.json", function (nations: any[]) {

        // A bisector since many nation's data is sparsely-defined.
        var bisect = d3.bisector(function (d: any) { return d[0]; } );

        // Add a dot per nation. Initialize the data at 1800, and set the colors.
        var dot = svg.append("g")
            .attr("class", "dots")
            .selectAll(".dot")
            .data(interpolateData(1800))
            .enter().append("circle")
            .attr("class", "dot")
            .style("fill", function (d) { return colorScale(color(d)); } )
            .call(position)
            .sort(order);

        // Add a title.
        dot.append("title")
            .text(function (d) { return d.name; } );

        // Add an overlay for the year label.
        var box = (<SVGTextElement>label.node()).getBBox();

        var overlay = svg.append("rect")
            .attr("class", "overlay")
            .attr("x", box.x)
            .attr("y", box.y)
            .attr("width", box.width)
            .attr("height", box.height)
            .on("mouseover", enableInteraction);

        // Start a transition that interpolates the data based on year.
        svg.transition()
            .duration(30000)
            .ease("linear")
            .tween("year", tweenYear)
            .each("end", enableInteraction);

        // Positions the dots based on data.
        function position(dot: d3.Selection<any>) {
            dot.attr("cx", function (d) { return xScale(x(d)); } )
                .attr("cy", function (d) { return yScale(y(d)); } )
                .attr("r", function (d) { return radiusScale(radius(d)); } );
        }

        // Defines a sort order so that the smallest dots are drawn on top.
        function order(a: any, b: any) {
            return radius(b) - radius(a);
        }

        // After the transition finishes, you can mouseover to change the year.
        function enableInteraction() {
            var yearScale = d3.scale.linear()
                .domain([1800, 2009])
                .range([box.x + 10, box.x + box.width - 10])
                .clamp(true);

            // Cancel the current transition, if any.
            svg.transition().duration(0);

            overlay
                .on("mouseover", mouseover)
                .on("mouseout", mouseout)
                .on("mousemove", mousemove)
                .on("touchmove", mousemove);

            function mouseover() {
                label.classed("active", true);
            }

            function mouseout() {
                label.classed("active", false);
            }

            function mousemove() {
                displayYear(yearScale.invert(d3.mouse(this)[0]));
            }
        }

        // Tweens the entire chart by first tweening the year, and then the data.
        // For the interpolated data, the dots and label are redrawn.
        function tweenYear() {
            var year = d3.interpolateNumber(1800, 2009);
            return function (t: number) { displayYear(year(t)); };
        }

        // Updates the display to show the specified year.
        function displayYear(year: number) {
            dot.data(interpolateData(year), key).call(position).sort(order);
            label.text(Math.round(year));
        }

        // Interpolates the dataset for the given (fractional) year.
        function interpolateData(year: number) {
            return nations.map(function (d) {
                return {
                    name: d.name,
                    region: d.region,
                    income: interpolateValues(d.income, year),
                    population: interpolateValues(d.population, year),
                    lifeExpectancy: interpolateValues(d.lifeExpectancy, year)
                };
            } );
        }

        // Finds (and possibly interpolates) the value for the specified year.
        function interpolateValues(values: any[], year: number) {
            var i = bisect.left(values, year, 0, values.length - 1),
                a = values[i];
            if (i > 0) {
                var b = values[i - 1],
                    t = (year - a[0]) / (b[0] - a[0]);
                return a[1] * (1 - t) + b[1] * t;
            }
            return a[1];
        }
    } );
}

// Test for d3.functor
function functorTest () {
    var f: (n: number) => number = d3.functor(10);
    var g = d3.functor(function (v: number) { return v; });

    return f(10) === g(10);
}

// Test for d3.Nest
// Most test adopted from: https://github.com/mbostock/d3/blob/master/test/arrays/nest-test.js
function nestTest () {
    var data = [
        {
            a: 10,
            b: [ 1, 2 ]
        },
        {
            a: 20,
            b: [ 2, 3 ]
        },
        {
            a: 30,
            b: [ 1, 2 ]
        }
    ];

    var n1 = d3.nest<{a: number; b: number[] }>()
                .key(function (d) { return String(d.a); })
                .sortKeys(d3.descending)
                .rollup(function (vals) {
                    return d3.sum(vals[0].b);
                });
    n1.map(data);
    n1.entries(data);

    var n2 = d3.nest<{ a: number; b: number[] }>()
                .key(function (d) { return String(d.a); })
                .sortValues(function (x1, x2) {
                        return x1.b[0] < x1.b[1] ? -1 : (x1.b[0] > x1.b[0] ? 1 : 0); });
    n2.map(data);
    n2.entries(data);

    // Tests adopted from d3's tests.
    var keys = d3.nest<{ foo: number; }>()
      .key(function(d) { return String(d.foo); })
      .entries([{foo: 1}, {foo: 1}, {foo: 2}])
      .map(function(d) { return d.key; })
      .sort(d3.ascending);

    var entries = d3.nest<{foo: number; bar?: number}>()
      .key(function(d) { return String(d.foo); })
      .entries([{foo: 1, bar: 0}, {foo: 2}, {foo: 1, bar: 1}]);

    keys = d3.nest<{foo: number}>()
        .key(function(d) { return String(d.foo); }).sortKeys(d3.descending)
        .entries([{foo: 1}, {foo: 1}, {foo: 2}])
        .map(function(d) { return d.key; });

    entries = d3.nest<{ foo: number; bar?: number }>()
        .key(function(d) { return String(d.foo); })
        .sortValues(function(a, b) { return a.bar - b.bar; })
        .entries([{foo: 1, bar: 2}, {foo: 1, bar: 0}, {foo: 1, bar: 1}, {foo: 2}]);

    entries = d3.nest<{ foo: number; bar?: number }>()
        .key(function(d) { return String(d.foo); })
        .rollup(function(values) { return d3.sum<any>(values, function(d) { return d.bar; }); })
        .entries([{foo: 1, bar: 2}, {foo: 1, bar: 0}, {foo: 1, bar: 1}, {foo: 2}]);

    entries = d3.nest<[number, number]>()
        .key(function(d) { return String(d[0]); }).sortKeys(d3.ascending)
        .key(function(d) { return String(d[1]); }).sortKeys(d3.ascending)
        .entries([[0, 1], [0, 2], [1, 1], [1, 2], [0, 2]]);

    entries = d3.nest<[number, number]>()
        .key(function(d) { return String(d[0]); }).sortKeys(d3.ascending)
        .key(function(d) { return String(d[1]); }).sortKeys(d3.ascending)
        .rollup(function(values) { return values.length; })
        .entries([[0, 1], [0, 2], [1, 1], [1, 2], [0, 2]]);

    entries = d3.nest<{ 0: number; 1: number; 2?: number }>()
        .key(function(d) { return String(d[0]); }).sortKeys(d3.ascending)
        .key(function(d) { return String(d[1]); }).sortKeys(d3.ascending)
        .sortValues(function(a, b) { return a[2] - b[2]; })
        .entries([[0, 1], [0, 2, 1], [1, 1], [1, 2], [0, 2, 0]]);

    var map = d3.nest<{ 0: number; 1: number; 2?: number }>()
        .key(function(d) { return String(d[0]); }).sortKeys(d3.ascending)
        .key(function(d) { return String(d[1]); }).sortKeys(d3.ascending)
        .sortValues(function(a, b) { return a[2] - b[2]; })
        .map([[0, 1], [0, 2, 1], [1, 1], [1, 2], [0, 2, 0]]);
}

// Test for setting attributes as an object
// From https://github.com/mbostock/d3/blob/master/test/selection/attr-test.js
function attrObjTest () {
    d3.select('body')
        .data(["orange"])
        .attr({"xlink:href": function(d, i) { return d + "-" + i + ".png"; }});
}

// Test for setting styles as an object
// From https://github.com/mbostock/d3/blob/master/test/selection/style-test.js
function styleObjTest () {
    d3.select('body')
        .style({"background-color": "white", opacity: .42});
}

// Test for setting styles as an object
// From https://github.com/mbostock/d3/blob/master/test/selection/property-test.js
function propertyObjTest () {
    d3.select('body')
        .property({bgcolor: "purple", opacity: .41});
}


// Test for brushes
function brushTest() {
    var xScale = d3.scale.linear(),
        yScale = d3.scale.linear();

    var xMin = 0, xMax = 1,
        yMin = 0, yMax = 1;

    // Setting only x scale.
    var brush1 = d3.svg.brush()
                    .x(xScale)
                    .on('brush', function () {
                        var extent = <[number, number]> brush1.extent();
                        xMin = Math.max(extent[0], 0);
                        xMax = Math.min(extent[1], 1);
                        brush1.extent([xMin, xMax]);
                    });

    // Setting both the x and y scale
    var brush2 = d3.svg.brush()
                    .x(xScale)
                    .y(yScale)
                    .on('brush', function () {
                        var extent = <[[number, number], [number, number]]> brush2.extent();
                        var xExtent = extent[0],
                            yExtent = extent[1];

                        xMin = Math.max(xExtent[0], 0);
                        xMax = Math.min(xExtent[1], 1);

                        yMin = Math.max(yExtent[0], 0);
                        yMax = Math.min(yExtent[1], 1);

                        brush1.extent([[xMin, xMax], [yMin, yMax]]);
                    });
}


// Tests for area
// Adopted from: https://github.com/mbostock/d3/blob/master/test/svg/area-test.js
function svgAreaTest () {
    var a = d3.svg.area(),
        f: () => number,
        n: number;

    a.x(f).x() === f;
    a.x(n).x() === n;
    a.x(0);
    a.x(function (d) { return d[0] * 10; });
    a.x(function (d, i) { return i * 10; });

    a.x(f).x0() === f;
    a.x(n).x0() === n;
    a.x0(0);
    a.x0(function (d) { return d[0] * 10; });
    a.x0(function (d, i) { return i * 10; });

    a.x(f).x1() === f;
    a.x(n).x1() === n;
    a.x1(0);
    a.x1(function (d) { return d[0] * 10; });
    a.x1(function (d, i) { return i * 10; });

    a.y(f).y() === f;
    a.y(n).y() === n;
    a.y(0);
    a.y(function (d) { return d[0] * 10; });
    a.y(function (d, i) { return i * 10; });

    a.y(f).y0() === f;
    a.y(n).y0() === n;
    a.y0(0);
    a.y0(function (d) { return d[0] * 10; });
    a.y0(function (d, i) { return i * 10; });

    a.y(f).y1() === f;
    a.y(n).y1() === n;
    a.y1(0);
    a.y1(function (d) { return d[0] * 10; });
    a.y1(function (d, i) { return i * 10; });
}

// Tests for areaRadial
// Adopted from: https://github.com/mbostock/d3/blob/master/test/svg/area-radial-test.js
function svgAreaRadialTest () {
    var a = d3.svg.area.radial(),
        f: () => number,
        n: number;

    a.radius(f).radius() === f;
    a.radius(n).radius() === n;
    a.radius(0);
    a.radius(function (d) { return d[0] * 10; });
    a.radius(function (d, i) { return i * 10; });

    a.radius(f).innerRadius() === f;
    a.radius(n).innerRadius() === n;
    a.innerRadius(0);
    a.innerRadius(function (d) { return d[0] * 10; });
    a.innerRadius(function (d, i) { return i * 10; });

    a.radius(f).outerRadius() === f;
    a.radius(n).outerRadius() === n;
    a.outerRadius(0);
    a.outerRadius(function (d) { return d[1] * 10; });
    a.outerRadius(function (d, i) { return i * 10; });

    a.angle(f).angle() === f;
    a.angle(n).angle() === n;
    a.angle(0);
    a.angle(function (d) { return d[0] * 10; });
    a.angle(function (d, i) { return i * 10; });

    a.angle(f).startAngle() === f;
    a.angle(n).startAngle() === n;
    a.startAngle(0);
    a.startAngle(function (d) { return d[0] * 10; });
    a.startAngle(function (d, i) { return i * 10; });

    a.angle(f).endAngle() === f;
    a.angle(n).endAngle() === n;
    a.endAngle(0);
    a.endAngle(function (d) { return d[1] * 10; });
    a.endAngle(function (d, i) { return i * 10; });
}

// Tests for d3.svg.line
// Adopted from: https://github.com/mbostock/d3/blob/master/test/svg/line-test.js
function svgLineTest () {
    var l = d3.svg.line(),
        f: () => number,
        n: number;

    l.x(f).x() === f;
    l.x(n).x() === n;
    l.x(0);
    l.x(function (d) { return d[0]; });
    l.x(function (d, i) { return i; });

    l.y(f).y() === f;
    l.y(n).y() === n;
    l.y(0);
    l.y(function (d) { return d[1]; });
    l.y(function (d, i) { return i; });
}

// Tests for d3.svg.line.radial
// Adopted from: https://github.com/mbostock/d3/blob/master/test/svg/line-radial-test.js
function svgLineRadialTest () {
    var l = d3.svg.line.radial(),
        f: () => number,
        n: number;

    l.radius(f).radius() === f;
    l.radius(n).radius() === n;
    l.radius(0);
    l.radius(function (d) { return d[0]; });
    l.radius(function (d, i) { return i; });

    l.angle(f).angle() === f;
    l.angle(n).angle() === n;
    l.angle(0);
    l.angle(function (d) { return d[1]; });
    l.angle(function (d, i) { return i; });
}

// Tests for d3.svg.arc
// Adopted from: https://github.com/mbostock/d3/blob/master/test/svg/arc-test.js
function svgArcTest () {
    var l = d3.svg.arc(),
        f: () => number;

    l.innerRadius(f).innerRadius() === f;
    l.innerRadius(0);
    l.innerRadius(function (d) { return d.innerRadius; });
    l.innerRadius(function (d, i) { return i; });

    l.outerRadius(f).outerRadius() === f;
    l.outerRadius(0);
    l.outerRadius(function (d) { return d.outerRadius; });
    l.outerRadius(function (d, i) { return i; });

    l.startAngle(f).startAngle() === f;
    l.startAngle(0);
    l.startAngle(function (d) { return d.innerRadius; });
    l.startAngle(function (d, i) { return i; });

    l.endAngle(f).endAngle() === f;
    l.endAngle(0);
    l.endAngle(function (d) { return d.outerRadius; });
    l.endAngle(function (d, i) { return i; });
}

function svgArcTest2 () {
    var l = d3.svg.arc<[number, number]>();

    l.innerRadius(d => d[0]);
    l.outerRadius(d => d[1]);
}

// Tests for d3.svg.diagonal
// Adopted from: https://github.com/mbostock/d3/blob/master/test/svg/diagonal-test.js
function svgDiagonalTest () {
    var d = d3.svg.diagonal();

    d.projection()({ x: 0, y: 1}, 0);
    d.projection(function (d) { return [d.x, d.y]; });
    d.projection(function (d, i) { return [i, i + 1]; });

    d.source()({ source: {x: 0, y: 1}, target: null }, 0);
    d.source({x: 0, y: 1});
    d.source(function (d) { return {x: d.source.x, y: d.source.y}; });
    d.source(function (d, i) { return {x: d.source.x * i, y: d.source.y * i}; });

    d.target()({ target: {x: 0, y: 1}, source: null }, 0);
    d.target({x: 0, y: 1});
    d.target(function (d) { return {x: d.target.x, y: d.target.y}; });
    d.target(function (d, i) { return {x: d.target.x * i, y: d.target.y * i}; });
}

// Tests for d3.extent
// Adopted from: https://github.com/mbostock/d3/blob/master/test/arrays/extent-test.js
function extentTest() {
    // usages of `o' suppressed as well as mixed-type comparisons
    // see https://github.com/Microsoft/TypeScript/commit/c0db7ffe8f55b6ec335880482ca43b93b066689d
    var o = { valueOf: function () { return NaN; } };

    d3.extent([1]);
    d3.extent([5, 1, 2, 3, 4]);
    d3.extent([20, 3]);
    d3.extent([3, 20]);
    d3.extent(["c", "a", "b"]);
    d3.extent(["20", "3"]);
    d3.extent(["3", "20"]);
    d3.extent([NaN, 1, 2, 3, 4, 5]);
    // d3.extent([o, 1, 2, 3, 4, 5]);
    d3.extent([1, 2, 3, 4, 5, NaN]);
    // d3.extent([1, 2, 3, 4, 5, o]);
    d3.extent([10, null, 3, undefined, 5, NaN]);
    d3.extent([-1, null, -3, undefined, -5, NaN]);
    // d3.extent([20, "3"]);
    // d3.extent(["20", 3]);
    // d3.extent([3, "20"]);
    // d3.extent(["3", 20]);

    d3.extent([1], (d) => { return d; });
    d3.extent([5, 1, 2, 3, 4], (d) => { return d; });
    d3.extent([20, 3], (d) => { return d; });
    d3.extent([3, 20], (d) => { return d; });
    d3.extent(["c", "a", "b"], (d) => { return d; });
    d3.extent(["20", "3"], (d) => { return d; });
    d3.extent(["3", "20"], (d) => { return d; });
    d3.extent([NaN, 1, 2, 3, 4, 5], (d) => { return d; });
    // d3.extent([o, 1, 2, 3, 4, 5], (d) => { return d; });
    d3.extent([1, 2, 3, 4, 5, NaN], (d) => { return d; });
    // d3.extent([1, 2, 3, 4, 5, o], (d) => { return d; });
    d3.extent([10, null, 3, undefined, 5, NaN], (d) => { return d; });
    d3.extent([-1, null, -3, undefined, -5, NaN], (d) => { return d; });
    // d3.extent([20, "3"], (d) => { return d; });
    // d3.extent(["20", 3], (d) => { return d; });
    // d3.extent([3, "20"], (d) => { return d; });
    // d3.extent(["3", 20], (d) => { return d; });
}

// Tests for d3.time.format.multi
// Adopted from http://bl.ocks.org/mbostock/4149176
function multiTest() {
    var customTimeFormat = d3.time.format.multi([
        [".%L", function(d) { return !!d.getMilliseconds(); }],
        [":%S", function(d) { return !!d.getSeconds(); }],
        ["%I:%M", function(d) { return !!d.getMinutes(); }],
        ["%I %p", function(d) { return !!d.getHours(); }],
        ["%a %d", function(d) { return !!d.getDay() && d.getDate() != 1; }],
        ["%b %d", function(d) { return d.getDate() != 1; }],
        ["%B", function(d) { return !!d.getMonth(); }],
        ["%Y", function() { return true; }]
    ]);

    var margin = {top: 250, right: 40, bottom: 250, left: 40},
        width = 960 - margin.left - margin.right,
        height = 500 - margin.top - margin.bottom;

    var x = d3.time.scale()
        .domain([new Date(2012, 0, 1), new Date(2013, 0, 1)])
        .range([0, width]);

    var xAxis = d3.svg.axis()
        .scale(x)
        .tickFormat(customTimeFormat);

    var svg = d3.select("body").append("svg")
        .attr("width", width + margin.left + margin.right)
        .attr("height", height + margin.top + margin.bottom)
      .append("g")
        .attr("transform", "translate(" + margin.left + "," + margin.top + ")");

    svg.append("g")
        .attr("class", "x axis")
        .attr("transform", "translate(0," + height + ")")
        .call(xAxis);
}

function testD3Events () {
    d3.select('svg')
        .on('click', () => {
<<<<<<< HEAD
            var coords = [d3.event.pageX, d3.event.pageY];
            console.log("clicked", d3.event.target, "at " + coords);
        })
        .on('keypress', () => {
            if (d3.event.shiftKey) {
                console.log('shift + ' + d3.event.which);
=======
            let e = <MouseEvent>d3.event;
            var coords = [e.pageX, e.pageY];
            console.log("clicked", e.target, "at " + coords);
        })
        .on('keypress', () => {
            let e = <KeyboardEvent>d3.event;
            if (e.shiftKey) {
                console.log('shift + ' + e.which);
>>>>>>> c6254f15
            }
        });
}

function testD3MutlieTimeFormat() {
    var format = d3.time.format.multi([
        [".%L", function(d) { return d.getMilliseconds(); }],
        [":%S", function(d) { return d.getSeconds(); }],
        ["%I:%M", function(d) { return d.getMinutes(); }],
        ["%I %p", function(d) { return d.getHours(); }],
        ["%a %d", function(d) { return d.getDay() && d.getDate() != 1; }],
        ["%b %d", function(d) { return d.getDate() != 1; }],
        ["%B", function(d) { return d.getMonth(); }],
        ["%Y", function() { return true; }]
    ]);
<<<<<<< HEAD
=======
}

function testMultiUtcFormat() {
    var format = d3.time.format.utc.multi([
        [".%L", function(d) { return d.getMilliseconds(); }],
        [":%S", function(d) { return d.getSeconds(); }],
        ["%I:%M", function(d) { return d.getMinutes(); }],
        ["%I %p", function(d) { return d.getHours(); }],
        ["%a %d", function(d) { return d.getDay() && d.getDate() != 1; }],
        ["%b %d", function(d) { return d.getDate() != 1; }],
        ["%B", function(d) { return d.getMonth(); }],
        ["%Y", function() { return true; }]
    ]);
>>>>>>> c6254f15
}<|MERGE_RESOLUTION|>--- conflicted
+++ resolved
@@ -672,13 +672,8 @@
 
     function dragmove(d: { x: number; y: number }) {
         d3.select(this)
-<<<<<<< HEAD
-            .attr("cx", d.x = Math.max(radius, Math.min(width - radius, (<any> d3.event).x)))
-            .attr("cy", d.y = Math.max(radius, Math.min(height - radius, (<any> d3.event).y)));
-=======
             .attr("cx", d.x = Math.max(radius, Math.min(width - radius, (<d3.DragEvent> d3.event).x)))
             .attr("cy", d.y = Math.max(radius, Math.min(height - radius, (<d3.DragEvent> d3.event).y)));
->>>>>>> c6254f15
     }
 }
 
@@ -927,11 +922,7 @@
 
     var nodes: Node[] = [];
     var labelAnchors: LabelAnchor[] = [];
-<<<<<<< HEAD
-    var labelAnchorLinks: { source: number; target: number }[] = [];
-=======
     var labelAnchorLinks: { source: number; target: number; weight: number }[] = [];
->>>>>>> c6254f15
     var links: typeof labelAnchorLinks = [];
 
     for (var i = 0; i < 30; i++) {
@@ -1263,11 +1254,7 @@
         simulate = true,
         zoomToAdd = true,
         color = d3.scale.quantize<string>().domain([10000, 7250]).range(["#dadaeb","#bcbddc","#9e9ac8","#807dba","#6a51a3","#54278f","#3f007d"])
-<<<<<<< HEAD
- 
-=======
-
->>>>>>> c6254f15
+
     var numVertices = (w*h) / 3000;
     var vertices = d3.range(numVertices).map(function(i) {
         var angle = radius * (i+10);
@@ -1279,17 +1266,6 @@
     var prevEventScale = 1;
     var zoom = d3.behavior.zoom().on("zoom", function(d,i) {
         if (zoomToAdd){
-<<<<<<< HEAD
-          if ((<any> d3.event).scale > prevEventScale) {
-                var angle = radius * vertices.length;
-                vertices.push({x: angle*Math.cos(angle)+(w/2), y: angle*Math.sin(angle)+(h/2)})
-            } else if (vertices.length > 2 && (<any> d3.event).scale != prevEventScale) {
-                vertices.pop();
-            }
-            force.nodes(vertices).start()
-        } else {
-            if ((<any> d3.event).scale > prevEventScale) {
-=======
           if ((<d3.ZoomEvent> d3.event).scale > prevEventScale) {
             var angle = radius * vertices.length;
             vertices.push({x: angle*Math.cos(angle)+(w/2), y: angle*Math.sin(angle)+(h/2)})
@@ -1299,7 +1275,6 @@
         force.nodes(vertices).start()
         } else {
             if ((<d3.ZoomEvent> d3.event).scale > prevEventScale) {
->>>>>>> c6254f15
                 radius+= .01
             } else {
                 radius -= .01
@@ -1310,11 +1285,7 @@
             });
             force.nodes(vertices).start()
         }
-<<<<<<< HEAD
-        prevEventScale = (<any> d3.event).scale;
-=======
         prevEventScale = (<d3.ZoomEvent> d3.event).scale;
->>>>>>> c6254f15
     });
 
     d3.select(window)
@@ -1350,30 +1321,18 @@
         .on("tick", update);
 
     force.nodes(vertices).start();
-<<<<<<< HEAD
- 
+
     var circle = <d3.selection.Update<any>> svg.selectAll("circle");
     var path = <d3.selection.Update<any>> svg.selectAll("path");
     var link = <d3.selection.Update<any>> svg.selectAll("line");
- 
-=======
-
-    var circle = <d3.selection.Update<any>> svg.selectAll("circle");
-    var path = <d3.selection.Update<any>> svg.selectAll("path");
-    var link = <d3.selection.Update<any>> svg.selectAll("line");
-
->>>>>>> c6254f15
+
     function update() {
         path = path.data(d3_geom_voronoi(vertices));
         path.enter().append("path")
             // drag node by dragging cell
             .call(d3.behavior.drag()
               .on("drag", function(d, i) {
-<<<<<<< HEAD
-                vertices[i] = {x: vertices[i].x + (<any> d3.event).dx, y: vertices[i].y + (<any> d3.event).dy}
-=======
                 vertices[i] = {x: vertices[i].x + (<d3.DragEvent> d3.event).dx, y: vertices[i].y + (<d3.DragEvent> d3.event).dy}
->>>>>>> c6254f15
               })
             )
             .style("fill", function(d, i) { return color(0) })
@@ -1491,11 +1450,7 @@
     // Collapse the quadtree into an array of rectangles.
     function nodes(quadtree: d3.geom.quadtree.Quadtree<[number, number]>) {
         var nodes: Array<{x: number; y: number; width: number; height: number}> = [];
-<<<<<<< HEAD
-        quadtree.visit(function (node, x1, y1, x2, y2) {
-=======
         quadtree.visit(function (node: d3.geom.quadtree.Node<[number, number]>, x1: number, y1: number, x2:number, y2: number) {
->>>>>>> c6254f15
             nodes.push({ x: x1, y: y1, width: x2 - x1, height: y2 - y1 });
         } );
         return nodes;
@@ -1503,11 +1458,7 @@
 
     // Find the nodes within the specified rectangle.
     function search(quadtree: d3.geom.quadtree.Quadtree<{ scanned?: boolean; selected?: boolean; 0: number; 1: number }>, x0: number, y0: number, x3: number, y3: number) {
-<<<<<<< HEAD
-        quadtree.visit(function (node, x1, y1, x2, y2) {
-=======
         quadtree.visit(function (node: d3.geom.quadtree.Node<{ scanned?: boolean; selected?: boolean; 0: number; 1: number }>, x1: number, y1: number, x2:number, y2: number) {
->>>>>>> c6254f15
             var p = node.point;
             if (p) {
                 p.scanned = true;
@@ -1570,11 +1521,7 @@
         .value(function (d) { return d.size; } );
 
     var bundle = d3.layout.bundle<Result>();
-<<<<<<< HEAD
-    
-=======
-
->>>>>>> c6254f15
+
     var line = d3.svg.line.radial<Result>()
         .interpolate("bundle")
         .tension(.85)
@@ -2084,11 +2031,7 @@
         }
 
         function drag(d: string) {
-<<<<<<< HEAD
-            x.range()[i] = (<any> d3.event).x;
-=======
             x.range()[i] = (<d3.DragEvent> d3.event).x;
->>>>>>> c6254f15
             traits.sort(function (a, b) { return x(a) - x(b); } );
             g.attr("transform", function (d) { return "translate(" + x(d) + ")"; } );
             foreground.attr("d", path);
@@ -2726,14 +2669,6 @@
 function testD3Events () {
     d3.select('svg')
         .on('click', () => {
-<<<<<<< HEAD
-            var coords = [d3.event.pageX, d3.event.pageY];
-            console.log("clicked", d3.event.target, "at " + coords);
-        })
-        .on('keypress', () => {
-            if (d3.event.shiftKey) {
-                console.log('shift + ' + d3.event.which);
-=======
             let e = <MouseEvent>d3.event;
             var coords = [e.pageX, e.pageY];
             console.log("clicked", e.target, "at " + coords);
@@ -2742,7 +2677,6 @@
             let e = <KeyboardEvent>d3.event;
             if (e.shiftKey) {
                 console.log('shift + ' + e.which);
->>>>>>> c6254f15
             }
         });
 }
@@ -2758,8 +2692,6 @@
         ["%B", function(d) { return d.getMonth(); }],
         ["%Y", function() { return true; }]
     ]);
-<<<<<<< HEAD
-=======
 }
 
 function testMultiUtcFormat() {
@@ -2773,5 +2705,4 @@
         ["%B", function(d) { return d.getMonth(); }],
         ["%Y", function() { return true; }]
     ]);
->>>>>>> c6254f15
 }