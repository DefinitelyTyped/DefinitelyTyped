--- conflicted
+++ resolved
@@ -1,8 +1,4 @@
-<<<<<<< HEAD
-
-=======
 import * as d3 from 'd3';
->>>>>>> f179ea31
 
 
 // TODO: complete tests. Note the tests here should be limited to
