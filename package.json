{
  "private": true,
  "name": "definitely-typed",
  "version": "0.0.1",
  "homepage": "https://github.com/DefinitelyTyped/DefinitelyTyped",
  "repository": {
    "type": "git",
    "url": "git+https://github.com/DefinitelyTyped/DefinitelyTyped.git"
  },
  "license": "MIT",
  "bugs": {
    "url": "https://github.com/DefinitelyTyped/DefinitelyTyped/issues"
  },
  "engines": {
    "node": ">=7.8.0"
  },
  "scripts": {
    "compile-scripts": "tsc -p scripts",
    "not-needed": "node scripts/not-needed.js",
    "test": "node node_modules/types-publisher/bin/tester/test.js --run-from-definitely-typed",
    "lint": "dtslint types"
  },
  "devDependencies": {
    "dtslint": "github:Microsoft/dtslint#production",
    "types-publisher": "Microsoft/types-publisher#production"
<<<<<<< HEAD
  },
  "dependencies": {
    "jslint": "^0.10.3",
    "typescript": "^2.4.2"
=======
>>>>>>> 83230ae1
  }
}<|MERGE_RESOLUTION|>--- conflicted
+++ resolved
@@ -23,12 +23,5 @@
   "devDependencies": {
     "dtslint": "github:Microsoft/dtslint#production",
     "types-publisher": "Microsoft/types-publisher#production"
-<<<<<<< HEAD
-  },
-  "dependencies": {
-    "jslint": "^0.10.3",
-    "typescript": "^2.4.2"
-=======
->>>>>>> 83230ae1
   }
 }