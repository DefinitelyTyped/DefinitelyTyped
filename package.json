--- conflicted
+++ resolved
@@ -31,11 +31,7 @@
         "@definitelytyped/utils": "latest",
         "@octokit/core": "^3.5.1",
         "@octokit/rest": "^16.0.0",
-<<<<<<< HEAD
-        "@types/node": "^17.0.22",
-=======
         "comment-json": "^4.2.3",
->>>>>>> 40cfc02a
         "d3-array": "^3.0.2",
         "d3-axis": "^3.0.0",
         "d3-scale": "^4.0.0",
