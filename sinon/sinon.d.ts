--- conflicted
+++ resolved
@@ -1,5 +1,4 @@
-<<<<<<< HEAD
-// Type definitions for Sinon 1.5
+// Type definitions for Sinon 1.8.1
 // Project: http://sinonjs.org/
 // Definitions by: William Sears <https://github.com/mrbigdog2u>
 // DefinitelyTyped: https://github.com/borisyankov/DefinitelyTyped
@@ -190,6 +189,19 @@
 	clock: SinonFakeTimers;
 }
 
+interface SinonFakeUploadProgress {
+    eventListeners: {
+        progress: any[];
+        load: any[];
+        abort: any[];
+        error: any[];
+    };
+
+    addEventListener(event: string, listener: (e: Event) => any): void;
+    removeEventListener(event: string, listener: (e: Event) => any): void;
+    dispatchEvent(event: Event): void;
+}
+
 interface SinonFakeXMLHttpRequest {
 	// Properties
 	onCreate: (xhr: SinonFakeXMLHttpRequest) => void;
@@ -201,7 +213,9 @@
 	statusText: string;
 	async: boolean;
 	username: string;
-	password: string;
+    password: string;
+    withCredentials: boolean;
+    upload: SinonFakeUploadProgress;
 	responseXML: Document;
 	getResponseHeader(header: string): string;
 	getAllResponseHeaders(): any;
@@ -379,418 +393,6 @@
 }
 
 interface SinonStatic {
-	config: SinonTestConfig;
-	test(fn: (...args: any[]) => any): SinonTestWrapper;
-	testCase(tests: any): any;
-}
-
-// Utility overridables
-interface SinonStatic {
-	format: (obj: any) => string;
-	log: (message: string) => void;
-}
-
-declare var sinon: SinonStatic;
-
-declare module "sinon" {
-    export = sinon;
-}
-=======
-// Type definitions for Sinon 1.8.1
-// Project: http://sinonjs.org/
-// Definitions by: William Sears <https://github.com/mrbigdog2u>
-// DefinitelyTyped: https://github.com/borisyankov/DefinitelyTyped
-
-interface SinonSpyCallApi {
-	// Properties
-	thisValue: any;
-	args: any[];
-	exception: any;
-	returnValue: any;
-
-	// Methods
-	calledOn(obj: any): boolean;
-	calledWith(...args: any[]): boolean;
-	calledWithExactly(...args: any[]): boolean;
-	calledWithMatch(...args: SinonMatcher[]): boolean;
-	notCalledWith(...args: any[]): boolean;
-	notCalledWithMatch(...args: SinonMatcher[]): boolean;
-	returned(value: any): boolean;
-	threw(): boolean;
-	threw(type: string): boolean;
-	threw(obj: any): boolean;
-	callArg(pos: number): void;
-	callArgOn(pos: number, obj: any, ...args: any[]): void;
-	callArgWith(pos: number, ...args: any[]): void;
-	callArgOnWith(pos: number, obj: any, ...args: any[]): void;
-	yield(...args: any[]): void;
-	yieldOn(obj: any, ...args: any[]): void;
-	yieldTo(property: string, ...args: any[]): void;
-	yieldToOn(property: string, obj: any, ...args: any[]): void;
-}
-
-interface SinonSpyCall extends SinonSpyCallApi {
-	calledBefore(call: SinonSpyCall): boolean;
-	calledAfter(call: SinonSpyCall): boolean;
-	calledWithNew(call: SinonSpyCall): boolean;
-}
-
-interface SinonSpy extends SinonSpyCallApi {
-	// Properties
-	callCount: number;
-	called: boolean;
-	notCalled: boolean;
-	calledOnce: boolean;
-	calledTwice: boolean;
-	calledThrice: boolean;
-	firstCall: SinonSpyCall;
-	secondCall: SinonSpyCall;
-	thirdCall: SinonSpyCall;
-	lastCall: SinonSpyCall;
-	thisValues: any[];
-	args: any[][];
-	exceptions: any[];
-	returnValues: any[];
-
-	// Methods
-	(...args: any[]): any;
-	calledBefore(anotherSpy: SinonSpy): boolean;
-	calledAfter(anotherSpy: SinonSpy): boolean;
-	calledWithNew(spy: SinonSpy): boolean;
-	withArgs(...args: any[]): SinonSpy;
-	alwaysCalledOn(obj: any): boolean;
-	alwaysCalledWith(...args: any[]): boolean;
-	alwaysCalledWithExactly(...args: any[]): boolean;
-	alwaysCalledWithMatch(...args: SinonMatcher[]): boolean;
-	neverCalledWith(...args: any[]): boolean;
-	neverCalledWithMatch(...args: SinonMatcher[]): boolean;
-	alwaysThrew(): boolean;
-	alwaysThrew(type: string): boolean;
-	alwaysThrew(obj: any): boolean;
-	alwaysReturned(): boolean;
-	invokeCallback(...args: any[]): void;
-	getCall(n: number): SinonSpyCall;
-	reset(): void;
-	printf(format: string, ...args: any[]): string;
-	restore(): void;
-}
-
-interface SinonSpyStatic {
-	(): SinonSpy;
-	(func: any): SinonSpy;
-	(obj: any, method: string): SinonSpy;
-}
-
-interface SinonStatic {
-	spy: SinonSpyStatic;
-}
-
-interface SinonStub extends SinonSpy {
-	resetBehavior(): void;
-	returns(obj: any): SinonStub;
-	returnsArg(index: number): SinonStub;
-	throws(type?: string): SinonStub;
-	throws(obj: any): SinonStub;
-	callsArg(index: number): SinonStub;
-	callsArgOn(index: number, context: any): SinonStub;
-	callsArgWith(index: number, ...args: any[]): SinonStub;
-	callsArgOnWith(index: number, context: any, ...args: any[]): SinonStub;
-	callsArgAsync(index: number): SinonStub;
-	callsArgOnAsync(index: number, context: any): SinonStub;
-	callsArgWithAsync(index: number, ...args: any[]): SinonStub;
-	callsArgOnWithAsync(index: number, context: any, ...args: any[]): SinonStub;
-	yields(...args: any[]): SinonStub;
-	yieldsOn(context: any, ...args: any[]): SinonStub;
-	yieldsTo(property: string, ...args: any[]): SinonStub;
-	yieldsToOn(property: string, context: any, ...args: any[]): SinonStub;
-	yieldsAsync(...args: any[]): SinonStub;
-	yieldsOnAsync(context: any, ...args: any[]): SinonStub;
-	yieldsToAsync(property: string, ...args: any[]): SinonStub;
-	yieldsToOnAsync(property: string, context: any, ...args: any[]): SinonStub;
-	withArgs(...args: any[]): SinonStub;
-}
-
-interface SinonStubStatic {
-	(): SinonStub;
-	(obj: any): SinonStub;
-	(obj: any, method: string): SinonStub;
-	(obj: any, method: string, func: any): SinonStub;
-}
-
-interface SinonStatic {
-	stub: SinonStubStatic;
-}
-
-interface SinonExpectation extends SinonStub {
-	atLeast(n: number): SinonExpectation;
-	atMost(n: number): SinonExpectation;
-	never(): SinonExpectation;
-	once(): SinonExpectation;
-	twice(): SinonExpectation;
-	thrice(): SinonExpectation;
-	exactly(n: number): SinonExpectation;
-	withArgs(...args: any[]): SinonExpectation;
-	withExactArgs(...args: any[]): SinonExpectation;
-	on(obj: any): SinonExpectation;
-	verify(): SinonExpectation;
-	restore(): void;
-}
-
-interface SinonExpectationStatic {
-	create(methodName?: string): SinonExpectation;
-}
-
-interface SinonMock {
-	expects(method: string): SinonExpectation;
-	restore(): void;
-	verify(): void;
-}
-
-interface SinonMockStatic {
-	(): SinonExpectation;
-	(obj: any): SinonMock;
-}
-
-interface SinonStatic {
-	expectation: SinonExpectationStatic;
-	mock: SinonMockStatic;
-}
-
-interface SinonFakeTimers {
-	now: number;
-	create(now: number): SinonFakeTimers;
-	setTimeout(callback: (...args: any[]) => void , timeout: number, ...args: any[]): number;
-	clearTimeout(id: number): void;
-	setInterval(callback: (...args: any[]) => void , timeout: number, ...args: any[]): number;
-	clearInterval(id: number): void;
-	tick(ms: number): number;
-	reset(): void;
-	Date(): Date;
-	Date(year: number): Date;
-	Date(year: number, month: number): Date;
-	Date(year: number, month: number, day: number): Date;
-	Date(year: number, month: number, day: number, hour: number): Date;
-	Date(year: number, month: number, day: number, hour: number, minute: number): Date;
-	Date(year: number, month: number, day: number, hour: number, minute: number, second: number): Date;
-	Date(year: number, month: number, day: number, hour: number, minute: number, second: number, ms: number): Date;
-	restore(): void;
-}
-
-interface SinonFakeTimersStatic {
-	(): SinonFakeTimers;
-	(...timers: string[]): SinonFakeTimers;
-	(now: number, ...timers: string[]): SinonFakeTimers;
-}
-
-interface SinonStatic {
-	useFakeTimers: SinonFakeTimersStatic;
-	clock: SinonFakeTimers;
-}
-
-interface SinonFakeUploadProgress {
-    eventListeners: {
-        progress: any[];
-        load: any[];
-        abort: any[];
-        error: any[];
-    };
-
-    addEventListener(event: string, listener: (e: Event) => any): void;
-    removeEventListener(event: string, listener: (e: Event) => any): void;
-    dispatchEvent(event: Event): void;
-}
-
-interface SinonFakeXMLHttpRequest {
-	// Properties
-	onCreate: (xhr: SinonFakeXMLHttpRequest) => void;
-	url: string;
-	method: string;
-	requestHeaders: any;
-	requestBody: string;
-	status: number;
-	statusText: string;
-	async: boolean;
-	username: string;
-    password: string;
-    withCredentials: boolean;
-    upload: SinonFakeUploadProgress;
-	responseXML: Document;
-	getResponseHeader(header: string): string;
-	getAllResponseHeaders(): any;
-
-	// Methods
-	restore(): void;
-	useFilters: boolean;
-	addFilter(filter: (method: string, url: string, async: boolean, username: string, password: string) => boolean): void;
-	setResponseHeaders(headers: any): void;
-	setResponseBody(body: string): void;
-	respond(status: number, headers: any, body: string): void;
-	autoRespond(ms: number): void;
-}
-
-interface SinonFakeXMLHttpRequestStatic {
-	(): SinonFakeXMLHttpRequest;
-}
-
-interface SinonStatic {
-	useFakeXMLHttpRequest: SinonFakeXMLHttpRequestStatic;
-	FakeXMLHttpRequest: SinonFakeXMLHttpRequest;
-}
-
-interface SinonFakeServer {
-	// Properties
-	autoRespond: boolean;
-	autoRespondAfter: number;
-	fakeHTTPMethods: boolean;
-	getHTTPMethod: (request: SinonFakeXMLHttpRequest) => string;
-
-	// Methods
-	respondWith(body: string): void;
-	respondWith(response: any[]): void;
-	respondWith(fn: (xhr: SinonFakeXMLHttpRequest) => void ): void;
-	respondWith(url: string, body: string): void;
-	respondWith(url: string, response: any[]): void;
-	respondWith(url: string, fn: (xhr: SinonFakeXMLHttpRequest) => void ): void;
-	respondWith(method: string, url: string, body: string): void;
-	respondWith(method: string, url: string, response: any[]): void;
-	respondWith(method: string, url: string, fn: (xhr: SinonFakeXMLHttpRequest) => void ): void;
-	respondWith(url: RegExp, body: string): void;
-	respondWith(url: RegExp, response: any[]): void;
-	respondWith(url: RegExp, fn: (xhr: SinonFakeXMLHttpRequest) => void ): void;
-	respondWith(method: string, url: RegExp, body: string): void;
-	respondWith(method: string, url: RegExp, response: any[]): void;
-	respondWith(method: string, url: RegExp, fn: (xhr: SinonFakeXMLHttpRequest) => void ): void;
-	respond(): void;
-	restore(): void;
-}
-
-interface SinonFakeServerStatic {
-	create(): SinonFakeServer;
-}
-
-interface SinonStatic {
-	fakeServer: SinonFakeServerStatic;
-	fakeServerWithClock: SinonFakeServerStatic;
-}
-
-interface SinonExposeOptions {
-	prefix?: string;
-	includeFail?: boolean;
-}
-
-interface SinonAssert {
-	// Properties
-	failException: string;
-	fail: (message?: string) => void;		// Overridable
-	pass: (assertion: any) => void;			// Overridable
-
-	// Methods
-	notCalled(spy: SinonSpy): void;
-	called(spy: SinonSpy): void;
-	calledOnce(spy: SinonSpy): void;
-	calledTwice(spy: SinonSpy): void;
-	calledThrice(spy: SinonSpy): void;
-	callCount(spy: SinonSpy, count: number): void;
-	callOrder(...spies: SinonSpy[]): void;
-	calledOn(spy: SinonSpy, obj: any): void;
-	alwaysCalledOn(spy: SinonSpy, obj: any): void;
-	calledWith(spy: SinonSpy, ...args: any[]): void;
-	alwaysCalledWith(spy: SinonSpy, ...args: any[]): void;
-	neverCalledWith(spy: SinonSpy, ...args: any[]): void;
-	calledWithExactly(spy: SinonSpy, ...args: any[]): void;
-	alwaysCalledWithExactly(spy: SinonSpy, ...args: any[]): void;
-	calledWithMatch(spy: SinonSpy, ...args: SinonMatcher[]): void;
-	alwaysCalledWithMatch(spy: SinonSpy, ...args: SinonMatcher[]): void;
-	neverCalledWithMatch(spy: SinonSpy, ...args: SinonMatcher[]): void;
-	threw(spy: SinonSpy): void;
-	threw(spy: SinonSpy, exception: string): void;
-	threw(spy: SinonSpy, exception: any): void;
-	alwaysThrew(spy: SinonSpy): void;
-	alwaysThrew(spy: SinonSpy, exception: string): void;
-	alwaysThrew(spy: SinonSpy, exception: any): void;
-	expose(obj: any, options?: SinonExposeOptions): void;
-}
-
-interface SinonStatic {
-	assert: SinonAssert;
-}
-
-interface SinonMatcher {
-	and(expr: SinonMatcher): SinonMatcher;
-	or(expr: SinonMatcher): SinonMatcher;
-}
-
-interface SinonMatch {
-	(value: number): SinonMatcher;
-	(value: string): SinonMatcher;
-	(expr: RegExp): SinonMatcher;
-	(obj: any): SinonMatcher;
-	(callback: (value: any) => boolean): SinonMatcher;
-	any: SinonMatcher;
-	defined: SinonMatcher;
-	truthy: SinonMatcher;
-	falsy: SinonMatcher;
-	bool: SinonMatcher;
-	number: SinonMatcher;
-	string: SinonMatcher;
-	object: SinonMatcher;
-	func: SinonMatcher;
-	array: SinonMatcher;
-	regexp: SinonMatcher;
-	date: SinonMatcher;
-	same(obj: any): SinonMatcher;
-	typeOf(type: string): SinonMatcher;
-	instanceOf(type: any): SinonMatcher;
-	has(property: string, expect?: any): SinonMatcher;
-	hasOwn(property: string, expect?: any): SinonMatcher;
-}
-
-interface SinonStatic {
-	match: SinonMatch;
-}
-
-interface SinonSandboxConfig {
-	injectInto?: any;
-	properties?: string[];
-	useFakeTimers?: any;
-	useFakeServer?: any;
-}
-
-interface SinonSandbox {
-	clock: SinonFakeTimers;
-	requests: SinonFakeXMLHttpRequest;
-	server: SinonFakeServer;
-	spy: SinonSpyStatic;
-	stub: SinonStubStatic;
-	mock: SinonMockStatic;
-	useFakeTimers: SinonFakeTimersStatic;
-	useFakeXMLHttpRequest: SinonFakeXMLHttpRequestStatic;
-	useFakeServer(): SinonFakeServer;
-	restore(): void;
-}
-
-interface SinonSandboxStatic {
-	create(): SinonSandbox;
-	create(config: SinonSandboxConfig): SinonSandbox;
-}
-
-interface SinonStatic {
-	sandbox: SinonSandboxStatic;
-}
-
-interface SinonTestConfig {
-	injectIntoThis?: boolean;
-	injectInto?: any;
-	properties?: string[];
-	useFakeTimers?: boolean;
-	useFakeServer?: boolean;
-}
-
-interface SinonTestWrapper extends SinonSandbox {
-	(...args: any[]): any;
-}
-
-interface SinonStatic {
     config: SinonTestConfig;
     test(fn: (...args: any[]) => any): SinonTestWrapper;
     testCase(tests: any): any;
@@ -808,5 +410,4 @@
 
 declare module "sinon" {
     export = sinon;
-}
->>>>>>> 0243d567
+}