--- conflicted
+++ resolved
@@ -92,10 +92,7 @@
         resetBehavior(): void;
         returns(obj: any): SinonStub;
         returnsArg(index: number): SinonStub;
-<<<<<<< HEAD
-=======
         returnsThis(): SinonStub;
->>>>>>> c6254f15
         throws(type?: string): SinonStub;
         throws(obj: any): SinonStub;
         callsArg(index: number): SinonStub;
@@ -185,9 +182,6 @@
         Date(year: number, month: number, day: number, hour: number, minute: number, second: number): Date;
         Date(year: number, month: number, day: number, hour: number, minute: number, second: number, ms: number): Date;
         restore(): void;
-<<<<<<< HEAD
-    }
-=======
 
 		/**
 		 * Simulate the user changing the system clock while your program is running. It changes the 'now' timestamp
@@ -202,7 +196,6 @@
 		 */
 		setSystemTime(date: Date): void;
 	}
->>>>>>> c6254f15
 
     interface SinonFakeTimersStatic {
         (): SinonFakeTimers;
@@ -272,10 +265,7 @@
         fakeHTTPMethods: boolean;
         getHTTPMethod: (request: SinonFakeXMLHttpRequest) => string;
         requests: SinonFakeXMLHttpRequest[];
-<<<<<<< HEAD
-=======
         respondImmediately: boolean;
->>>>>>> c6254f15
 
         // Methods
         respondWith(body: string): void;
