--- conflicted
+++ resolved
@@ -43,8 +43,6 @@
     console.log('A new browser was registered');
 });
 
-<<<<<<< HEAD
-=======
 server.on('run_complete', (browsers, results) => {
    results.disconnected = false;
    results.error = false;
@@ -53,7 +51,6 @@
    results.success = 10; 
 });
 
->>>>>>> 73f7bb99
 //var runner = require('karma').runner; => cannot use this syntax otherwise runner is of type any
 karma.runner.run({port: 9876}, function(exitCode: number) {
     console.log('Karma has exited with ' + exitCode);
