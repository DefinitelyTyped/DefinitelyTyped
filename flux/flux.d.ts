﻿// Type definitions for Flux
// Project: http://facebook.github.io/flux/
// Definitions by: Steve Baker <https://github.com/stkb/>, Giedrius Grabauskas <https://github.com/QuatroDevOfficial/>
// Definitions: https://github.com/borisyankov/DefinitelyTyped

<<<<<<< HEAD
=======
/// <reference path="../react/react.d.ts" />

>>>>>>> c6254f15
declare module Flux {

    /**
    * Dispatcher class
    * Create an instance to use throughout the application.
    * Or extend it to create a derived dispatcher class.
    *
    * Specify a type in the 'TPayload' generic argument to use strongly-typed payloads,
    * otherwise specify 'any'
    *
    * Examples:
    *     var dispatcher = new flux.Dispatcher<any>()
    *     var typedDispatcher = new flux.Dispatcher<MyCustomActionType>()
    *     class DerivedDispatcher extends flux.Dispatcher<MyCustomActionType> { }
    */
    export class Dispatcher<TPayload> {

        /**
        * Create an instance of the Dispatcher class to use throughout the application.
        *
        * Specify a type in the 'TPayload' generic argument to use strongly-typed payloads,
        * otherwise specify 'any'
        *
        * Examples:
        *     var dispatcher = new flux.Dispatcher<any>()
        *     var typedDispatcher = new flux.Dispatcher<MyCustomActionType>()
        */
        constructor();

        /**
        * Registers a callback that will be invoked with every payload sent to the dispatcher.
        * Returns a string token to identify the callback to be used with waitFor() or unregister.
        */
        register(callback: (payload: TPayload) => void): string;

        /**
        * Unregisters a callback with the given ID token
        */
        unregister(id: string): void;

        /**
        * Waits for the callbacks with the specified IDs to be invoked before continuing execution
        * of the current callback. This method should only be used by a callback in response
        * to a dispatched payload.
        */
        waitFor(IDs: string[]): void;

        /**
        * Dispatches a payload to all registered callbacks
        */
        dispatch(payload: TPayload): void;

        /**
        * Gets whether the dispatcher is currently dispatching
        */
        isDispatching(): boolean;
<<<<<<< HEAD
    }
}

declare module "flux" {
    export = Flux;
=======
    }
}

declare module "flux" {
    export = Flux;
}

declare module FluxUtils {

    import React = __React;
    export class Container {
        constructor();
        /**
        * Create is used to transform a react class into a container 
        * that updates its state when relevant stores change. 
        * The provided base class must have static methods getStores() and calculateState().
        */
        static create(base: React.ComponentClass<any>, options?: any): React.ComponentClass<any>;
    }

    /**
    * This class extends ReduceStore and defines the state as an immutable map.
    */
    // TODO: Change <any>  to <Immutable.Map<K, V>>
    export class MapStore<K extends string | number, V> extends ReduceStore<any> {
        /**
        * Access the value at the given key. 
        * Throws an error if the key does not exist in the cache.
        */
        at(key: K): V;
        
        /**
        *  Check if the cache has a particular key
        */
        has(key: K): boolean;

        /**
        * Get the value of a particular key. 
        * Returns undefined if the key does not exist in the cache.
        */
        get(key: K): V;

        /**
        * Gets an array of keys and puts the values in a map if they exist,
        * it allows providing a previous result to update instead of generating a new map.
        * Providing a previous result allows the possibility of keeping the same reference if the keys did not change.
        */
        // TODO: Update with Immutable interface. 
        // getAll(keys: Immutable.IndexedIterable<K>, prev?: Immutable.Map<K, V>): Immutable.Map<K, V>;
        getAll(keys: any, prev?: any): any;
    }

    export class ReduceStore<T> extends Store {
        /**
        * Getter that exposes the entire state of this store. 
        * If your state is not immutable you should override this and not expose state directly.
        */
        getState(): T;

        /**
        * Constructs the initial state for this store. 
        * This is called once during construction of the store.
        */
        getInitialState(): T;

        /**
        * Reduces the current state, and an action to the new state of this store. 
        * All subclasses must implement this method. 
        * This method should be pure and have no side-effects.
        */
        reduce(state: T, action: any): T;

        /**
        * Checks if two versions of state are the same. 
        * You do not need to override this if your state is immutable.
        */
        areEqual(one: T, two: T): boolean;

    }

    export class Store {
        
        /**
        * Constructs and registers an instance of this store with the given dispatcher.
        */
        constructor(dispatcher: Flux.Dispatcher<any>);

        /**
        * Adds a listener to the store, when the store changes the given callback will be called. 
        * A token is returned that can be used to remove the listener. 
        * Calling the remove() function on the returned token will remove the listener.
        */
        addListener(callback: Function): { remove: Function };

        /**
        * Returns the dispatcher this store is registered with.
        */
        getDispatcher(): Flux.Dispatcher<any>;

        /**
        * Returns the dispatch token that the dispatcher recognizes this store by. 
        * Can be used to waitFor() this store.
        */
        getDispatchToken(): string;

        /**
        * Ask if a store has changed during the current dispatch. 
        * Can only be invoked while dispatching. 
        * This can be used for constructing derived stores that depend on data from other stores.
        */
        hasChanged(): boolean;

        /**
        *Emit an event notifying all listeners that this store has changed.
        * This can only be invoked when dispatching.
        * Changes are de-duplicated and resolved at the end of this store's __onDispatch function.
        */
        __emitChange(): void;

        /**
        * Subclasses must override this method.
        * This is how the store receives actions from the dispatcher.
        * All state mutation logic must be done during this method.
        */
        __onDispatch(payload: any): void;
    }
}

declare module 'flux/utils' {
    export = FluxUtils;
>>>>>>> c6254f15
}<|MERGE_RESOLUTION|>--- conflicted
+++ resolved
@@ -3,11 +3,8 @@
 // Definitions by: Steve Baker <https://github.com/stkb/>, Giedrius Grabauskas <https://github.com/QuatroDevOfficial/>
 // Definitions: https://github.com/borisyankov/DefinitelyTyped
 
-<<<<<<< HEAD
-=======
 /// <reference path="../react/react.d.ts" />
 
->>>>>>> c6254f15
 declare module Flux {
 
     /**
@@ -64,13 +61,6 @@
         * Gets whether the dispatcher is currently dispatching
         */
         isDispatching(): boolean;
-<<<<<<< HEAD
-    }
-}
-
-declare module "flux" {
-    export = Flux;
-=======
     }
 }
 
@@ -201,5 +191,4 @@
 
 declare module 'flux/utils' {
     export = FluxUtils;
->>>>>>> c6254f15
 }