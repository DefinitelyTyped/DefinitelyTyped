--- conflicted
+++ resolved
@@ -1,80 +1,3 @@
-<<<<<<< HEAD
-// Type definitions for Firebase API
-// Project: https://www.firebase.com/docs/javascript/firebase
-// Definitions by: Vincent Botone <https://github.com/vbortone/>
-// Definitions: https://github.com/borisyankov/DefinitelyTyped
-
-interface IFirebaseAuthResult {
-	auth: any;
-	expires: number;
-}
-
-interface IFirebaseDataSnapshot {
-	val(): any;
-	child(childPath: string): IFirebaseDataSnapshot;
-	forEach(childAction: (childSnapshot: IFirebaseDataSnapshot) => boolean): boolean;
-	hasChild(childPath: string): boolean;
-	hasChildren(): boolean;
-	name(): string;
-	numChildren(): number;
-	ref(): Firebase;
-	getPriority(): any; // string or number
-	exportVal(): Object;
-}
-
-interface IFirebaseOnDisconnect {
-	set(value: any, onComplete?: (error: any) => void): void;
-	setWithPriority(value: any, priority: string, onComplete?: (error: any) => void): void;
-	setWithPriority(value: any, priority: number, onComplete?: (error: any) => void): void;
-	update(value: any, onComplete?: (error: any) => void): void;
-	remove(onComplete?: (error: any) => void): void;
-	cancel(onComplete?: (error: any) => void): void;
-}
-
-interface IFirebaseQuery {
-	on(eventType: string, callback: (dataSnapshot: IFirebaseDataSnapshot, prevChildName?: string) => void, cancelCallback?: ()=> void, context?: Object): (dataSnapshot: IFirebaseDataSnapshot, prevChildName?: string) => void;
-	off(eventType?: string, callback?: (dataSnapshot: IFirebaseDataSnapshot, prevChildName?: string) => void, context?: Object): void;
-	once(eventType: string, successCallback: (dataSnapshot: IFirebaseDataSnapshot) => void, failureCallback?: () => void, context?: Object): void;
-	limit(limit: number): IFirebaseQuery;
-	startAt(priority?: string, name?: string): IFirebaseQuery;
-	startAt(priority?: number, name?: string): IFirebaseQuery;
-	endAt(priority?: string, name?: string): IFirebaseQuery;
-	endAt(priority?: number, name?: string): IFirebaseQuery;
-	ref(): Firebase;
-}
-
-declare class Firebase implements IFirebaseQuery {
-	constructor(firebaseURL: string);
-	auth(authToken: string, onComplete?: (error: any, result: IFirebaseAuthResult) => void, onCancel?:(error: any) => void): void;
-	unauth(): void;
-	child(childPath: string): Firebase;
-	parent(): Firebase;
-	root(): Firebase;
-	name(): string;
-	toString(): string;
-	set(value: any, onComplete?: (error: any) => void): void;
-	update(value: any, onComplete?: (error: any) => void): void;
-	remove(onComplete?: (error: any) => void);
-	push(value: any, onComplete?: (error: any) => void): Firebase;
-	setWithPriority(value: any, priority: string, onComplete?: (error: any) => void): void;
-	setWithPriority(value: any, priority: number, onComplete?: (error: any) => void): void;
-	setPriority(priority: string, onComplete?: (error: any) => void): void;
-	setPriority(priority: number, onComplete?: (error: any) => void): void;
-	transaction(updateFunction: (currentData: any)=> any, onComplete?: (error: any, committed: boolean, snapshot: IFirebaseDataSnapshot) => void, applyLocally?: boolean): void;
-	onDisconnect(): IFirebaseOnDisconnect;
-	on(eventType: string, callback: (dataSnapshot: IFirebaseDataSnapshot, prevChildName?: string) => void, cancelCallback?: ()=> void, context?: Object): (dataSnapshot: IFirebaseDataSnapshot, prevChildName?: string) => void;
-	off(eventType?: string, callback?: (dataSnapshot: IFirebaseDataSnapshot, prevChildName?: string) => void, context?: Object): void;
-	once(eventType: string, successCallback: (dataSnapshot: IFirebaseDataSnapshot) => void, failureCallback?: () => void, context?: Object): void;
-	limit(limit: number): IFirebaseQuery;
-	startAt(priority?: string, name?: string): IFirebaseQuery;
-	startAt(priority?: number, name?: string): IFirebaseQuery;
-	endAt(priority?: string, name?: string): IFirebaseQuery;
-	endAt(priority?: number, name?: string): IFirebaseQuery;
-	ref(): Firebase;
-	goOffline(): void;
-	goOnline(): void;
-}
-=======
 // Type definitions for Firebase API
 // Project: https://www.firebase.com/docs/javascript/firebase
 // Definitions by: Vincent Botone <https://github.com/vbortone/>
@@ -149,5 +72,4 @@
 	ref(): Firebase;
 	goOffline(): void;
 	goOnline(): void;
-}
->>>>>>> 0243d567
+}