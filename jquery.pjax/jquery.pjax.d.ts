--- conflicted
+++ resolved
@@ -36,9 +36,6 @@
     /**
      * How many requests to cache. Defaults to 20.
      */
-<<<<<<< HEAD
-     maxCacheLength?: number;
-=======
     maxCacheLength?: number;
 
     /**
@@ -61,7 +58,6 @@
      * CSS selector for the fragment to extract from ajax response.
      */
     fragment?: string;
->>>>>>> c6254f15
 }
 
 interface JQuery {
