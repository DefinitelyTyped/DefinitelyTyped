--- conflicted
+++ resolved
@@ -1,122 +1,3 @@
-<<<<<<< HEAD
-// Type definitions for yargs
-// Project: https://github.com/chevex/yargs
-// Definitions by: Martin Poelstra <https://github.com/poelstra>
-// Definitions: https://github.com/borisyankov/DefinitelyTyped
-
-declare module "yargs" {
-
-	module yargs {
-		interface Argv {
-			argv: any;
-			(...args: any[]): any;
-			parse(...args: any[]): any;
-
-			alias(shortName: string, longName: string): Argv;
-			alias(aliases: { [shortName: string]: string }): Argv;
-			alias(aliases: { [shortName: string]: string[] }): Argv;
-
-			default(key: string, value: any): Argv;
-			default(defaults: { [key: string]: any}): Argv;
-
-			demand(key: string, msg: string): Argv;
-			demand(key: string, required?: boolean): Argv;
-			demand(keys: string[], msg: string): Argv;
-			demand(keys: string[], required?: boolean): Argv;
-			demand(positionals: number, required?: boolean): Argv;
-			demand(positionals: number, msg: string): Argv;
-
-			require(key: string, msg: string): Argv;
-			require(key: string, required: boolean): Argv;
-			require(keys: number[], msg: string): Argv;
-			require(keys: number[], required: boolean): Argv;
-			require(positionals: number, required: boolean): Argv;
-			require(positionals: number, msg: string): Argv;
-
-			required(key: string, msg: string): Argv;
-			required(key: string, required: boolean): Argv;
-			required(keys: number[], msg: string): Argv;
-			required(keys: number[], required: boolean): Argv;
-			required(positionals: number, required: boolean): Argv;
-			required(positionals: number, msg: string): Argv;
-
-			requiresArg(key: string): Argv;
-			requiresArg(keys: string[]): Argv;
-
-			describe(key: string, description: string): Argv;
-			describe(descriptions: { [key: string]: string }): Argv;
-
-			option(key: string, options: Options): Argv;
-			option(options: { [key: string]: Options }): Argv;
-			options(key: string, options: Options): Argv;
-			options(options: { [key: string]: Options }): Argv;
-
-			usage(message: string, options?: { [key: string]: Options }): Argv;
-			usage(options?: { [key: string]: Options }): Argv;
-
-			command(command: string, description: string): Argv;
-
-			example(command: string, description: string): Argv;
-
-			check(func: (argv: any, aliases: { [alias: string]: string }) => any): Argv;
-
-			boolean(key: string): Argv;
-			boolean(keys: string[]): Argv;
-
-			string(key: string): Argv;
-			string(keys: string[]): Argv;
-
-			config(key: string): Argv;
-			config(keys: string[]): Argv;
-
-			wrap(columns: number): Argv;
-
-			strict(): Argv;
-
-			help(): string;
-			help(option: string, description?: string): Argv;
-
-			version(version: string, option?: string, description?: string): Argv;
-
-			showHelpOnFail(enable: boolean, message?: string): Argv;
-
-			showHelp(func?: (message: string) => any): Argv;
-
-			/* Undocumented */
-
-			normalize(key: string): Argv;
-			normalize(keys: string[]): Argv;
-
-			implies(key: string, value: string): Argv;
-			implies(implies: { [key: string]: string }): Argv;
-
-			count(key: string): Argv;
-			count(keys: string[]): Argv;
-
-			fail(func: (msg: string) => any): void;
-		}
-
-		interface Options {
-			type?: string;
-			alias?: any;
-			demand?: any;
-			required?: any;
-			require?: any;
-			default?: any;
-			boolean?: any;
-			string?: any;
-			count?: any;
-			describe?: any;
-			description?: any;
-			desc?: any;
-			requiresArg?: any;
-		}
-	}
-
-	var yargs: yargs.Argv;
-	export = yargs;
-}
-=======
 // Type definitions for yargs
 // Project: https://github.com/chevex/yargs
 // Definitions by: Martin Poelstra <https://github.com/poelstra>
@@ -259,5 +140,4 @@
 
 	var yargs: yargs.Argv;
 	export = yargs;
-}
->>>>>>> c6254f15
+}