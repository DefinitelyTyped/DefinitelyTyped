/// <reference path="gulp.d.ts" />
/// <reference path="../browser-sync/browser-sync.d.ts"/>

import gulp = require("gulp");
import browserSync = require("browser-sync");

var typescript: gulp.GulpPlugin = null; // this would be the TypeScript compiler
var jasmine: gulp.GulpPlugin = null; // this would be the jasmine test runner

gulp.task('compile', function()
{
    gulp.src("**/*.ts")
        .pipe(typescript())
        .pipe(gulp.dest('out'))
});

gulp.task('compile2', function(callback: (err?: any) => void)
{
    gulp.src("**/*.ts")
        .pipe(typescript())
        .pipe(gulp.dest('out'))
        .on('end', callback);
});

gulp.task('test', ['compile', 'compile2'], function()
{
    gulp.src("out/test/**/*.js")
        .pipe(jasmine());
});

gulp.task('default', ['compile', 'test']);


<<<<<<< HEAD
=======

>>>>>>> c6254f15
var opts = {};

gulp.watch('*.html', 'compile');
gulp.watch('*.html', ['compile', 'test']);
gulp.watch('*.html', () => {});
gulp.watch('*.html', [() => {}, (event) => {}]);
gulp.watch('*.html', ['compile', () => {}]);

gulp.watch('*.html', opts, 'compile');
gulp.watch('*.html', opts, ['compile', 'test']);
gulp.watch('*.html', opts, () => {});
gulp.watch('*.html', opts, [() => {}, (event) => {}]);
gulp.watch('*.html', opts, ['compile', () => {}]);

gulp.watch(['*.html', '*.ts'], 'compile');
gulp.watch(['*.html', '*.ts'], ['compile', 'test']);
gulp.watch(['*.html', '*.ts'], () => {});
gulp.watch(['*.html', '*.ts'], [() => {}, (event) => {}]);
gulp.watch(['*.html', '*.ts'], ['compile', () => {}]);

gulp.watch(['*.html', '*.ts'], opts, 'compile');
gulp.watch(['*.html', '*.ts'], opts, ['compile', 'test']);
gulp.watch(['*.html', '*.ts'], opts, () => {});
gulp.watch(['*.html', '*.ts'], opts, [() => {}, (event) => {}]);
gulp.watch(['*.html', '*.ts'], opts, ['compile', () => {}]);

var watcher = gulp.watch('*.html', event => {
    console.log('Event type: ' + event.type);
    console.log('Event path: ' + event.path);
});

gulp.task('serve', ['compile'], () => {
    var browser = browserSync.create();
    gulp.watch(['*.html', '*.ts'], ['compile', browser.reload]);
<<<<<<< HEAD
});
=======
});

gulp.start('test', 'compile');
>>>>>>> c6254f15
<|MERGE_RESOLUTION|>--- conflicted
+++ resolved
@@ -31,10 +31,7 @@
 gulp.task('default', ['compile', 'test']);
 
 
-<<<<<<< HEAD
-=======
 
->>>>>>> c6254f15
 var opts = {};
 
 gulp.watch('*.html', 'compile');
@@ -69,10 +66,6 @@
 gulp.task('serve', ['compile'], () => {
     var browser = browserSync.create();
     gulp.watch(['*.html', '*.ts'], ['compile', browser.reload]);
-<<<<<<< HEAD
-});
-=======
 });
 
-gulp.start('test', 'compile');
->>>>>>> c6254f15
+gulp.start('test', 'compile');