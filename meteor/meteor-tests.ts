--- conflicted
+++ resolved
@@ -300,11 +300,7 @@
 Posts.deny({
   update: function (userId:string, doc: iPost, fields:string[], modifier:any) {
     // can't change owners
-<<<<<<< HEAD
-    return docs.userId !== userId;
-=======
     return doc.userId !== userId;
->>>>>>> c6254f15
   },
   remove: function (userId:string, doc: iPost) {
     // can't remove locked documents
