--- conflicted
+++ resolved
@@ -3,7 +3,6 @@
 // Definitions by: Dave Allen <https://github.com/fullflavedave>
 // Definitions: https://github.com/DefinitelyTyped/DefinitelyTyped
 
-<<<<<<< HEAD
 declare module "meteor/check" {
 	export module Match {
 		var Any: any;
@@ -91,7 +90,9 @@
 			requestPermissions?: string[];
 			requestOfflineToken?: Boolean;
 			forceApprovalPrompt?: Boolean;
-			userEmail?: string;
+			loginUrlParameters?: Object;
+			redirectUrl?: string;
+			loginHint?: string;
 			loginStyle?: string;
 		}
 		function loginWithMeteorDeveloperAccount(options?: Meteor.LoginWithExternalServiceOptions, callback?: Function): void;
@@ -117,12 +118,18 @@
 
 		/** Email **/
 		interface EmailFields {
+			from?: () => string;
 			subject?: Function;
 			text?: Function;
+			html?: (user: Meteor.User, url: string) => string;
+		}
+		interface Header {
+			[id: string]: string;
 		}
 		interface EmailTemplates {
 			from: string;
 			siteName: string;
+			headers?: Header;
 			resetPassword: Meteor.EmailFields;
 			enrollAccount: Meteor.EmailFields;
 			verifyEmail: Meteor.EmailFields;
@@ -629,434 +636,17 @@
 		function validateNewUser(func: Function): boolean;
 		function loginServicesConfigured(): boolean;
 		function onPageLoadLogin(func: Function): void;
-	}
-=======
-/**
- * These are the common (for client and server) modules and interfaces that can't be automatically generated from the Meteor data.js file
- */
-
-interface EJSONable {
-	[key: string]: number | string | boolean | Object | number[] | string[] | Object[] | Date | Uint8Array | EJSON.CustomType;
-}
-interface JSONable {
-	[key: string]: number | string | boolean | Object | number[] | string[] | Object[];
-}
-interface EJSON extends EJSONable {}
-
-declare namespace Match {
-	var Any: any;
-	var String: any;
-	var Integer: any;
-	var Boolean: any;
-	var undefined: any;
-	//function null();  // not allowed in TypeScript
-	var Object: any;
-	function Optional(pattern: any):boolean;
-	function ObjectIncluding(dico: any):boolean;
-	function OneOf(...patterns: any[]): any;
-	function Where(condition: any): any;
-}
-
-declare namespace Meteor {
-	interface UserEmail {
-		address:string;
-		verified:boolean;
-	}
-
-	interface User {
-		_id?:string;
-		username?:string;
-		emails?:Meteor.UserEmail[];
-		createdAt?: number;
-		profile?: any;
-		services?: any;
-	}
-
-	enum StatusEnum {
-		connected,
-		connecting,
-		failed,
-		waiting,
-		offline
-	}
-
-	interface LiveQueryHandle {
-		stop(): void;
-	}
-}
-
-declare namespace DDP {
-	interface DDPStatic {
-		subscribe(name: string, ...rest: any[]): Meteor.SubscriptionHandle;
-		call(method: string, ...parameters: any[]):void;
-		apply(method: string, ...parameters: any[]):void;
-		methods(IMeteorMethodsDictionary: any): any;
-		status():DDPStatus;
-		reconnect(): void;
-		disconnect(): void;
-		onReconnect(): void;
-	}
-
-	interface DDPStatus {
-		connected: boolean;
-		status: Meteor.StatusEnum;
-		retryCount: number;
-		//To turn this into an interval until the next reconnection, use retryTime - (new Date()).getTime()
-		retryTime?: number;
-		reason?: string;
-	}
-}
-
-declare namespace Mongo {
-	interface Selector {
-		[key: string]:any;
-	}
-	interface Selector extends Object {}
-	interface Modifier {}
-	interface SortSpecifier {}
-	interface FieldSpecifier {
-		[id: string]: Number;
-	}
-}
-
-declare namespace HTTP {
-
-	interface HTTPRequest {
-		content?:string;
-		data?:any;
-		query?:string;
-		params?:{[id:string]:string};
-		auth?:string;
-		headers?:{[id:string]:string};
-		timeout?:number;
-		followRedirects?:boolean;
-	}
-
-	interface HTTPResponse {
-		statusCode?:number;
-		headers?:{[id:string]: string};
-		content?:string;
-		data?:any;
-	}
-
-	function call(method: string, url: string, options?: HTTP.HTTPRequest, asyncCallback?:Function):HTTP.HTTPResponse;
-	function del(url: string, callOptions?: HTTP.HTTPRequest, asyncCallback?: Function): HTTP.HTTPResponse;
-	function get(url: string, callOptions?: HTTP.HTTPRequest, asyncCallback?: Function): HTTP.HTTPResponse;
-	function post(url: string, callOptions?: HTTP.HTTPRequest, asyncCallback?: Function): HTTP.HTTPResponse;
-	function put(url: string, callOptions?: HTTP.HTTPRequest, asyncCallback?: Function): HTTP.HTTPResponse;
-}
-
-declare namespace Random {
-	function id(numberOfChars?: number): string;
-	function secret(numberOfChars?: number): string;
-	function fraction():number;
-	function hexString(numberOfDigits:number):string; // @param numberOfDigits, @returns a random hex string of the given length
-	function choice(array:any[]):string; // @param array, @return a random element in array
-	function choice(str:string):string; // @param str, @return a random char in str
-}
-
-declare namespace Accounts {
-	function loginServicesConfigured(): boolean;
-
-	function onPageLoadLogin(func: Function): void;
-}
-/**
- * These are the client modules and interfaces that can't be automatically generated from the Meteor data.js file
- */
-
-declare namespace Meteor {
-	/** Start definitions for Template **/
-	export interface Event {
-		type:string;
-		target:HTMLElement;
-		currentTarget:HTMLElement;
-		which: number;
-		stopPropagation():void;
-		stopImmediatePropagation():void;
-		preventDefault():void;
-		isPropagationStopped():boolean;
-		isImmediatePropagationStopped():boolean;
-		isDefaultPrevented():boolean;
-	}
-
-	interface EventHandlerFunction extends Function {
-		(event?:Meteor.Event, templateInstance?: Blaze.TemplateInstance):void;
-	}
-
-	interface EventMap {
-		[id:string]:Meteor.EventHandlerFunction;
-	}
-	/** End definitions for Template **/
-
-	interface LoginWithExternalServiceOptions {
-		requestPermissions?: string[];
-		requestOfflineToken?: boolean;
-		loginUrlParameters?: {[param: string]: any}
-		loginHint?: string;
-		loginStyle?: string;
-		redirectUrl?: "popup" | "redirect";
-		profile?: any;
-		email?: string;
-	}
-
-	function loginWithMeteorDeveloperAccount(options?: Meteor.LoginWithExternalServiceOptions, callback?: Function): void;
-	function loginWithFacebook(options?: Meteor.LoginWithExternalServiceOptions, callback?: Function): void;
-	function loginWithGithub(options?: Meteor.LoginWithExternalServiceOptions, callback?: Function): void;
-	function loginWithGoogle(options?: Meteor.LoginWithExternalServiceOptions, callback?: Function): void;
-	function loginWithMeetup(options?: Meteor.LoginWithExternalServiceOptions, callback?: Function): void;
-	function loginWithTwitter(options?: Meteor.LoginWithExternalServiceOptions, callback?: Function): void;
-	function loginWithWeibo(options?: Meteor.LoginWithExternalServiceOptions, callback?: Function): void;
-	function _sleepForMs(milliseconds: number): void;
-
-	interface SubscriptionHandle {
-		stop(): void;
-		ready(): boolean;
-	}
-}
-
-declare namespace Blaze {
-	interface View {
-		name: string;
-		parentView: Blaze.View;
-		isCreated: boolean;
-		isRendered: boolean;
-		isDestroyed: boolean;
-		renderCount: number;
-		autorun(runFunc: Function): void;
-		onViewCreated(func: Function): void;
-		onViewReady(func: Function): void;
-		onViewDestroyed(func: Function): void;
-		firstNode(): Node;
-		lastNode(): Node;
-		template: Blaze.Template;
-		templateInstance(): any;
-	}
-	interface Template {
-		viewName: string;
-		renderFunction: Function;
-		constructView(): Blaze.View;
-	}
-}
-
-declare namespace BrowserPolicy {
-
-	interface framing {
-		disallow():void;
-		restrictToOrigin(origin:string):void;
-		allowAll():void;
-	}
-	interface content {
-		allowEval():void;
-		allowInlineStyles():void;
-		allowInlineScripts():void;
-		allowSameOriginForAll():void;
-		allowDataUrlForAll():void;
-		allowOriginForAll(origin:string):void;
-		allowImageOrigin(origin:string):void;
-		allowFrameOrigin(origin:string):void;
-		allowContentTypeSniffing():void;
-		allowAllContentOrigin():void;
-		allowAllContentDataUrl():void;
-		allowAllContentSameOrigin():void;
-
-		disallowAll():void;
-		disallowInlineStyles():void;
-		disallowEval():void;
-		disallowInlineScripts():void;
-		disallowFont():void;
-		disallowObject():void;
-		disallowAllContent():void;
-		//TODO: add the basic content types
-		// allow<content type>Origin(origin)
-		// allow<content type>DataUrl()
-		// allow<content type>SameOrigin()
-		// disallow<content type>()
-	}
-}
-
-
-/**
- * These are the server modules and interfaces that can't be automatically generated from the Meteor data.js file
- */
-
-declare namespace Meteor {
-	interface EmailFields {
-		from?: () => string;
-		subject?: (user: Meteor.User) => string;
-		text?: (user: Meteor.User, url: string) => string;
-		html?: (user: Meteor.User, url: string) => string;
-	}
-
-	interface EmailTemplates {
-		from?: string;
-		siteName?: string;
-		headers?: { [id: string]: string };  // TODO: should define IHeaders interface
-		resetPassword?: Meteor.EmailFields;
-		enrollAccount?:  Meteor.EmailFields;
-		verifyEmail?:  Meteor.EmailFields;
-	}
-
-	interface Connection {
-		id: string;
-		close: Function;
-		onClose: Function;
-		clientAddress: string;
-		httpHeaders: Object;
-	}
-
-	interface IValidateLoginAttemptCbOpts {
-		type: string;
-		allowed: boolean;
-		error: Error;
-		user: Meteor.User;
-		connection: Meteor.Connection;
-		methodName: string;
-		methodArguments: any[];
-	}
-}
-
-declare namespace Mongo {
-	interface AllowDenyOptions {
-		insert?: (userId: string, doc: any) => boolean;
-		update?: (userId: string, doc: any, fieldNames: string[], modifier: any) => boolean;
-		remove?: (userId: string, doc: any) => boolean;
-		fetch?: string[];
-		transform?: Function;
-	}
-}
-
-declare namespace Accounts {
-	interface IValidateLoginAttemptCbOpts {
-		type?: string;
-		allowed?: boolean;
-		error?: Meteor.Error;
-		user?: Meteor.User;
-		connection?: Meteor.Connection;
-		methodName?: string;
-		methodArguments?: any[];
-	}
-}
-
-interface MailComposerOptions {
-	escapeSMTP: boolean;
-	encoding: string;
-	charset: string;
-	keepBcc: boolean;
-	forceEmbeddedImages: boolean;
-}
-
-declare var MailComposer: MailComposerStatic;
-interface MailComposerStatic {
-	new(options: MailComposerOptions): MailComposer;
-}
-interface MailComposer {
-	addHeader(name: string, value: string): void;
-	setMessageOption(from: string, to: string, body: string, html: string): void;
-	streamMessage(): void;
-	pipe(stream: any /** fs.WriteStream **/): void;
-}
-/**
- * These are the modules and interfaces for packages that can't be automatically generated from the Meteor data.js file
- */
-
-interface ILengthAble {
-	length: number;
-}
-
-interface ITinytestAssertions {
-	ok(doc: Object): void;
-	expect_fail(): void;
-	fail(doc: Object): void;
-	runId(): string;
-	equal<T>(actual: T, expected: T, message?: string, not?: boolean): void;
-	notEqual<T>(actual: T, expected: T, message?: string): void;
-	instanceOf(obj : Object, klass: Function, message?: string): void;
-	notInstanceOf(obj : Object, klass: Function, message?: string): void;
-	matches(actual : any, regexp: RegExp, message?: string): void;
-	notMatches(actual : any, regexp: RegExp, message?: string): void;
-	throws(f: Function, expected?: string|RegExp): void;
-	isTrue(v: boolean, msg?: string): void;
-	isFalse(v: boolean, msg?: string): void;
-	isNull(v: any, msg?: string): void;
-	isNotNull(v: any, msg?: string): void;
-	isUndefined(v: any, msg?: string): void;
-	isNotUndefined(v: any, msg?: string): void;
-	isNan(v: any, msg?: string): void;
-	isNotNan(v: any, msg?: string): void;
-	include<T>(s: Array<T>|Object|string, value: any, msg?: string, not?: boolean): void;
-
-	notInclude<T>(s: Array<T>|Object|string, value: any, msg?: string, not?: boolean): void;
-	length(obj: ILengthAble, expected_length: number, msg?: string): void;
-	_stringEqual(actual: string, expected: string, msg?: string): void;
-}
-
-declare namespace Tinytest {
-	function add(description : string , func : (test : ITinytestAssertions) => void) : void;
-	function addAsync(description : string , func : (test : ITinytestAssertions) => void) : void;
-}
-
-// Kept in for backwards compatibility
-declare namespace Meteor {
-	interface Tinytest {
-		add(description : string , func : (test : ITinytestAssertions) => void) : void;
-		addAsync(description : string , func : (test : ITinytestAssertions) => void) : void;
-	}
-}
-
-declare namespace Accounts {
-	function addEmail(userId: string, newEmail: string, verified?: boolean): void;
-	function changePassword(oldPassword: string, newPassword: string, callback?: Function): void;
-	function createUser(options: {
-		username?: string;
-		email?: string;
-		password?: string;
-		profile?: Object;
-	}, callback?: Function): string;
-	var emailTemplates: Meteor.EmailTemplates;
-	function findUserByEmail(email: string): Object;
-	function findUserByUsername(username: string): Object;
-	function forgotPassword(options: {
-		email?: string;
-	}, callback?: Function): void;
-	function onEmailVerificationLink(callback: Function): void;
-	function onEnrollmentLink(callback: Function): void;
-	function onResetPasswordLink(callback: Function): void;
-	function removeEmail(userId: string, email: string): void;
-	function resetPassword(token: string, newPassword: string, callback?: Function): void;
-	function sendEnrollmentEmail(userId: string, email?: string): void;
-	function sendResetPasswordEmail(userId: string, email?: string): void;
-	function sendVerificationEmail(userId: string, email?: string): void;
-	function setPassword(userId: string, newPassword: string, options?: {
-		logout?: Object;
-	}): void;
-	function setUsername(userId: string, newUsername: string): void;
-	var ui: {
-		config(options: {
-			requestPermissions?: Object;
-			requestOfflineToken?: Object;
-			forceApprovalPrompt?: Object;
-			passwordSignupFields?: string;
-		}): void;
-	};
-	function verifyEmail(token: string, callback?: Function): void;
-	function config(options: {
-		sendVerificationEmail?: boolean;
-		forbidClientAccountCreation?: boolean;
-		restrictCreationByEmailDomain?: string | Function;
-		loginExpirationInDays?: number;
-		oauthSecretKey?: string;
-	}): void;
-	function onLogin(func: Function): { stop: () => void };
-	function onLoginFailure(func: Function): { stop: () => void };
-	function user(): Meteor.User;
-	function userId(): string;
-	function loggingIn(): boolean;
-	function logout(callback?: Function): void;
-	function logoutOtherClients(callback?: Function): void;
-	function onCreateUser(func: Function): void;
-	function validateLoginAttempt(cb: (params: Accounts.IValidateLoginAttemptCbOpts) => boolean): { stop: () => void };
-	function validateNewUser(func: Function): boolean;
->>>>>>> 544a35a1
+
+		interface IValidateLoginAttemptCbOpts {
+			type: string;
+			allowed: boolean;
+			error: Meteor.Error;
+			user: Meteor.User;
+			connection: Meteor.Connection;
+			methodName: string;
+			methodArguments: any[];
+		}
+	}
 }
 
 declare namespace App {
@@ -1079,8 +669,6 @@
 	function setPreference(name: string, value: string, platform?: string): void;
 }
 
-<<<<<<< HEAD
-
 interface EJSONableCustomType {
   clone(): EJSONableCustomType;
   equals(other: Object): boolean;
@@ -1092,77 +680,9 @@
 }
 interface JSONable {
   [key: string]: number | string | boolean | Object | number[] | string[] | Object[];
-=======
-declare namespace Assets {
-	function getBinary(assetPath: string, asyncCallback?: Function): EJSON;
-	function getText(assetPath: string, asyncCallback?: Function): string;
-}
-
-declare namespace Blaze {
-	function Each(argFunc: Function, contentFunc: Function, elseFunc?: Function): Blaze.View;
-	function If(conditionFunc: Function, contentFunc: Function, elseFunc?: Function): Blaze.View;
-	function Let(bindings: Function, contentFunc: Function): Blaze.View;
-	var Template: TemplateStatic;
-	interface TemplateStatic {
-		new(viewName?: string, renderFunction?: Function): Template;
-		// It should be [templateName: string]: TemplateInstance but this is not possible -- user will need to cast to TemplateInstance
-		[templateName: string]: any | Template; // added "any" to make it work
-		head: Template;
-		find(selector:string):Blaze.Template;
-		findAll(selector:string):Blaze.Template[];
-		$:any;
-	}
-	interface Template {
-	}
-
-	var TemplateInstance: TemplateInstanceStatic;
-	interface TemplateInstanceStatic {
-		new(view: Blaze.View): TemplateInstance;
-	}
-	interface TemplateInstance {
-		$(selector: string): any;
-		autorun(runFunc: Function): Object;
-		data: Object;
-		find(selector?: string): Blaze.TemplateInstance;
-		findAll(selector: string): Blaze.TemplateInstance[];
-		firstNode: Object;
-		lastNode: Object;
-		subscribe(name: string, ...args: any[]): Meteor.SubscriptionHandle;
-		subscriptionsReady(): boolean;
-		view: Object;
-	}
-
-	function Unless(conditionFunc: Function, contentFunc: Function, elseFunc?: Function): Blaze.View;
-	var View: ViewStatic;
-	interface ViewStatic {
-		new(name?: string, renderFunction?: Function): View;
-	}
-	interface View {
-	}
-
-	function With(data: Object | Function, contentFunc: Function): Blaze.View;
-	var currentView: Blaze.View;
-	function getData(elementOrView?: HTMLElement | Blaze.View): Object;
-	function getView(element?: HTMLElement): Blaze.View;
-	function isTemplate(value: any): boolean;
-	function remove(renderedView: Blaze.View): void;
-	function render(templateOrView: Template | Blaze.View, parentNode: Node, nextNode?: Node, parentView?: Blaze.View): Blaze.View;
-	function renderWithData(templateOrView: Template | Blaze.View, data: Object | Function, parentNode: Node, nextNode?: Node, parentView?: Blaze.View): Blaze.View;
-	function toHTML(templateOrView: Template | Blaze.View): string;
-	function toHTMLWithData(templateOrView: Template | Blaze.View, data: Object | Function): string;
-}
-
-declare namespace Cordova {
-	function depends(dependencies:{[id:string]:string}): void;
-}
-
-declare namespace DDP {
-	function connect(url: string): DDP.DDPStatic;
->>>>>>> 544a35a1
 }
 interface EJSON extends EJSONable { }
 
-<<<<<<< HEAD
 declare module "meteor/ejson" {
 	export module EJSON {
     function addType(name: string, factory: (val: JSONable) => EJSONableCustomType): void;
@@ -1268,166 +788,17 @@
 	var ReactiveVar: ReactiveVarStatic;
 	interface ReactiveVarStatic {
 		new <T>(initialValue: T, equalsFunc?: Function): ReactiveVar<T>;
-=======
-declare namespace DDPCommon {
-	function MethodInvocation(options: {
-	}): any;
-}
-
-declare namespace EJSON {
-	var CustomType: CustomTypeStatic;
-	interface CustomTypeStatic {
-		new(): CustomType;
-	}
-	interface CustomType {
-		clone(): EJSON.CustomType;
-		equals(other: Object): boolean;
-		toJSONValue(): JSONable;
-		typeName(): string;
-	}
-
-	function addType(name: string, factory: (val: JSONable) => EJSON.CustomType): void;
-	function clone<T>(val:T): T;
-	function equals(a: EJSON, b: EJSON, options?: {
-		keyOrderSensitive?: boolean;
-	}): boolean;
-	function fromJSONValue(val: JSONable): any;
-	function isBinary(x: Object): boolean;
-	var newBinary: any;
-	function parse(str: string): EJSON;
-	function stringify(val: EJSON, options?: {
-		indent?: boolean | number | string;
-		canonical?: boolean;
-	}): string;
-	function toJSONValue(val: EJSON): JSONable;
-}
-
-declare namespace Match {
-	function test(value: any, pattern: any): boolean;
-}
-
-declare namespace Meteor {
-	var Error: ErrorStatic;
-	interface ErrorStatic {
-		new(error: string | number, reason?: string, details?: string): Error;
->>>>>>> 544a35a1
 	}
 	interface ReactiveVar<T> {
 		get(): T;
 		set(newValue: T): void;
 	}
-<<<<<<< HEAD
 }
 
 declare module "meteor/templating" {
 	import {Blaze} from "meteor/blaze";
 	import {Meteor} from "meteor/meteor";
-=======
-	function absoluteUrl(path?: string, options?: {
-		secure?: boolean;
-		replaceLocalhost?: boolean;
-		rootUrl?: string;
-	}): string;
-	function apply(name: string, args: EJSONable[], options?: {
-		wait?: boolean;
-		onResultReceived?: Function;
-	}, asyncCallback?: Function): any;
-	function call(name: string, ...args: any[]): any;
-	function clearInterval(id: number): void;
-	function clearTimeout(id: number): void;
-	function disconnect(): void;
-	var isClient: boolean;
-	var isCordova: boolean;
-	var isDevelopment: boolean;
-	var isProduction: boolean;
-	var isServer: boolean;
-	function loggingIn(): boolean;
-	function loginWith<ExternalService>(options?: {
-		requestPermissions?: string[];
-		requestOfflineToken?: boolean;
-		loginUrlParameters?: Object;
-		loginHint?: string;
-		loginStyle?: string;
-		redirectUrl?: string;
-	}, callback?: Function): void;
-	function loginWithPassword(user: Object | string, password: string, callback?: Function): void;
-	function logout(callback?: Function): void;
-	function logoutOtherClients(callback?: Function): void;
-	function methods(methods: Object): void;
-	function onConnection(callback: Function): void;
-	function publish(name: string, func: Function): void;
-	function reconnect(): void;
-	var release: string;
-	function setInterval(func: Function, delay: number): number;
-	function setTimeout(func: Function, delay: number): number;
-	var settings: { public: {[id:string]: any}, private: {[id:string]: any}, [id:string]: any};
-	function startup(func: Function): void;
-	function status(): Meteor.StatusEnum;
-	function subscribe(name: string, ...args: any[]): Meteor.SubscriptionHandle;
-	function user(): Meteor.User;
-	function userId(): string;
-	var users: Mongo.Collection<User>;
-	function wrapAsync(func: Function, context?: Object): any;
-}
-
-declare namespace Mongo {
-	var Collection: CollectionStatic;
-	interface CollectionStatic {
-		new<T>(name: string, options?: {
-			connection?: Object;
-			idGeneration?: string;
-			transform?: Function;
-		}): Collection<T>;
-	}
-	interface Collection<T> {
-		allow(options: {
-			insert?: (userId: string, doc: T) => boolean;
-			update?: (userId: string, doc: T, fieldNames: string[], modifier: any) => boolean;
-			remove?: (userId: string, doc: T) => boolean;
-			fetch?: string[];
-			transform?: Function;
-		}): boolean;
-		deny(options: {
-			insert?: (userId: string, doc: T) => boolean;
-			update?: (userId: string, doc: T, fieldNames: string[], modifier: any) => boolean;
-			remove?: (userId: string, doc: T) => boolean;
-			fetch?: string[];
-			transform?: Function;
-		}): boolean;
-		find(selector?: Mongo.Selector | Mongo.ObjectID | string, options?: {
-			sort?: Mongo.SortSpecifier;
-			skip?: number;
-			limit?: number;
-			fields?: Mongo.FieldSpecifier;
-			reactive?: boolean;
-			transform?: Function;
-			disableOplog?: boolean;
-			pollingIntervalMs?: number;
-			pollingThrottleMs?: number;
-		}): Mongo.Cursor<T>;
-		findOne(selector?: Mongo.Selector | Mongo.ObjectID | string, options?: {
-			sort?: Mongo.SortSpecifier;
-			skip?: number;
-			fields?: Mongo.FieldSpecifier;
-			reactive?: boolean;
-			transform?: Function;
-		}): T;
-		insert(doc: T, callback?: Function): string;
-		rawCollection(): any;
-		rawDatabase(): any;
-		remove(selector: Mongo.Selector | Mongo.ObjectID | string, callback?: Function): number;
-		update(selector: Mongo.Selector | Mongo.ObjectID | string, modifier: Mongo.Modifier, options?: {
-			multi?: boolean;
-			upsert?: boolean;
-		}, callback?: Function): number;
-		upsert(selector: Mongo.Selector | Mongo.ObjectID | string, modifier: Mongo.Modifier, options?: {
-			multi?: boolean;
-		}, callback?: Function): {numberAffected?: number; insertedId?: string;};
-		_ensureIndex(indexName: string, options?: {[key: string]: any}): void;
-	}
->>>>>>> 544a35a1
-
-	//export var Template: Map<string, TemplateStatic>;
+
 	class Template extends Blaze.Template {
     static body: Template;
     [index: string]: any | Template;
@@ -1458,13 +829,8 @@
 	function depends(dependencies: { [id: string]: string }): void;
 }
 
-<<<<<<< HEAD
 declare module Npm {
 	function depends(dependencies: { [id: string]: string }): void;
-=======
-declare namespace Npm {
-	function depends(dependencies:{[id:string]:string}): void;
->>>>>>> 544a35a1
 	function require(name: string): any;
 }
 
@@ -1489,122 +855,8 @@
 	}): void;
 }
 
-<<<<<<< HEAD
 declare var PackageAPI: PackageAPI;
-=======
-declare namespace Tracker {
-	function Computation(): void;
-	interface Computation {
-		firstRun: boolean;
-		invalidate(): void;
-		invalidated: boolean;
-		onInvalidate(callback: Function): void;
-		onStop(callback: Function): void;
-		stop(): void;
-		stopped: boolean;
-	}
-
-	var Dependency: DependencyStatic;
-	interface DependencyStatic {
-		new(): Dependency;
-	}
-	interface Dependency {
-		changed(): void;
-		depend(fromComputation?: Tracker.Computation): boolean;
-		hasDependents(): boolean;
-	}
-
-	var active: boolean;
-	function afterFlush(callback: Function): void;
-	function autorun(runFunc: (computation: Tracker.Computation) => void, options?: {
-		onError?: Function;
-	}): Tracker.Computation;
-	var currentComputation: Tracker.Computation;
-	function flush(): void;
-	function nonreactive(func: Function): void;
-	function onInvalidate(callback: Function): void;
-}
-
-declare namespace Session {
-	function equals(key: string, value: string | number | boolean | any /** Null **/ | any /** Undefined **/): boolean;
-	function get(key: string): any;
-	function set(key: string, value: EJSONable | any /** Undefined **/): void;
-	function setDefault(key: string, value: EJSONable | any /** Undefined **/): void;
-}
-
-declare namespace HTTP {
-	function call(method: string, url: string, options?: {
-		content?: string;
-		data?: Object;
-		query?: string;
-		params?: Object;
-		auth?: string;
-		headers?: Object;
-		timeout?: number;
-		followRedirects?: boolean;
-		npmRequestOptions?: Object;
-		beforeSend?: Function;
-	}, asyncCallback?: Function): HTTP.HTTPResponse;
-	function del(url: string, callOptions?: Object, asyncCallback?: Function): HTTP.HTTPResponse;
-	function get(url: string, callOptions?: Object, asyncCallback?: Function): HTTP.HTTPResponse;
-	function patch(url: string, callOptions?: Object, asyncCallback?: Function): HTTP.HTTPResponse;
-	function post(url: string, callOptions?: Object, asyncCallback?: Function): HTTP.HTTPResponse;
-	function put(url: string, callOptions?: Object, asyncCallback?: Function): HTTP.HTTPResponse;
-}
-
-declare namespace Email {
-	function send(options: {
-		from?: string;
-		to?: string | string[];
-		cc?: string | string[];
-		bcc?: string | string[];
-		replyTo?: string | string[];
-		subject?: string;
-		text?: string;
-		html?: string;
-		headers?: Object;
-		attachments?: Object[];
-		mailComposer?: MailComposer;
-	}): void;
-}
-
-declare var CompileStep: CompileStepStatic;
-interface CompileStepStatic {
-	new(): CompileStep;
-}
-interface CompileStep {
-	addAsset(options: {
-	}, path: string, data: any /** Buffer **/ | string): any;
-	addHtml(options: {
-		section?: string;
-		data?: string;
-	}): any;
-	addJavaScript(options: {
-		path?: string;
-		data?: string;
-		sourcePath?: string;
-	}): any;
-	addStylesheet(options: {
-	}, path: string, data: string, sourceMap: string): any;
-	arch: any;
-	declaredExports: any;
-	error(options: {
-	}, message: string, sourcePath?: string, line?: number, func?: string): any;
-	fileOptions: any;
-	fullInputPath: any;
-	inputPath: any;
-	inputSize: any;
-	packageName: any;
-	pathForSourceMap: any;
-	read(n?: number): any;
-	rootOutputPath: any;
-}
-
-declare var PackageAPI: PackageAPIStatic;
-interface PackageAPIStatic {
-	new(): PackageAPI;
-}
->>>>>>> 544a35a1
+
 interface PackageAPI {
 	new (): PackageAPI;
 	addAssets(filenames: string | string[], architecture: string | string[]): void;
@@ -1618,77 +870,4 @@
 		unordered?: boolean;
 	}): void;
 	versionsFrom(meteorRelease: string | string[]): void;
-<<<<<<< HEAD
-}
-=======
-}
-
-declare var ReactiveVar: ReactiveVarStatic;
-interface ReactiveVarStatic {
-	new<T>(initialValue: T, equalsFunc?: Function): ReactiveVar<T>;
-}
-interface ReactiveVar<T> {
-	get(): T;
-	set(newValue: T): void;
-}
-
-declare var Subscription: SubscriptionStatic;
-interface SubscriptionStatic {
-	new(): Subscription;
-}
-interface Subscription {
-	added(collection: string, id: string, fields: Object): void;
-	changed(collection: string, id: string, fields: Object): void;
-	connection: Meteor.Connection;
-	error(error: Error): void;
-	onStop(func: Function): void;
-	ready(): void;
-	removed(collection: string, id: string): void;
-	stop(): void;
-	userId: string;
-}
-
-declare var Template: TemplateStatic;
-interface TemplateStatic {
-	new(): Template;
-	// It should be [templateName: string]: TemplateInstance but this is not possible -- user will need to cast to TemplateInstance
-	[templateName: string]: any | Template; // added "any" to make it work
-	head: Template;
-	find(selector:string):Blaze.Template;
-	findAll(selector:string):Blaze.Template[];
-	$:any;
-	body: Template;
-	currentData(): {};
-	deregisterHelper(name: string): void;
-	instance(): Blaze.TemplateInstance;
-	parentData(numLevels?: number): {};
-	registerHelper(name: string, helperFunction: Function): void;
-}
-interface Template {
-	created: Function;
-	destroyed: Function;
-	events(eventMap: Meteor.EventMap): void;
-	helpers(helpers:{[id:string]: any}): void;
-	onCreated: Function;
-	onDestroyed: Function;
-	onRendered: Function;
-	rendered: Function;
-}
-
-declare function check(value: any, pattern: any): void;
-declare function execFileAsync(command: string, args?: any[], options?: {
-	cwd?: Object;
-	env?: Object;
-	stdio?: any[] | string;
-	destination?: any;
-	waitForClose?: string;
-}): any;
-declare function execFileSync(command: string, args?: any[], options?: {
-	cwd?: Object;
-	env?: Object;
-	stdio?: any[] | string;
-	destination?: any;
-	waitForClose?: string;
-}): String;
-declare function getExtension(): String;
->>>>>>> 544a35a1
+}