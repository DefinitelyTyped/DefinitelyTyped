// Type definitions for Angular Translate v2.4.0 (pascalprecht.translate module)
// Project: https://github.com/PascalPrecht/angular-translate
// Definitions by: Michel Salib <https://github.com/michelsalib>
// Definitions: https://github.com/borisyankov/DefinitelyTyped

/// <reference path="../angularjs/angular.d.ts" />

declare module "angular-translate" {
<<<<<<< HEAD
    var _: string;
    export = _;
=======
    import ngt = angular.translate;
    export = ngt;
>>>>>>> c6254f15
}

declare module angular.translate {

    interface ITranslationTable {
        [key: string]: any;
    }

    interface ILanguageKeyAlias {
        [key: string]: string;
    }

    interface IStorage {
        get(name: string): string;
        put(name: string, value: string): void;
    }

    interface IStaticFilesLoaderOptions {
        prefix: string;
        suffix: string;
        key?: string;
    }

    interface IPartialLoader<T> {
        addPart(name : string, priority? : number) : T;
        deletePart(name : string) : T;
        isPartAvailable(name : string) : boolean;
    }

    interface ITranslatePartialLoaderService extends IPartialLoader<ITranslatePartialLoaderService> {
        getRegisteredParts() : Array<string>;
        isPartLoaded(name : string, lang : string) : boolean;
    }

    interface ITranslatePartialLoaderProvider extends angular.IServiceProvider, IPartialLoader<ITranslatePartialLoaderProvider> {
        setPart(lang : string, part : string, table : ITranslationTable) : ITranslatePartialLoaderProvider;
    }

    interface ITranslateService {
        (translationId: string, interpolateParams?: any, interpolationId?: string): angular.IPromise<string>;
        (translationId: string[], interpolateParams?: any, interpolationId?: string): angular.IPromise<{ [key: string]: string }>;
        cloakClassName(): string;
        cloakClassName(name: string): ITranslateProvider;
        fallbackLanguage(langKey?: string): string;
        fallbackLanguage(langKey?: string[]): string;
        instant(translationId: string, interpolateParams?: any, interpolationId?: string): string;
        instant(translationId: string[], interpolateParams?: any, interpolationId?: string): { [key: string]: string };
        isPostCompilingEnabled(): boolean;
        preferredLanguage(langKey?: string): string;
        proposedLanguage(): string;
        refresh(langKey?: string): angular.IPromise<void>;
        storage(): IStorage;
        storageKey(): string;
        use(): string;
        use(key: string): angular.IPromise<string>;
        useFallbackLanguage(langKey?: string): void;
        versionInfo(): string;
        loaderCache(): any;
    }

    interface ITranslateProvider extends angular.IServiceProvider {
        translations(): ITranslationTable;
        translations(key: string, translationTable: ITranslationTable): ITranslateProvider;
        cloakClassName(): string;
        cloakClassName(name: string): ITranslateProvider;
        addInterpolation(factory: any): ITranslateProvider;
        useMessageFormatInterpolation(): ITranslateProvider;
        useInterpolation(factory: string): ITranslateProvider;
        useSanitizeValueStrategy(value: string): ITranslateProvider;
        preferredLanguage(): ITranslateProvider;
        preferredLanguage(language: string): ITranslateProvider;
        translationNotFoundIndicator(indicator: string): ITranslateProvider;
        translationNotFoundIndicatorLeft(): string;
        translationNotFoundIndicatorLeft(indicator: string): ITranslateProvider;
        translationNotFoundIndicatorRight(): string;
        translationNotFoundIndicatorRight(indicator: string): ITranslateProvider;
        fallbackLanguage(): ITranslateProvider;
        fallbackLanguage(language: string): ITranslateProvider;
        fallbackLanguage(languages: string[]): ITranslateProvider;
        forceAsyncReload(value: boolean): ITranslateProvider;
        use(): string;
        use(key: string): ITranslateProvider;
        storageKey(): string;
        storageKey(key: string): void; // JeroMiya - the library should probably return ITranslateProvider but it doesn't here
        useUrlLoader(url: string): ITranslateProvider;
        useStaticFilesLoader(options: IStaticFilesLoaderOptions): ITranslateProvider;
        useLoader(loaderFactory: string, options?: any): ITranslateProvider;
        useLocalStorage(): ITranslateProvider;
        useCookieStorage(): ITranslateProvider;
        useStorage(storageFactory: any): ITranslateProvider;
        storagePrefix(): string;
        storagePrefix(prefix: string): ITranslateProvider;
        useMissingTranslationHandlerLog(): ITranslateProvider;
        useMissingTranslationHandler(factory: string): ITranslateProvider;
        usePostCompiling(value: boolean): ITranslateProvider;
        determinePreferredLanguage(fn?: () => void): ITranslateProvider;
        registerAvailableLanguageKeys(): string[];
        registerAvailableLanguageKeys(languageKeys: string[], aliases?: ILanguageKeyAlias): ITranslateProvider;
        useLoaderCache(cache?: any): ITranslateProvider;
    }
}

declare module angular {
    interface IFilterService {
        (name:'translate'): {
            (translationId: string, interpolateParams?: any, interpolation?: string): string;
        };
    }
}<|MERGE_RESOLUTION|>--- conflicted
+++ resolved
@@ -6,13 +6,8 @@
 /// <reference path="../angularjs/angular.d.ts" />
 
 declare module "angular-translate" {
-<<<<<<< HEAD
-    var _: string;
-    export = _;
-=======
     import ngt = angular.translate;
     export = ngt;
->>>>>>> c6254f15
 }
 
 declare module angular.translate {
