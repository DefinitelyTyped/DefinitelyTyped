<<<<<<< HEAD
// Type definitions for convert-source-map
// Project: https://github.com/thlorenz/convert-source-map
// Definitions by: Andrew Gaspar <https://github.com/AndrewGaspar/>
// Definitions: https://github.com/borisyankov/DefinitelyTyped

declare module "convert-source-map" {
	export interface SourceMapConverter {
		toObject(): any;
		toJSON(space?: any): string;
		toBase64(): string;
		toComment(): string;

		addProperty(key: string, value: any): SourceMapConverter;
		setProperty(key: string, value: any): SourceMapConverter;

		getProperty(key: string): any;
	}

	export function removeComments(src: string): string;
	export var commentRegex: RegExp;

	export function fromObject(obj: any): SourceMapConverter;
	export function fromJSON(json: string): SourceMapConverter;
	export function fromBase64(base64: string): SourceMapConverter;
	export function fromComment(comment: string): SourceMapConverter;
	export function fromSource(source: string): SourceMapConverter;
}
=======
// Type definitions for convert-source-map
// Project: https://github.com/thlorenz/convert-source-map
// Definitions by: Andrew Gaspar <https://github.com/AndrewGaspar/>
// Definitions: https://github.com/borisyankov/DefinitelyTyped

declare module "convert-source-map" {
	export interface SourceMapConverter {
		toObject(): any;
		toJSON(space?: any): string;
		toBase64(): string;
		toComment(): string;

		addProperty(key: string, value: any): SourceMapConverter;
		setProperty(key: string, value: any): SourceMapConverter;

		getProperty(key: string): any;
	}

	export function removeComments(src: string): string;
	export var commentRegex: RegExp;

	export function fromObject(obj: any): SourceMapConverter;
	export function fromJSON(json: string): SourceMapConverter;
	export function fromBase64(base64: string): SourceMapConverter;
	export function fromComment(comment: string): SourceMapConverter;
	export function fromSource(source: string): SourceMapConverter;
}
>>>>>>> c6254f15
<|MERGE_RESOLUTION|>--- conflicted
+++ resolved
@@ -1,4 +1,3 @@
-<<<<<<< HEAD
 // Type definitions for convert-source-map
 // Project: https://github.com/thlorenz/convert-source-map
 // Definitions by: Andrew Gaspar <https://github.com/AndrewGaspar/>
@@ -25,33 +24,4 @@
 	export function fromBase64(base64: string): SourceMapConverter;
 	export function fromComment(comment: string): SourceMapConverter;
 	export function fromSource(source: string): SourceMapConverter;
-}
-=======
-// Type definitions for convert-source-map
-// Project: https://github.com/thlorenz/convert-source-map
-// Definitions by: Andrew Gaspar <https://github.com/AndrewGaspar/>
-// Definitions: https://github.com/borisyankov/DefinitelyTyped
-
-declare module "convert-source-map" {
-	export interface SourceMapConverter {
-		toObject(): any;
-		toJSON(space?: any): string;
-		toBase64(): string;
-		toComment(): string;
-
-		addProperty(key: string, value: any): SourceMapConverter;
-		setProperty(key: string, value: any): SourceMapConverter;
-
-		getProperty(key: string): any;
-	}
-
-	export function removeComments(src: string): string;
-	export var commentRegex: RegExp;
-
-	export function fromObject(obj: any): SourceMapConverter;
-	export function fromJSON(json: string): SourceMapConverter;
-	export function fromBase64(base64: string): SourceMapConverter;
-	export function fromComment(comment: string): SourceMapConverter;
-	export function fromSource(source: string): SourceMapConverter;
-}
->>>>>>> c6254f15
+}