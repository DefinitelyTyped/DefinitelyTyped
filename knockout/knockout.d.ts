--- conflicted
+++ resolved
@@ -1,4 +1,3 @@
-<<<<<<< HEAD
 // Type definitions for Knockout v3.4.0
 // Project: http://knockoutjs.com
 // Definitions by: Boris Yankov <https://github.com/borisyankov/>, Igor Oleinikov <https://github.com/Igorbek/>, Clément Bourgeois <https://github.com/moonpyk/>
@@ -651,659 +650,4 @@
 
 declare module "knockout" {
 	export = ko;
-}
-=======
-// Type definitions for Knockout v3.4.0
-// Project: http://knockoutjs.com
-// Definitions by: Boris Yankov <https://github.com/borisyankov/>, Igor Oleinikov <https://github.com/Igorbek/>, Clément Bourgeois <https://github.com/moonpyk/>
-// Definitions: https://github.com/borisyankov/DefinitelyTyped
-
-
-interface KnockoutSubscribableFunctions<T> {
-    [key: string]: KnockoutBindingHandler;
-
-	notifySubscribers(valueToWrite?: T, event?: string): void;
-}
-
-interface KnockoutComputedFunctions<T> {
-    [key: string]: KnockoutBindingHandler;
-}
-
-interface KnockoutObservableFunctions<T> {
-    [key: string]: KnockoutBindingHandler;
-
-	equalityComparer(a: any, b: any): boolean;
-}
-
-interface KnockoutObservableArrayFunctions<T> {
-    // General Array functions
-    indexOf(searchElement: T, fromIndex?: number): number;
-    slice(start: number, end?: number): T[];
-    splice(start: number): T[];
-    splice(start: number, deleteCount: number, ...items: T[]): T[];
-    pop(): T;
-    push(...items: T[]): void;
-    shift(): T;
-    unshift(...items: T[]): number;
-    reverse(): KnockoutObservableArray<T>;
-    sort(): KnockoutObservableArray<T>;
-    sort(compareFunction: (left: T, right: T) => number): KnockoutObservableArray<T>;
-
-    // Ko specific
-    [key: string]: KnockoutBindingHandler;
-
-    replace(oldItem: T, newItem: T): void;
-
-    remove(item: T): T[];
-    remove(removeFunction: (item: T) => boolean): T[];
-    removeAll(items: T[]): T[];
-    removeAll(): T[];
-
-    destroy(item: T): void;
-    destroy(destroyFunction: (item: T) => boolean): void;
-    destroyAll(items: T[]): void;
-    destroyAll(): void;
-}
-
-interface KnockoutSubscribableStatic {
-    fn: KnockoutSubscribableFunctions<any>;
-
-    new <T>(): KnockoutSubscribable<T>;
-}
-
-interface KnockoutSubscription {
-	dispose(): void;
-}
-
-interface KnockoutSubscribable<T> extends KnockoutSubscribableFunctions<T> {
-	subscribe(callback: (newValue: T) => void, target?: any, event?: string): KnockoutSubscription;
-	subscribe<TEvent>(callback: (newValue: TEvent) => void, target: any, event: string): KnockoutSubscription;
-	extend(requestedExtenders: { [key: string]: any; }): KnockoutSubscribable<T>;
-	getSubscriptionsCount(): number;
-}
-
-interface KnockoutComputedStatic {
-    fn: KnockoutComputedFunctions<any>;
-
-    <T>(): KnockoutComputed<T>;
-    <T>(func: () => T, context?: any, options?: any): KnockoutComputed<T>;
-    <T>(def: KnockoutComputedDefine<T>, context?: any): KnockoutComputed<T>;
-}
-
-interface KnockoutComputed<T> extends KnockoutObservable<T>, KnockoutComputedFunctions<T> {
-	fn: KnockoutComputedFunctions<any>;
-
-    peek(): T;
-	dispose(): void;
-	isActive(): boolean;
-	getDependenciesCount(): number;
-    extend(requestedExtenders: { [key: string]: any; }): KnockoutComputed<T>;
-}
-
-interface KnockoutObservableArrayStatic {
-    fn: KnockoutObservableArrayFunctions<any>;
-
-    <T>(value?: T[]): KnockoutObservableArray<T>;
-}
-
-interface KnockoutObservableArray<T> extends KnockoutObservable<T[]>, KnockoutObservableArrayFunctions<T> {
-    extend(requestedExtenders: { [key: string]: any; }): KnockoutObservableArray<T>;
-}
-
-interface KnockoutObservableStatic {
-    fn: KnockoutObservableFunctions<any>;
-
-    <T>(value?: T): KnockoutObservable<T>;
-}
-
-interface KnockoutObservable<T> extends KnockoutSubscribable<T>, KnockoutObservableFunctions<T> {
-	(): T;
-	(value: T): void;
-
-	peek(): T;
-	valueHasMutated?:{(): void;};
-	valueWillMutate?:{(): void;};
-    extend(requestedExtenders: { [key: string]: any; }): KnockoutObservable<T>;
-}
-
-interface KnockoutComputedDefine<T> {
-	read(): T;
-	write? (value: T): void;
-	disposeWhenNodeIsRemoved?: Node;
-	disposeWhen? (): boolean;
-	owner?: any;
-	deferEvaluation?: boolean;
-	pure?: boolean;
-}
-
-interface KnockoutBindingContext {
-    $parent: any;
-    $parents: any[];
-    $root: any;
-    $data: any;
-    $rawData: any | KnockoutObservable<any>;
-    $index?: KnockoutObservable<number>;
-    $parentContext?: KnockoutBindingContext;
-    $component: any;
-    $componentTemplateNodes: Node[];
-
-    extend(properties: any): any;
-    createChildContext(dataItemOrAccessor: any, dataItemAlias?: any, extendCallback?: Function): any;
-}
-
-interface KnockoutAllBindingsAccessor {
-    (): any;
-    get(name: string): any;
-    has(name: string): boolean;
-}
-
-interface KnockoutBindingHandler {
-    after?: Array<string>;
-    init?: (element: any, valueAccessor: () => any, allBindingsAccessor?: KnockoutAllBindingsAccessor, viewModel?: any, bindingContext?: KnockoutBindingContext) => void | { controlsDescendantBindings: boolean; };
-    update?: (element: any, valueAccessor: () => any, allBindingsAccessor?: KnockoutAllBindingsAccessor, viewModel?: any, bindingContext?: KnockoutBindingContext) => void;
-    options?: any;
-    preprocess?: (value: string, name: string, addBindingCallback?: (name: string, value: string) => void) => string;
-}
-
-interface KnockoutBindingHandlers {
-    [bindingHandler: string]: KnockoutBindingHandler;
-
-    // Controlling text and appearance
-    visible: KnockoutBindingHandler;
-    text: KnockoutBindingHandler;
-    html: KnockoutBindingHandler;
-    css: KnockoutBindingHandler;
-    style: KnockoutBindingHandler;
-    attr: KnockoutBindingHandler;
-
-    // Control Flow
-    foreach: KnockoutBindingHandler;
-    if: KnockoutBindingHandler;
-    ifnot: KnockoutBindingHandler;
-    with: KnockoutBindingHandler;
-
-    // Working with form fields
-    click: KnockoutBindingHandler;
-    event: KnockoutBindingHandler;
-    submit: KnockoutBindingHandler;
-    enable: KnockoutBindingHandler;
-    disable: KnockoutBindingHandler;
-    value: KnockoutBindingHandler;
-    textInput: KnockoutBindingHandler;
-    hasfocus: KnockoutBindingHandler;
-    checked: KnockoutBindingHandler;
-    options: KnockoutBindingHandler;
-    selectedOptions: KnockoutBindingHandler;
-    uniqueName: KnockoutBindingHandler;
-
-    // Rendering templates
-	template: KnockoutBindingHandler;
-
-	// Components (new for v3.2)
-	component: KnockoutBindingHandler;
-}
-
-interface KnockoutMemoization {
-    memoize(callback: () => string): string;
-    unmemoize(memoId: string, callbackParams: any[]): boolean;
-    unmemoizeDomNodeAndDescendants(domNode: any, extraCallbackParamsArray: any[]): boolean;
-    parseMemoText(memoText: string): string;
-}
-
-interface KnockoutTasks {
-    schedule(func: () => void): number;
-    cancel(handle: number): void;
-    runEarly(): void;
-}
-
-interface KnockoutVirtualElement {}
-
-interface KnockoutVirtualElements {
-    allowedBindings: { [bindingName: string]: boolean; };
-    emptyNode(node: KnockoutVirtualElement ): void;
-    firstChild(node: KnockoutVirtualElement ): KnockoutVirtualElement;
-    insertAfter( container: KnockoutVirtualElement, nodeToInsert: Node, insertAfter: Node ): void;
-    nextSibling(node: KnockoutVirtualElement): Node;
-    prepend(node: KnockoutVirtualElement, toInsert: Node ): void;
-    setDomNodeChildren(node: KnockoutVirtualElement, newChildren: { length: number;[index: number]: Node; } ): void;
-    childNodes(node: KnockoutVirtualElement ): Node[];
-}
-
-interface KnockoutExtenders {
-    throttle(target: any, timeout: number): KnockoutComputed<any>;
-	notify(target: any, notifyWhen: string): any;
-
-	rateLimit(target: any, timeout: number): any;
-	rateLimit(target: any, options: { timeout: number; method?: string; }): any;
-
-    trackArrayChanges(target: any): any;
-
-    deferred(target: any, options: boolean): any;
-}
-
-//
-// NOTE TO MAINTAINERS AND CONTRIBUTORS : pay attention to only include symbols that are
-// publicly exported in the minified version of ko, without that you can give the false
-// impression that some functions will be available in production builds.
-//
-interface KnockoutUtils {
-    //////////////////////////////////
-    // utils.domData.js
-    //////////////////////////////////
-
-    domData: {
-        get (node: Element, key: string): any;
-
-        set (node: Element, key: string, value: any): void;
-
-        getAll(node: Element, createIfNotFound: boolean): any;
-
-        clear(node: Element): boolean;
-    };
-
-    //////////////////////////////////
-    // utils.domNodeDisposal.js
-    //////////////////////////////////
-
-    domNodeDisposal: {
-        addDisposeCallback(node: Element, callback: Function): void;
-
-        removeDisposeCallback(node: Element, callback: Function): void;
-
-        cleanNode(node: Node): Element;
-
-        removeNode(node: Node): void;
-    };
-
-    addOrRemoveItem<T>(array: T[] | KnockoutObservable<T>, value: T, included: T): void;
-
-    arrayFilter<T>(array: T[], predicate: (item: T) => boolean): T[];
-
-    arrayFirst<T>(array: T[], predicate: (item: T) => boolean, predicateOwner?: any): T;
-
-    arrayForEach<T>(array: T[], action: (item: T, index: number) => void): void;
-
-    arrayGetDistinctValues<T>(array: T[]): T[];
-
-    arrayIndexOf<T>(array: T[], item: T): number;
-
-    arrayMap<T, U>(array: T[], mapping: (item: T) => U): U[];
-
-    arrayPushAll<T>(array: T[] | KnockoutObservableArray<T>, valuesToPush: T[]): T[];
-
-    arrayRemoveItem(array: any[], itemToRemove: any): void;
-
-    compareArrays<T>(a: T[], b: T[]): Array<KnockoutArrayChange<T>>;
-
-    extend(target: Object, source: Object): Object;
-
-    fieldsIncludedWithJsonPost: any[];
-
-    getFormFields(form: any, fieldName: string): any[];
-
-    objectForEach(obj: any, action: (key: any, value: any) => void): void;
-
-    parseHtmlFragment(html: string): any[];
-
-    parseJson(jsonString: string): any;
-
-    postJson(urlOrForm: any, data: any, options: any): void;
-
-    peekObservable<T>(value: KnockoutObservable<T>): T;
-
-    range(min: any, max: any): any;
-
-    registerEventHandler(element: any, eventType: any, handler: Function): void;
-
-    setHtml(node: Element, html: () => string): void;
-
-    setHtml(node: Element, html: string): void;
-
-    setTextContent(element: any, textContent: string | KnockoutObservable<string>): void;
-
-    stringifyJson(data: any, replacer?: Function, space?: string): string;
-
-    toggleDomNodeCssClass(node: any, className: string, shouldHaveClass: boolean): void;
-
-    triggerEvent(element: any, eventType: any): void;
-
-    unwrapObservable<T>(value: KnockoutObservable<T> | T): T;
-
-    // NOT PART OF THE MINIFIED API SURFACE (ONLY IN knockout-{version}.debug.js) https://github.com/SteveSanderson/knockout/issues/670
-    // createSymbolOrString(identifier: any): any;
-    // deferError(error: any): void;
-    // forceRefresh(node: any): void;
-    // ieVersion: number;
-    // isIe6: boolean;
-    // isIe7: boolean;
-    // jQueryHtmlParse(html: string): any[];
-    // makeArray(arrayLikeObject: any): any[];
-    // moveCleanedNodesToContainerElement(nodes: any[]): HTMLElement;
-    // replaceDomNodes(nodeToReplaceOrNodeArray: any, newNodesArray: any[]): void;
-    // setDomNodeChildren(domNode: any, childNodes: any[]): void;
-    // setElementName(element: any, name: string): void;
-    // setOptionNodeSelectionState(optionNode: any, isSelected: boolean): void;
-    // setTimeout(handler: any, timeout: number): any;
-    // simpleHtmlParse(html: string): any[];
-    // stringStartsWith(str: string, startsWith: string): boolean;
-    // stringTokenize(str: string, delimiter: string): string[];
-    // stringTrim(str: string): string;
-    // tagNameLower(element: any): string;
-}
-
-interface KnockoutArrayChange<T> {
-    status: string;
-    value: T;
-    index: number;
-    moved?: number;
-}
-
-//////////////////////////////////
-// templateSources.js
-//////////////////////////////////
-
-interface KnockoutTemplateSourcesDomElement {
-    text(): any;
-    text(value: any): void;
-
-    data(key: string): any;
-    data(key: string, value: any): any;
-}
-
-interface KnockoutTemplateAnonymous extends KnockoutTemplateSourcesDomElement {
-	nodes(): any;
-	nodes(value: any): void;
-}
-
-interface KnockoutTemplateSources {
-
-    domElement: {
-	    prototype: KnockoutTemplateSourcesDomElement;
-	    new (element: Element): KnockoutTemplateSourcesDomElement;
-    };
-
-    anonymousTemplate: {
-		prototype: KnockoutTemplateAnonymous;
-		new (element: Element): KnockoutTemplateAnonymous;
-    };
-}
-
-//////////////////////////////////
-// nativeTemplateEngine.js
-//////////////////////////////////
-
-interface KnockoutNativeTemplateEngine {
-
-    renderTemplateSource(templateSource: Object, bindingContext?: KnockoutBindingContext, options?: Object): any[];
-}
-
-//////////////////////////////////
-// templateEngine.js
-//////////////////////////////////
-
-interface KnockoutTemplateEngine extends KnockoutNativeTemplateEngine {
-
-    createJavaScriptEvaluatorBlock(script: string): string;
-
-    makeTemplateSource(template: any, templateDocument?: Document): any;
-
-    renderTemplate(template: any, bindingContext: KnockoutBindingContext, options: Object, templateDocument: Document): any;
-
-    isTemplateRewritten(template: any, templateDocument: Document): boolean;
-
-    rewriteTemplate(template: any, rewriterCallback: Function, templateDocument: Document): void;
-}
-
-/////////////////////////////////
-
-interface KnockoutStatic {
-    utils: KnockoutUtils;
-    memoization: KnockoutMemoization;
-
-	bindingHandlers: KnockoutBindingHandlers;
-	getBindingHandler(handler: string): KnockoutBindingHandler;
-
-    virtualElements: KnockoutVirtualElements;
-    extenders: KnockoutExtenders;
-
-    applyBindings(viewModelOrBindingContext?: any, rootNode?: any): void;
-	applyBindingsToDescendants(viewModelOrBindingContext: any, rootNode: any): void;
-	applyBindingAccessorsToNode(node: Node, bindings: (bindingContext: KnockoutBindingContext, node: Node) => {}, bindingContext: KnockoutBindingContext): void;
-	applyBindingAccessorsToNode(node: Node, bindings: {}, bindingContext: KnockoutBindingContext): void;
-	applyBindingAccessorsToNode(node: Node, bindings: (bindingContext: KnockoutBindingContext, node: Node) => {}, viewModel: any): void;
-	applyBindingAccessorsToNode(node: Node, bindings: {}, viewModel: any): void;
-    applyBindingsToNode(node: Node, bindings: any, viewModelOrBindingContext?: any): any;
-
-    subscribable: KnockoutSubscribableStatic;
-    observable: KnockoutObservableStatic;
-
-	computed: KnockoutComputedStatic;
-	pureComputed<T>(evaluatorFunction: () => T, context?: any): KnockoutComputed<T>;
-	pureComputed<T>(options: KnockoutComputedDefine<T>, context?: any): KnockoutComputed<T>;
-
-    observableArray: KnockoutObservableArrayStatic;
-
-    contextFor(node: any): any;
-    isSubscribable(instance: any): boolean;
-    toJSON(viewModel: any, replacer?: Function, space?: any): string;
-    toJS(viewModel: any): any;
-    isObservable(instance: any): boolean;
-    isWriteableObservable(instance: any): boolean;
-    isComputed(instance: any): boolean;
-    dataFor(node: any): any;
-    removeNode(node: Element): void;
-    cleanNode(node: Element): Element;
-    renderTemplate(template: Function, viewModel: any, options?: any, target?: any, renderMode?: any): any;
-    renderTemplate(template: string, viewModel: any, options?: any, target?: any, renderMode?: any): any;
-	unwrap<T>(value: KnockoutObservable<T> | T): T;
-
-    computedContext: KnockoutComputedContext;
-
-    // New in 3.3.0 and 3.4.0
-    options: KnockoutStaticOptions;
-    tasks: KnockoutTasks;
-    isPureComputed<T>(instance: KnockoutComputed<T>): boolean;
-    ignoreDependencies(callback: () => void, callbackTarget?: any, callbackArgs?: any): void;
-
-    //////////////////////////////////
-    // templateSources.js
-    //////////////////////////////////
-
-    templateSources: KnockoutTemplateSources;
-
-    //////////////////////////////////
-    // templateEngine.js
-    //////////////////////////////////
-
-    templateEngine: {
-
-        prototype: KnockoutTemplateEngine;
-
-        new (): KnockoutTemplateEngine;
-    };
-
-    //////////////////////////////////
-    // templateRewriting.js
-    //////////////////////////////////
-
-    templateRewriting: {
-
-        ensureTemplateIsRewritten(template: Node, templateEngine: KnockoutTemplateEngine, templateDocument: Document): any;
-        ensureTemplateIsRewritten(template: string, templateEngine: KnockoutTemplateEngine, templateDocument: Document): any;
-
-        memoizeBindingAttributeSyntax(htmlString: string, templateEngine: KnockoutTemplateEngine): any;
-
-        applyMemoizedBindingsToNextSibling(bindings: any, nodeName: string): string;
-    };
-
-    //////////////////////////////////
-    // nativeTemplateEngine.js
-    //////////////////////////////////
-
-    nativeTemplateEngine: {
-
-        prototype: KnockoutNativeTemplateEngine;
-
-        new (): KnockoutNativeTemplateEngine;
-
-        instance: KnockoutNativeTemplateEngine;
-    };
-
-    //////////////////////////////////
-    // jqueryTmplTemplateEngine.js
-    //////////////////////////////////
-
-    jqueryTmplTemplateEngine: {
-
-        prototype: KnockoutTemplateEngine;
-
-        renderTemplateSource(templateSource: Object, bindingContext: KnockoutBindingContext, options: Object): Node[];
-
-        createJavaScriptEvaluatorBlock(script: string): string;
-
-        addTemplate(templateName: string, templateMarkup: string): void;
-    };
-
-    //////////////////////////////////
-    // templating.js
-    //////////////////////////////////
-
-    setTemplateEngine(templateEngine: KnockoutNativeTemplateEngine): void;
-
-    renderTemplate(template: Function, dataOrBindingContext: KnockoutBindingContext, options: Object, targetNodeOrNodeArray: Node, renderMode: string): any;
-    renderTemplate(template: any, dataOrBindingContext: KnockoutBindingContext, options: Object, targetNodeOrNodeArray: Node, renderMode: string): any;
-    renderTemplate(template: Function, dataOrBindingContext: any, options: Object, targetNodeOrNodeArray: Node, renderMode: string): any;
-    renderTemplate(template: any, dataOrBindingContext: any, options: Object, targetNodeOrNodeArray: Node, renderMode: string): any;
-    renderTemplate(template: Function, dataOrBindingContext: KnockoutBindingContext, options: Object, targetNodeOrNodeArray: Node[], renderMode: string): any;
-    renderTemplate(template: any, dataOrBindingContext: KnockoutBindingContext, options: Object, targetNodeOrNodeArray: Node[], renderMode: string): any;
-    renderTemplate(template: Function, dataOrBindingContext: any, options: Object, targetNodeOrNodeArray: Node[], renderMode: string): any;
-    renderTemplate(template: any, dataOrBindingContext: any, options: Object, targetNodeOrNodeArray: Node[], renderMode: string): any;
-
-    renderTemplateForEach(template: Function, arrayOrObservableArray: any[], options: Object, targetNode: Node, parentBindingContext: KnockoutBindingContext): any;
-    renderTemplateForEach(template: any, arrayOrObservableArray: any[], options: Object, targetNode: Node, parentBindingContext: KnockoutBindingContext): any;
-    renderTemplateForEach(template: Function, arrayOrObservableArray: KnockoutObservable<any>, options: Object, targetNode: Node, parentBindingContext: KnockoutBindingContext): any;
-    renderTemplateForEach(template: any, arrayOrObservableArray: KnockoutObservable<any>, options: Object, targetNode: Node, parentBindingContext: KnockoutBindingContext): any;
-
-    expressionRewriting: {
-        bindingRewriteValidators: any;
-        parseObjectLiteral: { (objectLiteralString: string): any[] }
-    };
-
-    /////////////////////////////////
-
-	bindingProvider: {
-		instance: KnockoutBindingProvider;
-		new (): KnockoutBindingProvider;
-	}
-
-    /////////////////////////////////
-    // selectExtensions.js
-    /////////////////////////////////
-
-    selectExtensions: {
-
-        readValue(element: HTMLElement): any;
-
-        writeValue(element: HTMLElement, value: any): void;
-    };
-
-    components: KnockoutComponents;
-}
-
-interface KnockoutBindingProvider {
-	nodeHasBindings(node: Node): boolean;
-	getBindings(node: Node, bindingContext: KnockoutBindingContext): {};
-	getBindingAccessors?(node: Node, bindingContext: KnockoutBindingContext): { [key: string]: string; };
-}
-
-interface KnockoutComputedContext {
-	getDependenciesCount(): number;
-	isInitial: () => boolean;
-}
-
-interface KnockoutStaticOptions {
-    deferUpdates?: boolean;
-    useOnlyNativeEvents?: boolean;
-}
-
-//
-// refactored types into a namespace to reduce global pollution
-// and used Union Types to simplify overloads (requires TypeScript 1.4)
-//
-declare module KnockoutComponentTypes {
-
-    interface Config {
-        viewModel?: ViewModelFunction | ViewModelSharedInstance | ViewModelFactoryFunction | AMDModule;
-        template: string | Node[]| DocumentFragment | TemplateElement | AMDModule;
-        synchronous?: boolean;
-    }
-
-    interface ComponentConfig {
-        viewModel?: ViewModelFunction | ViewModelSharedInstance | ViewModelFactoryFunction | AMDModule;
-        template: any;
-        createViewModel?: any;
-    }
-
-    interface EmptyConfig {
-    }
-
-    // common AMD type
-    interface AMDModule {
-        require: string;
-    }
-
-    // viewmodel types
-    interface ViewModelFunction {
-        (params?: any): any;
-    }
-
-    interface ViewModelSharedInstance {
-        instance: any;
-    }
-
-    interface ViewModelFactoryFunction {
-        createViewModel: (params?: any, componentInfo?: ComponentInfo) => any;
-    }
-
-    interface ComponentInfo {
-        element: Node;
-        templateNodes: Node[];
-    }
-
-    interface TemplateElement {
-        element: string | Node;
-    }
-
-    interface Loader {
-        getConfig? (componentName: string, callback: (result: ComponentConfig) => void): void;
-        loadComponent? (componentName: string, config: ComponentConfig, callback: (result: Definition) => void): void;
-        loadTemplate? (componentName: string, templateConfig: any, callback: (result: Node[]) => void): void;
-        loadViewModel? (componentName: string, viewModelConfig: any, callback: (result: any) => void): void;
-        suppressLoaderExceptions?: boolean;
-    }
-
-    interface Definition {
-        template: Node[];
-        createViewModel? (params: any, options: { element: Node; }): any;
-    }
-}
-
-interface KnockoutComponents {
-    // overloads for register method:
-    register(componentName: string, config: KnockoutComponentTypes.Config | KnockoutComponentTypes.EmptyConfig): void;
-
-    isRegistered(componentName: string): boolean;
-    unregister(componentName: string): void;
-    get(componentName: string, callback: (definition: KnockoutComponentTypes.Definition) => void): void;
-    clearCachedDefinition(componentName: string): void;
-    defaultLoader: KnockoutComponentTypes.Loader;
-    loaders: KnockoutComponentTypes.Loader[];
-    getComponentNameForNode(node: Node): string;
-}
-
-declare var ko: KnockoutStatic;
-
-declare module "knockout" {
-	export = ko;
-}
->>>>>>> 6ed8ddae
+}