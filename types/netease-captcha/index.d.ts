--- conflicted
+++ resolved
@@ -24,11 +24,7 @@
         /**
          * Defaults to 'float' on desktop, and 'popup' on mobile. 'bind' is for invisible captcha
          */
-<<<<<<< HEAD
-        mode?: 'float' | 'embed' | 'popup' | 'bind';
-=======
-        mode?: 'float' | 'embed' | 'popup' | undefined;
->>>>>>> f2a37e92
+        mode?: 'float' | 'embed' | 'popup' | 'bind' | undefined;
 
         /**
          * Defaults to page protocol
