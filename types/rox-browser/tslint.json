{
    "extends": "@definitelytyped/dtslint/dt.json",
    "rules": {
<<<<<<< HEAD
        "file-name-casing": [true, "kebab-case"]
=======
        "file-name-casing": [
            true,
            "kebab-case"
        ]
>>>>>>> c1744617
    }
}<|MERGE_RESOLUTION|>--- conflicted
+++ resolved
@@ -1,13 +1,3 @@
 {
-    "extends": "@definitelytyped/dtslint/dt.json",
-    "rules": {
-<<<<<<< HEAD
-        "file-name-casing": [true, "kebab-case"]
-=======
-        "file-name-casing": [
-            true,
-            "kebab-case"
-        ]
->>>>>>> c1744617
-    }
+    "extends": "@definitelytyped/dtslint/dt.json"
 }