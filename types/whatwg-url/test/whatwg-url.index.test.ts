--- conflicted
+++ resolved
@@ -113,12 +113,7 @@
     self; // $ExpectType URLSearchParams
 });
 
-<<<<<<< HEAD
-// tslint:disable-next-line: space-before-function-paren
 searchParams.forEach(function(value, name, self) {
-=======
-searchParams.forEach(function (value, name, self) {
->>>>>>> 7da74815
     this; // $ExpectType null
     value; // $ExpectType string
     name; // $ExpectType string
