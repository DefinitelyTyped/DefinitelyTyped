--- conflicted
+++ resolved
@@ -4,18 +4,7 @@
         "array-type": false,
         "ban-types": false,
         "callable-types": false,
-<<<<<<< HEAD
-        "comment-format": false,
         "dt-header": true,
-        "npm-naming": false,
-        "eofline": false,
-        "export-just-namespace": false,
-        "import-spacing": false,
-        "interface-name": false,
-        "interface-over-type-literal": false,
-=======
-        "dt-header": false,
->>>>>>> ee15287f
         "jsdoc-format": false,
         "no-consecutive-blank-lines": false,
         "no-declare-current-package": false,
