--- conflicted
+++ resolved
@@ -1,11 +1,8 @@
 // Type definitions for materialize-css 1.0
 // Project: http://materializecss.com/
-<<<<<<< HEAD
 // Definitions by:  胡玮文 <https://github.com/huww98>
+//                  Maxim Balaganskiy <https://github.com/MaximBalaganskiy>
 //                  Daniel Hoenes <https://github.com/broccoliarchy>
-=======
-// Definitions by:  胡玮文 <https://github.com/huww98>, Maxim Balaganskiy <https://github.com/MaximBalaganskiy>
->>>>>>> d010c2ae
 // Definitions: https://github.com/DefinitelyTyped/DefinitelyTyped
 // TypeScript Version: 2.8
 
@@ -240,132 +237,6 @@
              */
             id: string;
 
-<<<<<<< HEAD
-=======
-        interface DropdownOptions {
-			/**
-			 * Defines the edge the menu is aligned to
-			 * @default 'left'
-			 */
-            alignment: string;
-
-			/**
-			 * If true, automatically focus dropdown el for keyboard
-			 * @default true
-			 */
-            autoTrigger: boolean;
-
-			/**
-			 * If true, constrainWidth to the size of the dropdown activator
-			 * @default true
-			 */
-            constrainWidth: boolean;
-
-			/**
-			 * Provide an element that will be the bounding container of the dropdown
-			 * @default null
-			 */
-            container: Element;
-
-			/**
-			 * If false, the dropdown will show below the trigger
-			 * @default true
-			 */
-            coverTrigger: boolean;	// If false, the dropdown will show below the trigger.
-
-			/**
-			 * If true, close dropdown on item click
-			 * @default true
-			 */
-            closeOnClick: boolean;
-
-			/**
-			 * If true, the dropdown will open on hover
-			 * @default false
-			 */
-            hover: boolean;
-
-			/**
-			 * The duration of the transition enter in milliseconds
-			 * @default 150
-			 */
-            inDuration: number;
-
-			/**
-			 * The duration of the transition out in milliseconds
-			 * @default 250
-			 */
-            outDuration: number;
-
-			/**
-			 * Function called when dropdown starts entering
-			 * @default null
-			 */
-            onOpenStart: (this: Dropdown, el: Element) => void;
-
-			/**
-			 * Function called when dropdown finishes entering
-			 * @default null
-			 */
-            onOpenEnd: (this: Dropdown, el: Element) => void;
-
-			/**
-			 * Function called when dropdown starts exiting
-			 * @default null
-			 */
-            onCloseStart: (this: Dropdown, el: Element) => void;
-
-			/**
-			 * Function called when dropdown finishes exiting
-			 * @default null
-			 */
-            onCloseEnd: (this: Dropdown, el: Element) => void;
-        }
-
-        class Dropdown extends Component<DropdownOptions> {
-			/**
-			 * ID of the dropdown element
-			 */
-            id: string;
-
-			/**
-			 * The DOM element of the dropdown
-			 */
-            dropdownEl: Element;
-
-			/**
-			 * If the dropdown is open
-			 */
-            isOpen: boolean;
-
-			/**
-			 * If the dropdown content is scrollable
-			 */
-            isScrollable: boolean;
-
-			/**
-			 * The index of the item focused
-			 */
-            focusedIndex: number;
-
-			/**
-			 * Open dropdown
-			 */
-            open(): void;
-
-			/**
-			 * Close dropdown
-			 */
-            close(): void;
-
-			/**
-			 * While dropdown is open, you can recalculate its dimensions if its contents have changed
-			 */
-            recalculateDimensions(): void;
-        }
-
-        class FloatingActionButton extends Component<FloatingActionButtonOptions> implements Openable {
->>>>>>> d010c2ae
             /**
              * The DOM element of the dropdown.
              */
@@ -405,56 +276,6 @@
              */
             constrainWidth: boolean;
 
-<<<<<<< HEAD
-=======
-        interface FormSelectOptions {
-            /**
-             * Classes to be added to the select wrapper element
-             * @default ''
-             */
-            classes: string;
-
-            /**
-             * Pass options object to select dropdown initialization
-             * @default {}
-             */
-            dropdownOptions: Partial<DropdownOptions>;
-        }
-
-        class FormSelect extends Component<FormSelectOptions> {
-            /**
-             * If this is a multiple select
-             */
-            isMultiple: boolean;
-
-            /**
-             * The select wrapper element
-             */
-            wrapper: Element;
-
-            /**
-             * Dropdown UL element
-             */
-            dropdownOptions: HTMLUListElement;
-
-            /**
-             * Text input that shows current selected option
-             */
-            input: HTMLInputElement;
-
-            /**
-             * Instance of the dropdown plugin for this select
-             */
-            dropdown: Dropdown;
-
-            /**
-             * Get selected values in an array
-             */
-            getSelectedValues(): string[];
-        }
-
-        class Sidenav extends Component<SidenavOptions> implements Openable {
->>>>>>> d010c2ae
             /**
              * Provide an element that will be the bounding container of the dropdown.
              * @default null
@@ -1701,7 +1522,6 @@
              */
             cancel: string;
 
-<<<<<<< HEAD
             /**
              * @default 'Clear'
              */
@@ -1711,19 +1531,6 @@
              * @default 'Ok'
              */
             done: string;
-=======
-        dropdown(method: keyof Pick<M.Dropdown, "recalculateDimensions" | "open" | "close" | "destroy">): JQuery;
-        dropdown(options?: Partial<M.DropdownOptions>): JQuery;
-
-        floatingActionButton(method: keyof Pick<M.FloatingActionButton, "open" | "close" | "destroy">): JQuery;
-        floatingActionButton(options?: Partial<M.FloatingActionButtonOptions>): JQuery;
-
-        formSelect(method: keyof Pick<M.FormSelect, "getSelectedValues" | "destroy">): JQuery;
-        formSelect(options?: Partial<M.FormSelectOptions>): JQuery;
-
-        sidenav(method: keyof Pick<M.Sidenav, "open" | "close" | "destroy">): JQuery;
-        sidenav(options?: Partial<M.SidenavOptions>): JQuery;
->>>>>>> d010c2ae
 
             /**
              * @default '‹'
