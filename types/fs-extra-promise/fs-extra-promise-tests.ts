import fs = require('fs-extra-promise');
import stream = require('stream');

let stats: fs.Stats;
let str: string;
let strArr: string[];
let bool: boolean;
let num: number;
declare const src: string;
declare const dest: string;
declare const file: string;
declare const filename: string;
declare const dir: string;
declare const path: string;
declare const data: any;
declare const object: object;
declare const buf: Buffer;
let strOrBuf: string | Buffer;
let buffer: NodeBuffer;
declare const modeNum: number;
declare const modeStr: string;
declare const encoding: string;
declare const type: string;
declare const flags: string;
declare const srcpath: string;
declare const dstpath: string;
declare const oldPath: string;
declare const newPath: string;
declare const cache: { [path: string]: string; };
declare const offset: number;
declare const length: number;
declare const position: number;
declare const fd: number;
declare const len: number;
declare const uid: number;
declare const gid: number;
declare const atime: number;
declare const mtime: number;
declare const watchListener: (curr: fs.Stats, prev: fs.Stats) => void;
declare const statsCallback: (err: Error, stats: fs.Stats) => void;
declare const errorCallback: (err: Error) => void;
declare const openOpts: fs.ReadOptions;
declare const writeOpts: fs.WriteOptions;
let watcher: fs.FSWatcher;
let readStream: stream.Readable;
let writeStream: stream.Writable;
let isDirectory: boolean;

fs.copy(src, dest, errorCallback);
<<<<<<< HEAD
fs.copy(src, dest, {
	filter: (src: string, dest: string) => {
		return false;
	}
}, errorCallback);
fs.copySync(src, dest);
fs.copySync(src, dest, {
	filter: (src: string, dest: string) => false
});
=======
fs.copy(src, dest, { filter: (src: string) => false }, errorCallback);
fs.copySync(src, dest);
fs.copySync(src, dest, { filter: (src: string) => false });
>>>>>>> fa47ad6b
fs.createFile(file, errorCallback);
fs.createFileSync(file);

fs.mkdirs(dir, errorCallback);
fs.mkdirsSync(dir);
fs.mkdirp(dir, errorCallback);
fs.mkdirpSync(dir);

fs.move(src, dest, errorCallback);

fs.outputFile(file, data, errorCallback);
fs.outputFileSync(file, data);
fs.outputJson(file, data, errorCallback);
fs.outputJSON(file, data, errorCallback);

fs.outputJsonSync(file, data);
fs.outputJSONSync(file, data);

fs.readJson(file, errorCallback);
fs.readJson(file, openOpts, errorCallback);
fs.readJSON(file, errorCallback);
fs.readJSON(file, openOpts, errorCallback);

fs.readJsonSync(file, openOpts);
fs.readJSONSync(file, openOpts);

fs.remove(dir, errorCallback);
fs.removeSync(dir);

fs.writeJson(file, object, errorCallback);
fs.writeJson(file, object, openOpts, errorCallback);
fs.writeJSON(file, object, errorCallback);
fs.writeJSON(file, object, openOpts, errorCallback);

fs.writeJsonSync(file, object, openOpts);
fs.writeJSONSync(file, object, openOpts);

fs.rename(oldPath, newPath, errorCallback);
fs.renameSync(oldPath, newPath);
fs.truncate(path, len, errorCallback);
fs.truncateSync(path, len);
fs.chown(path, uid, gid, errorCallback);
fs.chownSync(path, uid, gid);
fs.fchown(fd, uid, gid, errorCallback);
fs.fchownSync(fd, uid, gid);
fs.lchown(path, uid, gid, errorCallback);
fs.lchownSync(path, uid, gid);
fs.chmod(path, modeNum, errorCallback);
fs.chmod(path, modeStr, errorCallback);
fs.chmodSync(path, modeNum);
fs.chmodSync(path, modeStr);
fs.fchmod(fd, modeNum, errorCallback);
fs.fchmod(fd, modeStr, errorCallback);
fs.fchmodSync(fd, modeNum);
fs.fchmodSync(fd, modeStr);
fs.lchmod(path, modeStr, errorCallback);
fs.lchmod(path, modeNum, errorCallback);
fs.lchmodSync(path, modeNum);
fs.lchmodSync(path, modeStr);
fs.stat(path, statsCallback);
fs.lstat(path, statsCallback);
fs.fstat(fd, statsCallback);
stats = fs.statSync(path);
stats = fs.lstatSync(path);
stats = fs.fstatSync(fd);
fs.link(srcpath, dstpath, errorCallback);
fs.linkSync(srcpath, dstpath);
fs.symlink(srcpath, dstpath, type, errorCallback);
fs.symlinkSync(srcpath, dstpath, type);
fs.readlink(path, (err: Error, linkString: string) => {
});
fs.realpath(path, (err: Error, resolvedPath: string) => {
});
fs.realpath(path, cache, (err: Error, resolvedPath: string) => {
});
str = fs.realpathSync(path, cache);
fs.unlink(path, errorCallback);
fs.unlinkSync(path);
fs.rmdir(path, errorCallback);
fs.rmdirSync(path);
fs.mkdir(path, modeNum, errorCallback);
fs.mkdir(path, modeStr, errorCallback);
fs.mkdirSync(path, modeNum);
fs.mkdirSync(path, modeStr);
fs.readdir(path, (err: Error, files: string[]) => {
});
strArr = fs.readdirSync(path);
fs.close(fd, errorCallback);
fs.closeSync(fd);
fs.open(path, flags, modeNum, (err: Error, fd: number) => {
});
num = fs.openSync(path, flags, modeNum);
fs.utimes(path, atime, mtime, errorCallback);
fs.utimesSync(path, atime, mtime);
fs.futimes(fd, atime, mtime, errorCallback);
fs.futimesSync(fd, atime, mtime);
fs.fsync(fd, errorCallback);
fs.fsyncSync(fd);
fs.write(fd, buffer, offset, length, position, (err: Error, written: number, buffer: NodeBuffer) => {
});
num = fs.writeSync(fd, buffer, offset, length, position);
fs.read(fd, buffer, offset, length, position, (err: Error, bytesRead: number, buffer: NodeBuffer) => {
});
num = fs.readSync(fd, buffer, offset, length, position);
fs.readFile(filename, (err: Error, data: NodeBuffer) => {
});
fs.readFile(filename, encoding, (err: Error, data: string) => {
});
fs.readFile(filename, openOpts, (err: NodeJS.ErrnoException, data: Buffer) => {
});
fs.readFile(filename, (err: Error, data: NodeBuffer) => {
});
buffer = fs.readFileSync(filename);
str = fs.readFileSync(filename, encoding);
strOrBuf = fs.readFileSync(filename, openOpts);

fs.writeFile(filename, data, errorCallback);
fs.writeFile(filename, data, { encoding }, errorCallback);
fs.writeFile(filename, data, writeOpts, errorCallback);
fs.writeFileSync(filename, data);
fs.writeFileSync(filename, data, { encoding });
fs.writeFileSync(filename, data, writeOpts);

fs.appendFile(filename, data, errorCallback);
fs.appendFile(filename, data, { encoding }, errorCallback);
fs.appendFile(filename, data, writeOpts, errorCallback);
fs.appendFileSync(filename, data);
fs.appendFileSync(filename, data, { encoding });
fs.appendFileSync(filename, data, writeOpts);

fs.watchFile(filename, watchListener);
fs.watchFile(filename, {
	persistent: bool,
	interval: num
}, watchListener);
fs.unwatchFile(filename);
watcher = fs.watch(filename, { persistent: bool }, (event: string, filename: string) => {
});
fs.exists(path, (exists: boolean) => {
});
bool = fs.existsSync(path);

readStream = fs.createReadStream(path);
readStream = fs.createReadStream(path, {
	flags: str,
	encoding: str,
	fd: num,
	mode: num
});
writeStream = fs.createWriteStream(path);
writeStream = fs.createWriteStream(path, {
	flags: str,
	defaultEncoding: str
});

function isDirectoryCallback(err: Error, isDirectory: boolean) {}
fs.isDirectory(path, isDirectoryCallback);
fs.isDirectory(path);
isDirectory = fs.isDirectorySync(path);
fs.isDirectoryAsync(path);<|MERGE_RESOLUTION|>--- conflicted
+++ resolved
@@ -47,21 +47,9 @@
 let isDirectory: boolean;
 
 fs.copy(src, dest, errorCallback);
-<<<<<<< HEAD
-fs.copy(src, dest, {
-	filter: (src: string, dest: string) => {
-		return false;
-	}
-}, errorCallback);
+fs.copy(src, dest, { filter: (src: string, dest: string) => false }, errorCallback);
 fs.copySync(src, dest);
-fs.copySync(src, dest, {
-	filter: (src: string, dest: string) => false
-});
-=======
-fs.copy(src, dest, { filter: (src: string) => false }, errorCallback);
-fs.copySync(src, dest);
-fs.copySync(src, dest, { filter: (src: string) => false });
->>>>>>> fa47ad6b
+fs.copySync(src, dest, { filter: (src: string, dest: string) => false });
 fs.createFile(file, errorCallback);
 fs.createFileSync(file);
 
