--- conflicted
+++ resolved
@@ -1,100 +1,5 @@
 /// <reference types="node" />
-<<<<<<< HEAD
 import { Transaction as bTransaction, Psbt, TxInput, TxOutput } from '@bitcoin-computer/nakamotojs';
-=======
-
-interface Signer {
-    publicKey: Buffer;
-    network?: any;
-    sign(hash: Buffer, lowR?: boolean): Buffer;
-    signSchnorr?(hash: Buffer): Buffer;
-    getPublicKey?(): Buffer;
-}
-
-interface Output {
-    script: Buffer;
-    value: number;
-}
-interface Input {
-    hash: Buffer;
-    index: number;
-    script: Buffer;
-    sequence: number;
-    witness: Buffer[];
-}
-
-declare class BTransaction {
-    static readonly DEFAULT_SEQUENCE = 4294967295;
-    static readonly SIGHASH_DEFAULT = 0;
-    static readonly SIGHASH_ALL = 1;
-    static readonly SIGHASH_NONE = 2;
-    static readonly SIGHASH_SINGLE = 3;
-    static readonly SIGHASH_ANYONECANPAY = 128;
-    static readonly SIGHASH_OUTPUT_MASK = 3;
-    static readonly SIGHASH_INPUT_MASK = 128;
-    static readonly ADVANCED_TRANSACTION_MARKER = 0;
-    static readonly ADVANCED_TRANSACTION_FLAG = 1;
-    static fromBuffer(buffer: Buffer, _NO_STRICT?: boolean): Transaction;
-    static fromHex(hex: string): Transaction;
-    static isCoinbaseHash(buffer: Buffer): boolean;
-    version: number;
-    locktime: number;
-    ins: Input[];
-    outs: Output[];
-    isCoinbase(): boolean;
-    addInput(hash: Buffer, index: number, sequence?: number, scriptSig?: Buffer): number;
-    updateInput(
-        inputIndex: number,
-        opts: {
-            hash?: Buffer;
-            txId?: string;
-            index?: number;
-            sequence?: number;
-            scriptSig?: Buffer;
-            witness?: Buffer;
-        },
-    ): void;
-    addOutput(scriptPubKey: Buffer, value: number): number;
-    updateOutput(
-        outputIndex: number,
-        opts: {
-            scriptPubKey?: Buffer;
-            value?: number;
-        },
-    ): void;
-    hasWitnesses(): boolean;
-    weight(): number;
-    virtualSize(): number;
-    byteLength(_ALLOW_WITNESS?: boolean): number;
-    clone(): Transaction;
-    sign(inIndex: number, keyPair: Signer, sighashType: number, prevOutScript: Buffer): this;
-    /**
-     * Hash transaction for signing a specific input.
-     *
-     * Bitcoin uses a different hash for each signed transaction input.
-     * This method copies the transaction, makes the necessary changes based on the
-     * hashType, and then hashes the result.
-     * This hash can then be used to sign the provided transaction input.
-     */
-    hashForSignature(inIndex: number, prevOutScript: Buffer, hashType: number): Buffer;
-    hashForWitnessV1(
-        inIndex: number,
-        prevOutScripts: Buffer[],
-        values: number[],
-        hashType: number,
-        leafHash?: Buffer,
-        annex?: Buffer,
-    ): Buffer;
-    hashForWitnessV0(inIndex: number, prevOutScript: Buffer, value: number, hashType: number): Buffer;
-    getHash(forWitness?: boolean): Buffer;
-    getId(): string;
-    toBuffer(buffer?: Buffer, initialOffset?: number): Buffer;
-    toHex(): string;
-    setInputScript(index: number, scriptSig: Buffer): void;
-    setWitness(index: number, witness: Buffer[]): void;
-    private __toBuffer;
-}
->>>>>>> 73d5a271
 
 type Json = JBasic | JObject | JArray;
 type JBasic = undefined | null | boolean | number | string | symbol | bigint;
@@ -133,15 +38,9 @@
 }
 
 declare class Transaction {
-<<<<<<< HEAD
     tx: bTransaction;
     outData: Data[];
     constructor(tx?: bTransaction);
-=======
-    tx: BTransaction;
-    outData: Data[];
-    constructor(tx?: any);
->>>>>>> 73d5a271
     get txId(): string;
     get inputs(): string[];
     get encoding(): {
@@ -155,29 +54,18 @@
     get inputsLength(): number;
     get outputsLength(): number;
     get maxDataIndex(): number;
-<<<<<<< HEAD
     get ownerInputs(): TxInput[];
     get ownerOutputs(): TxOutput[];
-=======
-    get ownerInputs(): Input[];
-    get ownerOutputs(): Output[];
->>>>>>> 73d5a271
     get inRevs(): string[];
     get outRevs(): string[];
     get zip(): string[][];
     isBcTx(chain: Chain, network: Network): boolean;
-<<<<<<< HEAD
     getOwnerOutputs(): TxOutput[];
     getDataOutputs(): TxOutput[];
-=======
-    getOwnerOutputs(): any;
-    getDataOutputs(): any;
->>>>>>> 73d5a271
     getOutData(restClient: RestClient): Promise<Data[]>;
     getOwners(): string[][];
     getAmounts(): number[];
     spendFromData(inputRevs: string[]): void;
-<<<<<<< HEAD
     inputIndexesToRevs(env: {
         [s: string]: number;
     }): {
@@ -199,31 +87,6 @@
         restClient?: RestClient | undefined;
     }): Promise<Transaction>;
     static getUtxosFromTx(tx: bTransaction): string[];
-=======
-    inputIndexesToRevs(env: { [s: string]: number }): {
-        [s: string]: string;
-    };
-    revsToInputIndexes(env: { [s: string]: string }): {
-        [s: string]: number;
-    };
-    createDataOuts(objects: Array<Partial<ProgramMetaData>>, wallet: Wallet, ioMap?: number[]): void;
-    static fromTransaction(tx: BTransaction, restClient?: RestClient): Promise<Transaction>;
-    static fromTxHex({
-        hex,
-        restClient,
-    }: {
-        hex?: string | undefined;
-        restClient?: RestClient | undefined;
-    }): Promise<Transaction>;
-    static fromTxId({
-        txId,
-        restClient,
-    }: {
-        txId?: string | undefined;
-        restClient?: RestClient | undefined;
-    }): Promise<Transaction>;
-    static getUtxosFromTx(tx: BTransaction): string[];
->>>>>>> 73d5a271
 }
 
 declare class Wallet {
@@ -238,7 +101,6 @@
     fetchUtxo: (utxo: _Unspent) => Promise<Utxo>;
     checkFee(fee: number, size: number): void;
     getSigOpCount(script: Buffer): number;
-<<<<<<< HEAD
     getLegacySigOpCount(tx: bTransaction): Promise<number>;
     getTransactionSigOpCost(tx: bTransaction): Promise<number>;
     getTxSize(txSize: any, nSigOpCost: any, bytesPerSigOp: any): number;
@@ -252,21 +114,6 @@
     fund(tx: bTransaction, opts?: FundOptions): Promise<void>;
     sign(transaction: bTransaction, { inputIndex, sighashType, inputScript }?: SigOptions): Promise<void>;
     broadcast(tx: bTransaction): Promise<string>;
-=======
-    getLegacySigOpCount(tx: BTransaction): Promise<number>;
-    getTransactionSigOpCost(tx: BTransaction): Promise<number>;
-    getTxSize(txSize: any, nSigOpCost: any, bytesPerSigOp: any): number;
-    estimatePsbtSize(tx: any): number;
-    fundPsbt(tx: any, opts?: FundOptions): Promise<void>;
-    getOutputSpent: (input: Input) => Promise<Output>;
-    getInputAmount: (tx: BTransaction) => Promise<number>;
-    getOutputAmount: (tx: BTransaction) => number;
-    estimateSize(tx: any): Promise<number>;
-    estimateFee(tx: any): Promise<number>;
-    fund(tx: BTransaction, opts?: FundOptions): Promise<void>;
-    sign(transaction: BTransaction, { inputIndex, sighashType, inputScript }?: SigOptions): Promise<void>;
-    broadcast(tx: BTransaction): Promise<string>;
->>>>>>> 73d5a271
     send(satoshis: number, address: string): Promise<string>;
     get hdPrivateKey(): any;
     get privateKey(): Buffer;
@@ -487,7 +334,6 @@
 interface Effect {
     res: Json;
     env: JObject;
-<<<<<<< HEAD
 }
 
 declare class Contract {
@@ -558,14 +404,11 @@
     exploreBackPointers: (revs: string[]) => Set<string>;
     static fromMemories: (memories: Memory[]) => Memory;
     merge: (memory: Memory) => Memory;
-=======
->>>>>>> 73d5a271
 }
 
 declare class Computer {
     wallet: Wallet;
     constructor(params?: ComputerOptions);
-<<<<<<< HEAD
     new<T extends Class>(constructor: T, args?: ConstructorParameters<T>, mod?: string): Promise<InstanceType<T> & Location>;
     lockdown(opts?: any): void;
     delete(inRevs: string[]): Promise<string>;
@@ -575,58 +418,22 @@
         effect: Effect;
     }>;
     encodeNew<T extends Class>({ constructor, args, mod, }: {
-=======
-    new<T extends Class>(
-        constructor: T,
-        args?: ConstructorParameters<T>,
-        mod?: string,
-    ): Promise<InstanceType<T> & Location>;
-    lockdown(opts?: any): void;
-    delete(inRevs: string[]): Promise<string>;
-    decode(transaction: BTransaction): Promise<TransitionJSON>;
-    encode(json: Partial<TransitionJSON & FundOptions & SigOptions & MockOptions>): Promise<{
-        tx: BTransaction;
-        effect: Effect;
-    }>;
-    encodeNew<T extends Class>({
-        constructor,
-        args,
-        mod,
-    }: {
->>>>>>> 73d5a271
         constructor: T;
         args: ConstructorParameters<T>;
         mod?: string;
         root?: string;
     }): Promise<{
-<<<<<<< HEAD
         tx?: bTransaction;
         effect: Effect;
     }>;
     getUtxos(address?: string): Promise<string[]>;
     encodeCall<T extends Class, K extends keyof InstanceType<T>>({ target, property, args, mod, }: {
-=======
-        tx: BTransaction;
-        effect: Effect;
-    }>;
-    getUtxos(address?: string): Promise<string[]>;
-    encodeCall<T extends Class, K extends keyof InstanceType<T>>({
-        target,
-        property,
-        args,
-        mod,
-    }: {
->>>>>>> 73d5a271
         target: InstanceType<T> & Location;
         property: string;
         args: Parameters<InstanceType<T>[K]>;
         mod?: string;
     }): Promise<{
-<<<<<<< HEAD
         tx?: bTransaction;
-=======
-        tx: BTransaction;
->>>>>>> 73d5a271
         effect: Effect;
     }>;
     query<T extends Class>(q: UserQuery<T>): Promise<string[]>;
@@ -644,7 +451,6 @@
     setFee(fee: number): void;
     getFee(): number;
     getBalance(): Promise<number>;
-<<<<<<< HEAD
     sign(transaction: bTransaction, opts?: SigOptions): Promise<void>;
     fund(tx: bTransaction, opts?: Fee & FundOptions): Promise<void>;
     broadcast(tx: bTransaction): Promise<string>;
@@ -655,19 +461,6 @@
         hex?: string | undefined;
     }): Promise<Transaction>;
     getInscription(rawTx: string, index: number): {
-=======
-    sign(transaction: BTransaction, opts?: SigOptions): Promise<void>;
-    fund(tx: BTransaction, opts?: Fee & FundOptions): Promise<void>;
-    broadcast(tx: BTransaction): Promise<string>;
-    sync(rev: string): Promise<unknown>;
-    send(satoshis: number, address: string): Promise<string>;
-    rpcCall(method: string, params: string): Promise<any>;
-    txFromHex({ hex }: { hex?: string | undefined }): Promise<Transaction>;
-    getInscription(
-        rawTx: string,
-        index: number,
-    ): {
->>>>>>> 73d5a271
         contentType: string;
         body: string;
     };
@@ -684,8 +477,4 @@
     toScriptPubKey(publicKeys: string[]): Buffer;
 }
 
-<<<<<<< HEAD
-export { Computer, Contract, Mock, Memory };
-=======
-export { Computer };
->>>>>>> 73d5a271
+export { Computer, Contract, Mock, Memory };