--- conflicted
+++ resolved
@@ -9,7 +9,6 @@
 
 const chartConfig: zc.graphset[] = [
     {
-<<<<<<< HEAD
         type: 'grid',
         plotarea: {
             margin: '35 20 20 20',
@@ -69,7 +68,9 @@
             },
             {
                 values: ['Barack', 'Obama', 'August 4, 1961', 'United States'],
-=======
+            }
+        ],
+    }, {
         type: 'line',
         timeZone: 1,
         zoomSnap: true,
@@ -191,7 +192,6 @@
                     lineStyle: 'dotted',
                 },
                 zIndex: 9999,
->>>>>>> 139d292a
             },
         ],
     },
