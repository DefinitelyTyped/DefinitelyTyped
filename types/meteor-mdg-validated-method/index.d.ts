--- conflicted
+++ resolved
@@ -10,13 +10,8 @@
 
 /// <reference types="meteor"/>
 
-<<<<<<< HEAD
 // eslint-disable-next-line @definitelytyped/no-single-declare-module
-declare module 'meteor/mdg:validated-method' {
-=======
-// tslint:disable-next-line no-single-declare-module
 declare module "meteor/mdg:validated-method" {
->>>>>>> d669feff
     export {};
     export type ValidatedMethodName<T> = T extends ValidatedMethod<infer TName, any> ? TName : never;
     export type ValidatedMethodArg<T> = T extends ValidatedMethod<string, infer TRun> ? Argument<TRun> : never;
