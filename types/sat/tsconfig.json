{
    "compilerOptions": {
        "module": "commonjs",
        "lib": [
            "es6",
            "dom"
        ],
        "noImplicitAny": true,
        "noImplicitThis": true,
<<<<<<< HEAD
        "strictNullChecks": true,
=======
        "strictNullChecks": false,
        "strictFunctionTypes": true,
>>>>>>> a645d375
        "baseUrl": "../",
        "typeRoots": [
            "../"
        ],
        "types": [],
        "noEmit": true,
        "forceConsistentCasingInFileNames": true
    },
    "files": [
        "index.d.ts",
        "sat-tests.ts"
    ]
}<|MERGE_RESOLUTION|>--- conflicted
+++ resolved
@@ -7,12 +7,8 @@
         ],
         "noImplicitAny": true,
         "noImplicitThis": true,
-<<<<<<< HEAD
         "strictNullChecks": true,
-=======
-        "strictNullChecks": false,
         "strictFunctionTypes": true,
->>>>>>> a645d375
         "baseUrl": "../",
         "typeRoots": [
             "../"
