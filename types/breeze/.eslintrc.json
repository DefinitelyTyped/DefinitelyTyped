{
    "rules": {
        "@definitelytyped/dt-header": "off",
        "@definitelytyped/no-unnecessary-generics": "off",
        "@definitelytyped/no-declare-current-package": "off",
        "@definitelytyped/strict-export-declare-modifiers": "off",
        "@definitelytyped/no-single-declare-module": "off",
<<<<<<< HEAD
        "@definitelytyped/npm-naming": "off"
=======
        "@typescript-eslint/ban-types": "off",
        "@typescript-eslint/no-empty-interface": "off",
        "@typescript-eslint/naming-convention": "off"
>>>>>>> c1744617
    }
}<|MERGE_RESOLUTION|>--- conflicted
+++ resolved
@@ -5,12 +5,9 @@
         "@definitelytyped/no-declare-current-package": "off",
         "@definitelytyped/strict-export-declare-modifiers": "off",
         "@definitelytyped/no-single-declare-module": "off",
-<<<<<<< HEAD
-        "@definitelytyped/npm-naming": "off"
-=======
+        "@definitelytyped/npm-naming": "off",
         "@typescript-eslint/ban-types": "off",
         "@typescript-eslint/no-empty-interface": "off",
         "@typescript-eslint/naming-convention": "off"
->>>>>>> c1744617
     }
 }