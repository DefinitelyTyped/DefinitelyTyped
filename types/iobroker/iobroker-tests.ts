--- conflicted
+++ resolved
@@ -365,7 +365,6 @@
     });
 }
 
-<<<<<<< HEAD
 const folderObj: ioBroker.FolderObject = {
     _id: "id",
     type: "folder",
@@ -376,8 +375,7 @@
     },
     native: {},
 };
-=======
+
 // Repro from https://github.com/ioBroker/ioBroker.js-controller/issues/782
 // $ExpectError
-adapter.setState("id", {ack: false});
->>>>>>> 738ab3ce
+adapter.setState("id", {ack: false});