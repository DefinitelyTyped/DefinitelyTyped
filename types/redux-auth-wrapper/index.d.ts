// Type definitions for redux-auth-wrapper 2.0
// Project: https://github.com/mjrussell/redux-auth-wrapper
// Definitions by: Karol Janyst <https://github.com/LKay>
// Definitions: https://github.com/DefinitelyTyped/DefinitelyTyped
// TypeScript Version: 3.0

<<<<<<< HEAD
import { ComponentClass, StatelessComponent, ComponentType, ElementType } from "react";
=======
import { ComponentClass, FunctionComponent, ComponentType, ReactType } from "react";
>>>>>>> 8638abd6

export type StateSelector<State, OwnProps, R> = (state: State, props: OwnProps) => R;

export type AuthWrapperDecorator<Props> = (component: ComponentType<Props>) => ComponentClass<Props>;

export interface AuthConfig {
    AuthenticatingComponent?: ElementType | undefined;
    wrapperDisplayName?: string | undefined;
}

export interface AuthBaseConfig<OwnProps = {}, State = {}> extends AuthConfig {
    authenticatedSelector: StateSelector<State, OwnProps, boolean>;
    authenticatingSelector?: StateSelector<State, OwnProps, boolean> | undefined;
}<|MERGE_RESOLUTION|>--- conflicted
+++ resolved
@@ -4,11 +4,7 @@
 // Definitions: https://github.com/DefinitelyTyped/DefinitelyTyped
 // TypeScript Version: 3.0
 
-<<<<<<< HEAD
-import { ComponentClass, StatelessComponent, ComponentType, ElementType } from "react";
-=======
-import { ComponentClass, FunctionComponent, ComponentType, ReactType } from "react";
->>>>>>> 8638abd6
+import { ComponentClass, FunctionComponent, ComponentType, ElementType } from "react";
 
 export type StateSelector<State, OwnProps, R> = (state: State, props: OwnProps) => R;
 
