// Type definitions for @mapbox/mapbox-sdk 0.13
// Project: https://github.com/mapbox/mapbox-sdk-js
// Definitions by: Jeff Dye <https://github.com/jeffbdye>
//                 Mike O'Meara <https://github.com/mikeomeara1>
//                 chachan <https://github.com/chachan>
//                 techieshark <https://github.com/techieshark>
//                 Robin Heinemann <https://github.com/rroohhh>
// Definitions: https://github.com/DefinitelyTyped/DefinitelyTyped
// TypeScript Version: 3.0

/// <reference types="node" />

<<<<<<< HEAD
declare module "@mapbox/mapbox-sdk/lib/classes/mapi-client" {
    import { MapiRequest, MapiRequestOptions } from "@mapbox/mapbox-sdk/lib/classes/mapi-request";
=======
// eslint-disable-next-line @definitelytyped/no-declare-current-package
declare module '@mapbox/mapbox-sdk/lib/classes/mapi-client' {
    // eslint-disable-next-line @definitelytyped/no-self-import
    import { MapiRequest, MapiRequestOptions } from '@mapbox/mapbox-sdk/lib/classes/mapi-request';
>>>>>>> 25061846
    export default class MapiClient {
        constructor(config: SdkConfig);
        accessToken: string;
        origin?: string | undefined;
        createRequest(requestOptions: MapiRequestOptions): MapiRequest;
    }

    interface SdkConfig {
        accessToken: string;
        origin?: string | undefined;
    }
}

<<<<<<< HEAD
declare module "@mapbox/mapbox-sdk/lib/classes/mapi-request" {
    import { MapiResponse } from "@mapbox/mapbox-sdk/lib/classes/mapi-response";
    import MapiClient from "@mapbox/mapbox-sdk/lib/classes/mapi-client";
    import { MapiError } from "@mapbox/mapbox-sdk/lib/classes/mapi-error";
=======
// eslint-disable-next-line @definitelytyped/no-declare-current-package
declare module '@mapbox/mapbox-sdk/lib/classes/mapi-request' {
    // eslint-disable-next-line @definitelytyped/no-self-import
    import { MapiResponse } from '@mapbox/mapbox-sdk/lib/classes/mapi-response';
    // eslint-disable-next-line @definitelytyped/no-self-import
    import MapiClient from '@mapbox/mapbox-sdk/lib/classes/mapi-client';
    // eslint-disable-next-line @definitelytyped/no-self-import
    import { MapiError } from '@mapbox/mapbox-sdk/lib/classes/mapi-error';
>>>>>>> 25061846

    interface EventEmitter<T> {
        response: MapiResponse<T>;
        error: MapiError<T>;
        downloadProgress: ProgressEvent;
        uploadProgress: ProgressEvent;
    }

    interface MapiRequestOptions {
        /**
         * The request's path, including colon-prefixed route parameters.
         */
        path: string;
        /**
         * The request's origin.
         */
        origin: string;
        /**
         * The request's HTTP method.
         */
        method: string;
        /**
         * A query object, which will be transformed into a URL query string.
         */
        query: any;
        /**
         * A route parameters object, whose values will be interpolated the path.
         */
        params: any;
        /**
         * The request's headers.
         */
        headers: any;
        /**
         * Data to send with the request. If the request has a body, it will also be sent with the header 'Content-Type: application/json'.
         */
        body?: any;
        /**
         * A file to send with the request. The browser client accepts Blobs and ArrayBuffers.
         */
        file: Blob | ArrayBuffer | string | NodeJS.ReadStream;
        /**
         * The encoding of the response.
         */
        encoding: string;
        /**
         * The method to send the `file`. Options are `data` (x-www-form-urlencoded) or `form` (multipart/form-data)
         */
        sendFileAs: "data" | "form";
    }

    type MapiRequest<T = any> = MapiRequestOptions & {
        /**
         * An event emitter.
         */
        emitter: EventEmitter<T>;
        /**
         * This request's MapiClient.
         */
        client: MapiClient;
        /**
         * If this request has been sent and received a response, the response is available on this property.
         */
        response?: MapiResponse<T> | undefined;
        /**
         * If this request has been sent and received an error in response, the error is available on this property.
         */
        error?: MapiError<T> | Error | undefined;
        /**
         * If the request has been aborted (via abort), this property will be true.
         */
        aborted: boolean;
        /**
         * If the request has been sent, this property will be true.
         * You cannot send the same request twice, so if you need to create a new request
         * that is the equivalent of an existing one, use clone.
         */
        sent: boolean;
        url(accessToken?: string): string;
        send(): Promise<MapiResponse<T>>;
        abort(): void;
        eachPage(callback: PageCallbackFunction<T>): void;
        clone(): MapiRequest<T>;
    };

    interface PageCallbackFunction<T> {
        error: MapiError<T>;
        response: MapiResponse<T>;
        next: () => void;
    }

    type Coordinates = [number, number];

    type MapboxProfile = "driving" | "walking" | "cycling" | "driving-traffic";

    type DirectionsApproach = "unrestricted" | "curb";
}

<<<<<<< HEAD
declare module "@mapbox/mapbox-sdk/lib/classes/mapi-response" {
    import { MapiRequest } from "@mapbox/mapbox-sdk/lib/classes/mapi-request";
=======
// eslint-disable-next-line @definitelytyped/no-declare-current-package
declare module '@mapbox/mapbox-sdk/lib/classes/mapi-response' {
    // eslint-disable-next-line @definitelytyped/no-self-import
    import { MapiRequest } from '@mapbox/mapbox-sdk/lib/classes/mapi-request';
>>>>>>> 25061846

    interface MapiResponse<T = any> {
        /**
         * The response body, parsed as JSON.
         */
        body: T;
        /**
         * The raw response body.
         */
        rawBody: string;
        /**
         * The response's status code.
         */
        statusCode: number;
        /**
         * The parsed response headers.
         */
        headers: any;
        /**
         * The parsed response links
         */
        links: any;
        /**
         * The response's originating MapiRequest.
         */
        request: MapiRequest<T>;
        hasNextPage(): boolean;
        nextPage(): MapiRequest<T> | null;
    }
}

<<<<<<< HEAD
declare module "@mapbox/mapbox-sdk/lib/classes/mapi-error" {
    import { MapiRequest } from "@mapbox/mapbox-sdk/lib/classes/mapi-request";
=======
// eslint-disable-next-line @definitelytyped/no-declare-current-package
declare module '@mapbox/mapbox-sdk/lib/classes/mapi-error' {
    // eslint-disable-next-line @definitelytyped/no-self-import
    import { MapiRequest } from '@mapbox/mapbox-sdk/lib/classes/mapi-request';
>>>>>>> 25061846

    interface MapiError<T = any> {
        /**
         * The errored request.
         */
        request: MapiRequest<T>;
        /**
         * The type of error. Usually this is 'HttpError'.
         * If the request was aborted, so the error was not sent from the server, the type will be 'RequestAbortedError'.
         */
        type: string;
        /**
         * The numeric status code of the HTTP response
         */
        statusCode?: number | undefined;
        /**
         * If the server sent a response body, this property exposes that response, parsed as JSON if possible.
         */
        body?: T;
        /**
         * Whatever message could be derived from the call site and HTTP response.
         */
        message?: string | undefined;
    }
}

<<<<<<< HEAD
declare module "@mapbox/mapbox-sdk/services/datasets" {
    import { MapiRequest } from "@mapbox/mapbox-sdk/lib/classes/mapi-request";
    import MapiClient, { SdkConfig } from "@mapbox/mapbox-sdk/lib/classes/mapi-client";
=======
// eslint-disable-next-line @definitelytyped/no-declare-current-package
declare module '@mapbox/mapbox-sdk/services/datasets' {
    // eslint-disable-next-line @definitelytyped/no-self-import
    import { MapiRequest } from '@mapbox/mapbox-sdk/lib/classes/mapi-request';
    // eslint-disable-next-line @definitelytyped/no-self-import
    import MapiClient, { SdkConfig } from '@mapbox/mapbox-sdk/lib/classes/mapi-client';
>>>>>>> 25061846

    /*********************************************************************************************************************
     * Datasets Types
     *********************************************************************************************************************/
    export default function Datasets(config: SdkConfig | MapiClient): DatasetsService;

    interface DatasetsService {
        /**
         * List datasets in your account.
         */
        listDatasets(config?: { sortby?: "created" | "modified" | undefined }): MapiRequest;
        /**
         *  Create a new, empty dataset.
         * @param config Object
         */
        createDataset(config: { name?: string | undefined; description?: string | undefined }): MapiRequest;
        /**
         * Get metadata about a dataset.
         * @param config
         */
        getMetadata(config: { datasetId: string }): MapiRequest;
        /**
         * Update user-defined properties of a dataset's metadata.
         * @param config
         */
        updateMetadata(
            config: { datasetId?: string | undefined; name?: string | undefined; description?: string | undefined },
        ): MapiRequest;
        /**
         * Delete a dataset, including all features it contains.
         * @param config
         */
        deleteDataset(config: { datasetId: string }): MapiRequest;
        /**
         * List features in a dataset.
         * This endpoint supports pagination. Use MapiRequest#eachPage or manually specify the limit and start options.
         * @param config
         */
        listFeatures(
            config: { datasetId: string; limit?: number | undefined; start?: string | undefined },
        ): MapiRequest;
        /**
         * Add a feature to a dataset or update an existing one.
         * @param config
         */
        putFeature(config: { datasetId: string; featureId: string; feature: DataSetsFeature }): MapiRequest;
        /**
         * Get a feature in a dataset.
         * @param config
         */
        getFeature(config: { datasetId: string; featureId: string }): MapiRequest;
        /**
         * Delete a feature in a dataset.
         * @param config
         */
        deleteFeature(config: { datasetId: string; featureId: string }): MapiRequest;
    }

    /**
     * All GeoJSON types except for FeatureCollection.
     */
    type DataSetsFeature =
        | GeoJSON.Point
        | GeoJSON.MultiPoint
        | GeoJSON.LineString
        | GeoJSON.MultiLineString
        | GeoJSON.Polygon
        | GeoJSON.MultiPolygon
        | GeoJSON.GeometryCollection
        | GeoJSON.Feature<GeoJSON.Geometry, GeoJSON.GeoJsonProperties>;

    interface Dataset {
        /**
         * The username of the dataset owner
         */
        owner: string;
        /**
         * Id for an existing dataset
         */
        id: string;
        /*
         * Date and time the dataset was created
         */
        created: string;
        /*
         * Date and time the dataset was last modified
         */
        modified: string;
        /**
         * The extent of features in the dataset as an array of west, south, east, north coordinates
         */
        bounds: number[];
        /**
         * The number of features in the dataset
         */
        features: number;
        /**
         * The size of the dataset in bytes
         */
        size: number;
        /**
         * The name of the dataset
         */
        name: string;
        /**
         * The description of the dataset
         */
        description: string;
    }
}

<<<<<<< HEAD
declare module "@mapbox/mapbox-sdk/services/directions" {
    import * as GeoJSON from "geojson";
    import { LngLatLike } from "mapbox-gl";
    import MapiClient, { SdkConfig } from "@mapbox/mapbox-sdk/lib/classes/mapi-client";
=======
// eslint-disable-next-line @definitelytyped/no-declare-current-package
declare module '@mapbox/mapbox-sdk/services/directions' {
    import * as GeoJSON from 'geojson';
    import { LngLatLike } from 'mapbox-gl';
    // eslint-disable-next-line @definitelytyped/no-self-import
    import MapiClient, { SdkConfig } from '@mapbox/mapbox-sdk/lib/classes/mapi-client';
    // eslint-disable-next-line @definitelytyped/no-self-import
>>>>>>> 25061846
    import {
        Coordinates,
        DirectionsApproach,
        MapboxProfile,
        MapiRequest,
    } from "@mapbox/mapbox-sdk/lib/classes/mapi-request";

    export default function Directions(config: SdkConfig | MapiClient): DirectionsService;

    interface DirectionsService {
        getDirections(
            request: DirectionsRequest | DirectionsRequest<"polyline" | "polyline6">,
        ): MapiRequest<DirectionsResponse>;
        getDirections(
            request: DirectionsRequest<"geojson">,
        ): MapiRequest<DirectionsResponse<GeoJSON.MultiLineString | GeoJSON.LineString>>;
    }

    type DirectionsAnnotation = "duration" | "distance" | "speed" | "congestion";
    type DirectionsGeometry = "geojson" | "polyline" | "polyline6";
    type DirectionsOverview = "full" | "simplified" | "false";
    type DirectionsUnits = "imperial" | "metric";
    type DirectionsSide = "left" | "right";
    type DirectionsMode = "driving" | "ferry" | "unaccessible" | "walking" | "cycling" | "train";
    type DirectionsClass = "toll" | "ferry" | "restricted" | "motorway" | "tunnel";
    type ManeuverModifier =
        | "uturn"
        | "sharp right"
        | "right"
        | "slight right"
        | "straight"
        | "slight left"
        | "left"
        | "sharp left"
        | "depart"
        | "arrive";
    type ManeuverType =
        | "turn"
        | "new name"
        | "depart"
        | "arrive"
        | "merge"
        | "on ramp"
        | "off ramp"
        | "fork"
        | "end of road"
        | "continue"
        | "roundabout"
        | "rotary"
        | "roundabout turn"
        | "notification"
        | "exit roundabout"
        | "exit rotary";
    type Polyline = string;
    type RouteGeometry = GeoJSON.LineString | GeoJSON.MultiLineString | Polyline;

    interface CommonDirectionsRequest<T extends DirectionsGeometry = "polyline"> {
        waypoints: DirectionsWaypoint[];
        /**
         * Whether to try to return alternative routes. An alternative is classified as a route that is significantly
         * different than the fastest route, but also still reasonably fast. Such a route does not exist in all circumstances.
         * Currently up to two alternatives can be returned. Can be  true or  false (default).
         */
        alternatives?: boolean | undefined;
        /**
         * Whether or not to return additional metadata along the route. Possible values are:  duration ,  distance ,  speed , and congestion .
         * Several annotations can be used by including them as a comma-separated list. See the RouteLeg object for more details on
         * what is included with annotations.
         */
        annotations?: DirectionsAnnotation[] | undefined;

        /**
         * Whether or not to return banner objects associated with the  routeSteps .
         * Should be used in conjunction with  steps . Can be  true or  false . The default is  false .
         */
        bannerInstructions?: boolean | undefined;

        /**
         * Sets the allowed direction of travel when departing intermediate waypoints. If  true , the route will continue in the same
         * direction of travel. If  false , the route may continue in the opposite direction of travel. Defaults to  true for mapbox/driving and
         * false for  mapbox/walking and  mapbox/cycling .
         */
        continueStraight?: boolean | undefined;
        /**
         * Format of the returned geometry. Allowed values are:  geojson (as LineString ),
         * polyline with precision 5,  polyline6 (a polyline with precision 6). The default value is  polyline .
         */
        geometries?: T;
        /**
         * Language of returned turn-by-turn text instructions. See supported languages . The default is  en for English.
         */
        language?: string | undefined;
        /**
         * Type of returned overview geometry. Can be  full (the most detailed geometry available),
         * simplified (a simplified version of the full geometry), or  false (no overview geometry). The default is  simplified .
         */
        overview?: DirectionsOverview | undefined;

        /**
         * Emit instructions at roundabout exits. Can be  true or  false . The default is  false .
         */
        roundaboutExits?: boolean | undefined;
        /**
         * Whether to return steps and turn-by-turn instructions. Can be  true or  false . The default is  false .
         */
        steps?: boolean | undefined;
        /**
         * Whether or not to return SSML marked-up text for voice guidance along the route. Should be used in conjunction with steps .
         * Can be  true or  false . The default is  false .
         */
        voiceInstructions?: boolean | undefined;
        /**
         * Which type of units to return in the text for voice instructions. Can be  imperial or  metric . Default is  imperial .
         */
        voiceUnits?: DirectionsUnits | undefined;
    }

    type DirectionsProfileExclusion =
        | {
            profile: "walking";
            exclude?: [] | undefined;
        }
        | {
            profile: "cycling";
            exclude?: Array<"ferry"> | undefined;
        }
        | {
            profile: "driving" | "driving-traffic";
            exclude?: Array<"ferry" | "toll" | "motorway"> | undefined;
        };

    type DirectionsRequest<T extends DirectionsGeometry = "polyline"> =
        & CommonDirectionsRequest<T>
        & DirectionsProfileExclusion;

    interface Waypoint {
        /**
         * Semicolon-separated list of  {longitude},{latitude} coordinate pairs to visit in order. There can be between 2 and 25 coordinates.
         */
        coordinates: Coordinates;
        /**
         * Used to filter the road segment the waypoint will be placed on by direction and dicates the anlge of approach.
         * This option should always be used in conjunction with a `radius`. The first values is angle clockwise from true
         * north between 0 and 360, and the second is the range of degrees the angle can deviate by.
         */
        bearing?: Coordinates | undefined;
        /**
         * Used to indicate how requested routes consider from which side of the road to approach a waypoint.
         * Accepts unrestricted (default) or  curb . If set to  unrestricted , the routes can approach waypoints from either side of the road.
         * If set to  curb , the route will be returned so that on arrival, the waypoint will be found on the side that corresponds with the
         * driving_side of the region in which the returned route is located. Note that the  approaches parameter influences how you arrive at a waypoint,
         * while  bearings influences how you start from a waypoint. If provided, the list of approaches must be the same length as the list of waypoints.
         * However, you can skip a coordinate and show its position in the list with the  ; separator.
         */
        approach?: DirectionsApproach | undefined;
        /**
         * Maximum distance in meters that each coordinate is allowed to move when snapped to a nearby road segment.
         * There must be as many radiuses as there are coordinates in the request, each separated by ';'.
         * Values can be any number greater than 0 or the string 'unlimited'.
         * A  NoSegment error is returned if no routable road is found within the radius.
         */
        radius?: number | "unlimited" | undefined;
    }

    type DirectionsWaypoint = Waypoint & {
        /**
         * Custom name for the waypoint used for the arrival instruction in banners and voice instructions.
         */
        waypointName?: string | undefined;
    };

    interface DirectionsResponse<T extends RouteGeometry = Polyline> {
        /**
         * Array of Route objects ordered by descending recommendation rank. May contain at most two routes.
         */
        routes: Array<Route<T>>;
        /**
         * Array of Waypoint objects. Each waypoints is an input coordinate snapped to the road and path network.
         * The waypoints appear in the array in the order of the input coordinates.
         */
        waypoints: DirectionsWaypoint[];
        /**
         * String indicating the state of the response. This is a separate code than the HTTP status code.
         * On normal valid responses, the value will be Ok.
         */
        code: string;
        uuid: string;
    }

    interface Route<T extends RouteGeometry> {
        /**
         * Depending on the geometries parameter this is a GeoJSON LineString or a Polyline string.
         * Depending on the overview parameter this is the complete route geometry (full), a simplified geometry
         * to the zoom level at which the route can be displayed in full (simplified), or is not included (false)
         */
        geometry: T;
        /**
         * Array of RouteLeg objects.
         */
        legs: Leg[];
        /**
         * String indicating which weight was used. The default is routability which is duration-based,
         * with additional penalties for less desirable maneuvers.
         */
        weight_name: string;
        /**
         * Float indicating the weight in units described by weight_name
         */
        weight: number;
        /**
         * Float indicating the estimated travel time in seconds.
         */
        duration: number;
        /**
         * Float indicating the distance traveled in meters.
         */
        distance: number;
        /**
         * String of the locale used for voice instructions. Defaults to en, and can be any accepted instruction language.
         */
        voiceLocale?: string | undefined;
    }

    interface Leg {
        /**
         * Depending on the summary parameter, either a String summarizing the route (true, default) or an empty String (false)
         */
        summary: string;
        weight: number;
        /**
         * Number indicating the estimated travel time in seconds
         */
        duration: number;
        /**
         * Depending on the steps parameter, either an Array of RouteStep objects (true, default) or an empty array (false)
         */
        steps: Step[];
        /**
         * Number indicating the distance traveled in meters
         */
        distance: number;
        /**
         * An annotations object that contains additional details about each line segment along the route geometry.
         * Each entry in an annotations field corresponds to a coordinate along the route geometry.
         */
        annotation: DirectionsAnnotation[];
    }

    interface Step {
        /**
         * Array of objects representing all intersections along the step.
         */
        intersections: Intersection[];
        /**
         * The legal driving side at the location for this step. Either left or right.
         */
        driving_side: DirectionsSide;
        /**
         * Depending on the geometries parameter this is a GeoJSON LineString or a
         * Polyline string representing the full route geometry from this RouteStep to the next RouteStep
         */
        geometry: GeoJSON.LineString | GeoJSON.MultiLineString;
        /**
         * String indicating the mode of transportation. Possible values:
         */
        mode: DirectionsMode;
        /**
         * One StepManeuver object
         */
        maneuver: Maneuver;
        /**
         * Any road designations associated with the road or path leading from this step’s maneuver to the next step’s maneuver.
         * Optionally included, if data is available. If multiple road designations are associated with the road, they are separated by semicolons.
         * A road designation typically consists of an alphabetic network code (identifying the road type or numbering system), a space or hyphen,
         * and a route number. You should not assume that the network code is globally unique: for example, a network code of “NH” may appear on a
         * “National Highway” or “New Hampshire”. Moreover, a route number may not even uniquely identify a road within a given network.
         */
        ref?: string | undefined;
        weight: number;
        /**
         * Number indicating the estimated time traveled time in seconds from the maneuver to the next RouteStep.
         */
        duration: number;
        /**
         * String with the name of the way along which the travel proceeds
         */
        name: string;
        /**
         * Number indicating the distance traveled in meters from the maneuver to the next RouteStep.
         */
        distance: number;
        voiceInstructions: VoiceInstruction[];
        bannerInstructions: BannerInstruction[];
        /**
         * String with the destinations of the way along which the travel proceeds. Optionally included, if data is available.
         */
        destinations?: string | undefined;
        /**
         * String with the exit numbers or names of the way. Optionally included, if data is available.
         */
        exits?: string | undefined;
        /**
         * A string containing an IPA phonetic transcription indicating how to pronounce the name in the name property.
         * This property is omitted if pronunciation data is unavailable for the step.
         */
        pronunciation?: string | undefined;
    }

    interface Instruction {
        /**
         * String that contains all the text that should be displayed.
         */
        text: string;
        /**
         * Objects that, together, make up what should be displayed in the banner.
         * Includes additional information intended to be used to aid in visual layout
         */
        components: Component[];
        /**
         * The type of maneuver. May be used in combination with the modifier (and, if it is a roundabout, the degrees) to for an icon to
         * display. Possible values: 'turn', 'merge', 'depart', 'arrive', 'fork', 'off ramp', 'roundabout'
         */
        type?: string | undefined;
        /**
         * The modifier for the maneuver. Can be used in combination with the type (and, if it is a roundabout, the degrees)
         * to for an icon to display. Possible values: 'left', 'right', 'slight left', 'slight right', 'sharp left', 'sharp right', 'straight', 'uturn'
         */
        modifier?: ManeuverModifier | undefined;
        /**
         * The degrees at which you will be exiting a roundabout, assuming 180 indicates going straight through the roundabout.
         */
        degrees?: number | undefined;
        /**
         * A string representing which side the of the street people drive on in that location. Can be 'left' or 'right'.
         */
        driving_side: DirectionsSide;
    }

    interface BannerInstruction {
        /**
         * Float indicating in meters, how far from the upcoming maneuver
         * the banner instruction should begin being displayed. Only 1 banner should be displayed at a time.
         */
        distanceAlongGeometry: number;
        /**
         * Most important content to display to the user. Our SDK displays this text larger and at the top.
         */
        primary: Instruction;
        /**
         * Additional content useful for visual guidance. Our SDK displays this text slightly smaller and below the primary. Can be null.
         */
        secondary?: Instruction[] | undefined;
        then?: any;
        /**
         * Additional information that is included if we feel the driver needs a heads up about something.
         * Can include information about the next maneuver (the one after the upcoming one) if the step is short -
         * can be null, or can be lane information. If we have lane information, that trumps information about the next maneuver.
         */
        sub?: Sub | undefined;
    }

    interface Sub {
        /**
         * String that contains all the text that should be displayed.
         */
        text: string;
        /**
         * Objects that, together, make up what should be displayed in the banner.
         * Includes additional information intended to be used to aid in visual layout
         */
        components: Component[];
    }

    interface Component {
        /**
         * String giving you more context about the component which may help in visual markup/display choices.
         * If the type of the components is unknown it should be treated as text. Note: Introduction of new types
         * is not considered a breaking change. See the Types of Banner Components table below for more info on each type.
         */
        type: string;
        /**
         * The sub-string of the parent object's text that may have additional context associated with it.
         */
        text: string;
        /**
         * The abbreviated form of text. If this is present, there will also be an abbr_priority value.
         * See the Examples of Abbreviations table below for an example of using abbr and abbr_priority.
         */
        abbr?: string | undefined;
        /**
         * An integer indicating the order in which the abbreviation abbr should be used in place of text.
         * The highest priority is 0 and a higher integer value means it should have a lower priority. There are no gaps in
         * integer values. Multiple components can have the same abbr_priority and when this happens all components with the
         * same abbr_priority should be abbreviated at the same time. Finding no larger values of abbr_priority means that the
         * string is fully abbreviated.
         */
        abbr_priority?: number | undefined;
        /**
         * String pointing to a shield image to use instead of the text.
         */
        imageBaseURL?: string | undefined;
        /**
         * (present if component is lane): An array indicating which directions you can go from a lane (left, right, or straight).
         * If the value is ['left', 'straight'], the driver can go straight or left from that lane
         */
        directions?: string[] | undefined;
        /**
         * (present if component is lane): A boolean telling you if that lane can be used to complete the upcoming maneuver.
         * If multiple lanes are active, then they can all be used to complete the upcoming maneuver.
         */
        active: boolean;
    }

    interface VoiceInstruction {
        /**
         * Float indicating in meters, how far from the upcoming maneuver the voice instruction should begin.
         */
        distanceAlongGeometry: number;
        /**
         * String containing the text of the verbal instruction.
         */
        announcement: string;
        /**
         * String with SSML markup for proper text and pronunciation. Note: this property is designed for use with Amazon Polly.
         * The SSML tags contained here may not work with other text-to-speech engines.
         */
        ssmlAnnouncement: string;
    }

    interface Maneuver {
        /**
         * Number between 0 and 360 indicating the clockwise angle from true north to the direction of travel right after the maneuver
         */
        bearing_after: number;
        /**
         * Number between 0 and 360 indicating the clockwise angle from true north to the direction of travel right before the maneuver
         */
        bearing_before: number;
        /**
         * Array of [ longitude, latitude ] coordinates for the point of the maneuver
         */
        location: number[];
        /**
         * Optional String indicating the direction change of the maneuver
         */
        modifier?: ManeuverModifier | undefined;
        /**
         * String indicating the type of maneuver
         */
        type: ManeuverType;
        /**
         * A human-readable instruction of how to execute the returned maneuver
         */
        instruction: string;
    }

    interface Intersection {
        /**
         * Index into the bearings/entry array. Used to extract the bearing after the turn. Namely, The clockwise angle from true north to
         * the direction of travel after the maneuver/passing the intersection.
         * The value is not supplied for arrive maneuvers.
         */
        out?: number | undefined;
        /**
         * A list of entry flags, corresponding in a 1:1 relationship to the bearings.
         * A value of true indicates that the respective road could be entered on a valid route.
         * false indicates that the turn onto the respective road would violate a restriction.
         */
        entry: boolean[];
        /**
         * A list of bearing values (for example [0,90,180,270]) that are available at the intersection.
         * The bearings describe all available roads at the intersection.
         */
        bearings: number[];
        /**
         * A [longitude, latitude] pair describing the location of the turn.
         */
        location: number[];
        /**
         * Index into bearings/entry array. Used to calculate the bearing before the turn. Namely, the clockwise angle from true
         * north to the direction of travel before the maneuver/passing the intersection. To get the bearing in the direction of driving,
         * the bearing has to be rotated by a value of 180. The value is not supplied for departure maneuvers.
         */
        in?: number | undefined;
        /**
         * An array of strings signifying the classes of the road exiting the intersection.
         */
        classes?: DirectionsClass[] | undefined;
        /**
         * Array of Lane objects that represent the available turn lanes at the intersection.
         * If no lane information is available for an intersection, the lanes property will not be present.
         */
        lanes: Lane[];
    }

    interface Lane {
        /**
         * Boolean value for whether this lane can be taken to complete the maneuver. For instance, if the lane array has four objects and the
         * first two are marked as valid, then the driver can take either of the left lanes and stay on the route.
         */
        valid: boolean;
        /**
         * Array of signs for each turn lane. There can be multiple signs. For example, a turning lane can have a sign with an arrow pointing left and another sign with an arrow pointing straight.
         */
        indications: string[];
    }
}

<<<<<<< HEAD
declare module "@mapbox/mapbox-sdk/services/geocoding" {
    import { LngLatLike } from "mapbox-gl";
    import { Coordinates, MapiRequest } from "@mapbox/mapbox-sdk/lib/classes/mapi-request";
    import MapiClient, { SdkConfig } from "@mapbox/mapbox-sdk/lib/classes/mapi-client";
=======
// eslint-disable-next-line @definitelytyped/no-declare-current-package
declare module '@mapbox/mapbox-sdk/services/geocoding' {
    import { LngLatLike } from 'mapbox-gl';
    // eslint-disable-next-line @definitelytyped/no-self-import
    import { MapiRequest, Coordinates } from '@mapbox/mapbox-sdk/lib/classes/mapi-request';
    // eslint-disable-next-line @definitelytyped/no-self-import
    import MapiClient, { SdkConfig } from '@mapbox/mapbox-sdk/lib/classes/mapi-client';
>>>>>>> 25061846

    /*********************************************************************************************************************
     * Geocoder Types
     *********************************************************************************************************************/

    export default function Geocoding(config: SdkConfig | MapiClient): GeocodeService;

    interface GeocodeService {
        forwardGeocode(request: GeocodeRequest): MapiRequest<GeocodeResponse>;
        reverseGeocode(request: GeocodeRequest): MapiRequest<GeocodeResponse>;
    }

    type BoundingBox = [number, number, number, number];

    type GeocodeMode = "mapbox.places" | "mapbox.places-permanent";

    type GeocodeQueryType =
        | "country"
        | "region"
        | "postcode"
        | "district"
        | "place"
        | "locality"
        | "neighborhood"
        | "address"
        | "poi"
        | "poi.landmark";

    interface GeocodeRequest {
        /**
         * A location. This will be a place name for forward geocoding or a coordinate pair (longitude, latitude) for reverse geocoding.
         */
        query: string | LngLatLike;
        /**
         * Either  mapbox.places for ephemeral geocoding, or  mapbox.places-permanent for storing results and batch geocoding.
         */
        mode?: GeocodeMode;
        /**
         * Limit results to one or more countries. Options are ISO 3166 alpha 2 country codes
         */
        countries?: string[] | undefined;
        /**
         * Bias local results based on a provided location. Options are  longitude,latitude coordinates.
         */
        proximity?: Coordinates | undefined;
        /**
         * Filter results by one or more feature types
         */
        types?: GeocodeQueryType[] | undefined;
        /**
         * Forward geocoding only. Return autocomplete results or not. Options are  true or  false and the default is  true .
         */
        autocomplete?: boolean | undefined;
        /**
         * Forward geocoding only. Limit results to a bounding box. Options are in the format  minLongitude,minLatitude,maxLongitude,maxLatitude.
         */
        bbox?: BoundingBox | undefined;
        /**
         * Limit the number of results returned. The default is  5 for forward geocoding and  1 for reverse geocoding.
         */
        limit?: number | undefined;
        /**
         * Specify the language to use for response text and, for forward geocoding, query result weighting.
         * Options are IETF language tags comprised of a mandatory ISO 639-1 language code and optionally one or more
         * IETF subtags for country or script.
         */
        language?: string[] | undefined;
        /**
         * Specify whether to request additional etadat about the recommended navigation destination. Only applicable for address features.
         */
        routing?: boolean | undefined;
    }

    interface GeocodeResponse {
        /**
         * "Feature Collection" , a GeoJSON type from the GeoJSON specification.
         */
        type: "FeatureCollection";
        /**
         * An array of space and punctuation-separated strings from the original query.
         */
        query: string[];
        /**
         * An array of feature objects.
         */
        features: GeocodeFeature[];
        /**
         * A string attributing the results of the Mapbox Geocoding API to Mapbox and links to Mapbox's terms of service and data sources.
         */
        attribution: string;
    }

    interface GeocodeFeature {
        /**
         * A string feature id in the form  {type}.{id} where  {type} is the lowest hierarchy feature in the  place_type field.
         * The  {id} suffix of the feature id is unstable and may change within versions.
         */
        id: string;
        /**
         * "Feature", a GeoJSON type from the GeoJSON specification.
         */
        type: "Feature";
        /**
         * An array of feature types describing the feature. Options are  country ,  region ,  postcode ,  district ,  place , locality ,  neighborhood ,
         * address ,  poi , and  poi.landmark . Most features have only one type, but if the feature has multiple types,
         * all applicable types will be listed in the array. (For example, Vatican City is a  country , region , and  place .)
         */
        place_type: string[];
        /**
         * A numerical score from 0 (least relevant) to 0.99 (most relevant) measuring how well each returned feature matches the query.
         * You can use the  relevance property to remove results that don't fully match the query.
         */
        relevance: number;
        /**
         * A string of the house number for the returned  address feature. Note that unlike the
         * address property for  poi features, this property is outside the  properties object.
         */
        address?: string | undefined;
        /**
         * An object describing the feature. The property object is unstable and only Carmen GeoJSON properties are guaranteed.
         * Your implementation should check for the presence of these values in a response before it attempts to use them.
         */
        properties: GeocodeProperties;
        /**
         * A string representing the feature in the requested language, if specified.
         */
        text: string;
        /**
         * The ISO 3166-1 country and ISO 3166-2 region code for the feature.
         */
        short_code?: string;
        /**
         * A string representing the feature in the requested language, if specified, and its full result hierarchy.
         */
        place_name: string;
        /**
         * A string analogous to the  text field that more closely matches the query than results in the specified language.
         * For example, querying "Köln, Germany" with language set to English might return a feature with the
         * text "Cologne" and the  matching_text "Köln".
         */
        matching_text: string;
        /**
         * A string analogous to the  place_name field that more closely matches the query than results in the specified language.
         * For example, querying "Köln, Germany" with language set to English might return a feature with the place_name "Cologne, Germany"
         * and a  matching_place_name of "Köln, North Rhine-Westphalia, Germany".
         */
        matching_place_name: string;
        /**
         * A string of the IETF language tag of the query's primary language.
         * Can be used to identity text and place_name properties on this object
         * in the format text_{language}, place_name_{language} and language_{language}
         */
        language: string;
        /**
         * An array bounding box in the form [ minX,minY,maxX,maxY ] .
         */
        bbox?: number[] | undefined;
        /**
         * An array in the form [ longitude,latitude ] at the center of the specified  bbox .
         */
        center: number[];
        /**
         * An object describing the spatial geometry of the returned feature
         */
        geometry: Geometry;
        /**
         * An array representing the hierarchy of encompassing parent features. Each parent feature may include any of the above properties
         */
        context: GeocodeFeature[];
    }

    interface Geometry {
        /**
         * Point, a GeoJSON type from the GeoJSON specification .
         */
        type: "Point";
        /**
         * An array in the format [ longitude,latitude ] at the center of the specified  bbox .
         */
        coordinates: number[];
        /**
         * A boolean value indicating if an  address is interpolated along a road network. This field is only present when the feature is interpolated.
         */
        interpolated: boolean;
    }

    interface GeocodeProperties extends GeocodeFeature {
        /**
         * The Wikidata identifier for the returned feature.
         */
        wikidata?: string | undefined;
        /**
         * A string of comma-separated categories for the returned  poi feature.
         */
        category?: string | undefined;
        /**
         * A formatted string of the telephone number for the returned  poi feature.
         */
        tel?: string | undefined;
        /**
         * The name of a suggested Maki icon to visualize a  poi feature based on its  category .
         */
        maki?: string | undefined;
        /**
         * A boolean value indicating whether a  poi feature is a landmark. Landmarks are
         * particularly notable or long-lived features like schools, parks, museums and places of worship.
         */
        landmark?: boolean | undefined;
        /**
         * The ISO 3166-1 country and ISO 3166-2 region code for the returned feature.
         */
        short_code: string;
    }
}

<<<<<<< HEAD
declare module "@mapbox/mapbox-sdk/services/map-matching" {
=======
// eslint-disable-next-line @definitelytyped/no-declare-current-package
declare module '@mapbox/mapbox-sdk/services/map-matching' {
    // eslint-disable-next-line @definitelytyped/no-self-import
>>>>>>> 25061846
    import {
        DirectionsAnnotation,
        DirectionsGeometry,
        DirectionsOverview,
        Leg,
<<<<<<< HEAD
    } from "@mapbox/mapbox-sdk/services/directions";
=======
    } from '@mapbox/mapbox-sdk/services/directions';
    // eslint-disable-next-line @definitelytyped/no-self-import
>>>>>>> 25061846
    import {
        Coordinates,
<<<<<<< HEAD
        DirectionsApproach,
        MapboxProfile,
        MapiRequest,
    } from "@mapbox/mapbox-sdk/lib/classes/mapi-request";
    import MapiClient, { SdkConfig } from "@mapbox/mapbox-sdk/lib/classes/mapi-client";
=======
    } from '@mapbox/mapbox-sdk/lib/classes/mapi-request';
    // eslint-disable-next-line @definitelytyped/no-self-import
    import MapiClient, { SdkConfig } from '@mapbox/mapbox-sdk/lib/classes/mapi-client';
>>>>>>> 25061846

    /*********************************************************************************************************************
     * Map Matching Types
     *********************************************************************************************************************/
    export default function MapMatching(config: SdkConfig | MapiClient): MapMatchingService;

    interface MapMatchingService {
        getMatch(request: MapMatchingRequest): MapiRequest<MapMatchingResponse>;
    }

    interface MapMatchingRequest {
        /**
         * An ordered array of MapMatchingPoints, between 2 and 100 (inclusive).
         */
        points: MapMatchingPoint[];
        /**
         * A directions profile ID. (optional, default driving)
         */
        profile?: MapboxProfile | undefined;
        /**
         * Specify additional metadata that should be returned.
         */
        annotations?: DirectionsAnnotation | undefined;
        /**
         * Format of the returned geometry. (optional, default "polyline")
         */
        geometries?: DirectionsGeometry | undefined;
        /**
         * Language of returned turn-by-turn text instructions. See supported languages. (optional, default "en")
         */
        language?: string | undefined;
        /**
         * Type of returned overview geometry. (optional, default "simplified"
         */
        overview?: DirectionsOverview | undefined;
        /**
         * Whether to return steps and turn-by-turn instructions. (optional, default false)
         */
        steps?: boolean | undefined;
        /**
         * Whether or not to transparently remove clusters and re-sample traces for improved map matching results. (optional, default false)
         */
        tidy?: boolean | undefined;
    }

    interface Point {
        coordinates: Coordinates;
        /**
         * Used to indicate how requested routes consider from which side of the road to approach a waypoint.
         */
        approach?: DirectionsApproach | undefined;
    }

    interface MapMatchingPoint extends Point {
        /**
         * A number in meters indicating the assumed precision of the used tracking device.
         */
        radius?: number | undefined;
        /**
         * Whether this coordinate is waypoint or not. The first and last coordinates will always be waypoints.
         */
        isWaypoint?: boolean | undefined;
        /**
         * Custom name for the waypoint used for the arrival instruction in banners and voice instructions.
         * Will be ignored unless isWaypoint is true.
         */
        waypointName?: boolean | undefined;
        /**
         * Datetime corresponding to the coordinate.
         */
        timestamp?: string | number | Date | undefined;
    }

    interface MapMatchingResponse {
        /**
         * An array of Match objects.
         */
        matchings: Matching[];
        /**
         * An array of Tracepoint objects representing the location an input point was matched with.
         * Array of Waypoint objects representing all input points of the trace in the order they were matched.
         * If a trace point is omitted by map matching because it is an outlier, the entry will be null.
         */
        tracepoints: Tracepoint[];
        /**
         * A string depicting the state of the response; see below for options
         */
        code: string;
    }

    interface Tracepoint {
        /**
         * Number of probable alternative matchings for this trace point. A value of zero indicates that this point was matched unambiguously.
         * Split the trace at these points for incremental map matching.
         */
        alternatives_count: number;
        /**
         * Index of the waypoint inside the matched route.
         */
        waypoint_index: number;
        location: number[];
        name: string;
        /**
         * Index to the match object in matchings the sub-trace was matched to.
         */
        matchings_index: number;
    }

    interface Matching {
        /**
         * a number between 0 (low) and 1 (high) indicating level of confidence in the returned match
         */
        confidence: number;
        geometry: string;
        legs: Leg[];
        distance: number;
        duration: number;
        weight_name: string;
        weight: number;
    }
}

<<<<<<< HEAD
declare module "@mapbox/mapbox-sdk/services/matrix" {
    import { DirectionsAnnotation } from "@mapbox/mapbox-sdk/services/directions";
    import { Point } from "@mapbox/mapbox-sdk/services/map-matching";
    import { MapboxProfile, MapiRequest } from "@mapbox/mapbox-sdk/lib/classes/mapi-request";
    import MapiClient, { SdkConfig } from "@mapbox/mapbox-sdk/lib/classes/mapi-client";
=======
// eslint-disable-next-line @definitelytyped/no-declare-current-package
declare module '@mapbox/mapbox-sdk/services/matrix' {
    // eslint-disable-next-line @definitelytyped/no-self-import
    import { DirectionsAnnotation } from '@mapbox/mapbox-sdk/services/directions';
    // eslint-disable-next-line @definitelytyped/no-self-import
    import { Point } from '@mapbox/mapbox-sdk/services/map-matching';
    // eslint-disable-next-line @definitelytyped/no-self-import
    import { MapiRequest, MapboxProfile } from '@mapbox/mapbox-sdk/lib/classes/mapi-request';
    // eslint-disable-next-line @definitelytyped/no-self-import
    import MapiClient, { SdkConfig } from '@mapbox/mapbox-sdk/lib/classes/mapi-client';
>>>>>>> 25061846

    /*********************************************************************************************************************
     * Matrix Types
     *********************************************************************************************************************/
    export default function Matrix(config: SdkConfig | MapiClient): MatrixService;

    interface MatrixService {
        /**
         * Get a duration and/or distance matrix showing travel times and distances between coordinates.
         * @param request
         */
        getMatrix(request: MatrixRequest): MapiRequest<MatrixResponse>;
    }

    interface MatrixRequest {
        points: Point[];
        profile?: MapboxProfile | undefined;
        sources?: number[] | "all" | undefined;
        destinations?: number[] | "all" | undefined;
        annotations?: DirectionsAnnotation[] | undefined;
    }

    interface MatrixResponse {
        code: string;
        durations?: number[][] | undefined;
        distances?: number[][] | undefined;
        destinations: Destination[];
        sources: Destination[];
    }

    interface Destination {
        location: number[];
        name: string;
    }
}

<<<<<<< HEAD
declare module "@mapbox/mapbox-sdk/services/optimization" {
    import { Waypoint } from "@mapbox/mapbox-sdk/services/directions";
    import { DirectionsApproach, MapboxProfile, MapiRequest } from "@mapbox/mapbox-sdk/lib/classes/mapi-request";
    import MapiClient, { SdkConfig } from "@mapbox/mapbox-sdk/lib/classes/mapi-client";
=======
// eslint-disable-next-line @definitelytyped/no-declare-current-package
declare module '@mapbox/mapbox-sdk/services/optimization' {
    // eslint-disable-next-line @definitelytyped/no-self-import
    import { Waypoint } from '@mapbox/mapbox-sdk/services/directions';
    // eslint-disable-next-line @definitelytyped/no-self-import
    import { MapiRequest, MapboxProfile, DirectionsApproach } from '@mapbox/mapbox-sdk/lib/classes/mapi-request';
    // eslint-disable-next-line @definitelytyped/no-self-import
    import MapiClient, { SdkConfig } from '@mapbox/mapbox-sdk/lib/classes/mapi-client';
>>>>>>> 25061846

    /*********************************************************************************************************************
     * Optimization Types
     *********************************************************************************************************************/
    export default function Optimization(config: SdkConfig | MapiClient): OptimizationService; // SdkConfig | MapiClient

    interface OptimizationService {
        getOptimization(config: OptimizationRequest): MapiRequest;
    }

    interface OptimizationRequest {
        /**
         * A Mapbox Directions routing profile ID.
         */
        profile: MapboxProfile;
        /**
         * A semicolon-separated list of {longitude},{latitude} coordinates. There must be between 2 and 12 coordinates. The first coordinate is the start and end point of the trip.
         */
        waypoints: Waypoint[];
        /**
         * Return additional metadata along the route. You can include several annotations as a comma-separated list. Possible values are:
         */
        annotations?: OptimizationAnnotation[] | undefined;
        /**
         * Specify the destination coordinate of the returned route. Accepts  any (default) or  last .
         */
        destination?: "any" | "last" | undefined;
        /**
         * Specify pick-up and drop-off locations for a trip by providing a ; delimited list of number pairs that correspond with the coordinates list.
         * The first number of a pair indicates the index to the coordinate of the pick-up location in the coordinates list,
         * and the second number indicates the index to the coordinate of the drop-off location in the coordinates list.
         * Each pair must contain exactly 2 numbers, which cannot be the same.
         * The returned solution will visit pick-up locations before visiting drop-off locations. The first location can only be a pick-up location, not a drop-off location.
         */
        distributions?: Distribution[] | undefined;
        /**
         * The format of the returned geometry. Allowed values are:  geojson (as LineString ),  polyline (default, a polyline with precision 5),  polyline6 (a polyline with precision 6).
         */
        geometries?: "geojson" | "polyline" | "polyline6" | undefined;
        /**
         * The language of returned turn-by-turn text instructions. See supported languages . The default is  en (English).
         */
        language?: string | undefined;
        /**
         * The type of the returned overview geometry.
         * Can be 'full' (the most detailed geometry available), 'simplified' (default, a simplified version of the full geometry), or 'false' (no overview geometry).
         */
        overview?: "full" | "simplified" | "false" | undefined;
        /**
         * The coordinate at which to start the returned route. Accepts  any (default) or  first .
         */
        source?: "any" | "first" | undefined;
        /**
         * Whether to return steps and turn-by-turn instructions ( true ) or not ( false , default).
         */
        steps?: boolean | undefined;
        /**
         * Indicates whether the returned route is roundtrip, meaning the route returns to the first location ( true , default) or not ( false ).
         * If roundtrip=false , the  source and  destination parameters are required but not all combinations will be possible.
         * See the Fixing Start and End Points section below for additional notes.
         */
        roundtrip?: boolean | undefined;
    }

    interface Distribution {
        /**
         * Array index of the item containing coordinates for the pick-up location in the waypoints array
         */
        pickup: number;
        /**
         * Array index of the item containing coordinates for the drop-off location in the waypoints array
         */
        dropoff: number;
    }

    type OptimizationAnnotation = "duration" | "speed" | "distance";
}

<<<<<<< HEAD
declare module "@mapbox/mapbox-sdk/services/static" {
    import { AnyLayer, LngLatBoundsLike, LngLatLike } from "mapbox-gl";
    import { MapiRequest } from "@mapbox/mapbox-sdk/lib/classes/mapi-request";
    import MapiClient, { SdkConfig } from "@mapbox/mapbox-sdk/lib/classes/mapi-client";
=======
// eslint-disable-next-line @definitelytyped/no-declare-current-package
declare module '@mapbox/mapbox-sdk/services/static' {
    import { LngLatLike, LngLatBoundsLike, AnyLayer } from 'mapbox-gl';
    // eslint-disable-next-line @definitelytyped/no-self-import
    import { MapiRequest } from '@mapbox/mapbox-sdk/lib/classes/mapi-request';
    // eslint-disable-next-line @definitelytyped/no-self-import
    import MapiClient, { SdkConfig } from '@mapbox/mapbox-sdk/lib/classes/mapi-client';
>>>>>>> 25061846

    /*********************************************************************************************************************
     * Static Map Types
     *********************************************************************************************************************/
    export default function StaticMap(config: SdkConfig | MapiClient): StaticMapService;

    interface StaticMapService {
        /**
         * Get a static map image..
         * @param request
         */
        getStaticImage(request: StaticMapRequest): MapiRequest;
    }

    interface StaticMapRequest {
        ownerId: string;
        styleId: string;
        width: number;
        height: number;
        position:
            | {
                coordinates: LngLatLike | "auto";
                zoom: number;
                bearing?: number | undefined;
                pitch?: number | undefined;
            }
            | "auto";
        padding?: string | undefined;
        overlays?: Array<CustomMarkerOverlay | SimpleMarkerOverlay | PathOverlay | GeoJsonOverlay> | undefined;
        highRes?: boolean | undefined;
        before_layer?: string | undefined;
        addlayer?: AnyLayer | undefined;
        setfilter?: any[] | undefined;
        layer_id?: string | undefined;
        attribution?: boolean | undefined;
        logo?: boolean | undefined;
    }

    interface CustomMarkerOverlay {
        marker: CustomMarker;
    }

    interface CustomMarker {
        coordinates: LngLatLike;
        url: string;
    }

    interface SimpleMarkerOverlay {
        marker: SimpleMarker;
    }

    interface SimpleMarker {
        coordinates: LngLatLike;
        label?: string | undefined;
        color?: string | undefined;
        size?: "large" | "small" | undefined;
    }

    interface PathOverlay {
        path: Path;
    }

    interface Path {
        /**
         * An array of coordinates describing the path.
         */
        coordinates: LngLatBoundsLike[];
        strokeWidth?: number | undefined;
        strokeColor?: string | undefined;
        /**
         * Must be paired with strokeColor.
         */
        strokeOpacity?: number | undefined;
        /**
         * Must be paired with strokeColor.
         */
        fillColor?: string | undefined;
        /**
         * Must be paired with strokeColor.
         */
        fillOpacity?: number | undefined;
    }

    interface GeoJsonOverlay {
        geoJson: GeoJSON.GeoJSON;
    }
}

<<<<<<< HEAD
declare module "@mapbox/mapbox-sdk/services/styles" {
    import { MapiRequest } from "@mapbox/mapbox-sdk/lib/classes/mapi-request";
    import MapiClient, { SdkConfig } from "@mapbox/mapbox-sdk/lib/classes/mapi-client";
=======
// eslint-disable-next-line @definitelytyped/no-declare-current-package
declare module '@mapbox/mapbox-sdk/services/styles' {
    // eslint-disable-next-line @definitelytyped/no-self-import
    import { MapiRequest } from '@mapbox/mapbox-sdk/lib/classes/mapi-request';
    // eslint-disable-next-line @definitelytyped/no-self-import
    import MapiClient, { SdkConfig } from '@mapbox/mapbox-sdk/lib/classes/mapi-client';
>>>>>>> 25061846

    /*********************************************************************************************************************
     * Style Types
     *********************************************************************************************************************/
    export default function Styles(config: SdkConfig | MapiClient): StylesService;

    interface StylesService {
        /**
         * Get a style.
         * @param styleId
         * @param ownerId
         */
        getStyle(config: {
            styleId: string;
            ownerId?: string | undefined;
            metadata?: boolean | undefined;
            draft?: boolean | undefined;
            fresh?: boolean | undefined;
        }): MapiRequest;
        /**
         * Create a style.
         * @param style
         * @param ownerId
         */
        createStyle(config: { style: Style; ownerId?: string | undefined }): MapiRequest;
        /**
         * Update a style.
         * @param styleId
         * @param style
         * @param lastKnownModification
         * @param ownerId
         */
        // implicit any
        updateStyle(config: {
            styleId: string;
            style: Style;
            lastKnownModification?: string | number | Date | undefined;
            ownerId?: string | undefined;
        }): void;
        /**
         * Delete a style.
         * @param style
         * @param ownerId
         */
        deleteStyle(config: { style: Style; ownerId?: string | undefined }): MapiRequest;
        /**
         * List styles in your account.
         * @param start
         * @param ownerId
         */
        listStyles(
            config: { start?: string | undefined; ownerId?: string | undefined; fresh?: boolean | undefined },
        ): MapiRequest;
        /**
         * Add an icon to a style, or update an existing one.
         * @param styleId
         * @param iconId
         * @param file
         * @param ownerId
         */
        putStyleIcon(config: {
            styleId: string;
            iconId: string;
            file: Blob | ArrayBuffer | string;
            ownerId?: string | undefined;
        }): MapiRequest;
        /**
         * Remove an icon from a style.
         * @param styleId
         * @param iconId
         * @param ownerId
         */
        // implicit any
        deleteStyleIcon(
            config: { styleId: string; iconId: string; ownerId?: string | undefined; draft?: boolean | undefined },
        ): void;
        /**
         * Get a style sprite's image or JSON document.
         * @param styleId
         * @param format
         * @param highRes
         * @param ownerId
         */
        getStyleSprite(config: {
            styleId: string;
            format?: "json" | "png" | undefined;
            highRes?: boolean | undefined;
            ownerId?: string | undefined;
            draft?: boolean | undefined;
            fresh?: boolean | undefined;
        }): MapiRequest;
        /**
         * Get a font glyph range.
         * @param fonts
         * @param start
         * @param end
         * @param ownerId
         */
        getFontGlyphRange(
            config: { fonts: string[]; start: number; end: number; ownerId?: string | undefined },
        ): MapiRequest;
        /**
         * Get embeddable HTML displaying a map.
         * @param config
         * @param styleId
         * @param scrollZoom
         * @param title
         * @param ownerId
         */
        getEmbeddableHtml(config: {
            config: any;
            styleId: string;
            scrollZoom?: boolean | undefined;
            title?: boolean | undefined;
            fallback?: boolean | undefined;
            mapboxGLVersion?: string | undefined;
            mapboxGLGeocoderVersion?: string | undefined;
            ownerId?: string | undefined;
            draft?: string | undefined;
        }): MapiRequest;
    }

    interface Style {
        version: number;
        name: string;
        /**
         * Information about the style that is used in Mapbox Studio.
         */
        metadata: string;
        sources: any;
        sprite: string;
        glyphs: string;
        layers: string[];
        /**
         * Date and time the style was created.
         */
        created: string;
        /**
         * The ID of the style.
         */
        id: string;
        /**
         * Date and time the style was last modified.
         */
        modified: string;
        /**
         * The username of the style owner.
         */
        owner: string;
        /**
         * Access control for the style, either  public or  private . Private styles require an access token belonging to the owner,
         * while public styles may be requested with an access token belonging to any user.
         */
        visibility: string;
        /**
         * Whether the style is a draft or has been published.
         */
        draft: boolean;
    }
}

<<<<<<< HEAD
declare module "@mapbox/mapbox-sdk/services/tilequery" {
    import * as mapboxgl from "mapbox-gl";
    import { Coordinates, MapiRequest } from "@mapbox/mapbox-sdk/lib/classes/mapi-request";
    import MapiClient, { SdkConfig } from "@mapbox/mapbox-sdk/lib/classes/mapi-client";
=======
// eslint-disable-next-line @definitelytyped/no-declare-current-package
declare module '@mapbox/mapbox-sdk/services/tilequery' {
    import * as mapboxgl from 'mapbox-gl';
    // eslint-disable-next-line @definitelytyped/no-self-import
    import { MapiRequest, Coordinates } from '@mapbox/mapbox-sdk/lib/classes/mapi-request';
    // eslint-disable-next-line @definitelytyped/no-self-import
    import MapiClient, { SdkConfig } from '@mapbox/mapbox-sdk/lib/classes/mapi-client';
>>>>>>> 25061846

    /*********************************************************************************************************************
     * Tile Query (Places) Types
     *********************************************************************************************************************/
    export default function TileQuery(config: SdkConfig | MapiClient): TileQueryService;

    interface TileQueryService {
        /**
         * Get a static map image..
         * @param request
         */
        listFeatures(request: TileQueryRequest): MapiRequest;
    }

    interface TileQueryRequest {
        /**
         * The maps being queried. If you need to composite multiple layers, provide multiple map IDs.
         */
        mapIds: string[];
        /**
         * The longitude and latitude to be queried.
         */
        coordinates: Coordinates;
        /**
         * The approximate distance in meters to query for features. (optional, default 0)
         */
        radius?: number | undefined;
        /**
         * The number of features to return, between 1 and 50. (optional, default 5)
         */
        limit?: number | undefined;
        /**
         * Whether or not to deduplicate results. (optional, default true)
         */
        dedupe?: boolean | undefined;
        /**
         * Queries for a specific geometry type.
         */
        geometry?: GeometryType | undefined;
        layers?: string[] | undefined;
    }

    type GeometryType = "polygon" | "linestring" | "point";
}

<<<<<<< HEAD
declare module "@mapbox/mapbox-sdk/services/tilesets" {
    import { MapiRequest } from "@mapbox/mapbox-sdk/lib/classes/mapi-request";
    import MapiClient, { SdkConfig } from "@mapbox/mapbox-sdk/lib/classes/mapi-client";
=======
// eslint-disable-next-line @definitelytyped/no-declare-current-package
declare module '@mapbox/mapbox-sdk/services/tilesets' {
    // eslint-disable-next-line @definitelytyped/no-self-import
    import { MapiRequest } from '@mapbox/mapbox-sdk/lib/classes/mapi-request';
    // eslint-disable-next-line @definitelytyped/no-self-import
    import MapiClient, { SdkConfig } from '@mapbox/mapbox-sdk/lib/classes/mapi-client';
>>>>>>> 25061846

    /*********************************************************************************************************************
     * Tileset Types
     *********************************************************************************************************************/
    export default function Tilesets(config: SdkConfig | MapiClient): TilesetsService;

    interface TilesetsService {
        listTilesets(config: {
            ownerId: string;
            type?: "raster" | "vector" | undefined;
            limit?: number | undefined;
            sortBy?: "created" | "modified" | undefined;
            start?: string | undefined;
            visibility?: "public" | "private" | undefined;
        }): MapiRequest;
        deleteTileset(config: { tilesetId: string }): MapiRequest;
        tileJSONMetadata(config: { tilesetId: string }): MapiRequest;
        createTilesetSource(config: {
            id: string;
            file: Blob | ArrayBuffer | string | NodeJS.ReadStream;
            ownerId?: string | undefined;
        }): MapiRequest;
        getTilesetSource(config: { id: string; ownerId?: string | undefined }): MapiRequest;
        listTilesetSources(
            config: { ownerId?: string | undefined; limit?: number | undefined; start?: string | undefined },
        ): MapiRequest;
        deleteTilesetSource(config: { id: string; ownerId?: string | undefined }): MapiRequest;
        createTileset(config: {
            tilesetId: string;
            recipe: any;
            name: string;
            private?: boolean | undefined;
            description?: string | undefined;
        }): MapiRequest;
        publishTileset(config: { tilesetId: string }): MapiRequest;
        updateTileset(config: {
            tilesetId: string;
            name?: string | undefined;
            description?: string | undefined;
            private?: boolean | undefined;
            attribution?: Array<{ text?: string | undefined; link?: string | undefined }> | undefined;
        }): MapiRequest;
        tilesetStatus(config: { tilesetId: string }): MapiRequest;
        tilesetJob(config: { tilesetId: string; jobId: string }): MapiRequest;
        listTilesetJobs(config: {
            tilesetId: string;
            stage?: "processing" | "queued" | "success" | "failed" | undefined;
            limit?: number | undefined;
            start?: string | undefined;
        }): MapiRequest;
        getTilesetsQueue(): MapiRequest;
        validateRecipe(config: { recipe: any }): MapiRequest;
        getRecipe(config: { tilesetId: string }): MapiRequest;
        updateRecipe(config: { tilesetId: string; recipe: any }): MapiRequest;
    }

    interface Tileset {
        type: string;
        center: number[];
        created: string;
        description: string;
        filesize: number;
        id: string;
        modified: string;
        name: string;
        visibility: string;
        status: string;
    }
}

<<<<<<< HEAD
declare module "@mapbox/mapbox-sdk/services/tokens" {
    import { MapiRequest } from "@mapbox/mapbox-sdk/lib/classes/mapi-request";
    import MapiClient, { SdkConfig } from "@mapbox/mapbox-sdk/lib/classes/mapi-client";
=======
// eslint-disable-next-line @definitelytyped/no-declare-current-package
declare module '@mapbox/mapbox-sdk/services/tokens' {
    // eslint-disable-next-line @definitelytyped/no-self-import
    import { MapiRequest } from '@mapbox/mapbox-sdk/lib/classes/mapi-request';
    // eslint-disable-next-line @definitelytyped/no-self-import
    import MapiClient, { SdkConfig } from '@mapbox/mapbox-sdk/lib/classes/mapi-client';
>>>>>>> 25061846

    /*********************************************************************************************************************
     * Token Types
     *********************************************************************************************************************/
    export default function Tokens(config: SdkConfig | MapiClient): TokensService;

    interface TokensService {
        /**
         * List your access tokens.
         */
        listTokens(): MapiRequest;
        /**
         * Create a new access token.
         * @param request
         */
        createToken(request: CreateTokenRequest): MapiRequest;
        /**
         * Create a new temporary access token.
         * @param request
         */
        createTemporaryToken(request: TemporaryTokenRequest): MapiRequest;
        /**
         * Update an access token.
         * @param request
         */
        updateToken(request: UpdateTokenRequest): MapiRequest;
        /**
         * Get data about the client's access token.
         */
        getToken(): MapiRequest;
        /**
         * Delete an access token.
         * @param request
         */
        deleteToken(request: { tokenId: string }): MapiRequest;
        /**
         * List your available scopes. Each item is a metadata object about the scope, not just the string scope.
         */
        listScopes(): MapiRequest;
    }

    interface Token {
        /**
         * the identifier for the token
         */
        id: string;
        /**
         * the type of token
         */
        usage: string;
        /**
         * the client for the token, always 'api'
         */
        client: string;
        /**
         * if the token is a default token
         */
        default: boolean;
        /**
         * human friendly description of the token
         */
        note: string;
        /**
         * array of scopes granted to the token
         */
        scopes: string[];
        /**
         * date and time the token was created
         */
        created: string;
        /**
         * date and time the token was last modified
         */
        modified: string;
        /**
         * the token itself
         */
        token: string;
    }

    interface CreateTokenRequest {
        note?: string | undefined;
        scopes?: string[] | undefined;
        resources?: string[] | undefined;
        allowedUrls?: string[] | undefined;
    }

    interface TemporaryTokenRequest {
        expires: string;
        scopes: string[];
    }

    interface UpdateTokenRequest extends CreateTokenRequest {
        tokenId: string;
    }

    interface TokenDetail {
        code: string;
        token: Token;
    }

    interface Scope {
        id: string;
        public: boolean;
        description: string;
    }
}

<<<<<<< HEAD
declare module "@mapbox/mapbox-sdk/services/uploads" {
    import { MapiRequest } from "@mapbox/mapbox-sdk/lib/classes/mapi-request";
    import MapiClient, { SdkConfig } from "@mapbox/mapbox-sdk/lib/classes/mapi-client";
=======
// eslint-disable-next-line @definitelytyped/no-declare-current-package
declare module '@mapbox/mapbox-sdk/services/uploads' {
    // eslint-disable-next-line @definitelytyped/no-self-import
    import { MapiRequest } from '@mapbox/mapbox-sdk/lib/classes/mapi-request';
    // eslint-disable-next-line @definitelytyped/no-self-import
    import MapiClient, { SdkConfig } from '@mapbox/mapbox-sdk/lib/classes/mapi-client';
>>>>>>> 25061846

    /*********************************************************************************************************************
     * Uploads Types
     *********************************************************************************************************************/
    export default function Uploads(config: SdkConfig | MapiClient): UploadsService;

    interface UploadsService {
        /**
         * List the statuses of all recent uploads.
         * @param config
         */
        listUploads(config?: { reverse?: boolean | undefined }): MapiRequest;
        /**
         * Create S3 credentials.
         */
        createUploadCredentials(): MapiRequest;
        /**
         * Create an upload.
         * @param config
         */
        createUpload(config: { tileset: string; url: string; name?: string | undefined }): MapiRequest;
        /**
         * Get an upload's status.
         * @param config
         */
        // implicit any
        getUpload(config: { uploadId: string }): any;
        /**
         * Delete an upload.
         * @param config
         */
        // implicit any
        deleteUpload(config: { uploadId: string }): any;
    }

    interface S3Credentials {
        accessKeyId: string;
        bucket: string;
        key: string;
        secretAccessKey: string;
        sessionToken: string;
        url: string;
    }

    interface UploadResponse {
        complete: boolean;
        tileset: string;
        error?: any;
        id: string;
        name: string;
        modified: string;
        created: string;
        owner: string;
        progress: number;
    }
}<|MERGE_RESOLUTION|>--- conflicted
+++ resolved
@@ -10,15 +10,10 @@
 
 /// <reference types="node" />
 
-<<<<<<< HEAD
+// eslint-disable-next-line @definitelytyped/no-declare-current-package
 declare module "@mapbox/mapbox-sdk/lib/classes/mapi-client" {
+    // eslint-disable-next-line @definitelytyped/no-self-import
     import { MapiRequest, MapiRequestOptions } from "@mapbox/mapbox-sdk/lib/classes/mapi-request";
-=======
-// eslint-disable-next-line @definitelytyped/no-declare-current-package
-declare module '@mapbox/mapbox-sdk/lib/classes/mapi-client' {
-    // eslint-disable-next-line @definitelytyped/no-self-import
-    import { MapiRequest, MapiRequestOptions } from '@mapbox/mapbox-sdk/lib/classes/mapi-request';
->>>>>>> 25061846
     export default class MapiClient {
         constructor(config: SdkConfig);
         accessToken: string;
@@ -32,21 +27,14 @@
     }
 }
 
-<<<<<<< HEAD
+// eslint-disable-next-line @definitelytyped/no-declare-current-package
 declare module "@mapbox/mapbox-sdk/lib/classes/mapi-request" {
+    // eslint-disable-next-line @definitelytyped/no-self-import
     import { MapiResponse } from "@mapbox/mapbox-sdk/lib/classes/mapi-response";
+    // eslint-disable-next-line @definitelytyped/no-self-import
     import MapiClient from "@mapbox/mapbox-sdk/lib/classes/mapi-client";
+    // eslint-disable-next-line @definitelytyped/no-self-import
     import { MapiError } from "@mapbox/mapbox-sdk/lib/classes/mapi-error";
-=======
-// eslint-disable-next-line @definitelytyped/no-declare-current-package
-declare module '@mapbox/mapbox-sdk/lib/classes/mapi-request' {
-    // eslint-disable-next-line @definitelytyped/no-self-import
-    import { MapiResponse } from '@mapbox/mapbox-sdk/lib/classes/mapi-response';
-    // eslint-disable-next-line @definitelytyped/no-self-import
-    import MapiClient from '@mapbox/mapbox-sdk/lib/classes/mapi-client';
-    // eslint-disable-next-line @definitelytyped/no-self-import
-    import { MapiError } from '@mapbox/mapbox-sdk/lib/classes/mapi-error';
->>>>>>> 25061846
 
     interface EventEmitter<T> {
         response: MapiResponse<T>;
@@ -145,15 +133,10 @@
     type DirectionsApproach = "unrestricted" | "curb";
 }
 
-<<<<<<< HEAD
+// eslint-disable-next-line @definitelytyped/no-declare-current-package
 declare module "@mapbox/mapbox-sdk/lib/classes/mapi-response" {
+    // eslint-disable-next-line @definitelytyped/no-self-import
     import { MapiRequest } from "@mapbox/mapbox-sdk/lib/classes/mapi-request";
-=======
-// eslint-disable-next-line @definitelytyped/no-declare-current-package
-declare module '@mapbox/mapbox-sdk/lib/classes/mapi-response' {
-    // eslint-disable-next-line @definitelytyped/no-self-import
-    import { MapiRequest } from '@mapbox/mapbox-sdk/lib/classes/mapi-request';
->>>>>>> 25061846
 
     interface MapiResponse<T = any> {
         /**
@@ -185,15 +168,10 @@
     }
 }
 
-<<<<<<< HEAD
+// eslint-disable-next-line @definitelytyped/no-declare-current-package
 declare module "@mapbox/mapbox-sdk/lib/classes/mapi-error" {
+    // eslint-disable-next-line @definitelytyped/no-self-import
     import { MapiRequest } from "@mapbox/mapbox-sdk/lib/classes/mapi-request";
-=======
-// eslint-disable-next-line @definitelytyped/no-declare-current-package
-declare module '@mapbox/mapbox-sdk/lib/classes/mapi-error' {
-    // eslint-disable-next-line @definitelytyped/no-self-import
-    import { MapiRequest } from '@mapbox/mapbox-sdk/lib/classes/mapi-request';
->>>>>>> 25061846
 
     interface MapiError<T = any> {
         /**
@@ -220,18 +198,12 @@
     }
 }
 
-<<<<<<< HEAD
+// eslint-disable-next-line @definitelytyped/no-declare-current-package
 declare module "@mapbox/mapbox-sdk/services/datasets" {
+    // eslint-disable-next-line @definitelytyped/no-self-import
     import { MapiRequest } from "@mapbox/mapbox-sdk/lib/classes/mapi-request";
+    // eslint-disable-next-line @definitelytyped/no-self-import
     import MapiClient, { SdkConfig } from "@mapbox/mapbox-sdk/lib/classes/mapi-client";
-=======
-// eslint-disable-next-line @definitelytyped/no-declare-current-package
-declare module '@mapbox/mapbox-sdk/services/datasets' {
-    // eslint-disable-next-line @definitelytyped/no-self-import
-    import { MapiRequest } from '@mapbox/mapbox-sdk/lib/classes/mapi-request';
-    // eslint-disable-next-line @definitelytyped/no-self-import
-    import MapiClient, { SdkConfig } from '@mapbox/mapbox-sdk/lib/classes/mapi-client';
->>>>>>> 25061846
 
     /*********************************************************************************************************************
      * Datasets Types
@@ -343,20 +315,13 @@
     }
 }
 
-<<<<<<< HEAD
+// eslint-disable-next-line @definitelytyped/no-declare-current-package
 declare module "@mapbox/mapbox-sdk/services/directions" {
     import * as GeoJSON from "geojson";
     import { LngLatLike } from "mapbox-gl";
+    // eslint-disable-next-line @definitelytyped/no-self-import
     import MapiClient, { SdkConfig } from "@mapbox/mapbox-sdk/lib/classes/mapi-client";
-=======
-// eslint-disable-next-line @definitelytyped/no-declare-current-package
-declare module '@mapbox/mapbox-sdk/services/directions' {
-    import * as GeoJSON from 'geojson';
-    import { LngLatLike } from 'mapbox-gl';
-    // eslint-disable-next-line @definitelytyped/no-self-import
-    import MapiClient, { SdkConfig } from '@mapbox/mapbox-sdk/lib/classes/mapi-client';
-    // eslint-disable-next-line @definitelytyped/no-self-import
->>>>>>> 25061846
+    // eslint-disable-next-line @definitelytyped/no-self-import
     import {
         Coordinates,
         DirectionsApproach,
@@ -865,20 +830,13 @@
     }
 }
 
-<<<<<<< HEAD
+// eslint-disable-next-line @definitelytyped/no-declare-current-package
 declare module "@mapbox/mapbox-sdk/services/geocoding" {
     import { LngLatLike } from "mapbox-gl";
+    // eslint-disable-next-line @definitelytyped/no-self-import
     import { Coordinates, MapiRequest } from "@mapbox/mapbox-sdk/lib/classes/mapi-request";
+    // eslint-disable-next-line @definitelytyped/no-self-import
     import MapiClient, { SdkConfig } from "@mapbox/mapbox-sdk/lib/classes/mapi-client";
-=======
-// eslint-disable-next-line @definitelytyped/no-declare-current-package
-declare module '@mapbox/mapbox-sdk/services/geocoding' {
-    import { LngLatLike } from 'mapbox-gl';
-    // eslint-disable-next-line @definitelytyped/no-self-import
-    import { MapiRequest, Coordinates } from '@mapbox/mapbox-sdk/lib/classes/mapi-request';
-    // eslint-disable-next-line @definitelytyped/no-self-import
-    import MapiClient, { SdkConfig } from '@mapbox/mapbox-sdk/lib/classes/mapi-client';
->>>>>>> 25061846
 
     /*********************************************************************************************************************
      * Geocoder Types
@@ -1094,37 +1052,19 @@
     }
 }
 
-<<<<<<< HEAD
+// eslint-disable-next-line @definitelytyped/no-declare-current-package
 declare module "@mapbox/mapbox-sdk/services/map-matching" {
-=======
-// eslint-disable-next-line @definitelytyped/no-declare-current-package
-declare module '@mapbox/mapbox-sdk/services/map-matching' {
-    // eslint-disable-next-line @definitelytyped/no-self-import
->>>>>>> 25061846
+    // eslint-disable-next-line @definitelytyped/no-self-import
     import {
         DirectionsAnnotation,
         DirectionsGeometry,
         DirectionsOverview,
         Leg,
-<<<<<<< HEAD
     } from "@mapbox/mapbox-sdk/services/directions";
-=======
-    } from '@mapbox/mapbox-sdk/services/directions';
-    // eslint-disable-next-line @definitelytyped/no-self-import
->>>>>>> 25061846
-    import {
-        Coordinates,
-<<<<<<< HEAD
-        DirectionsApproach,
-        MapboxProfile,
-        MapiRequest,
-    } from "@mapbox/mapbox-sdk/lib/classes/mapi-request";
+    // eslint-disable-next-line @definitelytyped/no-self-import
+    import { Coordinates } from "@mapbox/mapbox-sdk/lib/classes/mapi-request";
+    // eslint-disable-next-line @definitelytyped/no-self-import
     import MapiClient, { SdkConfig } from "@mapbox/mapbox-sdk/lib/classes/mapi-client";
-=======
-    } from '@mapbox/mapbox-sdk/lib/classes/mapi-request';
-    // eslint-disable-next-line @definitelytyped/no-self-import
-    import MapiClient, { SdkConfig } from '@mapbox/mapbox-sdk/lib/classes/mapi-client';
->>>>>>> 25061846
 
     /*********************************************************************************************************************
      * Map Matching Types
@@ -1247,24 +1187,16 @@
     }
 }
 
-<<<<<<< HEAD
+// eslint-disable-next-line @definitelytyped/no-declare-current-package
 declare module "@mapbox/mapbox-sdk/services/matrix" {
+    // eslint-disable-next-line @definitelytyped/no-self-import
     import { DirectionsAnnotation } from "@mapbox/mapbox-sdk/services/directions";
+    // eslint-disable-next-line @definitelytyped/no-self-import
     import { Point } from "@mapbox/mapbox-sdk/services/map-matching";
+    // eslint-disable-next-line @definitelytyped/no-self-import
     import { MapboxProfile, MapiRequest } from "@mapbox/mapbox-sdk/lib/classes/mapi-request";
+    // eslint-disable-next-line @definitelytyped/no-self-import
     import MapiClient, { SdkConfig } from "@mapbox/mapbox-sdk/lib/classes/mapi-client";
-=======
-// eslint-disable-next-line @definitelytyped/no-declare-current-package
-declare module '@mapbox/mapbox-sdk/services/matrix' {
-    // eslint-disable-next-line @definitelytyped/no-self-import
-    import { DirectionsAnnotation } from '@mapbox/mapbox-sdk/services/directions';
-    // eslint-disable-next-line @definitelytyped/no-self-import
-    import { Point } from '@mapbox/mapbox-sdk/services/map-matching';
-    // eslint-disable-next-line @definitelytyped/no-self-import
-    import { MapiRequest, MapboxProfile } from '@mapbox/mapbox-sdk/lib/classes/mapi-request';
-    // eslint-disable-next-line @definitelytyped/no-self-import
-    import MapiClient, { SdkConfig } from '@mapbox/mapbox-sdk/lib/classes/mapi-client';
->>>>>>> 25061846
 
     /*********************************************************************************************************************
      * Matrix Types
@@ -1301,21 +1233,14 @@
     }
 }
 
-<<<<<<< HEAD
+// eslint-disable-next-line @definitelytyped/no-declare-current-package
 declare module "@mapbox/mapbox-sdk/services/optimization" {
+    // eslint-disable-next-line @definitelytyped/no-self-import
     import { Waypoint } from "@mapbox/mapbox-sdk/services/directions";
+    // eslint-disable-next-line @definitelytyped/no-self-import
     import { DirectionsApproach, MapboxProfile, MapiRequest } from "@mapbox/mapbox-sdk/lib/classes/mapi-request";
+    // eslint-disable-next-line @definitelytyped/no-self-import
     import MapiClient, { SdkConfig } from "@mapbox/mapbox-sdk/lib/classes/mapi-client";
-=======
-// eslint-disable-next-line @definitelytyped/no-declare-current-package
-declare module '@mapbox/mapbox-sdk/services/optimization' {
-    // eslint-disable-next-line @definitelytyped/no-self-import
-    import { Waypoint } from '@mapbox/mapbox-sdk/services/directions';
-    // eslint-disable-next-line @definitelytyped/no-self-import
-    import { MapiRequest, MapboxProfile, DirectionsApproach } from '@mapbox/mapbox-sdk/lib/classes/mapi-request';
-    // eslint-disable-next-line @definitelytyped/no-self-import
-    import MapiClient, { SdkConfig } from '@mapbox/mapbox-sdk/lib/classes/mapi-client';
->>>>>>> 25061846
 
     /*********************************************************************************************************************
      * Optimization Types
@@ -1394,20 +1319,13 @@
     type OptimizationAnnotation = "duration" | "speed" | "distance";
 }
 
-<<<<<<< HEAD
+// eslint-disable-next-line @definitelytyped/no-declare-current-package
 declare module "@mapbox/mapbox-sdk/services/static" {
     import { AnyLayer, LngLatBoundsLike, LngLatLike } from "mapbox-gl";
+    // eslint-disable-next-line @definitelytyped/no-self-import
     import { MapiRequest } from "@mapbox/mapbox-sdk/lib/classes/mapi-request";
+    // eslint-disable-next-line @definitelytyped/no-self-import
     import MapiClient, { SdkConfig } from "@mapbox/mapbox-sdk/lib/classes/mapi-client";
-=======
-// eslint-disable-next-line @definitelytyped/no-declare-current-package
-declare module '@mapbox/mapbox-sdk/services/static' {
-    import { LngLatLike, LngLatBoundsLike, AnyLayer } from 'mapbox-gl';
-    // eslint-disable-next-line @definitelytyped/no-self-import
-    import { MapiRequest } from '@mapbox/mapbox-sdk/lib/classes/mapi-request';
-    // eslint-disable-next-line @definitelytyped/no-self-import
-    import MapiClient, { SdkConfig } from '@mapbox/mapbox-sdk/lib/classes/mapi-client';
->>>>>>> 25061846
 
     /*********************************************************************************************************************
      * Static Map Types
@@ -1496,18 +1414,12 @@
     }
 }
 
-<<<<<<< HEAD
+// eslint-disable-next-line @definitelytyped/no-declare-current-package
 declare module "@mapbox/mapbox-sdk/services/styles" {
+    // eslint-disable-next-line @definitelytyped/no-self-import
     import { MapiRequest } from "@mapbox/mapbox-sdk/lib/classes/mapi-request";
+    // eslint-disable-next-line @definitelytyped/no-self-import
     import MapiClient, { SdkConfig } from "@mapbox/mapbox-sdk/lib/classes/mapi-client";
-=======
-// eslint-disable-next-line @definitelytyped/no-declare-current-package
-declare module '@mapbox/mapbox-sdk/services/styles' {
-    // eslint-disable-next-line @definitelytyped/no-self-import
-    import { MapiRequest } from '@mapbox/mapbox-sdk/lib/classes/mapi-request';
-    // eslint-disable-next-line @definitelytyped/no-self-import
-    import MapiClient, { SdkConfig } from '@mapbox/mapbox-sdk/lib/classes/mapi-client';
->>>>>>> 25061846
 
     /*********************************************************************************************************************
      * Style Types
@@ -1669,20 +1581,13 @@
     }
 }
 
-<<<<<<< HEAD
+// eslint-disable-next-line @definitelytyped/no-declare-current-package
 declare module "@mapbox/mapbox-sdk/services/tilequery" {
     import * as mapboxgl from "mapbox-gl";
+    // eslint-disable-next-line @definitelytyped/no-self-import
     import { Coordinates, MapiRequest } from "@mapbox/mapbox-sdk/lib/classes/mapi-request";
+    // eslint-disable-next-line @definitelytyped/no-self-import
     import MapiClient, { SdkConfig } from "@mapbox/mapbox-sdk/lib/classes/mapi-client";
-=======
-// eslint-disable-next-line @definitelytyped/no-declare-current-package
-declare module '@mapbox/mapbox-sdk/services/tilequery' {
-    import * as mapboxgl from 'mapbox-gl';
-    // eslint-disable-next-line @definitelytyped/no-self-import
-    import { MapiRequest, Coordinates } from '@mapbox/mapbox-sdk/lib/classes/mapi-request';
-    // eslint-disable-next-line @definitelytyped/no-self-import
-    import MapiClient, { SdkConfig } from '@mapbox/mapbox-sdk/lib/classes/mapi-client';
->>>>>>> 25061846
 
     /*********************************************************************************************************************
      * Tile Query (Places) Types
@@ -1728,18 +1633,12 @@
     type GeometryType = "polygon" | "linestring" | "point";
 }
 
-<<<<<<< HEAD
+// eslint-disable-next-line @definitelytyped/no-declare-current-package
 declare module "@mapbox/mapbox-sdk/services/tilesets" {
+    // eslint-disable-next-line @definitelytyped/no-self-import
     import { MapiRequest } from "@mapbox/mapbox-sdk/lib/classes/mapi-request";
+    // eslint-disable-next-line @definitelytyped/no-self-import
     import MapiClient, { SdkConfig } from "@mapbox/mapbox-sdk/lib/classes/mapi-client";
-=======
-// eslint-disable-next-line @definitelytyped/no-declare-current-package
-declare module '@mapbox/mapbox-sdk/services/tilesets' {
-    // eslint-disable-next-line @definitelytyped/no-self-import
-    import { MapiRequest } from '@mapbox/mapbox-sdk/lib/classes/mapi-request';
-    // eslint-disable-next-line @definitelytyped/no-self-import
-    import MapiClient, { SdkConfig } from '@mapbox/mapbox-sdk/lib/classes/mapi-client';
->>>>>>> 25061846
 
     /*********************************************************************************************************************
      * Tileset Types
@@ -1810,18 +1709,12 @@
     }
 }
 
-<<<<<<< HEAD
+// eslint-disable-next-line @definitelytyped/no-declare-current-package
 declare module "@mapbox/mapbox-sdk/services/tokens" {
+    // eslint-disable-next-line @definitelytyped/no-self-import
     import { MapiRequest } from "@mapbox/mapbox-sdk/lib/classes/mapi-request";
+    // eslint-disable-next-line @definitelytyped/no-self-import
     import MapiClient, { SdkConfig } from "@mapbox/mapbox-sdk/lib/classes/mapi-client";
-=======
-// eslint-disable-next-line @definitelytyped/no-declare-current-package
-declare module '@mapbox/mapbox-sdk/services/tokens' {
-    // eslint-disable-next-line @definitelytyped/no-self-import
-    import { MapiRequest } from '@mapbox/mapbox-sdk/lib/classes/mapi-request';
-    // eslint-disable-next-line @definitelytyped/no-self-import
-    import MapiClient, { SdkConfig } from '@mapbox/mapbox-sdk/lib/classes/mapi-client';
->>>>>>> 25061846
 
     /*********************************************************************************************************************
      * Token Types
@@ -1930,18 +1823,12 @@
     }
 }
 
-<<<<<<< HEAD
+// eslint-disable-next-line @definitelytyped/no-declare-current-package
 declare module "@mapbox/mapbox-sdk/services/uploads" {
+    // eslint-disable-next-line @definitelytyped/no-self-import
     import { MapiRequest } from "@mapbox/mapbox-sdk/lib/classes/mapi-request";
+    // eslint-disable-next-line @definitelytyped/no-self-import
     import MapiClient, { SdkConfig } from "@mapbox/mapbox-sdk/lib/classes/mapi-client";
-=======
-// eslint-disable-next-line @definitelytyped/no-declare-current-package
-declare module '@mapbox/mapbox-sdk/services/uploads' {
-    // eslint-disable-next-line @definitelytyped/no-self-import
-    import { MapiRequest } from '@mapbox/mapbox-sdk/lib/classes/mapi-request';
-    // eslint-disable-next-line @definitelytyped/no-self-import
-    import MapiClient, { SdkConfig } from '@mapbox/mapbox-sdk/lib/classes/mapi-client';
->>>>>>> 25061846
 
     /*********************************************************************************************************************
      * Uploads Types
