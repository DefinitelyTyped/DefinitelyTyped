import MapiClient, { SdkConfig } from "@mapbox/mapbox-sdk/lib/classes/mapi-client";
import { MapiRequest } from "@mapbox/mapbox-sdk/lib/classes/mapi-request";
import { MapiResponse } from "@mapbox/mapbox-sdk/lib/classes/mapi-response";
import Directions, { DirectionsResponse, DirectionsService } from "@mapbox/mapbox-sdk/services/directions";
import Geocoding, { GeocodeService } from "@mapbox/mapbox-sdk/services/geocoding";
import MapMatching, { MapMatchingResponse, MapMatchingService } from "@mapbox/mapbox-sdk/services/map-matching";
import Optimization, { OptimizationService } from "@mapbox/mapbox-sdk/services/optimization";
import StaticMap, { StaticMapService } from "@mapbox/mapbox-sdk/services/static";
import Styles, { StylesService } from "@mapbox/mapbox-sdk/services/styles";
import { LineString } from "geojson";

const config: SdkConfig = {
    accessToken: "access-token",
};
const client = new MapiClient(config);

const directionsService: DirectionsService = Directions(client);

const mapiRequest: MapiRequest = directionsService.getDirections({
    profile: "walking",
    waypoints: [
        {
            coordinates: [1, 3],
        },
        {
            coordinates: [2, 4],
        },
    ],
    exclude: [],
});

mapiRequest.send().then((response: MapiResponse) => {
    const body = response.body;
    const routes = body.routes;
    const polyline = routes[0].geometry;
});

const mapiRequestGeoJSON: MapiRequest = directionsService.getDirections({
<<<<<<< HEAD
    profile: "walking",
    geometries: "geojson",
=======
    profile: 'walking',
    geometries: 'geojson',
>>>>>>> e005811f
    waypoints: [
        {
            coordinates: [1, 3],
        },
        {
            coordinates: [2, 4],
        },
    ],
    exclude: [],
});

mapiRequestGeoJSON.send().then((response: MapiResponse) => {
    const body = response.body;
    const routes = body.routes;
    const coordinates = routes[0].geometry.coordinates;
});

const mapMatchingService: MapMatchingService = MapMatching(client);

const mapMatchingRequest: MapiRequest = mapMatchingService.getMatch({
    profile: "walking",
    points: [
        {
            coordinates: [1, 3],
        },
        {
            coordinates: [2, 4],
        },
    ],
});

mapMatchingRequest.send().then((response: MapiResponse) => {
    const body = response.body as MapMatchingResponse;
    const matchings = body.matchings;
});

const stylesService: StylesService = Styles(config);
stylesService.putStyleIcon({
    styleId: "style-id",
    iconId: "icon-id",
    file: "path-to-file.file",
});

const staticMapService: StaticMapService = StaticMap(client);
const geoOverlay: LineString = {
    type: "LineString",
    coordinates: [
        [0, 1],
        [2, 3],
    ],
};
staticMapService.getStaticImage({
    ownerId: "owner-id",
    styleId: "some-style",
    width: 16,
    height: 16,
    position: "auto",
    overlays: [
        {
            geoJson: geoOverlay,
        },
    ],
});

staticMapService.getStaticImage({
    ownerId: "owner-id",
    styleId: "some-style",
    width: 16,
    height: 16,
    position: "auto",
    overlays: [
        {
            path: {
                coordinates: [
                    [8.1298828125, 10.098670120603392],
                    [9.4921875, 15.792253570362446],
                    [11.77734375, 14.179186142354181],
                    [11.513671874999998, 11.6522364041154],
                ],
                strokeColor: "ff0000",
                strokeWidth: 10,
                strokeOpacity: 0.4,
                fillColor: "000",
                fillOpacity: 0.75,
            },
        },
        {
            marker: {
                coordinates: [0, 1],
                color: "yellow",
                size: "large",
            },
        },
        {
            marker: {
                coordinates: [0, 1],
                url: "http://example.net",
            },
        },
        {
            geoJson: geoOverlay,
        },
    ],
});

staticMapService.getStaticImage({
    ownerId: "owner-id",
    styleId: "some-style",
    width: 16,
    height: 16,
    position: "auto",
    addlayer: {
        id: "better-boundary",
        type: "line",
        source: "composite",
        "source-layer": "admin",
        filter: [
            "all",
            ["==", ["get", "admin_level"], 1],
            ["==", ["get", "maritime"], "false"],
            ["match", ["get", "worldview"], ["all", "US"], true, false],
        ],
        layout: { "line-join": "bevel" },
        paint: { "line-color": "%236898B3", "line-width": 1.5, "line-dasharray": [1.5, 1] },
    },
    before_layer: "road-label",
});

staticMapService.getStaticImage({
    ownerId: "owner-id",
    styleId: "some-style",
    width: 16,
    height: 16,
    position: "auto",
    setfilter: [">", "height", 300],
    layer_id: "building",
});

const geocodeService: GeocodeService = Geocoding(config);
<<<<<<< HEAD
geocodeService.forwardGeocode({
    bbox: [1, 2, 3, 4],
    query: "Paris, France",
    mode: "mapbox.places",
});
=======
geocodeService
    .forwardGeocode({
        bbox: [1, 2, 3, 4],
        query: 'Paris, France',
        mode: 'mapbox.places',
    })
    .send()
    .then(({ body }) => {
        body.features.forEach(feature => {
            const shortCode = feature.short_code;
        });
    });
>>>>>>> e005811f

const optimizationService: OptimizationService = Optimization(config);
optimizationService.getOptimization({
    profile: "driving",
    waypoints: [
        {
            coordinates: [-122.42, 37.78],
            bearing: [45, 90],
            radius: "unlimited",
            approach: "unrestricted",
        },
        {
            coordinates: [-122.45, 37.91],
            bearing: [90, 1],
            radius: "unlimited",
            approach: "curb",
        },
        {
            coordinates: [-122.48, 37.73],
            bearing: [340, 45],
            radius: 1234,
            approach: "unrestricted",
        },
    ],
    destination: "last",
    distributions: [
        {
            pickup: 0,
            dropoff: 1,
        },
    ],
    geometries: "geojson",
    language: "en",
    overview: "full",
    source: "first",
    roundtrip: true,
    steps: true,
});<|MERGE_RESOLUTION|>--- conflicted
+++ resolved
@@ -36,13 +36,8 @@
 });
 
 const mapiRequestGeoJSON: MapiRequest = directionsService.getDirections({
-<<<<<<< HEAD
     profile: "walking",
     geometries: "geojson",
-=======
-    profile: 'walking',
-    geometries: 'geojson',
->>>>>>> e005811f
     waypoints: [
         {
             coordinates: [1, 3],
@@ -182,18 +177,11 @@
 });
 
 const geocodeService: GeocodeService = Geocoding(config);
-<<<<<<< HEAD
-geocodeService.forwardGeocode({
-    bbox: [1, 2, 3, 4],
-    query: "Paris, France",
-    mode: "mapbox.places",
-});
-=======
 geocodeService
     .forwardGeocode({
         bbox: [1, 2, 3, 4],
-        query: 'Paris, France',
-        mode: 'mapbox.places',
+        query: "Paris, France",
+        mode: "mapbox.places",
     })
     .send()
     .then(({ body }) => {
@@ -201,7 +189,6 @@
             const shortCode = feature.short_code;
         });
     });
->>>>>>> e005811f
 
 const optimizationService: OptimizationService = Optimization(config);
 optimizationService.getOptimization({
