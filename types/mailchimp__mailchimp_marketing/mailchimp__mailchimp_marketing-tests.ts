--- conflicted
+++ resolved
@@ -106,37 +106,33 @@
 const createListMemberBody: mailchimp.lists.CreateListMemberEventBody = {
     name: "test",
     properties: {
-<<<<<<< HEAD
         key: "value",
-=======
-        key: 'value',
->>>>>>> e3552f21
     },
     is_syncing: true,
     occurred_at: "YYYY-MM-DD",
 };
 
 const listCampaignsOpts: mailchimp.campaigns.CampaignsOptions = {
-    fields: ['test', 'test'],
-    excludeFields: ['test', 'test'],
+    fields: ["test", "test"],
+    excludeFields: ["test", "test"],
     count: 10,
     offset: 0,
-    type: 'regular',
-    status: 'sent',
-    beforeSendTime: 'YYYY-MM-DDTHH:MM:SSZ',
-    sinceSendTime: 'YYYY-MM-DDTHH:MM:SSZ',
-    beforeCreateTime: 'YYYY-MM-DDTHH:MM:SSZ',
-    sinceCreateTime: 'YYYY-MM-DDTHH:MM:SSZ',
-    listId: 'test',
-    folderId: 'test',
-    memberId: 'test',
-    sortField: 'create_time',
-    sortDir: 'asc',
+    type: "regular",
+    status: "sent",
+    beforeSendTime: "YYYY-MM-DDTHH:MM:SSZ",
+    sinceSendTime: "YYYY-MM-DDTHH:MM:SSZ",
+    beforeCreateTime: "YYYY-MM-DDTHH:MM:SSZ",
+    sinceCreateTime: "YYYY-MM-DDTHH:MM:SSZ",
+    listId: "test",
+    folderId: "test",
+    memberId: "test",
+    sortField: "create_time",
+    sortDir: "asc",
 };
 
 const getContentOpts: mailchimp.campaigns.GetCampaignContentOptions = {
-    fields: ['test', 'test'],
-    excludeFields: ['test', 'test'],
+    fields: ["test", "test"],
+    excludeFields: ["test", "test"],
 };
 
 // Promise<MembersSuccessResponse | ErrorResponse>
@@ -175,14 +171,10 @@
 mailchimp.lists.getListInterestCategories("test");
 
 // Promise<ListInterestCategoryInterestsResponse | ErrorResponse>
-<<<<<<< HEAD
 mailchimp.lists.listInterestCategoryInterests("test", "test");
-=======
-mailchimp.lists.listInterestCategoryInterests('test', 'test');
 
 // Promise<CampaignsSuccessResponse | ErrorResponse>
 mailchimp.campaigns.list(listCampaignsOpts);
 
 // Promise<CampaignContentSuccessResponse | ErrorResponse>
-mailchimp.campaigns.getContent('test', getContentOpts);
->>>>>>> e3552f21
+mailchimp.campaigns.getContent("test", getContentOpts);