--- conflicted
+++ resolved
@@ -643,14 +643,11 @@
      * @param body.occurred_at The date and time the event occurred in ISO 8601 format.
      * @return A {@link https://www.promisejs.org/|Promise}, with empty response
      */
-<<<<<<< HEAD
     function createListMemberEvent(
         listId: string,
         subscriberHash: string,
         body: CreateListMemberEventBody,
     ): Promise<{} | ErrorResponse>;
-=======
-    function createListMemberEvent(listId: string, subscriberHash: string, body: CreateListMemberEventBody): Promise<{} | ErrorResponse>;
 
     /**
      * Get a list of interest categories.
@@ -665,6 +662,8 @@
      * @param interestCategoryId The unique ID for the interest category.
      * @return A {@link https://www.promisejs.org/|Promise}, with data of type {@link module:model/ListInterestCategoryInterestsResponse}
      */
-    function listInterestCategoryInterests(listId: string, interestCategoryId: string): Promise<ListInterestCategoryInterestsResponse | ErrorResponse>;
->>>>>>> 40a9d006
+    function listInterestCategoryInterests(
+        listId: string,
+        interestCategoryId: string,
+    ): Promise<ListInterestCategoryInterestsResponse | ErrorResponse>;
 }