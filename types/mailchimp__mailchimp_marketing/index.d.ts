// Type definitions for @mailchimp/mailchimp_marketing 3.0
// Project: https://github.com/mailchimp/mailchimp-client-lib-codegen
// Definitions by: Jan Müller <https://github.com/rattkin>
//                 Jérémy Barbet <https://github.com/jeremybarbet>
//                 Daniel Castro <https://github.com/odanieldcs>
//                 Edwin Finch <https://github.com/edwinfinch>
// Definitions: https://github.com/DefinitelyTyped/DefinitelyTyped
// API Documentation: https://mailchimp.com/developer/marketing/api/

/*
These type definitions are missing many of the actual definitions within the Mailchimp marketing API.

Any additions or improvements would be much appreciated!
*/

/**
 * Set the configuration (API key, access token & server) for this Mailchimp instance.
 * @param config The configuration to set for this Mailchimp instance.
 */
export function setConfig(config: Config): void;

export interface Config {
    /**
     * API key for your Mailchimp marketing account.
     */
    apiKey?: string | undefined;
    /**
     * Access token for authentication.
     */
    accessToken?: string | undefined;
    /**
     * Mailchimp server to route to. For example, `'us10'`.
     */
    server?: string | undefined;
}

<<<<<<< HEAD
export type Status = "subscribed" | "unsubscribed" | "cleaned" | "pending" | "transactional";

export type HttpMethod = "GET" | "POST" | "PUT" | "PATCH" | "DELETE" | "OPTIONS" | "HEAD";

export type MergeFieldType =
    | "text"
    | "number"
    | "address"
    | "phone"
    | "date"
    | "url"
    | "imageurl"
    | "radio"
    | "dropdown"
    | "birthday"
    | "zip";
=======
export type Status = 'subscribed' | 'unsubscribed' | 'cleaned' | 'pending' | 'transactional';

export type HttpMethod = 'GET' | 'POST' | 'PUT' | 'PATCH' | 'DELETE' | 'OPTIONS' | 'HEAD';

export type MergeFieldType =
    | 'text'
    | 'number'
    | 'address'
    | 'phone'
    | 'date'
    | 'url'
    | 'imageurl'
    | 'radio'
    | 'dropdown'
    | 'birthday'
    | 'zip';
>>>>>>> e3552f21

/**
 * Anything with this type must confirm to Mailchimp's only valid time format:
 * `YYYY-MM-DDTHH:MM:SSZ`
 */
export type TimeString = string;

export interface Link {
    rel: string;
    href: string;
    method: HttpMethod;
    targetSchema: string;
    schema: string;
}

export interface ErrorResponse {
    type: string;
    title: string;
    status: number;
    detail: string;
    instance: string;
}

export interface Body {
    status?: Status | undefined;
    email_type?: string | undefined;
    merge_fields?: Record<string, any> | undefined;
    interests?: Record<string, any> | undefined;
    language?: string | undefined;
    vip?: boolean | undefined;
    location?:
<<<<<<< HEAD
        | {
            latitude: number;
            logitude: number;
        }
        | undefined;
    marketing_permissions?:
        | Array<{
            marketing_permission_id: string;
            enabled: boolean;
        }>
        | undefined;
=======
    | {
        latitude: number;
        longitude: number;
    }
    | undefined;
    marketing_permissions?:
    | Array<{
        marketing_permission_id: string;
        enabled: boolean;
    }>
    | undefined;
>>>>>>> e3552f21
    ip_signup?: string | undefined;
    timestamp_signup?: string | undefined;
    ip_opt?: string | undefined;
    timestamp_opt?: string | undefined;
}

export namespace segmentConditions {
    /**
     * Segment by interaction with a specific campaign.
     */
    interface Aim {
        /**
         * Possible value: "Aim".
         */
        condition_type: string;

        /**
         * Segment by interaction with a specific campaign. Possible value: "aim".
         */
        field: string;

        /**
         * The status of the member with regard to their campaign interaction. One of the following: opened, clicked, was sent, didn't open, didn't click, or was not sent. Possible values: "open", "click", "sent", "noopen", "noclick", or "nosent".
         */
        op: string;

        /**
         * Either the web id value for a specific campaign or 'any' to account for subscribers who have/have not interacted with any campaigns.
         */

        value: string;
    }

    /**
     * Segment by interaction with an Automation workflow.
     */
    interface Automation {
        /**
         * Possible value: "Automation".
         */
        condition_type: string;

        /**
         * Segment by interaction with an Automation workflow. Possible value: "automation".
         */
        field: string;

        /**
         * The status of the member with regard to the automation workflow. One of the following: has started the workflow, has completed the workflow, has not started the workflow, or has not completed the workflow. Possible values: "started", "completed", "not_started", or "not_completed".
         */
        op: string;

        /**
         * The web id for the automation workflow to segment against.
         */
        value: string;
    }

    /**
     * Segment by poll activity.
     */
    interface CampaignPoll {
        /**
         * Possible value: "CampaignPoll".
         */
        condition_type: string;

        /**
         * Segment by poll activity. Possible value: "poll".
         */
        field: string;

        /**
         * Members have/have not interacted with a specific poll in a Mailchimp email. Possible values: "member" or "notmember".
         */
        op: string;

        /**
         * The id for the poll.
         */
        value: number;
    }

    /**
     * Segment by interaction with a campaign via Conversations.
     */
    interface Conversation {
        /**
         * Possible value: "Conversation".
         */
        condition_type: string;

        /**
         * Segment by interaction with a campaign via Conversations. Possible value: "conversation".
         */
        field: string;

        /**
         * The status of a member's interaction with a conversation. One of the following: has replied or has not replied. Possible values: "member" or "notmember".
         */
        op: string;

        /**
         * The web id value for a specific campaign or 'any' to account for subscribers who have/have not interacted with any campaigns.
         */
        value: string;
    }

    /**
     * Segment by a specific date field.
     */
    interface Date {
        /**
         * Possible value: "Date".
         */
        condition_type: string;

        /**
         * The type of date field to segment on: The opt-in time for a signup, the date the subscriber was last updated, or the date of their last ecomm purchase. Possible values: "timestamp_opt", "info_changed", or "ecomm_date".
         */
        field: string;

        /**
         * When the event took place:  Before, after, is a specific date, is not a specific date, is blank, or is not blank. Possible values: "greater", "less", "is", "not", "blank", "blank_not", "within", or "notwithin".
         */
        op: string;

        /**
         * What type of data to segment on: a specific date, a specific campaign, or the last campaign sent.
         */
        value: string;

        /**
         * When segmenting on 'date' or 'campaign', the date for the segment formatted as YYYY-MM-DD or the web id for the campaign.
         */
        extra: string;
    }

    /**
     * Segment by use of a particular email client.
     */
    interface EmailClient {
        /**
         * Possible value: "EmailClient".
         */
        condition_type: string;

        /**
         * Segment by use of a particular email client. Possible value: "email_client".
         */
        field: string;

        /**
         * Whether to match email clients that do or do not match the value. Possible values: "client_is" or "client_not".
         */
        op: string;

        /**
         * The name of the email client.
         */
        value: string;
    }

    /**
     * Segment by language.
     */
    interface Language {
        /**
         * Possible value: "Language".
         */
        condition_type: string;

        /**
         * Segment by language. Possible value: "language".
         */
        field: string;

        /**
         * Whether the member's language is or is not set to a specific language. Possible values: "is" or "not".
         */
        op: string;

        /**
         * A two-letter language identifier.
         */
        value: string;
    }

    /**
     * Segment by member rating.
     */
    interface MemberRating {
        /**
         * Possible value: "MemberRating".
         */
        condition_type: string;

        /**
         * Segment by member rating. Possible value: "rating".
         */
        field: string;

        /**
         * Members who have have a rating that is/not exactly a given number or members who have a rating greater/less than a given number. Possible values: "is", "not", "greater", or "less".
         */
        op: string;

        /**
         * The star rating number to segment against.
         */
        value: number;
    }

    /**
     * Segment by signup source.
     */
    interface SignupSource {
        /**
         * Possible value: "SignupSource".
         */
        condition_type: string;

        /**
         * Possible value: "source".
         */
        field: string;

        /**
         * Whether the member's signup source was/was not a particular value. Possible values: "source_is" or "source_not".
         */
        op: string;

        /**
         * The signup source.
         */
        value: string;
    }

    /**
     * Segment by interaction with a SurveyMonkey survey.
     */
    interface SurveyMonkey {
        /**
         * Possible value: "SurveyMonkey".
         */
        condition_type: string;

        /**
         * Segment by interaction with a SurveyMonkey survey. Possible value: "survey_monkey".
         */
        field: string;

        /**
         * The status of the member with regard to the survey. One of the following: has started the survey, has completed the survey, has not started the survey, or has not completed the survey. Possible values: "started", "completed", "not_started", or "not_completed".
         */
        op: string;

        /**
         * The unique ID of the SurveyMonkey survey.
         */
        value: string;
    }

    /**
     * Segment by VIP status.
     */
    interface VIP {
        /**
         * Possible value: "VIP".
         */
        condition_type: string;

        /**
         * Segmenting based off of a subscriber's VIP status. Possible value: "gmonkey".
         */
        field: string;

        /**
         * Whether the member is or is not marked as VIP. Possible values: "member" or "notmember".
         */
        op: string;
    }

    /**
     * Segment by an interest group merge field.
     */
    interface Interests {
        /**
         * Possible value: "Interests".
         */
        condition_type: string;

        /**
         * Segmenting based on interest group information. This should start with 'interests-' followed by the grouping id. Ex. 'interests-123'.
         */
        field: string;

        /**
         * Whether the member is a part of one, all, or none of the groups. Possible values: "interestcontains", "interestcontainsall", or "interestnotcontains".
         */
        op: string;

        /**
         * An array containing strings, each representing a group id.
         */
        value: string[];
    }

    /**
     * Segment by purchases in specific items or categories.
     */
    interface EcommCategory {
        /**
         * Possible value: "EcommCategory".
         */
        condition_type: string;

        /**
         * Segment by purchases in specific items or categories. Possible values: "ecomm_cat" or "ecomm_prod".
         */
        field: string;

        /**
         * A member who has purchased from a category/specific item that is/is not a specific name, where the category/item name contains/doesn't contain a specific phrase or string, or a category/item name that starts/ends with a string. Possible values: "is", "not", "contains", "notcontain", "starts", or "ends".
         */
        op: string;

        /**
         * The ecommerce category/item information.
         */
        value: string;
    }

    /**
     * Segment by average spent total, number of orders, total number of products purchased, or average number of products per order.
     */
    interface EcommNumber {
        /**
         * Possible value: "EcommNumber".
         */
        condition_type: string;

        /**
         * Segment by average spent total, number of orders, total number of products purchased, or average number of products per order. Possible values: "ecomm_spent_avg", "ecomm_orders", "ecomm_prod_all", or "ecomm_avg_ord".
         */
        field: string;

        /**
         * Members who have spent exactly, have not spent exactly, spent more, or spent less than the segment value. Possible values: "is", "not", "greater", or "less".
         */
        op: string;

        /**
         * Members who have spent exactly, have not spent exactly, spent more, or spent less than this amount.
         */
        value: number;
    }

    /**
     * Segment by whether someone has purchased anything.
     */
    interface EcommPurchased {
        /**
         * Possible value: "EcommPurchased".
         */
        condition_type: string;

        /**
         * Segment by whether someone has purchased anything. Possible value: "ecomm_purchased".
         */
        field: string;

        /**
         * Members who have ('member') or have not ('notmember') purchased. Possible values: "member" or "notmember".
         */
        op: string;
    }

    /**
     * Segment by amount spent on a single order or across all orders.
     */
    interface EcommSpent {
        /**
         * Possible value: "EcommSpent".
         */
        condition_type: string;

        /**
         * Segment by amount spent on a single order or across all orders. Possible values: "ecomm_spent_one" or "ecomm_spent_all".
         */
        field: string;

        /**
         * Members who have spent 'more' or 'less' than then specified value. Possible values: "greater" or "less".
         */
        op: string;

        /**
         * The total amount a member spent.
         */
        value: number;
    }

    /**
     * Segment by purchases from a specific store.
     */
    interface EcommStore {
        /**
         * Possible value: "EcommStore".
         */
        condition_type: string;

        /**
         * Segment by purchases from a specific store. Possible value: "ecomm_store".
         */
        field: string;

        /**
         * Members who have or have not purchased from a specific store. Possible values: "is" or "not".
         */
        op: string;

        /**
         * The store id to segment against.
         */
        value: string;
    }

    /**
     * Segment by Goal activity.
     */
    interface GoalActivity {
        /**
         * Possible value: "GoalActivity".
         */
        condition_type: string;

        /**
         * Segment by Goal activity. Possible value: "goal".
         */
        field: string;

        /**
         * Whether the website URL is/not exactly, contains/doesn't contain, starts with/ends with a string. Possible values: "is", "goal_not", "contains", "goal_notcontain", "starts", or "ends".
         */
        op: string;

        /**
         * The URL to check Goal activity against.
         */
        value: string;
    }

    /**
     * Segment by most recent interaction with a website.
     */
    interface GoalTimestamp {
        /**
         * Possible value: "GoalTimestamp".
         */
        condition_type: string;

        /**
         * Segment by most recent interaction with a website. Possible value: "goal_last_visited".
         */
        field: string;

        /**
         * Whether the website activity happened after, before, or at a given timestamp. Possible values: "greater", "less", or "is".
         */
        op: string;

        /**
         * The date to check Goal activity against.
         */
        value: string;
    }

    /**
     * Segment by similar subscribers.
     */
    interface FuzzySegment {
        /**
         * Possible value: "FuzzySegment".
         */
        condition_type: string;

        /**
         * Segment by similar subscribers. Possible value: "fuzzy_segment".
         */
        field: string;

        /**
         * Members who are/are not apart of a 'similar subscribers' segment. Possible values: "fuzzy_is" or "fuzzy_not".
         */
        op: string;

        /**
         * The id for the 'similar subscribers' segment.
         */
        value: number;
    }

    /**
     * Segment by a given static segment.
     */
    interface StaticSegment {
        /**
         * Possible value: "StaticSegment".
         */
        condition_type: string;

        /**
         * Segment by a given static segment. Possible value: "static_segment".
         */
        field: string;

        /**
         * Members who are/are not apart of a static segment. Possible values: "static_is" or "static_not".
         */
        op: string;

        /**
         * The id for the static segment.
         */
        value: number;
    }

    /**
     * Segment by a specific country or US state.
     */
    interface IpGeoCountryState {
        /**
         * Possible value: "IPGeoCountryState".
         */
        condition_type: string;

        /**
         * Segmenting subscribers who are within a specific location. Possible value: "ipgeo".
         */
        field: string;

        /**
         * Segment members who are within a specific country or US state. Possible values: "ipgeocountry", "ipgeonotcountry", "ipgeostate", or "ipgeonotstate".
         */
        op: string;

        /**
         * The two-letter country code or US state abbreviation.
         */
        value: string;
    }

    /**
     * Segment by a specific geographic region.
     */
    interface IpGeoIn {
        /**
         * Possible value: "IPGeoIn".
         */
        condition_type: string;

        /**
         * Segmenting subscribers who are within a specific location. Possible value: "ipgeo".
         */
        field: string;

        /**
         * Segment members who are within a specific geographic region. Possible values: "ipgeoin" or "ipgeonotin".
         */
        op: string;

        /**
         * The radius of the target location.
         */
        value: number;

        /**
         * The address of the target location.
         */
        addr?: string;

        /**
         * The latitude of the target location.
         */
        lat?: string;

        /**
         * The longitude of the target location.
         */
        lng?: string;
    }

    /**
     * Segment by a specific US ZIP code.
     */
    interface IpGeoInZip {
        /**
         * Possible value: "IPGeoInZip".
         */
        condition_type: string;

        /**
         * Segmenting subscribers who are within a specific location. Possible value: "ipgeo".
         */
        field: string;

        /**
         * Segment members who are within a specific US ZIP code. Possible value: "ipgeoinzip".
         */
        op: string;

        /**
         * The radius of the target location.
         */
        value: number;

        /**
         * The zip code to segment against.
         */
        extra: number;
    }

    /**
     * Segment members whose location information is unknown.
     */
    interface IpGeoUnknown {
        /**
         * Possible value: "IPGeoUnknown".
         */
        condition_type: string;

        /**
         * Segmenting subscribers who are within a specific location. Possible value: "ipgeo".
         */
        field: string;

        /**
         * Segment members for which location information is unknown. Possible value: "ipgeounknown".
         */
        op: string;
    }

    /**
     * Segment by a specific US ZIP code.
     */
    interface IpGeoZip {
        /**
         * Possible value: "IPGeoZip".
         */
        condition_type: string;

        /**
         * Segmenting subscribers who are within a specific location. Possible value: "ipgeo".
         */
        field: string;

        /**
         * Segment members who are/are not within a specific US zip code. Possible values: "ipgeoiszip" or "ipgeonotzip".
         */
        op: string;

        /**
         * The 5-digit zip code.
         */
        value: number;
    }

    /**
     * Segment by age ranges in Social Profiles data.
     */
    interface SocialAge {
        /**
         * Possible value: "SocialAge".
         */
        condition_type: string;

        /**
         * Segment by age ranges in Social Profiles data. Possible value: "social_age".
         */
        field: string;

        /**
         * Members who are/not the exact criteria listed. Possible values: "is" or "not".
         */
        op: string;

        /**
         * The age range to segment. Possible values: "18-24", "25-34", "35-54", or "55+".
         */
        value: string;
    }

    /**
     * Segment by listed gender in Social Profiles data.
     */
    interface SocialGender {
        /**
         * Possible value: "SocialGender".
         */
        condition_type: string;

        /**
         * Segment by listed gender in Social Profiles data. Possible value: "social_gender".
         */
        field: string;

        /**
         * Members who are/not the exact criteria listed. Possible values: "is" or "not".
         */
        op: string;

        /**
         * The Social Profiles gender to segment. Possible values: "male" or "female".
         */
        value: string;
    }

    /**
     * Segment by influence rating in Social Profiles data.
     */
    interface SocialInfluence {
        /**
         * Possible value: "SocialInfluence".
         */
        condition_type: string;

        /**
         * Segment by influence rating in Social Profiles data. Possible value: "social_influence".
         */
        field: string;

        /**
         * Members who have a rating that is/not or greater/less than the rating provided. Possible values: "is", "not", "greater", or "less".
         */
        op: string;

        /**
         * The Social Profiles influence rating to segment.
         */
        value: number;
    }

    /**
     * Segment by social network in Social Profiles data.
     */
    interface SocialNetworkMember {
        /**
         * Possible value: "SocialNetworkMember".
         */
        condition_type: string;

        /**
         * Segment by social network in Social Profiles data. Possible value: "social_network".
         */
        field: string;

        /**
         * Members who are/not on a given social network. Possible values: "member" or "notmember".
         */
        op: string;

        /**
         * The social network to segment against. Possible values: "twitter", "facebook", "linkedin", "flickr", "foursquare", "lastfm", "myspace", "quora", "vimeo", "yelp", or "youtube".
         */
        value: string;
    }

    /**
     * Segment by social network in Social Profiles data.
     */
    interface SocialNetworkFollow {
        /**
         * Possible value: "SocialNetworkFollow".
         */
        condition_type: string;

        /**
         * Segment by social network in Social Profiles data. Possible value: "social_network".
         */
        field: string;

        /**
         * Members who are/not following a linked account on a given social network. Possible values: "follow" or "notfollow".
         */
        op: string;

        /**
         * The social network to segment against. Possible value: "twitter_follow".
         */
        value: string;
    }

    /**
     * Segment by an address-type merge field.
     */
    interface AddressMerge {
        /**
         * Possible value: "AddressMerge".
         */
        condition_type: string;

        /**
         * An address-type merge field to segment.
         */
        field: string;

        /**
         * Whether the member's address merge field contains/does not contain a value or is/is not blank. Possible values: "contains", "notcontain", "blank", or "blank_not".
         */
        op: string;

        /**
         * The value to segment a text merge field with.
         */
        value: string;
    }

    /**
     * Segment by an address-type merge field within a given distance.
     */
    interface ZipMerge {
        /**
         * Possible value: "ZipMerge".
         */
        condition_type: string;

        /**
         * An address or zip-type merge field to segment.
         */
        field: string;

        /**
         * Whether the member's address merge field is within a given distance from a city or zip. Possible value: "geoin".
         */
        op: string;

        /**
         * The distance from the city/zip.
         */
        value: string;

        /**
         * The city or the zip being used to segment against.
         */
        extra: string;
    }

    /**
     * Segment by a contact's birthday.
     */
    interface BirthdayMerge {
        /**
         * Possible value: "BirthdayMerge".
         */
        condition_type: string;

        /**
         * A date merge field to segment.
         */
        field: string;

        /**
         * Whether the member's birthday merge information is/is not a certain date or is/is not blank. Possible values: "is", "not", "blank", or "blank_not".
         */
        op: string;

        /**
         * A date to segment against (mm/dd).
         */
        value: string;
    }

    /**
     * Segment by a given date merge field.
     */
    interface DateMerge {
        /**
         * Possible value: "DateMerge".
         */
        condition_type: string;

        /**
         * A date merge field to segment.
         */
        field: string;

        /**
         * Whether the member's merge information is/is not, is greater/less than a value or is/is not blank. Possible values: "is", "not", "less", "blank", "blank_not", or "greater".
         */
        op: string;

        /**
         * A date to segment against.
         */
        value: string;
    }

    /**
     * Segment by a given dropdown or radio button merge field.
     */
    interface SelectMerge {
        /**
         * Possible value: "SelectMerge".
         */
        condition_type: string;

        /**
         * A merge field to segment.
         */
        field: string;

        /**
         * Whether the member's merge information is/is not a value or is/is not blank. Possible values: "is", "not", "blank", "blank_not", "notcontain", or "contains".
         */
        op: string;

        /**
         * The value to segment a text merge field with.
         */
        value: string;
    }

    /**
     * Segment by a given text or number merge field.
     */
    interface TextMerge {
        /**
         * Possible value: "TextMerge".
         */
        condition_type: string;

        /**
         * A text or number merge field to segment.
         */
        field: string;

        /**
         * Whether the member's merge information is/is not, contains/does not contain, starts/ends with, or is greater/less than a value. Possible values: "is", "not", "contains", "notcontain", "starts", "ends", "greater", "less", "blank", or "blank_not".
         */
        op: string;

        /**
         * The value to segment a text or number merge field with.
         */
        value: string;
    }

    /**
     * Segment by email address.
     */
    interface EmailAddress {
        /**
         * Possible value: "EmailAddress".
         */
        condition_type: string;

        /**
         * Segmenting based off of a subscriber's email address. Possible values: "merge0" or "EMAIL".
         */
        field: string;

        /**
         * Whether the email address is/not exactly, contains/doesn't contain, starts/ends with a string. Possible values: "is", "not", "contains", "notcontain", "starts", "ends", "greater", or "less".
         */
        op: string;

        /**
         * The value to compare the email against.
         */
        value: string;
    }

    /**
     * Segment by predicted gender.
     */
    interface PredictedGender {
        /**
         * Possible value: "PredictedGender".
         */
        condition_type: string;

        /**
         * Segment by predicted gender. Possible value: "predicted_gender".
         */
        field: string;

        /**
         * Members who are/not the exact criteria listed. Possible values: "is" or "not".
         */
        op: string;

        /**
         * The predicted gender to segment. Possible values: "male" or "female".
         */
        value: string;
    }

    /**
     * Segment by predicted age.
     */
    interface PredictedAge {
        /**
         * Possible value: "PredictedAge".
         */
        condition_type: string;

        /**
         * Segment by predicted age. Possible value: "predicted_age_range".
         */
        field: string;

        /**
         * Members who are/not the exact criteria listed. Possible value: "is".
         */
        op: string;

        /**
         * The predicted age to segment. Possible values: "18-24", "25-34", "35-44", "45-54", "55-64", or "65+".
         */
        value: string;
    }

    /**
     * Segment by when people subscribed.
     */
    interface NewSubscribers {
        /**
         * Possible value: "NewSubscribers".
         */
        condition_type: string;

        /**
         * Segment by when people subscribed. Possible value: "timestamp_opt".
         */
        field: string;

        /**
         * When the event took place, namely within a time frame. Possible value: "date_within".
         */
        op: string;

        /**
         * What type of data to segment on: a specific date, a specific campaign, or the last campaign sent.
         */
        value: string;
    }
}

export type AnySegmentCondition =
    | segmentConditions.AddressMerge
    | segmentConditions.Aim
    | segmentConditions.Automation
    | segmentConditions.BirthdayMerge
    | segmentConditions.CampaignPoll
    | segmentConditions.Conversation
    | segmentConditions.DateMerge
    | segmentConditions.EmailAddress
    | segmentConditions.EcommCategory
    | segmentConditions.EcommPurchased
    | segmentConditions.EcommStore
    | segmentConditions.FuzzySegment
    | segmentConditions.GoalActivity
    | segmentConditions.GoalTimestamp
    | segmentConditions.Interests
    | segmentConditions.IpGeoCountryState
    | segmentConditions.IpGeoIn
    | segmentConditions.IpGeoInZip
    | segmentConditions.IpGeoUnknown
    | segmentConditions.IpGeoZip
    | segmentConditions.Language
    | segmentConditions.MemberRating
    | segmentConditions.NewSubscribers
    | segmentConditions.PredictedAge
    | segmentConditions.PredictedGender
    | segmentConditions.SelectMerge
    | segmentConditions.SignupSource
    | segmentConditions.SocialAge
    | segmentConditions.SocialGender
    | segmentConditions.SocialInfluence
    | segmentConditions.SocialNetworkFollow
    | segmentConditions.SocialNetworkMember
    | segmentConditions.StaticSegment
    | segmentConditions.TextMerge
    | segmentConditions.VIP
    | segmentConditions.ZipMerge
    | segmentConditions.Date
    | segmentConditions.EcommNumber
    | segmentConditions.EcommSpent
    | segmentConditions.EmailClient
    | segmentConditions.SurveyMonkey;

/**
 * PingApi
 */
export namespace ping {
    interface APIHealthStatus {
        /**
         * The current status of the Mailchimp API.
         */
        health_status: string;
    }

    /**
     * A health check for the API that won't return any account-specific information.
     * @return A {@link https://www.promisejs.org/|Promise}, with data of type {@link module:model/APIHealthStatus}
     */
    function get(): APIHealthStatus | ErrorResponse;
}

/**
 * ListsApi
 */
export namespace lists {
    /**
     * @deprecated No longer used, according to Mailchimp API documentation: https://mailchimp.com/developer/marketing/api/lists/get-lists-info/
     */
    type ListVisibility = "pub" | "prv";

    interface Contact {
        company: string;
        address1: string;
        address2: string;
        city: string;
        state: string;
        zip: string;
        country: string;
        phone: string;
    }

    interface List {
        id: string;
        web_id: number;
        name: string;
        contact: Contact;
        permission_reminder: string;
        use_archive_bar: boolean;
        campaign_defaults: {
            from_name: string;
            from_email: string;
            subject: string;
            language: string;
        };
        notify_on_subscribe: boolean;
        notify_on_unsubscribe: boolean;
        date_created: TimeString;
        list_rating: number;
        email_type_option: boolean;
        subscribe_url_short: string;
        subscribe_url_long: string;
        beamer_address: string;
        visibility: ListVisibility;
        double_optin: boolean;
        has_welcome: boolean;
        marketing_permissions: boolean;
        modules: string[];
        stats: {
            member_count: number;
            total_contacts: number;
            unsubscribe_count: number;
            cleaned_count: number;
            member_count_since_send: number;
            unsubscribe_count_since_send: number;
            cleaned_count_since_send: number;
            campaign_count: number;
            campaign_last_sent: TimeString;
            merge_field_count: number;
            avg_sub_rate: number;
            avg_unsub_rate: number;
            target_sub_rate: number;
            open_rate: number;
            click_rate: number;
            last_sub_date: TimeString;
            last_unsub_date: TimeString;
        };
        _links: Link[];
    }

    interface ListOptions {
        /**
         * If true, member data will be accepted without merge field values, even if the merge field is usually required. This defaults to false.
         */
        skipMergeValidation?: boolean;

        /**
         * A comma-separated list of fields to return. Reference parameters of sub-objects with dot notation.
         */
        fields?: string[];

        /**
         * A comma-separated list of fields to exclude. Reference parameters of sub-objects with dot notation.
         */
        excludeFields?: string[];

        /**
         * The number of records to return. Default value is 10. Maximum value is 1000 (default to 10)
         */
        count?: number;

        /**
         * Used for [pagination](https://mailchimp.com/developer/marketing/docs/methods-parameters/#pagination), this it the number of records from a collection to skip.
         * Default value is 0. (default to 0)
         */
        offset?: number;

        /**
         * Restrict response to lists created before the set date. Uses ISO 8601 time format: 2015-10-21T15:41:36+00:00.
         */
        beforeDateCreated?: string;

        /**
         * Restrict results to lists created after the set date. Uses ISO 8601 time format: 2015-10-21T15:41:36+00:00.
         */
        sinceDateCreated?: string;

        /**
         * Restrict results to lists created before the last campaign send date. Uses ISO 8601 time format: 2015-10-21T15:41:36+00:00.
         */
        beforeCampaignLastSent?: string;

        /**
         * Restrict results to lists created after the last campaign send date. Uses ISO 8601 time format: 2015-10-21T15:41:36+00:00.
         */
        sinceCampaignLastSent?: string;

        /**
         * Restrict results to lists that include a specific subscriber's email address.
         */
        email?: string;

        /**
         * Returns files sorted by the specified field.
         */
        sortField?: string;

        /**
         * Determines the order direction for sorted results.
         */
        sortDir?: string;

        /**
         * Restrict results to lists that contain an active, connected, undeleted ecommerce store.
         */
        hasEcommerceStore?: boolean;

        /**
         * Return the total_contacts field in the stats response, which contains an approximate count of all contacts in any state.
         */
        includeTotalContacts?: boolean;

        /**
         * Return merge fields with the specified type.
         */
        type?: MergeFieldType;

        /**
         * Return merge fields that are of the specified required type.
         */
        required?: boolean;
    }

    interface ListsSuccessResponse {
        lists: List[];
        total_items: number;
        constraints: {
            may_create: boolean;
            max_instances: number;
            current_total_instances: number;
        };
        _links: Link[];
    }

    type ListStatusTag = "active" | "inactive";

    interface AddListMemberBody extends Body {
        email_address: string;
        tags?: string[] | undefined;
    }

    interface UpdateListMemberBody extends Body {
        email_address?: string | undefined;
    }

    interface SetListMemberBody extends Body {
        email_address: string;
        status_if_new: Status;
    }

    interface ListTagBody {
        name: string;
        status: ListStatusTag;
    }

    interface MemberTagsBody {
        tags: ListTagBody[];
    }

    interface MembersSuccessResponse {
        id: string;
        email_address: string;
        unique_email_id: string;
        contact_id: string;
        full_name: string;
        web_id: number;
        email_type: string;
        status: string;
        unsubscribe_reason: string;
        consents_to_one_to_one_messaging: boolean;
        merge_fields: Record<string, any>;
        interests: Record<string, any>;
        stats: MemberStats;
        ip_signup: string;
        timestamp_signup: string;
        ip_opt: string;
        timestamp_opt: string;
        member_rating: string;
        last_changed: string;
        language: string;
        vip: boolean;
        email_client: string;
        location: FullMemberLocation;
        marketing_permissions: MemberMarketingPermissions[];
        last_note: MemberLastNote;
        source: string;
        tags_count: number;
        tags: Tags[];
        list_id: string;
        _links: Link[];
    }

    interface MemberStats {
        avg_open_rate: number;
        avg_click_rate: number;
        ecommerce_data: MemberEcommerceData;
    }

    interface MemberEcommerceData {
        total_revenue: number;
        number_of_orders: number;
        currency_code: number;
    }

    interface MemberLocation {
        latitude: number;
        logitude: number;
    }

    interface FullMemberLocation extends MemberLocation {
        gmtoff: number;
        dstoff: number;
        country_code: string;
        timezone: string;
        region: string;
    }

    interface MemberMarketingPermissions extends MemberMarketingPermissionsInput {
        text: string;
    }

    interface MemberMarketingPermissionsInput {
        marketing_permission_id: string;
        enabled: boolean;
    }

    interface MemberLastNote {
        note_id: number;
        created_at: string;
        created_by: string;
        note: string;
    }

    interface Tags {
        id: number;
        name: string;
    }

    interface MergeField {
        merge_id: number;
        tag: string;
        name: string;
        type: MergeFieldType;
        required: boolean;
        default_value: string;
        public: boolean;
        display_order: number;
        options: {
            default_country: number;
            phone_format: string;
            date_format: string;
            choices: string[];
            size: number;
        };
        help_text: string;
        list_id: string;
        _links: Link[];
    }

    interface MergeFieldSuccessResponse {
        merge_fields: MergeField[];
        list_id: string;
        total_items: number;
        _links: Link[];
    }

    interface BatchListMembersOpts {
        skipMergeValidation?: boolean;
        skipDuplicateCheck?: boolean;
    }

    interface BatchListMembersResponse {
        new_members?: MembersSuccessResponse[];
        updated_members?: MembersSuccessResponse[];
        errors?: Array<{
            email_address: string;
            error: string;
            error_code: string;
            field: string;
            field_message: string;
        }>;
    }

<<<<<<< HEAD
    type EmailType = "text" | "html";
=======
    type EmailType = 'text' | 'html';
>>>>>>> e3552f21

    interface BatchListMembersBodyMembersObject {
        email_address: string;
        email_type: EmailType;
        status: Status;
        vip?: boolean;
        location?: {
            latitude: number;
            longtitude: number;
        };
        tags?: string[]; // non-documented tho still available to use
        ip_signup?: string;
        timestamp_signup?: string;
        ip_opt?: string;
        timestamp_opt?: string;
        language?: string; // https://mailchimp.com/help/view-and-edit-contact-languages/
        merge_fields?: { [k: string]: string }; // https://mailchimp.com/developer/marketing/docs/merge-fields/#structure
    }

    interface BatchListMembersBody {
        members: BatchListMembersBodyMembersObject[];
        sync_tags?: boolean;
        update_existing?: boolean;
    }

    interface CreateListMemberEventBody extends Body {
        name: string;
        properties?: object | undefined;
        is_syncing?: boolean | undefined;
        occurred_at?: string | undefined;
    }

    interface Category {
        list_id: string;
        id: string;
        title: string;
        display_order: number;
        type: string;
        _links: Link[];
    }

    interface GetListInterestCategoriesResponse {
        list_id: string;
        categories: Category[];
        total_items: number;
        _links: Link[];
    }

    interface Interest {
        category_id: string;
        list_id: string;
        id: string;
        name: string;
        subscriber_count: string;
        display_order: number;
        _links: Link[];
    }

    interface ListInterestCategoryInterestsResponse {
        list_id: string;
        category_id: string;
        interests: Interest[];
        total_items: number;
        _links: Link[];
    }

    /**
     * Batch subscribe or unsubscribe
     * https://mailchimp.com/developer/marketing/api/lists/batch-subscribe-or-unsubscribe//
     * @param listId The unique ID for the list.
     * @param body
     * @param opts Optional parameters
     */
    function batchListMembers(
        listId: string,
        body: BatchListMembersBody,
        opts?: BatchListMembersOpts,
    ): Promise<BatchListMembersResponse | ErrorResponse>;

    /**
     * Add or update a list member.
     * @param listId The unique ID for the list.
     * @param subscriberHash The MD5 hash of the lowercase version of the list member's email address. This endpoint also accepts a list member's email address or contact_id.
     * @param body
     * @param opts Optional parameters
     * @param opts.skipMergeValidation If skip_merge_validation is true, member data will be accepted without merge field values, even if the merge field is usually required. This defaults to false.
     * @return A {@link https://www.promisejs.org/|Promise}, with data of type {@link module:model/ListMembers2}
     */
    function setListMember(
        listId: string,
        subscriberHash: string,
        body: SetListMemberBody,
        opts?: ListOptions,
    ): Promise<MembersSuccessResponse | ErrorResponse>;

    /**
     * Get information about a specific list member, including a currently subscribed, unsubscribed, or bounced member.
     * @param listId The unique ID for the list.
     * @param subscriberHash The MD5 hash of the lowercase version of the list member's email address. This endpoint also accepts a list member's email address or contact_id.
     * @param opts Optional parameters
     * @param opts.fields A comma-separated list of fields to return. Reference parameters of sub-objects with dot notation.
     * @param opts.excludeFields A comma-separated list of fields to exclude. Reference parameters of sub-objects with dot notation.
     * @return A {@link https://www.promisejs.org/|Promise}, with data of type {@link module:model/ListMembers2}
     */
    function getListMember(
        listId: string,
        subscriberHash: string,
        opts?: ListOptions,
    ): Promise<MembersSuccessResponse | ErrorResponse>;

    /**
     * Add a new member to the list.
     * @param listId The unique ID for the list.
     * @param body
     * @param opts Optional parameters
     * @param opts.skipMergeValidation If skip_merge_validation is true, member data will be accepted without merge field values, even if the merge field is usually required. This defaults to false.
     * @return A {@link https://www.promisejs.org/|Promise}, with data of type {@link module:model/ListMembers2}
     */
    function addListMember(
        listId: string,
        body: AddListMemberBody,
        opts?: ListOptions,
    ): Promise<MembersSuccessResponse | ErrorResponse>;

    /**
     * Update information for a specific list member.
     * @param listId The unique ID for the list.
     * @param subscriberHash The MD5 hash of the lowercase version of the list member's email address. This endpoint also accepts a list member's email address or contact_id.
     * @param body
     * @param opts Optional parameters
     * @param opts.skipMergeValidation If skip_merge_validation is true, member data will be accepted without merge field values, even if the merge field is usually required. This defaults to false.
     * @return A {@link https://www.promisejs.org/|Promise}, with data of type {@link module:model/ListMembers2}
     */
    function updateListMember(
        listId: string,
        subscriberHash: string,
        body: UpdateListMemberBody,
        opts?: ListOptions,
    ): Promise<MembersSuccessResponse | ErrorResponse>;

    /**
     * Archive list member
     * Archive a list member. To permanently delete, use the delete-permanent action.
     * @param listId The unique ID for the list.
     * @param subscriberHash The MD5 hash of the lowercase version of the list member's email address. This endpoint also accepts a list member's email address or contact_id.
     * @return A {@link https://www.promisejs.org/|Promise}
     */
    function deleteListMember(listId: string, subscriberHash: string): Promise<{} | ErrorResponse>;

    /**
     * Delete list member
     * Delete all personally identifiable information related to a list member, and remove them from a list. This will make it impossible to re-import the list member.
     * @param listId The unique ID for the list.
     * @param subscriberHash The MD5 hash of the lowercase version of the list member's email address.
     * @return A {@link https://www.promisejs.org/|Promise}
     */
    function deleteListMemberPermanent(listId: string, subscriberHash: string): Promise<{} | ErrorResponse>;

    /**
     * Add or remove member tags
     * Add or remove tags from a list member. If a tag that does not exist is passed in and set as 'active', a new tag will be created.
     * @param listId The unique ID for the list.
     * @param subscriberHash The MD5 hash of the lowercase version of the list member's email address.
     * @param body
     * @return A {@link https://www.promisejs.org/|Promise}
     */
    function updateListMemberTags(listId: string, subscriberHash: string, body: any): Promise<{} | ErrorResponse>;

    /**
     * Get information about all lists in the account.
     * @param opts Optional parameters
     * @param opts.fields A comma-separated list of fields to return. Reference parameters of sub-objects with dot notation.
     * @param opts.excludeFields A comma-separated list of fields to exclude. Reference parameters of sub-objects with dot notation.
     * @param opts.count The number of records to return. Default value is 10. Maximum value is 1000 (default to 10)
     * @param opts.offset Used for [pagination](https://mailchimp.com/developer/marketing/docs/methods-parameters/#pagination),
     * this it the number of records from a collection to skip. Default value is 0. (default to 0)
     * @param opts.beforeDateCreated Restrict response to lists created before the set date. Uses ISO 8601 time format: 2015-10-21T15:41:36+00:00.
     * @param opts.sinceDateCreated Restrict results to lists created after the set date. Uses ISO 8601 time format: 2015-10-21T15:41:36+00:00.
     * @param opts.beforeCampaignLastSent Restrict results to lists created before the last campaign send date. Uses ISO 8601 time format: 2015-10-21T15:41:36+00:00.
     * @param opts.sinceCampaignLastSent Restrict results to lists created after the last campaign send date. Uses ISO 8601 time format: 2015-10-21T15:41:36+00:00.
     * @param opts.email Restrict results to lists that include a specific subscriber's email address.
     * @param opts.sortField Returns files sorted by the specified field.
     * @param opts.sortDir Determines the order direction for sorted results.
     * @param opts.hasEcommerceStore Restrict results to lists that contain an active, connected, undeleted ecommerce store.
     * @param opts.includeTotalContacts Return the total_contacts field in the stats response, which contains an approximate count of all contacts in any state.
     * @return A {@link https://www.promisejs.org/|Promise}, with data of type {@link module:model/SubscriberLists}
     */
    function getAllLists(opts?: ListOptions): Promise<ListsSuccessResponse | ErrorResponse>;

    /**
     * Get the merge fields for a list.
     * @param listId The unique ID for the list.
     * @param opts Optional parameters
     * @param opts.fields A comma-separated list of fields to return. Reference parameters of sub-objects with dot notation.
     * @param opts.excludeFields A comma-separated list of fields to exclude. Reference parameters of sub-objects with dot notation.
     * @param opts.count The number of records to return. Default value is 10. Maximum value is 1000 (default to 10)
     * @param opts.offset Used for [pagination](https://mailchimp.com/developer/marketing/docs/methods-parameters/#pagination),
     * this it the number of records from a collection to skip. Default value is 0. (default to 0)
     * @param opts.type The type of merge filed to return.
     * @param opts.required Whether to return required merge fields or not.
     * @return A {@link https://www.promisejs.org/|Promise}, with data of type {@link module:model/MergeFieldSuccessResponse}
     */
    function getListMergeFields(listId: string, opts?: ListOptions): Promise<MergeFieldSuccessResponse | ErrorResponse>;

    /**
     * Add an event for a list member.
     * @param listId The unique ID for the list.
     * @param subscriberHash The MD5 hash of the lowercase version of the list member's email address.
     * @param body
     * @param body.name The name for this type of event ('purchased', 'visited', etc). Must be 2-30 characters in length
     * @param body.properties An optional list of properties
     * @param body.is_syncing Events created with the is_syncing value set to true will not trigger automations.
     * @param body.occurred_at The date and time the event occurred in ISO 8601 format.
     * @return A {@link https://www.promisejs.org/|Promise}, with empty response
     */
    function createListMemberEvent(
        listId: string,
        subscriberHash: string,
        body: CreateListMemberEventBody,
    ): Promise<{} | ErrorResponse>;

    /**
     * Get a list of interest categories.
     * @param listId The unique ID for the list.
     * @return A {@link https://www.promisejs.org/|Promise}, with data of type {@link module:model/GetListInterestCategoriesResponse}
     */
    function getListInterestCategories(listId: string): Promise<GetListInterestCategoriesResponse | ErrorResponse>;

    /**
     * Get a list of interests in a specific interest category.
     * @param listId The unique ID for the list.
     * @param interestCategoryId The unique ID for the interest category.
     * @return A {@link https://www.promisejs.org/|Promise}, with data of type {@link module:model/ListInterestCategoryInterestsResponse}
     */
    function listInterestCategoryInterests(
        listId: string,
        interestCategoryId: string,
    ): Promise<ListInterestCategoryInterestsResponse | ErrorResponse>;
<<<<<<< HEAD
=======
}

/**
 * Campaigns API
 */
export namespace campaigns {
    interface Campaigns {
        /**
         * A string that uniquely identifies this campaign.
         */
        id: string;

        /**
         * The ID used in the Mailchimp web application. View this campaign in your Mailchimp account at https://{dc}.admin.mailchimp.com/campaigns/show/?id={web_id}.
         */
        web_id: string;

        /**
         * If this campaign is the child of another campaign, this identifies the parent campaign. For Example, for RSS or Automation children.
         */
        parent_campaign_id: string;

        /**
         * There are four types of [campaigns](https://mailchimp.com/help/getting-started-with-campaigns/) you can create in Mailchimp. A/B Split campaigns have been deprecated and variate campaigns should be used instead. Possible values: "regular", "plaintext", "absplit", "rss", or "variate".
         */
        type: string;

        /**
         * The date and time the campaign was created in ISO 8601 format.
         */
        create_time: TimeString;

        /**
         * The link to the campaign's archive version in ISO 8601 format.
         */
        archive_url: string;

        /**
         * The original link to the campaign's archive version.
         */
        long_archive_url: string;

        /**
         * The current status of the campaign. Possible values: "save", "paused", "schedule", "sending", "sent", "canceled", "canceling", or "archived".
         */
        status: string;

        /**
         * The total number of emails sent for this campaign.
         */
        emails_sent: number;

        /**
         * The date and time a campaign was sent.
         */
        send_time: TimeString;

        /**
         * How the campaign's content is put together. Possible values: "template", "html", "url", or "multichannel".
         */
        content_type: string;

        /**
         * Determines if the campaign needs its blocks refreshed by opening the web-based campaign editor. Deprecated and will always return false.
         */
        needs_block_refresh: boolean;

        /**
         * Determines if the campaign qualifies to be resent to non-openers.
         */
        resendable: boolean;

        /**
         * List settings for the campaign.
         */
        recipients: {
            /**
             * The unique list id.
             */
            list_id: string;

            /**
             * The status of the list used, namely if it's deleted or disabled.
             */
            list_is_active: boolean;

            /**
             * The name of the list.
             */
            list_name: string;

            /**
             * A description of the [segment](https://mailchimp.com/help/create-and-send-to-a-segment/) used for the campaign. Formatted as a string marked up with HTML.
             */
            segment_text: string;

            /**
             * Count of the recipients on the associated list. Formatted as an integer.
             */
            recipient_count: number;

            /**
             * An object representing all segmentation options. This object should contain a saved_segment_id to use an existing segment, or you can create a new segment by including both match and conditions options.
             */
            segment_opts: {
                /**
                 * The id for an existing saved segment.
                 */
                saved_segment_id: number;

                /**
                 * The prebuilt segment id, if a prebuilt segment has been designated for this campaign.
                 */
                prebuilt_segment_id: string;

                /**
                 * Segment match type. Possible values: "any" or "all".
                 */
                match: string;

                /**
                 * Segment match conditions. There are multiple possible types, see the [condition types documentation](https://mailchimp.com/developer/marketing/docs/alternative-schemas/#segment-condition-schemas).
                 */
                conditions: AnySegmentCondition[];
            };
        };

        /**
         * The settings for your campaign, including subject, from name, reply-to address, and more.
         */
        settings: {
            /**
             * The subject line for the campaign.
             */
            subject_line: string;

            /**
             * The preview text for the campaign.
             */
            preview_text: string;

            /**
             * The title of the campaign.
             */
            title: string;

            /**
             * The 'from' name on the campaign (not an email address).
             */
            from_name: string;

            /**
             * The reply-to email address for the campaign.
             */
            reply_to: string;

            /**
             * Use Mailchimp Conversation feature to manage out-of-office replies.
             */
            use_conversation: boolean;

            /**
             * The campaign's custom 'To' name. Typically the first name [audience field](https://mailchimp.com/help/getting-started-with-merge-tags/).
             */
            to_name: string;

            /**
             * If the campaign is listed in a folder, the id for that folder.
             */
            folder_id: string;

            /**
             * Whether Mailchimp [authenticated](https://mailchimp.com/help/about-email-authentication/) the campaign. Defaults to true.
             */
            authenticate: boolean;

            /**
             * Automatically append Mailchimp's [default footer](https://mailchimp.com/help/about-campaign-footers/) to the campaign.
             */
            auto_footer: boolean;

            /**
             * Automatically inline the CSS included with the campaign content.
             */
            inline_css: boolean;

            /**
             * Automatically tweet a link to the [campaign archive](https://mailchimp.com/help/about-email-campaign-archives-and-pages/) page when the campaign is sent.
             */
            auto_tweet: boolean;

            /**
             * An array of [Facebook](https://mailchimp.com/help/connect-or-disconnect-the-facebook-integration/) page ids to auto-post to.
             */
            auto_fb_post: string[];

            /**
             * Allows Facebook comments on the campaign (also force-enables the Campaign Archive toolbar). Defaults to true.
             */
            fb_comments: boolean;

            /**
             * Send this campaign using [Timewarp](https://mailchimp.com/help/use-timewarp/).
             */
            timewarp: boolean;

            /**
             * The id for the template used in this campaign.
             */
            template_id: number;

            /**
             * Whether the campaign uses the drag-and-drop editor.
             */
            drag_and_drop: boolean;
        };

        /**
         * The settings specific to A/B test campaigns.
         */
        variate_settings: {
            /**
             * ID for the winning combination.
             */
            winning_combination_id: string;

            /**
             * ID of the campaign that was sent to the remaining recipients based on the winning combination.
             */
            winning_campaign_id: string;

            /**
             * The combination that performs the best. This may be determined automatically by click rate, open rate, or total revenue -- or you may choose manually based on the reporting data you find the most valuable. For Multivariate Campaigns testing send_time, winner_criteria is ignored. For Multivariate Campaigns with 'manual' as the winner_criteria, the winner must be chosen in the Mailchimp web application. Possible values: "opens", "clicks", "manual", or "total_revenue".
             */
            winner_criteria: string;

            /**
             * The number of minutes to wait before choosing the winning campaign. The value of wait_time must be greater than 0 and in whole hours, specified in minutes.
             */
            wait_time: number;

            /**
             * The percentage of recipients to send the test combinations to, must be a value between 10 and 100.
             */
            test_size: number;

            /**
             * The possible subject lines to test. If no subject lines are provided, settings.subject_line will be used.
             */
            subject_lines: string[];

            /**
             * The possible send times to test. The times provided should be in the format YYYY-MM-DD HH:MM:SS. If send_times are provided to test, the test_size will be set to 100% and winner_criteria will be ignored.
             */
            send_times: TimeString[];

            /**
             * The possible from names. The number of from_names provided must match the number of reply_to_addresses. If no from_names are provided, settings.from_name will be used.
             */
            from_names: string[];

            /**
             * The possible reply-to addresses. The number of reply_to_addresses provided must match the number of from_names. If no reply_to_addresses are provided, settings.reply_to will be used.
             */
            reply_to_addresses: string[];

            /**
             * Descriptions of possible email contents. To set campaign contents, make a PUT request to /campaigns/{campaign_id}/content with the field 'variate_contents'.
             */
            contents: string[];

            /**
             * Combinations of possible variables used to build emails.
             */
            combinations: Array<{
                /**
                 * Unique ID for the combination.
                 */
                id: string;

                /**
                 * The index of variate_settings.subject_lines used.
                 */
                subject_line: number;

                /**
                 * The index of variate_settings.send_times used.
                 */
                send_time: number;

                /**
                 * The index of variate_settings.from_names used.
                 */
                from_name: number;

                /**
                 * The index of variate_settings.reply_to_addresses used.
                 */
                reply_to: number;

                /**
                 * The index of variate_settings.contents used.
                 */
                content_description: number;

                /**
                 * The number of recipients for this combination.
                 */
                recipients: number;
            }>;
        };

        /**
         * The tracking options for a campaign.
         */
        tracking: {
            /**
             * Whether to [track opens](https://mailchimp.com/help/about-open-tracking/). Defaults to true. Cannot be set to false for variate campaigns.
             */
            opens: boolean;

            /**
             * Whether to [track clicks](https://mailchimp.com/help/enable-and-view-click-tracking/) in the HTML version of the campaign. Defaults to true. Cannot be set to false for variate campaigns.
             */
            html_clicks: boolean;

            /**
             * Whether to [track clicks](https://mailchimp.com/help/enable-and-view-click-tracking/) in the plain-text version of the campaign. Defaults to true. Cannot be set to false for variate campaigns.
             */
            text_clicks: boolean;

            /**
             * @deprecated No longer used, according to Mailchimp API documentation: https://mailchimp.com/developer/marketing/api/campaigns/list-campaigns/
             */
            goal_tracking: boolean;

            /**
             * Whether to enable e-commerce tracking.
             */
            ecomm360: boolean;

            /**
             * The custom slug for [Google Analytics](https://mailchimp.com/help/integrate-google-analytics-with-mailchimp/) tracking (max of 50 bytes).
             */
            google_analytics: string;

            /**
             * The custom slug for [ClickTale](https://mailchimp.com/help/additional-tracking-options-for-campaigns/) tracking (max of 50 bytes).
             */
            clicktale: string;

            /**
             * @deprecated No longer used, according to Mailchimp API documentation: https://mailchimp.com/developer/marketing/api/campaigns/list-campaigns/
             */
            salesforce: {
                /**
                 * Create a campaign in a connected Salesforce account.
                 */
                campaign: boolean;

                /**
                 * Update contact notes for a campaign based on subscriber email addresses.
                 */
                notes: boolean;
            };

            /**
             * @deprecated No longer used, according to Mailchimp API documentation: https://mailchimp.com/developer/marketing/api/campaigns/list-campaigns/
             */
            capsule: {
                /**
                 * Update contact notes for a campaign based on subscriber email addresses.
                 */
                notes: boolean;
            };
        };

        /**
         * [RSS](https://mailchimp.com/help/share-your-blog-posts-with-mailchimp/) options for a campaign.
         */
        rss_opts: {
            /**
             * The URL for the RSS feed.
             */
            feed_url: string;

            /**
             * The frequency of the RSS Campaign. Possible values: "daily", "weekly", or "monthly".
             */
            frequency: string;

            /**
             * The schedule for sending the RSS Campaign.
             */
            schedule: {
                /**
                 * The hour to send the campaign in local time. Acceptable hours are 0-23. For example, '4' would be 4am in your account's default time zone.
                 */
                hour: number;

                /**
                 * The days of the week to send a daily RSS Campaign.
                 */
                daily_send: {
                    /**
                     * Sends the daily RSS Campaign on Sundays.
                     */
                    sunday: boolean;

                    /**
                     * Sends the daily RSS Campaign on Mondays.
                     */
                    monday: boolean;

                    /**
                     * Sends the daily RSS Campaign on Tuesdays.
                     */
                    tuesday: boolean;

                    /**
                     * Sends the daily RSS Campaign on Wednesdays.
                     */
                    wednesday: boolean;

                    /**
                     * Sends the daily RSS Campaign on Thursdays.
                     */
                    thursday: boolean;

                    /**
                     * Sends the daily RSS Campaign on Fridays.
                     */
                    friday: boolean;

                    /**
                     * Sends the daily RSS Campaign on Saturdays.
                     */
                    saturday: boolean;
                };

                /**
                 * The day of the week to send a weekly RSS Campaign. Possible values: "sunday", "monday", "tuesday", "wednesday", "thursday", "friday", or "saturday".
                 */
                weekly_send_day: string;

                /**
                 * The day of the month to send a monthly RSS Campaign. Acceptable days are 0-31, where '0' is always the last day of a month. Months with fewer than the selected number of days will not have an RSS campaign sent out that day. For example, RSS Campaigns set to send on the 30th will not go out in February.
                 */
                monthly_send_date: number;
            };
            /**
             * The date the campaign was last sent.
             */
            last_sent: string;

            /**
             * Whether to add CSS to images in the RSS feed to constrain their width in campaigns.
             */
            constrain_rss_img: boolean;
        };

        /**
         * [A/B Testing](https://mailchimp.com/help/about-ab-testing-campaigns/) options for a campaign.
         */
        ab_split_opts: {
            /**
             * The type of AB split to run. Possible values: "subject", "from_name", or "schedule".
             */
            split_test: string;

            /**
             * How we should evaluate a winner. Based on 'opens', 'clicks', or 'manual'. Possible values: "opens", "clicks", or "manual".
             */
            pick_winner: string;

            /**
             * How unit of time for measuring the winner ('hours' or 'days'). This cannot be changed after a campaign is sent. Possible values: "hours" or "days".
             */
            wait_units: string;

            /**
             * The amount of time to wait before picking a winner. This cannot be changed after a campaign is sent.
             */
            wait_time: number;

            /**
             * The size of the split groups. Campaigns split based on 'schedule' are forced to have a 50/50 split. Valid split integers are between 1-50.
             */
            split_size: number;

            /**
             * For campaigns split on 'From Name', the name for Group A.
             */
            from_name_a: string;

            /**
             * For campaigns split on 'From Name', the name for Group B.
             */
            from_name_b: string;

            /**
             * For campaigns split on 'From Name', the reply-to address for Group A.
             */
            reply_email_a: string;

            /**
             * For campaigns split on 'From Name', the reply-to address for Group B.
             */
            reply_email_b: string;

            /**
             * For campaigns split on 'Subject Line', the subject line for Group A.
             */
            subject_a: string;

            /**
             * For campaigns split on 'Subject Line', the subject line for Group B.
             */
            subject_b: string;

            /**
             * The send time for Group A.
             */
            send_time_a: string;

            /**
             * The send time for Group B.
             */
            send_time_b: string;

            /**
             * The send time for the winning version.
             */
            send_time_winner: string;
        };
        /**
         * The preview for the campaign, rendered by social networks like Facebook and Twitter. [Learn more](https://mailchimp.com/help/enable-and-customize-social-cards/).
         */
        social_card: {
            /**
             * The url for the header image for the card.
             */
            image_url: string;

            /**
             * A short summary of the campaign to display.
             */
            description: string;

            /**
             * The title for the card. Typically the subject line of the campaign.
             */
            title: string;
        };

        /**
         * For sent campaigns, a summary of opens, clicks, and e-commerce data.
         */
        report_summary: {
            /**
             * The total number of opens for a campaign.
             */
            opens: number;

            /**
             * The number of unique opens.
             */
            unique_opens: number;

            /**
             * The number of unique opens divided by the total number of successful deliveries.
             */
            open_rate: number;

            /**
             * The total number of clicks for an campaign.
             */
            clicks: number;

            /**
             * The number of unique clicks.
             */
            subscriber_clicks: number;

            /**
             * The number of unique clicks divided by the total number of successful deliveries.
             */
            click_rate: number;

            /**
             * E-Commerce stats for a campaign.
             */
            ecommerce: {
                /**
                 * The total orders for a campaign.
                 */
                total_orders: number;

                /**
                 * The total spent for a campaign. Calculated as the sum of all order totals with no deductions.
                 */
                total_spent: number;

                /**
                 * The total revenue for a campaign. Calculated as the sum of all order totals minus shipping and tax totals.
                 */
                total_revenue: number;
            };
        };

        /**
         * Updates on campaigns in the process of sending.
         */
        delivery_status: {
            /**
             * Whether Campaign Delivery Status is enabled for this account and campaign.
             */
            enabled: boolean;

            /**
             * Whether a campaign send can be canceled.
             */
            can_cancel: boolean;

            /**
             * The current state of a campaign delivery. Possible values: "delivering", "delivered", "canceling", or "canceled".
             */
            status: string;

            /**
             * The total number of emails confirmed sent for this campaign so far.
             */
            emails_sent: number;

            /**
             * The total number of emails canceled for this campaign.
             */
            emails_canceled: number;
        };
        _links: Link[];
    }

    interface CampaignsOptions {
        /**
         * A comma-separated list of fields to return. Reference parameters of sub-objects with dot notation.
         */
        fields?: string[];

        /**
         * A comma-separated list of fields to exclude. Reference parameters of sub-objects with dot notation.
         */
        excludeFields?: string[];

        /**
         * The number of records to return. Default value is 10. Maximum value is 1000
         */
        count?: number;

        /**
         * Used for [pagination](https://mailchimp.com/developer/marketing/docs/methods-parameters/#pagination), this it the number of records from a collection to skip. Default value is 0. (default to 0)
         */
        offset?: number;

        /**
         * The campaign type. Possible values: "regular", "plaintext", "absplit", "rss", or "variate".
         */
        type?: string;

        /**
         * The status of the campaign. Possible values: "save", "paused", "schedule", "sending", or "sent".
         */
        status?: string;

        /**
         * Restrict the response to campaigns sent before the set time. Uses ISO 8601 time format: 2015-10-21T15:41:36+00:00.
         */
        beforeSendTime?: TimeString;

        /**
         * Restrict the response to campaigns sent after the set time. Uses ISO 8601 time format: 2015-10-21T15:41:36+00:00.
         */
        sinceSendTime?: TimeString;

        /**
         * Restrict the response to campaigns created before the set time. Uses ISO 8601 time format: 2015-10-21T15:41:36+00:00.
         */
        beforeCreateTime?: TimeString;

        /**
         * Restrict the response to campaigns created after the set time. Uses ISO 8601 time format: 2015-10-21T15:41:36+00:00.
         */
        sinceCreateTime?: TimeString;

        /**
         * The unique id for the list.
         */
        listId?: string;

        /**
         * The unique folder id.
         */
        folderId?: string;

        /**
         * Retrieve campaigns sent to a particular list member. Member ID is The MD5 hash of the lowercase version of the list member’s email address.
         */
        memberId?: string;

        /**
         * Returns files sorted by the specified field. Possible values: "create_time" or "send_time".
         */
        sortField?: string;

        /**
         * Determines the order direction for sorted results. Possible values: "ASC" or "DESC".
         */
        sortDir?: string;
    }

    interface GetCampaignContentOptions {
        /**
         * A comma-separated list of fields to return. Reference parameters of sub-objects with dot notation.
         */
        fields?: string[];

        /**
         * A comma-separated list of fields to exclude. Reference parameters of sub-objects with dot notation.
         */
        excludeFields?: string[];
    }

    interface CampaignsSuccessResponse {
        /**
         * An array of campaigns.
         */
        campaigns: Campaigns[];

        /**
         * The total number of items matching the query regardless of pagination.
         */
        total_items: number;

        /**
         * A list of link types and descriptions for the API schema documents.
         */
        _links: Link[];
    }

    interface CampaignContentSuccessResponse {
        variate_contents: Array<{
            content_label: string;
            plain_text: string;
            html: string;
        }>;
        plain_text: string;
        html: string;
        archive_html: string;
        _links: Link[];
    }

    /**
     * Get all campaigns in an account
     * @param opts Optional parameters, see {@link CampaignsOptions}
     * @return A {@link https://www.promisejs.org/|Promise}, with data of type {@link CampaignsSuccessResponse}
     */
    function list(opts?: CampaignsOptions): Promise<CampaignsSuccessResponse | ErrorResponse>;

    /**
     * Get the the HTML and plain-text content for a campaign.
     * @param campaign_id The unique id for the campaign.
     * @param opts Optional parameters, see {@link GetCampaignContentOptions}
     */
    function getContent(
        campaign_id: string,
        opts?: GetCampaignContentOptions,
    ): Promise<CampaignContentSuccessResponse | ErrorResponse>;
>>>>>>> e3552f21
}<|MERGE_RESOLUTION|>--- conflicted
+++ resolved
@@ -34,7 +34,6 @@
     server?: string | undefined;
 }
 
-<<<<<<< HEAD
 export type Status = "subscribed" | "unsubscribed" | "cleaned" | "pending" | "transactional";
 
 export type HttpMethod = "GET" | "POST" | "PUT" | "PATCH" | "DELETE" | "OPTIONS" | "HEAD";
@@ -51,24 +50,6 @@
     | "dropdown"
     | "birthday"
     | "zip";
-=======
-export type Status = 'subscribed' | 'unsubscribed' | 'cleaned' | 'pending' | 'transactional';
-
-export type HttpMethod = 'GET' | 'POST' | 'PUT' | 'PATCH' | 'DELETE' | 'OPTIONS' | 'HEAD';
-
-export type MergeFieldType =
-    | 'text'
-    | 'number'
-    | 'address'
-    | 'phone'
-    | 'date'
-    | 'url'
-    | 'imageurl'
-    | 'radio'
-    | 'dropdown'
-    | 'birthday'
-    | 'zip';
->>>>>>> e3552f21
 
 /**
  * Anything with this type must confirm to Mailchimp's only valid time format:
@@ -100,10 +81,9 @@
     language?: string | undefined;
     vip?: boolean | undefined;
     location?:
-<<<<<<< HEAD
         | {
             latitude: number;
-            logitude: number;
+            longitude: number;
         }
         | undefined;
     marketing_permissions?:
@@ -112,19 +92,6 @@
             enabled: boolean;
         }>
         | undefined;
-=======
-    | {
-        latitude: number;
-        longitude: number;
-    }
-    | undefined;
-    marketing_permissions?:
-    | Array<{
-        marketing_permission_id: string;
-        enabled: boolean;
-    }>
-    | undefined;
->>>>>>> e3552f21
     ip_signup?: string | undefined;
     timestamp_signup?: string | undefined;
     ip_opt?: string | undefined;
@@ -1546,11 +1513,7 @@
         }>;
     }
 
-<<<<<<< HEAD
     type EmailType = "text" | "html";
-=======
-    type EmailType = 'text' | 'html';
->>>>>>> e3552f21
 
     interface BatchListMembersBodyMembersObject {
         email_address: string;
@@ -1789,8 +1752,6 @@
         listId: string,
         interestCategoryId: string,
     ): Promise<ListInterestCategoryInterestsResponse | ErrorResponse>;
-<<<<<<< HEAD
-=======
 }
 
 /**
@@ -2567,5 +2528,4 @@
         campaign_id: string,
         opts?: GetCampaignContentOptions,
     ): Promise<CampaignContentSuccessResponse | ErrorResponse>;
->>>>>>> e3552f21
 }