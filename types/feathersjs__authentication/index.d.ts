// Type definitions for @feathersjs/authentication 2.1
// Project: https://feathersjs.com
// Definitions by:  Abraao Alves <https://github.com/AbraaoAlves>
//                  Jan Lohage <https://github.com/j2L4e>
//                  Nick Bolles <https://github.com/NickBolles>
// Definitions: https://github.com/DefinitelyTyped/DefinitelyTyped
// TypeScript Version: 2.3

<<<<<<< HEAD
import * as self from "@feathersjs/authentication";
import { Hook, Params } from "@feathersjs/feathers";
import { create } from "domain";
import { Application, RequestHandler } from "express";
=======
import { Hook, Params } from '@feathersjs/feathers';
// eslint-disable-next-line @definitelytyped/no-self-import
import * as self from '@feathersjs/authentication';
import { RequestHandler, Application } from 'express';
import { create } from 'domain';
>>>>>>> 7da74815

declare const feathersAuthentication: ((config?: FeathersAuthenticationOptions) => () => void) & typeof self;
export default feathersAuthentication;

export const hooks: AuthHooks.Hooks;

export interface FeathersAuthenticationOptions {
    path?: string | undefined;
    header?: string | undefined;
    entity?: string | undefined;
    service?: string | undefined;
    passReqToCallback?: boolean | undefined;
    session?: boolean | undefined;
    cookie?: {
        enabled?: boolean | undefined;
        name?: string | undefined;
        httpOnly?: boolean | undefined;
        secure?: boolean | undefined;
    } | undefined;
    jwt?: {
        /**
         * By default is an access token
         */
        header?: {
            [key: string]: any;
        } | undefined;

        /**
         * The resource server where the token is processed
         */
        audience?: string | undefined;

        /**
         * Typically the entity id associated with the JWT
         */
        subject?: string | undefined;

        /**
         * The issuing server, application or resource
         */
        issuer?: string | undefined;
        algorithm?: string | undefined;
        expiresIn?: string | undefined;
    } | undefined;
}

export namespace express {
    function exposeHeaders(): RequestHandler;
    function exposeCookies(): RequestHandler;
    function authenticate(strategy: string | string[], options?: FeathersAuthenticationOptions): RequestHandler;
    function setCookie(options?: FeathersAuthenticationOptions): RequestHandler;
    function successRedirect(): RequestHandler;
    function failureRedirect(options?: FeathersAuthenticationOptions): RequestHandler;
    function emitEvents(): RequestHandler;
}

export function service(options: FeathersAuthenticationOptions): (app?: Application) => void;

export namespace service {
    class Service<T = any> {
        constructor(app: Application);
        create(data: Partial<T>, params: Params): Promise<{ accessToken: string }>;
        remove(id: null | string, params: Params): Promise<{ accessToken: string }>;
    }
}

export namespace AuthHooks {
    interface HashPassOptions {
        passwordField: string;
    }

    interface RestrictOptions {
        ownerField: string;
        idField: string;
    }

    interface Hooks {
        authenticate(strategies: string[] | string): Hook;

        /**
         * The `verifyToken` hook will attempt to verify a token.
         * If the token is missing or is invalid it returns an error.
         * If the token is valid it adds the decrypted payload to hook.params.payload which contains the user id.
         * It is intended to be used as a before hook on any of the service methods.
         */
        verifyToken(options?: any): Hook;

        /**
         * The populateUser hook is for populating a user based on an id.
         * It can be used on any service method as either a before or after hook.
         * It is called internally after a token is created.
         */
        populateUser(options?: any): Hook;

        /**
         * The `restrictToAuthenticated` hook throws an error if there isn't a logged-in user by checking for the `hook.params.user` object.
         * It can be used on any service method and is intended to be used as a before hook.
         * It doesn't take any arguments.
         */
        restrictToAuthenticated(): Hook;

        /**
         * `restrictToOwner` is meant to be used as a before hook.
         * It only allows the user to retrieve resources that are owned by them.
         * It will return a *Forbidden* error without the proper permissions.
         * It can be used on `get`, `create`, `update`, `patch` or `remove` methods.
         */
        restrictToOwner(options?: RestrictOptions): Hook;

        /**
         * The `hashPassword` hook will automatically hash the data coming in on the provided passwordField.
         * It is intended to be used as a before hook on the user service for the create, update, or patch methods.
         */
        hashPassword(options?: HashPassOptions): Hook;
    }
}<|MERGE_RESOLUTION|>--- conflicted
+++ resolved
@@ -6,18 +6,11 @@
 // Definitions: https://github.com/DefinitelyTyped/DefinitelyTyped
 // TypeScript Version: 2.3
 
-<<<<<<< HEAD
-import * as self from "@feathersjs/authentication";
-import { Hook, Params } from "@feathersjs/feathers";
-import { create } from "domain";
-import { Application, RequestHandler } from "express";
-=======
 import { Hook, Params } from '@feathersjs/feathers';
 // eslint-disable-next-line @definitelytyped/no-self-import
 import * as self from '@feathersjs/authentication';
 import { RequestHandler, Application } from 'express';
 import { create } from 'domain';
->>>>>>> 7da74815
 
 declare const feathersAuthentication: ((config?: FeathersAuthenticationOptions) => () => void) & typeof self;
 export default feathersAuthentication;
