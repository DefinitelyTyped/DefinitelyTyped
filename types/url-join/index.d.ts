// Type definitions for url-join 4.0
// Project: https://github.com/jfromaniello/url-join
// Definitions by: Rogier Schouten <https://github.com/rogierschouten>
//                 Mike Deverell <https://github.com/devrelm>
//                 BendingBender <https://github.com/BendingBender>
// Definitions: https://github.com/borisyankov/DefinitelyTyped

/**
 * Join all arguments together and normalize the resulting url.
<<<<<<< HEAD
 *
 * This works similar to path.join except it works properly for URIs and URLs. `path.join` shouldn't be used for URLs since
 * it works differently depending on the operating system and doesn't work for some cases. 
=======
 * This works similar to `path.join` but you shouldn't use `path.join` for urls since it works
 * differently depending on the operating system and also doesn't work for some cases.
>>>>>>> a1a6a819
 */
declare function urljoin(...parts: string[]): string;
declare function urljoin(parts: string[]): string;

export = urljoin;
export as namespace urljoin;<|MERGE_RESOLUTION|>--- conflicted
+++ resolved
@@ -7,14 +7,10 @@
 
 /**
  * Join all arguments together and normalize the resulting url.
-<<<<<<< HEAD
  *
- * This works similar to path.join except it works properly for URIs and URLs. `path.join` shouldn't be used for URLs since
- * it works differently depending on the operating system and doesn't work for some cases. 
-=======
- * This works similar to `path.join` but you shouldn't use `path.join` for urls since it works
- * differently depending on the operating system and also doesn't work for some cases.
->>>>>>> a1a6a819
+ * This works similar to path.join except it works properly for URIs and URLs.
+ * NOTE: `path.join` should not be used for URLs since it works differently depending
+ * on the operating system and doesn't work for all cases. 
  */
 declare function urljoin(...parts: string[]): string;
 declare function urljoin(parts: string[]): string;
