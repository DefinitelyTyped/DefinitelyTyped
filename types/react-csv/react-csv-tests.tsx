--- conflicted
+++ resolved
@@ -1,11 +1,8 @@
 import * as React from "react";
 import { CSVDownload, CSVLink } from "react-csv";
 import { render } from "react-dom";
-<<<<<<< HEAD
-=======
 import { CSVLink, CSVDownload } from "react-csv";
 import { toCSV } from "react-csv/lib/core";
->>>>>>> e3552f21
 
 const headers = [
     { label: "First Name", key: "details.firstName" },
@@ -261,11 +258,6 @@
         onClick={asyncOnClickVoid}
         asyncOnClick
     />,
-<<<<<<< HEAD
-    node,
-);
-=======
-    node
-);
-toCSV(data, headers, ",", `"`);
->>>>>>> e3552f21
+    node,
+);
+toCSV(data, headers, ",", `"`);