{ 
    "extends": "@definitelytyped/dtslint/dt.json",
    "rules": {
<<<<<<< HEAD
        "no-empty-interface": false
=======
        "npm-naming": [
            true,
            {
                "errors": [
                    [
                        "NeedsExportEquals",
                        false
                    ]
                ],
                "mode": "code"
            }
        ]
>>>>>>> c1744617
    }
}<|MERGE_RESOLUTION|>--- conflicted
+++ resolved
@@ -1,21 +1,3 @@
 { 
-    "extends": "@definitelytyped/dtslint/dt.json",
-    "rules": {
-<<<<<<< HEAD
-        "no-empty-interface": false
-=======
-        "npm-naming": [
-            true,
-            {
-                "errors": [
-                    [
-                        "NeedsExportEquals",
-                        false
-                    ]
-                ],
-                "mode": "code"
-            }
-        ]
->>>>>>> c1744617
-    }
+    "extends": "@definitelytyped/dtslint/dt.json"
 }