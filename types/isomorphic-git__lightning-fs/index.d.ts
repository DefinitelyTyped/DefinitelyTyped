// Type definitions for @isomorphic-git/lightning-fs 4.4
// Project: https://github.com/isomorphic-git/lightning-fs#readme
// Definitions by: DefinitelyTyped <https://github.com/DefinitelyTyped>
// Definitions: https://github.com/DefinitelyTyped/DefinitelyTyped

<<<<<<< HEAD
declare module "@isomorphic-git/lightning-fs" {
    /**
     * You can procrastinate initializing the FS object until later. And, if you're really adventurous, you can re-initialize it with a different name to switch between IndexedDb databases.
     */
=======
// eslint-disable-next-line @definitelytyped/no-declare-current-package
declare module '@isomorphic-git/lightning-fs' {
  /**
   * You can procrastinate initializing the FS object until later. And, if you're really adventurous, you can re-initialize it with a different name to switch between IndexedDb databases.
   */
>>>>>>> 7da74815
    class FS {
        /**
         * First, create or open a "filesystem".
         * @param name This is used to determine the IndexedDb store name.
         * @param options The "filesystem" configuration.
         */
        constructor(name?: string, options?: FS.Options);

        /**
         * @param name This is used to determine the IndexedDb store name.
         * @param options The "filesystem" configuration.
         */
        init(name: string, options?: FS.Options): void;

        /**
         * Make directory
         * @param filepath
         * @param options
         * @param cb
         */
        mkdir(filepath: string, options: FS.MKDirOptions | undefined, cb: (err: Error) => void): void;

        /**
         * Remove directory
         * @param filepath
         * @param options
         * @param cb
         */
        rmdir(filepath: string, options: undefined, cb: (err: Error) => void): void;

        /**
         * Read directory
         *
         * The callback return value is an Array of strings. NOTE: To save time, it is NOT SORTED. (Fun fact: Node.js' readdir output is not guaranteed to be sorted either. I learned that the hard way.)
         * @param filepath
         * @param options
         * @param cb
         */
        readdir(filepath: string, options: undefined, cb: (err: Error, files: string[]) => void): void;

        writeFile(
            filepath: string,
            data: Uint8Array | string,
            options: FS.WriteFileOptions | undefined | string,
            cb: (err: Error) => void,
        ): void;

        readFile(
            filepath: string,
            options: FS.ReadFileOptions | undefined | string,
            cb: (err: Error, data: Uint8Array | string) => void,
        ): void;

        /**
         * Delete a file
         * @param filepath
         * @param options
         * @param cb
         */
        unlink(filepath: string, options: undefined, cb: (err: Error) => void): void;

        /**
         * Rename a file or directory
         * @param oldFilepath
         * @param newFilepath
         * @param cb
         */
        rename(oldFilepath: string, newFilepath: string, cb: (err: Error) => void): void;

        /**
         * The result is a Stat object similar to the one used by Node but with fewer and slightly different properties and methods.
         * @param filepath
         * @param options
         * @param cb
         */
        stat(filepath: string, options: undefined, cb: (err: Error, stats: FS.Stats) => void): void;

        /**
         * Like fs.stat except that paths to symlinks return the symlink stats not the file stats of the symlink's target.
         * @param filepath
         * @param options
         * @param cb
         */
        lstat(filepath: string, options: undefined, cb: (err: Error, stats: FS.Stats) => void): void;

        /**
         * Create a symlink at filepath that points to target.
         * @param target
         * @param filepath
         * @param cb
         */
        symlink(target: string, filepath: string, cb: (err: Error) => void): void;

        /**
         * Read the target of a symlink.
         * @param filepath
         * @param options
         * @param cb
         */
        readlink(filepath: string, options: undefined, cb: (err: Error, linkString: string) => void): void;

        /**
         * Create or change the stat data for a file backed by HTTP. Size is fetched with a HEAD request.
         * Useful when using an HTTP backend without urlauto set, as then files will only be readable if
         * they have stat data. Note that stat data is made automatically from the file /.superblock.txt
         * if found on the server. /.superblock.txt can be generated or updated with the included -
         * [standalone script](https://github.com/isomorphic-git/lightning-fs/blob/main/src/superblocktxt.js).
         * @param filepath
         * @param options
         * @param cb
         */
        backFile(filepath: string, options: FS.BackFileOptions | undefined, cb: (err: Error) => void): void;

        /**
         * Returns the size of a file or directory in bytes.
         * @param filepath
         * @param cb
         */
        du(filepath: string, cb: (err: Error, size: number) => void): void;

        readonly promises: FS.PromisifiedFS;
    }
    namespace FS {
        class PromisifiedFS {
            /**
             * @param name This is used to determine the IndexedDb store name.
             * @param options The "filesystem" configuration.
             */
            init(name: string, options?: Options): void;

            /**
             * Make directory
             * @param filepath
             * @param options
             */
            mkdir(filepath: string, options?: MKDirOptions): Promise<void>;

            /**
             * Remove directory
             * @param filepath
             * @param options
             */
            rmdir(filepath: string, options?: undefined): Promise<void>;

            /**
             * Read directory
             *
             * The Promise return value is an Array of strings. NOTE: To save time, it is NOT SORTED.
             * (Fun fact: Node.js' readdir output is not guaranteed to be sorted either. I learned that the hard way.)
             * @param filepath
             * @param options
             * @returns The file list.
             */
            readdir(filepath: string, options?: undefined): Promise<string[]>;

            writeFile(filepath: string, data: Uint8Array | string, options?: WriteFileOptions | string): Promise<void>;

            readFile(filepath: string, options?: ReadFileOptions | string): Promise<Uint8Array | string>;

            /**
             * Delete a file
             * @param filepath
             * @param options
             */
            unlink(filepath: string, options?: undefined): Promise<void>;

            /**
             * Rename a file or directory
             * @param oldFilepath
             * @param newFilepath
             */
            rename(oldFilepath: string, newFilepath: string): Promise<void>;

            /**
             * The result is a Stat object similar to the one used by Node but with fewer and slightly different properties and methods.
             * @param filepath
             * @param options
             */
            stat(filepath: string, options?: undefined): Promise<Stats>;

            /**
             * Like fs.stat except that paths to symlinks return the symlink stats not the file stats of the symlink's target.
             * @param filepath
             * @param options
             */
            lstat(filepath: string, options?: undefined): Promise<Stats>;

            /**
             * Create a symlink at filepath that points to target.
             * @param target
             * @param filepath
             */
            symlink(target: string, filepath: string): Promise<void>;

            /**
             * Read the target of a symlink.
             * @param filepath
             * @param options
             * @returns The link string.
             */
            readlink(filepath: string, options?: undefined): Promise<string>;

            /**
             * Create or change the stat data for a file backed by HTTP. Size is fetched with a HEAD request.
             * Useful when using an HTTP backend without urlauto set, as then files will only be readable if they have stat data.
             * Note that stat data is made automatically from the file /.superblock.txt if found on the server. /.superblock.txt
             * can be generated or updated with the included -
             * [standalone script](https://github.com/isomorphic-git/lightning-fs/blob/main/src/superblocktxt.js).
             * @param filepath
             * @param options
             */
            backFile(filepath: string, options?: BackFileOptions): Promise<void>;

            /**
             * @param filepath
             * @returns The size of a file or directory in bytes.
             */
            du(filepath: string): Promise<number>;
        }

        interface Options {
            /**
             * Delete the database and start with an empty filesystem
             * @default false
             */
            wipe?: boolean;
            /**
             * Let readFile requests fall back to an HTTP request to this base URL
             * @default false
             */
            url?: string;
            /**
             * Fall back to HTTP for every read of a missing file, even if unbacked
             * @default false
             */
            urlauto?: boolean;
            /**
             * Customize the database name
             */
            fileDbName?: string;
            /**
             * Customize the store name
             */
            fileStoreName?: string;
            /**
             * Customize the database name for the lock mutex
             */
            lockDbName?: string;
            /**
             * Customize the store name for the lock mutex
             */
            lockStoreName?: string;
            /**
             * If true, avoids mutex contention during initialization
             * @default false
             */
            defer?: boolean;
        }
        interface MKDirOptions {
            /**
             * Posix mode permissions
             * @default 0o777
             */
            mode: number;
        }
        interface WriteFileOptions {
            /**
             * Posix mode permissions
             * @default 0o777
             */
            mode: number;
            encoding?: "utf8";
        }
        interface ReadFileOptions {
            encoding?: "utf8";
        }
        interface Stats {
            type: "file" | "dir";
            mode: any;
            size: number;
            ino: any;
            mtimeMs: any;
            ctimeMs: any;
            uid: 1;
            gid: 1;
            dev: 1;
            isFile(): boolean;
            isDirectory(): boolean;
            isSymbolicLink(): boolean;
        }
        interface BackFileOptions {
            /**
             * Posix mode permissions
             * @default 0o666
             */
            mode: number;
        }
    }
    export = FS;
}

<<<<<<< HEAD
declare module "@isomorphic-git/lightning-fs/src/path" {
=======
  // eslint-disable-next-line @definitelytyped/no-declare-current-package
  declare module '@isomorphic-git/lightning-fs/src/path' {
>>>>>>> 7da74815
    namespace Path {
        function join(...parts: string[]): string;
        function normalize(path: string): string;
        function split(path: string): string[];
        function basename(path: string): string;
        function dirname(path: string): string;
        function resolve(...paths: string[]): string;
    }
    export = Path;
}<|MERGE_RESOLUTION|>--- conflicted
+++ resolved
@@ -3,18 +3,11 @@
 // Definitions by: DefinitelyTyped <https://github.com/DefinitelyTyped>
 // Definitions: https://github.com/DefinitelyTyped/DefinitelyTyped
 
-<<<<<<< HEAD
-declare module "@isomorphic-git/lightning-fs" {
-    /**
-     * You can procrastinate initializing the FS object until later. And, if you're really adventurous, you can re-initialize it with a different name to switch between IndexedDb databases.
-     */
-=======
 // eslint-disable-next-line @definitelytyped/no-declare-current-package
 declare module '@isomorphic-git/lightning-fs' {
   /**
    * You can procrastinate initializing the FS object until later. And, if you're really adventurous, you can re-initialize it with a different name to switch between IndexedDb databases.
    */
->>>>>>> 7da74815
     class FS {
         /**
          * First, create or open a "filesystem".
@@ -316,12 +309,8 @@
     export = FS;
 }
 
-<<<<<<< HEAD
-declare module "@isomorphic-git/lightning-fs/src/path" {
-=======
   // eslint-disable-next-line @definitelytyped/no-declare-current-package
   declare module '@isomorphic-git/lightning-fs/src/path' {
->>>>>>> 7da74815
     namespace Path {
         function join(...parts: string[]): string;
         function normalize(path: string): string;
