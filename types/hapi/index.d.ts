// Type definitions for hapi 18.0
// Project: https://github.com/hapijs/hapi, https://hapijs.com
// Definitions by: Rafael Souza Fijalkowski <https://github.com/rafaelsouzaf>
//                 Justin Simms <https://github.com/jhsimms>
//                 Simon Schick <https://github.com/SimonSchick>
//                 Rodrigo Saboya <https://github.com/saboya>
// Definitions: https://github.com/DefinitelyTyped/DefinitelyTyped
// TypeScript Version: 2.8

/* + + + + + + + + + + + + + + + + + + + + + + + + + + + + + + + + + + + + + +
 +                                                                           +
 +                                                                           +
 +                                                                           +
 +                      WARNING: BACKWARDS INCOMPATIBLE                      +
 +                                                                           +
 +                                                                           +
 +                                                                           +
 + + + + + + + + + + + + + + + + + + + + + + + + + + + + + + + + + + + + + + */

/// <reference types='node' />

import * as Boom from "boom";
import * as http from "http";
import * as https from "https";
import * as Shot from "shot";
import * as stream from "stream";
import * as url from "url";
import * as zlib from "zlib";

import { SealOptions, SealOptionsSub } from "iron";
import { Schema, SchemaMap, ValidationOptions } from "joi";
import { MimosOptions } from "mimos";
import Podium = require("podium");
import {
    ClientApi,
    ClientOptions,
    EnginePrototype,
    EnginePrototypeOrObject,
    Policy,
    PolicyOptions,
    PolicyOptionVariants,
} from "catbox";

/* + + + + + + + + + + + + + + + + + + + + + + + + + + + + + + + + + + + + + +
 +                                                                           +
 +                                                                           +
 +                                                                           +
 +                      Plugin                                               +
 +                                                                           +
 +                                                                           +
 +                                                                           +
 + + + + + + + + + + + + + + + + + + + + + + + + + + + + + + + + + + + + + + */

/**
 * one of
 * a single plugin name string.
 * an array of plugin name strings.
 * an object where each key is a plugin name and each matching value is a
 * {@link https://www.npmjs.com/package/semver version range string} which must match the registered
 *  plugin version.
 */
export type Dependencies = string | string[] | {
    [key: string]: string;
};

/**
 * [See docs](https://github.com/hapijs/hapi/blob/master/API.md#-serverregistrations)
 */

/* tslint:disable-next-line:no-empty-interface */
export interface PluginsListRegistered {
}

/**
 * An object of the currently registered plugins where each key is a registered plugin name and the value is an
 * object containing:
 * * version - the plugin version.
 * * name - the plugin name.
 * * options - (optional) options passed to the plugin during registration.
 * [See docs](https://github.com/hapijs/hapi/blob/master/API.md#-serverregistrations)
 */
export interface PluginRegistered {
    /**
     * the plugin version.
     */
    version: string;

    /**
     * the plugin name.
     */
    name: string;

    /**
     * options used to register the plugin.
     */
    options: object;
}

/* tslint:disable-next-line:no-empty-interface */
export interface PluginsStates {
}

/* tslint:disable-next-line:no-empty-interface */
export interface PluginSpecificConfiguration {
}

export interface PluginNameVersion {
    /**
     * (required) the plugin name string. The name is used as a unique key. Published plugins (e.g. published in the npm
     * registry) should use the same name as the name field in their 'package.json' file. Names must be
     * unique within each application.
     */
    name: string;

    /**
     * optional plugin version. The version is only used informatively to enable other plugins to find out the versions loaded. The version should be the same as the one specified in the plugin's
     * 'package.json' file.
     */
    version?: string | undefined;
}

export interface PluginPackage {
    /**
     * Alternatively, the name and version can be included via the pkg property containing the 'package.json' file for the module which already has the name and version included
     */
    pkg: any;
}

/**
 * Plugins provide a way to organize application code by splitting the server logic into smaller components. Each
 * plugin can manipulate the server through the standard server interface, but with the added ability to sandbox
 * certain properties. For example, setting a file path in one plugin doesn't affect the file path set
 * in another plugin.
 * [See docs](https://github.com/hapijs/hapi/blob/master/API.md#plugins)
 *
 * The type T is the type of the plugin options.
 */
export interface PluginBase<T> {
    /**
     * (required) the registration function with the signature async function(server, options) where:
     * * server - the server object with a plugin-specific server.realm.
     * * options - any options passed to the plugin during registration via server.register().
     */
    register: (server: Server, options: T) => void | Promise<void>;

    /** (optional) if true, allows the plugin to be registered multiple times with the same server. Defaults to false. */
    multiple?: boolean | undefined;

    /** (optional) a string or an array of strings indicating a plugin dependency. Same as setting dependencies via server.dependency(). */
    dependencies?: Dependencies | undefined;

    /**
     * Allows defining semver requirements for node and hapi.
     * @default Allows all.
     */
    requirements?: {
        node?: string | undefined;
        hapi?: string | undefined;
    } | undefined;

    /** once - (optional) if true, will only register the plugin once per server. If set, overrides the once option passed to server.register(). Defaults to no override. */
    once?: boolean | undefined;
}

export type Plugin<T> = PluginBase<T> & (PluginNameVersion | PluginPackage);

/* + + + + + + + + + + + + + + + + + + + + + + + + + + + + + + + + + + + + + +
 +                                                                           +
 +                                                                           +
 +                                                                           +
 +                      Request                                              +
 +                                                                           +
 +                                                                           +
 +                                                                           +
 + + + + + + + + + + + + + + + + + + + + + + + + + + + + + + + + + + + + + + */

/**
 * User extensible types user credentials.
 */
// tslint:disable-next-line:no-empty-interface
export interface UserCredentials {
}

/**
 * User extensible types app credentials.
 */
// tslint:disable-next-line:no-empty-interface
export interface AppCredentials {
}

/**
 * User-extensible type for request.auth credentials.
 */
export interface AuthCredentials {
    /**
     * The application scopes to be granted.
     * [See docs](https://github.com/hapijs/hapi/blob/master/API.md#-routeoptionsauthaccessscope)
     */
    scope?: string[] | undefined;
    /**
     * If set, will only work with routes that set `access.entity` to `user`.
     */
    user?: UserCredentials | undefined;

    /**
     * If set, will only work with routes that set `access.entity` to `app`.
     */
    app?: AppCredentials | undefined;
}

/**
 * Authentication information:
 * * artifacts - an artifact object received from the authentication strategy and used in authentication-related actions.
 * * credentials - the credential object received during the authentication process. The presence of an object does not mean successful authentication.
 * * error - the authentication error is failed and mode set to 'try'.
 * * isAuthenticated - true if the request has been successfully authenticated, otherwise false.
 * * isAuthorized - true is the request has been successfully authorized against the route authentication access configuration. If the route has not access rules defined or if the request failed
 * authorization, set to false.
 * * mode - the route authentication mode.
 * * strategy - the name of the strategy used.
 * [See docs](https://github.com/hapijs/hapi/blob/master/API.md#-requestauth)
 */
export interface RequestAuth {
    /** an artifact object received from the authentication strategy and used in authentication-related actions. */
    artifacts: object;
    /** the credential object received during the authentication process. The presence of an object does not mean successful authentication. */
    credentials: AuthCredentials;
    /** the authentication error is failed and mode set to 'try'. */
    error: Error;
    /** true if the request has been successfully authenticated, otherwise false. */
    isAuthenticated: boolean;
    /**
     * true is the request has been successfully authorized against the route authentication access configuration. If the route has not access rules defined or if the request failed authorization,
     * set to false.
     */
    isAuthorized: boolean;
    /** the route authentication mode. */
    mode: string;
    /** the name of the strategy used. */
    strategy: string;
}

/**
 * 'peek' - emitted for each chunk of payload data read from the client connection. The event method signature is function(chunk, encoding).
 * 'finish' - emitted when the request payload finished reading. The event method signature is function ().
 * 'disconnect' - emitted when a request errors or aborts unexpectedly.
 * For context [See docs](https://github.com/hapijs/hapi/blob/master/API.md#-requestevents)
 */
export type RequestEventType = "peek" | "finish" | "disconnect";

/**
 * Access: read only and the public podium interface.
 * The request.events supports the following events:
 * * 'peek' - emitted for each chunk of payload data read from the client connection. The event method signature is function(chunk, encoding).
 * * 'finish' - emitted when the request payload finished reading. The event method signature is function ().
 * * 'disconnect' - emitted when a request errors or aborts unexpectedly.
 * [See docs](https://github.com/hapijs/hapi/blob/master/API.md#-requestevents)
 */
export interface RequestEvents extends Podium {
    /**
     * Access: read only and the public podium interface.
     * The request.events supports the following events:
     * * 'peek' - emitted for each chunk of payload data read from the client connection. The event method signature is function(chunk, encoding).
     * * 'finish' - emitted when the request payload finished reading. The event method signature is function ().
     * * 'disconnect' - emitted when a request errors or aborts unexpectedly.
     * [See docs](https://github.com/hapijs/hapi/blob/master/API.md#-requestevents)
     */
    on(criteria: "peek", listener: PeekListener): void;

    on(criteria: "finish" | "disconnect", listener: (data: undefined) => void): void;

    /**
     * Access: read only and the public podium interface.
     * The request.events supports the following events:
     * * 'peek' - emitted for each chunk of payload data read from the client connection. The event method signature is function(chunk, encoding).
     * * 'finish' - emitted when the request payload finished reading. The event method signature is function ().
     * * 'disconnect' - emitted when a request errors or aborts unexpectedly.
     * [See docs](https://github.com/hapijs/hapi/blob/master/API.md#-requestevents)
     */
    once(criteria: "peek", listener: PeekListener): void;

    once(criteria: "finish" | "disconnect", listener: (data: undefined) => void): void;
}

/**
 * Request information:
 * * acceptEncoding - the request preferred encoding.
 * * cors - if CORS is enabled for the route, contains the following:
 * * isOriginMatch - true if the request 'Origin' header matches the configured CORS restrictions. Set to false if no 'Origin' header is found or if it does not match. Note that this is only
 * available after the 'onRequest' extension point as CORS is configured per-route and no routing decisions are made at that point in the request lifecycle.
 * * host - content of the HTTP 'Host' header (e.g. 'example.com:8080').
 * * hostname - the hostname part of the 'Host' header (e.g. 'example.com').
 * * id - a unique request identifier (using the format '{now}:{connection.info.id}:{5 digits counter}').
 * * received - request reception timestamp.
 * * referrer - content of the HTTP 'Referrer' (or 'Referer') header.
 * * remoteAddress - remote client IP address.
 * * remotePort - remote client port.
 * * responded - request response timestamp (0 is not responded yet).
 * Note that the request.info object is not meant to be modified.
 * [See docs](https://github.com/hapijs/hapi/blob/master/API.md#-requestinfo)
 */
export interface RequestInfo {
    /** the request preferred encoding. */
    acceptEncoding: string;
    /** if CORS is enabled for the route, contains the following: */
    cors: {
        /**
         * true if the request 'Origin' header matches the configured CORS restrictions. Set to false if no 'Origin' header is found or if it does not match. Note that this is only available after
         * the 'onRequest' extension point as CORS is configured per-route and no routing decisions are made at that point in the request lifecycle.
         */
        isOriginMatch?: boolean | undefined;
    };
    /** content of the HTTP 'Host' header (e.g. 'example.com:8080'). */
    host: string;
    /** the hostname part of the 'Host' header (e.g. 'example.com'). */
    hostname: string;
    /** a unique request identifier (using the format '{now}:{connection.info.id}:{5 digits counter}') */
    id: string;
    /** request reception timestamp. */
    received: number;
    /** content of the HTTP 'Referrer' (or 'Referer') header. */
    referrer: string;
    /** remote client IP address. */
    remoteAddress: string;
    /** remote client port. */
    remotePort: string;
    /** request response timestamp (0 is not responded yet). */
    responded: number;
    /** request processing completion timestamp (0 is still processing). */
    completed: number;
}

/**
 * The request route information object, where:
 * * method - the route HTTP method.
 * * path - the route path.
 * * vhost - the route vhost option if configured.
 * * realm - the active realm associated with the route.
 * * settings - the route options object with all defaults applied.
 * * fingerprint - the route internal normalized string representing the normalized path.
 * [See docs](https://github.com/hapijs/hapi/blob/master/API.md#-requestroute)
 */
export interface RequestRoute {
    /** the route HTTP method. */
    method: Util.HTTP_METHODS_PARTIAL;

    /** the route path. */
    path: string;

    /** the route vhost option if configured. */
    vhost?: string | string[] | undefined;

    /** the active realm associated with the route. */
    realm: ServerRealm;

    /** the route options object with all defaults applied. */
    settings: RouteOptions;

    /** the route internal normalized string representing the normalized path. */
    fingerprint: string;

    auth: {
        /**
         * Validates a request against the route's authentication access configuration, where:
         * @param request - the request object.
         * @return Return value: true if the request would have passed the route's access requirements.
         * Note that the route's authentication mode and strategies are ignored. The only match is made between the request.auth.credentials scope and entity information and the route access
         *     configuration. If the route uses dynamic scopes, the scopes are constructed against the request.query, request.params, request.payload, and request.auth.credentials which may or may
         *     not match between the route and the request's route. If this method is called using a request that has not been authenticated (yet or not at all), it will return false if the route
         *     requires any authentication.
         * [See docs](https://hapijs.com/api/17.0.1#-requestrouteauthaccessrequest)
         */
        access(request: Request): boolean;
    };
}

/**
 * An object containing the values of params, query, and payload before any validation modifications made. Only set when input validation is performed.
 * For context [See docs](https://github.com/hapijs/hapi/blob/master/API.md#-requestorig)
 */
export interface RequestOrig {
    params: object;
    query: object;
    payload: object;
}

export interface RequestLog {
    request: string;
    timestamp: number;
    tags: string[];
    data: string | object;
    channel: string;
}

export interface RequestQuery {
    [key: string]: string | string[];
}

/**
 * The request object is created internally for each incoming request. It is not the same object received from the node
 * HTTP server callback (which is available via [request.raw.req](https://github.com/hapijs/hapi/blob/master/API.md#request.raw)). The request properties change throughout
 * the request [lifecycle](https://github.com/hapijs/hapi/blob/master/API.md#request-lifecycle).
 */
export interface Request extends Podium {
    /**
     * Application-specific state. Provides a safe place to store application data without potential conflicts with the framework. Should not be used by plugins which should use plugins[name].
     * [See docs](https://github.com/hapijs/hapi/blob/master/API.md#-requestapp)
     */
    app: ApplicationState;

    /**
     * Authentication information:
     * * artifacts - an artifact object received from the authentication strategy and used in authentication-related actions.
     * * credentials - the credential object received during the authentication process. The presence of an object does not mean successful authentication.
     * * error - the authentication error is failed and mode set to 'try'.
     * * isAuthenticated - true if the request has been successfully authenticated, otherwise false.
     * * isAuthorized - true is the request has been successfully authorized against the route authentication access configuration. If the route has not access rules defined or if the request failed
     * authorization, set to false.
     * * mode - the route authentication mode.
     * * strategy - the name of the strategy used.
     * [See docs](https://github.com/hapijs/hapi/blob/master/API.md#-requestauth)
     */
    readonly auth: RequestAuth;

    /**
     * Access: read only and the public podium interface.
     * The request.events supports the following events:
     * * 'peek' - emitted for each chunk of payload data read from the client connection. The event method signature is function(chunk, encoding).
     * * 'finish' - emitted when the request payload finished reading. The event method signature is function ().
     * * 'disconnect' - emitted when a request errors or aborts unexpectedly.
     * [See docs](https://github.com/hapijs/hapi/blob/master/API.md#-requestevents)
     */
    events: RequestEvents;

    /**
     * The raw request headers (references request.raw.req.headers).
     * [See docs](https://github.com/hapijs/hapi/blob/master/API.md#-requestheaders)
     */
    readonly headers: Util.Dictionary<string>;

    /**
     * Request information:
     * * acceptEncoding - the request preferred encoding.
     * * cors - if CORS is enabled for the route, contains the following:
     * * isOriginMatch - true if the request 'Origin' header matches the configured CORS restrictions. Set to false if no 'Origin' header is found or if it does not match. Note that this is only
     * available after the 'onRequest' extension point as CORS is configured per-route and no routing decisions are made at that point in the request lifecycle.
     * * host - content of the HTTP 'Host' header (e.g. 'example.com:8080').
     * * hostname - the hostname part of the 'Host' header (e.g. 'example.com').
     * * id - a unique request identifier (using the format '{now}:{connection.info.id}:{5 digits counter}').
     * * received - request reception timestamp.
     * * referrer - content of the HTTP 'Referrer' (or 'Referer') header.
     * * remoteAddress - remote client IP address.
     * * remotePort - remote client port.
     * * responded - request response timestamp (0 is not responded yet).
     * Note that the request.info object is not meant to be modified.
     * [See docs](https://github.com/hapijs/hapi/blob/master/API.md#-requestinfo)
     */
    readonly info: RequestInfo;

    /**
     * An array containing the logged request events.
     * Note that this array will be empty if route log.collect is set to false.
     */
    readonly logs: RequestLog[];

    /**
     * The request method in lower case (e.g. 'get', 'post').
     */
    readonly method: Util.HTTP_METHODS_PARTIAL_LOWERCASE;

    /**
     * The parsed content-type header. Only available when payload parsing enabled and no payload error occurred.
     */
    readonly mime: string;

    /**
     * An object containing the values of params, query, and payload before any validation modifications made. Only set when input validation is performed.
     */
    readonly orig: RequestOrig;

    /**
     * An object where each key is a path parameter name with matching value as described in [Path parameters](https://github.com/hapijs/hapi/blob/master/API.md#path-parameters).
     */
    readonly params: Util.Dictionary<string>;

    /**
     * An array containing all the path params values in the order they appeared in the path.
     */
    readonly paramsArray: string[];

    /**
     * The request URI's pathname component.
     */
    readonly path: string;

    /**
     * The request payload based on the route payload.output and payload.parse settings.
     * TODO check this typing and add references / links.
     */
    readonly payload: stream.Readable | Buffer | string | object;

    /**
     * Plugin-specific state. Provides a place to store and pass request-level plugin data. The plugins is an object where each key is a plugin name and the value is the state.
     */
    plugins: PluginsStates;

    /**
     * An object where each key is the name assigned by a route pre-handler methods function. The values are the raw values provided to the continuation function as argument. For the wrapped response
     * object, use responses.
     */
    readonly pre: Util.Dictionary<any>;

    /**
     * Access: read / write (see limitations below).
     * The response object when set. The object can be modified but must not be assigned another object. To replace the response with another from within an extension point, use reply(response) to
     * override with a different response.
     * In case of an aborted request the status code will be set to `disconnectStatusCode`.
     */
    response: ResponseObject | Boom;

    /**
     * Same as pre but represented as the response object created by the pre method.
     */
    readonly preResponses: Util.Dictionary<any>;

    /**
     * By default the object outputted from node's URL parse() method.
     */
    readonly query: RequestQuery;

    /**
     * An object containing the Node HTTP server objects. Direct interaction with these raw objects is not recommended.
     * * req - the node request object.
     * * res - the node response object.
     */
    readonly raw: {
        req: http.IncomingMessage;
        res: http.ServerResponse;
    };

    /**
     * The request route information object and method
     * [See docs](https://github.com/hapijs/hapi/blob/master/API.md#-requestroute)
     * [See docs](https://github.com/hapijs/hapi/blob/master/API.md#-requestrouteauthaccessrequest)
     */
    readonly route: RequestRoute;

    /**
     * Access: read only and the public server interface.
     * The server object.
     */
    server: Server;

    /**
     * An object containing parsed HTTP state information (cookies) where each key is the cookie name and value is the matching cookie content after processing using any registered cookie definition.
     */
    readonly state: Util.Dictionary<any>;

    /**
     * The parsed request URI.
     */
    readonly url: url.URL;

    /**
     * Returns `true` when the request is active and processing should continue and `false` when the
     *  request terminated early or completed its lifecycle. Useful when request processing is a
     * resource-intensive operation and should be terminated early if the request is no longer active
     * (e.g. client disconnected or aborted early).
     */
    active(): boolean;

    /**
     * Returns a response which you can pass into the reply interface where:
     * @param source - the value to set as the source of the reply interface, optional.
     * @param options - options for the method, optional.
     * @return ResponseObject
     * [See docs](https://github.com/hapijs/hapi/blob/master/API.md#-requestgenerateresponsesource-options)
     */
<<<<<<< HEAD
    /* tslint:disable-next-line:max-line-length */
    generateResponse(
        source: string | object | null,
        options?: {
            variety?: string | undefined;
            prepare?: ((response: ResponseObject) => Promise<ResponseObject>) | undefined;
            marshal?: ((response: ResponseObject) => Promise<ResponseValue>) | undefined;
            close?: ((response: ResponseObject) => void) | undefined;
        },
    ): ResponseObject;
=======
    generateResponse(source: string | object | null, options?: { variety?: string | undefined; prepare?: ((response: ResponseObject) => Promise<ResponseObject>) | undefined; marshal?: ((response: ResponseObject) => Promise<ResponseValue>) | undefined; close?: ((response: ResponseObject) => void) | undefined; }): ResponseObject;
>>>>>>> 7da74815

    /**
     * Logs request-specific events. When called, the server emits a 'request' event which can be used by other listeners or plugins. The arguments are:
     * @param tags - a string or an array of strings (e.g. ['error', 'database', 'read']) used to identify the event. Tags are used instead of log levels and provide a much more expressive mechanism
     *     for describing and filtering events.
     * @param data - (optional) an message string or object with the application data being logged. If data is a function, the function signature is function() and it called once to generate (return
     *     value) the actual data emitted to the listeners. Any logs generated by the server internally will be emitted only on the 'request-internal' channel and will include the event.internal flag
     *     set to true.
     * @return void
     * [See docs](https://github.com/hapijs/hapi/blob/master/API.md#-requestlogtags-data)
     */
    log(tags: string | string[], data?: string | object | (() => string | object)): void;

    /**
     * Changes the request method before the router begins processing the request where:
     * @param method - is the request HTTP method (e.g. 'GET').
     * @return void
     * Can only be called from an 'onRequest' extension method.
     * [See docs](https://hapijs.com/api/17.0.1#-requestsetmethodmethod)
     */
    setMethod(method: Util.HTTP_METHODS_PARTIAL): void;

    /**
     * Changes the request URI before the router begins processing the request where:
     * Can only be called from an 'onRequest' extension method.
     * @param url - the new request URI. If url is a string, it is parsed with node's URL parse() method with parseQueryString set to true. url can also be set to an object compatible with node's URL
     *     parse() method output.
     * @param stripTrailingSlash - if true, strip the trailing slash from the path. Defaults to false.
     * @return void
     * [See docs](https://hapijs.com/api/17.0.1#-requestseturlurl-striptrailingslash)
     */
    setUrl(url: string | url.URL, stripTrailingSlash?: boolean): void;
}

/* + + + + + + + + + + + + + + + + + + + + + + + + + + + + + + + + + + + + + +
 +                                                                           +
 +                                                                           +
 +                                                                           +
 +                      Response                                             +
 +                                                                           +
 +                                                                           +
 +                                                                           +
 + + + + + + + + + + + + + + + + + + + + + + + + + + + + + + + + + + + + + + */

/**
 * Access: read only and the public podium interface.
 * The response.events object supports the following events:
 * * 'peek' - emitted for each chunk of data written back to the client connection. The event method signature is function(chunk, encoding).
 * * 'finish' - emitted when the response finished writing but before the client response connection is ended. The event method signature is function ().
 * [See docs](https://hapijs.com/api/17.0.1#-responseevents)
 */
export interface ResponseEvents extends Podium {
    /**
     * 'peek' - emitted for each chunk of data written back to the client connection. The event method signature is function(chunk, encoding).
     * 'finish' - emitted when the response finished writing but before the client response connection is ended. The event method signature is function ().
     */
    on(criteria: "peek", listener: PeekListener): void;

    on(criteria: "finish", listener: (data: undefined) => void): void;

    /**
     * 'peek' - emitted for each chunk of data written back to the client connection. The event method signature is function(chunk, encoding).
     * 'finish' - emitted when the response finished writing but before the client response connection is ended. The event method signature is function ().
     */
    once(criteria: "peek", listener: PeekListener): void;

    once(criteria: "finish", listener: (data: undefined) => void): void;
}

/**
 * Object where:
 *  * append - if true, the value is appended to any existing header value using separator. Defaults to false.
 *  * separator - string used as separator when appending to an existing value. Defaults to ','.
 *  * override - if false, the header value is not set if an existing value present. Defaults to true.
 *  * duplicate - if false, the header value is not modified if the provided value is already included. Does not apply when append is false or if the name is 'set-cookie'. Defaults to true.
 * [See docs](https://github.com/hapijs/hapi/blob/master/API.md#-responseheadername-value-options)
 * [See docs](https://github.com/hapijs/hapi/blob/master/API.md#response-object)
 */
export interface ResponseObjectHeaderOptions {
    append?: boolean | undefined;
    separator?: string | undefined;
    override?: boolean | undefined;
    duplicate?: boolean | undefined;
}

/**
 * The response object contains the request response value along with various HTTP headers and flags. When a lifecycle
 * method returns a value, the value is wrapped in a response object along with some default flags (e.g. 200 status
 * code). In order to customize a response before it is returned, the h.response() method is provided.
 * [See docs](https://github.com/hapijs/hapi/blob/master/API.md#response-object)
 * TODO, check extending from Podium is correct.  Extending because of "The response object supports the following events" [See docs](https://hapijs.com/api/17.0.1#-responseevents)
 */
export interface ResponseObject extends Podium {
    /**
     * Default value: {}.
     * Application-specific state. Provides a safe place to store application data without potential conflicts with the framework. Should not be used by plugins which should use plugins[name].
     * [See docs](https://github.com/hapijs/hapi/blob/master/API.md#-responseapp)
     */
    app: ApplicationState;

    /**
     * Access: read only and the public podium interface.
     * The response.events object supports the following events:
     * * 'peek' - emitted for each chunk of data written back to the client connection. The event method signature is function(chunk, encoding).
     * * 'finish' - emitted when the response finished writing but before the client response connection is ended. The event method signature is function ().
     * [See docs](https://hapijs.com/api/17.0.1#-responseevents)
     */
    readonly events: ResponseEvents;

    /**
     * Default value: {}.
     * An object containing the response headers where each key is a header field name and the value is the string header value or array of string.
     * Note that this is an incomplete list of headers to be included with the response. Additional headers will be added once the response is prepared for transmission.
     * [See docs](https://github.com/hapijs/hapi/blob/master/API.md#-responseheaders)
     */
    readonly headers: Util.Dictionary<string | string[]>;

    /**
     * Default value: {}.
     * Plugin-specific state. Provides a place to store and pass request-level plugin data. plugins is an object where each key is a plugin name and the value is the state.
     * [See docs](https://github.com/hapijs/hapi/blob/master/API.md#-responseplugins)
     */
    plugins: PluginsStates;

    /**
     * Object containing the response handling flags.
     * [See docs](https://github.com/hapijs/hapi/blob/master/API.md#-responsesettings)
     */
    readonly settings: ResponseSettings;

    /**
     * The raw value returned by the lifecycle method.
     * [See docs](https://github.com/hapijs/hapi/blob/master/API.md#-responsesource)
     */
    readonly source: Lifecycle.ReturnValue;

    /**
     * Default value: 200.
     * The HTTP response status code.
     * [See docs](https://github.com/hapijs/hapi/blob/master/API.md#-responsestatuscode)
     */
    readonly statusCode: number;

    /**
     * A string indicating the type of source with available values:
     * * 'plain' - a plain response such as string, number, null, or simple object.
     * * 'buffer' - a Buffer.
     * * 'stream' - a Stream.
     * [See docs](https://github.com/hapijs/hapi/blob/master/API.md#-responsevariety)
     */
    readonly variety: "plain" | "buffer" | "stream";

    /**
     * Sets the HTTP 'Content-Length' header (to avoid chunked transfer encoding) where:
     * @param length - the header value. Must match the actual payload size.
     * @return Return value: the current response object.
     * [See docs](https://hapijs.com/api/17.0.1#-responsebyteslength)
     */
    bytes(length: number): ResponseObject;

    /**
     * Sets the 'Content-Type' HTTP header 'charset' property where:
     * @param charset - the charset property value.
     * @return Return value: the current response object.
     * [See docs](https://hapijs.com/api/17.0.1#-responsecharsetcharset)
     */
    charset(charset: string): ResponseObject;

    /**
     * Sets the HTTP status code where:
     * @param statusCode - the HTTP status code (e.g. 200).
     * @return Return value: the current response object.
     * [See docs](https://github.com/hapijs/hapi/blob/master/API.md#-responsecodestatuscode)
     */
    code(statusCode: number): ResponseObject;

    /**
     * Sets the HTTP status message where:
     * @param httpMessage - the HTTP status message (e.g. 'Ok' for status code 200).
     * @return Return value: the current response object.
     * [See docs](https://github.com/hapijs/hapi/blob/master/API.md#-responsemessagehttpmessage)
     */
    message(httpMessage: string): ResponseObject;

    /**
     * Sets the HTTP status code to Created (201) and the HTTP 'Location' header where:
     * @param uri - an absolute or relative URI used as the 'Location' header value.
     * @return Return value: the current response object.
     * [See docs](https://github.com/hapijs/hapi/blob/master/API.md#-responsecreateduri)
     */
    created(uri: string): ResponseObject;

    /**
     * Sets the string encoding scheme used to serial data into the HTTP payload where:
     * @param encoding  the encoding property value (see node Buffer encoding [See docs](https://nodejs.org/api/buffer.html#buffer_buffers_and_character_encodings)).
     *  * 'ascii' - for 7-bit ASCII data only. This encoding is fast and will strip the high bit if set.
     *  * 'utf8' - Multibyte encoded Unicode characters. Many web pages and other document formats use UTF-8.
     *  * 'utf16le' - 2 or 4 bytes, little-endian encoded Unicode characters. Surrogate pairs (U+10000 to U+10FFFF) are supported.
     *  * 'ucs2' - Alias of 'utf16le'.
     *  * 'base64' - Base64 encoding. When creating a Buffer from a string, this encoding will also correctly accept "URL and Filename Safe Alphabet" as specified in RFC4648, Section 5.
     *  * 'latin1' - A way of encoding the Buffer into a one-byte encoded string (as defined by the IANA in RFC1345, page 63, to be the Latin-1 supplement block and C0/C1 control codes).
     *  * 'binary' - Alias for 'latin1'.
     *  * 'hex' - Encode each byte as two hexadecimal characters.
     * @return Return value: the current response object.
     * [See docs](https://github.com/hapijs/hapi/blob/master/API.md#-responseencodingencoding)
     */
    encoding(encoding: "ascii" | "utf8" | "utf16le" | "ucs2" | "base64" | "latin1" | "binary" | "hex"): ResponseObject;

    /**
     * Sets the representation entity tag where:
     * @param tag - the entity tag string without the double-quote.
     * @param options - (optional) settings where:
     *  * weak - if true, the tag will be prefixed with the 'W/' weak signifier. Weak tags will fail to match identical tags for the purpose of determining 304 response status. Defaults to false.
     *  * vary - if true and content encoding is set or applied to the response (e.g 'gzip' or 'deflate'), the encoding name will be automatically added to the tag at transmission time (separated by
     *     a '-' character). Ignored when weak is true. Defaults to true.
     * @return Return value: the current response object.
     * [See docs](https://github.com/hapijs/hapi/blob/master/API.md#-responseetagtag-options)
     */
    etag(tag: string, options?: { weak: boolean; vary: boolean }): ResponseObject;

    /**
     * Sets an HTTP header where:
     * @param name - the header name.
     * @param value - the header value.
     * @param options - (optional) object where:
     *  * append - if true, the value is appended to any existing header value using separator. Defaults to false.
     *  * separator - string used as separator when appending to an existing value. Defaults to ','.
     *  * override - if false, the header value is not set if an existing value present. Defaults to true.
     *  * duplicate - if false, the header value is not modified if the provided value is already included. Does not apply when append is false or if the name is 'set-cookie'. Defaults to true.
     *  @return Return value: the current response object.
     * [See docs](https://github.com/hapijs/hapi/blob/master/API.md#-responseheadername-value-options)
     */
    header(name: string, value: string, options?: ResponseObjectHeaderOptions): ResponseObject;

    /**
     * Sets the HTTP 'Location' header where:
     * @param uri - an absolute or relative URI used as the 'Location' header value.
     * @return Return value: the current response object.
     * [See docs](https://github.com/hapijs/hapi/blob/master/API.md#-responselocationuri)
     */
    location(uri: string): ResponseObject;

    /**
     * Sets an HTTP redirection response (302) and decorates the response with additional methods, where:
     * @param uri - an absolute or relative URI used to redirect the client to another resource.
     * @return Return value: the current response object.
     * Decorates the response object with the response.temporary(), response.permanent(), and response.rewritable() methods to easily change the default redirection code (302).
     * [See docs](https://github.com/hapijs/hapi/blob/master/API.md#-responseredirecturi)
     */
    redirect(uri: string): ResponseObject;

    /**
     * Sets the JSON.stringify() replacer argument where:
     * @param method - the replacer function or array. Defaults to none.
     * @return Return value: the current response object.
     * [See docs](https://github.com/hapijs/hapi/blob/master/API.md#-responsereplacermethod)
     */
    replacer(method: Json.StringifyReplacer): ResponseObject;

    /**
     * Sets the JSON.stringify() space argument where:
     * @param count - the number of spaces to indent nested object keys. Defaults to no indentation.
     * @return Return value: the current response object.
     * [See docs](https://github.com/hapijs/hapi/blob/master/API.md#-responsespacescount)
     */
    spaces(count: number): ResponseObject;

    /**
     * Sets an HTTP cookie where:
     * @param name - the cookie name.
     * @param value - the cookie value. If no options.encoding is defined, must be a string. See server.state() for supported encoding values.
     * @param options - (optional) configuration. If the state was previously registered with the server using server.state(), the specified keys in options are merged with the default server
     *     definition.
     * @return Return value: the current response object.
     * [See docs](https://github.com/hapijs/hapi/blob/master/API.md#-responsestatename-value-options)
     */
    state(name: string, value: object | string, options?: ServerStateCookieOptions): ResponseObject;

    /**
     * Sets a string suffix when the response is process via JSON.stringify() where:
     * @param suffix - the string suffix.
     * @return Return value: the current response object.
     * [See docs](https://github.com/hapijs/hapi/blob/master/API.md#-responsesuffixsuffix)
     */
    suffix(suffix: string): ResponseObject;

    /**
     * Overrides the default route cache expiration rule for this response instance where:
     * @param msec - the time-to-live value in milliseconds.
     * @return Return value: the current response object.
     * [See docs](https://github.com/hapijs/hapi/blob/master/API.md#-responsettlmsec)
     */
    ttl(msec: number): ResponseObject;

    /**
     * Sets the HTTP 'Content-Type' header where:
     * @param mimeType - is the mime type.
     * @return Return value: the current response object.
     * Should only be used to override the built-in default for each response type.
     * [See docs](https://github.com/hapijs/hapi/blob/master/API.md#-responsetypemimetype)
     */
    type(mimeType: string): ResponseObject;

    /**
     * Clears the HTTP cookie by setting an expired value where:
     * @param name - the cookie name.
     * @param options - (optional) configuration for expiring cookie. If the state was previously registered with the server using server.state(), the specified options are merged with the server
     *     definition.
     * @return Return value: the current response object.
     * [See docs](https://github.com/hapijs/hapi/blob/master/API.md#-responseunstatename-options)
     */
    unstate(name: string, options?: ServerStateCookieOptions): ResponseObject;

    /**
     * Adds the provided header to the list of inputs affected the response generation via the HTTP 'Vary' header where:
     * @param header - the HTTP request header name.
     * @return Return value: the current response object.
     * [See docs](https://github.com/hapijs/hapi/blob/master/API.md#-responsevaryheader)
     */
    vary(header: string): ResponseObject;

    /**
     * Marks the response object as a takeover response.
     * @return Return value: the current response object.
     * [See docs](https://github.com/hapijs/hapi/blob/master/API.md#-responsetakeover)
     */
    takeover(): ResponseObject;

    /**
     * Sets the status code to 302 or 307 (based on the response.rewritable() setting) where:
     * @param isTemporary - if false, sets status to permanent. Defaults to true.
     * @return Return value: the current response object.
     * Only available after calling the response.redirect() method.
     * [See docs](https://github.com/hapijs/hapi/blob/master/API.md#-responsetemporaryistemporary)
     */
    temporary(isTemporary: boolean): ResponseObject;

    /**
     * Sets the status code to 301 or 308 (based on the response.rewritable() setting) where:
     * @param isPermanent - if false, sets status to temporary. Defaults to true.
     * @return Return value: the current response object.
     * Only available after calling the response.redirect() method.
     * [See docs](https://github.com/hapijs/hapi/blob/master/API.md#-responsepermanentispermanent)
     */
    permanent(isPermanent: boolean): ResponseObject;

    /**
     * Sets the status code to 301/302 for rewritable (allows changing the request method from 'POST' to 'GET') or 307/308 for non-rewritable (does not allow changing the request method from 'POST'
     * to 'GET'). Exact code based on the response.temporary() or response.permanent() setting. Arguments:
     * @param isRewritable - if false, sets to non-rewritable. Defaults to true.
     * @return Return value: the current response object.
     * Only available after calling the response.redirect() method.
     * [See docs](https://github.com/hapijs/hapi/blob/master/API.md#-responserewritableisrewritable)
     */
    rewritable(isRewritable: boolean): ResponseObject;
}

/**
 * Object containing the response handling flags.
 * [See docs](https://github.com/hapijs/hapi/blob/master/API.md#-responsesettings)
 */
export interface ResponseSettings {
    /**
     * Defaults value: true.
     * If true and source is a Stream, copies the statusCode and headers properties of the stream object to the outbound response.
     */
    readonly passThrough: boolean;

    /**
     * Default value: null (use route defaults).
     * Override the route json options used when source value requires stringification.
     */
    readonly stringify: Json.StringifyArguments;

    /**
     * Default value: null (use route defaults).
     * If set, overrides the route cache with an expiration value in milliseconds.
     */
    readonly ttl: number;

    /**
     * Default value: false.
     * If true, a suffix will be automatically added to the 'ETag' header at transmission time (separated by a '-' character) when the HTTP 'Vary' header is present.
     */
    varyEtag: boolean;
}

/**
 * See more about Lifecycle
 * https://github.com/hapijs/hapi/blob/master/API.md#request-lifecycle
 */

export type ResponseValue = string | object;

export interface AuthenticationData {
    credentials: AuthCredentials;
    artifacts?: object | undefined;
}

export interface Auth {
    readonly isAuth: true;
    readonly error?: Error | null | undefined;
    readonly data?: AuthenticationData | undefined;
}

/**
 * The response toolkit is a collection of properties and utilities passed to every [lifecycle method](https://github.com/hapijs/hapi/blob/master/API.md#lifecycle-methods)
 * It is somewhat hard to define as it provides both utilities for manipulating responses as well as other information. Since the
 * toolkit is passed as a function argument, developers can name it whatever they want. For the purpose of this
 * document the h notation is used. It is named in the spirit of the RethinkDB r method, with h for hapi.
 * [See docs](https://github.com/hapijs/hapi/blob/master/API.md#response-toolkit)
 */
export interface ResponseToolkit {
    /**
     * A response symbol. When returned by a lifecycle method, the request lifecycle skips to the finalizing step
     * without further interaction with the node response stream. It is the developer's responsibility to write
     * and end the response directly via [request.raw.res](https://github.com/hapijs/hapi/blob/master/API.md#request.raw).
     */
    readonly abandon: symbol;

    /**
     * A response symbol. When returned by a lifecycle method, the request lifecycle skips to the finalizing step after
     * calling request.raw.res.end()) to close the the node response stream.
     */
    readonly close: symbol;

    /**
     * A response symbol. Provides access to the route or server context set via the route [bind](https://github.com/hapijs/hapi/blob/master/API.md#route.options.bind)
     * option or [server.bind()](https://github.com/hapijs/hapi/blob/master/API.md#server.bind()).
     */
    readonly context: any;

    /**
     * A response symbol. When returned by a lifecycle method, the request lifecycle continues without changing the response.
     */
    readonly continue: symbol;

    /**
     * The [server realm](https://github.com/hapijs/hapi/blob/master/API.md#server.realm) associated with the matching
     * route. Defaults to the root server realm in the onRequest step.
     */
    readonly realm: ServerRealm;

    /**
     * Access: read only and public request interface.
     * The [request] object. This is a duplication of the request lifecycle method argument used by
     * [toolkit decorations](https://github.com/hapijs/hapi/blob/master/API.md#server.decorate()) to access the current request.
     */
    readonly request: Readonly<Request>;

    /**
     * Used by the [authentication] method to pass back valid credentials where:
     * @param data - an object with:
     * * credentials - (required) object representing the authenticated entity.
     * * artifacts - (optional) authentication artifacts object specific to the authentication scheme.
     * @return Return value: an internal authentication object.
     */
    authenticated(data: AuthenticationData): Auth;

    /**
     * Sets the response 'ETag' and 'Last-Modified' headers and checks for any conditional request headers to decide if
     * the response is going to qualify for an HTTP 304 (Not Modified). If the entity values match the request
     * conditions, h.entity() returns a response object for the lifecycle method to return as its value which will
     * set a 304 response. Otherwise, it sets the provided entity headers and returns undefined.
     * The method argumetns are:
     * @param options - a required configuration object with:
     * * etag - the ETag string. Required if modified is not present. Defaults to no header.
     * * modified - the Last-Modified header value. Required if etag is not present. Defaults to no header.
     * * vary - same as the response.etag() option. Defaults to true.
     * @return Return value: - a response object if the response is unmodified. - undefined if the response has changed.
     * If undefined is returned, the developer must return a valid lifecycle method value. If a response is returned,
     * it should be used as the return value (but may be customize using the response methods).
     * [See docs](https://github.com/hapijs/hapi/blob/master/API.md#-hentityoptions)
     */
    entity(
        options?: { etag?: string | undefined; modified?: string | undefined; vary?: boolean | undefined },
    ): ResponseObject | undefined;

    /**
     * Redirects the client to the specified uri. Same as calling h.response().redirect(uri).
     * @param url
     * @return Returns a response object.
     * [See docs](https://github.com/hapijs/hapi/blob/master/API.md#-hredirecturi)
     */
    redirect(uri?: string): ResponseObject;

    /**
     * Wraps the provided value and returns a response object which allows customizing the response
     * (e.g. setting the HTTP status code, custom headers, etc.), where:
     * @param value - (optional) return value. Defaults to null.
     * @return Returns a response object.
     * [See docs](https://github.com/hapijs/hapi/blob/master/API.md#-hresponsevalue)
     */
    response(value?: ResponseValue): ResponseObject;

    /**
     * Sets a response cookie using the same arguments as response.state().
     * @param name of the cookie
     * @param value of the cookie
     * @param (optional) ServerStateCookieOptions object.
     * @return Return value: none.
     * [See docs](https://github.com/hapijs/hapi/blob/master/API.md#-hstatename-value-options)
     */
    state(name: string, value: string | object, options?: ServerStateCookieOptions): void;

    /**
     * Used by the [authentication] method to indicate authentication failed and pass back the credentials received where:
     * @param error - (required) the authentication error.
     * @param data - (optional) an object with:
     * * credentials - (required) object representing the authenticated entity.
     * * artifacts - (optional) authentication artifacts object specific to the authentication scheme.
     * @return void.
     * The method is used to pass both the authentication error and the credentials. For example, if a request included
     * expired credentials, it allows the method to pass back the user information (combined with a 'try'
     * authentication mode) for error customization.
     * There is no difference between throwing the error or passing it with the h.unauthenticated() method is no credentials are passed, but it might still be helpful for code clarity.
     * [See docs](https://github.com/hapijs/hapi/blob/master/API.md#-hunauthenticatederror-data)
     */
    unauthenticated(error: Error, data?: AuthenticationData): void;

    /**
     * Clears a response cookie using the same arguments as
     * @param name of the cookie
     * @param options (optional) ServerStateCookieOptions object.
     * @return void.
     * [See docs](https://github.com/hapijs/hapi/blob/master/API.md#-hunstatename-options)
     */
    unstate(name: string, options?: ServerStateCookieOptions): void;
}

/* + + + + + + + + + + + + + + + + + + + + + + + + + + + + + + + + + + + + + +
 +                                                                           +
 +                                                                           +
 +                                                                           +
 +                      Route                                                +
 +                                                                           +
 +                                                                           +
 +                                                                           +
 + + + + + + + + + + + + + + + + + + + + + + + + + + + + + + + + + + + + + + */

export type RouteOptionsAccessScope = false | string | string[];

export type RouteOptionsAccessEntity = "any" | "user" | "app";

export interface RouteOptionsAccessScopeObject {
    scope: RouteOptionsAccessScope;
}

export interface RouteOptionsAccessEntityObject {
    entity: RouteOptionsAccessEntity;
}

export type RouteOptionsAccessObject =
    | RouteOptionsAccessScopeObject
    | RouteOptionsAccessEntityObject
    | (RouteOptionsAccessScopeObject & RouteOptionsAccessEntityObject);

/**
 * Route Authentication Options
 */
export interface RouteOptionsAccess {
    /**
     * Default value: none.
     * An object or array of objects specifying the route access rules. Each rule is evaluated against an incoming request and access is granted if at least one of the rules matches. Each rule object
     * must include at least one of scope or entity.
     * [See docs](https://github.com/hapijs/hapi/blob/master/API.md#-routeoptionsauthaccess)
     */
    access?: RouteOptionsAccessObject | RouteOptionsAccessObject[] | undefined;

    /**
     * Default value: false (no scope requirements).
     * The application scope required to access the route. Value can be a scope string or an array of scope strings. When authenticated, the credentials object scope property must contain at least
     * one of the scopes defined to access the route. If a scope string begins with a + character, that scope is required. If a scope string begins with a ! character, that scope is forbidden. For
     * example, the scope ['!a', '+b', 'c', 'd'] means the incoming request credentials' scope must not include 'a', must include 'b', and must include one of 'c' or 'd'. You may also access
     * properties on the request object (query, params, payload, and credentials) to populate a dynamic scope by using the '{' and '}' characters around the property name, such as 'user-{params.id}'.
     * [See docs](https://github.com/hapijs/hapi/blob/master/API.md#-routeoptionsauthaccessscope)
     */
    scope?: RouteOptionsAccessScope | undefined;

    /**
     * Default value: 'any'.
     * The required authenticated entity type. If set, must match the entity value of the request authenticated credentials. Available values:
     * * 'any' - the authentication can be on behalf of a user or application.
     * * 'user' - the authentication must be on behalf of a user which is identified by the presence of a 'user' attribute in the credentials object returned by the authentication strategy.
     * * 'app' - the authentication must be on behalf of an application which is identified by the lack of presence of a user attribute in the credentials object returned by the authentication
     * strategy.
     * [See docs](https://github.com/hapijs/hapi/blob/master/API.md#-routeoptionsauthaccessentity)
     */
    entity?: RouteOptionsAccessEntity | undefined;

    /**
     * Default value: 'required'.
     * The authentication mode. Available values:
     * * 'required' - authentication is required.
     * * 'optional' - authentication is optional - the request must include valid credentials or no credentials at all.
     * * 'try' - similar to 'optional', any request credentials are attempted authentication, but if the credentials are invalid, the request proceeds regardless of the authentication error.
     * [See docs](https://github.com/hapijs/hapi/blob/master/API.md#-routeoptionsauthmode)
     */
    mode?: "required" | "optional" | "try" | undefined;

    /**
     * Default value: false, unless the scheme requires payload authentication.
     * If set, the incoming request payload is authenticated after it is processed. Requires a strategy with payload authentication support (e.g. Hawk). Cannot be set to a value other than 'required'
     * when the scheme sets the authentication options.payload to true. Available values:
     * * false - no payload authentication.
     * * 'required' - payload authentication required.
     * * 'optional' - payload authentication performed only when the client includes payload authentication information (e.g. hash attribute in Hawk).
     * [See docs](https://github.com/hapijs/hapi/blob/master/API.md#-routeoptionsauthpayload)
     */
    payload?: false | "required" | "optional" | undefined;

    /**
     * Default value: the default strategy set via server.auth.default().
     * An array of string strategy names in the order they should be attempted. Cannot be used together with strategy.
     * [See docs](https://github.com/hapijs/hapi/blob/master/API.md#-routeoptionsauthstrategies)
     */
    strategies?: string[] | undefined;

    /**
     * Default value: the default strategy set via server.auth.default().
     * A string strategy names. Cannot be used together with strategies.
     * [See docs](https://github.com/hapijs/hapi/blob/master/API.md#-routeoptionsauthstrategy)
     */
    strategy?: string | undefined;
}

/**
 * Values are:
 * * * 'default' - no privacy flag.
 * * * 'public' - mark the response as suitable for public caching.
 * * * 'private' - mark the response as suitable only for private caching.
 * * expiresIn - relative expiration expressed in the number of milliseconds since the item was saved in the cache. Cannot be used together with expiresAt.
 * * expiresAt - time of day expressed in 24h notation using the 'HH:MM' format, at which point all cache records for the route expire. Cannot be used together with expiresIn.
 * * statuses - an array of HTTP response status code numbers (e.g. 200) which are allowed to include a valid caching directive.
 * * otherwise - a string with the value of the 'Cache-Control' header when caching is disabled.
 * [See docs](https://github.com/hapijs/hapi/blob/master/API.md#-routeoptionscache)
 */
export type RouteOptionsCache =
    & {
        privacy?: "default" | "public" | "private" | undefined;
        statuses?: number[] | undefined;
        otherwise?: string | undefined;
    }
    & (
        {
            expiresIn?: number | undefined;
            expiresAt?: undefined;
        } | {
            expiresIn?: undefined;
            expiresAt?: string | undefined;
        } | {
            expiresIn?: undefined;
            expiresAt?: undefined;
        }
    );

/**
 * Default value: false (no CORS headers).
 * The Cross-Origin Resource Sharing protocol allows browsers to make cross-origin API calls. CORS is required by web applications running inside a browser which are loaded from a different domain
 * than the API server. To enable, set cors to true, or to an object with the following options:
 * * origin - an array of allowed origin servers strings ('Access-Control-Allow-Origin'). The array can contain any combination of fully qualified origins along with origin strings containing a
 * wildcard '*' character, or a single '*' origin string. If set to 'ignore', any incoming Origin header is ignored (present or not) and the 'Access-Control-Allow-Origin' header is set to '*'.
 * Defaults to any origin ['*'].
 * * maxAge - number of seconds the browser should cache the CORS response ('Access-Control-Max-Age'). The greater the value, the longer it will take before the browser checks for changes in policy.
 * Defaults to 86400 (one day).
 * * headers - a strings array of allowed headers ('Access-Control-Allow-Headers'). Defaults to ['Accept', 'Authorization', 'Content-Type', 'If-None-Match'].
 * * additionalHeaders - a strings array of additional headers to headers. Use this to keep the default headers in place.
 * * exposedHeaders - a strings array of exposed headers ('Access-Control-Expose-Headers'). Defaults to ['WWW-Authenticate', 'Server-Authorization'].
 * * additionalExposedHeaders - a strings array of additional headers to exposedHeaders. Use this to keep the default headers in place.
 * * credentials - if true, allows user credentials to be sent ('Access-Control-Allow-Credentials'). Defaults to false.
 * [See docs](https://github.com/hapijs/hapi/blob/master/API.md#-routeoptionscors)
 */
export interface RouteOptionsCors {
    /**
     * an array of allowed origin servers strings ('Access-Control-Allow-Origin'). The array can contain any combination of fully qualified origins along with origin strings containing a wildcard '*'
     * character, or a single '*' origin string. If set to 'ignore', any incoming Origin header is ignored (present or not) and the 'Access-Control-Allow-Origin' header is set to '*'. Defaults to any
     * origin ['*'].
     */
    origin?: string[] | "*" | "ignore" | undefined;
    /**
     * number of seconds the browser should cache the CORS response ('Access-Control-Max-Age'). The greater the value, the longer it will take before the browser checks for changes in policy.
     * Defaults to 86400 (one day).
     */
    maxAge?: number | undefined;
    /**
     * a strings array of allowed headers ('Access-Control-Allow-Headers'). Defaults to ['Accept', 'Authorization', 'Content-Type', 'If-None-Match'].
     */
    headers?: string[] | undefined;
    /**
     * a strings array of additional headers to headers. Use this to keep the default headers in place.
     */
    additionalHeaders?: string[] | undefined;
    /**
     * a strings array of exposed headers ('Access-Control-Expose-Headers'). Defaults to ['WWW-Authenticate', 'Server-Authorization'].
     */
    exposedHeaders?: string[] | undefined;
    /**
     * a strings array of additional headers to exposedHeaders. Use this to keep the default headers in place.
     */
    additionalExposedHeaders?: string[] | undefined;
    /**
     * if true, allows user credentials to be sent ('Access-Control-Allow-Credentials'). Defaults to false.
     */
    credentials?: boolean | undefined;
}

/**
 * The value must be one of:
 * * 'data' - the incoming payload is read fully into memory. If parse is true, the payload is parsed (JSON, form-decoded, multipart) based on the 'Content-Type' header. If parse is false, a raw
 * Buffer is returned.
 * * 'stream' - the incoming payload is made available via a Stream.Readable interface. If the payload is 'multipart/form-data' and parse is true, field values are presented as text while files are
 * provided as streams. File streams from a 'multipart/form-data' upload will also have a hapi property containing the filename and headers properties. Note that payload streams for multipart
 * payloads are a synthetic interface created on top of the entire mutlipart content loaded into memory. To avoid loading large multipart payloads into memory, set parse to false and handle the
 * multipart payload in the handler using a streaming parser (e.g. pez).
 * * 'file' - the incoming payload is written to temporary file in the directory specified by the uploads settings. If the payload is 'multipart/form-data' and parse is true, field values are
 * presented as text while files are saved to disk. Note that it is the sole responsibility of the application to clean up the files generated by the framework. This can be done by keeping track of
 * which files are used (e.g. using the request.app object), and listening to the server 'response' event to perform cleanup. For context [See
 * docs](https://github.com/hapijs/hapi/blob/master/API.md#-routeoptionspayloadoutput)
 */
export type PayloadOutput = "data" | "stream" | "file";

/**
 * [See docs](https://github.com/hapijs/hapi/blob/master/API.md#-routeoptionspayloadcompression)
 */
export type PayloadCompressionDecoderSettings = object;

/**
 * Determines how the request payload is processed.
 * [See docs](https://github.com/hapijs/hapi/blob/master/API.md#-routeoptionspayload)
 */
export interface RouteOptionsPayload {
    /**
     * Default value: allows parsing of the following mime types:
     * * application/json
     * * application/*+json
     * * application/octet-stream
     * * application/x-www-form-urlencoded
     * * multipart/form-data
     * * text/*
     * A string or an array of strings with the allowed mime types for the endpoint. Use this settings to limit the set of allowed mime types. Note that allowing additional mime types not listed
     * above will not enable them to be parsed, and if parse is true, the request will result in an error response.
     * [See docs](https://github.com/hapijs/hapi/blob/master/API.md#-routeoptionspayloadallow)
     */
    allow?: string | string[] | undefined;

    /**
     * Default value: none.
     * An object where each key is a content-encoding name and each value is an object with the desired decoder settings. Note that encoder settings are set in compression.
     * [See docs](https://github.com/hapijs/hapi/blob/master/API.md#-routeoptionspayloadcompression)
     */
    compression?: Util.Dictionary<PayloadCompressionDecoderSettings> | undefined;

    /**
     * Default value: 'application/json'.
     * The default content type if the 'Content-Type' request header is missing.
     * [See docs](https://github.com/hapijs/hapi/blob/master/API.md#-routeoptionspayloaddefaultcontenttype)
     */
    defaultContentType?: string | undefined;

    /**
     * Default value: 'error' (return a Bad Request (400) error response).
     * A failAction value which determines how to handle payload parsing errors.
     * [See docs](https://github.com/hapijs/hapi/blob/master/API.md#-routeoptionspayloadfailaction)
     */
    failAction?: Lifecycle.FailAction | undefined;

    /**
     * Default value: 1048576 (1MB).
     * Limits the size of incoming payloads to the specified byte count. Allowing very large payloads may cause the server to run out of memory.
     * [See docs](https://github.com/hapijs/hapi/blob/master/API.md#-routeoptionspayloadmaxbytes)
     */
    maxBytes?: number | undefined;

    /**
     * Default value: none.
     * Overrides payload processing for multipart requests. Value can be one of:
     * * false - disable multipart processing.
     * an object with the following required options:
     * * output - same as the output option with an additional value option:
     * * * annotated - wraps each multipart part in an object with the following keys: // TODO type this?
     * * * * headers - the part headers.
     * * * * filename - the part file name.
     * * * * payload - the processed part payload.
     * [See docs](https://github.com/hapijs/hapi/blob/master/API.md#-routeoptionspayloadmultipart)
     */
    multipart?: false | {
        output: PayloadOutput | "annotated";
    } | undefined;

    /**
     * Default value: 'data'.
     * The processed payload format. The value must be one of:
     * * 'data' - the incoming payload is read fully into memory. If parse is true, the payload is parsed (JSON, form-decoded, multipart) based on the 'Content-Type' header. If parse is false, a raw
     * Buffer is returned.
     * * 'stream' - the incoming payload is made available via a Stream.Readable interface. If the payload is 'multipart/form-data' and parse is true, field values are presented as text while files
     * are provided as streams. File streams from a 'multipart/form-data' upload will also have a hapi property containing the filename and headers properties. Note that payload streams for multipart
     * payloads are a synthetic interface created on top of the entire mutlipart content loaded into memory. To avoid loading large multipart payloads into memory, set parse to false and handle the
     * multipart payload in the handler using a streaming parser (e.g. pez).
     * * 'file' - the incoming payload is written to temporary file in the directory specified by the uploads settings. If the payload is 'multipart/form-data' and parse is true, field values are
     * presented as text while files are saved to disk. Note that it is the sole responsibility of the application to clean up the files generated by the framework. This can be done by keeping track
     * of which files are used (e.g. using the request.app object), and listening to the server 'response' event to perform cleanup.
     * [See docs](https://github.com/hapijs/hapi/blob/master/API.md#-routeoptionspayloadoutput)
     */
    output?: PayloadOutput | undefined;

    /**
     * Default value: none.
     * A mime type string overriding the 'Content-Type' header value received.
     * [See docs](https://github.com/hapijs/hapi/blob/master/API.md#-routeoptionspayloadoverride)
     */
    override?: string | undefined;

    /**
     * Default value: true.
     * Determines if the incoming payload is processed or presented raw. Available values:
     * * true - if the request 'Content-Type' matches the allowed mime types set by allow (for the whole payload as well as parts), the payload is converted into an object when possible. If the
     * format is unknown, a Bad Request (400) error response is sent. Any known content encoding is decoded.
     * * false - the raw payload is returned unmodified.
     * * 'gunzip' - the raw payload is returned unmodified after any known content encoding is decoded.
     * [See docs](https://github.com/hapijs/hapi/blob/master/API.md#-routeoptionspayloadparse)
     */
    parse?: boolean | "gunzip" | undefined;

    /**
     * Default value: to 10000 (10 seconds).
     * Payload reception timeout in milliseconds. Sets the maximum time allowed for the client to transmit the request payload (body) before giving up and responding with a Request Timeout (408)
     * error response. Set to false to disable.
     * [See docs](https://github.com/hapijs/hapi/blob/master/API.md#-routeoptionspayloadtimeout)
     */
    timeout?: false | number | undefined;

    /**
     * Default value: os.tmpdir().
     * The directory used for writing file uploads.
     * [See docs](https://github.com/hapijs/hapi/blob/master/API.md#-routeoptionspayloaduploads)
     */
    uploads?: string | undefined;
}

/**
 * For context [See docs](https://github.com/hapijs/hapi/blob/master/API.md#-routeoptionspre)
 */
export type RouteOptionsPreArray = RouteOptionsPreAllOptions[];

/**
 * For context [See docs](https://github.com/hapijs/hapi/blob/master/API.md#-routeoptionspre)
 */
export type RouteOptionsPreAllOptions = RouteOptionsPreObject | RouteOptionsPreObject[] | Lifecycle.Method;

/**
 * An object with:
 * * method - a lifecycle method.
 * * assign - key name used to assign the response of the method to in request.pre and request.preResponses.
 * * failAction - A failAction value which determine what to do when a pre-handler method throws an error. If assign is specified and the failAction setting is not 'error', the error will be assigned.
 * For context [See docs](https://github.com/hapijs/hapi/blob/master/API.md#-routeoptionspre)
 */
export interface RouteOptionsPreObject {
    /**
     * a lifecycle method.
     */
    method: Lifecycle.Method;
    /**
     * key name used to assign the response of the method to in request.pre and request.preResponses.
     */
    assign?: string | undefined;
    /**
     * A failAction value which determine what to do when a pre-handler method throws an error. If assign is specified and the failAction setting is not 'error', the error will be assigned.
     */
    failAction?: Lifecycle.FailAction | undefined;
}

export type ValidationObject = SchemaMap;

/**
 * * true - any query parameter value allowed (no validation performed). false - no parameter value allowed.
 * * a joi validation object.
 * * a validation function using the signature async function(value, options) where:
 * * * value - the request.* object containing the request parameters.
 * * * options - options.
 */
export type RouteOptionsResponseSchema =
    | boolean
    | ValidationObject
    | Schema
    | ((value: object | Buffer | string, options: ValidationOptions) => Promise<any>);

/**
 * Processing rules for the outgoing response.
 * [See docs](https://github.com/hapijs/hapi/blob/master/API.md#-routeoptionsresponse)
 */
export interface RouteOptionsResponse {
    /**
     * Default value: 200.
     * The default HTTP status code when the payload is considered empty. Value can be 200 or 204. Note that a 200 status code is converted to a 204 only at the time of response transmission (the
     * response status code will remain 200 throughout the request lifecycle unless manually set).
     * [See docs](https://github.com/hapijs/hapi/blob/master/API.md#-routeoptionsresponseemptystatuscode)
     */
    emptyStatusCode?: 200 | 204 | undefined;

    /**
     * Default value: 'error' (return an Internal Server Error (500) error response).
     * A failAction value which defines what to do when a response fails payload validation.
     * [See docs](https://github.com/hapijs/hapi/blob/master/API.md#-routeoptionsresponsefailaction)
     */
    failAction?: Lifecycle.FailAction | undefined;

    /**
     * Default value: false.
     * If true, applies the validation rule changes to the response payload.
     * [See docs](https://github.com/hapijs/hapi/blob/master/API.md#-routeoptionsresponsemodify)
     */
    modify?: boolean | undefined;

    /**
     * Default value: none.
     * [joi](https://github.com/hapijs/joi) options object pass to the validation function. Useful to set global options such as stripUnknown or abortEarly (the complete list is available here). If a
     * custom validation function is defined via schema or status then options can an arbitrary object that will be passed to this function as the second argument.
     * [See docs](https://github.com/hapijs/hapi/blob/master/API.md#-routeoptionsresponseoptions)
     */
    options?: ValidationOptions | undefined; // TODO needs validation

    /**
     * Default value: true.
     * If false, payload range support is disabled.
     * [See docs](https://github.com/hapijs/hapi/blob/master/API.md#-routeoptionsresponseranges)
     */
    ranges?: boolean | undefined;

    /**
     * Default value: 100 (all responses).
     * The percent of response payloads validated (0 - 100). Set to 0 to disable all validation.
     * [See docs](https://github.com/hapijs/hapi/blob/master/API.md#-routeoptionsresponsesample)
     */
    sample?: number | undefined;

    /**
     * Default value: true (no validation).
     * The default response payload validation rules (for all non-error responses) expressed as one of:
     * * true - any payload allowed (no validation).
     * * false - no payload allowed.
     * * a joi validation object. The options along with the request context ({ headers, params, query, payload, app, auth }) are passed to the validation function.
     * * a validation function using the signature async function(value, options) where:
     * * * value - the pending response payload.
     * * * options - The options along with the request context ({ headers, params, query, payload, app, auth }).
     * * * if the function returns a value and modify is true, the value is used as the new response. If the original response is an error, the return value is used to override the original error
     * output.payload. If an error is thrown, the error is processed according to failAction.
     * [See docs](https://github.com/hapijs/hapi/blob/master/API.md#-routeoptionsresponseschema)
     */
    schema?: RouteOptionsResponseSchema | undefined;

    /**
     * Default value: none.
     * Validation schemas for specific HTTP status codes. Responses (excluding errors) not matching the listed status codes are validated using the default schema.
     * status is set to an object where each key is a 3 digit HTTP status code and the value has the same definition as schema.
     * [See docs](https://github.com/hapijs/hapi/blob/master/API.md#-routeoptionsresponsestatus)
     */
    status?: Util.Dictionary<RouteOptionsResponseSchema> | undefined;

    /**
     * The default HTTP status code used to set a response error when the request is closed or aborted before the
     * response is fully transmitted.
     * Value can be any integer greater or equal to 400.
     * The default value 499 is based on the non-standard nginx "CLIENT CLOSED REQUEST" error.
     * The value is only used for logging as the request has already ended.
     * @default 499
     */
    disconnectStatusCode?: number | undefined;
}

/**
 * @see https://www.w3.org/TR/referrer-policy/
 */
export type ReferrerPolicy =
    | ""
    | "no-referrer"
    | "no-referrer-when-downgrade"
    | "unsafe-url"
    | "same-origin"
    | "origin"
    | "strict-origin"
    | "origin-when-cross-origin"
    | "strict-origin-when-cross-origin";

/**
 * Default value: false (security headers disabled).
 * Sets common security headers. To enable, set security to true or to an object with the following options:
 * * hsts - controls the 'Strict-Transport-Security' header, where:
 * * * true - the header will be set to max-age=15768000. This is the default value.
 * * * a number - the maxAge parameter will be set to the provided value.
 * * * an object with the following fields:
 * * * * maxAge - the max-age portion of the header, as a number. Default is 15768000.
 * * * * includeSubDomains - a boolean specifying whether to add the includeSubDomains flag to the header.
 * * * * preload - a boolean specifying whether to add the 'preload' flag (used to submit domains inclusion in Chrome's HTTP Strict Transport Security (HSTS) preload list) to the header.
 * * xframe - controls the 'X-Frame-Options' header, where:
 * * * true - the header will be set to 'DENY'. This is the default value.
 * * * 'deny' - the headers will be set to 'DENY'.
 * * * 'sameorigin' - the headers will be set to 'SAMEORIGIN'.
 * * * an object for specifying the 'allow-from' rule, where:
 * * * * rule - one of:
 * * * * * 'deny'
 * * * * * 'sameorigin'
 * * * * * 'allow-from'
 * * * * source - when rule is 'allow-from' this is used to form the rest of the header, otherwise this field is ignored. If rule is 'allow-from' but source is unset, the rule will be automatically
 * changed to 'sameorigin'.
 * * xss - boolean that controls the 'X-XSS-PROTECTION' header for Internet Explorer. Defaults to true which sets the header to equal '1; mode=block'.
 *       Note: this setting can create a security vulnerability in versions of Internet Exploere below 8, as well as unpatched versions of IE8. See here and here for more information. If you actively
 * support old versions of IE, it may be wise to explicitly set this flag to false.
 * * noOpen - boolean controlling the 'X-Download-Options' header for Internet Explorer, preventing downloads from executing in your context. Defaults to true setting the header to 'noopen'.
 * * noSniff - boolean controlling the 'X-Content-Type-Options' header. Defaults to true setting the header to its only and default option, 'nosniff'.
 * [See docs](https://github.com/hapijs/hapi/blob/master/API.md#-routeoptionssecurity)
 */
export interface RouteOptionsSecureObject {
    /**
     * hsts - controls the 'Strict-Transport-Security' header
     */
    hsts?: boolean | number | {
        /**
         * the max-age portion of the header, as a number. Default is 15768000.
         */
        maxAge: number;
        /**
         * a boolean specifying whether to add the includeSubDomains flag to the header.
         */
        includeSubdomains: boolean;
        /**
         * a boolean specifying whether to add the 'preload' flag (used to submit domains inclusion in Chrome's HTTP Strict Transport Security (HSTS) preload list) to the header.
         */
        preload: boolean;
    } | undefined;
    /**
     * controls the 'X-Frame-Options' header
     */
    xframe?: true | "deny" | "sameorigin" | {
        /**
         * an object for specifying the 'allow-from' rule,
         */
        rule: "deny" | "sameorigin" | "allow-from";
        /**
         * when rule is 'allow-from' this is used to form the rest of the header, otherwise this field is ignored. If rule is 'allow-from' but source is unset, the rule will be automatically changed
         * to 'sameorigin'.
         */
        source: string;
    } | undefined;
    /**
     * boolean that controls the 'X-XSS-PROTECTION' header for Internet Explorer. Defaults to true which sets the header to equal '1; mode=block'.
     * Note: this setting can create a security vulnerability in versions of Internet Exploere below 8, as well as unpatched versions of IE8. See here and here for more information. If you actively
     * support old versions of IE, it may be wise to explicitly set this flag to false.
     */
    xss: boolean;
    /**
     * boolean controlling the 'X-Download-Options' header for Internet Explorer, preventing downloads from executing in your context. Defaults to true setting the header to 'noopen'.
     */
    noOpen?: boolean | undefined;
    /**
     * boolean controlling the 'X-Content-Type-Options' header. Defaults to true setting the header to its only and default option, 'nosniff'.
     */
    noSniff?: boolean | undefined;

    /**
     * Controls the `Referrer-Policy` header, which has the following possible values.
     * @default false Header will not be send.
     */
    referrer?: false | ReferrerPolicy | undefined;
}

export type RouteOptionsSecure = boolean | RouteOptionsSecureObject;

/**
 * Default value: { headers: true, params: true, query: true, payload: true, failAction: 'error' }.
 * Request input validation rules for various request components.
 * [See docs](https://github.com/hapijs/hapi/blob/master/API.md#-routeoptionsvalidate)
 */
export interface RouteOptionsValidate {
    /**
     * Default value: none.
     * An optional object with error fields copied into every validation error response.
     * [See docs](https://github.com/hapijs/hapi/blob/master/API.md#-routeoptionsvalidateerrorfields)
     */
    errorFields?: object | undefined;

    /**
     * Default value: 'error' (return a Bad Request (400) error response).
     * A failAction value which determines how to handle failed validations. When set to a function, the err argument includes the type of validation error under err.output.payload.validation.source.
     * [See docs](https://github.com/hapijs/hapi/blob/master/API.md#-routeoptionsvalidatefailaction)
     */
    failAction?: Lifecycle.FailAction | undefined;

    /**
     * Validation rules for incoming request headers:
     * * If a value is returned, the value is used as the new request.headers value and the original value is stored in request.orig.headers. Otherwise, the headers are left unchanged. If an error
     * is thrown, the error is handled according to failAction. Note that all header field names must be in lowercase to match the headers normalized by node.
     * [See docs](https://github.com/hapijs/hapi/blob/master/API.md#-routeoptionsvalidateheaders)
     * @default true
     */
    headers?: RouteOptionsResponseSchema | undefined;

    /**
     * An options object passed to the joi rules or the custom validation methods. Used for setting global options such as stripUnknown or abortEarly (the complete list is available here).
     * If a custom validation function (see headers, params, query, or payload above) is defined then options can an arbitrary object that will be passed to this function as the second parameter.
     * The values of the other inputs (i.e. headers, query, params, payload, app, and auth) are added to the options object under the validation context (accessible in rules as
     * Joi.ref('$query.key')).
     * Note that validation is performed in order (i.e. headers, params, query, and payload) and if type casting is used (e.g. converting a string to a number), the value of inputs not yet validated
     * will reflect the raw, unvalidated and unmodified values. If the validation rules for headers, params, query, and payload are defined at both the server routes level and at the route level, the
     * individual route settings override the routes defaults (the rules are not merged).
     * [See docs](https://github.com/hapijs/hapi/blob/master/API.md#-routeoptionsvalidateparams)
     * @default true
     */
    options?: ValidationOptions | object | undefined;

    /**
     * Validation rules for incoming request path parameters, after matching the path against the route, extracting any parameters, and storing them in request.params, where:
     * * true - any path parameter value allowed (no validation performed).
     * * a joi validation object.
     * * a validation function using the signature async function(value, options) where:
     * * * value - the request.params object containing the request path parameters.
     * * * options - options.
     * if a value is returned, the value is used as the new request.params value and the original value is stored in request.orig.params. Otherwise, the path parameters are left unchanged. If an
     * error is thrown, the error is handled according to failAction. Note that failing to match the validation rules to the route path parameters definition will cause all requests to fail.
     * [See docs](https://github.com/hapijs/hapi/blob/master/API.md#-routeoptionsvalidateparams)
     * @default true
     */
    params?: RouteOptionsResponseSchema | undefined;

    /**
     * Validation rules for incoming request payload (request body), where:
     * * If a value is returned, the value is used as the new request.payload value and the original value is stored in request.orig.payload. Otherwise, the payload is left unchanged. If an error is
     * thrown, the error is handled according to failAction. Note that validating large payloads and modifying them will cause memory duplication of the payload (since the original is kept), as well
     * as the significant performance cost of validating large amounts of data.
     * [See docs](https://github.com/hapijs/hapi/blob/master/API.md#-routeoptionsvalidatepayload)
     * @default true
     */
    payload?: RouteOptionsResponseSchema | undefined;

    /**
     * Validation rules for incoming request URI query component (the key-value part of the URI between '?' and '#'). The query is parsed into its individual key-value pairs, decoded, and stored in
     * request.query prior to validation. Where:
     * * If a value is returned, the value is used as the new request.query value and the original value is stored in request.orig.query. Otherwise, the query parameters are left unchanged.
     * If an error
     * is thrown, the error is handled according to failAction. Note that changes to the query parameters will not be reflected in request.url.
     * [See docs](https://github.com/hapijs/hapi/blob/master/API.md#-routeoptionsvalidatequery)
     * @default true
     */
    query?: RouteOptionsResponseSchema | undefined;

    /**
     * Validation rules for incoming cookies.
     * The cookie header is parsed and decoded into the request.state prior to validation.
     * @default true
     */
    state?: RouteOptionsResponseSchema | undefined;
}

/**
 * For context [See docs](https://github.com/hapijs/hapi/blob/master/API.md#-routeoptionscompression)
 * For context [See docs](https://github.com/hapijs/hapi/blob/master/API.md#-serverencoderencoding-encoder)
 */
export type RouteCompressionEncoderSettings = object;

/**
 * Empty interface to allow for user-defined augmentations.
 */
/* tslint:disable-next-line:no-empty-interface */
export interface RouteOptionsApp {
}

/**
 * Each route can be customized to change the default behavior of the request lifecycle.
 * For context [See docs](https://github.com/hapijs/hapi/blob/master/API.md#route-options)
 */
export interface RouteOptions {
    /**
     * Application-specific route configuration state. Should not be used by plugins which should use options.plugins[name] instead.
     * [See docs](https://github.com/hapijs/hapi/blob/master/API.md#-routeoptionsapp)
     */
    app?: RouteOptionsApp | undefined;

    /**
     * Route authentication configuration. Value can be:
     * false to disable authentication if a default strategy is set.
     * a string with the name of an authentication strategy registered with server.auth.strategy(). The strategy will be set to 'required' mode.
     * an authentication configuration object.
     * [See docs](https://github.com/hapijs/hapi/blob/master/API.md#-routeoptionsapp)
     */
    auth?: false | string | RouteOptionsAccess | undefined;

    /**
     * Default value: null.
     * An object passed back to the provided handler (via this) when called. Ignored if the method is an arrow function.
     * [See docs](https://github.com/hapijs/hapi/blob/master/API.md#-routeoptionsbind)
     */
    bind?: object | null | undefined;

    /**
     * Default value: { privacy: 'default', statuses: [200], otherwise: 'no-cache' }.
     * If the route method is 'GET', the route can be configured to include HTTP caching directives in the response. Caching can be customized using an object with the following options:
     * privacy - determines the privacy flag included in client-side caching using the 'Cache-Control' header. Values are:
     * * * 'default' - no privacy flag.
     * * * 'public' - mark the response as suitable for public caching.
     * * * 'private' - mark the response as suitable only for private caching.
     * * expiresIn - relative expiration expressed in the number of milliseconds since the item was saved in the cache. Cannot be used together with expiresAt.
     * * expiresAt - time of day expressed in 24h notation using the 'HH:MM' format, at which point all cache records for the route expire. Cannot be used together with expiresIn.
     * * statuses - an array of HTTP response status code numbers (e.g. 200) which are allowed to include a valid caching directive.
     * * otherwise - a string with the value of the 'Cache-Control' header when caching is disabled.
     * The default Cache-Control: no-cache header can be disabled by setting cache to false.
     * [See docs](https://github.com/hapijs/hapi/blob/master/API.md#-routeoptionscache)
     */
    cache?: false | RouteOptionsCache | undefined;

    /**
     * An object where each key is a content-encoding name and each value is an object with the desired encoder settings. Note that decoder settings are set in compression.
     * [See docs](https://github.com/hapijs/hapi/blob/master/API.md#-routeoptionscompression)
     */
    compression?: Util.Dictionary<RouteCompressionEncoderSettings> | undefined;

    /**
     * Default value: false (no CORS headers).
     * The Cross-Origin Resource Sharing protocol allows browsers to make cross-origin API calls. CORS is required by web applications running inside a browser which are loaded from a different
     * domain than the API server. To enable, set cors to true, or to an object with the following options:
     * * origin - an array of allowed origin servers strings ('Access-Control-Allow-Origin'). The array can contain any combination of fully qualified origins along with origin strings containing a
     * wildcard '*' character, or a single '*' origin string. If set to 'ignore', any incoming Origin header is ignored (present or not) and the 'Access-Control-Allow-Origin' header is set to '*'.
     * Defaults to any origin ['*'].
     * * maxAge - number of seconds the browser should cache the CORS response ('Access-Control-Max-Age'). The greater the value, the longer it will take before the browser checks for changes in
     * policy. Defaults to 86400 (one day).
     * * headers - a strings array of allowed headers ('Access-Control-Allow-Headers'). Defaults to ['Accept', 'Authorization', 'Content-Type', 'If-None-Match'].
     * * additionalHeaders - a strings array of additional headers to headers. Use this to keep the default headers in place.
     * * exposedHeaders - a strings array of exposed headers ('Access-Control-Expose-Headers'). Defaults to ['WWW-Authenticate', 'Server-Authorization'].
     * * additionalExposedHeaders - a strings array of additional headers to exposedHeaders. Use this to keep the default headers in place.
     * * credentials - if true, allows user credentials to be sent ('Access-Control-Allow-Credentials'). Defaults to false.
     * [See docs](https://github.com/hapijs/hapi/blob/master/API.md#-routeoptionscors)
     */
    cors?: boolean | RouteOptionsCors | undefined;

    /**
     * Default value: none.
     * Route description used for generating documentation (string).
     * This setting is not available when setting server route defaults using server.options.routes.
     * [See docs](https://github.com/hapijs/hapi/blob/master/API.md#-routeoptionsdescription)
     */
    description?: string | undefined;

    /**
     * Default value: none.
     * Route-level request extension points by setting the option to an object with a key for each of the desired extension points ('onRequest' is not allowed), and the value is the same as the
     * server.ext(events) event argument.
     * [See docs](https://github.com/hapijs/hapi/blob/master/API.md#-routeoptionsext)
     * [See docs](https://github.com/hapijs/hapi/blob/master/API.md#request-lifecycle)
     */
    ext?:
        | {
            [key in RouteRequestExtType]?: RouteExtObject | RouteExtObject[];
        }
        | undefined;

    /**
     * Default value: { relativeTo: '.' }.
     * Defines the behavior for accessing files:
     * * relativeTo - determines the folder relative paths are resolved against.
     * [See docs](https://github.com/hapijs/hapi/blob/master/API.md#-routeoptionsfiles)
     */
    files?: {
        relativeTo: string;
    } | undefined;

    /**
     * Default value: none.
     * The route handler function performs the main business logic of the route and sets the response. handler can be assigned:
     * * a lifecycle method.
     * * an object with a single property using the name of a handler type registred with the server.handler() method. The matching property value is passed as options to the registered handler
     * generator. Note: handlers using a fat arrow style function cannot be bound to any bind property. Instead, the bound context is available under h.context.
     * [See docs](https://github.com/hapijs/hapi/blob/master/API.md#-routeoptionshandler)
     */
    handler?: Lifecycle.Method | object | undefined;

    /**
     * Default value: none.
     * An optional unique identifier used to look up the route using server.lookup(). Cannot be assigned to routes added with an array of methods.
     * [See docs](https://github.com/hapijs/hapi/blob/master/API.md#-routeoptionsid)
     */
    id?: string | undefined;

    /**
     * Default value: false.
     * If true, the route cannot be accessed through the HTTP listener but only through the server.inject() interface with the allowInternals option set to true. Used for internal routes that should
     * not be accessible to the outside world.
     * [See docs](https://github.com/hapijs/hapi/blob/master/API.md#-routeoptionsisinternal)
     */
    isInternal?: boolean | undefined;

    /**
     * Default value: none.
     * Optional arguments passed to JSON.stringify() when converting an object or error response to a string payload or escaping it after stringification. Supports the following:
     * * replacer - the replacer function or array. Defaults to no action.
     * * space - number of spaces to indent nested object keys. Defaults to no indentation.
     * * suffix - string suffix added after conversion to JSON string. Defaults to no suffix.
     * * escape - calls Hoek.jsonEscape() after conversion to JSON string. Defaults to false.
     * [See docs](https://github.com/hapijs/hapi/blob/master/API.md#-routeoptionsjson)
     */
    json?: Json.StringifyArguments | undefined;

    /**
     * Default value: none.
     * Enables JSONP support by setting the value to the query parameter name containing the function name used to wrap the response payload.
     * For example, if the value is 'callback', a request comes in with 'callback=me', and the JSON response is '{ "a":"b" }', the payload will be 'me({ "a":"b" });'. Cannot be used with stream
     * responses. The 'Content-Type' response header is set to 'text/javascript' and the 'X-Content-Type-Options' response header is set to 'nosniff', and will override those headers even if
     * explicitly set by response.type().
     * [See docs](https://github.com/hapijs/hapi/blob/master/API.md#-routeoptionsjsonp)
     */
    jsonp?: string | undefined;

    /**
     * Default value: { collect: false }.
     * Request logging options:
     * collect - if true, request-level logs (both internal and application) are collected and accessible via request.logs.
     * [See docs](https://github.com/hapijs/hapi/blob/master/API.md#-routeoptionslog)
     */
    log?: {
        collect: boolean;
    } | undefined;

    /**
     * Default value: none.
     * Route notes used for generating documentation (string or array of strings).
     * This setting is not available when setting server route defaults using server.options.routes.
     * [See docs](https://github.com/hapijs/hapi/blob/master/API.md#-routeoptionsnotes)
     */
    notes?: string | string[] | undefined;

    /**
     * Determines how the request payload is processed.
     * [See docs](https://github.com/hapijs/hapi/blob/master/API.md#-routeoptionspayload)
     */
    payload?: RouteOptionsPayload | undefined;

    /**
     * Default value: {}.
     * Plugin-specific configuration. plugins is an object where each key is a plugin name and the value is the plugin configuration.
     * [See docs](https://github.com/hapijs/hapi/blob/master/API.md#-routeoptionsplugins)
     */
    plugins?: PluginSpecificConfiguration | undefined;

    /**
     * Default value: none.
     * The pre option allows defining methods for performing actions before the handler is called. These methods allow breaking the handler logic into smaller, reusable components that can be shared
     * ascross routes, as well as provide a cleaner error handling of prerequisite operations (e.g. load required reference data from a database). pre is assigned an ordered array of methods which
     * are called serially in order. If the pre array contains another array of methods as one of its elements, those methods are called in parallel. Note that during parallel execution, if any of
     * the methods error, return a takeover response, or abort signal, the other parallel methods will continue to execute but will be ignored once completed. pre can be assigned a mixed array of:
     * * an array containing the elements listed below, which are executed in parallel.
     * * an object with:
     * * * method - a lifecycle method.
     * * * assign - key name used to assign the response of the method to in request.pre and request.preResponses.
     * * * failAction - A failAction value which determine what to do when a pre-handler method throws an error. If assign is specified and the failAction setting is not 'error', the error will be
     * assigned.
     * * a method function - same as including an object with a single method key.
     * Note that pre-handler methods do not behave the same way other lifecycle methods do when a value is returned. Instead of the return value becoming the new response payload, the value is used
     * to assign the corresponding request.pre and request.preResponses properties. Otherwise, the handling of errors, takeover response response, or abort signal behave the same as any other
     * lifecycle methods.
     * [See docs](https://github.com/hapijs/hapi/blob/master/API.md#-routeoptionspre)
     */
    pre?: RouteOptionsPreArray | undefined;

    /**
     * Processing rules for the outgoing response.
     * [See docs](https://github.com/hapijs/hapi/blob/master/API.md#-routeoptionsresponse)
     */
    response?: RouteOptionsResponse | undefined;

    /**
     * Default value: false (security headers disabled).
     * [See docs](https://github.com/hapijs/hapi/blob/master/API.md#-routeoptionssecurity)
     */
    security?: RouteOptionsSecure | undefined;

    /**
     * Default value: { parse: true, failAction: 'error' }.
     * HTTP state management (cookies) allows the server to store information on the client which is sent back to the server with every request (as defined in RFC 6265). state supports the following
     * options: parse - determines if incoming 'Cookie' headers are parsed and stored in the request.state object. failAction - A failAction value which determines how to handle cookie parsing
     * errors. Defaults to 'error' (return a Bad Request (400) error response).
     * [See docs](https://github.com/hapijs/hapi/blob/master/API.md#-routeoptionsstate)
     */
    state?: {
        parse?: boolean | undefined;
        failAction?: Lifecycle.FailAction | undefined;
    } | undefined;

    /**
     * Default value: none.
     * Route tags used for generating documentation (array of strings).
     * This setting is not available when setting server route defaults using server.options.routes.
     * [See docs](https://github.com/hapijs/hapi/blob/master/API.md#-routeoptionstags)
     */
    tags?: string[] | undefined;

    /**
     * Default value: { server: false }.
     * Timeouts for processing durations.
     * [See docs](https://github.com/hapijs/hapi/blob/master/API.md#-routeoptionstimeout)
     */
    timeout?: {
        /**
         * Response timeout in milliseconds. Sets the maximum time allowed for the server to respond to an incoming request before giving up and responding with a Service Unavailable (503) error
         * response.
         */
        server?: boolean | number | undefined;

        /**
         * Default value: none (use node default of 2 minutes).
         * By default, node sockets automatically timeout after 2 minutes. Use this option to override this behavior. Set to false to disable socket timeouts.
         */
        socket?: boolean | number | undefined;
    } | undefined;

    /**
     * Default value: { headers: true, params: true, query: true, payload: true, failAction: 'error' }.
     * Request input validation rules for various request components.
     * [See docs](https://github.com/hapijs/hapi/blob/master/API.md#-routeoptionsvalidate)
     */
    validate?: RouteOptionsValidate | undefined;
}

/* + + + + + + + + + + + + + + + + + + + + + + + + + + + + + + + + + + + + + +
 +                                                                           +
 +                                                                           +
 +                                                                           +
 +                      Server                                               +
 +                                                                           +
 +                                                                           +
 +                                                                           +
 + + + + + + + + + + + + + + + + + + + + + + + + + + + + + + + + + + + + + + */

/**
 * The scheme options argument passed to server.auth.strategy() when instantiation a strategy.
 * For context [See docs](https://github.com/hapijs/hapi/blob/master/API.md#-serverauthschemename-scheme)
 */
export type ServerAuthSchemeOptions = object;

/**
 * the method implementing the scheme with signature function(server, options) where:
 * [See docs](https://github.com/hapijs/hapi/blob/master/API.md#-serverauthschemename-scheme)
 * @param server - a reference to the server object the scheme is added to.
 * @param options - (optional) the scheme options argument passed to server.auth.strategy() when instantiation a strategy.
 */
export type ServerAuthScheme = (server: Server, options?: ServerAuthSchemeOptions) => ServerAuthSchemeObject;

/* tslint:disable-next-line:no-empty-interface */
export interface ServerAuthSchemeObjectApi {
}

/**
 * The scheme method must return an object with the following
 * [See docs](https://github.com/hapijs/hapi/blob/master/API.md#authentication-scheme)
 */
export interface ServerAuthSchemeObject {
    /**
     * optional object which is exposed via the [server.auth.api](https://github.com/hapijs/hapi/blob/master/API.md#server.auth.api) object.
     */
    api?: ServerAuthSchemeObjectApi | undefined;

    /**
     * A lifecycle method function called for each incoming request configured with the authentication scheme. The
     * method is provided with two special toolkit methods for returning an authenticated or an unauthenticate result:
     * * h.authenticated() - indicate request authenticated successfully.
     * * h.unauthenticated() - indicate request failed to authenticate.
     * @param request the request object.
     * @param h the ResponseToolkit
     * @return the Lifecycle.ReturnValue
     */
    authenticate(request: Request, h: ResponseToolkit): Lifecycle.ReturnValue;

    /**
     * A lifecycle method to authenticate the request payload.
     * When the scheme payload() method returns an error with a message, it means payload validation failed due to bad
     * payload. If the error has no message but includes a scheme name (e.g. Boom.unauthorized(null, 'Custom')),
     * authentication may still be successful if the route auth.payload configuration is set to 'optional'.
     * @param request the request object.
     * @param h the ResponseToolkit
     * @return the Lifecycle.ReturnValue
     */
    payload?(request: Request, h: ResponseToolkit): Lifecycle.ReturnValue;

    /**
     * A lifecycle method to decorate the response with authentication headers before the response headers or payload is written.
     * @param request the request object.
     * @param h the ResponseToolkit
     * @return the Lifecycle.ReturnValue
     */
    response?(request: Request, h: ResponseToolkit): Lifecycle.ReturnValue;

    /**
     * a method used to verify the authentication credentials provided
     * are still valid (e.g. not expired or revoked after the initial authentication).
     * the method throws an `Error` when the credentials passed are no longer valid (e.g. expired or
     * revoked). Note that the method does not have access to the original request, only to the
     * credentials and artifacts produced by the `authenticate()` method.
     */
    verify?(auth: RequestAuth): Promise<void>;

    /**
     * An object with the following keys:
     * * payload
     */
    options?: {
        /**
         * if true, requires payload validation as part of the scheme and forbids routes from disabling payload auth validation. Defaults to false.
         */
        payload?: boolean | undefined;
    } | undefined;
}

/**
 * An authentication configuration object using the same format as the route auth handler options.
 * For reference [See docs](https://github.com/hapijs/hapi/blob/master/API.md#-serverauthdefaultoptions)
 */
/* tslint:disable-next-line:no-empty-interface */
export interface ServerAuthConfig extends RouteOptionsAccess {
}

export interface ServerAuth {
    /**
     * An object where each key is an authentication strategy name and the value is the exposed strategy API.
     * Available only when the authentication scheme exposes an API by returning an api key in the object
     * returned from its implementation function.
     * [See docs](https://github.com/hapijs/hapi/blob/master/API.md#-serverauthapi)
     */
    api: Util.Dictionary<ServerAuthSchemeObjectApi>;

    /**
     * Contains the default authentication configuration is a default strategy was set via
     * [server.auth.default()](https://github.com/hapijs/hapi/blob/master/API.md#server.auth.default()).
     */
    readonly settings: {
        default: ServerAuthConfig;
    };

    /**
     * Sets a default strategy which is applied to every route where:
     * @param options - one of:
     * * a string with the default strategy name
     * * an authentication configuration object using the same format as the route auth handler options.
     * @return void.
     * The default does not apply when a route config specifies auth as false, or has an authentication strategy
     * configured (contains the strategy or strategies authentication settings). Otherwise, the route authentication
     * config is applied to the defaults.
     * Note that if the route has authentication configured, the default only applies at the time of adding the route,
     * not at runtime. This means that calling server.auth.default() after adding a route with some authentication
     * config will have no impact on the routes added prior. However, the default will apply to routes added
     * before server.auth.default() is called if those routes lack any authentication config.
     * The default auth strategy configuration can be accessed via server.auth.settings.default. To obtain the active
     * authentication configuration of a route, use server.auth.lookup(request.route).
     * [See docs](https://github.com/hapijs/hapi/blob/master/API.md#-serverauthdefaultoptions)
     */
    default(options: string | ServerAuthConfig): void;

    /**
     * Registers an authentication scheme where:
     * @param name the scheme name.
     * @param scheme - the method implementing the scheme with signature function(server, options) where:
     * * server - a reference to the server object the scheme is added to.
     * * options - (optional) the scheme options argument passed to server.auth.strategy() when instantiation a strategy.
     * @return void.
     * [See docs](https://github.com/hapijs/hapi/blob/master/API.md#-serverauthschemename-scheme)
     */
    scheme(name: string, scheme: ServerAuthScheme): void;

    /**
     * Registers an authentication strategy where:
     * @param name - the strategy name.
     * @param scheme - the scheme name (must be previously registered using server.auth.scheme()).
     * @param options - scheme options based on the scheme requirements.
     * @return Return value: none.
     * [See docs](https://github.com/hapijs/hapi/blob/master/API.md#-serverauthstrategyname-scheme-options)
     */
    strategy(name: string, scheme: string, options?: object): void;

    /**
     * Tests a request against an authentication strategy where:
     * @param strategy - the strategy name registered with server.auth.strategy().
     * @param request - the request object.
     * @return an object containing the authentication credentials and artifacts if authentication was successful, otherwise throws an error.
     * Note that the test() method does not take into account the route authentication configuration. It also does not
     * perform payload authentication. It is limited to the basic strategy authentication execution. It does not
     * include verifying scope, entity, or other route properties.
     * [See docs](https://github.com/hapijs/hapi/blob/master/API.md#-await-serverauthteststrategy-request)
     */
    test(strategy: string, request: Request): Promise<AuthenticationData>;

    /**
     * Verify a request's authentication credentials against an authentication strategy.
     * Returns nothing if verification was successful, otherwise throws an error.
     *
     * Note that the `verify()` method does not take into account the route authentication configuration
     * or any other information from the request other than the `request.auth` object. It also does not
     * perform payload authentication. It is limited to verifying that the previously valid credentials
     * are still valid (e.g. have not been revoked or expired). It does not include verifying scope,
     * entity, or other route properties.
     */
    verify(request: Request): Promise<void>;
}

export type CachePolicyOptions<T> = PolicyOptionVariants<T> & {
    /**
     * @default '_default'
     */
    cache?: string | undefined;
    segment?: string | undefined;
};

/**
 * [See docs](https://github.com/hapijs/hapi/blob/master/API.md#-servercacheoptions)
 */
export interface ServerCache {
    /**
     * Provisions a cache segment within the server cache facility where:
     * @param options - [catbox policy](https://github.com/hapijs/catbox#policy) configuration where:
     * * expiresIn - relative expiration expressed in the number of milliseconds since the item was saved in the cache. Cannot be used together with expiresAt.
     * * expiresAt - time of day expressed in 24h notation using the 'HH:MM' format, at which point all cache records expire. Uses local time. Cannot be used together with expiresIn.
     * * generateFunc - a function used to generate a new cache item if one is not found in the cache when calling get(). The method's signature is async function(id, flags) where:
     * - `id` - the `id` string or object provided to the `get()` method.
     * - `flags` - an object used to pass back additional flags to the cache where:
     * - `ttl` - the cache ttl value in milliseconds. Set to `0` to skip storing in the cache. Defaults to the cache global policy.
     * * staleIn - number of milliseconds to mark an item stored in cache as stale and attempt to regenerate it when generateFunc is provided. Must be less than expiresIn.
     * * staleTimeout - number of milliseconds to wait before checking if an item is stale.
     * * generateTimeout - number of milliseconds to wait before returning a timeout error when the generateFunc function takes too long to return a value. When the value is eventually returned, it
     *     is stored in the cache for future requests. Required if generateFunc is present. Set to false to disable timeouts which may cause all get() requests to get stuck forever.
     * * generateOnReadError - if false, an upstream cache read error will stop the cache.get() method from calling the generate function and will instead pass back the cache error. Defaults to true.
     * * generateIgnoreWriteError - if false, an upstream cache write error when calling cache.get() will be passed back with the generated value when calling. Defaults to true.
     * * dropOnError - if true, an error or timeout in the generateFunc causes the stale value to be evicted from the cache. Defaults to true.
     * * pendingGenerateTimeout - number of milliseconds while generateFunc call is in progress for a given id, before a subsequent generateFunc call is allowed. Defaults to 0 (no blocking of
     *     concurrent generateFunc calls beyond staleTimeout).
     * * cache - the cache name configured in server.cache. Defaults to the default cache.
     * * segment - string segment name, used to isolate cached items within the cache partition. When called within a plugin, defaults to '!name' where 'name' is the plugin name. When called within a
     *     server method, defaults to '#name' where 'name' is the server method name. Required when called outside of a plugin.
     * * shared - if true, allows multiple cache provisions to share the same segment. Default to false.
     * @return Catbox Policy.
     * [See docs](https://github.com/hapijs/hapi/blob/master/API.md#-servercacheoptions)
     */
    <T, O extends CachePolicyOptions<T> = CachePolicyOptions<T>>(options: O): Policy<T, O>;

    /**
     * Provisions a server cache as described in server.cache where:
     * @param options - same as the server cache configuration options.
     * @return Return value: none.
     * Note that if the server has been initialized or started, the cache will be automatically started to match the state of any other provisioned server cache.
     * [See docs](https://github.com/hapijs/hapi/blob/master/API.md#-await-servercacheprovisionoptions)
     */
    provision(options: ServerOptionsCache): Promise<void>;
}

/**
 * an event name string.
 * an event options object.
 * a podium emitter object.
 * For context [See docs](https://github.com/hapijs/hapi/blob/master/API.md#-servereventevents)
 */
export type ServerEventsApplication = string | ServerEventsApplicationObject | Podium;

/**
 * Object that it will be used in Event
 * [See docs](https://github.com/hapijs/hapi/blob/master/API.md#-servereventevents)
 */
export interface ServerEventsApplicationObject {
    /** the event name string (required). */
    name: string;
    /** a string or array of strings specifying the event channels available. Defaults to no channel restrictions (event updates can specify a channel or not). */
    channels?: string | string[] | undefined;
    /**
     * if true, the data object passed to server.events.emit() is cloned before it is passed to the listeners (unless an override specified by each listener). Defaults to false (data is passed as-is).
     */
    clone?: boolean | undefined;
    /**
     * if true, the data object passed to server.event.emit() must be an array and the listener method is called with each array element passed as a separate argument (unless an override specified
     * by each listener). This should only be used when the emitted data structure is known and predictable. Defaults to false (data is emitted as a single argument regardless of its type).
     */
    spread?: boolean | undefined;
    /**
     * if true and the criteria object passed to server.event.emit() includes tags, the tags are mapped to an object (where each tag string is the key and the value is true) which is appended to
     * the arguments list at the end. A configuration override can be set by each listener. Defaults to false.
     */
    tags?: boolean | undefined;
    /**
     * if true, the same event name can be registered multiple times where the second registration is ignored. Note that if the registration config is changed between registrations, only the first
     * configuration is used. Defaults to false (a duplicate registration will throw an error).
     */
    shared?: boolean | undefined;
}

/**
 * A criteria object with the following optional keys (unless noted otherwise):
 * [See docs](https://github.com/hapijs/hapi/blob/master/API.md#-servereventsoncriteria-listener)
 *
 * The type parameter T is the type of the name of the event.
 */
export interface ServerEventCriteria<T> {
    /** (required) the event name string. */
    name: T;
    /**
     * a string or array of strings specifying the event channels to subscribe to. If the event registration specified a list of allowed channels, the channels array must match the allowed
     * channels. If channels are specified, event updates without any channel designation will not be included in the subscription. Defaults to no channels filter.
     */
    channels?: string | string[] | undefined;
    /** if true, the data object passed to server.event.emit() is cloned before it is passed to the listener method. Defaults to the event registration option (which defaults to false). */
    clone?: boolean | undefined;
    /**
     * a positive integer indicating the number of times the listener can be called after which the subscription is automatically removed. A count of 1 is the same as calling server.events.once().
     * Defaults to no limit.
     */
    count?: number | undefined;
    /**
     * filter - the event tags (if present) to subscribe to which can be one of:
     * * a tag string.
     * * an array of tag strings.
     * * an object with the following:
     * * * tags - a tag string or array of tag strings.
     * * * all - if true, all tags must be present for the event update to match the subscription. Defaults to false (at least one matching tag).
     */
    filter?: string | string[] | { tags: string | string[]; all?: boolean | undefined } | undefined;
    /**
     * if true, and the data object passed to server.event.emit() is an array, the listener method is called with each array element passed as a separate argument. This should only be used
     * when the emitted data structure is known and predictable. Defaults to the event registration option (which defaults to false).
     */
    spread?: boolean | undefined;
    /**
     * if true and the criteria object passed to server.event.emit() includes tags, the tags are mapped to an object (where each tag string is the key and the value is true) which is appended
     * to the arguments list at the end. Defaults to the event registration option (which defaults to false).
     */
    tags?: boolean | undefined;
}

export interface LogEvent {
    /** the event timestamp. */
    timestamp: string;
    /** an array of tags identifying the event (e.g. ['error', 'http']) */
    tags: string[];
    /** set to 'internal' for internally generated events, otherwise 'app' for events generated by server.log() */
    channel: "internal" | "app";
    /** the request identifier. */
    request: string;
    /** event-specific information. Available when event data was provided and is not an error. Errors are passed via error. */
    data: object;
    /** the error object related to the event if applicable. Cannot appear together with data */
    error: object;
}

export interface RequestEvent {
    /** the event timestamp. */
    timestamp: string;
    /** an array of tags identifying the event (e.g. ['error', 'http']) */
    tags: string[];
    /** set to 'internal' for internally generated events, otherwise 'app' for events generated by server.log() */
    channel: "internal" | "app" | "error";
    /** event-specific information. Available when event data was provided and is not an error. Errors are passed via error. */
    data: object;
    /** the error object related to the event if applicable. Cannot appear together with data */
    error: object;
}

export type LogEventHandler = (event: LogEvent, tags: { [key: string]: true }) => void;
export type RequestEventHandler = (request: Request, event: RequestEvent, tags: { [key: string]: true }) => void;
export type ResponseEventHandler = (request: Request) => void;
export type RouteEventHandler = (route: RequestRoute) => void;
export type StartEventHandler = () => void;
export type StopEventHandler = () => void;

export interface PodiumEvent<K extends string, T> {
    emit(criteria: K, listener: (value: T) => void): void;

    on(criteria: K, listener: (value: T) => void): void;

    once(criteria: K, listener: (value: T) => void): void;

    once(criteria: K): Promise<T>;

    removeListener(criteria: K, listener: Podium.Listener): this;

    removeAllListeners(criteria: K): this;

    hasListeners(criteria: K): this;
}

/**
 * Access: podium public interface.
 * The server events emitter. Utilizes the podium with support for event criteria validation, channels, and filters.
 * Use the following methods to interact with server.events:
 * [server.event(events)](https://github.com/hapijs/hapi/blob/master/API.md#server.event()) - register application events.
 * [server.events.emit(criteria, data)](https://github.com/hapijs/hapi/blob/master/API.md#server.events.emit()) - emit server events.
 * [server.events.on(criteria, listener)](https://github.com/hapijs/hapi/blob/master/API.md#server.events.on()) - subscribe to all events.
 * [server.events.once(criteria, listener)](https://github.com/hapijs/hapi/blob/master/API.md#server.events.once()) - subscribe to
 * Other methods include: server.events.removeListener(name, listener), server.events.removeAllListeners(name), and server.events.hasListeners(name).
 * [See docs](https://github.com/hapijs/hapi/blob/master/API.md#-serverevents)
 */
export interface ServerEvents extends Podium {
    /**
     * Subscribe to an event where:
     * @param criteria - the subscription criteria which must be one of:
     * * event name string which can be any of the built-in server events
     * * a custom application event registered with server.event().
     * * a criteria object
     * @param listener - the handler method set to receive event updates. The function signature depends on the event argument, and the spread and tags options.
     * @return Return value: none.
     * [See docs](https://github.com/hapijs/hapi/blob/master/API.md#-servereventsoncriteria-listener)
     * See ['log' event](https://github.com/hapijs/hapi/blob/master/API.md#-log-event)
     * See ['request' event](https://github.com/hapijs/hapi/blob/master/API.md#-request-event)
     * See ['response' event](https://github.com/hapijs/hapi/blob/master/API.md#-response-event)
     * See ['route' event](https://github.com/hapijs/hapi/blob/master/API.md#-route-event)
     * See ['start' event](https://github.com/hapijs/hapi/blob/master/API.md#-start-event)
     * See ['stop' event](https://github.com/hapijs/hapi/blob/master/API.md#-stop-event)
     */
    on(criteria: "log" | ServerEventCriteria<"log">, listener: LogEventHandler): void;

    on(criteria: "request" | ServerEventCriteria<"request">, listener: RequestEventHandler): void;

    on(criteria: "response" | ServerEventCriteria<"response">, listener: ResponseEventHandler): void;

    on(criteria: "route" | ServerEventCriteria<"route">, listener: RouteEventHandler): void;

    on(criteria: "start" | ServerEventCriteria<"start">, listener: StartEventHandler): void;

    on(criteria: "stop" | ServerEventCriteria<"stop">, listener: StopEventHandler): void;

    /**
     * Same as calling [server.events.on()](https://github.com/hapijs/hapi/blob/master/API.md#server.events.on()) with the count option set to 1.
     * @param criteria - the subscription criteria which must be one of:
     * * event name string which can be any of the built-in server events
     * * a custom application event registered with server.event().
     * * a criteria object
     * @param listener - the handler method set to receive event updates. The function signature depends on the event argument, and the spread and tags options.
     * @return Return value: none.
     * [See docs](https://github.com/hapijs/hapi/blob/master/API.md#-servereventsoncecriteria-listener)
     */
    once(criteria: "log" | ServerEventCriteria<"log">, listener: LogEventHandler): void;

    once(criteria: "request" | ServerEventCriteria<"request">, listener: RequestEventHandler): void;

    once(criteria: "response" | ServerEventCriteria<"response">, listener: ResponseEventHandler): void;

    once(criteria: "route" | ServerEventCriteria<"route">, listener: RouteEventHandler): void;

    once(criteria: "start" | ServerEventCriteria<"start">, listener: StartEventHandler): void;

    once(criteria: "stop" | ServerEventCriteria<"stop">, listener: StopEventHandler): void;

    /**
     * Same as calling server.events.on() with the count option set to 1.
     * @param criteria - the subscription criteria which must be one of:
     * * event name string which can be any of the built-in server events
     * * a custom application event registered with server.event().
     * * a criteria object
     * @return Return value: a promise that resolves when the event is emitted.
     * [See docs](https://github.com/hapijs/hapi/blob/master/API.md#-await-servereventsoncecriteria)
     */
    once(criteria: string | ServerEventCriteria<string>): Promise<any>;

    /**
     * The follow method is only mentioned in Hapi API. The doc about that method can be found [here](https://github.com/hapijs/podium/blob/master/API.md#podiumremovelistenername-listener)
     * [See docs](https://github.com/hapijs/hapi/blob/master/API.md#-serverevents)
     */
    removeListener(name: string, listener: Podium.Listener): Podium;

    /**
     * The follow method is only mentioned in Hapi API. The doc about that method can be found [here](https://github.com/hapijs/podium/blob/master/API.md#podiumremovealllistenersname)
     * [See docs](https://github.com/hapijs/hapi/blob/master/API.md#-serverevents)
     */
    removeAllListeners(name: string): Podium;

    /**
     * The follow method is only mentioned in Hapi API. The doc about that method can be found [here](https://github.com/hapijs/podium/blob/master/API.md#podiumhaslistenersname)
     * [See docs](https://github.com/hapijs/hapi/blob/master/API.md#-serverevents)
     */
    hasListeners(name: string): boolean;
}

/**
 * The extension point event name. The available extension points include the request extension points as well as the following server extension points:
 * 'onPreStart' - called before the connection listeners are started.
 * 'onPostStart' - called after the connection listeners are started.
 * 'onPreStop' - called before the connection listeners are stopped.
 * 'onPostStop' - called after the connection listeners are stopped.
 * For context [See docs](https://github.com/hapijs/hapi/blob/master/API.md#-serverextevents)
 * For context [See docs](https://github.com/hapijs/hapi/blob/master/API.md#request-lifecycle)
 */
export type ServerExtType = "onPreStart" | "onPostStart" | "onPreStop" | "onPostStop";
export type RouteRequestExtType =
    | "onPreAuth"
    | "onCredentials"
    | "onPostAuth"
    | "onPreHandler"
    | "onPostHandler"
    | "onPreResponse";

export type ServerRequestExtType =
    | RouteRequestExtType
    | "onRequest";

/**
 * [See docs](https://github.com/hapijs/hapi/blob/master/API.md#-serverextevents)
 * Registers an extension function in one of the request lifecycle extension points where:
 * @param events - an object or array of objects with the following:
 * * type - (required) the extension point event name. The available extension points include the request extension points as well as the following server extension points:
 * * * 'onPreStart' - called before the connection listeners are started.
 * * * 'onPostStart' - called after the connection listeners are started.
 * * * 'onPreStop' - called before the connection listeners are stopped.
 * * * 'onPostStop' - called after the connection listeners are stopped.
 * * method - (required) a function or an array of functions to be executed at a specified point during request processing. The required extension function signature is:
 * * * server extension points: async function(server) where:
 * * * * server - the server object.
 * * * * this - the object provided via options.bind or the current active context set with server.bind().
 * * * request extension points: a lifecycle method.
 * * options - (optional) an object with the following:
 * * * before - a string or array of strings of plugin names this method must execute before (on the same event). Otherwise, extension methods are executed in the order added.
 * * * after - a string or array of strings of plugin names this method must execute after (on the same event). Otherwise, extension methods are executed in the order added.
 * * * bind - a context object passed back to the provided method (via this) when called. Ignored if the method is an arrow function.
 * * * sandbox - if set to 'plugin' when adding a request extension points the extension is only added to routes defined by the current plugin. Not allowed when configuring route-level extensions, or
 *     when adding server extensions. Defaults to 'server' which applies to any route added to the server the extension is added to.
 * @return void
 */
export interface ServerExtEventsObject {
    /**
     * (required) the extension point event name. The available extension points include the request extension points as well as the following server extension points:
     * * 'onPreStart' - called before the connection listeners are started.
     * * 'onPostStart' - called after the connection listeners are started.
     * * 'onPreStop' - called before the connection listeners are stopped.
     */
    type: ServerExtType;
    /**
     * (required) a function or an array of functions to be executed at a specified point during request processing. The required extension function signature is:
     * * server extension points: async function(server) where:
     * * * server - the server object.
     * * * this - the object provided via options.bind or the current active context set with server.bind().
     * * request extension points: a lifecycle method.
     */
    method: ServerExtPointFunction | ServerExtPointFunction[];
    options?: ServerExtOptions | undefined;
}

export interface RouteExtObject {
    method: Lifecycle.Method;
    options?: ServerExtOptions | undefined;
}

/**
 * [See docs](https://github.com/hapijs/hapi/blob/master/API.md#-serverextevents)
 * Registers an extension function in one of the request lifecycle extension points where:
 * @param events - an object or array of objects with the following:
 * * type - (required) the extension point event name. The available extension points include the request extension points as well as the following server extension points:
 * * * 'onPreStart' - called before the connection listeners are started.
 * * * 'onPostStart' - called after the connection listeners are started.
 * * * 'onPreStop' - called before the connection listeners are stopped.
 * * * 'onPostStop' - called after the connection listeners are stopped.
 * * method - (required) a function or an array of functions to be executed at a specified point during request processing. The required extension function signature is:
 * * * server extension points: async function(server) where:
 * * * * server - the server object.
 * * * * this - the object provided via options.bind or the current active context set with server.bind().
 * * * request extension points: a lifecycle method.
 * * options - (optional) an object with the following:
 * * * before - a string or array of strings of plugin names this method must execute before (on the same event). Otherwise, extension methods are executed in the order added.
 * * * after - a string or array of strings of plugin names this method must execute after (on the same event). Otherwise, extension methods are executed in the order added.
 * * * bind - a context object passed back to the provided method (via this) when called. Ignored if the method is an arrow function.
 * * * sandbox - if set to 'plugin' when adding a request extension points the extension is only added to routes defined by the current plugin. Not allowed when configuring route-level extensions, or
 *     when adding server extensions. Defaults to 'server' which applies to any route added to the server the extension is added to.
 * @return void
 */
export interface ServerExtEventsRequestObject {
    /**
     * (required) the extension point event name. The available extension points include the request extension points as well as the following server extension points:
     * * 'onPreStart' - called before the connection listeners are started.
     * * 'onPostStart' - called after the connection listeners are started.
     * * 'onPreStop' - called before the connection listeners are stopped.
     * * 'onPostStop' - called after the connection listeners are stopped.
     */
    type: ServerRequestExtType;
    /**
     * (required) a function or an array of functions to be executed at a specified point during request processing. The required extension function signature is:
     * * server extension points: async function(server) where:
     * * * server - the server object.
     * * * this - the object provided via options.bind or the current active context set with server.bind().
     * * request extension points: a lifecycle method.
     */
    method: Lifecycle.Method | Lifecycle.Method[];
    /**
     * (optional) an object with the following:
     * * before - a string or array of strings of plugin names this method must execute before (on the same event). Otherwise, extension methods are executed in the order added.
     * * after - a string or array of strings of plugin names this method must execute after (on the same event). Otherwise, extension methods are executed in the order added.
     * * bind - a context object passed back to the provided method (via this) when called. Ignored if the method is an arrow function.
     * * sandbox - if set to 'plugin' when adding a request extension points the extension is only added to routes defined by the current plugin. Not allowed when configuring route-level extensions,
     * or when adding server extensions. Defaults to 'server' which applies to any route added to the server the extension is added to.
     */
    options?: ServerExtOptions | undefined;
}

export type ServerExtPointFunction = (server: Server) => void;

/**
 * An object with the following:
 * * before - a string or array of strings of plugin names this method must execute before (on the same event). Otherwise, extension methods are executed in the order added.
 * * after - a string or array of strings of plugin names this method must execute after (on the same event). Otherwise, extension methods are executed in the order added.
 * * bind - a context object passed back to the provided method (via this) when called. Ignored if the method is an arrow function.
 * * sandbox - if set to 'plugin' when adding a request extension points the extension is only added to routes defined by the current plugin. Not allowed when configuring route-level extensions, or
 * when adding server extensions. Defaults to 'server' which applies to any route added to the server the extension is added to. For context [See
 * docs](https://github.com/hapijs/hapi/blob/master/API.md#-serverextevents)
 */
export interface ServerExtOptions {
    /**
     * a string or array of strings of plugin names this method must execute before (on the same event). Otherwise, extension methods are executed in the order added.
     */
    before?: string | string[] | undefined;
    /**
     * a string or array of strings of plugin names this method must execute after (on the same event). Otherwise, extension methods are executed in the order added.
     */
    after?: string | string[] | undefined;
    /**
     * a context object passed back to the provided method (via this) when called. Ignored if the method is an arrow function.
     */
    bind?: object | undefined;
    /**
     * if set to 'plugin' when adding a request extension points the extension is only added to routes defined by the current plugin. Not allowed when configuring route-level extensions, or when
     * adding server extensions. Defaults to 'server' which applies to any route added to the server the extension is added to.
     */
    sandbox?: "server" | "plugin" | undefined;
}

/**
 * [See docs](https://github.com/hapijs/hapi/blob/master/API.md#-serverinfo)
 * An object containing information about the server where:
 */
export interface ServerInfo {
    /**
     * a unique server identifier (using the format '{hostname}:{pid}:{now base36}').
     */
    id: string;

    /**
     * server creation timestamp.
     */
    created: number;

    /**
     * server start timestamp (0 when stopped).
     */
    started: number;

    /**
     * the connection [port](https://github.com/hapijs/hapi/blob/master/API.md#server.options.port) based on the following rules:
     *  * before the server has been started: the configured port value.
     *  * after the server has been started: the actual port assigned when no port is configured or was set to 0.
     */
    port: number | string;

    /**
     * The [host](https://github.com/hapijs/hapi/blob/master/API.md#server.options.host) configuration value.
     */
    host: string;

    /**
     * the active IP address the connection was bound to after starting. Set to undefined until the server has been
     * started or when using a non TCP port (e.g. UNIX domain socket).
     */
    address: undefined | string;

    /**
     *  the protocol used:
     * * 'http' - HTTP.
     * * 'https' - HTTPS.
     * * 'socket' - UNIX domain socket or Windows named pipe.
     */
    protocol: "http" | "https" | "socket";

    /**
     * a string representing the connection (e.g. 'http://example.com:8080' or 'socket:/unix/domain/socket/path'). Contains
     * the uri value if set, otherwise constructed from the available settings. If no port is configured or is set
     * to 0, the uri will not include a port component until the server is started.
     */
    uri: string;
}

/**
 * An object with:
 * * method - (optional) the request HTTP method (e.g. 'POST'). Defaults to 'GET'.
 * * url - (required) the request URL. If the URI includes an authority (e.g. 'example.com:8080'), it is used to automatically set an HTTP 'Host' header, unless one was specified in headers.
 * * headers - (optional) an object with optional request headers where each key is the header name and the value is the header content. Defaults to no additions to the default shot headers.
 * * payload - (optional) an string, buffer or object containing the request payload. In case of an object it will be converted to a string for you. Defaults to no payload. Note that payload
 * processing defaults to 'application/json' if no 'Content-Type' header provided.
 * * credentials - (optional) an credentials object containing authentication information. The credentials are used to bypass the default authentication strategies, and are validated directly as if
 * they were received via an authentication scheme. Defaults to no credentials.
 * * artifacts - (optional) an artifacts object containing authentication artifact information. The artifacts are used to bypass the default authentication strategies, and are validated directly as
 * if they were received via an authentication scheme. Ignored if set without credentials. Defaults to no artifacts.
 * * app - (optional) sets the initial value of request.app, defaults to {}.
 * * plugins - (optional) sets the initial value of request.plugins, defaults to {}.
 * * allowInternals - (optional) allows access to routes with config.isInternal set to true. Defaults to false.
 * * remoteAddress - (optional) sets the remote address for the incoming connection.
 * * simulate - (optional) an object with options used to simulate client request stream conditions for testing:
 * * error - if true, emits an 'error' event after payload transmission (if any). Defaults to false.
 * * close - if true, emits a 'close' event after payload transmission (if any). Defaults to false.
 * * end - if false, does not end the stream. Defaults to true.
 * * split - indicates whether the request payload will be split into chunks. Defaults to undefined, meaning payload will not be chunked.
 * * validate - (optional) if false, the options inputs are not validated. This is recommended for run-time usage of inject() to make it perform faster where input validation can be tested
 * separately.
 * For context [See docs](https://github.com/hapijs/hapi/blob/master/API.md#-await-serverinjectoptions)
 * For context [Shot module](https://github.com/hapijs/shot)
 */
export interface ServerInjectOptions extends Shot.RequestOptions {
    /**
     * Authentication bypass options.
     */
    auth?: {
        /**
         * The authentication strategy name matching the provided credentials.
         */
        strategy: string;
        /**
         * The credentials are used to bypass the default authentication strategies,
         * and are validated directly as if they were received via an authentication scheme.
         */
        credentials: AuthCredentials;
        /**
         * The artifacts are used to bypass the default authentication strategies,
         * and are validated directly as if they were received via an authentication scheme. Defaults to no artifacts.
         */
        artifacts?: object | undefined;
    } | undefined;
    /**
     * sets the initial value of request.app, defaults to {}.
     */
    app?: ApplicationState | undefined;
    /**
     * sets the initial value of request.plugins, defaults to {}.
     */
    plugins?: PluginsStates | undefined;
    /**
     * allows access to routes with config.isInternal set to true. Defaults to false.
     */
    allowInternals?: boolean | undefined;
}

/**
 * A response object with the following properties:
 * * statusCode - the HTTP status code.
 * * headers - an object containing the headers set.
 * * payload - the response payload string.
 * * rawPayload - the raw response payload buffer.
 * * raw - an object with the injection request and response objects:
 * * req - the simulated node request object.
 * * res - the simulated node response object.
 * * result - the raw handler response (e.g. when not a stream or a view) before it is serialized for transmission. If not available, the value is set to payload. Useful for inspection and reuse of
 * the internal objects returned (instead of parsing the response string).
 * * request - the request object.
 * For context [See docs](https://github.com/hapijs/hapi/blob/master/API.md#-await-serverinjectoptions)
 * For context [Shot module](https://github.com/hapijs/shot)
 */
export interface ServerInjectResponse extends Shot.ResponseObject {
    /**
     * the raw handler response (e.g. when not a stream or a view) before it is serialized for transmission. If not available, the value is set to payload. Useful for inspection and reuse of the
     * internal objects returned (instead of parsing the response string).
     */
    result: object | undefined;
    /**
     * the request object.
     */
    request: Request;
}

/**
 * The method function with a signature async function(...args, [flags]) where:
 * * ...args - the method function arguments (can be any number of arguments or none).
 * * flags - when caching is enabled, an object used to set optional method result flags:
 * * * ttl - 0 if result is valid but cannot be cached. Defaults to cache policy.
 * For reference [See docs](https://github.com/hapijs/hapi/blob/master/API.md#-servermethodname-method-options)
 */
export type ServerMethod = (...args: any[]) => any;

/**
 * The same cache configuration used in server.cache().
 * The generateTimeout option is required.
 * For reference [See docs](https://github.com/hapijs/hapi/blob/master/API.md#-servermethodname-method-options)
 * For reference [See docs](https://github.com/hapijs/hapi/blob/master/API.md#-servercacheoptions)
 */
export interface ServerMethodCache extends PolicyOptions<any> {
    generateTimeout: number | false;
}

/**
 * Configuration object:
 * * bind - a context object passed back to the method function (via this) when called. Defaults to active context (set via server.bind() when the method is registered. Ignored if the method is an
 * arrow function.
 * * cache - the same cache configuration used in server.cache(). The generateTimeout option is required.
 * * generateKey - a function used to generate a unique key (for caching) from the arguments passed to the method function (the flags argument is not passed as input). The server will automatically
 * generate a unique key if the function's arguments are all of types 'string', 'number', or 'boolean'. However if the method uses other types of arguments, a key generation function must be provided
 * which takes the same arguments as the function and returns a unique string (or null if no key can be generated). For reference [See
 * docs](https://github.com/hapijs/hapi/blob/master/API.md#-servermethodname-method-options)
 */
export interface ServerMethodOptions {
    /**
     * a context object passed back to the method function (via this) when called. Defaults to active context (set via server.bind() when the method is registered. Ignored if the method is an arrow
     * function.
     */
    bind?: object | undefined;
    /**
     * the same cache configuration used in server.cache(). The generateTimeout option is required.
     */
    cache?: ServerMethodCache | undefined;
    /**
     * a function used to generate a unique key (for caching) from the arguments passed to the method function (the flags argument is not passed as input). The server will automatically generate a
     * unique key if the function's arguments are all of types 'string', 'number', or 'boolean'. However if the method uses other types of arguments, a key generation function must be provided which
     * takes the same arguments as the function and returns a unique string (or null if no key can be generated).
     */
    generateKey?(...args: any[]): string | null;
}

/**
 * An object or an array of objects where each one contains:
 * * name - the method name.
 * * method - the method function.
 * * options - (optional) settings.
 * For reference [See docs](https://github.com/hapijs/hapi/blob/master/API.md#-servermethodmethods)
 */
export interface ServerMethodConfigurationObject {
    /**
     * the method name.
     */
    name: string;
    /**
     * the method function.
     */
    method: ServerMethod;
    /**
     * (optional) settings.
     */
    options?: ServerMethodOptions | undefined;
}

export type CacheProvider<T extends ClientOptions = ClientOptions> = EnginePrototype<any> | {
    constructor: EnginePrototype<any>;
    options?: T | undefined;
};

/**
 * hapi uses catbox for its cache implementation which includes support for common storage solutions (e.g. Redis,
 * MongoDB, Memcached, Riak, among others). Caching is only utilized if methods and plugins explicitly store their state in the cache.
 * [See docs](https://github.com/hapijs/hapi/blob/master/API.md#-cache)
 */
export interface ServerOptionsCache extends PolicyOptions<any> {
    /** catbox engine object. */
    engine?: ClientApi<any> | undefined;

    /**
     * a class or a prototype function
     */
    provider?: CacheProvider | undefined;

    /**
     * an identifier used later when provisioning or configuring caching for server methods or plugins. Each cache name must be unique. A single item may omit the name option which defines
     * the default cache. If every cache includes a name, a default memory cache is provisioned as well.
     */
    name?: string | undefined;

    /** if true, allows multiple cache users to share the same segment (e.g. multiple methods using the same cache storage container). Default to false. */
    shared?: boolean | undefined;

    /** (optional) string used to isolate cached data. Defaults to 'hapi-cache'. */
    partition?: string | undefined;

    /** other options passed to the catbox strategy used. Other options are only passed to catbox when engine above is a class or function and ignored if engine is a catbox engine object). */
    [s: string]: any;
}

export interface ServerOptionsCompression {
    minBytes: number;
}

/**
 * Empty interface to allow for custom augmentation.
 */
/* tslint:disable-next-line:no-empty-interface */
export interface ServerOptionsApp {
}

/**
 * The server options control the behavior of the server object. Note that the options object is deeply cloned
 * (with the exception of listener which is shallowly copied) and should not contain any values that are unsafe to perform deep copy on.
 * All options are optionals.
 * [See docs](https://github.com/hapijs/hapi/blob/master/API.md#-server-options)
 */
export interface ServerOptions {
    /**
     * Default value: '0.0.0.0' (all available network interfaces).
     * Sets the hostname or IP address the server will listen on. If not configured, defaults to host if present, otherwise to all available network interfaces. Set to '127.0.0.1' or 'localhost' to
     * restrict the server to only those coming from the same host.
     * [See docs](https://github.com/hapijs/hapi/blob/master/API.md#-serveroptionsaddress)
     */
    address?: string | undefined;

    /**
     * Default value: {}.
     * Provides application-specific configuration which can later be accessed via server.settings.app. The framework does not interact with this object. It is simply a reference made available
     * anywhere a server reference is provided. Note the difference between server.settings.app which is used to store static configuration values and server.app which is meant for storing run-time
     * state.
     * [See docs](https://github.com/hapijs/hapi/blob/master/API.md#-serveroptionsapp)
     */
    app?: ServerOptionsApp | undefined;

    /**
     * Default value: true.
     * Used to disable the automatic initialization of the listener. When false, indicates that the listener will be started manually outside the framework.
     * Cannot be set to true along with a port value.
     * [See docs](https://github.com/hapijs/hapi/blob/master/API.md#-serveroptionsautolisten)
     */
    autoListen?: boolean | undefined;

    /**
     * Default value: { engine: require('catbox-memory' }.
     * Sets up server-side caching providers. Every server includes a default cache for storing application state. By default, a simple memory-based cache is created which has limited capacity and
     * capabilities. hapi uses catbox for its cache implementation which includes support for common storage solutions (e.g. Redis, MongoDB, Memcached, Riak, among others). Caching is only utilized
     * if methods and plugins explicitly store their state in the cache. The server cache configuration only defines the storage container itself. The configuration can be assigned one or more
     * (array):
     * * a class or prototype function (usually obtained by calling require() on a catbox strategy such as require('catbox-redis')). A new catbox client will be created internally using this
     * function.
     * * a configuration object with the following:
     * * * engine - a class, a prototype function, or a catbox engine object.
     * * * name - an identifier used later when provisioning or configuring caching for server methods or plugins. Each cache name must be unique. A single item may omit the name option which defines
     * the default cache. If every cache includes a name, a default memory cache is provisioned as well.
     * * * shared - if true, allows multiple cache users to share the same segment (e.g. multiple methods using the same cache storage container). Default to false.
     * * * partition - (optional) string used to isolate cached data. Defaults to 'hapi-cache'.
     * * * other options passed to the catbox strategy used. Other options are only passed to catbox when engine above is a class or function and ignored if engine is a catbox engine object).
     * [See docs](https://github.com/hapijs/hapi/blob/master/API.md#-serveroptionscache)
     */
    cache?: CacheProvider | ServerOptionsCache | ServerOptionsCache[] | undefined;

    /**
     * Default value: { minBytes: 1024 }.
     * Defines server handling of content encoding requests. If false, response content encoding is disabled and no compression is performed by the server.
     */
    compression?: boolean | ServerOptionsCompression | undefined;

    /**
     * Default value: { request: ['implementation'] }.
     * Determines which logged events are sent to the console. This should only be used for development and does not affect which events are actually logged internally and recorded. Set to false to
     * disable all console logging, or to an object with:
     * * log - a string array of server log tags to be displayed via console.error() when the events are logged via server.log() as well as internally generated server logs. Defaults to no output.
     * * request - a string array of request log tags to be displayed via console.error() when the events are logged via request.log() as well as internally generated request logs. For example, to
     * display all errors, set the option to ['error']. To turn off all console debug messages set it to false. To display all request logs, set it to '*'. Defaults to uncaught errors thrown in
     * external code (these errors are handled automatically and result in an Internal Server Error response) or runtime errors due to developer error. For example, to display all errors, set the log
     * or request to ['error']. To turn off all output set the log or request to false. To display all server logs, set the log or request to '*'. To disable all debug information, set debug to
     * false.
     */
    debug?: false | {
        log?: string[] | false | undefined;
        request?: string[] | false | undefined;
    } | undefined;

    /**
     * Default value: the operating system hostname and if not available, to 'localhost'.
     * The public hostname or IP address. Used to set server.info.host and server.info.uri and as address is none provided.
     */
    host?: string | undefined;

    /**
     * Default value: none.
     * An optional node HTTP (or HTTPS) http.Server object (or an object with a compatible interface).
     * If the listener needs to be manually started, set autoListen to false.
     * If the listener uses TLS, set tls to true.
     */
    listener?: http.Server | undefined;

    /**
     * Default value: { sampleInterval: 0 }.
     * Server excessive load handling limits where:
     * * sampleInterval - the frequency of sampling in milliseconds. When set to 0, the other load options are ignored. Defaults to 0 (no sampling).
     * * maxHeapUsedBytes - maximum V8 heap size over which incoming requests are rejected with an HTTP Server Timeout (503) response. Defaults to 0 (no limit).
     * * maxRssBytes - maximum process RSS size over which incoming requests are rejected with an HTTP Server Timeout (503) response. Defaults to 0 (no limit).
     * * maxEventLoopDelay - maximum event loop delay duration in milliseconds over which incoming requests are rejected with an HTTP Server Timeout (503) response. Defaults to 0 (no limit).
     */
    load?: {
        /** the frequency of sampling in milliseconds. When set to 0, the other load options are ignored. Defaults to 0 (no sampling). */
        sampleInterval?: number | undefined;

        /**
         * Max concurrent requests.
         */
        concurrent?: number | undefined;

        /** maximum V8 heap size over which incoming requests are rejected with an HTTP Server Timeout (503) response. Defaults to 0 (no limit). */
        maxHeapUsedBytes?: number | undefined;
        /**
         * maximum process RSS size over which incoming requests are rejected with an HTTP Server Timeout (503) response. Defaults to 0 (no limit).
         */
        maxRssBytes?: number | undefined;
        /**
         * maximum event loop delay duration in milliseconds over which incoming requests are rejected with an HTTP Server Timeout (503) response.
         * Defaults to 0 (no limit).
         */
        maxEventLoopDelay?: number | undefined;
    } | undefined;

    /**
     * Default value: none.
     * Options passed to the mimos module when generating the mime database used by the server (and accessed via server.mime):
     * * override - an object hash that is merged into the built in mime information specified here. Each key value pair represents a single mime object. Each override value must contain:
     * * key - the lower-cased mime-type string (e.g. 'application/javascript').
     * * value - an object following the specifications outlined here. Additional values include:
     * * * type - specify the type value of result objects, defaults to key.
     * * * predicate - method with signature function(mime) when this mime type is found in the database, this function will execute to allows customizations.
     * [See docs](https://github.com/hapijs/hapi/blob/master/API.md#-serveroptionsmime)
     */
    mime?: MimosOptions | undefined;

    /**
     * Default value: {}.
     * Plugin-specific configuration which can later be accessed via server.settings.plugins. plugins is an object where each key is a plugin name and the value is the configuration. Note the
     * difference between server.settings.plugins which is used to store static configuration values and server.plugins which is meant for storing run-time state.
     */
    plugins?: PluginSpecificConfiguration | undefined;

    /**
     * Default value: 0 (an ephemeral port).
     * The TCP port the server will listen to. Defaults the next available port when the server is started (and assigned to server.info.port).
     * If port is a string containing a '/' character, it is used as a UNIX domain socket path. If it starts with '\.\pipe', it is used as a Windows named pipe.
     */
    port?: number | string | undefined;

    /**
     * Default value: { isCaseSensitive: true, stripTrailingSlash: false }.
     * Controls how incoming request URIs are matched against the routing table:
     * * isCaseSensitive - determines whether the paths '/example' and '/EXAMPLE' are considered different resources. Defaults to true.
     * * stripTrailingSlash - removes trailing slashes on incoming paths. Defaults to false.
     */
    router?: {
        isCaseSensitive?: boolean | undefined;
        stripTrailingSlash?: boolean | undefined;
    } | undefined;

    /**
     * Default value: none.
     * A route options object used as the default configuration for every route.
     */
    routes?: RouteOptions | undefined;

    /**
     * Default value:
     * {
     *     strictHeader: true,
     *     ignoreErrors: false,
     *     isSecure: true,
     *     isHttpOnly: true,
     *     isSameSite: 'Strict',
     *     encoding: 'none'
     * }
     * Sets the default configuration for every state (cookie) set explicitly via server.state() or implicitly (without definition) using the state configuration object.
     */
    // TODO I am not sure if I need to use all the server.state() definition (like the default value) OR only the options below. The v16 use "any" here.
    // state?: ServerStateCookieOptions;
    state?: {
        strictHeader?: boolean | undefined;
        ignoreErrors?: boolean | undefined;
        isSecure?: boolean | undefined;
        isHttpOnly?: boolean | undefined;
        isSameSite?: false | "Strict" | "Lax" | undefined;
        encoding?: "none" | "base64" | "base64json" | "form" | "iron" | undefined;
    } | undefined;

    /**
     * Default value: none.
     * Used to create an HTTPS connection. The tls object is passed unchanged to the node HTTPS server as described in the node HTTPS documentation.
     */
    tls?: boolean | https.ServerOptions | undefined;

    /**
     * Default value: constructed from runtime server information.
     * The full public URI without the path (e.g. 'http://example.com:8080'). If present, used as the server server.info.uri, otherwise constructed from the server settings.
     */
    uri?: string | undefined;

    /**
     * Query parameter configuration.
     */
    query?: {
        /**
         * the method must return an object where each key is a parameter and matching value is the parameter value.
         * If the method throws, the error is used as the response or returned when `request.setUrl` is called.
         */
        parser(raw: Util.Dictionary<string>): Util.Dictionary<any>;
    } | undefined;
}

/**
 * The realm object contains sandboxed server settings specific to each plugin or authentication strategy. When registering a plugin or an authentication scheme, a server object reference is provided
 * with a new server.realm container specific to that registration. It allows each plugin to maintain its own settings without leaking and affecting other plugins. For example, a plugin can set a
 * default file path for local resources without breaking other plugins' configured paths. When calling server.bind(), the active realm's settings.bind property is set which is then used by routes
 * and extensions added at the same level (server root or plugin).
 *
 * https://github.com/hapijs/hapi/blob/master/API.md#server.realm
 */
export interface ServerRealm {
    /** when the server object is provided as an argument to the plugin register() method, modifiers provides the registration preferences passed the server.register() method and includes: */
    modifiers: {
        /** routes preferences: */
        route: {
            /**
             * the route path prefix used by any calls to server.route() from the server. Note that if a prefix is used and the route path is set to '/', the resulting path will not include
             * the trailing slash.
             */
            prefix: string;
            /** the route virtual host settings used by any calls to server.route() from the server. */
            vhost: string;
        };
    };
    /** the realm of the parent server object, or null for the root server. */
    parent: ServerRealm | null;
    /** the active plugin name (empty string if at the server root). */
    plugin: string;
    /** the plugin options object passed at registration. */
    pluginOptions: object;
    /** plugin-specific state to be shared only among activities sharing the same active state. plugins is an object where each key is a plugin name and the value is the plugin state. */
    plugins: PluginsStates;
    /** settings overrides */
    settings: {
        files: {
            relativeTo: string;
        };
        bind: object;
    };
}

/**
 * Registration options (different from the options passed to the registration function):
 * * once - if true, subsequent registrations of the same plugin are skipped without error. Cannot be used with plugin options. Defaults to false. If not set to true, an error will be thrown the
 * second time a plugin is registered on the server.
 * * routes - modifiers applied to each route added by the plugin:
 * * * prefix - string added as prefix to any route path (must begin with '/'). If a plugin registers a child plugin the prefix is passed on to the child or is added in front of the child-specific
 * prefix.
 * * * vhost - virtual host string (or array of strings) applied to every route. The outer-most vhost overrides the any nested configuration.
 * For reference [See docs](https://github.com/hapijs/hapi/blob/master/API.md#-await-serverregisterplugins-options)
 */
export interface ServerRegisterOptions {
    /**
     * if true, subsequent registrations of the same plugin are skipped without error. Cannot be used with plugin options. Defaults to false. If not set to true, an error will be thrown the second
     * time a plugin is registered on the server.
     */
    once?: boolean | undefined;
    /**
     * modifiers applied to each route added by the plugin:
     */
    routes?: {
        /**
         * string added as prefix to any route path (must begin with '/'). If a plugin registers a child plugin the prefix is passed on to the child or is added in front of the child-specific prefix.
         */
        prefix: string;
        /**
         * virtual host string (or array of strings) applied to every route. The outer-most vhost overrides the any nested configuration.
         */
        vhost?: string | string[] | undefined;
    } | undefined;
}

/**
 * An object with the following:
 * * plugin - a plugin object.
 * * options - (optional) options passed to the plugin during registration.
 * * once - if true, subsequent registrations of the same plugin are skipped without error. Cannot be used with plugin options. Defaults to false. If not set to true, an error will be thrown the
 * second time a plugin is registered on the server.
 * * routes - modifiers applied to each route added by the plugin:
 * * * prefix - string added as prefix to any route path (must begin with '/'). If a plugin registers a child plugin the prefix is passed on to the child or is added in front of the child-specific
 * prefix.
 * * * vhost - virtual host string (or array of strings) applied to every route. The outer-most vhost overrides the any nested configuration.
 * For reference [See docs](https://github.com/hapijs/hapi/blob/master/API.md#-await-serverregisterplugins-options)
 *
 * The type parameter T is the type of the plugin configuration options.
 */
export interface ServerRegisterPluginObject<T> extends ServerRegisterOptions {
    /**
     * a plugin object.
     */
    plugin: Plugin<T>;
    /**
     * options passed to the plugin during registration.
     */
    options?: T | undefined;
}

export interface ServerRegisterPluginObjectArray<T, U, V, W, X, Y, Z> extends
    Array<
        | ServerRegisterPluginObject<T>
        | ServerRegisterPluginObject<U>
        | ServerRegisterPluginObject<V>
        | ServerRegisterPluginObject<W>
        | ServerRegisterPluginObject<X>
        | ServerRegisterPluginObject<Y>
        | ServerRegisterPluginObject<Z>
        | undefined
    >
{
    0: ServerRegisterPluginObject<T>;
    1?: ServerRegisterPluginObject<U> | undefined;
    2?: ServerRegisterPluginObject<V> | undefined;
    3?: ServerRegisterPluginObject<W> | undefined;
    4?: ServerRegisterPluginObject<X> | undefined;
    5?: ServerRegisterPluginObject<Y> | undefined;
    6?: ServerRegisterPluginObject<Z> | undefined;
}

/* tslint:disable-next-line:no-empty-interface */
export interface HandlerDecorations {
}

/**
 * A route configuration object or an array of configuration objects where each object contains:
 * * path - (required) the absolute path used to match incoming requests (must begin with '/'). Incoming requests are compared to the configured paths based on the server's router configuration. The
 * path can include named parameters enclosed in {} which will be matched against literal values in the request as described in Path parameters.
 * * method - (required) the HTTP method. Typically one of 'GET', 'POST', 'PUT', 'PATCH', 'DELETE', or 'OPTIONS'. Any HTTP method is allowed, except for 'HEAD'. Use '*' to match against any HTTP
 * method (only when an exact match was not found, and any match with a specific method will be given a higher priority over a wildcard match). Can be assigned an array of methods which has the same
 * result as adding the same route with different methods manually.
 * * vhost - (optional) a domain string or an array of domain strings for limiting the route to only requests with a matching host header field. Matching is done against the hostname part of the
 * header only (excluding the port). Defaults to all hosts.
 * * handler - (required when handler is not set) the route handler function called to generate the response after successful authentication and validation.
 * * options - additional route options. The options value can be an object or a function that returns an object using the signature function(server) where server is the server the route is being
 * added to and this is bound to the current realm's bind option.
 * * rules - route custom rules object. The object is passed to each rules processor registered with server.rules(). Cannot be used if route.options.rules is defined.
 * For context [See docs](https://github.com/hapijs/hapi/blob/master/API.md#-serverrouteroute)
 */
export interface ServerRoute {
    /**
     * (required) the absolute path used to match incoming requests (must begin with '/'). Incoming requests are compared to the configured paths based on the server's router configuration. The path
     * can include named parameters enclosed in {} which will be matched against literal values in the request as described in Path parameters. For context [See
     * docs](https://github.com/hapijs/hapi/blob/master/API.md#-serverrouteroute) For context [See docs](https://github.com/hapijs/hapi/blob/master/API.md#path-parameters)
     */
    path: string;

    /**
     * (required) the HTTP method. Typically one of 'GET', 'POST', 'PUT', 'PATCH', 'DELETE', or 'OPTIONS'. Any HTTP method is allowed, except for 'HEAD'. Use '*' to match against any HTTP method
     * (only when an exact match was not found, and any match with a specific method will be given a higher priority over a wildcard match). Can be assigned an array of methods which has the same
     * result as adding the same route with different methods manually.
     */
    method: Util.HTTP_METHODS_PARTIAL | Util.HTTP_METHODS_PARTIAL[] | string | string[];

    /**
     * (optional) a domain string or an array of domain strings for limiting the route to only requests with a matching host header field. Matching is done against the hostname part of the header
     * only (excluding the port). Defaults to all hosts.
     */
    vhost?: string | string[] | undefined;

    /**
     * (required when handler is not set) the route handler function called to generate the response after successful authentication and validation.
     */
    handler?: Lifecycle.Method | HandlerDecorations | undefined;

    /**
     * additional route options. The options value can be an object or a function that returns an object using the signature function(server) where server is the server the route is being added to
     * and this is bound to the current realm's bind option.
     */
    options?: RouteOptions | ((server: Server) => RouteOptions) | undefined;

    /**
     * route custom rules object. The object is passed to each rules processor registered with server.rules(). Cannot be used if route.options.rules is defined.
     */
    rules?: object | undefined;
}

/**
 * Optional cookie settings
 * [See docs](https://github.com/hapijs/hapi/blob/master/API.md#-serverstatename-options)
 */
export interface ServerStateCookieOptions {
    /** time-to-live in milliseconds. Defaults to null (session time-life - cookies are deleted when the browser is closed). */
    ttl?: number | null | undefined;
    /** sets the 'Secure' flag. Defaults to true. */
    isSecure?: boolean | undefined;
    /** sets the 'HttpOnly' flag. Defaults to true. */
    isHttpOnly?: boolean | undefined;
    /**
     * sets the 'SameSite' flag. The value must be one of:
     *  * false - no flag.
     *  * 'Strict' - sets the value to 'Strict' (this is the default value).
     *  * 'Lax' - sets the value to 'Lax'.
     */
    isSameSite?: false | "Strict" | "Lax" | undefined;
    /** the path scope. Defaults to null (no path). */
    path?: string | null | undefined;
    /** the domain scope. Defaults to null (no domain). */
    domain?: string | null | undefined;

    /**
     * if present and the cookie was not received from the client or explicitly set by the route handler, the
     * cookie is automatically added to the response with the provided value. The value can be
     * a function with signature async function(request) where:
     */
    autoValue?(request: Request): void;

    /**
     * encoding performs on the provided value before serialization. Options are:
     *  * 'none' - no encoding. When used, the cookie value must be a string. This is the default value.
     *  * 'base64' - string value is encoded using Base64.
     *  * 'base64json' - object value is JSON-stringified then encoded using Base64.
     *  * 'form' - object value is encoded using the x-www-form-urlencoded method.
     *  * 'iron' - Encrypts and sign the value using iron.
     */
    encoding?: "none" | "base64" | "base64json" | "form" | "iron" | undefined;
    /**
     * an object used to calculate an HMAC for cookie integrity validation. This does not provide privacy, only a mean
     * to verify that the cookie value was generated by the server. Redundant when 'iron' encoding is used. Options are:
     *  * integrity - algorithm options. Defaults to require('iron').defaults.integrity.
     *  * password - password used for HMAC key generation (must be at least 32 characters long).
     */
    sign?: {
        integrity?: SealOptionsSub | undefined;
        password: string;
    } | undefined;
    /** password used for 'iron' encoding (must be at least 32 characters long). */
    password?: string | undefined;
    /** options for 'iron' encoding. Defaults to require('iron').defaults. */
    iron?: SealOptions | undefined;
    /** if true, errors are ignored and treated as missing cookies. */
    ignoreErrors?: boolean | undefined;
    /** if true, automatically instruct the client to remove invalid cookies. Defaults to false. */
    clearInvalid?: boolean | undefined;
    /** if false, allows any cookie value including values in violation of RFC 6265. Defaults to true. */
    strictHeader?: boolean | undefined;
    /** used by proxy plugins (e.g. h2o2). */
    passThrough?: any;
}

/**
 * A single object or an array of object where each contains:
 * * name - the cookie name.
 * * value - the cookie value.
 * * options - cookie configuration to override the server settings.
 */
export interface ServerStateFormat {
    name: string;
    value: string;
    options: ServerStateCookieOptions;
}

/**
 * For context [See docs](https://github.com/hapijs/hapi/blob/master/API.md#-serverstatename-options)
 * For context [See docs](https://github.com/hapijs/hapi/blob/master/API.md#-serveroptionsstate)
 */
export interface ServerState {
    /**
     * The server cookies manager.
     * Access: read only and statehood public interface.
     */
    readonly states: object;

    /**
     * The server cookies manager settings. The settings are based on the values configured in [server.options.state](https://github.com/hapijs/hapi/blob/master/API.md#server.options.state).
     */
    readonly settings: ServerStateCookieOptions;

    /**
     * An object containing the configuration of each cookie added via [server.state()](https://github.com/hapijs/hapi/blob/master/API.md#server.state()) where each key is the
     * cookie name and value is the configuration object.
     */
    readonly cookies: {
        [key: string]: ServerStateCookieOptions;
    };

    /**
     * An array containing the names of all configued cookies.
     */
    readonly names: string[];

    /**
     * Same as calling [server.state()](https://github.com/hapijs/hapi/blob/master/API.md#server.state()).
     */
    add(name: string, options?: ServerStateCookieOptions): void;

    /**
     * Formats an HTTP 'Set-Cookie' header based on the server.options.state where:
     * @param cookies - a single object or an array of object where each contains:
     * * name - the cookie name.
     * * value - the cookie value.
     * * options - cookie configuration to override the server settings.
     * @return Return value: a header string.
     * Note that this utility uses the server configuration but does not change the server state. It is provided for manual cookie formating (e.g. when headers are set manually).
     * [See docs](https://github.com/hapijs/hapi/blob/master/API.md#-async-serverstatesformatcookies)
     */
    format(cookies: ServerStateFormat | ServerStateFormat[]): Promise<string>;

    /**
     * Parses an HTTP 'Cookies' header based on the server.options.state where:
     * @param header - the HTTP header.
     * @return Return value: an object where each key is a cookie name and value is the parsed cookie.
     * Note that this utility uses the server configuration but does not change the server state. It is provided for manual cookie parsing (e.g. when server parsing is disabled).
     * [See docs](https://github.com/hapijs/hapi/blob/master/API.md#-async-serverstatesparseheader)
     */
    parse(header: string): Promise<Util.Dictionary<string>>;
}

/**
 * The method function can have a defaults object or function property. If the property is set to an object, that object is used as the default route config for routes using this handler.
 * If the property is set to a function, the function uses the signature function(method) and returns the route default configuration.
 */
export interface HandlerDecorationMethod {
    (route: RouteOptions, options: any): Lifecycle.Method;
    defaults?: RouteOptions | ((method: any) => RouteOptions) | undefined;
}

/**
 * The general case for decorators added via server.decorate.
 */
export type DecorationMethod<T> = (this: T, ...args: any[]) => any;

/**
 * An empty interface to allow typings of custom plugin properties.
 */
/* tslint:disable-next-line:no-empty-interface */
export interface PluginProperties {
}

export interface ServerMethods extends Util.Dictionary<ServerMethod> {
}

export type DecorateName = string | symbol;

/**
 * The server object is the main application container. The server manages all incoming requests along with all
 * the facilities provided by the framework. Each server supports a single connection (e.g. listen to port 80).
 * [See docs](https://github.com/hapijs/hapi/blob/master/API.md#server)
 */
export class Server {
    /**
     * Creates a new server object
     * @param options server configuration object.
     * [See docs](https://github.com/hapijs/hapi/blob/master/API.md#-serveroptions)
     */
    constructor(options?: ServerOptions);

    /**
     * Provides a safe place to store server-specific run-time application data without potential conflicts with
     * the framework internals. The data can be accessed whenever the server is accessible.
     * Initialized with an empty object.
     * [See docs](https://github.com/hapijs/hapi/blob/master/API.md#-serverapp)
     */
    app: ApplicationState;

    /**
     * Server Auth: properties and methods
     */
    readonly auth: ServerAuth;

    /**
     * Links another server to the initialize/start/stop state of the current server by calling the
     * controlled server `initialize()`/`start()`/`stop()` methods whenever the current server methods
     * are called, where:
     */
    control(server: Server): void;

    /**
     * Provides access to the decorations already applied to various framework interfaces. The object must not be
     * modified directly, but only through server.decorate.
     * [See docs](https://github.com/hapijs/hapi/blob/master/API.md#-serverdecorations)
     */
    readonly decorations: {
        /**
         * decorations on the request object.
         */
        request: string[];
        /**
         * decorations on the response toolkit.
         */
        toolkit: string[];
        /**
         * decorations on the server object.
         */
        server: string[];
    };

    /**
     * Register custom application events where:
     * @param events must be one of:
     * * an event name string.
     * * an event options object with the following optional keys (unless noted otherwise):
     * * * name - the event name string (required).
     * * * channels - a string or array of strings specifying the event channels available. Defaults to no channel restrictions (event updates can specify a channel or not).
     * * * clone - if true, the data object passed to server.events.emit() is cloned before it is passed to the listeners (unless an override specified by each listener). Defaults to false (data is
     *     passed as-is).
     * * * spread - if true, the data object passed to server.event.emit() must be an array and the listener method is called with each array element passed as a separate argument (unless an override
     *     specified by each listener). This should only be used when the emitted data structure is known and predictable. Defaults to false (data is emitted as a single argument regardless of its
     *     type).
     * * * tags - if true and the criteria object passed to server.event.emit() includes tags, the tags are mapped to an object (where each tag string is the key and the value is true) which is
     *     appended to the arguments list at the end. A configuration override can be set by each listener. Defaults to false.
     * * * shared - if true, the same event name can be registered multiple times where the second registration is ignored. Note that if the registration config is changed between registrations, only
     *     the first configuration is used. Defaults to false (a duplicate registration will throw an error).
     * * a podium emitter object.
     * * an array containing any of the above.
     * @return Return value: none.
     * [See docs](https://github.com/hapijs/hapi/blob/master/API.md#-serverevents)
     */
    event(events: ServerEventsApplication | ServerEventsApplication[]): void;

    /**
     * Access: podium public interface.
     * The server events emitter. Utilizes the podium with support for event criteria validation, channels, and filters.
     * Use the following methods to interact with server.events:
     * [server.events.emit(criteria, data)](https://github.com/hapijs/hapi/blob/master/API.md#server.events.emit()) - emit server events.
     * [server.events.on(criteria, listener)](https://github.com/hapijs/hapi/blob/master/API.md#server.events.on()) - subscribe to all events.
     * [server.events.once(criteria, listener)](https://github.com/hapijs/hapi/blob/master/API.md#server.events.once()) - subscribe to
     * Other methods include: server.events.removeListener(name, listener), server.events.removeAllListeners(name), and server.events.hasListeners(name).
     * [See docs](https://github.com/hapijs/hapi/blob/master/API.md#-serverevents)
     */
    events: ServerEvents;

    /**
     * An object containing information about the server where:
     * * id - a unique server identifier (using the format '{hostname}:{pid}:{now base36}').
     * * created - server creation timestamp.
     * * started - server start timestamp (0 when stopped).
     * * port - the connection port based on the following rules:
     * * host - The host configuration value.
     * * address - the active IP address the connection was bound to after starting. Set to undefined until the server has been started or when using a non TCP port (e.g. UNIX domain socket).
     * * protocol - the protocol used:
     * * 'http' - HTTP.
     * * 'https' - HTTPS.
     * * 'socket' - UNIX domain socket or Windows named pipe.
     * * uri - a string representing the connection (e.g. 'http://example.com:8080' or 'socket:/unix/domain/socket/path'). Contains the uri value if set, otherwise constructed from the available
     * settings. If no port is configured or is set to 0, the uri will not include a port component until the server is started.
     * [See docs](https://github.com/hapijs/hapi/blob/master/API.md#-serverinfo)
     */
    readonly info: ServerInfo;

    /**
     * Access: read only and listener public interface.
     * The node HTTP server object.
     * [See docs](https://github.com/hapijs/hapi/blob/master/API.md#-serverlistener)
     */
    listener: http.Server;

    /**
     * An object containing the process load metrics (when load.sampleInterval is enabled):
     * * eventLoopDelay - event loop delay milliseconds.
     * * heapUsed - V8 heap usage.
     * * rss - RSS memory usage.
     * [See docs](https://github.com/hapijs/hapi/blob/master/API.md#-serverload)
     */
    readonly load: {
        /**
         * event loop delay milliseconds.
         */
        eventLoopDelay: number;

        /**
         * Max concurrent requests.
         */
        concurrent: number;
        /**
         * V8 heap usage.
         */
        heapUsed: number;
        /**
         * RSS memory usage.
         */
        rss: number;
    };

    /**
     * Server methods are functions registered with the server and used throughout the application as a common utility.
     * Their advantage is in the ability to configure them to use the built-in cache and share across multiple request
     * handlers without having to create a common module.
     * sever.methods is an object which provides access to the methods registered via server.method() where each
     * server method name is an object property.
     * [See docs](https://github.com/hapijs/hapi/blob/master/API.md#-servermethods
     */
    readonly methods: ServerMethods;

    /**
     * Provides access to the server MIME database used for setting content-type information. The object must not be
     * modified directly but only through the [mime](https://github.com/hapijs/hapi/blob/master/API.md#server.options.mime) server setting.
     * [See docs](https://github.com/hapijs/hapi/blob/master/API.md#-servermime)
     */
    mime: any;

    /**
     * An object containing the values exposed by each registered plugin where each key is a plugin name and the values
     * are the exposed properties by each plugin using server.expose(). Plugins may set the value of
     * the server.plugins[name] object directly or via the server.expose() method.
     * [See docs](https://github.com/hapijs/hapi/blob/master/API.md#-serverplugins)
     */
    plugins: PluginProperties;

    /**
     * The realm object contains sandboxed server settings specific to each plugin or authentication strategy. When
     * registering a plugin or an authentication scheme, a server object reference is provided with a new server.realm
     * container specific to that registration. It allows each plugin to maintain its own settings without leaking
     * and affecting other plugins.
     * For example, a plugin can set a default file path for local resources without breaking other plugins' configured
     * paths. When calling server.bind(), the active realm's settings.bind property is set which is then used by
     * routes and extensions added at the same level (server root or plugin).
     * [See docs](https://github.com/hapijs/hapi/blob/master/API.md#-serverrealm)
     */
    readonly realm: ServerRealm;

    /**
     * An object of the currently registered plugins where each key is a registered plugin name and the value is
     * an object containing:
     * * version - the plugin version.
     * * name - the plugin name.
     * * options - (optional) options passed to the plugin during registration.
     * [See docs](https://github.com/hapijs/hapi/blob/master/API.md#-serverregistrations)
     */
    readonly registrations: PluginsListRegistered;

    /**
     * The server configuration object after defaults applied.
     * [See docs](https://github.com/hapijs/hapi/blob/master/API.md#-serversettings)
     */
    readonly settings: ServerOptions;

    /**
     * The server cookies manager.
     * Access: read only and statehood public interface.
     * [See docs](https://github.com/hapijs/hapi/blob/master/API.md#-serverstates)
     */
    readonly states: ServerState;

    /**
     * A string indicating the listener type where:
     * * 'socket' - UNIX domain socket or Windows named pipe.
     * * 'tcp' - an HTTP listener.
     */
    readonly type: "socket" | "tcp";

    /**
     * The hapi module version number.
     */
    readonly version: string;

    /**
     * Sets a global context used as the default bind object when adding a route or an extension where:
     * @param context - the object used to bind this in lifecycle methods such as the route handler and extension methods. The context is also made available as h.context.
     * @return Return value: none.
     * When setting a context inside a plugin, the context is applied only to methods set up by the plugin. Note that the context applies only to routes and extensions added after it has been set.
     *     Ignored if the method being bound is an arrow function.
     * [See docs](https://github.com/hapijs/hapi/blob/master/API.md#-serverbindcontext)
     */
    bind(context: object): void;

    /**
     * [See docs](https://github.com/hapijs/hapi/blob/master/API.md#-servercacheoptions)
     */
    cache: ServerCache;

    /**
     * Registers a custom content decoding compressor to extend the built-in support for 'gzip' and 'deflate' where:
     * @param encoding - the decoder name string.
     * @param decoder - a function using the signature function(options) where options are the encoding specific options configured in the route payload.compression configuration option, and the
     *     return value is an object compatible with the output of node's zlib.createGunzip().
     * @return Return value: none.
     * [See docs](https://github.com/hapijs/hapi/blob/master/API.md#-serverdecoderencoding-decoder)
     */
    decoder(encoding: string, decoder: (options: PayloadCompressionDecoderSettings) => zlib.Gunzip): void;

    /**
     * Extends various framework interfaces with custom methods where:
     * @param type - the interface being decorated. Supported types:
     * 'handler' - adds a new handler type to be used in routes handlers.
     * 'request' - adds methods to the Request object.
     * 'server' - adds methods to the Server object.
     * 'toolkit' - adds methods to the response toolkit.
     * @param property - the object decoration key name.
     * @param method - the extension function or other value.
     * @param options - (optional) supports the following optional settings:
     * apply - when the type is 'request', if true, the method function is invoked using the signature function(request) where request is the current request object and the returned value is assigned
     *     as the decoration. extend - if true, overrides an existing decoration. The method must be a function with the signature function(existing) where: existing - is the previously set
     *     decoration method value. must return the new decoration function or value. cannot be used to extend handler decorations.
     * @return void;
     * [See docs](https://github.com/hapijs/hapi/blob/master/API.md#-serverdecoratetype-property-method-options)
     */
    decorate(
        type: "handler",
        property: DecorateName,
        method: HandlerDecorationMethod,
        options?: { apply?: boolean | undefined; extend?: boolean | undefined },
    ): void;
    decorate(
        type: "request",
        property: DecorateName,
        method: (existing: (...args: any[]) => any) => (request: Request) => DecorationMethod<Request>,
        options: { apply: true; extend: true },
    ): void;
    decorate(
        type: "request",
        property: DecorateName,
        method: (request: Request) => DecorationMethod<Request>,
        options: { apply: true; extend?: boolean | undefined },
    ): void;
    decorate(
        type: "request",
        property: DecorateName,
        method: DecorationMethod<Request>,
        options?: { apply?: boolean | undefined; extend?: boolean | undefined },
    ): void;
    decorate(
        type: "toolkit",
        property: DecorateName,
        method: (existing: (...args: any[]) => any) => DecorationMethod<ResponseToolkit>,
        options: { apply?: boolean | undefined; extend: true },
    ): void;
    decorate(
        type: "toolkit",
        property: DecorateName,
        method: DecorationMethod<ResponseToolkit>,
        options?: { apply?: boolean | undefined; extend?: boolean | undefined },
    ): void;
    decorate(
        type: "server",
        property: DecorateName,
        method: (existing: (...args: any[]) => any) => DecorationMethod<Server>,
        options: { apply?: boolean | undefined; extend: true },
    ): void;
    decorate(
        type: "server",
        property: DecorateName,
        method: DecorationMethod<Server>,
        options?: { apply?: boolean | undefined; extend?: boolean | undefined },
    ): void;

    /**
     * Used within a plugin to declare a required dependency on other plugins where:
     * @param dependencies - plugins which must be registered in order for this plugin to operate. Plugins listed must be registered before the server is
     *     initialized or started.
     * @param after - (optional) a function that is called after all the specified dependencies have been registered and before the server starts. The function is only called if the server is
     *     initialized or started. The function signature is async function(server) where: server - the server the dependency() method was called on.
     * @return Return value: none.
     * The after method is identical to setting a server extension point on 'onPreStart'.
     * If a circular dependency is detected, an exception is thrown (e.g. two plugins each has an after function to be called after the other).
     * The method does not provide version dependency which should be implemented using npm peer dependencies.
     * [See docs](https://github.com/hapijs/hapi/blob/master/API.md#-serverdependencydependencies-after)
     */
    dependency(dependencies: Dependencies, after?: (server: Server) => Promise<void>): void;

    /**
     * Registers a custom content encoding compressor to extend the built-in support for 'gzip' and 'deflate' where:
     * @param encoding - the encoder name string.
     * @param encoder - a function using the signature function(options) where options are the encoding specific options configured in the route compression option, and the return value is an object
     *     compatible with the output of node's zlib.createGzip().
     * @return Return value: none.
     * [See docs](https://github.com/hapijs/hapi/blob/master/API.md#-serverencoderencoding-encoder)
     */
    encoder(encoding: string, encoder: (options: RouteCompressionEncoderSettings) => zlib.Gzip): void;

    /**
     * Used within a plugin to expose a property via server.plugins[name] where:
     * @param key - the key assigned (server.plugins[name][key]).
     * @param value - the value assigned.
     * @return Return value: none.
     * [See docs](https://github.com/hapijs/hapi/blob/master/API.md#-serverexposekey-value)
     */
    expose(key: string, value: any): void;

    /**
     * Merges an object into to the existing content of server.plugins[name] where:
     * @param obj - the object merged into the exposed properties container.
     * @return Return value: none.
     * Note that all the properties of obj are deeply cloned into server.plugins[name], so avoid using this method
     * for exposing large objects that may be expensive to clone or singleton objects such as database client
     * objects. Instead favor server.expose(key, value), which only copies a reference to value.
     * [See docs](https://github.com/hapijs/hapi/blob/master/API.md#-serverexposeobj)
     */
    expose(obj: object): void;

    /**
     * Registers an extension function in one of the request lifecycle extension points where:
     * @param events - an object or array of objects with the following:
     * * type - (required) the extension point event name. The available extension points include the request extension points as well as the following server extension points:
     * * * 'onPreStart' - called before the connection listeners are started.
     * * * 'onPostStart' - called after the connection listeners are started.
     * * * 'onPreStop' - called before the connection listeners are stopped.
     * * * 'onPostStop' - called after the connection listeners are stopped.
     * * method - (required) a function or an array of functions to be executed at a specified point during request processing. The required extension function signature is:
     * * * server extension points: async function(server) where:
     * * * * server - the server object.
     * * * * this - the object provided via options.bind or the current active context set with server.bind().
     * * * request extension points: a lifecycle method.
     * * options - (optional) an object with the following:
     * * * before - a string or array of strings of plugin names this method must execute before (on the same event). Otherwise, extension methods are executed in the order added.
     * * * after - a string or array of strings of plugin names this method must execute after (on the same event). Otherwise, extension methods are executed in the order added.
     * * * bind - a context object passed back to the provided method (via this) when called. Ignored if the method is an arrow function.
     * * * sandbox - if set to 'plugin' when adding a request extension points the extension is only added to routes defined by the current plugin. Not allowed when configuring route-level
     *     extensions, or when adding server extensions. Defaults to 'server' which applies to any route added to the server the extension is added to.
     * @return void
     * [See docs](https://github.com/hapijs/hapi/blob/master/API.md#-serverextevents)
     */
    ext(
        events:
            | ServerExtEventsObject
            | ServerExtEventsObject[]
            | ServerExtEventsRequestObject
            | ServerExtEventsRequestObject[],
    ): void;

    /**
     * Registers a single extension event using the same properties as used in server.ext(events), but passed as arguments.
     * @return Return value: none.
     * [See docs](https://github.com/hapijs/hapi/blob/master/API.md#-serverextevent-method-options)
     */
    ext(event: ServerExtType, method: ServerExtPointFunction, options?: ServerExtOptions): void;
    ext(event: ServerRequestExtType, method: Lifecycle.Method, options?: ServerExtOptions): void;

    /**
     * Initializes the server (starts the caches, finalizes plugin registration) but does not start listening on the connection port.
     * @return Return value: none.
     * Note that if the method fails and throws an error, the server is considered to be in an undefined state and
     * should be shut down. In most cases it would be impossible to fully recover as the various plugins, caches, and
     * other event listeners will get confused by repeated attempts to start the server or make assumptions about the
     * healthy state of the environment. It is recommended to abort the process when the server fails to start properly.
     * If you must try to resume after an error, call server.stop() first to reset the server state.
     * [See docs](https://github.com/hapijs/hapi/blob/master/API.md#-await-serverinitialize)
     */
    initialize(): Promise<void>;

    /**
     * Injects a request into the server simulating an incoming HTTP request without making an actual socket connection. Injection is useful for testing purposes as well as for invoking routing logic
     * internally without the overhead and limitations of the network stack. The method utilizes the shot module for performing injections, with some additional options and response properties:
     * @param options - can be assigned a string with the requested URI, or an object with:
     * * method - (optional) the request HTTP method (e.g. 'POST'). Defaults to 'GET'.
     * * url - (required) the request URL. If the URI includes an authority (e.g. 'example.com:8080'), it is used to automatically set an HTTP 'Host' header, unless one was specified in headers.
     * * headers - (optional) an object with optional request headers where each key is the header name and the value is the header content. Defaults to no additions to the default shot headers.
     * * payload - (optional) an string, buffer or object containing the request payload. In case of an object it will be converted to a string for you. Defaults to no payload. Note that payload
     *     processing defaults to 'application/json' if no 'Content-Type' header provided.
     * * credentials - (optional) an credentials object containing authentication information. The credentials are used to bypass the default authentication strategies, and are validated directly as
     *     if they were received via an authentication scheme. Defaults to no credentials.
     * * artifacts - (optional) an artifacts object containing authentication artifact information. The artifacts are used to bypass the default authentication strategies, and are validated directly
     *     as if they were received via an authentication scheme. Ignored if set without credentials. Defaults to no artifacts.
     * * app - (optional) sets the initial value of request.app, defaults to {}.
     * * plugins - (optional) sets the initial value of request.plugins, defaults to {}.
     * * allowInternals - (optional) allows access to routes with config.isInternal set to true. Defaults to false.
     * * remoteAddress - (optional) sets the remote address for the incoming connection.
     * * simulate - (optional) an object with options used to simulate client request stream conditions for testing:
     * * error - if true, emits an 'error' event after payload transmission (if any). Defaults to false.
     * * close - if true, emits a 'close' event after payload transmission (if any). Defaults to false.
     * * end - if false, does not end the stream. Defaults to true.
     * * split - indicates whether the request payload will be split into chunks. Defaults to undefined, meaning payload will not be chunked.
     * * validate - (optional) if false, the options inputs are not validated. This is recommended for run-time usage of inject() to make it perform faster where input validation can be tested
     *     separately.
     * @return Return value: a response object with the following properties:
     * * statusCode - the HTTP status code.
     * * headers - an object containing the headers set.
     * * payload - the response payload string.
     * * rawPayload - the raw response payload buffer.
     * * raw - an object with the injection request and response objects:
     * * req - the simulated node request object.
     * * res - the simulated node response object.
     * * result - the raw handler response (e.g. when not a stream or a view) before it is serialized for transmission. If not available, the value is set to payload. Useful for inspection and reuse
     *     of the internal objects returned (instead of parsing the response string).
     * * request - the request object.
     * [See docs](https://github.com/hapijs/hapi/blob/master/API.md#-await-serverinjectoptions)
     */
    inject(options: string | ServerInjectOptions): Promise<ServerInjectResponse>;

    /**
     * Logs server events that cannot be associated with a specific request. When called the server emits a 'log' event which can be used by other listeners or plugins to record the information or
     * output to the console. The arguments are:
     * @param tags - (required) a string or an array of strings (e.g. ['error', 'database', 'read']) used to identify the event. Tags are used instead of log levels and provide a much more expressive
     *     mechanism for describing and filtering events. Any logs generated by the server internally include the 'hapi' tag along with event-specific information.
     * @param data - (optional) an message string or object with the application data being logged. If data is a function, the function signature is function() and it called once to generate (return
     *     value) the actual data emitted to the listeners. If no listeners match the event, the data function is not invoked.
     * @param timestamp - (optional) an timestamp expressed in milliseconds. Defaults to Date.now() (now).
     * @return Return value: none.
     * [See docs](https://github.com/hapijs/hapi/blob/master/API.md#-serverlogtags-data-timestamp)
     */
    log(tags: string | string[], data?: string | object | (() => any), timestamp?: number): void;

    /**
     * Looks up a route configuration where:
     * @param id - the route identifier.
     * @return Return value: the route information if found, otherwise null.
     * [See docs](https://github.com/hapijs/hapi/blob/master/API.md#-serverlookupid)
     */
    lookup(id: string): RequestRoute | null;

    /**
     * Looks up a route configuration where:
     * @param method - the HTTP method (e.g. 'GET', 'POST').
     * @param path - the requested path (must begin with '/').
     * @param host - (optional) hostname (to match against routes with vhost).
     * @return Return value: the route information if found, otherwise null.
     * [See docs](https://github.com/hapijs/hapi/blob/master/API.md#-servermatchmethod-path-host)
     */
    match(method: Util.HTTP_METHODS, path: string, host?: string): RequestRoute | null;

    /**
     * Registers a server method where:
     * @param name - a unique method name used to invoke the method via server.methods[name].
     * @param method - the method function with a signature async function(...args, [flags]) where:
     * * ...args - the method function arguments (can be any number of arguments or none).
     * * flags - when caching is enabled, an object used to set optional method result flags:
     * * * ttl - 0 if result is valid but cannot be cached. Defaults to cache policy.
     * @param options - (optional) configuration object:
     * * bind - a context object passed back to the method function (via this) when called. Defaults to active context (set via server.bind() when the method is registered. Ignored if the method is
     *     an arrow function.
     * * cache - the same cache configuration used in server.cache(). The generateTimeout option is required.
     * * generateKey - a function used to generate a unique key (for caching) from the arguments passed to the method function (the flags argument is not passed as input). The server will
     *     automatically generate a unique key if the function's arguments are all of types 'string', 'number', or 'boolean'. However if the method uses other types of arguments, a key generation
     *     function must be provided which takes the same arguments as the function and returns a unique string (or null if no key can be generated).
     * @return Return value: none.
     * Method names can be nested (e.g. utils.users.get) which will automatically create the full path under server.methods (e.g. accessed via server.methods.utils.users.get).
     * When configured with caching enabled, server.methods[name].cache is assigned an object with the following properties and methods: - await drop(...args) - a function that can be used to clear
     *     the cache for a given key. - stats - an object with cache statistics, see catbox for stats documentation.
     * [See docs](https://github.com/hapijs/hapi/blob/master/API.md#-servermethodname-method-options)
     */
    method(name: string, method: ServerMethod, options?: ServerMethodOptions): void;

    /**
     * Registers a server method function as described in server.method() using a configuration object where:
     * @param methods - an object or an array of objects where each one contains:
     * * name - the method name.
     * * method - the method function.
     * * options - (optional) settings.
     * @return Return value: none.
     * [See docs](https://github.com/hapijs/hapi/blob/master/API.md#-servermethodmethods)
     */
    method(methods: ServerMethodConfigurationObject | ServerMethodConfigurationObject[]): void;

    /**
     * Sets the path prefix used to locate static resources (files and view templates) when relative paths are used where:
     * @param relativeTo - the path prefix added to any relative file path starting with '.'.
     * @return Return value: none.
     * Note that setting a path within a plugin only applies to resources accessed by plugin methods. If no path is set, the server default route configuration files.relativeTo settings is used. The
     *     path only applies to routes added after it has been set.
     * [See docs](https://github.com/hapijs/hapi/blob/master/API.md#-serverpathrelativeto)
     */
    path(relativeTo: string): void;

    /**
     * Registers a plugin where:
     * @param plugins - one or an array of:
     * * a plugin object.
     * * an object with the following:
     * * * plugin - a plugin object.
     * * * options - (optional) options passed to the plugin during registration.
     * * * once, routes - (optional) plugin-specific registration options as defined below.
     * @param options - (optional) registration options (different from the options passed to the registration function):
     * * once - if true, subsequent registrations of the same plugin are skipped without error. Cannot be used with plugin options. Defaults to false. If not set to true, an error will be thrown the
     *     second time a plugin is registered on the server.
     * * routes - modifiers applied to each route added by the plugin:
     * * * prefix - string added as prefix to any route path (must begin with '/'). If a plugin registers a child plugin the prefix is passed on to the child or is added in front of the
     *     child-specific prefix.
     * * * vhost - virtual host string (or array of strings) applied to every route. The outer-most vhost overrides the any nested configuration.
     * @return Return value: none.
     * [See docs](https://github.com/hapijs/hapi/blob/master/API.md#-await-serverregisterplugins-options)
     */
    /* eslint-disable-next-line @definitelytyped/no-unnecessary-generics */
    register<T>(plugin: ServerRegisterPluginObject<T>, options?: ServerRegisterOptions): Promise<void>;
    /* eslint-disable-next-line @definitelytyped/no-unnecessary-generics */
    register<T, U, V, W, X, Y, Z>(
        plugins: ServerRegisterPluginObjectArray<T, U, V, W, X, Y, Z>,
        options?: ServerRegisterOptions,
    ): Promise<void>;
    register(plugins: Array<ServerRegisterPluginObject<any>>, options?: ServerRegisterOptions): Promise<void>;
    /* tslint:disable-next-line:unified-signatures */
    register(plugins: Plugin<any> | Array<Plugin<any>>, options?: ServerRegisterOptions): Promise<void>;

    /**
     * Adds a route where:
     * @param route - a route configuration object or an array of configuration objects where each object contains:
     * * path - (required) the absolute path used to match incoming requests (must begin with '/'). Incoming requests are compared to the configured paths based on the server's router configuration.
     *     The path can include named parameters enclosed in {} which will be matched against literal values in the request as described in Path parameters.
     * * method - (required) the HTTP method. Typically one of 'GET', 'POST', 'PUT', 'PATCH', 'DELETE', or 'OPTIONS'. Any HTTP method is allowed, except for 'HEAD'. Use '*' to match against any HTTP
     *     method (only when an exact match was not found, and any match with a specific method will be given a higher priority over a wildcard match). Can be assigned an array of methods which has
     *     the same result as adding the same route with different methods manually.
     * * vhost - (optional) a domain string or an array of domain strings for limiting the route to only requests with a matching host header field. Matching is done against the hostname part of the
     *     header only (excluding the port). Defaults to all hosts.
     * * handler - (required when handler is not set) the route handler function called to generate the response after successful authentication and validation.
     * * options - additional route options. The options value can be an object or a function that returns an object using the signature function(server) where server is the server the route is being
     *     added to and this is bound to the current realm's bind option.
     * * rules - route custom rules object. The object is passed to each rules processor registered with server.rules(). Cannot be used if route.options.rules is defined.
     * @return Return value: none.
     * Note that the options object is deeply cloned (with the exception of bind which is shallowly copied) and cannot contain any values that are unsafe to perform deep copy on.
     * [See docs](https://github.com/hapijs/hapi/blob/master/API.md#-serverrouteroute)
     */
    route(route: ServerRoute | ServerRoute[]): void;

    /**
     * Defines a route rules processor for converting route rules object into route configuration where:
     * @param processor - a function using the signature function(rules, info) where:
     * * rules -
     * * info - an object with the following properties:
     * * * method - the route method.
     * * * path - the route path.
     * * * vhost - the route virtual host (if any defined).
     * * returns a route config object.
     * @param options - optional settings:
     * * validate - rules object validation:
     * * * schema - joi schema.
     * * * options - optional joi validation options. Defaults to { allowUnknown: true }.
     * Note that the root server and each plugin server instance can only register one rules processor. If a route is added after the rules are configured, it will not include the rules config.
     *     Routes added by plugins apply the rules to each of the parent realms' rules from the root to the route's realm. This means the processor defined by the plugin override the config generated
     *     by the root processor if they overlap. The route config overrides the rules config if the overlap.
     * @return void
     * [See docs](https://github.com/hapijs/hapi/blob/master/API.md#-serverrulesprocessor-options)
     */
    rules(
        processor: (rules: object, info: { method: string; path: string; vhost?: string | undefined }) => object,
        options?: { validate: object },
    ): void; // TODO needs implementation

    /**
     * Starts the server by listening for incoming requests on the configured port (unless the connection was configured with autoListen set to false).
     * @return Return value: none.
     * Note that if the method fails and throws an error, the server is considered to be in an undefined state and should be shut down. In most cases it would be impossible to fully recover as the
     *     various plugins, caches, and other event listeners will get confused by repeated attempts to start the server or make assumptions about the healthy state of the environment. It is
     *     recommended to abort the process when the server fails to start properly. If you must try to resume after an error, call server.stop() first to reset the server state. If a started server
     *     is started again, the second call to server.start() is ignored. No events will be emitted and no extension points invoked.
     * [See docs](https://github.com/hapijs/hapi/blob/master/API.md#-await-serverstart)
     */
    start(): Promise<void>;

    /**
     * HTTP state management uses client cookies to persist a state across multiple requests.
     * @param name - the cookie name string.
     * @param options - are the optional cookie settings
     * @return Return value: none.
     * State defaults can be modified via the server default state configuration option.
     * [See docs](https://github.com/hapijs/hapi/blob/master/API.md#-serverstatename-options)
     */
    state(name: string, options?: ServerStateCookieOptions): void;

    /**
     * Stops the server's listener by refusing to accept any new connections or requests (existing connections will continue until closed or timeout), where:
     * @param options - (optional) object with:
     * * timeout - overrides the timeout in millisecond before forcefully terminating a connection. Defaults to 5000 (5 seconds).
     * @return Return value: none.
     * [See docs](https://github.com/hapijs/hapi/blob/master/API.md#-await-serverstopoptions)
     */
    stop(options?: { timeout: number }): Promise<void>;

    /**
     * Returns a copy of the routing table where:
     * @param host - (optional) host to filter routes matching a specific virtual host. Defaults to all virtual hosts.
     * @return Return value: an array of routes where each route contains:
     * * settings - the route config with defaults applied.
     * * method - the HTTP method in lower case.
     * * path - the route path.
     * [See docs](https://github.com/hapijs/hapi/blob/master/API.md#-servertablehost)
     */
    table(host?: string): RequestRoute[];
}

/* + + + + + + + + + + + + + + + + + + + + + + + + + + + + + + + + + + + + + +
 +                                                                           +
 +                                                                           +
 +                                                                           +
 +                      Utils                                                +
 +                                                                           +
 +                                                                           +
 +                                                                           +
 + + + + + + + + + + + + + + + + + + + + + + + + + + + + + + + + + + + + + + */

/**
 *  User-extensible type for application specific state.
 */
/* tslint:disable-next-line:no-empty-interface */
export interface ApplicationState {
}

export type PeekListener = (chunk: string, encoding: string) => void;

export namespace Json {
    /**
     * @see {@link https://developer.mozilla.org/en/docs/Web/JavaScript/Reference/Global_Objects/JSON/stringify#The_replacer_parameter}
     */
    type StringifyReplacer = ((key: string, value: any) => any) | Array<(string | number)> | undefined;

    /**
     * Any value greater than 10 is truncated.
     */
    type StringifySpace = number | string;

    /**
     * For context [See docs](https://github.com/hapijs/hapi/blob/master/API.md#-routeoptionsjson)
     */
    interface StringifyArguments {
        /** the replacer function or array. Defaults to no action. */
        replacer?: StringifyReplacer | undefined;
        /** number of spaces to indent nested object keys. Defaults to no indentation. */
        space?: StringifySpace | undefined;
        /* string suffix added after conversion to JSON string. Defaults to no suffix. */
        suffix?: string | undefined;
        /* calls Hoek.jsonEscape() after conversion to JSON string. Defaults to false. */
        escape?: boolean | undefined;
    }
}

export namespace Lifecycle {
    /**
     * Lifecycle methods are the interface between the framework and the application. Many of the request lifecycle steps:
     * extensions, authentication, handlers, pre-handler methods, and failAction function values are lifecyle methods
     * provided by the developer and executed by the framework.
     * Each lifecycle method is a function with the signature await function(request, h, [err]) where:
     * * request - the request object.
     * * h - the response toolkit the handler must call to set a response and return control back to the framework.
     * * err - an error object availble only when the method is used as a failAction value.
     */
    type Method = (request: Request, h: ResponseToolkit, err?: Error) => ReturnValue;

    /**
     * Each lifecycle method must return a value or a promise that resolves into a value. If a lifecycle method returns
     * without a value or resolves to an undefined value, an Internal Server Error (500) error response is sent.
     * The return value must be one of:
     * - Plain value: null, string, number, boolean
     * - Buffer object
     * - Error object: plain Error OR a Boom object.
     * - Stream object
     * - any object or array
     * - a toolkit signal:
     * - a toolkit method response:
     * - a promise object that resolve to any of the above values
     * For more info please [See docs](https://github.com/hapijs/hapi/blob/master/API.md#lifecycle-methods)
     */
    type ReturnValue = ReturnValueTypes | (Promise<ReturnValueTypes>);
    type ReturnValueTypes =
        | (null | string | number | boolean)
        | (Buffer)
        | (Error | Boom)
        | (stream.Stream)
        | (object | object[])
        | symbol
        | ResponseToolkit;

    /**
     * Various configuration options allows defining how errors are handled. For example, when invalid payload is received or malformed cookie, instead of returning an error, the framework can be
     * configured to perform another action. When supported the failAction option supports the following values:
     * * 'error' - return the error object as the response.
     * * 'log' - report the error but continue processing the request.
     * * 'ignore' - take no action and continue processing the request.
     * * a lifecycle method with the signature async function(request, h, err) where:
     * * * request - the request object.
     * * * h - the response toolkit.
     * * * err - the error object.
     * [See docs](https://github.com/hapijs/hapi/blob/master/API.md#-failaction-configuration)
     */
    type FailAction = "error" | "log" | "ignore" | Method;
}

export namespace Util {
    interface Dictionary<T> {
        [key: string]: T;
    }

    type HTTP_METHODS_PARTIAL_LOWERCASE = "get" | "post" | "put" | "patch" | "delete" | "options";
    type HTTP_METHODS_PARTIAL =
        | "GET"
        | "POST"
        | "PUT"
        | "PATCH"
        | "DELETE"
        | "OPTIONS"
        | HTTP_METHODS_PARTIAL_LOWERCASE;
    type HTTP_METHODS = "HEAD" | "head" | HTTP_METHODS_PARTIAL;
}<|MERGE_RESOLUTION|>--- conflicted
+++ resolved
@@ -576,8 +576,6 @@
      * @return ResponseObject
      * [See docs](https://github.com/hapijs/hapi/blob/master/API.md#-requestgenerateresponsesource-options)
      */
-<<<<<<< HEAD
-    /* tslint:disable-next-line:max-line-length */
     generateResponse(
         source: string | object | null,
         options?: {
@@ -587,9 +585,6 @@
             close?: ((response: ResponseObject) => void) | undefined;
         },
     ): ResponseObject;
-=======
-    generateResponse(source: string | object | null, options?: { variety?: string | undefined; prepare?: ((response: ResponseObject) => Promise<ResponseObject>) | undefined; marshal?: ((response: ResponseObject) => Promise<ResponseValue>) | undefined; close?: ((response: ResponseObject) => void) | undefined; }): ResponseObject;
->>>>>>> 7da74815
 
     /**
      * Logs request-specific events. When called, the server emits a 'request' event which can be used by other listeners or plugins. The arguments are:
