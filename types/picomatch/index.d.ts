--- conflicted
+++ resolved
@@ -7,115 +7,4 @@
 
 import picomatch = require('./lib/picomatch');
 
-<<<<<<< HEAD
-=======
-interface PicomatchOptions {
-    ignore?: string;
-    onResult?: (result: Result) => void;
-    onIgnore?: (result: Result) => void;
-    onMatch?: (result: Result) => void;
-    dot?: boolean;
-    windows?: boolean;
-    contains?: boolean;
-    format?: (input: string) => string;
-}
-
-interface ParseState {
-    input: string;
-    index: number;
-    start: number;
-    dot: boolean;
-    consumed: string;
-    output: string;
-    prefix: string;
-    backtrack: boolean;
-    negated: boolean;
-    negatedExtglob?: boolean;
-    brackets: number;
-    braces: number;
-    parens: number;
-    quotes: number;
-    globstar: boolean;
-    tokens: Array<Record<string, unknown>>;
-}
-
-type Matcher = (test: string) => boolean;
-
-interface MatcherWithState extends Matcher {
-    state: ParseState;
-}
-
-interface Result {
-    glob: string;
-    state: any;
-    regex: RegExp;
-    posix: boolean;
-    input: string;
-    output: string;
-    match: ReturnType<Picomatch['test']>['match'];
-    isMatch: ReturnType<Picomatch['test']>['isMatch'];
-}
-
-interface Picomatch {
-    /**
-     * Creates a matcher function from one or more glob patterns. The
-     * returned function takes a string to match as its first argument,
-     * and returns true if the string is a match. The returned matcher
-     * function also takes a boolean as the second argument that, when true,
-     * returns an object with additional information.
-     *
-     * ```js
-     * const picomatch = require('picomatch');
-     * // picomatch(glob[, options]);
-     *
-     * const isMatch = picomatch('*.!(*a)');
-     * console.log(isMatch('a.a')); //=> false
-     * console.log(isMatch('a.b')); //=> true
-     * ```
-     * @param glob One or more glob patterns.
-     * @return Returns a matcher function.
-     * @api public
-     */
-     <T extends true | false>(
-        glob: string | string[],
-        options?: PicomatchOptions,
-        returnState?: T
-   ): T extends true ? MatcherWithState : Matcher;
-
-    test(
-        input: string,
-        regex: RegExp,
-        options?: PicomatchOptions,
-        test?: {},
-    ): { isMatch: boolean; match: boolean; output: any };
-
-    matchBase(input: string, glob: RegExp | string, options: {}, posix?: any): boolean;
-
-    isMatch(str: string | string[], patterns: string | string[], options?: {}): boolean;
-
-    parse(pattern: string, options: {}): {};
-
-    scan(input: string, options: {}): {};
-
-    compileRe(
-        state: ReturnType<typeof parse>,
-        options?: PicomatchOptions,
-        returnOutput?: boolean,
-        returnState?: boolean,
-    ): RegExp;
-
-    makeRe(
-        input: string,
-        options?: PicomatchOptions,
-        returnOutput?: boolean,
-        returnState?: boolean,
-    ): Picomatch['compileRe'];
-
-    toRegex(source: string | RegExp, options?: { flags?: string; nocase?: boolean; debug?: boolean }): RegExp;
-
-    constants: typeof constants;
-}
-
-declare const picomatch: Picomatch;
->>>>>>> f9f7cf69
 export = picomatch;