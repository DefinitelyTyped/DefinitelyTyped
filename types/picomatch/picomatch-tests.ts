--- conflicted
+++ resolved
@@ -4,7 +4,11 @@
 // main function
 const isMatch = pm('*.!(*a)');
 
-<<<<<<< HEAD
+// main function with state
+const isMatch2 = pm('*.!(*a)', {}, true);
+// $ExpectType boolean
+isMatch2.state.negated;
+
 // $ExpectType boolean
 isMatch('abcd');
 
@@ -39,9 +43,4 @@
     expandRange(a, b) {
       return `(<fill-range output>)`;
     }
-});
-=======
-// main function with state
-const isMatch2 = pm('*.!(*a)', {}, true);
-isMatch2.state.negated;
->>>>>>> f9f7cf69
+});