--- conflicted
+++ resolved
@@ -1,14 +1,3 @@
 {
-    "extends": "@definitelytyped/dtslint/dt.json",
-    "rules": {
-<<<<<<< HEAD
-        "ban-types": false,
-        "no-duplicate-imports": false,
-        "no-empty-interface": false,
-        "no-mergeable-namespace": false
-=======
-        "no-mergeable-namespace": false,
-        "npm-naming": false
->>>>>>> c1744617
-    }
+    "extends": "@definitelytyped/dtslint/dt.json"
 }