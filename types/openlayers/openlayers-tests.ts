// Basic type variables for test functions
let anyValue: any;
let voidValue: void;
let numberValue: number;
let booleanValue: boolean;
let stringValue: string;
let stringArray: Array<string>;
let jsonValue: JSON;
let voidOrBooleanValue: void | boolean;
let domEventTarget: EventTarget;
let fn: Function;
let object: Object;

// Callback predefinitions for OpenLayers
let preRenderFunction: ol.PreRenderFunction;
let transformFunction: ol.TransformFunction;
let coordinateFormatType: ol.CoordinateFormatType;
let featureStyleFunction: ol.FeatureStyleFunction;
let featureLoader: ol.FeatureLoader;
let easingFunction: (t: number) => number;
let drawGeometryFunction: ol.DrawGeometryFunctionType;
drawGeometryFunction([0,0], new ol.geom.Point([0,0]));
drawGeometryFunction([0,0]);

// Type variables for OpenLayers
let attribution: ol.Attribution;
let boundingCoordinates: Array<ol.Coordinate>;
let circle: ol.geom.Circle;
let color: ol.Color;
let coordinate: ol.Coordinate;
let coordinatesArray: Array<ol.Coordinate>;
let coordinatesArrayDim2: Array<Array<ol.Coordinate>>;
let extent: ol.Extent;
let olEvent: ol.events.Event;
let eventKey: ol.EventsKey;
let eventKeyArray: Array<ol.EventsKey>;
let eventKeyMixed: ol.EventsKey | Array<ol.EventsKey>;
let eventTarget: ol.events.EventTarget;
let feature: ol.Feature;
let featureArray: Array<ol.Feature>;
let featureCollection: ol.Collection<ol.Feature>;
let featureFormat: ol.format.Feature;
let featureUrlFunction: ol.FeatureUrlFunction;
let graticule: ol.Graticule;
let geometriesArray: Array<ol.geom.Geometry>;
let geometry: ol.geom.Geometry;
let geometryCollection: ol.geom.GeometryCollection;
let geometryLayout: ol.geom.GeometryLayout;
let geometryType: ol.geom.GeometryType;
let linearRing: ol.geom.LinearRing;
let lineString: ol.geom.LineString;
let loadingStrategy: ol.LoadingStrategy;
let logoOptions: olx.LogoOptions;
let mapBrowserEvent: ol.MapBrowserEvent;
let multiLineString: ol.geom.MultiLineString;
let multiPoint: ol.geom.MultiPoint;
let multiPolygon: ol.geom.MultiPolygon;
let point: ol.geom.Point;
let polygon: ol.geom.Polygon;
let projection: ol.proj.Projection;
let projectionLike: ol.ProjectionLike;
let simpleGeometry: ol.geom.SimpleGeometry;
let size: ol.Size;
let style: ol.style.Style;
let styleArray: Array<ol.style.Style>;
let styleFunction: ol.StyleFunction;
let tilegrid: ol.tilegrid.TileGrid;
let transformFn: ol.TransformFunction;
let clusterSource: ol.source.Cluster;
let vectorSource: ol.source.Vector;
let units: ol.proj.Units;
let styleRegularShape: ol.style.RegularShape;

//
// ol.Attribution
//

attribution = new ol.Attribution({
    html: stringValue,
});

//
// ol.color
//
color = [255, 255, 255, 1.0];
color = ol.color.asArray(color);
color = ol.color.asArray(stringValue);
stringValue = ol.color.asString(color);
stringValue = ol.color.asString(stringValue);

//
// ol.extent
//
transformFunction = function (input: number[]) {
    let returnData: number[];
    return returnData;
};
transformFunction = function (input: number[], output: number[]) {
    let returnData: number[];
    return returnData;
};
transformFunction = function (input: number[], output: number[], dimension: number) {
    let returnData: number[];
    return returnData;
}
extent = ol.extent.applyTransform(extent, transformFunction);
ol.extent.applyTransform(extent, transformFunction, extent);
extent = ol.extent.boundingExtent(boundingCoordinates)
extent = ol.extent.buffer(extent, numberValue);
ol.extent.buffer(extent, numberValue, extent);
booleanValue = ol.extent.containsCoordinate(extent, coordinate);
booleanValue = ol.extent.containsExtent(extent, extent);
booleanValue = ol.extent.containsXY(extent, numberValue, numberValue);
extent = ol.extent.createEmpty();
booleanValue = ol.extent.equals(extent, extent);
extent = ol.extent.extend(extent, extent);
coordinate = ol.extent.getBottomLeft(extent);
coordinate = ol.extent.getBottomRight(extent);
coordinate = ol.extent.getCenter(extent);
numberValue = ol.extent.getHeight(extent);
extent = ol.extent.getIntersection(extent, extent);
ol.extent.getIntersection(extent, extent, extent);
size = ol.extent.getSize(extent);
coordinate = ol.extent.getTopLeft(extent);
coordinate = ol.extent.getTopRight(extent);
numberValue = ol.extent.getWidth(extent);
booleanValue = ol.extent.intersects(extent, extent);
booleanValue = ol.extent.isEmpty(extent);

//
// ol.featureloader
//
featureLoader = ol.featureloader.xhr(stringValue, featureFormat);

//
// ol.loadingstrategy
//
loadingStrategy = ol.loadingstrategy.all;
loadingStrategy = ol.loadingstrategy.bbox;
loadingStrategy = ol.loadingstrategy.tile(tilegrid);

//
//
// ol.geom.Circle
//
booleanValue = circle.intersectsExtent(extent);
circle = <ol.geom.Circle>circle.transform(projectionLike, projectionLike);

//
//
// ol.geom.Geometry
//
let geometryResult: ol.geom.Geometry;
coordinate = geometryResult.getClosestPoint(coordinate);
geometryResult.getClosestPoint(coordinate, coordinate);
extent = geometryResult.getExtent();
geometryResult.getExtent(extent);
geometryResult.transform(projectionLike, projectionLike);

//
//
// ol.geom.GeometryCollection
//
geometryCollection = new ol.geom.GeometryCollection(geometriesArray)
geometryCollection = new ol.geom.GeometryCollection();
voidValue = geometryCollection.applyTransform(transformFn);
geometryCollection = geometryCollection.clone();
geometriesArray = geometryCollection.getGeometries();
geometryType = geometryCollection.getType();
booleanValue = geometryCollection.intersectsExtent(extent);
voidValue = geometryCollection.setGeometries(geometriesArray);

//
//
// ol.geom.LinearRing
//
linearRing = new ol.geom.LinearRing(coordinatesArray);
linearRing = new ol.geom.LinearRing(coordinatesArray, geometryLayout);
linearRing = linearRing.clone();
numberValue = linearRing.getArea();
coordinatesArray = linearRing.getCoordinates();
geometryType = linearRing.getType();
voidValue = linearRing.setCoordinates(coordinatesArray);
voidValue = linearRing.setCoordinates(coordinatesArray, geometryLayout);

//
//
// ol.geom.LineString
//
lineString = new ol.geom.LineString(coordinatesArray);
lineString = new ol.geom.LineString(coordinatesArray, geometryLayout);
voidValue = lineString.appendCoordinate(coordinate);
lineString = lineString.clone();
coordinate = lineString.getCoordinateAtM(numberValue);
coordinate = lineString.getCoordinateAtM(numberValue, booleanValue);
coordinatesArray = lineString.getCoordinates();
numberValue = lineString.getLength();
geometryType = lineString.getType();
booleanValue = lineString.intersectsExtent(extent);
voidValue = lineString.setCoordinates(coordinatesArray);
voidValue = lineString.setCoordinates(coordinatesArray, geometryLayout);

//
//
// ol.geom.MultiLineString
//
let lineStringsArray: Array<ol.geom.LineString>;

multiLineString = new ol.geom.MultiLineString(coordinatesArrayDim2);
multiLineString = new ol.geom.MultiLineString(coordinatesArrayDim2, geometryLayout);
voidValue = multiLineString.appendLineString(lineString);
multiLineString = multiLineString.clone();
coordinate = multiLineString.getCoordinateAtM(numberValue);
coordinate = multiLineString.getCoordinateAtM(numberValue, booleanValue);
coordinate = multiLineString.getCoordinateAtM(numberValue, booleanValue, booleanValue);
coordinatesArrayDim2 = multiLineString.getCoordinates();
lineString = multiLineString.getLineString(numberValue);
lineStringsArray = multiLineString.getLineStrings();
geometryType = multiLineString.getType();
booleanValue = multiLineString.intersectsExtent(extent);
voidValue = multiLineString.setCoordinates(coordinatesArrayDim2);
voidValue = multiLineString.setCoordinates(coordinatesArrayDim2, geometryLayout);

//
//
// ol.geom.MultiPoint
//
let pointsArray: Array<ol.geom.Point>;

multiPoint = new ol.geom.MultiPoint(coordinatesArray);
multiPoint = new ol.geom.MultiPoint(coordinatesArray, geometryLayout);
voidValue = multiPoint.appendPoint(point);
multiPoint = multiPoint.clone();
coordinatesArray = multiPoint.getCoordinates();
point = multiPoint.getPoint(numberValue);
pointsArray = multiPoint.getPoints();
geometryType = multiPoint.getType();
booleanValue = multiPoint.intersectsExtent(extent);
voidValue = multiPoint.setCoordinates(coordinatesArray);
voidValue = multiPoint.setCoordinates(coordinatesArray, geometryLayout);

//
//
// ol.geom.MultiPolygon
//
let coordinatesArrayDim3: Array<Array<Array<ol.Coordinate>>>;
let polygonsArray: Array<ol.geom.Polygon>;

multiPolygon = new ol.geom.MultiPolygon(coordinatesArrayDim3);
multiPolygon = new ol.geom.MultiPolygon(coordinatesArrayDim3, geometryLayout);
voidValue = multiPolygon.appendPolygon(polygon);
multiPolygon = multiPolygon.clone();
numberValue = multiPolygon.getArea();
coordinatesArrayDim3 = multiPolygon.getCoordinates();
coordinatesArrayDim3 = multiPolygon.getCoordinates(booleanValue);
multiPoint = multiPolygon.getInteriorPoints();
polygon = multiPolygon.getPolygon(numberValue);
polygonsArray = multiPolygon.getPolygons();
geometryType = multiPolygon.getType();
booleanValue = multiPolygon.intersectsExtent(extent);
voidValue = multiPolygon.setCoordinates(coordinatesArrayDim3);
voidValue = multiPolygon.setCoordinates(coordinatesArrayDim3, geometryLayout);

//
//
// ol.geom.Point
//
point = new ol.geom.Point(coordinate);
point = new ol.geom.Point(coordinate, geometryLayout);
point = point.clone();
coordinate = point.getCoordinates();
geometryType = point.getType();
booleanValue = point.intersectsExtent(extent);
voidValue = point.setCoordinates(coordinate);
voidValue = point.setCoordinates(coordinate, geometryLayout);

//
//
// ol.geom.Polygon
//
let localSphere: ol.Sphere;
let linearRingsArray: Array<ol.geom.LinearRing>;

polygon = new ol.geom.Polygon(coordinatesArrayDim2);
polygon = new ol.geom.Polygon(coordinatesArrayDim2, geometryLayout);
polygon = ol.geom.Polygon.circular(localSphere, coordinate, numberValue);
polygon = ol.geom.Polygon.circular(localSphere, coordinate, numberValue, numberValue);
polygon = ol.geom.Polygon.fromCircle(circle);
polygon = ol.geom.Polygon.fromCircle(circle, numberValue);
polygon = ol.geom.Polygon.fromCircle(circle, numberValue, numberValue);
polygon = ol.geom.Polygon.fromExtent(extent);
voidValue = polygon.appendLinearRing(linearRing);
polygon = polygon.clone();
numberValue = polygon.getArea();
coordinatesArrayDim2 = polygon.getCoordinates();
coordinatesArrayDim2 = polygon.getCoordinates(booleanValue);
point = polygon.getInteriorPoint();
linearRing = polygon.getLinearRing(numberValue);
numberValue = polygon.getLinearRingCount();
linearRingsArray = polygon.getLinearRings();
geometryType = polygon.getType();
booleanValue = polygon.intersectsExtent(extent);
voidValue = polygon.setCoordinates([[coordinate]]);
voidValue = polygon.setCoordinates([[coordinate]], geometryLayout);

//
//
// ol.geom.SimpleGeometry
//
simpleGeometry.applyTransform(transformFn);
coordinate = simpleGeometry.getFirstCoordinate();
coordinate = simpleGeometry.getLastCoordinate();
geometryLayout = simpleGeometry.getLayout();
voidValue = simpleGeometry.translate(numberValue, numberValue);

//
// ol.source
//
let featureCallback: (f: ol.Feature) => any;
vectorSource = new ol.source.Vector({
    attributions: [attribution],
    features: featureCollection,
    format: featureFormat,
    loader: featureLoader,
    logo: logoOptions,
    strategy: loadingStrategy,
    url: stringValue,
    useSpatialIndex: booleanValue,
    wrapX: booleanValue
});
vectorSource = new ol.source.Vector({
    features: featureArray
});
vectorSource = new ol.source.Vector({
    url: featureUrlFunction,
    loader: featureLoader
});
voidValue = vectorSource.addFeature(feature);
voidValue = vectorSource.addFeatures(featureArray);
voidValue = vectorSource.clear();
voidValue = vectorSource.clear(booleanValue);
anyValue = vectorSource.forEachFeature(featureCallback);
anyValue = vectorSource.forEachFeature(featureCallback, object);
anyValue = vectorSource.forEachFeatureInExtent(extent, featureCallback, object);
anyValue = vectorSource.forEachFeatureIntersectingExtent(extent, featureCallback, object);
feature = vectorSource.getClosestFeatureToCoordinate(coordinate);
extent = vectorSource.getExtent();
feature = vectorSource.getFeatureById(stringValue);
feature = vectorSource.getFeatureById(numberValue);
featureArray = vectorSource.getFeatures();
featureArray = vectorSource.getFeaturesAtCoordinate(coordinate);
featureCollection = vectorSource.getFeaturesCollection();
featureArray = vectorSource.getFeaturesInExtent(extent);
voidValue = vectorSource.removeFeature(feature);


clusterSource = new ol.source.Cluster({
    source: vectorSource
});

numberValue = clusterSource.getDistance();

//
// ol.Feature
//
feature = new ol.Feature();
feature = new ol.Feature(geometry);
feature = new ol.Feature({
    geometry: geometry,
    a: numberValue,
    b: stringValue,
    c: null,
    d: object
});
feature = feature.clone();
geometry = feature.getGeometry();
stringValue = feature.getGeometryName();
let featureGetId: string | number = feature.getId();
let featureGetStyle: ol.style.Style | Array<ol.style.Style> | ol.FeatureStyleFunction | ol.StyleFunction = feature.getStyle();
featureStyleFunction = feature.getStyleFunction();
voidValue = feature.setGeometry(geometry);
voidValue = feature.setGeometryName(stringValue);
voidValue = feature.setId(stringValue);
voidValue = feature.setId(numberValue);
voidValue = feature.setStyle(style);
voidValue = feature.setStyle(styleArray);
voidValue = feature.setStyle(featureStyleFunction);
voidValue = feature.setStyle(styleFunction);
voidValue = feature.setProperties(object);

//
// ol.View
//

let view: ol.View = new ol.View({
    center: [0, 0],
    zoom: numberValue,
});

voidValue = view.setMaxZoom(numberValue);
voidValue = view.setMinZoom(numberValue);

<<<<<<< HEAD
=======
//
// ol.layer.Base
//
let baseLayer: ol.layer.Base = new ol.layer.Base({
    zIndex: 1
});

//
// ol.layer.Group
//
let groupLayer: ol.layer.Group = new ol.layer.Group({
    zIndex: 2
});

//
// ol.layer.Heatmap
//
let heatmapLayer: ol.layer.Heatmap = new ol.layer.Heatmap({
    source: new ol.source.Vector(),
    weight: '',
    zIndex: 1
});

//
// ol.layer.Image
//
let imageLayer: ol.layer.Image = new ol.layer.Image({
    source: new ol.source.Image({
        projection: ''
    }),
    zIndex: 1
});

//
// ol.layer.Layer
//
let layerLayer: ol.layer.Layer = new ol.layer.Layer({
    zIndex: 2
});

>>>>>>> 040a0eb7
//
// ol.layer.Tile
//
let tileLayer: ol.layer.Tile = new ol.layer.Tile({
    source: new ol.source.OSM(),
    zIndex: 0
});

//
// ol.layer.Vector
//
let vectorLayer: ol.layer.Vector = new ol.layer.Vector({
    source: new ol.source.Vector(),
    zIndex: -1
});

//
// ol.layer.VectorTile
//
let vectorTileLayer: ol.layer.VectorTile = new ol.layer.VectorTile({
    renderOrder: () => 1,
    zIndex: 2
});

//
// ol.Object
//
let olObject: ol.Object = new ol.Object({
    a: numberValue,
    b: stringValue,
    c: booleanValue,
    d: voidValue,
    e: object,
    f: fn
});
anyValue = olObject.get(stringValue);
stringArray = olObject.getKeys();
object = olObject.getProperties();
voidValue = olObject.set(stringValue, anyValue);
voidValue = olObject.set(stringValue, anyValue, booleanValue);
voidValue = olObject.setProperties(object, booleanValue);
voidValue = olObject.unset(stringValue, booleanValue);

//
// ol.Observable
//
ol.Observable.unByKey(eventKey);
let observable: ol.Observable = new ol.Observable();
voidValue = observable.changed();
voidOrBooleanValue = observable.dispatchEvent({ type: stringValue });
voidOrBooleanValue = observable.dispatchEvent({ type: stringValue, target: domEventTarget });
voidOrBooleanValue = observable.dispatchEvent({ type: stringValue, target: eventTarget });
voidOrBooleanValue = observable.dispatchEvent({ type: stringValue, a: numberValue, b: stringValue, c: booleanValue, d: null, e: {} });
voidOrBooleanValue = observable.dispatchEvent(olEvent);
voidOrBooleanValue = observable.dispatchEvent(stringValue);
numberValue = observable.getRevision();
eventKeyMixed = observable.on(stringValue, fn);
eventKeyMixed = observable.on([stringValue, stringValue], fn, {});
eventKeyMixed = observable.once(stringValue, fn);
eventKeyMixed = observable.once([stringValue, stringValue], fn, {});
voidValue = observable.un(stringValue, fn);
voidValue = observable.un([stringValue, stringValue], fn, {});

//
// ol.proj
//
let getPointResolutionFn: (n: number, c: ol.Coordinate) => number;
projection = new ol.proj.Projection({
    code: stringValue,
});
stringValue = projection.getCode();
extent = projection.getExtent();
numberValue = projection.getMetersPerUnit();
numberValue = projection.getPointResolution(numberValue, coordinate);
units = projection.getUnits();
extent = projection.getWorldExtent();
booleanValue = projection.isGlobal();
voidValue = projection.setExtent(extent);
voidValue = projection.setGetPointResolution(getPointResolutionFn);
voidValue = projection.setGlobal(booleanValue);
voidValue = projection.setWorldExtent(extent);

//
// ol.Map
//

let map: ol.Map = new ol.Map({
    view: view,
    layers: [tileLayer],
    target: stringValue
});

//
// ol.source.ImageWMS
//
let imageWMS: ol.source.ImageWMS = new ol.source.ImageWMS({
    params: {},
    projection: projection,
    serverType: stringValue,
    url: stringValue
});

//
// ol.source.Source
//
const source = imageWMS as ol.source.Source;
projection = source.getProjection();

//
// ol.source.TileWMS
//
let tileWMS: ol.source.TileWMS = new ol.source.TileWMS({
    params: {},
    projection: projection,
    serverType: stringValue,
    url: stringValue
});

voidValue = tileWMS.updateParams(tileWMS.getParams());
stringValue = tileWMS.getGetFeatureInfoUrl([0, 0], 1, "EPSG:4326", {});

//
// ol.source.WMTS
//
let wmts: ol.source.WMTS = new ol.source.WMTS({
    layer: "",
    projection: projection,
    matrixSet: "",
    style: "",
    tileGrid: new ol.tilegrid.WMTS({
        matrixIds: [],
        resolutions: [],
    }),
    wrapX: true,
});

//
// ol.coordinate
//
coordinate = ol.coordinate.add(coordinate, coordinate);
coordinateFormatType = ol.coordinate.createStringXY();
coordinateFormatType = ol.coordinate.createStringXY(numberValue);
stringValue = ol.coordinate.format(coordinate, stringValue);
stringValue = ol.coordinate.format(coordinate, stringValue, numberValue);
coordinate = ol.coordinate.rotate(coordinate, numberValue);
stringValue = ol.coordinate.toStringHDMS();
stringValue = ol.coordinate.toStringHDMS(coordinate);
stringValue = ol.coordinate.toStringHDMS(coordinate, numberValue);
stringValue = ol.coordinate.toStringXY();
stringValue = ol.coordinate.toStringXY(coordinate);
stringValue = ol.coordinate.toStringXY(coordinate, numberValue);

//
// ol.easing
//
easingFunction = ol.easing.easeIn;
easingFunction = ol.easing.easeOut;
easingFunction = ol.easing.inAndOut;
easingFunction = ol.easing.linear;
easingFunction = ol.easing.upAndDown;

//
// ol.Geolocation
//
let geolocation: ol.Geolocation = new ol.Geolocation({
    projection: projection
});
coordinate = geolocation.getPosition();

//
// ol.Graticule
//

graticule = new ol.Graticule();
graticule = new ol.Graticule({
    map: map,
});
let graticuleMap: ol.Map = graticule.getMap();
let graticuleMeridians: Array<ol.geom.LineString> = graticule.getMeridians();
let graticuleParallels: Array<ol.geom.LineString> = graticule.getParallels();
voidValue = graticule.setMap(graticuleMap);

//
// ol.DeviceOrientation
//

let deviceOrientation: ol.DeviceOrientation = new ol.DeviceOrientation({
    tracking: true,
});
numberValue = deviceOrientation.getHeading();

//
// ol.Overlay
//

let popup: ol.Overlay = new ol.Overlay({
    element: document.getElementById('popup')
});
voidValue = map.addOverlay(popup);
let popupElement: Element = popup.getElement();
let popupMap: ol.Map = popup.getMap();
let popupOffset: Array<number> = popup.getOffset();
coordinate = popup.getPosition();
let popupPositioning: ol.OverlayPositioning = popup.getPositioning();
voidValue = popup.setElement(popupElement);
voidValue = popup.setMap(popupMap);
voidValue = popup.setOffset(popupOffset);
voidValue = popup.setPosition(coordinate);
voidValue = popup.setPosition(undefined);
voidValue = popup.setPositioning(popupPositioning);


//
// ol.format.GeoJSON
//

let geojsonOptions: olx.format.GeoJSONOptions;
geojsonOptions.defaultDataProjection = "EPSG";
geojsonOptions.defaultDataProjection = projection;
geojsonOptions.geometryName = "geom";

let geojsonFormat: ol.format.GeoJSON;
geojsonFormat = new ol.format.GeoJSON();
geojsonFormat = new ol.format.GeoJSON(geojsonOptions);

// Test options
let readOptions: olx.format.ReadOptions;
readOptions.dataProjection = "EPSG";
readOptions.dataProjection = projection;
readOptions.featureProjection = "EPSG";
readOptions.featureProjection = projection;

let writeOptions: olx.format.WriteOptions;
writeOptions.dataProjection = "EPSG";
writeOptions.dataProjection = projection;
writeOptions.featureProjection = "EPSG";
writeOptions.featureProjection = projection;
writeOptions.rightHanded = false;

// Test functions
feature = geojsonFormat.readFeature("json");
feature = geojsonFormat.readFeature("json", readOptions);
featureArray = geojsonFormat.readFeatures("json");
featureArray = geojsonFormat.readFeatures("json", readOptions);
geometry = geojsonFormat.readGeometry("geometry");
geometry = geojsonFormat.readGeometry("geometry", readOptions);
stringValue = geojsonFormat.writeFeature(feature);
stringValue = geojsonFormat.writeFeature(feature, writeOptions);
stringValue = geojsonFormat.writeFeatures(featureArray);
stringValue = geojsonFormat.writeFeatures(featureArray, writeOptions);
stringValue = geojsonFormat.writeGeometry(geometry);
stringValue = geojsonFormat.writeGeometry(geometry, writeOptions);
jsonValue = geojsonFormat.writeFeatureObject(feature);
jsonValue = geojsonFormat.writeFeatureObject(feature, writeOptions);
jsonValue = geojsonFormat.writeFeaturesObject(featureArray);
jsonValue = geojsonFormat.writeFeaturesObject(featureArray, writeOptions);
jsonValue = geojsonFormat.writeGeometryObject(geometry);
jsonValue = geojsonFormat.writeGeometryObject(geometry, writeOptions);

//
// ol.interactions
//
let modify: ol.interaction.Modify = new ol.interaction.Modify({
    features: new ol.Collection<ol.Feature>(featureArray)
});

let draw: ol.interaction.Draw = new ol.interaction.Draw({
    type: "Point",
    clickTolerance: numberValue,
    features: new ol.Collection([]),
    source: vectorSource,
    snapTolerance: numberValue,
    maxPoints: numberValue,
    minPoints: numberValue,
    style: style,
    geometryFunction: drawGeometryFunction,
    geometryName: stringValue,
    condition: ol.events.condition.never,
    freehandCondition: ol.events.condition.never,
    wrapX: booleanValue
});
draw = new ol.interaction.Draw({
    type: "Point",
    style: styleArray
});
draw = new ol.interaction.Draw({
    type: "Point",
    style: styleFunction
});
let styleFunctionAsStyle = function (feature: ol.Feature, resolution: number): ol.style.Style { return style; }
draw = new ol.interaction.Draw({
    type: "Point",
    style: styleFunctionAsStyle
});
ol.interaction.Draw.createBox();
ol.interaction.Draw.createRegularPolygon();
ol.interaction.Draw.createRegularPolygon(4);
ol.interaction.Draw.createRegularPolygon(4, 0);
<<<<<<< HEAD

ol.interaction.defaults({
    constrainResolution: booleanValue
});
=======
>>>>>>> 040a0eb7

ol.interaction.defaults({
    constrainResolution: booleanValue
});

<<<<<<< HEAD
=======

>>>>>>> 040a0eb7
let styleFunctionAsArray = function (feature: ol.Feature, resolution: number): ol.style.Style[] { return styleArray; }
draw = new ol.interaction.Draw({
    type: "Point",
    style: styleFunctionAsArray
});

let dragbox: ol.interaction.DragBox = new ol.interaction.DragBox({
    className: stringValue,
    minArea: 10,
    condition: ol.events.condition.always,
    boxEndCondition: function (mapBrowserEvent: ol.MapBrowserEvent, startPixel: ol.Pixel, endPixel: ol.Pixel) {
        let width: number = endPixel[0] - startPixel[0];
        let height: number = endPixel[1] - startPixel[1];
        return booleanValue;
    }
});
polygon = dragbox.getGeometry();

let interaction: ol.interaction.Interaction = new ol.interaction.Interaction({
    handleEvent: function (e: ol.MapBrowserEvent) {
        return booleanValue;
    }
});
booleanValue = interaction.getActive();
map = interaction.getMap();
voidValue = interaction.setActive(true);



const select: ol.interaction.Select = new ol.interaction.Select({
    layers: (layer: ol.layer.Layer) => true,
});

let pinchZoom: ol.interaction.PinchZoom = new ol.interaction.PinchZoom({
    constrainResolution: booleanValue,
    duration: numberValue
});

let mouseWheelZoom: ol.interaction.MouseWheelZoom = new ol.interaction.MouseWheelZoom({
    constrainResolution: booleanValue,
    duration: numberValue,
    timeout: numberValue,
    useAnchor: booleanValue
});
//
// ol.style.RegularShape
//

styleRegularShape = new ol.style.RegularShape({
    fill: new ol.style.Fill({ color: 'red' }),
    points: 4,
});

//
// ol.proj
//

let value = ol.proj.METERS_PER_UNIT['degrees'];<|MERGE_RESOLUTION|>--- conflicted
+++ resolved
@@ -400,8 +400,6 @@
 voidValue = view.setMaxZoom(numberValue);
 voidValue = view.setMinZoom(numberValue);
 
-<<<<<<< HEAD
-=======
 //
 // ol.layer.Base
 //
@@ -442,7 +440,6 @@
     zIndex: 2
 });
 
->>>>>>> 040a0eb7
 //
 // ol.layer.Tile
 //
@@ -741,22 +738,12 @@
 ol.interaction.Draw.createRegularPolygon();
 ol.interaction.Draw.createRegularPolygon(4);
 ol.interaction.Draw.createRegularPolygon(4, 0);
-<<<<<<< HEAD
 
 ol.interaction.defaults({
     constrainResolution: booleanValue
 });
-=======
->>>>>>> 040a0eb7
-
-ol.interaction.defaults({
-    constrainResolution: booleanValue
-});
-
-<<<<<<< HEAD
-=======
-
->>>>>>> 040a0eb7
+
+
 let styleFunctionAsArray = function (feature: ol.Feature, resolution: number): ol.style.Style[] { return styleArray; }
 draw = new ol.interaction.Draw({
     type: "Point",
