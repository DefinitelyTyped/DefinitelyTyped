--- conflicted
+++ resolved
@@ -56,17 +56,10 @@
 }
 
 export interface AbstractLevelDOWNConstructor {
-<<<<<<< HEAD
-    // eslint-disable-next-line no-unnecessary-generics
+    // eslint-disable-next-line @definitelytyped/no-unnecessary-generics
     new<K = any, V = any>(location: string): AbstractLevelDOWN<K, V>;
-    // eslint-disable-next-line no-unnecessary-generics
+    // eslint-disable-next-line @definitelytyped/no-unnecessary-generics
     <K = any, V = any>(location: string): AbstractLevelDOWN<K, V>;
-=======
-  // eslint-disable-next-line @definitelytyped/no-unnecessary-generics
-  new <K = any, V = any>(location: string): AbstractLevelDOWN<K, V>;
-  // eslint-disable-next-line @definitelytyped/no-unnecessary-generics
-  <K = any, V = any>(location: string): AbstractLevelDOWN<K, V>;
->>>>>>> 296fb5a7
 }
 
 export interface AbstractIteratorOptions<K = any> extends AbstractOptions {
@@ -104,17 +97,10 @@
 }
 
 export interface AbstractChainedBatchConstructor {
-<<<<<<< HEAD
-    // eslint-disable-next-line no-unnecessary-generics
+    // eslint-disable-next-line @definitelytyped/no-unnecessary-generics
     new<K = any, V = any>(db: any): AbstractChainedBatch<K, V>;
-    // eslint-disable-next-line no-unnecessary-generics
+    // eslint-disable-next-line @definitelytyped/no-unnecessary-generics
     <K = any, V = any>(db: any): AbstractChainedBatch<K, V>;
-=======
-  // eslint-disable-next-line @definitelytyped/no-unnecessary-generics
-  new <K = any, V = any>(db: any): AbstractChainedBatch<K, V>;
-  // eslint-disable-next-line @definitelytyped/no-unnecessary-generics
-  <K = any, V = any>(db: any): AbstractChainedBatch<K, V>;
->>>>>>> 296fb5a7
 }
 
 export interface AbstractIterator<K, V> extends AbstractOptions {
@@ -124,17 +110,10 @@
 }
 
 export interface AbstractIteratorConstructor {
-<<<<<<< HEAD
-    // eslint-disable-next-line no-unnecessary-generics
+    // eslint-disable-next-line @definitelytyped/no-unnecessary-generics
     new<K = any, V = any>(db: any): AbstractIterator<K, V>;
-    // eslint-disable-next-line no-unnecessary-generics
+    // eslint-disable-next-line @definitelytyped/no-unnecessary-generics
     <K = any, V = any>(db: any): AbstractIterator<K, V>;
-=======
-  // eslint-disable-next-line @definitelytyped/no-unnecessary-generics
-  new <K = any, V = any>(db: any): AbstractIterator<K, V>;
-  // eslint-disable-next-line @definitelytyped/no-unnecessary-generics
-  <K = any, V = any>(db: any): AbstractIterator<K, V>;
->>>>>>> 296fb5a7
 }
 
 export const AbstractLevelDOWN: AbstractLevelDOWNConstructor;
