--- conflicted
+++ resolved
@@ -100,7 +100,7 @@
 const commitList: Promise<Git.Commit[]> = revwalk.getCommitsUntil((commit: Git.Commit) => {
     return true;
 });
-<<<<<<< HEAD
+
 const historyEntries: Promise<Git.Revwalk.HistoryEntry[]> = revwalk.fileHistoryWalk('path', 100);
 historyEntries.then((entries: Git.Revwalk.HistoryEntry[]) => {
     if (entries.length > 0) {
@@ -115,10 +115,9 @@
         newName; // $ExpectType string
         oldName; // $ExpectType string
     }
-=======
+});
 
 Git.Remote.create(repo, 'test-repository', 'https://github.com/test-repository/test-repository').then((remote) => {
     remote.connect(Git.Enums.DIRECTION.FETCH, {});
     remote.defaultBranch(); // $ExpectType Promise<string>
->>>>>>> 44c75300
 });