// Type definitions for (actually non-npm package littledata:synced-cron 1.5, but still compatible with this old unmaintained fork:) meteor-synced-cron 1.0
// Project: https://github.com/percolatestudio/meteor-synced-cron#readme
// Definitions by: ghybs <https://github.com/ghybs>
// Definitions: https://github.com/DefinitelyTyped/DefinitelyTyped

/// <reference types='later' />

<<<<<<< HEAD
// eslint-disable-next-line @definitelytyped/no-single-declare-module
declare module 'meteor/littledata:synced-cron' {
=======
// tslint:disable-next-line no-single-declare-module
declare module "meteor/littledata:synced-cron" {
>>>>>>> d669feff
    /**
     * A simple cron system for Meteor.
     * It supports syncronizing jobs between multiple processes.
     * In other words, if you add a job that runs every hour
     * and your deployment consists of multiple app servers,
     * only one of the app servers will execute the job each time
     * (whichever tries first).
     *
     * - Meteor Atmosphere package: `littledata:synced-cron` https://atmospherejs.com/littledata/synced-cron
     * - Repository on GitHub: https://github.com/percolatestudio/meteor-synced-cron
     */
    namespace SyncedCron {
        /**
         * add a scheduled job
         *
         * https://github.com/percolatestudio/meteor-synced-cron#basics
         */
        function add(addOptions: {
            /**
             * *required* unique name of the job
             */
            name: string;
            /**
             * *required* when to run the job
             *
             * @param parser is a later.parse object
             */
            schedule: (parser: later.ParseStatic) => later.ScheduleData;
            /**
             * *required* the code to run
             */
            job: () => void;

            /**
             * Undocumented flag to enable synchronization and logging
             * for this job
             *
             * Default `true`
             *
             * https://github.com/percolatestudio/meteor-synced-cron/blob/687e9ea308a287fe6347f94e0fb3eac5e2e21c12/synced-cron-server.js#L120-L124
             */
            persist?: boolean;
        }): void;

        /**
         * Start processing added jobs
         *
         * https://github.com/percolatestudio/meteor-synced-cron#basics
         */
        function start(): void;

        /**
         * find the date that the job referenced by `jobName` will run next.
         *
         * https://github.com/percolatestudio/meteor-synced-cron#advanced
         *
         * @param jobName to find the next valid instance Date for
         */
        function nextScheduledAtDate(jobName: string): Date;

        /**
         * remove and stop running the job referenced by jobName.
         *
         * https://github.com/percolatestudio/meteor-synced-cron#advanced
         *
         * @param jobName to be removed
         */
        function remove(jobName: string): void;

        /**
         * remove and stop all jobs.
         *
         * https://github.com/percolatestudio/meteor-synced-cron#advanced
         */
        function stop(): void;

        /**
         * stop all jobs without removing them.
         * The existing jobs can be rescheduled (i.e. restarted)
         * with `SyncedCron.start()`.
         *
         * https://github.com/percolatestudio/meteor-synced-cron#advanced
         */
        function pause(): void;

        /**
         * You can configure SyncedCron with the `config` method.
         *
         * https://github.com/percolatestudio/meteor-synced-cron#configuration
         */
        function config(opts?: {
            /**
             * Log job run details to console
             *
             * Default `true`
             */
            log?: boolean;

            /**
             * Use a custom logger function (defaults to Meteor's logging package)
             *
             * SyncedCron uses Meteor's `logging` package by default.
             * If you want to use your own logger (for sending to other consumers or similar)
             * you can do so by configuring the `logger` option.
             *
             * SyncedCron expects a function as `logger`,
             * and will pass arguments to it for you to take action on.
             *
             * The `opts` passed argument includes `level`, `message`, and `tag`.
             * - `level` will be one of `"info"`, `"warn"`, `"error"`, `"debug"`.
             * - `message` is something like `'Scheduled "Test Job" next run @Fri Mar 13 2015 10:15:00 GMT+0100 (CET)'`".
             * - `tag` will always be `"SyncedCron"` (handy for filtering).
             *
             * https://github.com/percolatestudio/meteor-synced-cron#logging
             */
            logger?:
                | ((opts: {
                    /**
                     * will be one of `"info"`, `"warn"`, `"error"`, `"debug"`.
                     */
                    level: "info" | "warn" | "error" | "debug";
                    /**
                     * something like `'Scheduled "Test Job" next run @Fri Mar 13 2015 10:15:00 GMT+0100 (CET)'`".
                     */
                    message: string;
                    /**
                     * will always be `"SyncedCron"` (handy for filtering).
                     */
                    tag: string;
                }) => void)
                | null;

            /**
             * Name of collection to use for synchronisation and logging
             *
             * Default `"cronHistory"`
             */
            collectionName?: string;

            /**
             * Use UTC or localtime for evaluating schedules
             *
             * Default to using localTime
             *
             * Default `false`
             */
            utc?: boolean;

            /**
             * TTL in seconds for history records in collection to expire
             * NOTE: Unset to remove expiry but ensure you remove the index from
             * mongo by hand
             *
             * ALSO: SyncedCron can't use the `_ensureIndex` command to modify
             * the TTL index. The best way to modify the default value of
             * `collectionTTL` is to remove the index by hand (in the mongo shell
             * run `db.cronHistory.dropIndex({startedAt: 1})`) and re-run your
             * project. SyncedCron will recreate the index with the updated TTL.
             *
             * Default `172800` seconds (48 hours)
             */
            collectionTTL?: number;
        }): void;
    }
}<|MERGE_RESOLUTION|>--- conflicted
+++ resolved
@@ -5,13 +5,8 @@
 
 /// <reference types='later' />
 
-<<<<<<< HEAD
 // eslint-disable-next-line @definitelytyped/no-single-declare-module
-declare module 'meteor/littledata:synced-cron' {
-=======
-// tslint:disable-next-line no-single-declare-module
 declare module "meteor/littledata:synced-cron" {
->>>>>>> d669feff
     /**
      * A simple cron system for Meteor.
      * It supports syncronizing jobs between multiple processes.
