--- conflicted
+++ resolved
@@ -1981,7 +1981,6 @@
                 );
             }
         }
-<<<<<<< HEAD
 
         /**
          * Represents a line segment defined by two {@link Coordinate}s. Provides
@@ -2321,8 +2320,6 @@
 
             toString(): string;
         }
-=======
->>>>>>> abe7571d
     }
 
     namespace io {
@@ -2474,8 +2471,7 @@
                 );
             }
         }
-<<<<<<< HEAD
-
+          
         namespace buffer {
             import Geometry = jsts.geom.Geometry;
             import PrecisionModel = jsts.geom.PrecisionModel;
@@ -2870,8 +2866,6 @@
                 bufferFixedPrecision(fixedPM: PrecisionModel): void;
             }
         }
-=======
->>>>>>> abe7571d
     }
 }
 
