import DateRangePicker from "./DateRangePicker";

export interface DatepickerOptionsFormat {
    toValue: (date: Date, format: object, locale: object) => Date | number;
    toDisplay: (date: Date, format: object, locale: object) => string;
}

<<<<<<< HEAD
export type DatepickerOptionsOrientationVertical = "top" | "middle" | "bottom" | "auto";
export type DatepickerOptionsOrientationHorizontal = "left" | "center" | "right" | "auto";
=======
export interface DatepickerOptionsShortcutKeysDefinition {
    key?: string;
    ctrlOrMetaKey?: boolean;
    ctrlKey?: boolean;
    metaKey?: boolean;
    altKey?: boolean;
    shiftKey?: boolean;
}

export interface DatepickerOptionsShortcutKeys {
    show?: DatepickerOptionsShortcutKeysDefinition;
    hide?: null;
    toggle?: DatepickerOptionsShortcutKeysDefinition;
    prevButton?: DatepickerOptionsShortcutKeysDefinition;
    nextButton?: DatepickerOptionsShortcutKeysDefinition;
    viewSwitch?: DatepickerOptionsShortcutKeysDefinition;
    clearButton?: DatepickerOptionsShortcutKeysDefinition;
    todayButton?: DatepickerOptionsShortcutKeysDefinition;
    exitEditMode?: DatepickerOptionsShortcutKeysDefinition;
}

export type DatepickerOptionsOrientationVertical = 'top' | 'middle' | 'bottom' | 'auto';
export type DatepickerOptionsOrientationHorizontal = 'left' | 'center' | 'right' | 'auto';
>>>>>>> e3552f21
export type DatepickerOptionsOrientation =
    | `${DatepickerOptionsOrientationVertical} ${DatepickerOptionsOrientationHorizontal}`
    | "auto";

export interface DatepickerOptions {
    autohide?: boolean;
    beforeShowDay?: (date: Date) => object | string | boolean;
    beforeShowDecade?: (date: Date) => object | string | boolean;
    beforeShowMonth?: (date: Date) => object | string | boolean;
    beforeShowYear?: (date: Date) => object | string | boolean;
    buttonClass?: string;
    calendarWeeks?: boolean;
    clearButton?: boolean;
    container?: string | HTMLElement;
    dateDelimiter?: string;
    datesDisabled?: string[];
    daysOfWeekDisabled?: number[];
    daysOfWeekHighlighted?: number[];
    defaultViewDate?: string | Date | number;
<<<<<<< HEAD
=======
    enableOnReadonly?: boolean;
>>>>>>> e3552f21
    format?: string | DatepickerOptionsFormat;
    language?: string;
    maxDate?: string | Date | number;
    maxNumberOfDates?: number;
    maxView?: number;
    minDate?: string | Date | number;
    nextArrow?: string;
    orientation?: DatepickerOptionsOrientation;
    pickLevel?: number;
    prevArrow?: string;
    shortcutKeys?: DatepickerOptionsShortcutKeys;
    showDaysOfWeek?: boolean;
    showOnClick?: boolean;
    showOnFocus?: boolean;
    startView?: number;
    title?: string;
    todayButton?: boolean;
    todayButtonMode?: number;
    todayHighlight?: boolean;
    updateOnBlur?: boolean;
    weekNumbers?: number | ((date: Date, weekStart: number) => number);
    weekStart?: number;
}

export default class Datepicker {
    constructor(element: HTMLElement, options?: DatepickerOptions, rangepicker?: DateRangePicker);
    element: HTMLElement;
    dates: any;
    config: DatepickerOptions;
    inputField: any;
    editMode: boolean;
    picker: any;

    static formatDate(date: Date | number, format: string, lang?: string): string;
    static parseDate(dateStr: string | Date | number, format: string, lang?: string): number;

    static get locales(): object;

    get active(): boolean;
    get pickerElement(): HTMLElement | undefined;

    setOptions(options: object): void;

    show(): void;

    hide(): void;

    destroy(): Datepicker;

    getDate(format?: string): Date | string | Date[] | string[];

    setDate(...args: any[]): void;

    update(options?: { clear: boolean; render: boolean }): void;

<<<<<<< HEAD
    refresh(forceRender?: boolean): void;
    refresh(target?: "picker" | "input", forceRender?: boolean): void;
=======
    getFocusedDate(format?: string): Date | string;

    setFocusedDate(viewDate?: Date | number | string, resetView?: boolean): void;

    refresh(target?: 'picker' | 'input', forceRender?: boolean): void;
>>>>>>> e3552f21

    enterEditMode(): void;

    exitEditMode(options?: object): void;
}<|MERGE_RESOLUTION|>--- conflicted
+++ resolved
@@ -5,10 +5,6 @@
     toDisplay: (date: Date, format: object, locale: object) => string;
 }
 
-<<<<<<< HEAD
-export type DatepickerOptionsOrientationVertical = "top" | "middle" | "bottom" | "auto";
-export type DatepickerOptionsOrientationHorizontal = "left" | "center" | "right" | "auto";
-=======
 export interface DatepickerOptionsShortcutKeysDefinition {
     key?: string;
     ctrlOrMetaKey?: boolean;
@@ -30,9 +26,8 @@
     exitEditMode?: DatepickerOptionsShortcutKeysDefinition;
 }
 
-export type DatepickerOptionsOrientationVertical = 'top' | 'middle' | 'bottom' | 'auto';
-export type DatepickerOptionsOrientationHorizontal = 'left' | 'center' | 'right' | 'auto';
->>>>>>> e3552f21
+export type DatepickerOptionsOrientationVertical = "top" | "middle" | "bottom" | "auto";
+export type DatepickerOptionsOrientationHorizontal = "left" | "center" | "right" | "auto";
 export type DatepickerOptionsOrientation =
     | `${DatepickerOptionsOrientationVertical} ${DatepickerOptionsOrientationHorizontal}`
     | "auto";
@@ -52,10 +47,7 @@
     daysOfWeekDisabled?: number[];
     daysOfWeekHighlighted?: number[];
     defaultViewDate?: string | Date | number;
-<<<<<<< HEAD
-=======
     enableOnReadonly?: boolean;
->>>>>>> e3552f21
     format?: string | DatepickerOptionsFormat;
     language?: string;
     maxDate?: string | Date | number;
@@ -111,16 +103,11 @@
 
     update(options?: { clear: boolean; render: boolean }): void;
 
-<<<<<<< HEAD
-    refresh(forceRender?: boolean): void;
-    refresh(target?: "picker" | "input", forceRender?: boolean): void;
-=======
     getFocusedDate(format?: string): Date | string;
 
     setFocusedDate(viewDate?: Date | number | string, resetView?: boolean): void;
 
-    refresh(target?: 'picker' | 'input', forceRender?: boolean): void;
->>>>>>> e3552f21
+    refresh(target?: "picker" | "input", forceRender?: boolean): void;
 
     enterEditMode(): void;
 
