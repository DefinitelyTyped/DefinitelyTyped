--- conflicted
+++ resolved
@@ -20,11 +20,7 @@
         nextFormatter?: Formatter,
     ) => React.ReactNode;
 
-<<<<<<< HEAD
-    interface ReactTimeagoProps<T extends React.ComponentType | keyof React.JSX.IntrinsicElements = "time"> {
-=======
     interface ReactTimeagoProps<T extends React.ElementType> {
->>>>>>> 356efcdd
         readonly live?: boolean | undefined;
         readonly minPeriod?: number | undefined;
         readonly maxPeriod?: number | undefined;
@@ -37,12 +33,8 @@
 }
 
 declare class ReactTimeago<
-<<<<<<< HEAD
-    T extends React.ComponentType | keyof React.JSX.IntrinsicElements,
-=======
     T extends React.ElementType<P>,
     P = React.ComponentProps<T>,
->>>>>>> 356efcdd
 > extends React.Component<
     ReactTimeago.ReactTimeagoProps<T> & P
 > {}
