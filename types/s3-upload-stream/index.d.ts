--- conflicted
+++ resolved
@@ -1,17 +1,5 @@
-<<<<<<< HEAD
-// Type definitions for s3-upload-stream 1.0
-// Project: https://github.com/nathanpeck/s3-upload-stream
-// Definitions by: Joshua DeVinney <https://github.com/geoffreak>
-// Definitions: https://github.com/DefinitelyTyped/DefinitelyTyped
-
-import * as stream from 'stream';
-import * as AWS from 'aws-sdk';
-=======
-/// <reference types="node" />
-
 import * as AWS from "aws-sdk2-types";
 import * as stream from "stream";
->>>>>>> 9b7cd68b
 
 declare namespace s3Stream {
     interface S3StreamUploader {
