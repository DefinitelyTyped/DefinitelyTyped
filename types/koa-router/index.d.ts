// Type definitions for koa-router v7.x
// Project: https://github.com/alexmingoia/koa-router/
// Definitions by: Jerry Chin <https://github.com/hellopao>, Pavel Ivanov <https://github.com/schfkt>
// Definitions: https://github.com/hellopao/DefinitelyTyped
// TypeScript Version: 2.3

/* =================== USAGE ===================

    import * as Router from "koa-router";
    var router = new Router();

 =============================================== */


import * as Koa from "koa";

declare module "koa" {
    interface Context {
        params: any;
    }
}

declare module Layer {

    export interface ILayerOptions {
        name: string;
        sensitive?: boolean;
        strict?: boolean;
    }

}

declare module Router {

    export interface IRouterOptions {
        /**
<<<<<<< HEAD
         * Prefix for all routes.
=======
         * Router prefixes
>>>>>>> 9ec987e5
         */
        prefix?: string;
        /**
         * Methods which should be supported by the router.
         */
        methods?: string[];
        routerPath?: string;
        /**
         * Whether or not routing should be case-sensitive.
         */
        sensitive?: boolean;
        /**
         * Whether or not routes should matched strictly.
         *
         * If strict matching is enabled, the trailing slash is taken into
         * account when matching routes.
         */
        strict?: boolean;
    }

    export interface IRouterContext extends Koa.Context {
        /**
         * url params
         */
        params: any;
    }

    export interface IMiddleware {
        (ctx: Router.IRouterContext, next: () => Promise<any>): any;
    }

    export interface IParamMiddleware {
        (param: string, ctx: Router.IRouterContext, next: () => Promise<any>): any;
    }

    export interface IRouterAllowedMethodsOptions {
        /**
         * throw error instead of setting status and header
         */
        throw?: boolean;
        /**
         * throw the returned value in place of the default NotImplemented error
         */
        notImplemented?: () => any;
        /**
         * throw the returned value in place of the default MethodNotAllowed error
         */
        methodNotAllowed?: () => any;
    }

}

declare class Layer {

    opts: Layer.ILayerOptions;
    name: string;
    methods: string[];
    paramNames: string[];
    stack: Router.IMiddleware[];
    regexp: RegExp;
    path: string;

    constructor(path: string | RegExp, methods: string[], middleware: Router.IMiddleware, opts?: Layer.ILayerOptions);
    constructor(path: string | RegExp, methods: string[], middleware: Array<Router.IMiddleware>, opts?: Layer.ILayerOptions);

    /**
     * Returns whether request `path` matches route.
     */
    match(path: string): boolean;

    /**
     * Returns map of URL parameters for given `path` and `paramNames`.
     */
    params(path: string | RegExp, captures: string[], existingParams?: Object): Object;

    /**
     * Returns array of regexp url path captures.
     */
    captures(path: string): string[];

    /**
     * Generate URL for route using given `params`.
     */
    url(params: Object): string;

    /**
     * Run validations on route named parameters.
     */
    param(param: string, fn: Router.IMiddleware): Layer;

    /**
     * Prefix route path.
     */
    setPrefix(prefix: string): Layer;
}

declare class Router {

    params: Object;

    stack: Array<Layer>;

    /**
     * Create a new router.
     */
    constructor(opt?: Router.IRouterOptions);

    /**
     * Use given middleware.
     *
     * Middleware run in the order they are defined by `.use()`. They are invoked
     * sequentially, requests start at the first middleware and work their way
     * "down" the middleware stack.
     */
    use(...middleware: Array<Router.IMiddleware>): Router;
    use(path: string | RegExp, ...middleware: Array<Router.IMiddleware>): Router;

    /**
     * HTTP get method
     */
    get(name: string, path: string | RegExp, ...middleware: Array<Router.IMiddleware>): Router;
    get(path: string | RegExp, ...middleware: Array<Router.IMiddleware>): Router;

    /**
     * HTTP post method
     */
    post(name: string, path: string | RegExp, ...middleware: Array<Router.IMiddleware>): Router;
    post(path: string | RegExp, ...middleware: Array<Router.IMiddleware>): Router;

    /**
     * HTTP put method
     */
    put(name: string, path: string | RegExp, ...middleware: Array<Router.IMiddleware>): Router;
    put(path: string | RegExp, ...middleware: Array<Router.IMiddleware>): Router;

    /**
     * HTTP delete method
     */
    delete(name: string, path: string | RegExp, ...middleware: Array<Router.IMiddleware>): Router;
    delete(path: string | RegExp, ...middleware: Array<Router.IMiddleware>): Router;

    /**
     * Alias for `router.delete()` because delete is a reserved word
     */
    del(name: string, path: string | RegExp, ...middleware: Array<Router.IMiddleware>): Router;
    del(path: string | RegExp, ...middleware: Array<Router.IMiddleware>): Router;

    /**
     * HTTP head method
     */
    head(name: string, path: string | RegExp, ...middleware: Array<Router.IMiddleware>): Router;
    head(path: string | RegExp, ...middleware: Array<Router.IMiddleware>): Router;

    /**
     * HTTP options method
     */
    options(name: string, path: string | RegExp, ...middleware: Array<Router.IMiddleware>): Router;
    options(path: string | RegExp, ...middleware: Array<Router.IMiddleware>): Router;

    /**
     * HTTP path method
     */
    patch(name: string, path: string | RegExp, ...middleware: Array<Router.IMiddleware>): Router;
    patch(path: string | RegExp, ...middleware: Array<Router.IMiddleware>): Router;

    /**
     * Register route with all methods.
     */
    all(name: string, path: string | RegExp, ...middleware: Array<Router.IMiddleware>): Router;
    all(path: string | RegExp, ...middleware: Array<Router.IMiddleware>): Router;

    /**
     * Set the path prefix for a Router instance that was already initialized.
     */
    prefix(prefix: string): Router;

    /**
     * Returns router middleware which dispatches a route matching the request.
     */
    routes(): Router.IMiddleware;

    /**
     * Returns router middleware which dispatches a route matching the request.
     */
    middlewares(): Router.IMiddleware;

    /**
     * Returns separate middleware for responding to `OPTIONS` requests with
     * an `Allow` header containing the allowed methods, as well as responding
     * with `405 Method Not Allowed` and `501 Not Implemented` as appropriate.
     */
    allowedMethods(options?: Router.IRouterAllowedMethodsOptions): Router.IMiddleware;

    /**
     * Redirect `source` to `destination` URL with optional 30x status `code`.
     *
     * Both `source` and `destination` can be route names.
     */
    redirect(source: string, destination: string, code?: number): Router;

    /**
     * Create and register a route.
     */
    register(path: string | RegExp, methods: string[], middleware: Router.IMiddleware, opts?: Object): Layer;

    /**
     * Lookup route with given `name`.
     */
    route(name: string): Layer;
    route(name: string): boolean;

    /**
     * Generate URL for route. Takes either map of named `params` or series of
     * arguments (for regular expression routes)
     */
    url(name: string, params: Object): string;
    url(name: string, params: Object): Error;

    /**
     * Match given `path` and return corresponding routes.
     */
    match(name: string, method: string): Object;

    /**
     * Run middleware for named route parameters. Useful for auto-loading or validation.
     */
    param(param: string, middleware: Router.IParamMiddleware): Router;

    /**
     * Generate URL from url pattern and given `params`.
     */
    static url(path: string | RegExp, params: Object): string;
}

export = Router;<|MERGE_RESOLUTION|>--- conflicted
+++ resolved
@@ -34,11 +34,7 @@
 
     export interface IRouterOptions {
         /**
-<<<<<<< HEAD
          * Prefix for all routes.
-=======
-         * Router prefixes
->>>>>>> 9ec987e5
          */
         prefix?: string;
         /**
