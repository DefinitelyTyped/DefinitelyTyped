// Type definitions for Cheerio v0.22.0
// Project: https://github.com/cheeriojs/cheerio
// Definitions by: Bret Little <https://github.com/blittle>
//                 VILIC VANE <http://vilic.info>
//                 Wayne Maurer <https://github.com/wmaurer>
//                 Umar Nizamani <https://github.com/umarniz>
//                 LiJinyao <https://github.com/LiJinyao>
//                 Chennakrishna <https://github.com/chennakrishna8>
//                 AzSiAz <https://github.com/AzSiAz>
//                 Ryo Ota <https://github.com/nwtgck>
<<<<<<< HEAD
//                 Trevor Reed <https://github.com/trevorhreed>
//                 Hiroki Osame <https://github.com/privatenumber>
=======
>>>>>>> 4b4a22db
// Definitions: https://github.com/DefinitelyTyped/DefinitelyTyped

/// <reference types="node" />

declare type AttrFunction = (el: CheerioElement, i: number, currentValue: string) => any;

interface Cheerio {
    // Document References
    // Cheerio https://github.com/cheeriojs/cheerio
    // JQuery http://api.jquery.com

    [index: number]: CheerioElement;
    cheerio: string;
    length: number;

    // Attributes

    attr(): { [attr: string]: string };
    attr(name: string): string | undefined;
    attr(name: string, value: AttrFunction): Cheerio;
    // `value` *can* be `any` here but:
    // 1. That makes type-checking the function-type useless
    // 2. It's converted to a string anyways
    attr(name: string, value: string): Cheerio;
    // The map's values *can* be `any` but they'll all be cast to strings
    // regardless.
    attr(map: { [key: string]: any }): Cheerio;

    data(): any;
    data(name: string): any;
    data(name: string, value: any): any;

    val(): string;
    val(value: string): Cheerio;

    removeAttr(name: string): Cheerio;

    has(selector: string): Cheerio;
    has(element: CheerioElement): Cheerio;

    hasClass(className: string): boolean;
    addClass(classNames: string): Cheerio;

    removeClass(): Cheerio;
    removeClass(className: string): Cheerio;
    removeClass(func: (index: number, className: string) => string): Cheerio;

    toggleClass(className: string): Cheerio;
    toggleClass(className: string, toggleSwitch: boolean): Cheerio;
    toggleClass(toggleSwitch?: boolean): Cheerio;
    toggleClass(
        func: (index: number, className: string, toggleSwitch: boolean) => string,
        toggleSwitch?: boolean,
    ): Cheerio;

    is(selector: string): boolean;
    is(element: CheerioElement): boolean;
    is(element: CheerioElement[]): boolean;
    is(selection: Cheerio): boolean;
    is(func: (index: number, element: CheerioElement) => boolean): boolean;

    // Form
    serialize(): string;
    serializeArray(): { name: string; value: string }[];

    // Traversing

    find(selector: string): Cheerio;
    find(element: Cheerio): Cheerio;

    parent(selector?: string): Cheerio;
    parents(selector?: string): Cheerio;
    parentsUntil(selector?: string, filter?: string): Cheerio;
    parentsUntil(element: CheerioElement, filter?: string): Cheerio;
    parentsUntil(element: Cheerio, filter?: string): Cheerio;

    prop(name: string): any;
    prop(name: string, value: any): Cheerio;

    closest(): Cheerio;
    closest(selector: string): Cheerio;

    next(selector?: string): Cheerio;
    nextAll(): Cheerio;
    nextAll(selector: string): Cheerio;

    nextUntil(selector?: string, filter?: string): Cheerio;
    nextUntil(element: CheerioElement, filter?: string): Cheerio;
    nextUntil(element: Cheerio, filter?: string): Cheerio;

    prev(selector?: string): Cheerio;
    prevAll(): Cheerio;
    prevAll(selector: string): Cheerio;

    prevUntil(selector?: string, filter?: string): Cheerio;
    prevUntil(element: CheerioElement, filter?: string): Cheerio;
    prevUntil(element: Cheerio, filter?: string): Cheerio;

    slice(start: number, end?: number): Cheerio;

    siblings(selector?: string): Cheerio;

    children(selector?: string): Cheerio;

    contents(): Cheerio;

    each(func: (index: number, element: CheerioElement) => any): Cheerio;
    map(func: (index: number, element: CheerioElement) => any): Cheerio;

    filter(selector: string): Cheerio;
    filter(selection: Cheerio): Cheerio;
    filter(element: CheerioElement): Cheerio;
    filter(elements: CheerioElement[]): Cheerio;
    filter(func: (index: number, element: CheerioElement) => boolean): Cheerio;

    not(selector: string): Cheerio;
    not(selection: Cheerio): Cheerio;
    not(element: CheerioElement): Cheerio;
    not(func: (index: number, element: CheerioElement) => boolean): Cheerio;

    first(): Cheerio;
    last(): Cheerio;

    eq(index: number): Cheerio;

    get(): any[];
    get(index: number): any;

    index(): number;
    index(selector: string): number;
    index(selection: Cheerio): number;

    end(): Cheerio;

    add(selectorOrHtml: string): Cheerio;
    add(selector: string, context: Document): Cheerio;
    add(element: CheerioElement): Cheerio;
    add(elements: CheerioElement[]): Cheerio;
    add(selection: Cheerio): Cheerio;

    addBack(): Cheerio;
    addBack(filter: string): Cheerio;

    // Manipulation
    appendTo(target: Cheerio): Cheerio;
    prependTo(target: Cheerio): Cheerio;

    append(content: string, ...contents: any[]): Cheerio;
    append(content: Document, ...contents: any[]): Cheerio;
    append(content: Document[], ...contents: any[]): Cheerio;
    append(content: Cheerio, ...contents: any[]): Cheerio;

    prepend(content: string, ...contents: any[]): Cheerio;
    prepend(content: Document, ...contents: any[]): Cheerio;
    prepend(content: Document[], ...contents: any[]): Cheerio;
    prepend(content: Cheerio, ...contents: any[]): Cheerio;

    after(content: string, ...contents: any[]): Cheerio;
    after(content: Document, ...contents: any[]): Cheerio;
    after(content: Document[], ...contents: any[]): Cheerio;
    after(content: Cheerio, ...contents: any[]): Cheerio;

    insertAfter(content: string): Cheerio;
    insertAfter(content: Document): Cheerio;
    insertAfter(content: Cheerio): Cheerio;

    before(content: string, ...contents: any[]): Cheerio;
    before(content: Document, ...contents: any[]): Cheerio;
    before(content: Document[], ...contents: any[]): Cheerio;
    before(content: Cheerio, ...contents: any[]): Cheerio;

    insertBefore(content: string): Cheerio;
    insertBefore(content: Document): Cheerio;
    insertBefore(content: Cheerio): Cheerio;

    remove(selector?: string): Cheerio;

    replaceWith(content: string): Cheerio;
    replaceWith(content: CheerioElement): Cheerio;
    replaceWith(content: CheerioElement[]): Cheerio;
    replaceWith(content: Cheerio): Cheerio;
    replaceWith(content: () => Cheerio): Cheerio;

    empty(): Cheerio;

    html(): string | null;
    html(html: string): Cheerio;

    text(): string;
    text(text: string): Cheerio;

    wrap(content: string): Cheerio;
    wrap(content: Document): Cheerio;
    wrap(content: Cheerio): Cheerio;

    css(propertyName: string): string;
    css(propertyNames: string[]): string[];
    css(propertyName: string, value: string): Cheerio;
    css(propertyName: string, value: number): Cheerio;
    css(propertyName: string, func: (index: number, value: string) => string): Cheerio;
    css(propertyName: string, func: (index: number, value: string) => number): Cheerio;
    css(properties: Object): Cheerio;

    // Rendering

    // Miscellaneous

    clone(): Cheerio;

    // Not Documented

    toArray(): CheerioElement[];
}

interface CheerioOptionsInterface {
    // Document References
    // Cheerio https://github.com/cheeriojs/cheerio
    // HTMLParser2 https://github.com/fb55/htmlparser2/wiki/Parser-options
    // DomHandler https://github.com/fb55/DomHandler

    xmlMode?: boolean;
    decodeEntities?: boolean;
    lowerCaseTags?: boolean;
    lowerCaseAttributeNames?: boolean;
    recognizeCDATA?: boolean;
    recognizeSelfClosing?: boolean;
    normalizeWhitespace?: boolean;
    withStartIndices?: boolean;
    withEndIndices?: boolean;
    ignoreWhitespace?: boolean;
    _useHtmlParser2?: boolean;
}

interface CheerioSelector {
    (selector: string): Cheerio;
    (selector: string, context: string): Cheerio;
    (selector: string, context: CheerioElement): Cheerio;
    (selector: string, context: CheerioElement[]): Cheerio;
    (selector: string, context: Cheerio): Cheerio;
    (selector: string, context: string, root: string): Cheerio;
    (selector: string, context: CheerioElement, root: string): Cheerio;
    (selector: string, context: CheerioElement[], root: string): Cheerio;
    (selector: string, context: Cheerio, root: string): Cheerio;
    (selector: any): Cheerio;
}

interface CheerioStatic extends CheerioSelector {
    // Document References
    // Cheerio https://github.com/cheeriojs/cheerio
    // JQuery http://api.jquery.com
    root(): Cheerio;
    contains(container: CheerioElement, contained: CheerioElement): boolean;
    parseHTML(data: string, context?: Document, keepScripts?: boolean): Document[];

    html(options?: CheerioOptionsInterface): string;
    html(dom: string | Cheerio | CheerioElement, options?: CheerioOptionsInterface): string;

    xml(dom?: string | Cheerio | CheerioElement): string;
}

interface CheerioElement {
    // Document References
    // Node Console
    tagName: string;
    type: string;
    name: string;
    attribs: { [attr: string]: string };
    children: CheerioElement[];
    childNodes: CheerioElement[];
    lastChild: CheerioElement;
    firstChild: CheerioElement;
    next: CheerioElement;
    nextSibling: CheerioElement;
    prev: CheerioElement;
    previousSibling: CheerioElement;
    parent: CheerioElement;
    parentNode: CheerioElement;
    nodeValue: string;
    data?: string;
    startIndex?: number;
}

interface CheerioAPI extends CheerioSelector, CheerioStatic {
    load(html: string | Buffer, options?: CheerioOptionsInterface): CheerioStatic;
    load(element: CheerioElement, options?: CheerioOptionsInterface): CheerioStatic;
}

interface Document {}

declare module 'cheerio' {
    const cheerio: CheerioAPI;
    export = cheerio;
}<|MERGE_RESOLUTION|>--- conflicted
+++ resolved
@@ -8,11 +8,8 @@
 //                 Chennakrishna <https://github.com/chennakrishna8>
 //                 AzSiAz <https://github.com/AzSiAz>
 //                 Ryo Ota <https://github.com/nwtgck>
-<<<<<<< HEAD
 //                 Trevor Reed <https://github.com/trevorhreed>
 //                 Hiroki Osame <https://github.com/privatenumber>
-=======
->>>>>>> 4b4a22db
 // Definitions: https://github.com/DefinitelyTyped/DefinitelyTyped
 
 /// <reference types="node" />
