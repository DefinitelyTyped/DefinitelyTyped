--- conflicted
+++ resolved
@@ -8,11 +8,7 @@
 //                 Tim Chen <https://github.com/timc13>
 //                 Pat Gaffney <https://github.com/patrickrgaffney>
 // Definitions: https://github.com/DefinitelyTyped/DefinitelyTyped
-<<<<<<< HEAD
-// TypeScript Version: 2.8
-=======
 // TypeScript Version: 2.9
->>>>>>> ffc83511
 
 export interface CSSModule {
   [className: string]: string;
