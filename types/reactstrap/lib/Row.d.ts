--- conflicted
+++ resolved
@@ -1,10 +1,6 @@
-<<<<<<< HEAD
 import {CSSModule} from '../index';
 
-interface Props {
-=======
 interface Props extends React.HTMLProps< HTMLElement> {
->>>>>>> 9e3a8289
   className?: string;
   cssModule?: CSSModule;
   tag?: React.ReactType;
