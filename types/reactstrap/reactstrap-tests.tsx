import * as React from 'react';
import {
  Alert,
  UncontrolledAlert,
  Badge,
  Breadcrumb,
  BreadcrumbItem,
  Button,
  ButtonDropdown,
  ButtonGroup,
  ButtonToggle,
  ButtonToolbar,
  Dropdown,
  DropdownItem,
  DropdownMenu,
  DropdownToggle,
  Card,
  CardBody,
  CardColumns,
  CardDeck,
  CardFooter,
  CardGroup,
  CardHeader,
  CardImg,
  CardImgOverlay,
  CardLink,
  CardSubtitle,
  CardText,
  CardTitle,
  Carousel,
  CarouselCaption,
  CarouselControl,
  CarouselItem,
  CarouselIndicators,
  Row,
  Col,
  Container,
  Collapse,
  CustomInput,
  Fade,
  Form,
  FormFeedback,
  FormGroup,
  FormText,
  Input,
  InputGroup,
  InputGroupAddon,
  InputGroupButtonDropdown,
  InputGroupText,
  Pagination,
  Label,
  ListGroup,
  ListGroupItem,
  ListGroupItemHeading,
  ListGroupItemText,
  ModalFooter,
  Modal,
  ModalBody,
  ModalHeader,
  Jumbotron,
  Media,
  Nav,
  Navbar,
  NavbarBrand,
  NavbarText,
  NavbarToggler,
  NavItem,
  NavLink,
  PaginationItem,
  PaginationLink,
  Popover,
  PopoverBody,
  PopoverHeader,
  Progress,
  TabPane,
  UncontrolledButtonDropdown,
  UncontrolledDropdown,
  UncontrolledTooltip,
  UncontrolledCollapse,
  UncontrolledCarousel,
  TabContent,
  Table,
  Tag,
  Toast,
  ToastBody,
  ToastHeader,
  Tooltip,
  Spinner,
  UncontrolledPopover,
} from 'reactstrap';

// --------------- Alert
const Examplea = (props: any) => {
  return (
    <div>
      <Alert color="success">
        <strong>Well done!</strong> You successfully read this important alert message.
      </Alert>
      <Alert color="info">
        <strong>Heads up!</strong> This alert needs your attention, but it's not super important.
      </Alert>
      <Alert color="warning">
        <strong>Warning!</strong> Better check yourself, you're not looking too good.
      </Alert>
      <Alert color="danger">
        <strong>Oh snap!</strong> Change a few things up and try submitting again.
      </Alert>
    </div>
  );
};

class AlertExample extends React.Component<any, any> {
  state: any;
  constructor(props: any) {
    super(props);

    this.state = {
      visible: true
    };
  }

  onDismiss = () => {
    this.setState({ visible: false });
  }

  render() {
    return (
      <Alert color="info" isOpen={this.state.visible} toggle={this.onDismiss}>
        I am an alert and I can be dismissed!
      </Alert>
    );
  }
}

function AlertExample1() {
  return (
    <UncontrolledAlert color="info">
      I am an alert and I can be dismissed!
    </UncontrolledAlert>
  );
}

// --------------- Badge
class Example2 extends React.Component {
  render() {
    return (
      <div>
        <h1>Heading <Badge>New</Badge></h1>
        <h2>Heading <Badge>New</Badge></h2>
        <h3>Heading <Badge>New</Badge></h3>
        <h4>Heading <Badge>New</Badge></h4>
        <h5>Heading <Badge>New</Badge></h5>
        <h6>Heading <Badge>New</Badge></h6>
      </div>
    );
  }
}

export class Example3 extends React.Component {
  render() {
    return (
      <div>
        <Badge>default</Badge>
        <Badge color="primary">primary</Badge>
        <Badge color="success">success</Badge>
        <Badge color="info">info</Badge>
        <Badge color="warning">warning</Badge>
        <Badge color="danger">danger</Badge>
      </div>
    );
  }
}

class Example4 extends React.Component {
  render() {
    return (
      <div>
        <Badge color="default" pill>default</Badge>{' '}
        <Badge color="primary" pill>primary</Badge>{' '}
        <Badge color="success" pill>success</Badge>{' '}
        <Badge color="info" pill>info</Badge>{' '}
        <Badge color="warning" pill>warning</Badge>{' '}
        <Badge color="danger" pill>danger</Badge>
      </div>
    );
  }
}

// ------------- Breadcrumbs
const Example5 = (props: any) => {
  return (
    <div>
      <Breadcrumb>
        <BreadcrumbItem active>Home</BreadcrumbItem>
      </Breadcrumb>
      <Breadcrumb>
        <BreadcrumbItem><a href="#">Home</a></BreadcrumbItem>
        <BreadcrumbItem active>Library</BreadcrumbItem>
      </Breadcrumb>
      <Breadcrumb>
        <BreadcrumbItem><a href="#">Home</a></BreadcrumbItem>
        <BreadcrumbItem><a href="#">Library</a></BreadcrumbItem>
        <BreadcrumbItem active>Data</BreadcrumbItem>
      </Breadcrumb>
    </div>
  );
};

const Example6 = (props: any) => {
  return (
    <div>
      <Breadcrumb tag="nav">
        <BreadcrumbItem tag="a" href="#">Home</BreadcrumbItem>
        <BreadcrumbItem tag="a" href="#">Library</BreadcrumbItem>
        <BreadcrumbItem tag="a" href="#">Data</BreadcrumbItem>
        <BreadcrumbItem active tag="span">Bootstrap</BreadcrumbItem>
      </Breadcrumb>
    </div>
  );
};

// ------------- Buttons
class Example7 extends React.Component {
  render() {
    return (
      <div>
        <Button color="primary">primary</Button>{' '}
        <Button color="secondary">secondary</Button>{' '}
        <Button color="success">success</Button>{' '}
        <Button color="info">info</Button>{' '}
        <Button color="warning">warning</Button>{' '}
        <Button color="danger">danger</Button>{' '}
        <Button color="link">link</Button>
      </div>
    );
  }
}

class Example8 extends React.Component {
  render() {
    return (
      <div>
        <Button outline color="primary">primary</Button>{' '}
        <Button outline color="secondary">secondary</Button>{' '}
        <Button outline color="success">success</Button>{' '}
        <Button outline color="info">info</Button>{' '}
        <Button outline color="warning">warning</Button>{' '}
        <Button outline color="danger">danger</Button>
      </div>
    );
  }
}

const Example9 = (
  <div>
    <Button color="primary" size="lg">Large Button</Button>{' '}
    <Button color="secondary" size="lg">Large Button</Button>
  </div>
);

const Example10 = (
  <div>
    <Button color="primary" size="sm">Small Button</Button>{' '}
    <Button color="secondary" size="sm">Small Button</Button>
  </div>
);

const Example11 = (
  <div>
    <Button color="primary" size="lg" block>Block level button</Button>
    <Button color="secondary" size="lg" block>Block level button</Button>
  </div>
);

const Example12 = (
  <div>
    <Button color="primary" size="lg" active>Primary link</Button>{' '}
    <Button color="secondary" size="lg" active>Link</Button>
  </div>
);

const Example13 = (
  <div>
    <Button color="primary" size="lg" disabled>Primary button</Button>{' '}
    <Button color="secondary" size="lg" disabled>Button</Button>
  </div>
);

interface CustomButtonProps extends ButtonProps {
  customProp: string;
}
// NOTE: not adding the <{}> causes the generic parameter to be a spread type of CustomButtonProps,
// for some reason this causes children to be inferred as being 'ReactNode & {}' which makes the spread
// invalid. TS3.2 bug?
const CustomButton: React.SFC<CustomButtonProps> = props => <Button<{}> {...props}/>;

class Example14 extends React.Component<any, any> {
  state: any;
  constructor(props: any) {
    super(props);

    this.state = { cSelected: [] };

    this.onRadioBtnClick = this.onRadioBtnClick.bind(this);
    this.onCheckboxBtnClick = this.onCheckboxBtnClick.bind(this);
  }

  onRadioBtnClick(rSelected: number) {
    this.setState({ rSelected });
  }

  onCheckboxBtnClick(selected: number) {
    const index = this.state.cSelected.indexOf(selected);
    if (index < 0) {
      this.state.cSelected.push(selected);
    } else {
      this.state.cSelected.splice(index, 1);
    }
    this.setState({ cSelected: [...this.state.cSelected] });
  }

  render() {
    return (
      <div>
        <h5>Radio Buttons</h5>
        <ButtonGroup>
          <Button color="primary" onClick={() => this.onRadioBtnClick(1)} active={this.state.rSelected === 1}>One</Button>
          <Button color="primary" onClick={() => this.onRadioBtnClick(2)} active={this.state.rSelected === 2}>Two</Button>
          <Button color="primary" onClick={() => this.onRadioBtnClick(3)} active={this.state.rSelected === 3}>Three</Button>
        </ButtonGroup>
        <p>Selected: {this.state.rSelected}</p>

        <h5>Checkbox Buttons</h5>
        <ButtonGroup>
          <Button color="primary" onClick={() => this.onCheckboxBtnClick(1)} active={this.state.cSelected.includes(1)}>One</Button>
          <Button color="primary" onClick={() => this.onCheckboxBtnClick(2)} active={this.state.cSelected.includes(2)}>Two</Button>
          <Button color="primary" onClick={() => this.onCheckboxBtnClick(3)} active={this.state.cSelected.includes(3)}>Three</Button>
        </ButtonGroup>
        <p>Selected: {JSON.stringify(this.state.cSelected)}</p>
      </div>
    );
  }
}

const ExampleButtonClose = () => (
  <div>
    <CardGroup>
      <Card>
        <CardBody>
          <CardTitle>
            <Button close />
          </CardTitle>
          <CardText>Default close icon</CardText>
        </CardBody>
      </Card>
      <Card>
        <CardBody>
          <CardTitle>
            <Button close aria-label="Cancel">
              <span aria-hidden>&ndash;</span>
            </Button>
          </CardTitle>
          <CardText>
          Custom content and aria-label
          </CardText>
        </CardBody>
      </Card>
    </CardGroup>
  </div>
);

class ExampleButtonToggle extends React.Component {
  render() {
    return (
      <div>
        <ButtonToggle color="primary">primary</ButtonToggle>{' '}
        <ButtonToggle color="secondary">secondary</ButtonToggle>{' '}
        <ButtonToggle color="success">success</ButtonToggle>{' '}
        <ButtonToggle color="info">info</ButtonToggle>{' '}
        <ButtonToggle color="warning">warning</ButtonToggle>{' '}
        <ButtonToggle color="danger">danger</ButtonToggle>{' '}
      </div>
    );
  }
}

// ------------- Button Dropdown
class Example15 extends React.Component<any, any> {
  state: any;
  constructor(props: any) {
    super(props);

    this.toggle = this.toggle.bind(this);
    this.state = {
      dropdownOpen: false
    };
  }

  toggle() {
    this.setState({
      dropdownOpen: !this.state.dropdownOpen
    });
  }

  render() {
    return (
      <ButtonDropdown isOpen={this.state.dropdownOpen} toggle={this.toggle}>
        <DropdownToggle caret>
          Button Dropdown
        </DropdownToggle>
        <DropdownMenu>
          <DropdownItem header>Header</DropdownItem>
          <DropdownItem disabled>Action</DropdownItem>
          <DropdownItem>Another Action</DropdownItem>
          <DropdownItem divider />
          <DropdownItem onClick={(event: React.MouseEvent<HTMLElement>) => {
            // something happens here
          }}>Another Action</DropdownItem>
        </DropdownMenu>
      </ButtonDropdown>
    );
  }
}

const Example16 = (
  <ButtonDropdown isOpen={true} toggle={() => true}>
    <DropdownToggle caret color="primary">
      Text
  </DropdownToggle>
    <DropdownMenu>
      <DropdownItem header>Header</DropdownItem>
      <DropdownItem disabled>Action</DropdownItem>
      <DropdownItem>Another Action</DropdownItem>
      <DropdownItem divider />
      <DropdownItem>Another Action</DropdownItem>
    </DropdownMenu>
  </ButtonDropdown>
);

const Example17 = (props: any) => (
  <ButtonDropdown isOpen={true} toggle={() => true}>
    <Button id="caret" color="primary">{props.text}</Button>
    <DropdownToggle caret color="primary" />
    <DropdownMenu>
      <DropdownItem header>Header</DropdownItem>
      <DropdownItem disabled>Action</DropdownItem>
      <DropdownItem>Another Action</DropdownItem>
      <DropdownItem divider />
      <DropdownItem>Another Action</DropdownItem>
    </DropdownMenu>
  </ButtonDropdown>
);

const Example18 = (
  <div>
    <ButtonDropdown isOpen={true} toggle={() => true}>
      <DropdownToggle caret size="lg">
        Large Button
    </DropdownToggle>
      <DropdownMenu>
        <DropdownItem>Another Action</DropdownItem>
        <DropdownItem>Another Action</DropdownItem>
      </DropdownMenu>
    </ButtonDropdown>

    <ButtonDropdown isOpen={true} toggle={() => true}>
      <DropdownToggle caret size="sm">
        Small Button
    </DropdownToggle>
      <DropdownMenu>
        <DropdownItem>Another Action</DropdownItem>
        <DropdownItem>Another Action</DropdownItem>
      </DropdownMenu>
    </ButtonDropdown>
  </div>
);

const Example19 = (
  <ButtonDropdown isOpen={true} toggle={() => true} direction="up">
    <DropdownToggle caret size="lg">
      Dropup
    </DropdownToggle>
    <DropdownMenu>
      <DropdownItem>Another Action</DropdownItem>
      <DropdownItem>Another Action</DropdownItem>
    </DropdownMenu>
  </ButtonDropdown>
);

// --------------- ButtonGroup
class Example20 extends React.Component {
  render() {
    return (
      <ButtonGroup>
        <Button>Left</Button>{' '}
        <Button>Middle</Button>{' '}
        <Button>Right</Button>
      </ButtonGroup>
    );
  }
}

class Example21 extends React.Component {
  render() {
    return (
      <ButtonToolbar>
        <ButtonGroup>
          <Button>1</Button>
          <Button>2</Button>
          <Button>3</Button>
          <Button>4</Button>
        </ButtonGroup>
        <ButtonGroup>
          <Button>5</Button>
          <Button>6</Button>
          <Button>7</Button>
        </ButtonGroup>
        <ButtonGroup>
          <Button>8</Button>
        </ButtonGroup>
      </ButtonToolbar>
    );
  }
}

const Example22 = (props: any) => (
  <div>
    <ButtonGroup size="lg">
      <Button>Left</Button>
      <Button>Middle</Button>
      <Button>Right</Button>
    </ButtonGroup>

    <ButtonGroup>
      <Button>Left</Button>
      <Button>Middle</Button>
      <Button>Right</Button>
    </ButtonGroup>

    <ButtonGroup size="sm">
      <Button>Left</Button>
      <Button>Middle</Button>
      <Button>Right</Button>
    </ButtonGroup>
  </div>
);

const Example23 = (props: any) => (
  <ButtonGroup>
    <Button>1</Button>
    <Button>2</Button>
    <ButtonDropdown isOpen={true} toggle={() => true}>
      <DropdownToggle caret>
        Dropdown
    </DropdownToggle>
      <DropdownMenu>
        <DropdownItem>Dropdown Link</DropdownItem>
        <DropdownItem>Dropdown Link</DropdownItem>
      </DropdownMenu>
    </ButtonDropdown>
  </ButtonGroup>
);

const Example24 = (props: any) => (
  <ButtonGroup vertical>
    <Button>1</Button>
    <Button>2</Button>
    <ButtonDropdown isOpen={props.dropdownOpen} toggle={() => true}>
      <DropdownToggle caret>
        Dropdown
    </DropdownToggle>
      <DropdownMenu>
        <DropdownItem>Dropdown Link</DropdownItem>
        <DropdownItem>Dropdown Link</DropdownItem>
      </DropdownMenu>
    </ButtonDropdown>
  </ButtonGroup>
);

// ------------------ Cards
const Example25 = (props: any) => {
  return (
    <div>
      <Card>
        <CardImg top width="100%" src="https://placeholdit.imgix.net/~text?txtsize=33&txt=318%C3%97180&w=318&h=180" alt="Card image cap" />
        <CardBody>
          <CardTitle>Card title</CardTitle>
          <CardSubtitle>Card subtitle</CardSubtitle>
          <CardText>Some quick example text to build on the card title and make up the bulk of the card's content.</CardText>
          <Button>Button</Button>
        </CardBody>
      </Card>
    </div>
  );
};

const Example26 = (props: any) => {
  return (
    <div>
      <Card>
        <CardBody>
          <CardTitle>Card title</CardTitle>
          <CardSubtitle>Card subtitle</CardSubtitle>
        </CardBody>
        <img width="100%" src="https://placeholdit.imgix.net/~text?txtsize=33&txt=318%C3%97180&w=318&h=180" alt="Card image cap" />
        <CardBody>
          <CardText>Some quick example text to build on the card title and make up the bulk of the card's content.</CardText>
          <CardLink href="#">Card Link</CardLink>
          <CardLink href="#">Another Link</CardLink>
        </CardBody>
      </Card>
    </div>
  );
};

const Example27 = (props: any) => {
  return (
    <Row noGutters>
      <Col sm="6">
        <Card body>
          <CardTitle>Special Title Treatment</CardTitle>
          <CardText>With supporting text below as a natural lead-in to additional content.</CardText>
          <Button>Go somewhere</Button>
        </Card>
      </Col>
      <Col sm="6">
        <Card body>
          <CardTitle>Special Title Treatment</CardTitle>
          <CardText>With supporting text below as a natural lead-in to additional content.</CardText>
          <Button>Go somewhere</Button>
        </Card>
      </Col>
    </Row>
  );
};

const Example28 = (props: any) => {
  return (
    <div>
      <Card body>
        <CardTitle>Special Title Treatment</CardTitle>
        <CardText>With supporting text below as a natural lead-in to additional content.</CardText>
        <Button>Go somewhere</Button>
      </Card>
      <Card body className="text-center">
        <CardTitle>Special Title Treatment</CardTitle>
        <CardText>With supporting text below as a natural lead-in to additional content.</CardText>
        <Button>Go somewhere</Button>
      </Card>
      <Card body className="text-right">
        <CardTitle>Special Title Treatment</CardTitle>
        <CardText>With supporting text below as a natural lead-in to additional content.</CardText>
        <Button>Go somewhere</Button>
      </Card>
    </div>
  );
};

const Example29 = (props: any) => {
  return (
    <div>
      <Card>
        <CardHeader>Header</CardHeader>
        <CardBody>
          <CardTitle>Special Title Treatment</CardTitle>
          <CardText>With supporting text below as a natural lead-in to additional content.</CardText>
          <Button>Go somewhere</Button>
        </CardBody>
        <CardFooter>Footer</CardFooter>
      </Card>

      <Card>
        <CardHeader tag="h3">Featured</CardHeader>
        <CardBody>
          <CardTitle>Special Title Treatment</CardTitle>
          <CardText>With supporting text below as a natural lead-in to additional content.</CardText>
          <Button>Go somewhere</Button>
        </CardBody>
        <CardFooter className="text-muted">Footer</CardFooter>
      </Card>
    </div>
  );
};

const Example30 = (props: any) => {
  return (
    <div>
      <Card>
        <CardImg top width="100%" src="https://placeholdit.imgix.net/~text?txtsize=33&txt=318%C3%97180&w=318&h=180" alt="Card image cap" />
        <CardBody>
          <CardTitle>Card Title</CardTitle>
          <CardText>This is a wider card with supporting text below as a natural lead-in to additional content. This content is a little bit longer.</CardText>
          <CardText>
            <small className="text-muted">Last updated 3 mins ago</small>
          </CardText>
        </CardBody>
      </Card>
      <Card>
        <CardBody>
          <CardTitle>Card Title</CardTitle>
          <CardText>This is a wider card with supporting text below as a natural lead-in to additional content. This content is a little bit longer.</CardText>
          <CardText>
            <small className="text-muted">Last updated 3 mins ago</small>
          </CardText>
        </CardBody>
        <CardImg bottom width="100%" src="https://placeholdit.imgix.net/~text?txtsize=33&txt=318%C3%97180&w=318&h=180" alt="Card image cap" />
      </Card>
    </div>
  );
};

const Example31 = (props: any) => {
  return (
    <div>
      <Card inverse>
        <CardImg width="100%" src="https://placeholdit.imgix.net/~text?txtsize=33&txt=318%C3%97270&w=318&h=270&bg=333333&txtclr=666666" alt="Card image cap" />
        <CardImgOverlay>
          <CardTitle>Card Title</CardTitle>
          <CardText>This is a wider card with supporting text below as a natural lead-in to additional content. This content is a little bit longer.</CardText>
          <CardText>
            <small className="text-muted">Last updated 3 mins ago</small>
          </CardText>
        </CardImgOverlay>
      </Card>
    </div>
  );
};

const Example32 = (props: any) => {
  return (
    <div>
      <Card body inverse style={{ backgroundColor: '#333', borderColor: '#333' }}>
        <CardTitle>Special Title Treatment</CardTitle>
        <CardText>With supporting text below as a natural lead-in to additional content.</CardText>
        <Button>Button</Button>
      </Card>
      <Card body inverse color="primary">
        <CardTitle>Special Title Treatment</CardTitle>
        <CardText>With supporting text below as a natural lead-in to additional content.</CardText>
        <Button color="secondary">Button</Button>
      </Card>
      <Card body inverse color="success">
        <CardTitle>Special Title Treatment</CardTitle>
        <CardText>With supporting text below as a natural lead-in to additional content.</CardText>
        <Button color="secondary">Button</Button>
      </Card>
      <Card body inverse color="info">
        <CardTitle>Special Title Treatment</CardTitle>
        <CardText>With supporting text below as a natural lead-in to additional content.</CardText>
        <Button color="secondary">Button</Button>
      </Card>
      <Card body inverse color="warning">
        <CardTitle>Special Title Treatment</CardTitle>
        <CardText>With supporting text below as a natural lead-in to additional content.</CardText>
        <Button color="secondary">Button</Button>
      </Card>
      <Card body inverse color="danger">
        <CardTitle>Special Title Treatment</CardTitle>
        <CardText>With supporting text below as a natural lead-in to additional content.</CardText>
        <Button color="secondary">Button</Button>
      </Card>
    </div>
  );
};

const Example33 = (props: any) => {
  return (
    <div>
      <Card body outline color="secondary">
        <CardTitle>Special Title Treatment</CardTitle>
        <CardText>With supporting text below as a natural lead-in to additional content.</CardText>
        <Button>Button</Button>
      </Card>
      <Card body outline color="primary">
        <CardTitle>Special Title Treatment</CardTitle>
        <CardText>With supporting text below as a natural lead-in to additional content.</CardText>
        <Button color="secondary">Button</Button>
      </Card>
      <Card body outline color="success">
        <CardTitle>Special Title Treatment</CardTitle>
        <CardText>With supporting text below as a natural lead-in to additional content.</CardText>
        <Button color="secondary">Button</Button>
      </Card>
      <Card body outline color="info">
        <CardTitle>Special Title Treatment</CardTitle>
        <CardText>With supporting text below as a natural lead-in to additional content.</CardText>
        <Button color="secondary">Button</Button>
      </Card>
      <Card body outline color="warning">
        <CardTitle>Special Title Treatment</CardTitle>
        <CardText>With supporting text below as a natural lead-in to additional content.</CardText>
        <Button color="secondary">Button</Button>
      </Card>
      <Card body outline color="danger">
        <CardTitle>Special Title Treatment</CardTitle>
        <CardText>With supporting text below as a natural lead-in to additional content.</CardText>
        <Button color="secondary">Button</Button>
      </Card>
    </div>
  );
};

const Example34 = (props: any) => {
  return (
    <CardGroup>
      <Card>
        <CardImg top width="100%" src="https://placeholdit.imgix.net/~text?txtsize=33&txt=256%C3%97180&w=256&h=180" alt="Card image cap" />
        <CardBody>
          <CardTitle>Card title</CardTitle>
          <CardSubtitle>Card subtitle</CardSubtitle>
          <CardText>This is a wider card with supporting text below as a natural lead-in to additional content. This content is a little bit longer.</CardText>
          <Button>Button</Button>
        </CardBody>
      </Card>
      <Card>
        <CardImg top width="100%" src="https://placeholdit.imgix.net/~text?txtsize=33&txt=256%C3%97180&w=256&h=180" alt="Card image cap" />
        <CardBody>
          <CardTitle>Card title</CardTitle>
          <CardSubtitle>Card subtitle</CardSubtitle>
          <CardText>This card has supporting text below as a natural lead-in to additional content.</CardText>
          <Button>Button</Button>
        </CardBody>
      </Card>
      <Card>
        <CardImg top width="100%" src="https://placeholdit.imgix.net/~text?txtsize=33&txt=256%C3%97180&w=256&h=180" alt="Card image cap" />
        <CardBody>
          <CardTitle>Card title</CardTitle>
          <CardSubtitle>Card subtitle</CardSubtitle>
          <CardText>
            This is a wider card with supporting text below as a natural lead-in to additional content. This
            card has even longer content than the first to show that equal height action.
          </CardText>
          <Button>Button</Button>
        </CardBody>
      </Card>
    </CardGroup>
  );
};

const Example35 = (props: any) => {
  return (
    <CardDeck>
      <Card>
        <CardImg top width="100%" src="https://placeholdit.imgix.net/~text?txtsize=33&txt=256%C3%97180&w=256&h=180" alt="Card image cap" />
        <CardBody>
          <CardTitle>Card title</CardTitle>
          <CardSubtitle>Card subtitle</CardSubtitle>
          <CardText>This is a wider card with supporting text below as a natural lead-in to additional content. This content is a little bit longer.</CardText>
          <Button>Button</Button>
        </CardBody>
      </Card>
      <Card>
        <CardImg top width="100%" src="https://placeholdit.imgix.net/~text?txtsize=33&txt=256%C3%97180&w=256&h=180" alt="Card image cap" />
        <CardBody>
          <CardTitle>Card title</CardTitle>
          <CardSubtitle>Card subtitle</CardSubtitle>
          <CardText>This card has supporting text below as a natural lead-in to additional content.</CardText>
          <Button>Button</Button>
        </CardBody>
      </Card>
      <Card>
        <CardImg top width="100%" src="https://placeholdit.imgix.net/~text?txtsize=33&txt=256%C3%97180&w=256&h=180" alt="Card image cap" />
        <CardBody>
          <CardTitle>Card title</CardTitle>
          <CardSubtitle>Card subtitle</CardSubtitle>
          <CardText>
              This is a wider card with supporting text below as a natural lead-in to additional content. This card has
              even longer content than the first to show that equal height action.
          </CardText>
          <Button>Button</Button>
        </CardBody>
      </Card>
    </CardDeck>
  );
};

const Example36 = (props: any) => {
  return (
    <CardColumns>
      <Card>
        <CardImg top width="100%" src="https://placeholdit.imgix.net/~text?txtsize=33&txt=256%C3%97180&w=256&h=180" alt="Card image cap" />
        <CardBody>
          <CardTitle>Card title</CardTitle>
          <CardSubtitle>Card subtitle</CardSubtitle>
          <CardText>This is a wider card with supporting text below as a natural lead-in to additional content. This content is a little bit longer.</CardText>
          <Button>Button</Button>
        </CardBody>
      </Card>
      <Card>
        <CardImg top width="100%" src="https://placeholdit.imgix.net/~text?txtsize=33&txt=256%C3%97180&w=256&h=180" alt="Card image cap" />
      </Card>
      <Card>
        <CardBody>
          <CardTitle>Card title</CardTitle>
          <CardSubtitle>Card subtitle</CardSubtitle>
          <CardText>This card has supporting text below as a natural lead-in to additional content.</CardText>
          <Button>Button</Button>
        </CardBody>
      </Card>
      <Card body inverse style={{ backgroundColor: '#333', borderColor: '#333' }}>
        <CardTitle>Special Title Treatment</CardTitle>
        <CardText>With supporting text below as a natural lead-in to additional content.</CardText>
        <Button>Button</Button>
      </Card>
      <Card>
        <CardImg top width="100%"
                 src="https://placeholdit.imgix.net/~text?txtsize=33&txt=256%C3%97180&w=256&h=180"
                 alt="Card image cap" />
        <CardBody>
          <CardTitle>Card title</CardTitle>
          <CardSubtitle>Card subtitle</CardSubtitle>
          <CardText>
              This is a wider card with supporting text below as a natural lead-in to additional content. This card
              has even longer content than the first to show that equal height action.
          </CardText>
          <Button>Button</Button>
        </CardBody>
      </Card>
      <Card body inverse color="primary">
        <CardTitle>Special Title Treatment</CardTitle>
        <CardText>With supporting text below as a natural lead-in to additional content.</CardText>
        <Button color="secondary">Button</Button>
      </Card>
    </CardColumns>
  );
};

// ------------------ Collapse

class Example37 extends React.Component<any, any> {
  state: any;
  constructor(props: any) {
    super(props);
    this.toggle = this.toggle.bind(this);
    this.state = { collapse: false };
  }

  toggle() {
    this.setState({ collapse: !this.state.collapse });
  }

  render() {
    return (
      <div>
        <Button color="primary" onClick={this.toggle} style={{ marginBottom: '1rem' }}>Toggle</Button>
        <Collapse isOpen={this.state.collapse}>
          <Card>
            <CardBody>
              Anim pariatur cliche reprehenderit,
             enim eiusmod high life accusamus terry richardson ad squid. Nihil
             anim keffiyeh helvetica, craft beer labore wes anderson cred
             nesciunt sapiente ea proident.
            </CardBody>
          </Card>
        </Collapse>
      </div>
    );
  }
}

class Example38 extends React.Component<any, any> {
  state: any;
  constructor(props: any) {
    super(props);
    this.onOpened = this.onOpened.bind(this);
    this.onClosed = this.onClosed.bind(this);
    this.toggle = this.toggle.bind(this);
    this.state = { collapse: false, status: 'Closed' };
  }

  onOpened() {
    this.setState({ ...this.state, status: 'Opened' });
  }

  onClosed() {
    this.setState({ ...this.state, status: 'Closed' });
  }

  toggle() {
    const status = !this.state.collapse ? 'Opening...' : 'Closing...';
    this.setState({ collapse: !this.state.collapse, status });
  }

  render() {
    return (
      <div>
        <Button color="primary" onClick={this.toggle} style={{ marginBottom: '1rem' }}>Toggle</Button>
        <h5>Current state: {this.state.status}</h5>
        <Collapse isOpen={this.state.collapse} onOpened={this.onOpened} onClosed={this.onClosed}>
          <Card>
            <CardBody>
              Anim pariatur cliche reprehenderit,
             enim eiusmod high life accusamus terry richardson ad squid. Nihil
             anim keffiyeh helvetica, craft beer labore wes anderson cred
             nesciunt sapiente ea proident.
            </CardBody>
          </Card>
        </Collapse>
      </div>
    );
  }
}

// ------- Dropdown

class Example39 extends React.Component<any, any> {
  state: any;
  constructor(props: any) {
    super(props);

    this.toggle = this.toggle.bind(this);
    this.state = {
      dropdownOpen: false
    };
  }

  toggle() {
    this.setState({
      dropdownOpen: !this.state.dropdownOpen
    });
  }

  render() {
    return (
      <Dropdown isOpen={this.state.dropdownOpen} toggle={this.toggle}>
        <DropdownToggle caret>
          Dropdown
        </DropdownToggle>
        <DropdownMenu>
          <DropdownItem header>Header</DropdownItem>
          <DropdownItem disabled>Action</DropdownItem>
          <DropdownItem>Another Action</DropdownItem>
          <DropdownItem divider />
          <DropdownItem>Another Action</DropdownItem>
        </DropdownMenu>
      </Dropdown>
    );
  }
}

const Example40 = (props: any) => (
  <Dropdown isOpen={false} toggle={() => false}>
    <DropdownToggle caret>
      Dropdown
  </DropdownToggle>
    <DropdownMenu right>
      <DropdownItem header>Header</DropdownItem>
      <DropdownItem disabled>Action</DropdownItem>
      <DropdownItem>Another Action</DropdownItem>
      <DropdownItem divider />
      <DropdownItem>Another Action</DropdownItem>
    </DropdownMenu>
  </Dropdown>
);

const Example41 = (props: any) => (
  <DropdownItem header>Header</DropdownItem>
);

const Example42 = (props: any) => (
  <div>
    <DropdownItem divider />
    <DropdownItem>Action</DropdownItem>
    <DropdownItem disabled>Action</DropdownItem>
    <Dropdown group isOpen={true} size="lg" toggle={() => true}>
      <DropdownToggle caret>asdfasd</DropdownToggle>
      <DropdownMenu>sadfas</DropdownMenu>
    </Dropdown>

    <Dropdown isOpen={true} toggle={() => true}>
      <DropdownToggle caret>sadfasd</DropdownToggle>
      <DropdownMenu>sadf</DropdownMenu>
    </Dropdown>

    <Dropdown group isOpen={true} size="sm" toggle={() => true}>
      <DropdownToggle caret>asdf</DropdownToggle>
      <DropdownMenu>sasdfsdf</DropdownMenu>
    </Dropdown>

  </div>
);

class Example43 extends React.Component<any, any> {
  state: any;
  constructor(props: any) {
    super(props);

    this.toggle = this.toggle.bind(this);
    this.state = {
      dropdownOpen: false
    };
  }

  toggle() {
    this.setState({
      dropdownOpen: !this.state.dropdownOpen
    });
  }

  render() {
    return (
      <Dropdown isOpen={this.state.dropdownOpen} toggle={this.toggle}>
        <span
          onClick={this.toggle}
          data-toggle="dropdown"
          aria-haspopup="true"
          aria-expanded={this.state.dropdownOpen}
        >
          Custom Dropdown Content
        </span>
        <DropdownMenu>
          <div onClick={this.toggle}>Custom dropdown item</div>
          <div onClick={this.toggle}>Custom dropdown item</div>
          <div onClick={this.toggle}>Custom dropdown item</div>
          <div onClick={this.toggle}>Custom dropdown item</div>
        </DropdownMenu>
      </Dropdown>
    );
  }
}

function Example44() {
  return (
    <UncontrolledDropdown className="some-class">
      <DropdownToggle caret>
        Dropdown
      </DropdownToggle>
      <DropdownMenu>
        <DropdownItem header>Header</DropdownItem>
        <DropdownItem disabled>Action</DropdownItem>
        <DropdownItem>Another Action</DropdownItem>
        <DropdownItem divider />
        <DropdownItem>Another Action</DropdownItem>
      </DropdownMenu>
    </UncontrolledDropdown>
  );
}

// ------------------ Form
class Example45 extends React.Component {
  render() {
    return (
      <Form>
        <FormGroup>
          <Label for="exampleEmail">Email</Label>
          <Input type="email" name="email" id="exampleEmail" placeholder="with a placeholder" />
        </FormGroup>
        <FormGroup>
          <Label for="examplePassword">Password</Label>
          <Input type="password" name="password" id="examplePassword" placeholder="password placeholder" />
        </FormGroup>
        <FormGroup>
          <Label for="exampleSelect">Select</Label>
          <Input type="select" name="select" id="exampleSelect">
            <option>1</option>
            <option>2</option>
            <option>3</option>
            <option>4</option>
            <option>5</option>
          </Input>
        </FormGroup>
        <FormGroup>
          <Label for="exampleSelectMulti">Select Multiple</Label>
          <Input type="select" name="selectMulti" id="exampleSelectMulti" multiple>
            <option>1</option>
            <option>2</option>
            <option>3</option>
            <option>4</option>
            <option>5</option>
          </Input>
        </FormGroup>
        <FormGroup>
          <Label for="exampleText">Text Area</Label>
          <Input type="textarea" name="text" id="exampleText" />
        </FormGroup>
        <FormGroup>
          <Label for="exampleFile">File</Label>
          <Input type="file" name="file" id="exampleFile" />
          <FormText color="muted">
            This is some placeholder block-level help text for the above input.
            It's a bit lighter and easily wraps to a new line.
          </FormText>
        </FormGroup>
        <FormGroup tag="fieldset">
          <legend>Radio Buttons</legend>
          <FormGroup check>
            <Label check>
              <Input type="radio" name="radio1" />{' '}
              Option one is this and that—be sure to include why it's great
            </Label>
          </FormGroup>
          <FormGroup check>
            <Label check>
              <Input type="radio" name="radio1" />{' '}
              Option two can be something else and selecting it will deselect option one
            </Label>
          </FormGroup>
          <FormGroup check disabled>
            <Label check>
              <Input type="radio" name="radio1" disabled />{' '}
              Option three is disabled
            </Label>
          </FormGroup>
        </FormGroup>
        <FormGroup check>
          <Label check>
            <Input type="checkbox" />{' '}
            Check me out
          </Label>
        </FormGroup>
        <FormGroup tag="fieldset">
          <FormGroup check inline>
            <Label check>
              <Input type="checkbox" />{' '}
              Check me out
            </Label>
          </FormGroup>
          <FormGroup check inline>
            <Label check>
              <Input type="checkbox" />{' '}
              Check me out as well
            </Label>
          </FormGroup>
        </FormGroup>
        <Button>Submit</Button>
      </Form>
    );
  }
}

class Example46 extends React.Component {
  render() {
    return (
      <Form>
        <FormGroup row>
          <Label for="exampleEmail" sm={2}>Email</Label>
          <Col sm={10}>
            <Input type="email" name="email" id="exampleEmail" placeholder="with a placeholder" />
          </Col>
        </FormGroup>
        <FormGroup row>
          <Label for="examplePassword" sm={2}>Password</Label>
          <Col sm={10}>
            <Input type="password" name="password" id="examplePassword" placeholder="password placeholder" />
          </Col>
        </FormGroup>
        <FormGroup row>
          <Label for="exampleSelect" sm={2}>Select</Label>
          <Col sm={10}>
            <Input type="select" name="select" id="exampleSelect" />
          </Col>
        </FormGroup>
        <FormGroup row>
          <Label for="exampleSelectMulti" sm={2}>Select Multiple</Label>
          <Col sm={10}>
            <Input type="select" name="selectMulti" id="exampleSelectMulti" multiple />
          </Col>
        </FormGroup>
        <FormGroup row>
          <Label for="exampleText" sm={2}>Text Area</Label>
          <Col sm={10}>
            <Input type="textarea" name="text" id="exampleText" />
          </Col>
        </FormGroup>
        <FormGroup row>
          <Label for="exampleFile" sm={2}>File</Label>
          <Col sm={10}>
            <Input type="file" name="file" id="exampleFile" />
            <FormText color="muted">
              This is some placeholder block-level help text for the above input.
              It's a bit lighter and easily wraps to a new line.
            </FormText>
          </Col>
        </FormGroup>
        <FormGroup tag="fieldset" row>
          <legend className="col-form-legend col-sm-2">Radio Buttons</legend>
          <Col sm={10}>
            <FormGroup check>
              <Label check>
                <Input type="radio" name="radio2" />{' '}
                Option one is this and that—be sure to include why it's great
              </Label>
            </FormGroup>
            <FormGroup check>
              <Label check>
                <Input type="radio" name="radio2" />{' '}
                Option two can be something else and selecting it will deselect option one
              </Label>
            </FormGroup>
            <FormGroup check disabled>
              <Label check>
                <Input type="radio" name="radio2" disabled />{' '}
                Option three is disabled
              </Label>
            </FormGroup>
          </Col>
        </FormGroup>
        <FormGroup row>
          <Label for="checkbox2" sm={2}>Checkbox</Label>
          <Col sm={{ size: 10 }}>
            <FormGroup check>
              <Label check>
                <Input type="checkbox" id="checkbox2" />{' '}
                Check me out
              </Label>
            </FormGroup>
          </Col>
        </FormGroup>
        <FormGroup check row>
          <Col sm={{ size: 10, offset: 2 }}>
            <Button>Submit</Button>
          </Col>
        </FormGroup>
      </Form>
    );
  }
}

class Example47 extends React.Component {
  render() {
    return (
      <Form inline>
        <FormGroup>
          <Label for="exampleEmail">Email</Label>{' '}
          <Input type="email" name="email" id="exampleEmail" placeholder="something@idk.cool" />
        </FormGroup>
        {' '}
        <FormGroup>
          <Label for="examplePassword">Password</Label>{' '}
          <Input type="password" name="password" id="examplePassword" placeholder="don't tell!" />
        </FormGroup>
        {' '}
        <Button>Submit</Button>
      </Form>
    );
  }
}

class Example48 extends React.Component {
  render() {
    return (
      <Form>
        <FormGroup color="success">
          <Label for="exampleEmail">Input with success</Label>
          <Input state="success" />
          <FormFeedback>Success! You did it!</FormFeedback>
          <FormText color="muted">Example help text that remains unchanged.</FormText>
        </FormGroup>
        <FormGroup color="warning">
          <Label for="examplePassword">Input with warning</Label>
          <Input state="warning" />
          <FormFeedback>Whoops, check your formatting and try again.</FormFeedback>
          <FormText color="muted">Example help text that remains unchanged.</FormText>
        </FormGroup>
        <FormGroup color="danger">
          <Label for="examplePassword">Input with danger</Label>
          <Input state="danger" />
          <FormFeedback>Oh noes! that name is already taken</FormFeedback>
          <FormText color="muted">Example help text that remains unchanged.</FormText>
        </FormGroup>
      </Form>
    );
  }
}

class Example49 extends React.Component {
  render() {
    return (
      <Form>
        <FormGroup>
          <Label for="exampleEmail">Static</Label>
          <Input>Some static value</Input>
        </FormGroup>
        <FormGroup>
          <Label for="exampleEmail">Email</Label>
          <Input type="email" name="email" id="exampleEmail" placeholder="with a placeholder" />
        </FormGroup>
        <FormGroup>
          <Label for="examplePassword">Password</Label>
          <Input type="password" name="password" id="examplePassword" placeholder="password placeholder" />
        </FormGroup>
        <FormGroup>
          <Label for="exampleUrl">Url</Label>
          <Input type="url" name="url" id="exampleUrl" placeholder="url placeholder" />
        </FormGroup>
        <FormGroup>
          <Label for="exampleNumber">Number</Label>
          <Input type="number" name="number" id="exampleNumber" placeholder="number placeholder" />
        </FormGroup>
        <FormGroup>
          <Label for="exampleDatetime">Datetime</Label>
          <Input type="datetime" name="datetime" id="exampleDatetime" placeholder="datetime placeholder" />
        </FormGroup>
        <FormGroup>
          <Label for="exampleDate">Date</Label>
          <Input type="date" name="date" id="exampleDate" placeholder="date placeholder" />
        </FormGroup>
        <FormGroup>
          <Label for="exampleTime">Time</Label>
          <Input type="time" name="time" id="exampleTime" placeholder="time placeholder" />
        </FormGroup>
        <FormGroup>
          <Label for="exampleColor">Color</Label>
          <Input type="color" name="color" id="exampleColor" placeholder="color placeholder" />
        </FormGroup>
        <FormGroup>
          <Label for="exampleSearch">Search</Label>
          <Input type="search" name="search" id="exampleSearch" placeholder="search placeholder" />
        </FormGroup>
        <FormGroup>
          <Label for="exampleSelect">Select</Label>
          <Input type="select" name="select" id="exampleSelect">
            <option>1</option>
            <option>2</option>
            <option>3</option>
            <option>4</option>
            <option>5</option>
          </Input>
        </FormGroup>
        <FormGroup>
          <Label for="exampleSelectMulti">Select Multiple</Label>
          <Input type="select" name="selectMulti" id="exampleSelectMulti" multiple>
            <option>1</option>
            <option>2</option>
            <option>3</option>
            <option>4</option>
            <option>5</option>
          </Input>
        </FormGroup>
        <FormGroup>
          <Label for="exampleText">Text Area</Label>
          <Input type="textarea" name="text" id="exampleText" />
        </FormGroup>
        <FormGroup>
          <Label for="exampleFile">File</Label>
          <Input type="file" name="file" id="exampleFile" />
          <FormText color="muted">
            This is some placeholder block-level help text for the above input.
            It's a bit lighter and easily wraps to a new line.
          </FormText>
        </FormGroup>
        <FormGroup check>
          <Label check>
            <Input type="radio" />{' '}
            Option one is this and that—be sure to include why it's great
          </Label>
        </FormGroup>
        <FormGroup check>
          <Label check>
            <Input type="checkbox" />{' '}
            Check me out
          </Label>
        </FormGroup>
      </Form>
    );
  }
}

class Example50 extends React.Component {
  render() {
    return (
      <Form>
        <Input placeholder="lg" bsSize="lg" />
        <Input placeholder="default" />
        <Input placeholder="sm" bsSize="sm" />
        <Input type="select" bsSize="lg">
          <option>Large Select</option>
        </Input>
        <Input type="select">
          <option>Default Select</option>
        </Input>
        <Input type="select" bsSize="sm">
          <option>Small Select</option>
        </Input>
      </Form>
    );
  }
}

class Example51 extends React.Component {
  render() {
    return (
      <Form inline>
        <FormGroup>
          <Label for="exampleEmail" hidden>Email</Label>
          <Input type="email" name="email" id="exampleEmail" placeholder="Email" />
        </FormGroup>
        {' '}
        <FormGroup>
          <Label for="examplePassword" hidden>Password</Label>
          <Input type="password" name="password" id="examplePassword" placeholder="Password" />
        </FormGroup>
        {' '}
        <Button>Submit</Button>
      </Form>
    );
  }
}

const Example52 = (props: any) => {
  return (
    <div>
      <InputGroup>
        <InputGroupAddon addonType="prepend">@</InputGroupAddon>
        <Input placeholder="username" />
      </InputGroup>
      <br />
      <InputGroup>
        <InputGroupAddon addonType="prepend">
          <Input addon type="checkbox" aria-label="Checkbox for following text input" />
        </InputGroupAddon>
        <Input placeholder="Check it out" />
      </InputGroup>
      <br />
      <InputGroup>
        <Input placeholder="username" />
        <InputGroupAddon addonType="prepend">@example.com</InputGroupAddon>
      </InputGroup>
      <br />
      <InputGroup>
        <InputGroupAddon addonType="prepend">
          <InputGroupText>$</InputGroupText>
          <InputGroupText>$</InputGroupText>
        </InputGroupAddon>
        <Input placeholder="Dolla dolla billz yo!" />
        <InputGroupAddon addonType="append">
          <InputGroupText>$</InputGroupText>
          <InputGroupText>$</InputGroupText>
        </InputGroupAddon>
      </InputGroup>
      <br />
      <InputGroup>
        <InputGroupAddon addonType="prepend">$</InputGroupAddon>
        <Input placeholder="Amount" type="number" step="1" />
        <InputGroupAddon addonType="append">.00</InputGroupAddon>
      </InputGroup>
    </div>
  );
};

const Example53 = (props: any) => {
  return (
    <div>
      <InputGroup>
        <InputGroupAddon addonType="prepend">To the Left!</InputGroupAddon>
        <Input />
      </InputGroup>
      <br />
      <InputGroup>
        <Input />
        <InputGroupAddon addonType="append">To the Right!</InputGroupAddon>
      </InputGroup>
      <br />
      <InputGroup>
        <InputGroupAddon addonType="prepend">To the Left!</InputGroupAddon>
        <Input placeholder="and..." />
        <InputGroupAddon addonType="append">To the Right!</InputGroupAddon>
      </InputGroup>
    </div>
  );
};

const Example54 = (props: any) => {
  return (
    <div>
      <InputGroup size="lg">
        <InputGroupAddon addonType="prepend">@lg</InputGroupAddon>
        <Input />
      </InputGroup>
      <br />
      <InputGroup>
        <InputGroupAddon addonType="prepend">@normal</InputGroupAddon>
        <Input />
      </InputGroup>
      <br />
      <InputGroup size="sm">
        <InputGroupAddon addonType="prepend">@sm</InputGroupAddon>
        <Input />
      </InputGroup>
    </div>
  );
};

const Example55 = (props: any) => {
  return (
    <div>
      <InputGroup>
        <InputGroupAddon addonType="prepend"><Button>I'm a button</Button></InputGroupAddon>
        <Input />
      </InputGroup>
      <br />
      <InputGroup>
        <Input />
        <InputGroupAddon addonType="append"></InputGroupAddon>
      </InputGroup>
      <br />
      <InputGroup>
        <InputGroupAddon addonType="prepend"></InputGroupAddon>
        <Input placeholder="and..." />
        <InputGroupAddon addonType="append"><Button color="secondary">I'm a button</Button></InputGroupAddon>
      </InputGroup>
    </div>
  );
};

const Example56 = (props: any) => {
  return (
    <div>
      <InputGroup size="lg">
        <InputGroupAddon addonType="prepend">@lg</InputGroupAddon>
        <Input />
      </InputGroup>
      <br />
      <InputGroup>
        <InputGroupAddon addonType="prepend">@normal</InputGroupAddon>
        <Input />
      </InputGroup>
      <br />
      <InputGroup size="sm">
        <InputGroupAddon addonType="prepend">@sm</InputGroupAddon>
        <Input />
      </InputGroup>
    </div>
  );
};

const Example57 = (props: any) => {
  return (
    <div>
      <InputGroup>
        <InputGroupAddon addonType="prepend"><Button>I'm a button</Button></InputGroupAddon>
        <Input />
      </InputGroup>
      <br />
      <InputGroup>
        <Input />
        <InputGroupAddon addonType="prepend"></InputGroupAddon>
      </InputGroup>
      <br />
      <InputGroup>
        <InputGroupAddon addonType="prepend"></InputGroupAddon>
        <Input placeholder="and..." />
        <InputGroupAddon addonType="append"><Button color="secondary">I'm a button</Button></InputGroupAddon>
      </InputGroup>
    </div>
  );
};

const Example58 = (props: any) => {
  return (
    <div>
      <InputGroup>
        <InputGroupAddon addonType="prepend">To the Left!</InputGroupAddon>
        <Input />
      </InputGroup>
      <br />
      <InputGroup>
        <Input />
        <InputGroupAddon addonType="append" color="secondary">To the Right!</InputGroupAddon>
      </InputGroup>
      <br />
      <InputGroup>
        <InputGroupAddon addonType="prepend" color="danger">To the Left!</InputGroupAddon>
        <Input placeholder="and..." />
        <InputGroupAddon addonType="append" color="success">To the Right!</InputGroupAddon>
      </InputGroup>
    </div>
  );
};

const Example59 = (props: any) => {
  return (
    <div>
      <Jumbotron>
        <h1 className="display-3">Hello, world!</h1>
        <p className="lead">This is a simple hero unit, a simple Jumbotron-style component for calling extra attention to featured content or information.</p>
        <hr className="my-2" />
        <p>It uses utility classes for typgraphy and spacing to space content out within the larger container.</p>
        <p className="lead">
          <Button color="primary">Learn More</Button>
        </p>
      </Jumbotron>
    </div>
  );
};

const Example60 = (props: any) => {
  return (
    <div>
      <Jumbotron fluid>
        <Container fluid>
          <h1 className="display-3">Fluid jumbotron</h1>
          <p className="lead">This is a modified jumbotron that occupies the entire horizontal space of its parent.</p>
        </Container>
      </Jumbotron>
    </div>
  );
};

class Example61 extends React.Component {
  render() {
    return (
      <Container>
        <Row>
          <Col>.col</Col>
        </Row>
        <Row>
          <Col>.col</Col>
          <Col>.col</Col>
          <Col>.col</Col>
          <Col>.col</Col>
        </Row>
        <Row>
          <Col xs="3">.col-3</Col>
          <Col xs="auto">.col-auto - variable width content</Col>
          <Col xs="3">.col-3</Col>
        </Row>
        <Row>
          <Col xs="6">.col-6</Col>
          <Col xs="6">.col-6</Col>
        </Row>
        <Row>
          <Col xs="6" sm="4">.col-6 .col-sm-4</Col>
          <Col xs="6" sm="4">.col-6 .col-sm-4</Col>
          <Col sm="4">.col .col-sm-4</Col>
        </Row>
        <Row>
          <Col sm={{ size: 6, push: 2, pull: 2, offset: 1 }}>.col .col-sm-6 .col-sm-push-2 .col-sm-pull-2 .col-sm-offset-2</Col>
        </Row>
        <Row>
          <Col sm="12" md={{ size: 8, offset: 2 }}>.col .col-sm-12 .col-md-6 .col-md-offset-3</Col>
        </Row>
        <Row>
          <Col sm={{ size: 'auto', offset: 1 }}>.col .col-sm .col-sm-offset-1</Col>
          <Col sm={{ size: 'auto', offset: 1 }}>.col .col-sm .col-sm-offset-1</Col>
        </Row>
      </Container>
    );
  }
}

const ExampleResponsiveContainer = (props: any) => {
  return (
    <>
      <Container className="themed-container">.container</Container>
      <Container className="themed-container" fluid="sm">.container-sm</Container>
      <Container className="themed-container" fluid="md">.container-md</Container>
      <Container className="themed-container" fluid="lg">.container-lg</Container>
      <Container className="themed-container" fluid="xl">.container-xl</Container>
      <Container className="themed-container" fluid={true}>.container-fluid</Container>
    </>
  );
};

const ExampleRowColumns = (props: any) => {
  return (
    <Container>
      <Row xs="2">
        <Col>Column</Col>
        <Col>Column</Col>
        <Col>Column</Col>
        <Col>Column</Col>
      </Row>
      <Row xs="3">
        <Col>Column</Col>
        <Col>Column</Col>
        <Col>Column</Col>
        <Col>Column</Col>
      </Row>
      <Row xs="4">
        <Col>Column</Col>
        <Col>Column</Col>
        <Col>Column</Col>
        <Col>Column</Col>
      </Row>
      <Row xs="4">
        <Col>Column</Col>
        <Col>Column</Col>
        <Col xs="6">Column</Col>
        <Col>Column</Col>
      </Row>
      <Row xs="1" sm="2" md="4">
        <Col>Column</Col>
        <Col>Column</Col>
        <Col>Column</Col>
        <Col>Column</Col>
      </Row>
    </Container>
  );
};

class Example62 extends React.Component {
  render() {
    return (
      <ListGroup>
        <ListGroupItem>Cras justo odio</ListGroupItem>
        <ListGroupItem>Dapibus ac facilisis in</ListGroupItem>
        <ListGroupItem>Morbi leo risus</ListGroupItem>
        <ListGroupItem>Porta ac consectetur ac</ListGroupItem>
        <ListGroupItem>Vestibulum at eros</ListGroupItem>
      </ListGroup>
    );
  }
}

class Example63 extends React.Component {
  render() {
    return (
      <ListGroup>
        <ListGroupItem className="justify-content-between">Cras justo odio <Badge pill>14</Badge></ListGroupItem>
        <ListGroupItem className="justify-content-between">Dapibus ac facilisis in <Badge pill>2</Badge></ListGroupItem>
        <ListGroupItem className="justify-content-between">Morbi leo risus <Badge pill>1</Badge></ListGroupItem>
      </ListGroup>
    );
  }
}

class Example64 extends React.Component {
  render() {
    return (
      <ListGroup>
        <ListGroupItem disabled tag="a" href="#">Cras justo odio</ListGroupItem>
        <ListGroupItem tag="a" href="#">Dapibus ac facilisis in</ListGroupItem>
        <ListGroupItem tag="a" href="#">Morbi leo risus</ListGroupItem>
        <ListGroupItem tag="a" href="#">Porta ac consectetur ac</ListGroupItem>
        <ListGroupItem tag="a" href="#">Vestibulum at eros</ListGroupItem>
      </ListGroup>
    );
  }
}

class Example65 extends React.Component {
  render() {
    return (
      <div>
        <h3>Anchors </h3>
        <p>Be sure to <strong>not use the standard <code>.btn</code> classes here</strong>.</p>
        <ListGroup>
          <ListGroupItem active tag="a" href="#" action>Cras justo odio</ListGroupItem>
          <ListGroupItem tag="a" href="#" action>Dapibus ac facilisis in</ListGroupItem>
          <ListGroupItem tag="a" href="#" action>Morbi leo risus</ListGroupItem>
          <ListGroupItem tag="a" href="#" action>Porta ac consectetur ac</ListGroupItem>
          <ListGroupItem disabled tag="a" href="#" action>Vestibulum at eros</ListGroupItem>
        </ListGroup>
        <p />
        <h3>Buttons </h3>
        <ListGroup>
          <ListGroupItem active tag="button" action>Cras justo odio</ListGroupItem>
          <ListGroupItem tag="button" action>Dapibus ac facilisis in</ListGroupItem>
          <ListGroupItem tag="button" action>Morbi leo risus</ListGroupItem>
          <ListGroupItem tag="button" action>Porta ac consectetur ac</ListGroupItem>
          <ListGroupItem disabled tag="button" action>Vestibulum at eros</ListGroupItem>
        </ListGroup>
      </div>
    );
  }
}

class Example66 extends React.Component {
  render() {
    return (
      <ListGroup>
        <ListGroupItem color="success">Cras justo odio</ListGroupItem>
        <ListGroupItem color="info">Dapibus ac facilisis in</ListGroupItem>
        <ListGroupItem color="warning">Morbi leo risus</ListGroupItem>
        <ListGroupItem color="danger">Porta ac consectetur ac</ListGroupItem>
      </ListGroup>
    );
  }
}

class Example67 extends React.Component {
  render() {
    return (
      <ListGroup>
        <ListGroupItem active>
          <ListGroupItemHeading>List group item heading</ListGroupItemHeading>
          <ListGroupItemText>
            Donec id elit non mi porta gravida at eget metus. Maecenas sed diam eget risus varius blandit.
          </ListGroupItemText>
        </ListGroupItem>
        <ListGroupItem>
          <ListGroupItemHeading>List group item heading</ListGroupItemHeading>
          <ListGroupItemText>
            Donec id elit non mi porta gravida at eget metus. Maecenas sed diam eget risus varius blandit.
          </ListGroupItemText>
        </ListGroupItem>
        <ListGroupItem>
          <ListGroupItemHeading>List group item heading</ListGroupItemHeading>
          <ListGroupItemText>
            Donec id elit non mi porta gravida at eget metus. Maecenas sed diam eget risus varius blandit.
          </ListGroupItemText>
        </ListGroupItem>
      </ListGroup>
    );
  }
}

const ExampleListGroupFlush = (props: any) => {
  return (
    <ListGroup flush>
      <ListGroupItem disabled tag="a" href="#">Cras justo odio</ListGroupItem>
      <ListGroupItem tag="a" href="#">Dapibus ac facilisis in</ListGroupItem>
      <ListGroupItem tag="a" href="#">Morbi leo risus</ListGroupItem>
      <ListGroupItem tag="a" href="#">Porta ac consectetur ac</ListGroupItem>
      <ListGroupItem tag="a" href="#">Vestibulum at eros</ListGroupItem>
    </ListGroup>
  );
};

const ExampleListGroupHorizontal = (props: any) => {
  return (
    <div>
      <p>The <code>horizontal</code> prop can be a Boolean or a string specifying one of Bootstrap's breakpoints</p>
      <ListGroup horizontal>
        <ListGroupItem tag="a" href="#">Cras justo odio</ListGroupItem>
        <ListGroupItem tag="a" href="#">Dapibus ac facilisis in</ListGroupItem>
        <ListGroupItem tag="a" href="#">Morbi leo risus</ListGroupItem>
        <ListGroupItem tag="a" href="#">Porta ac consectetur ac</ListGroupItem>
        <ListGroupItem tag="a" href="#">Vestibulum at eros</ListGroupItem>
      </ListGroup>
      <p className="mt-3">This list group is horizontal at the <code>lg</code> breakpoint and up.</p>
      <ListGroup horizontal="lg">
        <ListGroupItem tag="a" href="#">Cras justo odio</ListGroupItem>
        <ListGroupItem tag="a" href="#">Dapibus ac facilisis in</ListGroupItem>
        <ListGroupItem tag="a" href="#">Morbi leo risus</ListGroupItem>
        <ListGroupItem tag="a" href="#">Porta ac consectetur ac</ListGroupItem>
        <ListGroupItem tag="a" href="#">Vestibulum at eros</ListGroupItem>
      </ListGroup>
      <p className="mt-3">Note that horizontal list groups cannot be combined with flush list groups. If <code>flush</code> is <code>true</code> then <code>horizontal</code> has no effect.</p>
    </div>
  );
};

// ------------- Media
const Example68 = () => {
  return (
    <Media>
      <Media left href="#">
        <Media object data-src="holder.js/64x64" alt="Generic placeholder image" />
      </Media>
      <Media body>
        <Media heading>
          Media heading
        </Media>
        Cras sit amet nibh libero, in gravida nulla. Nulla vel metus scelerisque ante sollicitudin commodo. Cras purus
        odio, vestibulum in vulputate at, tempus viverra turpis. Fusce condimentum nunc ac nisi vulputate fringilla.
        Donec lacinia congue felis in faucibus.
      </Media>
    </Media>
  );
};

const Example69 = () => {
  return (
    <Media>
      <Media left href="#">
        <Media object data-src="holder.js/64x64" alt="Generic placeholder image" />
      </Media>
      <Media body>
        <Media heading>
          Media heading
        </Media>
        Cras sit amet nibh libero, in gravida nulla. Nulla vel metus scelerisque ante sollicitudin commodo. Cras purus
        odio, vestibulum in vulputate at, tempus viverra turpis. Fusce condimentum nunc ac nisi vulputate fringilla.
        Donec lacinia congue felis in faucibus.
        <Media>
          <Media left href="#">
            <Media object data-src="holder.js/64x64" alt="Generic placeholder image" />
          </Media>
          <Media body>
            <Media heading>
              Nested media heading
            </Media>
            Cras sit amet nibh libero, in gravida nulla. Nulla vel metus scelerisque ante sollicitudin commodo. Cras
            purus odio, vestibulum in vulputate at, tempus viverra turpis. Fusce condimentum nunc ac nisi vulputate
            fringilla. Donec lacinia congue felis in faucibus.
          </Media>
        </Media>
      </Media>
    </Media>
  );
};

const Example70 = () => {
  return (
    <div>
      <Media>
        <Media left top href="#">
          <Media object data-src="holder.js/64x64" alt="Generic placeholder image" />
        </Media>
        <Media body>
          <Media heading>
            Top aligned media
          </Media>
          Cras sit amet nibh libero, in gravida nulla. Nulla vel metus scelerisque ante sollicitudin commodo. Cras
          purus odio, vestibulum in vulputate at, tempus viverra turpis. Fusce condimentum nunc ac nisi vulputate
          fringilla. Donec lacinia congue felis in faucibus.
        </Media>
      </Media>
      <Media className="mt-1">
        <Media left middle href="#">
          <Media object data-src="holder.js/64x64" alt="Generic placeholder image" />
        </Media>
        <Media body>
          <Media heading>
            Middle aligned media
          </Media>
          Cras sit amet nibh libero, in gravida nulla. Nulla vel metus scelerisque ante sollicitudin commodo. Cras
          purus odio, vestibulum in vulputate at, tempus viverra turpis. Fusce condimentum nunc ac nisi vulputate
          fringilla. Donec lacinia congue felis in faucibus.
        </Media>
      </Media>
      <Media className="mt-1">
        <Media left bottom href="#">
          <Media object data-src="holder.js/64x64" alt="Generic placeholder image" />
        </Media>
        <Media body>
          <Media heading>
            Bottom aligned media
          </Media>
          Cras sit amet nibh libero, in gravida nulla. Nulla vel metus scelerisque ante sollicitudin commodo. Cras
          purus odio, vestibulum in vulputate at, tempus viverra turpis. Fusce condimentum nunc ac nisi vulputate
          fringilla. Donec lacinia congue felis in faucibus.
        </Media>
      </Media>
    </div>
  );
};

const Example71 = () => {
  return (
    <Media list>
      <Media tag="li">
        <Media left href="#">
          <Media object data-src="holder.js/64x64" alt="Generic placeholder image" />
        </Media>
        <Media body>
          <Media heading>
            Media heading
          </Media>
          Cras sit amet nibh libero, in gravida nulla. Nulla vel metus scelerisque ante sollicitudin commodo. Cras
          purus odio, vestibulum in vulputate at, tempus viverra turpis. Fusce condimentum nunc ac nisi vulputate
          fringilla. Donec lacinia congue felis in faucibus.
          <Media>
            <Media left href="#">
              <Media object data-src="holder.js/64x64" alt="Generic placeholder image" />
            </Media>
            <Media body>
              <Media heading>
                Nested media heading
              </Media>
              Cras sit amet nibh libero, in gravida nulla. Nulla vel metus scelerisque ante sollicitudin commodo.
              Cras purus odio, vestibulum in vulputate at, tempus viverra turpis. Fusce condimentum nunc ac nisi
              vulputate fringilla. Donec lacinia congue felis in faucibus.
              <Media>
                <Media left href="#">
                  <Media object data-src="holder.js/64x64" alt="Generic placeholder image" />
                </Media>
                <Media body>
                  <Media heading>
                    Nested media heading
                  </Media>
                  Cras sit amet nibh libero, in gravida nulla. Nulla vel metus scelerisque ante sollicitudin commodo.
                  Cras purus odio, vestibulum in vulputate at, tempus viverra turpis. Fusce condimentum nunc ac nisi
                  vulputate fringilla. Donec lacinia congue felis in faucibus.
                </Media>
              </Media>
            </Media>
          </Media>
          <Media>
            <Media left href="#">
              <Media object data-src="holder.js/64x64" alt="Generic placeholder image" />
            </Media>
            <Media body>
              <Media heading>
                Nested media heading
              </Media>
              Cras sit amet nibh libero, in gravida nulla. Nulla vel metus scelerisque ante sollicitudin commodo. Cras
              purus odio, vestibulum in vulputate at, tempus viverra turpis. Fusce condimentum nunc ac nisi vulputate
              fringilla. Donec lacinia congue felis in faucibus.
            </Media>
          </Media>
        </Media>
      </Media>
      <Media tag="li">
        <Media body>
          <Media heading>
            Media heading
          </Media>
          Cras sit amet nibh libero, in gravida nulla. Nulla vel metus scelerisque ante sollicitudin commodo. Cras
          purus odio, vestibulum in vulputate at, tempus viverra turpis. Fusce condimentum nunc ac nisi vulputate
          fringilla. Donec lacinia congue felis in faucibus.
        </Media>
        <Media right href="#">
          <Media object data-src="holder.js/64x64" alt="Generic placeholder image" />
        </Media>
      </Media>
    </Media>
  );
};

// --------------- Modal
class ModalExample72 extends React.Component<any, any> {
  state: any;
  constructor(props: any) {
    super(props);
    this.state = {
      modal: false
    };

    this.toggle = this.toggle.bind(this);
  }

  toggle() {
    this.setState({
      modal: !this.state.modal
    });
  }

  render() {
    return (
      <div>
        <Button color="danger" onClick={this.toggle}>{this.props.buttonLabel}</Button>
        <Modal isOpen={this.state.modal} toggle={this.toggle} className={this.props.className}>
          <ModalHeader toggle={this.toggle}>Modal title</ModalHeader>
          <ModalBody>
            Lorem ipsum dolor sit amet, consectetur adipisicing elit, sed do eiusmod tempor incididunt ut labore et
            dolore magna aliqua. Ut enim ad minim veniam, quis nostrud exercitation ullamco laboris nisi ut aliquip ex
            ea commodo consequat. Duis aute irure dolor in reprehenderit in voluptate velit esse cillum dolore eu fugiat
            nulla pariatur. Excepteur sint occaecat cupidatat non proident, sunt in culpa qui officia deserunt mollit
            anim id est laborum.
          </ModalBody>
          <ModalFooter>
            <Button color="primary" onClick={this.toggle}>Do Something</Button>{' '}
            <Button color="secondary" onClick={this.toggle}>Cancel</Button>
          </ModalFooter>
        </Modal>
      </div>
    );
  }
}

class ModalExample73 extends React.Component<any, any> {
  state: any;
  constructor(props: any) {
    super(props);
    this.state = {
      modal: false,
      backdrop: true
    };

    this.toggle = this.toggle.bind(this);
    this.changeBackdrop = this.changeBackdrop.bind(this);
  }

  toggle() {
    this.setState({
      modal: !this.state.modal
    });
  }

  changeBackdrop(e: React.ChangeEvent<HTMLInputElement>) {
    let value = e.target.value;
    if (value !== 'static') {
      value = JSON.parse(value);
    }
    this.setState({ backdrop: value });
  }

  render() {
    return (
      <div>
        <Form inline onSubmit={(e) => e.preventDefault()}>
          <FormGroup>
            <Label for="backdrop">Backdrop value</Label>{' '}
            <Input type="select" name="backdrop" id="backdrop" onChange={this.changeBackdrop}>
              <option value="true">true</option>
              <option value="false">false</option>
              <option value="static">"static"</option>
            </Input>
          </FormGroup>
          {' '}
          <Button color="danger" onClick={this.toggle}>{this.props.buttonLabel}</Button>
        </Form>
        <Modal isOpen={this.state.modal} toggle={this.toggle} className={this.props.className} backdrop={this.state.backdrop}>
          <ModalHeader toggle={this.toggle}>Modal title</ModalHeader>
          <ModalBody>
            Lorem ipsum dolor sit amet, consectetur adipisicing elit, sed do eiusmod tempor incididunt ut labore et
            dolore magna aliqua. Ut enim ad minim veniam, quis nostrud exercitation ullamco laboris nisi ut aliquip
            ex ea commodo consequat. Duis aute irure dolor in reprehenderit in voluptate velit esse cillum dolore eu
            fugiat nulla pariatur. Excepteur sint occaecat cupidatat non proident, sunt in culpa qui officia deserunt
            mollit anim id est laborum.
          </ModalBody>
          <ModalFooter>
            <Button color="primary" onClick={this.toggle}>Do Something</Button>{' '}
            <Button color="secondary" onClick={this.toggle}>Cancel</Button>
          </ModalFooter>
        </Modal>
      </div>
    );
  }
}

class ModalExample74 extends React.Component<any, any> {
  state: any;
  constructor(props: any) {
    super(props);
    this.state = {
      modal: false,
      nestedModal: false,
    };

    this.toggle = this.toggle.bind(this);
    this.toggleNested = this.toggleNested.bind(this);
  }

  toggle() {
    this.setState({
      modal: !this.state.modal
    });
  }

  toggleNested() {
    this.setState({
      nestedModal: !this.state.nestedModal
    });
  }

  render() {
    return (
      <div>
        <Button color="danger" onClick={this.toggle}>{this.props.buttonLabel}</Button>
        <Modal isOpen={this.state.modal} toggle={this.toggle} className={this.props.className}>
          <ModalHeader toggle={this.toggle}>Modal title</ModalHeader>
          <ModalBody>
            Lorem ipsum dolor sit amet, consectetur adipisicing elit, sed do eiusmod tempor incididunt ut labore et
            dolore magna aliqua. Ut enim ad minim veniam, quis nostrud exercitation ullamco laboris nisi ut aliquip ex
            ea commodo consequat. Duis aute irure dolor in reprehenderit in voluptate velit esse cillum dolore eu
            fugiat nulla pariatur. Excepteur sint occaecat cupidatat non proident, sunt in culpa qui officia deserunt
            mollit anim id est laborum.
            <br />
            <Button color="success" onClick={this.toggleNested}>Show Nested Model</Button>
            <Modal isOpen={this.state.nestedModal} toggle={this.toggleNested}>
              <ModalHeader>Nested Modal title</ModalHeader>
              <ModalBody>Stuff and things</ModalBody>
              <ModalFooter>
                <Button color="primary" onClick={this.toggleNested}>Done</Button>{' '}
                <Button color="secondary" onClick={this.toggle}>All Done</Button>
              </ModalFooter>
            </Modal>
          </ModalBody>
          <ModalFooter>
            <Button color="primary" onClick={this.toggle}>Do Something</Button>{' '}
            <Button color="secondary" onClick={this.toggle}>Cancel</Button>
          </ModalFooter>
        </Modal>
      </div>
    );
  }
}

class ModalExampleDestructuring extends React.Component<any, any> {
  constructor(props: any) {
    super(props);
    this.state = {
      modal: false,
      unmountOnClose: true
    };

    this.toggle = this.toggle.bind(this);
    this.changeUnmountOnClose = this.changeUnmountOnClose.bind(this);
  }

  toggle() {
    this.setState((prevState: any) => ({
      modal: !prevState.modal
    }));
  }

  changeUnmountOnClose(e: React.ChangeEvent<HTMLInputElement>) {
    const value = e.target.value;
    this.setState({ unmountOnClose: JSON.parse(value) });
  }

  render() {
    return (
      <div>
        <Form inline onSubmit={(e) => e.preventDefault()}>
          <FormGroup>
            <Label for="unmountOnClose">UnmountOnClose value</Label>{' '}
            <Input type="select" name="unmountOnClose" id="unmountOnClose" onChange={this.changeUnmountOnClose}>
              <option value="true">true</option>
              <option value="false">false</option>
            </Input>
          </FormGroup>
          {' '}
          <Button color="danger" onClick={this.toggle}>{this.props.buttonLabel}</Button>
        </Form>
        <Modal isOpen={this.state.modal} toggle={this.toggle} className={this.props.className} unmountOnClose={this.state.unmountOnClose} scrollable>
          <ModalHeader toggle={this.toggle}>Modal title</ModalHeader>
          <ModalBody>
            <Input type="textarea" placeholder="Write something (data should remain in modal if unmountOnClose is set to false)" rows={5} />
          </ModalBody>
          <ModalFooter>
            <Button color="primary" onClick={this.toggle}>Do Something</Button>{' '}
            <Button color="secondary" onClick={this.toggle}>Cancel</Button>
          </ModalFooter>
        </Modal>
      </div>
    );
  }
}

class ModalExampleFocusAfterClose extends React.Component<any, any> {
  constructor(props: any) {
    super(props);
    this.state = {
      open: false,
      focusAfterClose: true
    };
    this.toggle = this.toggle.bind(this);
    this.handleSelectChange = this.handleSelectChange.bind(this);
  }

  toggle() {
    this.setState({ open: !this.state.open });
  }

  handleSelectChange(e: React.ChangeEvent<HTMLInputElement>) {
    const value = e.target.value;
    this.setState({ focusAfterClose: JSON.parse(value) });
  }

  render() {
    return (
      <div>
        <Form inline onSubmit={(e) => e.preventDefault()}>
          <FormGroup>
            <Label for="focusAfterClose">Focus After Close</Label>
            <Input className="mx-2" type="select" id="focusAfterClose" onChange={this.handleSelectChange}>
              <option value="true">Yes</option>
              <option value="false">No</option>
            </Input>
          </FormGroup>
          <Button color="danger" onClick={this.toggle}>Open</Button>
        </Form>
        <Modal returnFocusAfterClose={this.state.focusAfterClose} isOpen={this.state.open}>
          <ModalBody>
            Observe the "Open" button. It will be focused after close when "returnFocusAfterClose" is true and will not be focused if "returnFocusAfterClose" is false.
          </ModalBody>
          <ModalFooter>
            <Button color="primary" onClick={this.toggle}>Close</Button>
          </ModalFooter>
        </Modal>
      </div>
    );
  }
}

class Example75 extends React.Component<any, any> {
  state: any;
  constructor(props: any) {
    super(props);

    this.toggle = this.toggle.bind(this);
    this.state = {
      isOpen: false
    };
  }
  toggle() {
    this.setState({
      isOpen: !this.state.isOpen
    });
  }
  render() {
    return (
      <div>
        <Navbar color="faded" light expand="md">
          <NavbarBrand href="/">reactstrap</NavbarBrand>
          <NavbarToggler onClick={this.toggle} />
          <Collapse isOpen={this.state.isOpen} navbar>
            <Nav className="ml-auto" navbar>
              <NavItem>
                <NavLink href="/components/">Components</NavLink>
              </NavItem>
              <NavItem>
                <NavLink href="https://github.com/reactstrap/reactstrap">Github</NavLink>
              </NavItem>
              <UncontrolledDropdown nav inNavbar onToggle={() => {}} a11y>
                <DropdownToggle nav caret>
                  Options
                </DropdownToggle>
                <DropdownMenu >
                  <DropdownItem>
                    Option 1
                  </DropdownItem>
                  <DropdownItem>
                    Option 2
                  </DropdownItem>
                  <DropdownItem divider />
                  <DropdownItem>
                    Reset
                  </DropdownItem>
                </DropdownMenu>
              </UncontrolledDropdown>
            </Nav>
            <NavbarText>Simple Text</NavbarText>
          </Collapse>
        </Navbar>
      </div>
    );
  }
}

class Example76 extends React.Component<any, any> {
  state: any;
  constructor(props: any) {
    super(props);

    this.toggleNavbar = this.toggleNavbar.bind(this);
    this.state = {
      collapsed: true
    };
  }

  toggleNavbar() {
    this.setState({
      collapsed: !this.state.collapsed
    });
  }
  render() {
    return (
      <div>
        <Navbar color="faded" light>
          <NavbarBrand href="/" className="mr-auto">reactstrap</NavbarBrand>
          <NavbarToggler onClick={this.toggleNavbar} className="mr-2" />
          <Collapse isOpen={!this.state.collapsed} navbar>
            <Nav navbar>
              <NavItem>
                <NavLink href="/components/">Components</NavLink>
              </NavItem>
              <NavItem>
                <NavLink href="https://github.com/reactstrap/reactstrap">Github</NavLink>
              </NavItem>
            </Nav>
          </Collapse>
        </Navbar>
      </div>
    );
  }
}

class Example77 extends React.Component {
  render() {
    return (
      <div>
        <p>List Based</p>
        <Nav>
          <NavItem>
            <NavLink href="#">Link</NavLink>
          </NavItem>
          <NavItem>
            <NavLink href="#">Link</NavLink>
          </NavItem>
          <NavItem>
            <NavLink href="#">Another Link</NavLink>
          </NavItem>
          <NavItem>
            <NavLink disabled href="#">Disabled Link</NavLink>
          </NavItem>
        </Nav>
        <hr />
        <p>Link Based</p>
        <Nav>
          <NavLink href="#">Link</NavLink> <NavLink href="#">Link</NavLink> <NavLink href="#">Another Link</NavLink> <NavLink disabled href="#">Disabled Link</NavLink>
        </Nav>
      </div>
    );
  }
}

class Example78 extends React.Component<any, any> {
  render() {
    return (
      <div>
        <p>List Based</p>
        <Nav vertical>
          <NavItem>
            <NavLink href="#">Link</NavLink>
          </NavItem>
          <NavItem>
            <NavLink href="#">Link</NavLink>
          </NavItem>
          <NavItem>
            <NavLink href="#">Another Link</NavLink>
          </NavItem>
          <NavItem>
            <NavLink disabled href="#">Disabled Link</NavLink>
          </NavItem>
        </Nav>
        <hr />
        <p>Link based</p>
        <Nav vertical>
          <NavLink href="#">Link</NavLink> <NavLink href="#">Link</NavLink> <NavLink href="#">Another Link</NavLink> <NavLink disabled href="#">Disabled Link</NavLink>
        </Nav>
      </div>
    );
  }
}

class Example79 extends React.Component<any, any> {
  state: any;
  constructor(props: any) {
    super(props);

    this.toggle = this.toggle.bind(this);
    this.state = {
      dropdownOpen: false
    };
  }

  toggle() {
    this.setState({
      dropdownOpen: !this.state.dropdownOpen
    });
  }

  render() {
    return (
      <div>
        <Nav tabs>
          <NavItem>
            <NavLink href="#" active>Link</NavLink>
          </NavItem>
          <Dropdown nav isOpen={this.state.dropdownOpen} toggle={this.toggle}>
            <DropdownToggle nav caret>
              Dropdown
            </DropdownToggle>
            <DropdownMenu>
              <DropdownItem header>Header</DropdownItem>
              <DropdownItem disabled>Action</DropdownItem>
              <DropdownItem>Another Action</DropdownItem>
              <DropdownItem divider />
              <DropdownItem>Another Action</DropdownItem>
            </DropdownMenu>
          </Dropdown>
          <NavItem>
            <NavLink href="#">Link</NavLink>
          </NavItem>
          <NavItem>
            <NavLink href="#">Another Link</NavLink>
          </NavItem>
          <NavItem>
            <NavLink disabled href="#">Disabled Link</NavLink>
          </NavItem>
        </Nav>
      </div>
    );
  }
}

class Example80 extends React.Component<any, any> {
  state: any;
  constructor(props: any) {
    super(props);

    this.toggle = this.toggle.bind(this);
    this.state = {
      dropdownOpen: false
    };
  }

  toggle() {
    this.setState({
      dropdownOpen: !this.state.dropdownOpen
    });
  }

  render() {
    return (
      <div>
        <Nav pills>
          <NavItem>
            <NavLink href="#" active>Link</NavLink>
          </NavItem>
          <Dropdown nav isOpen={this.state.dropdownOpen} toggle={this.toggle}>
            <DropdownToggle nav caret>
              Dropdown
            </DropdownToggle>
            <DropdownMenu>
              <DropdownItem header>Header</DropdownItem>
              <DropdownItem disabled>Action</DropdownItem>
              <DropdownItem>Another Action</DropdownItem>
              <DropdownItem divider />
              <DropdownItem>Another Action</DropdownItem>
            </DropdownMenu>
          </Dropdown>
          <NavItem>
            <NavLink href="#">Link</NavLink>
          </NavItem>
          <NavItem>
            <NavLink href="#">Another Link</NavLink>
          </NavItem>
          <NavItem>
            <NavLink disabled href="#">Disabled Link</NavLink>
          </NavItem>
        </Nav>
      </div>
    );
  }
}

// ----------- Pagination
class Example81 extends React.Component {
  render() {
    return (
      <Pagination aria-label="Page navigation example">
        <PaginationItem>
          <PaginationLink first href="#" />
        </PaginationItem>
        <PaginationItem>
          <PaginationLink previous href="#" />
        </PaginationItem>
        <PaginationItem>
          <PaginationLink href="#">
            1
          </PaginationLink>
        </PaginationItem>
        <PaginationItem>
          <PaginationLink href="#">
            2
          </PaginationLink>
        </PaginationItem>
        <PaginationItem>
          <PaginationLink href="#">
            3
          </PaginationLink>
        </PaginationItem>
        <PaginationItem>
          <PaginationLink href="#">
            4
          </PaginationLink>
        </PaginationItem>
        <PaginationItem>
          <PaginationLink href="#">
            5
          </PaginationLink>
        </PaginationItem>
        <PaginationItem>
          <PaginationLink next href="#" />
        </PaginationItem>
        <PaginationItem>
          <PaginationLink last href="#" />
        </PaginationItem>
      </Pagination>
    );
  }
}

class Example82 extends React.Component {
  render() {
    return (
      <Pagination aria-label="Page navigation example">
        <PaginationItem disabled>
          <PaginationLink first href="#" />
        </PaginationItem>
        <PaginationItem disabled>
          <PaginationLink previous href="#" />
        </PaginationItem>
        <PaginationItem active>
          <PaginationLink href="#">
            1
          </PaginationLink>
        </PaginationItem>
        <PaginationItem>
          <PaginationLink href="#">
            2
          </PaginationLink>
        </PaginationItem>
        <PaginationItem>
          <PaginationLink href="#">
            3
          </PaginationLink>
        </PaginationItem>
        <PaginationItem>
          <PaginationLink href="#">
            4
          </PaginationLink>
        </PaginationItem>
        <PaginationItem>
          <PaginationLink href="#">
            5
          </PaginationLink>
        </PaginationItem>
        <PaginationItem>
          <PaginationLink next href="#" />
        </PaginationItem>
        <PaginationItem>
          <PaginationLink last href="#" />
        </PaginationItem>
      </Pagination>
    );
  }
}

class Example83 extends React.Component {
  render() {
    return (
      <Pagination size="lg" aria-label="Page navigation example">
        <PaginationItem>
          <PaginationLink first href="#" />
        </PaginationItem>
        <PaginationItem>
          <PaginationLink previous href="#" />
        </PaginationItem>
        <PaginationItem>
          <PaginationLink href="#">
            1
          </PaginationLink>
        </PaginationItem>
        <PaginationItem>
          <PaginationLink href="#">
            2
          </PaginationLink>
        </PaginationItem>
        <PaginationItem>
          <PaginationLink href="#">
            3
          </PaginationLink>
        </PaginationItem>
        <PaginationItem>
          <PaginationLink next href="#" />
        </PaginationItem>
        <PaginationItem>
          <PaginationLink last href="#" />
        </PaginationItem>
      </Pagination>
    );
  }
}

class Example84 extends React.Component {
  render() {
    return (
      <Pagination size="sm" aria-label="Page navigation example">
        <PaginationItem>
          <PaginationLink first href="#" />
        </PaginationItem>
        <PaginationItem>
          <PaginationLink previous href="#" />
        </PaginationItem>
        <PaginationItem>
          <PaginationLink href="#">
            1
          </PaginationLink>
        </PaginationItem>
        <PaginationItem>
          <PaginationLink href="#">
            2
          </PaginationLink>
        </PaginationItem>
        <PaginationItem>
          <PaginationLink href="#">
            3
          </PaginationLink>
        </PaginationItem>
        <PaginationItem>
          <PaginationLink next href="#" />
        </PaginationItem>
        <PaginationItem>
          <PaginationLink last href="#" />
        </PaginationItem>
      </Pagination>
    );
  }
}

// ------------------------- Popover
class Example85 extends React.Component<any, any> {
  state: any;
  constructor(props: any) {
    super(props);

    this.toggle = this.toggle.bind(this);
    this.state = {
      popoverOpen: false
    };
  }

  toggle() {
    this.setState({
      popoverOpen: !this.state.popoverOpen
    });
  }

  render() {
    return (
      <div>
        <Button id="Popover1" onClick={this.toggle}>
          Launch Popover
        </Button>
        <Popover placement="bottom" isOpen={this.state.popoverOpen} target="Popover1" toggle={this.toggle} onClick={() => {}}>
          <PopoverHeader>Popover Title</PopoverHeader>
          <PopoverBody>Sed posuere consectetur est at lobortis. Aenean eu leo quam. Pellentesque ornare sem lacinia quam venenatis vestibulum.</PopoverBody>
        </Popover>
      </div>
    );
  }
}

class PopoverItem extends React.Component<any, any> {
  state: any;
  constructor(props: any) {
    super(props);

    this.toggle = this.toggle.bind(this);
    this.state = {
      popoverOpen: false
    };
  }

  toggle() {
    this.setState({
      popoverOpen: !this.state.popoverOpen
    });
  }

  render() {
    return (
      <span>
        <Button className="mr-1" color="secondary" id={'Popover-' + this.props.id} onClick={this.toggle}>
          {this.props.item.text}
        </Button>
        <Popover placement={this.props.item.placement} isOpen={this.state.popoverOpen} target={'Popover-' + this.props.id} toggle={this.toggle} hideArrow={true}>
          <PopoverHeader>Popover Title</PopoverHeader>
          <PopoverBody>Sed posuere consectetur est at lobortis. Aenean eu leo quam. Pellentesque ornare sem lacinia quam venenatis vestibulum.</PopoverBody>
        </Popover>
      </span>
    );
  }
}

class PopoverExampleMulti extends React.Component<any, {popovers: Array<{placement: string; text: string; }>}> {
  state: {popovers: Array<{placement: string; text: string; }>};
  constructor(props: any) {
    super(props);

    this.state = {
      popovers: [
        {
          placement: 'top',
          text: 'Top'
        },
        {
          placement: 'bottom',
          text: 'Bottom'
        },
        {
          placement: 'left',
          text: 'Left'
        },
        {
          placement: 'right',
          text: 'Right'
        }
      ]
    };
  }

  render() {
    return (
      <div>
        {this.state.popovers.map((popover, i) => {
          return <PopoverItem key={i} item={popover} id={i} />;
        })}
      </div>
    );
  }
}

class PopoverExampleFlipFade extends React.Component<any, any> {
  render() {
    return (
      <Popover target="dummy" flip fade>
        <PopoverHeader>Popover Title</PopoverHeader>
        <PopoverBody>Sed posuere consectetur est at lobortis. Aenean eu leo quam. Pellentesque ornare sem lacinia quam venenatis vestibulum.</PopoverBody>
      </Popover>
    );
  }
}

// ------------------------- Progress

const Example86 = (props: any) => {
  return (
    <div>
      <div className="text-center">0%</div>
      <Progress />
      <div className="text-center">25%</div>
      <Progress value="25" />
      <div className="text-center">50%</div>
      <Progress value={50} />
      <div className="text-center">75%</div>
      <Progress value={75} />
      <div className="text-center">100%</div>
      <Progress value="100" />
      <div className="text-center">Multiple bars</div>
      <Progress multi>
        <Progress bar value="15" />
        <Progress bar color="success" value="30" />
        <Progress bar color="info" value="25" />
        <Progress bar color="warning" value="20" />
        <Progress bar color="danger" value="5" />
      </Progress>
    </div>
  );
};

const Example87 = (props: any) => {
  return (
    <div>
      <Progress value={2 * 5} />
      <Progress color="success" value="25" />
      <Progress color="info" value={50} />
      <Progress color="warning" value={75} />
      <Progress color="danger" value="100" />
    </div>
  );
};

const Example88 = (props: any) => {
  return (
    <div>
      <Progress value="25">25%</Progress>
      <Progress value={50}>1/2</Progress>
      <Progress value={75}>You're almost there!</Progress>
      <Progress color="success" value="100">You did it!</Progress>
      <Progress multi>
        <Progress bar value="15">Meh</Progress>
        <Progress bar color="success" value="30">Wow!</Progress>
        <Progress bar color="info" value="25">Cool</Progress>
        <Progress bar color="warning" value="20">20%</Progress>
        <Progress bar color="danger" value="5">!!</Progress>
      </Progress>
    </div>
  );
};

const Example89 = (props: any) => {
  return (
    <div>
      <Progress striped value={2 * 5} />
      <Progress striped color="success" value="25" />
      <Progress striped color="info" value={50} />
      <Progress striped color="warning" value={75} />
      <Progress striped color="danger" value="100" />
      <Progress multi>
        <Progress striped bar value="10" />
        <Progress striped bar color="success" value="30" />
        <Progress striped bar color="warning" value="20" />
        <Progress striped bar color="danger" value="20" />
      </Progress>
    </div>
  );
};

const Example90 = (props: any) => {
  return (
    <div>
      <Progress animated value={2 * 5} />
      <Progress animated color="success" value="25" />
      <Progress animated color="info" value={50} />
      <Progress animated color="warning" value={75} />
      <Progress animated color="danger" value="100" />
      <Progress multi>
        <Progress animated bar value="10" />
        <Progress animated bar color="success" value="30" />
        <Progress animated bar color="warning" value="20" />
        <Progress animated bar color="danger" value="20" />
      </Progress>
    </div>
  );
};

const Example91 = (props: any) => {
  return (
    <div>
      <div className="text-center">Plain</div>
      <Progress multi>
        <Progress bar value="15" />
        <Progress bar color="success" value="20" />
        <Progress bar color="info" value="25" />
        <Progress bar color="warning" value="20" />
        <Progress bar color="danger" value="15" />
      </Progress>
      <div className="text-center">With Labels</div>
      <Progress multi>
        <Progress bar value="15">Meh</Progress>
        <Progress bar color="success" value="35">Wow!</Progress>
        <Progress bar color="warning" value="25">25%</Progress>
        <Progress bar color="danger" value="25">LOOK OUT!!</Progress>
      </Progress>
      <div className="text-center">Stripes and Animations</div>
      <Progress multi>
        <Progress bar striped value="15">Stripes</Progress>
        <Progress bar animated color="success" value="30">Animated Stripes</Progress>
        <Progress bar color="info" value="25">Plain</Progress>
      </Progress>
    </div>
  );
};

const Example92 = (props: any) => {
  return (
    <div>
      <div className="text-center">1 of 5</div>
      <Progress value="1" max="5" />
      <div className="text-center">50 of 135</div>
      <Progress value={50} max="135" />
      <div className="text-center">75 of 111</div>
      <Progress value={75} max={111} />
      <div className="text-center">463 of 500</div>
      <Progress value="463" max={500} />

      <div className="text-center">Various (40) of 55</div>
      <Progress multi>
        <Progress bar value="5" max={55}>5</Progress>
        <Progress bar color="success" value="15" max={55}>15</Progress>
        <Progress bar color="warning" value="10" max={55}>10</Progress>
        <Progress bar color="danger" value="10" max={55}>10</Progress>
      </Progress>
    </div>
  );
};

// --------------- Table
class Example93 extends React.Component {
  render() {
    return (
      <Table>
        <thead>
          <tr>
            <th>#</th>
            <th>First Name</th>
            <th>Last Name</th>
            <th>Username</th>
          </tr>
        </thead>
        <tbody>
          <tr>
            <th scope="row">1</th>
            <td>Mark</td>
            <td>Otto</td>
            <td>@mdo</td>
          </tr>
          <tr>
            <th scope="row">2</th>
            <td>Jacob</td>
            <td>Thornton</td>
            <td>@fat</td>
          </tr>
          <tr>
            <th scope="row">3</th>
            <td>Larry</td>
            <td>the Bird</td>
            <td>@twitter</td>
          </tr>
        </tbody>
      </Table>
    );
  }
}

class Example94 extends React.Component {
  render() {
    return (
      <Table inverse>
        <thead>
          <tr>
            <th>#</th>
            <th>First Name</th>
            <th>Last Name</th>
            <th>Username</th>
          </tr>
        </thead>
        <tbody>
          <tr>
            <th scope="row">1</th>
            <td>Mark</td>
            <td>Otto</td>
            <td>@mdo</td>
          </tr>
          <tr>
            <th scope="row">2</th>
            <td>Jacob</td>
            <td>Thornton</td>
            <td>@fat</td>
          </tr>
          <tr>
            <th scope="row">3</th>
            <td>Larry</td>
            <td>the Bird</td>
            <td>@twitter</td>
          </tr>
        </tbody>
      </Table>
    );
  }
}

class Example95 extends React.Component {
  render() {
    return (
      <Table striped>
        <thead>
          <tr>
            <th>#</th>
            <th>First Name</th>
            <th>Last Name</th>
            <th>Username</th>
          </tr>
        </thead>
        <tbody>
          <tr>
            <th scope="row">1</th>
            <td>Mark</td>
            <td>Otto</td>
            <td>@mdo</td>
          </tr>
          <tr>
            <th scope="row">2</th>
            <td>Jacob</td>
            <td>Thornton</td>
            <td>@fat</td>
          </tr>
          <tr>
            <th scope="row">3</th>
            <td>Larry</td>
            <td>the Bird</td>
            <td>@twitter</td>
          </tr>
        </tbody>
      </Table>
    );
  }
}

class Example96 extends React.Component {
  render() {
    return (
      <Table bordered>
        <thead>
          <tr>
            <th>#</th>
            <th>First Name</th>
            <th>Last Name</th>
            <th>Username</th>
          </tr>
        </thead>
        <tbody>
          <tr>
            <th scope="row">1</th>
            <td>Mark</td>
            <td>Otto</td>
            <td>@mdo</td>
          </tr>
          <tr>
            <th scope="row">2</th>
            <td>Jacob</td>
            <td>Thornton</td>
            <td>@fat</td>
          </tr>
          <tr>
            <th scope="row">3</th>
            <td>Larry</td>
            <td>the Bird</td>
            <td>@twitter</td>
          </tr>
        </tbody>
      </Table>
    );
  }
}

class Example97 extends React.Component {
  render() {
    return (
      <Table hover>
        <thead>
          <tr>
            <th>#</th>
            <th>First Name</th>
            <th>Last Name</th>
            <th>Username</th>
          </tr>
        </thead>
        <tbody>
          <tr>
            <th scope="row">1</th>
            <td>Mark</td>
            <td>Otto</td>
            <td>@mdo</td>
          </tr>
          <tr>
            <th scope="row">2</th>
            <td>Jacob</td>
            <td>Thornton</td>
            <td>@fat</td>
          </tr>
          <tr>
            <th scope="row">3</th>
            <td>Larry</td>
            <td>the Bird</td>
            <td>@twitter</td>
          </tr>
        </tbody>
      </Table>
    );
  }
}

class Example98 extends React.Component {
  render() {
    return (
      <Table size="sm">
        <thead>
          <tr>
            <th>#</th>
            <th>First Name</th>
            <th>Last Name</th>
            <th>Username</th>
          </tr>
        </thead>
        <tbody>
          <tr>
            <th scope="row">1</th>
            <td>Mark</td>
            <td>Otto</td>
            <td>@mdo</td>
          </tr>
          <tr>
            <th scope="row">2</th>
            <td>Jacob</td>
            <td>Thornton</td>
            <td>@fat</td>
          </tr>
          <tr>
            <th scope="row">3</th>
            <td>Larry</td>
            <td>the Bird</td>
            <td>@twitter</td>
          </tr>
        </tbody>
      </Table>
    );
  }
}

class Example99 extends React.Component {
  render() {
    return (
      <Table responsive>
        <thead>
          <tr>
            <th>#</th>
            <th>Table heading</th>
            <th>Table heading</th>
            <th>Table heading</th>
            <th>Table heading</th>
            <th>Table heading</th>
            <th>Table heading</th>
          </tr>
        </thead>
        <tbody>
          <tr>
            <th scope="row">1</th>
            <td>Table cell</td>
            <td>Table cell</td>
            <td>Table cell</td>
            <td>Table cell</td>
            <td>Table cell</td>
            <td>Table cell</td>
          </tr>
          <tr>
            <th scope="row">2</th>
            <td>Table cell</td>
            <td>Table cell</td>
            <td>Table cell</td>
            <td>Table cell</td>
            <td>Table cell</td>
            <td>Table cell</td>
          </tr>
          <tr>
            <th scope="row">3</th>
            <td>Table cell</td>
            <td>Table cell</td>
            <td>Table cell</td>
            <td>Table cell</td>
            <td>Table cell</td>
            <td>Table cell</td>
          </tr>
        </tbody>
      </Table>
    );
  }
}

class Example100 extends React.Component {
  render() {
    return (
      <Table responsive>
        <thead>
          <tr>
            <th>#</th>
            <th>Table heading</th>
            <th>Table heading</th>
            <th>Table heading</th>
            <th>Table heading</th>
            <th>Table heading</th>
            <th>Table heading</th>
          </tr>
        </thead>
        <tbody>
          <tr>
            <th scope="row">1</th>
            <td>Table cell</td>
            <td>Table cell</td>
            <td>Table cell</td>
            <td>Table cell</td>
            <td>Table cell</td>
            <td>Table cell</td>
          </tr>
          <tr>
            <th scope="row">2</th>
            <td>Table cell</td>
            <td>Table cell</td>
            <td>Table cell</td>
            <td>Table cell</td>
            <td>Table cell</td>
            <td>Table cell</td>
          </tr>
          <tr>
            <th scope="row">3</th>
            <td>Table cell</td>
            <td>Table cell</td>
            <td>Table cell</td>
            <td>Table cell</td>
            <td>Table cell</td>
            <td>Table cell</td>
          </tr>
        </tbody>
      </Table>
    );
  }
}

class Example101 extends React.Component<any, any> {
  state: any;
  constructor(props: any) {
    super(props);

    this.toggle = this.toggle.bind(this);
    this.state = {
      activeTab: '1'
    };
  }

  toggle(tab: string) {
    if (this.state.activeTab !== tab) {
      this.setState({
        activeTab: tab
      });
    }
  }
  render() {
    return (
      <div>
        <Nav tabs>
          <NavItem>
            <NavLink
              className=""
              onClick={() => { this.toggle('1'); }}
            >
              Tab1
            </NavLink>
          </NavItem>
          <NavItem>
            <NavLink
              className=""
              onClick={() => { this.toggle('2'); }}
            >
              Moar Tabs
            </NavLink>
          </NavItem>
        </Nav>
        <TabContent activeTab={this.state.activeTab}>
          <TabPane tabId="1">
            <Row>
              <Col sm="12">
                <h4>Tab 1 Contents</h4>
              </Col>
            </Row>
          </TabPane>
          <TabPane tabId="2">
            <Row>
              <Col sm="6">
                <Card body>
                  <CardTitle>Special Title Treatment</CardTitle>
                  <CardText>With supporting text below as a natural lead-in to additional content.</CardText>
                  <Button>Go somewhere</Button>
                </Card>
              </Col>
              <Col sm="6">
                <Card body>
                  <CardTitle>Special Title Treatment</CardTitle>
                  <CardText>With supporting text below as a natural lead-in to additional content.</CardText>
                  <Button>Go somewhere</Button>
                </Card>
              </Col>
            </Row>
          </TabPane>
        </TabContent>
      </div>
    );
  }
}

class Example102 extends React.Component<any, any> {
  state: any;
  constructor(props: any) {
    super(props);

    this.toggle = this.toggle.bind(this);
    this.state = {
      tooltipOpen: false
    };
  }

  toggle() {
    this.setState({
      tooltipOpen: !this.state.tooltipOpen
    });
  }

  render() {
    return (
      <div>
        <p>Somewhere in here is a <a href="#" id="TooltipExample">tooltip</a>.</p>
        <Tooltip placement="right" isOpen={this.state.tooltipOpen} target="TooltipExample" toggle={this.toggle}>
          Hello world!
        </Tooltip>
      </div>
    );
  }
}

class Example103 extends React.Component<any, any> {
  state: any;
  constructor(props: any) {
    super(props);

    this.toggle = this.toggle.bind(this);
    this.state = {
      tooltipOpen: false
    };
  }

  toggle() {
    this.setState({
      tooltipOpen: !this.state.tooltipOpen
    });
  }

  render() {
    return (
      <div>
        <p>Sometimes you need to allow users to select text within a <a href="#" id="DisabledAutoHideExample">tooltip</a>.</p>
        <Tooltip placement="top" isOpen={this.state.tooltipOpen} autohide={false} target="DisabledAutoHideExample" toggle={this.toggle}>
          Try to select this text!
        </Tooltip>
      </div>
    );
  }
}

class TooltipItem extends React.Component<any, any> {
  state: any;
  constructor(props: any) {
    super(props);

    this.toggle = this.toggle.bind(this);
    this.state = {
      tooltipOpen: false
    };
  }

  toggle() {
    this.setState({
      tooltipOpen: !this.state.tooltipOpen
    });
  }

  render() {
    return (
      <span>
        <Button className="mr-1" color="secondary" id={'Tooltip-' + this.props.id}>
          {this.props.item.text}
        </Button>
        <Tooltip placement={this.props.item.placement} isOpen={this.state.tooltipOpen} target={'Tooltip-' + this.props.id} toggle={this.toggle}>
          Tooltip Content!
        </Tooltip>
      </span>
    );
  }
}

class TooltipExampleMulti extends React.Component<any, any> {
  state: any;
  constructor(props: any) {
    super(props);

    this.state = {
      tooltips: [
        {
          placement: 'top',
          text: 'Top'
        },
        {
          placement: 'bottom',
          text: 'Bottom'
        },
        {
          placement: 'left',
          text: 'Left'
        },
        {
          placement: 'right',
          text: 'Right'
        }
      ]
    };
  }

  render() {
    return (
      <div>
        {this.state.tooltips.map((tooltip: {placement: string; text: string; }, i: number) => {
          return <TooltipItem key={i} item={tooltip} id={i} />;
        })}
      </div>
    );
  }
}

class TooltipExampleFlipFade {
  render() {
    return (
      <Tooltip target="dummy" flip fade>
        Tooltip Content!
      </Tooltip>
    );
  }
}

function Example() {
  return (
    <div>
      <p>Somewhere in here is a <a href="#" id="UncontrolledTooltipExample">tooltip</a>.</p>
      <UncontrolledTooltip placement="right" target="UncontrolledTooltipExample" popperClassName="popperClassName">
        Hello world!
      </UncontrolledTooltip>
    </div>
  );
}

function Example104() {
  const props = {
    className: 'my-input',
    style: {
      borderColor: 'black',
    }
  };

  return (
    <FormGroup
      className="some-class"
      aria-labelledby="label"
    >
      <Label sm={3} id="label">
        Label
      </Label>

      <Col className="col-12" sm={9}>
        <Input type="text" bsSize="lg" {...props} />
      </Col>
    </FormGroup>
  );
}

function Example105() {
  return (
    <Dropdown
      className="main-nav-avatar"
      isOpen={true}
      aria-labelledby="menu"
    >
      <a
        href="javascript:void(0)"
        id="menu"
        data-toggle="dropdown"
        aria-haspopup="true"
        aria-expanded="false"
      >
        Toggle
      </a>

      <DropdownMenu right className="asdf">
        <div className="d-block">
          Item
        </div>
      </DropdownMenu>
    </Dropdown>
  );
}

function Example106() {
  return (
    <Nav vertical>
      <NavLink
        className="toggle-drawer"
        href="#"
      >
        Details
      </NavLink>
    </Nav>
  );
}

const CSSModuleExample = (props: any) => {
  const cssModule = {
    btn: 'hash'
  };

  return (
    <Button color="secondary" cssModule={cssModule}>Button</Button>
  );
};

class Example107 extends React.Component {
  private input: HTMLInputElement | null;

  render() {
    return <Input type="file" innerRef={(input) => { this.input = input; }} />;
  }
}

class Example108 extends React.Component<any, any> {
  state: any;
  constructor(props: any) {
    super(props);

    this.toggle = this.toggle.bind(this);
    this.state = {
      isOpen: false
    };
  }
  toggle() {
    this.setState({
      isOpen: !this.state.isOpen
    });
  }
  render() {
    return (
      <div>
        <Navbar color="faded" dark expand>
          <NavbarToggler onClick={this.toggle} />
          <NavbarBrand href="/">reactstrap</NavbarBrand>
          <Collapse isOpen={this.state.isOpen} navbar>
            <Nav className="ml-auto" navbar>
              <NavItem>
                <NavLink href="/components/">Components</NavLink>
              </NavItem>
              <NavItem>
                <NavLink href="https://github.com/reactstrap/reactstrap">Github</NavLink>
              </NavItem>
            </Nav>
          </Collapse>
        </Navbar>
      </div>
    );
  }
}

class Example109 extends React.Component<any, any> {
  state: any;
  constructor(props: any) {
    super(props);

    this.toggle = this.toggle.bind(this);
    this.state = {
      isOpen: false
    };
  }
  toggle() {
    this.setState({
      isOpen: !this.state.isOpen
    });
  }
  render() {
    return (
      <div>
        <Navbar color="faded" light expand>
          <NavbarToggler onClick={this.toggle} />
          <NavbarBrand href="/">reactstrap</NavbarBrand>
          <Collapse isOpen={this.state.isOpen} navbar>
            <Nav className="ml-auto" navbar>
              <NavItem>
                <NavLink href="/components/">Components</NavLink>
              </NavItem>
              <NavItem>
                <NavLink href="https://github.com/reactstrap/reactstrap">Github</NavLink>
              </NavItem>
            </Nav>
          </Collapse>
        </Navbar>
      </div>
    );
  }
}

class Example110 extends React.Component<any, any> {
   state: any;
   constructor(props: any) {
    super(props);

    this.toggle = this.toggle.bind(this);
    this.state = {
      isOpen: false
    };
  }
  toggle() {
    this.setState({
      isOpen: !this.state.isOpen
    });
  }
  render() {
    return (
      <div>
        <Navbar color="faded" light expand="md">
          <NavbarToggler onClick={this.toggle} />
          <NavbarBrand href="/">reactstrap</NavbarBrand>
          <Collapse isOpen={this.state.isOpen} navbar>
            <Nav className="ml-auto" navbar>
              <NavItem>
                <NavLink href="/components/">Components</NavLink>
              </NavItem>
              <NavItem>
                <NavLink href="https://github.com/reactstrap/reactstrap">Github</NavLink>
              </NavItem>
            </Nav>
          </Collapse>
        </Navbar>
      </div>
    );
  }
}

class Example111 extends React.Component<any, any> {
  state: any;
  constructor(props: any) {
    super(props);

    this.toggle = this.toggle.bind(this);
    this.state = {
      isOpen: false
    };
  }
  toggle() {
    this.setState({
      isOpen: !this.state.isOpen
    });
  }
  render() {
    return (
      <div>
        <Navbar color="faded" light expand="md">
          <NavbarToggler onClick={this.toggle} />
          <NavbarBrand tag="a" href="/">reactstrap</NavbarBrand>
          <Collapse isOpen={this.state.isOpen} navbar>
            <Nav className="ml-auto" navbar>
              <NavItem>
                <NavLink href="/components/">Components</NavLink>
              </NavItem>
              <NavItem>
                <NavLink href="https://github.com/reactstrap/reactstrap">Github</NavLink>
              </NavItem>
            </Nav>
          </Collapse>
        </Navbar>
      </div>
    );
  }
}

class Example112 extends React.Component<any, any> {
  state: any;
  constructor(props: any) {
    super(props);

    this.toggle = this.toggle.bind(this);
    this.state = {
      isOpen: false
    };
  }
  toggle() {
    this.setState({
      isOpen: !this.state.isOpen
    });
  }
  render() {
    return (
      <div>
        <Navbar color="faded" light expand="md">
          <NavbarToggler onClick={this.toggle} />
          <NavbarBrand className="logo" href="/">reactstrap</NavbarBrand>
          <Collapse isOpen={this.state.isOpen} navbar>
            <Nav className="ml-auto" navbar>
              <NavItem>
                <NavLink href="/components/">Components</NavLink>
              </NavItem>
              <NavItem>
                <NavLink href="https://github.com/reactstrap/reactstrap">Github</NavLink>
              </NavItem>
            </Nav>
          </Collapse>
        </Navbar>
      </div>
    );
  }
}

const Example113 = (props: any) => {
    return (
      <div>
        <Card>
          <CardBody>
            Anim pariatur cliche reprehenderit,
            enim eiusmod high life accusamus terry richardson ad squid. Nihil
            anim keffiyeh helvetica, craft beer labore wes anderson cred
            nesciunt sapiente ea proident.
          </CardBody>
        </Card>
      </div>
    );
  };

class Example114 extends React.Component<any, any> {
    private element: HTMLElement;

    refFn(r: HTMLElement | null) {
        if (r) {
            this.element = r;
        }
    }

    render() {
        return (
        <div>
            <p>Somewhere in here is a <a href="#" ref={this.refFn}>tooltip</a>.</p>
            <Tooltip placement="bottom-start" isOpen={this.state.tooltipOpen} target={this.element}>
            Hello world!
            </Tooltip>
        </div>
        );
    }
}

class Example115 extends React.Component<any, any> {
    // https://reactstrap.github.io/components/carousel/

    private readonly items = [
        {
          src: 'data:image/svg+xml...',
          altText: 'Slide 1',
          caption: 'Slide 1'
        },
        {
          src: 'data:image/svg+xml...',
          altText: 'Slide 2',
          caption: 'Slide 2'
        },
        {
          src: 'data:image/svg+xml...',
          altText: 'Slide 3',
          caption: 'Slide 3'
        }
      ];

    private animating: boolean;

    state: any;
    constructor(props: any) {
      super(props);
      this.state = { activeIndex: 0 };
      this.next = this.next.bind(this);
      this.previous = this.previous.bind(this);
      this.goToIndex = this.goToIndex.bind(this);
      this.onExiting = this.onExiting.bind(this);
      this.onExited = this.onExited.bind(this);
    }

    onExiting() {
      this.animating = true;
    }

    onExited() {
      this.animating = false;
    }

    next() {
      if (this.animating) return;
      const nextIndex = this.state.activeIndex === this.items.length - 1 ? 0 : this.state.activeIndex + 1;
      this.setState({ activeIndex: nextIndex });
    }

    previous() {
      if (this.animating) return;
      const nextIndex = this.state.activeIndex === 0 ? this.items.length - 1 : this.state.activeIndex - 1;
      this.setState({ activeIndex: nextIndex });
    }

    goToIndex(newIndex: number) {
      if (this.animating) return;
      this.setState({ activeIndex: newIndex });
    }

    render() {
      const { activeIndex } = this.state;

      const slides = this.items.map((item) => {
        return (
          <CarouselItem
            onExiting={this.onExiting}
            onExited={this.onExited}
            key={item.src}
          >
            <img src={item.src} alt={item.altText} />
            <CarouselCaption captionText={item.caption} captionHeader={item.caption} />
          </CarouselItem>
        );
      });

      return (
        <Carousel
          activeIndex={activeIndex}
          next={this.next}
          previous={this.previous}
        >
          <CarouselIndicators items={this.items} activeIndex={activeIndex} onClickHandler={this.goToIndex} />
          {slides}
          <CarouselControl direction="prev" directionText="Previous" onClickHandler={this.previous} />
          <CarouselControl direction="next" directionText="Next" onClickHandler={this.next} />
        </Carousel>
      );
    }
  }

const Example116 = (props: any) => {
  return(
    <div>
      <InputGroup>
        <InputGroupAddon addonType="prepend"><Button>I'm a button</Button></InputGroupAddon>
        <Input />
      </InputGroup>
      <br />
      <InputGroup>
        <Input />
        <InputGroupButtonDropdown addonType="append" isOpen={false}>
          <DropdownToggle caret>
            Button Dropdown
          </DropdownToggle>
          <DropdownMenu>
            <DropdownItem header>Header</DropdownItem>
            <DropdownItem disabled>Action</DropdownItem>
            <DropdownItem>Another Action</DropdownItem>
            <DropdownItem divider />
            <DropdownItem>Another Action</DropdownItem>
          </DropdownMenu>
        </InputGroupButtonDropdown>
      </InputGroup>
      <br />
      <InputGroup>
        <InputGroupButtonDropdown addonType="prepend" isOpen={true}>
          <Button outline>Split Button</Button>
          <DropdownToggle split outline />
          <DropdownMenu>
            <DropdownItem header>Header</DropdownItem>
            <DropdownItem disabled>Action</DropdownItem>
            <DropdownItem>Another Action</DropdownItem>
            <DropdownItem divider />
            <DropdownItem>Another Action</DropdownItem>
          </DropdownMenu>
        </InputGroupButtonDropdown>
        <Input placeholder="and..." />
        <InputGroupAddon addonType="append"><Button color="secondary">I'm a button</Button></InputGroupAddon>
      </InputGroup>
    </div>
  );
};

function Example117() {
    const ref = (e: any) => {};

    <Button ref={ref}/>;
    <Carousel ref={ref} next={null as any} previous={null as any}/>;
    <CarouselItem ref={ref}/>;
    <Collapse ref={ref}/>;
    <Dropdown ref={ref}/>;
    <DropdownItem ref={ref}/>;
    <DropdownToggle ref={ref}/>;
    <Form ref={ref}/>;
    <Input ref={ref}/>;
    <Modal ref={ref}/>;
    <NavLink ref={ref}/>;
    <TabContent ref={ref}/>;
    <Tooltip ref={ref} target={null as any}/>;
    <UncontrolledAlert ref={ref}/>;
    <UncontrolledButtonDropdown ref={ref}/>;
    <UncontrolledDropdown ref={ref}/>;
    <UncontrolledTooltip ref={ref} target={null as any}/>;
    <UncontrolledCollapse ref={ref} target={null as any} toggler="#foobar"/>;
}

function Example118() {
    const ref: React.Ref<any> = React.createRef();

    <Button innerRef={ref}/>;
    <CardLink innerRef={ref}/>;
    <Form innerRef={ref}/>;
    <Input innerRef={ref}/>;
    <NavLink innerRef={ref}/>;
}

import { default as Alert_ } from './lib/Alert'; /* tslint:disable-line: no-relative-import-in-test */
import { default as Badge_ } from './lib/Badge'; /* tslint:disable-line: no-relative-import-in-test */
import { default as Breadcrumb_ } from './lib/Breadcrumb'; /* tslint:disable-line: no-relative-import-in-test */
import { default as BreadcrumbItem_ } from './lib/BreadcrumbItem'; /* tslint:disable-line: no-relative-import-in-test */
import { default as Button_, ButtonProps } from './lib/Button'; /* tslint:disable-line: no-relative-import-in-test */
import { default as ButtonDropdown_ } from './lib/ButtonDropdown'; /* tslint:disable-line: no-relative-import-in-test */
import { default as ButtonGroup_ } from './lib/ButtonGroup'; /* tslint:disable-line: no-relative-import-in-test */
import { default as ButtonToolbar_ } from './lib/ButtonToolbar'; /* tslint:disable-line: no-relative-import-in-test */
import { default as Card_ } from './lib/Card'; /* tslint:disable-line: no-relative-import-in-test */
import { default as CardBody_ } from './lib/CardBody'; /* tslint:disable-line: no-relative-import-in-test */
import { default as CardColumns_ } from './lib/CardColumns'; /* tslint:disable-line: no-relative-import-in-test */
import { default as CardDeck_ } from './lib/CardDeck'; /* tslint:disable-line: no-relative-import-in-test */
import { default as CardFooter_ } from './lib/CardFooter'; /* tslint:disable-line: no-relative-import-in-test */
import { default as CardGroup_ } from './lib/CardGroup'; /* tslint:disable-line: no-relative-import-in-test */
import { default as CardHeader_ } from './lib/CardHeader'; /* tslint:disable-line: no-relative-import-in-test */
import { default as CardImg_ } from './lib/CardImg'; /* tslint:disable-line: no-relative-import-in-test */
import { default as CardImgOverlay_ } from './lib/CardImgOverlay'; /* tslint:disable-line: no-relative-import-in-test */
import { default as CardLink_ } from './lib/CardLink'; /* tslint:disable-line: no-relative-import-in-test */
import { default as CardSubtitle_ } from './lib/CardSubtitle'; /* tslint:disable-line: no-relative-import-in-test */
import { default as CardText_ } from './lib/CardText'; /* tslint:disable-line: no-relative-import-in-test */
import { default as CardTitle_ } from './lib/CardTitle'; /* tslint:disable-line: no-relative-import-in-test */
import { default as Carousel_ } from './lib/Carousel'; /* tslint:disable-line: no-relative-import-in-test */
import { default as CarouselItem_ } from './lib/CarouselItem'; /* tslint:disable-line: no-relative-import-in-test */
import { default as CarouselControl_ } from './lib/CarouselControl'; /* tslint:disable-line: no-relative-import-in-test */
import { default as CarouselIndicators_ } from './lib/CarouselIndicators'; /* tslint:disable-line: no-relative-import-in-test */
import { default as CarouselCaption_ } from './lib/CarouselCaption'; /* tslint:disable-line: no-relative-import-in-test */
import { default as Col_ } from './lib/Col'; /* tslint:disable-line: no-relative-import-in-test */
import { default as Collapse_ } from './lib/Collapse'; /* tslint:disable-line: no-relative-import-in-test */
import { default as Container_ } from './lib/Container'; /* tslint:disable-line: no-relative-import-in-test */
import { default as CustomInput_ } from './lib/CustomInput'; /* tslint:disable-line: no-relative-import-in-test */
import { default as Dropdown_ } from './lib/Dropdown'; /* tslint:disable-line: no-relative-import-in-test */
import { default as DropdownItem_ } from './lib/DropdownItem'; /* tslint:disable-line: no-relative-import-in-test */
import { default as DropdownMenu_ } from './lib/DropdownMenu'; /* tslint:disable-line: no-relative-import-in-test */
import { default as DropdownToggle_ } from './lib/DropdownToggle'; /* tslint:disable-line: no-relative-import-in-test */
import { default as Fade_ } from './lib/Fade'; /* tslint:disable-line: no-relative-import-in-test */
import { default as Form_ } from './lib/Form'; /* tslint:disable-line: no-relative-import-in-test */
import { default as FormFeedback_ } from './lib/FormFeedback'; /* tslint:disable-line: no-relative-import-in-test */
import { default as FormGroup_ } from './lib/FormGroup'; /* tslint:disable-line: no-relative-import-in-test */
import { default as FormText_ } from './lib/FormText'; /* tslint:disable-line: no-relative-import-in-test */
import { default as Input_ } from './lib/Input'; /* tslint:disable-line: no-relative-import-in-test */
import { default as InputGroup_ } from './lib/InputGroup'; /* tslint:disable-line: no-relative-import-in-test */
import { default as InputGroupAddon_ } from './lib/InputGroupAddon'; /* tslint:disable-line: no-relative-import-in-test */
import { default as InputGroupButtonDropdown_ } from './lib/InputGroupButtonDropdown'; /* tslint:disable-line: no-relative-import-in-test */
import { default as InputGroupText_ } from './lib/InputGroupText'; /* tslint:disable-line: no-relative-import-in-test */
import { default as Jumbotron_ } from './lib/Jumbotron'; /* tslint:disable-line: no-relative-import-in-test */
import { default as Label_ } from './lib/Label'; /* tslint:disable-line: no-relative-import-in-test */
import { default as ListGroup_ } from './lib/ListGroup'; /* tslint:disable-line: no-relative-import-in-test */
import { default as ListGroupItem_ } from './lib/ListGroupItem'; /* tslint:disable-line: no-relative-import-in-test */
import { default as ListGroupItemHeading_ } from './lib/ListGroupItemHeading'; /* tslint:disable-line: no-relative-import-in-test */
import { default as ListGroupItemText_ } from './lib/ListGroupItemText'; /* tslint:disable-line: no-relative-import-in-test */
import { default as Media_ } from './lib/Media'; /* tslint:disable-line: no-relative-import-in-test */
import { default as Modal_ } from './lib/Modal'; /* tslint:disable-line: no-relative-import-in-test */
import { default as ModalBody_ } from './lib/ModalBody'; /* tslint:disable-line: no-relative-import-in-test */
import { default as ModalFooter_ } from './lib/ModalFooter'; /* tslint:disable-line: no-relative-import-in-test */
import { default as ModalHeader_ } from './lib/ModalHeader'; /* tslint:disable-line: no-relative-import-in-test */
import { default as Nav_ } from './lib/Nav'; /* tslint:disable-line: no-relative-import-in-test */
import { default as Navbar_ } from './lib/Navbar'; /* tslint:disable-line: no-relative-import-in-test */
import { default as NavbarBrand_ } from './lib/NavbarBrand'; /* tslint:disable-line: no-relative-import-in-test */
import { default as NavbarToggler_ } from './lib/NavbarToggler'; /* tslint:disable-line: no-relative-import-in-test */
import { default as NavItem_ } from './lib/NavItem'; /* tslint:disable-line: no-relative-import-in-test */
import { default as NavLink_ } from './lib/NavLink'; /* tslint:disable-line: no-relative-import-in-test */
import { default as Pagination_ } from './lib/Pagination'; /* tslint:disable-line: no-relative-import-in-test */
import { default as PaginationItem_ } from './lib/PaginationItem'; /* tslint:disable-line: no-relative-import-in-test */
import { default as PaginationLink_ } from './lib/PaginationLink'; /* tslint:disable-line: no-relative-import-in-test */
import { default as Popover_ } from './lib/Popover'; /* tslint:disable-line: no-relative-import-in-test */
import { default as PopoverBody_ } from './lib/PopoverBody'; /* tslint:disable-line: no-relative-import-in-test */
import { default as PopoverHeader_ } from './lib/PopoverHeader'; /* tslint:disable-line: no-relative-import-in-test */
import { default as Progress_ } from './lib/Progress'; /* tslint:disable-line: no-relative-import-in-test */
import { default as Row_ } from './lib/Row'; /* tslint:disable-line: no-relative-import-in-test */
import { default as TabContent_ } from './lib/TabContent'; /* tslint:disable-line: no-relative-import-in-test */
import { default as Table_ } from './lib/Table'; /* tslint:disable-line: no-relative-import-in-test */
import { default as TabPane_ } from './lib/TabPane'; /* tslint:disable-line: no-relative-import-in-test */
import { default as Tag_ } from './lib/Tag'; /* tslint:disable-line: no-relative-import-in-test */
import { default as Tooltip_ } from './lib/Tooltip'; /* tslint:disable-line: no-relative-import-in-test */
import { UncontrolledAlert as UncontrolledAlert_ } from './lib/Uncontrolled'; /* tslint:disable-line: no-relative-import-in-test no-duplicate-imports */
import { UncontrolledButtonDropdown as UncontrolledButtonDropdown_ } from './lib/Uncontrolled'; /* tslint:disable-line: no-relative-import-in-test no-duplicate-imports */
import { UncontrolledDropdown as UncontrolledDropdown_ } from './lib/Uncontrolled'; /* tslint:disable-line: no-relative-import-in-test no-duplicate-imports */
import { UncontrolledTooltip as UncontrolledTooltip_ } from './lib/Uncontrolled'; /* tslint:disable-line: no-relative-import-in-test no-duplicate-imports */
import { UncontrolledCollapse as UncontrolledCollapse_ } from './lib/Uncontrolled'; /* tslint:disable-line: no-relative-import-in-test no-duplicate-imports */

function AnyPropExample() {
  return (
    <React.Fragment >
      <Alert_ foo={1} bar={false} foobar="example" />
      <Badge_ foo={1} bar={false} foobar="example" />
      <Breadcrumb_ foo={1} bar={false} foobar="example" />
      <BreadcrumbItem_ foo={1} bar={false} foobar="example" />
      <Button_ foo={1} bar={false} foobar="example" />
      <ButtonDropdown_ foo={1} bar={false} foobar="example" />
      <ButtonGroup_ foo={1} bar={false} foobar="example" />
      <ButtonToolbar_ foo={1} bar={false} foobar="example" />
      <Card_ foo={1} bar={false} foobar="example" />
      <CardBody_ foo={1} bar={false} foobar="example" />
      <CardColumns_ foo={1} bar={false} foobar="example" />
      <CardDeck_ foo={1} bar={false} foobar="example" />
      <CardFooter_ foo={1} bar={false} foobar="example" />
      <CardGroup_ foo={1} bar={false} foobar="example" />
      <CardHeader_ foo={1} bar={false} foobar="example" />
      <CardImg_ foo={1} bar={false} foobar="example" />
      <CardImgOverlay_ foo={1} bar={false} foobar="example" />
      <CardLink_ foo={1} bar={false} foobar="example" />
      <CardSubtitle_ foo={1} bar={false} foobar="example" />
      <CardText_ foo={1} bar={false} foobar="example" />
      <CardTitle_ foo={1} bar={false} foobar="example" />
      <Carousel_ foo={1} bar={false} foobar="example" next={() => {}} previous={() => {}}/>
      <CarouselItem_ foo={1} bar={false} foobar="example" />
      <CarouselControl_ foo={1} bar={false} foobar="example" direction="next" onClickHandler={() => {}} directionText="" />
      <CarouselIndicators_ foo={1} bar={false} foobar="example" items={[]} activeIndex={-1} onClickHandler={() => {}} />
      <CarouselCaption_ foo={1} bar={false} foobar="example" captionText="" />
      <Col_ foo={1} bar={false} foobar="example" />
      <Collapse_ foo={1} bar={false} foobar="example" />
      <Container_ foo={1} bar={false} foobar="example" />
      <CustomInput_ foo={1} bar={false} foobar="example" type="file" />
      <Dropdown_ foo={1} bar={false} foobar="example" />
      <DropdownItem_ foo={1} bar={false} foobar="example" />
      <DropdownMenu_ foo={1} bar={false} foobar="example" />
      <DropdownToggle_ foo={1} bar={false} foobar="example" />
      <Fade_ foo={1} bar={false} foobar="example" />
      <Form_ foo={1} bar={false} foobar="example" />
      <FormFeedback_ foo={1} bar={false} foobar="example" />
      <FormGroup_ foo={1} bar={false} foobar="example" />
      <FormText_ foo={1} bar={false} foobar="example" />
      <Input_ foo={1} bar={false} foobar="example" />
      <InputGroup_ foo={1} bar={false} foobar="example" />
      <InputGroupAddon_ foo={1} bar={false} foobar="example" addonType="prepend" />
      <InputGroupButtonDropdown_ foo={1} bar={false} foobar="example" addonType="prepend" />
      <InputGroupText_ foo={1} bar={false} foobar="example" />
      <Jumbotron_ foo={1} bar={false} foobar="example" />
      <Label_ foo={1} bar={false} foobar="example" />
      <ListGroup_ foo={1} bar={false} foobar="example" />
      <ListGroupItem_ foo={1} bar={false} foobar="example" />
      <ListGroupItemHeading_ foo={1} bar={false} foobar="example" />
      <ListGroupItemText_ foo={1} bar={false} foobar="example" />
      <Media_ foo={1} bar={false} foobar="example" />
      <Modal_ foo={1} bar={false} foobar="example" />
      <ModalBody_ foo={1} bar={false} foobar="example" />
      <ModalFooter_ foo={1} bar={false} foobar="example" />
      <ModalHeader_ foo={1} bar={false} foobar="example" />
      <Nav_ foo={1} bar={false} foobar="example" />
      <Navbar_ foo={1} bar={false} foobar="example" />
      <NavbarBrand_ foo={1} bar={false} foobar="example" />
      <NavbarToggler_ foo={1} bar={false} foobar="example" />
      <NavItem_ foo={1} bar={false} foobar="example" />
      <NavLink_ foo={1} bar={false} foobar="example" />
      <Pagination_ foo={1} bar={false} foobar="example" />
      <PaginationItem_ foo={1} bar={false} foobar="example" />
      <PaginationLink_ foo={1} bar={false} foobar="example" />
      <Popover_ foo={1} bar={false} foobar="example" target="" />
      <PopoverBody_ foo={1} bar={false} foobar="example" />
      <PopoverHeader_ foo={1} bar={false} foobar="example" />
      <Progress_ foo={1} bar={false} foobar="example" />
      <Row_ foo={1} bar={false} foobar="example" />
      <TabContent_ foo={1} bar={false} foobar="example" />
      <Table_ foo={1} bar={false} foobar="example" />
      <TabPane_ foo={1} bar={false} foobar="example" />
      <Tag_ foo={1} bar={false} foobar="example" />
      <Tooltip_ foo={1} bar={false} foobar="example" target="" />
      <UncontrolledAlert_ foo={1} bar={false} foobar="example" />
      <UncontrolledButtonDropdown_ foo={1} bar={false} foobar="example" />
      <UncontrolledDropdown_ foo={1} bar={false} foobar="example" />
      <UncontrolledTooltip_ foo={1} bar={false} foobar="example" target="" />
      <UncontrolledCollapse_ foo={1} bar={false} foobar="example" target="" toggler="#foobar" />
    </React.Fragment >
  );
}

interface GenericInterface {
  foo: number;
  bar: boolean;
  foobar?: string;
}
class AlertGeneric extends Alert<GenericInterface> {}
class BadgeGeneric extends Badge<GenericInterface> {}
class BreadcrumbGeneric extends Breadcrumb<GenericInterface> {}
class BreadcrumbItemGeneric extends BreadcrumbItem<GenericInterface> {}
class ButtonGeneric extends Button<GenericInterface> {}
class ButtonDropdownGeneric extends ButtonDropdown<GenericInterface> {}
class ButtonGroupGeneric extends ButtonGroup<GenericInterface> {}
class ButtonToolbarGeneric extends ButtonToolbar<GenericInterface> {}
class CardGeneric extends Card<GenericInterface> {}
class CardBodyGeneric extends CardBody<GenericInterface> {}
class CardColumnsGeneric extends CardColumns<GenericInterface> {}
class CardDeckGeneric extends CardDeck<GenericInterface> {}
class CardFooterGeneric extends CardFooter<GenericInterface> {}
class CardGroupGeneric extends CardGroup<GenericInterface> {}
class CardHeaderGeneric extends CardHeader<GenericInterface> {}
class CardImgGeneric extends CardImg<GenericInterface> {}
class CardImgOverlayGeneric extends CardImgOverlay<GenericInterface> {}
class CardLinkGeneric extends CardLink<GenericInterface> {}
class CardSubtitleGeneric extends CardSubtitle<GenericInterface> {}
class CardTextGeneric extends CardText<GenericInterface> {}
class CardTitleGeneric extends CardTitle<GenericInterface> {}
class CarouselGeneric extends Carousel<GenericInterface> {}
class CarouselItemGeneric extends CarouselItem<GenericInterface> {}
class CarouselControlGeneric extends CarouselControl<GenericInterface> {}
class CarouselIndicatorsGeneric extends CarouselIndicators<GenericInterface> {}
class CarouselCaptionGeneric extends CarouselCaption<GenericInterface> {}
class ColGeneric extends Col<GenericInterface> {}
class CollapseGeneric extends Collapse<GenericInterface> {}
class ContainerGeneric extends Container<GenericInterface> {}
class CustomInputGeneric extends CustomInput<GenericInterface> {}
class DropdownGeneric extends Dropdown<GenericInterface> {}
class DropdownItemGeneric extends DropdownItem<GenericInterface> {}
class DropdownMenuGeneric extends DropdownMenu<GenericInterface> {}
class DropdownToggleGeneric extends DropdownToggle<GenericInterface> {}
class FadeGeneric extends Fade<GenericInterface> {}
class FormGeneric extends Form<GenericInterface> {}
class FormFeedbackGeneric extends FormFeedback<GenericInterface> {}
class FormGroupGeneric extends FormGroup<GenericInterface> {}
class FormTextGeneric extends FormText<GenericInterface> {}
class InputGeneric extends Input<GenericInterface> {}
class InputGroupGeneric extends InputGroup<GenericInterface> {}
class InputGroupAddonGeneric extends InputGroupAddon<GenericInterface> {}
class InputGroupButtonDropdownGeneric extends InputGroupButtonDropdown<GenericInterface> {}
class InputGroupTextGeneric extends InputGroupText<GenericInterface> {}
class JumbotronGeneric extends Jumbotron<GenericInterface> {}
class LabelGeneric extends Label<GenericInterface> {}
class ListGroupGeneric extends ListGroup<GenericInterface> {}
class ListGroupItemGeneric extends ListGroupItem<GenericInterface> {}
class ListGroupItemHeadingGeneric extends ListGroupItemHeading<GenericInterface> {}
class ListGroupItemTextGeneric extends ListGroupItemText<GenericInterface> {}
class MediaGeneric extends Media<GenericInterface> {}
class ModalGeneric extends Modal<GenericInterface> {}
class ModalBodyGeneric extends ModalBody<GenericInterface> {}
class ModalFooterGeneric extends ModalFooter<GenericInterface> {}
class ModalHeaderGeneric extends ModalHeader<GenericInterface> {}
class NavGeneric extends Nav<GenericInterface> {}
class NavbarGeneric extends Navbar<GenericInterface> {}
class NavbarBrandGeneric extends NavbarBrand<GenericInterface> {}
class NavbarTogglerGeneric extends NavbarToggler<GenericInterface> {}
class NavItemGeneric extends NavItem<GenericInterface> {}
class NavLinkGeneric extends NavLink<GenericInterface> {}
class PaginationGeneric extends Pagination<GenericInterface> {}
class PaginationItemGeneric extends PaginationItem<GenericInterface> {}
class PaginationLinkGeneric extends PaginationLink<GenericInterface> {}
class PopoverGeneric extends Popover<GenericInterface> {}
class PopoverBodyGeneric extends PopoverBody<GenericInterface> {}
class PopoverHeaderGeneric extends PopoverHeader<GenericInterface> {}
class ProgressGeneric extends Progress<GenericInterface> {}
class RowGeneric extends Row<GenericInterface> {}
class TabContentGeneric extends TabContent<GenericInterface> {}
class TableGeneric extends Table<GenericInterface> {}
class TabPaneGeneric extends TabPane<GenericInterface> {}
class TagGeneric extends Tag<GenericInterface> {}
class TooltipGeneric extends Tooltip<GenericInterface> {}
class UncontrolledAlertGeneric extends UncontrolledAlert<GenericInterface> {}
class UncontrolledButtonDropdownGeneric extends UncontrolledButtonDropdown<GenericInterface> {}
class UncontrolledDropdownGeneric extends UncontrolledDropdown<GenericInterface> {}
class UncontrolledTooltipGeneric extends UncontrolledTooltip<GenericInterface> {}
class UncontrolledCollapseGeneric extends UncontrolledCollapse<GenericInterface> {}

function GenericPropExample() {
  return (
    <React.Fragment >
      <AlertGeneric foo={1} bar={false} foobar="example" />
      <BadgeGeneric foo={1} bar={false} foobar="example" />
      <BreadcrumbGeneric foo={1} bar={false} foobar="example" />
      <BreadcrumbItemGeneric foo={1} bar={false} foobar="example" />
      <ButtonGeneric foo={1} bar={false} foobar="example" />
      <ButtonDropdownGeneric foo={1} bar={false} foobar="example" />
      <ButtonGroupGeneric foo={1} bar={false} foobar="example" />
      <ButtonToolbarGeneric foo={1} bar={false} foobar="example" />
      <CardGeneric foo={1} bar={false} foobar="example" />
      <CardBodyGeneric foo={1} bar={false} foobar="example" />
      <CardColumnsGeneric foo={1} bar={false} foobar="example" />
      <CardDeckGeneric foo={1} bar={false} foobar="example" />
      <CardFooterGeneric foo={1} bar={false} foobar="example" />
      <CardGroupGeneric foo={1} bar={false} foobar="example" />
      <CardHeaderGeneric foo={1} bar={false} foobar="example" />
      <CardImgGeneric foo={1} bar={false} foobar="example" />
      <CardImgOverlayGeneric foo={1} bar={false} foobar="example" />
      <CardLinkGeneric foo={1} bar={false} foobar="example" />
      <CardSubtitleGeneric foo={1} bar={false} foobar="example" />
      <CardTextGeneric foo={1} bar={false} foobar="example" />
      <CardTitleGeneric foo={1} bar={false} foobar="example" />
      <CarouselGeneric foo={1} bar={false} foobar="example" next={() => {}} previous={() => {}}/>
      <CarouselItemGeneric foo={1} bar={false} foobar="example" />
      <CarouselControlGeneric foo={1} bar={false} foobar="example" direction="next" onClickHandler={() => {}} directionText="" />
      <CarouselIndicatorsGeneric foo={1} bar={false} foobar="example" items={[]} activeIndex={-1} onClickHandler={() => {}} />
      <CarouselCaptionGeneric foo={1} bar={false} foobar="example" captionText="" />
      <ColGeneric foo={1} bar={false} foobar="example" />
      <CollapseGeneric foo={1} bar={false} foobar="example" />
      <ContainerGeneric foo={1} bar={false} foobar="example" />
      <CustomInputGeneric foo={1} bar={false} foobar="example" type="file" />
      <DropdownGeneric foo={1} bar={false} foobar="example" />
      <DropdownItemGeneric foo={1} bar={false} foobar="example" />
      <DropdownMenuGeneric foo={1} bar={false} foobar="example" />
      <DropdownToggleGeneric foo={1} bar={false} foobar="example" />
      <FadeGeneric foo={1} bar={false} foobar="example" />
      <FormGeneric foo={1} bar={false} foobar="example" />
      <FormFeedbackGeneric foo={1} bar={false} foobar="example" />
      <FormGroupGeneric foo={1} bar={false} foobar="example" />
      <FormTextGeneric foo={1} bar={false} foobar="example" />
      <InputGeneric foo={1} bar={false} foobar="example" />
      <InputGroupGeneric foo={1} bar={false} foobar="example" />
      <InputGroupAddonGeneric foo={1} bar={false} foobar="example" addonType="prepend" />
      <InputGroupButtonDropdownGeneric foo={1} bar={false} foobar="example" addonType="prepend" />
      <InputGroupTextGeneric foo={1} bar={false} foobar="example" />
      <JumbotronGeneric foo={1} bar={false} foobar="example" />
      <LabelGeneric foo={1} bar={false} foobar="example" />
      <ListGroupGeneric foo={1} bar={false} foobar="example" />
      <ListGroupItemGeneric foo={1} bar={false} foobar="example" />
      <ListGroupItemHeadingGeneric foo={1} bar={false} foobar="example" />
      <ListGroupItemTextGeneric foo={1} bar={false} foobar="example" />
      <MediaGeneric foo={1} bar={false} foobar="example" />
      <ModalGeneric foo={1} bar={false} foobar="example" />
      <ModalBodyGeneric foo={1} bar={false} foobar="example" />
      <ModalFooterGeneric foo={1} bar={false} foobar="example" />
      <ModalHeaderGeneric foo={1} bar={false} foobar="example" />
      <NavGeneric foo={1} bar={false} foobar="example" />
      <NavbarGeneric foo={1} bar={false} foobar="example" />
      <NavbarBrandGeneric foo={1} bar={false} foobar="example" />
      <NavbarTogglerGeneric foo={1} bar={false} foobar="example" />
      <NavItemGeneric foo={1} bar={false} foobar="example" />
      <NavLinkGeneric foo={1} bar={false} foobar="example" />
      <PaginationGeneric foo={1} bar={false} foobar="example" />
      <PaginationItemGeneric foo={1} bar={false} foobar="example" />
      <PaginationLinkGeneric foo={1} bar={false} foobar="example" />
      <PopoverGeneric foo={1} bar={false} foobar="example" target="" />
      <PopoverBodyGeneric foo={1} bar={false} foobar="example" />
      <PopoverHeaderGeneric foo={1} bar={false} foobar="example" />
      <ProgressGeneric foo={1} bar={false} foobar="example" />
      <RowGeneric foo={1} bar={false} foobar="example" />
      <TabContentGeneric foo={1} bar={false} foobar="example" />
      <TableGeneric foo={1} bar={false} foobar="example" />
      <TabPaneGeneric foo={1} bar={false} foobar="example" />
      <TagGeneric foo={1} bar={false} foobar="example" />
      <TooltipGeneric foo={1} bar={false} foobar="example" target="" />
      <UncontrolledAlertGeneric foo={1} bar={false} foobar="example" />
      <UncontrolledButtonDropdownGeneric foo={1} bar={false} foobar="example" />
      <UncontrolledDropdownGeneric foo={1} bar={false} foobar="example" />
      <UncontrolledTooltipGeneric foo={1} bar={false} foobar="example" target="" />
      <UncontrolledCollapseGeneric foo={1} bar={false} foobar="example" target="" toggler="#foobar" />
    </React.Fragment >
  );
}

class Example119 extends React.Component<any, any> {
  render() {
    return (
      <Form>
        <FormGroup>
          <Label for="exampleCheckbox">Checkboxes</Label>
          <div>
            <CustomInput type="checkbox" id="exampleCustomCheckbox" label="Check this custom checkbox" />
            <CustomInput type="checkbox" id="exampleCustomCheckbox2" label="Or this one" />
            <CustomInput type="checkbox" id="exampleCustomCheckbox3" label={<span>Or this one</span>} />
            <CustomInput type="checkbox" id="exampleCustomCheckbox4" label="But not this disabled one" disabled />
            <CustomInput type="checkbox" id="exampleCustomCheckbox5" label="Can't click this label to check!" htmlFor="exampleCustomCheckbox5_X" disabled />
          </div>
        </FormGroup>
        <FormGroup>
          <Label for="exampleCheckbox">Radios</Label>
          <div>
            <CustomInput type="radio" id="exampleCustomRadio" name="customRadio" label="Select this custom radio" />
            <CustomInput type="radio" id="exampleCustomRadio2" name="customRadio" label="Or this one" />
            <CustomInput type="radio" id="exampleCustomRadio3" name="customRadio" label={<span>Or this one</span>} />
            <CustomInput type="radio" id="exampleCustomRadio4" label="But not this disabled one" disabled />
            <CustomInput type="radio" id="exampleCustomRadio5" label="Can't click this label to select!" htmlFor="exampleCustomRadio5_X" disabled />
          </div>
        </FormGroup>
        <FormGroup>
          <Label for="exampleCheckbox">Inline</Label>
          <div>
            <CustomInput type="checkbox" id="exampleCustomInline" label="An inline custom input" inline />
            <CustomInput type="checkbox" id="exampleCustomInline2" label="and another one" inline />
            <CustomInput type="checkbox" id="exampleCustomInline3" label={<span>and this one</span>} inline />
          </div>
        </FormGroup>
        <FormGroup>
          <Label for="exampleCustomSelect">Custom Select</Label>
          <CustomInput type="select" id="exampleCustomSelect" name="customSelect">
            <option value="">Select</option>
            <option>Value 1</option>
            <option>Value 2</option>
            <option>Value 3</option>
            <option>Value 4</option>
            <option>Value 5</option>
          </CustomInput>
        </FormGroup>
        <FormGroup>
          <Label for="exampleCustomMutlipleSelect">Custom Multiple Select</Label>
          <CustomInput type="select" id="exampleCustomMutlipleSelect" name="customSelect" multiple>
            <option value="">Select</option>
            <option>Value 1</option>
            <option>Value 2</option>
            <option>Value 3</option>
            <option>Value 4</option>
            <option>Value 5</option>
          </CustomInput>
        </FormGroup>
        <FormGroup>
          <Label for="exampleCustomSelectDisabled">Custom Select Disabled</Label>
          <CustomInput type="select" id="exampleCustomSelectDisabled" name="customSelect" disabled>
            <option value="">Select</option>
            <option>Value 1</option>
            <option>Value 2</option>
            <option>Value 3</option>
            <option>Value 4</option>
            <option>Value 5</option>
          </CustomInput>
        </FormGroup>
        <FormGroup>
          <Label for="exampleCustomMutlipleSelectDisabled">Custom Multiple Select Disabled</Label>
          <CustomInput type="select" id="exampleCustomMutlipleSelectDisabled" name="customSelect" multiple disabled>
            <option value="">Select</option>
            <option>Value 1</option>
            <option>Value 2</option>
            <option>Value 3</option>
            <option>Value 4</option>
            <option>Value 5</option>
          </CustomInput>
        </FormGroup>
        <FormGroup>
          <Label for="exampleCustomRange">Custom Range</Label>
          <CustomInput type="range" id="exampleCustomRange" name="customRange" />
        </FormGroup>
        <FormGroup>
          <Label for="exampleCustomFileBrowser">File Browser</Label>
          <CustomInput type="file" id="exampleCustomFileBrowser" name="customFile" />
        </FormGroup>
        <FormGroup>
          <Label for="exampleCustomFileBrowser">File Browser with Custom Label</Label>
          <CustomInput type="file" id="exampleCustomFileBrowser" name="customFile" label="Yo, pick a file!" />
          <CustomInput type="file" id="exampleCustomFileBrowser1" name="customFile" label={<span>Yo, pick a file!</span>} />
        </FormGroup>
        <FormGroup>
          <Label for="exampleCustomFileBrowser">File Browser Disabled</Label>
          <CustomInput type="file" id="exampleCustomFileBrowser" name="customFile" disabled />
        </FormGroup>
      </Form>
    );
  }
}

class Example120 extends React.Component<any, any> {
  render() {
    return (
      <Table borderless>
        <thead>
          <tr>
            <th>#</th>
            <th>First Name</th>
            <th>Last Name</th>
            <th>Username</th>
          </tr>
        </thead>
        <tbody>
          <tr>
            <th scope="row">1</th>
            <td>Mark</td>
            <td>Otto</td>
            <td>@mdo</td>
          </tr>
          <tr>
            <th scope="row">2</th>
            <td>Jacob</td>
            <td>Thornton</td>
            <td>@fat</td>
          </tr>
          <tr>
            <th scope="row">3</th>
            <td>Larry</td>
            <td>the Bird</td>
            <td>@twitter</td>
          </tr>
        </tbody>
      </Table>
    );
  }
}

class Example121 extends React.Component<any, any> {
  render() {
    return (
      <UncontrolledDropdown className="some-class" setActiveFromChild>
        <DropdownToggle caret>
          Dropdown
        </DropdownToggle>
        <DropdownMenu>
          <DropdownItem header>Header</DropdownItem>
          <DropdownItem disabled>Action</DropdownItem>
          <DropdownItem>Another Action</DropdownItem>
          <DropdownItem divider />
          <DropdownItem>Another Action</DropdownItem>
        </DropdownMenu>
      </UncontrolledDropdown>
    );
  }
}

class Example122 extends React.Component<any, any> {
  state: any;
  constructor(props: any) {
    super(props);

    this.toggle = this.toggle.bind(this);
    this.state = {
      dropdownOpen: false
    };
  }

  toggle() {
    this.setState({
      dropdownOpen: !this.state.dropdownOpen
    });
  }

  render() {
    return (
      <Dropdown isOpen={this.state.dropdownOpen} toggle={this.toggle}>
        <DropdownToggle caret>
          Dropdown
        </DropdownToggle>
        <DropdownMenu persist>
          <DropdownItem header>Header</DropdownItem>
          <DropdownItem disabled>Action</DropdownItem>
          <DropdownItem>Another Action</DropdownItem>
          <DropdownItem divider />
          <DropdownItem>Another Action</DropdownItem>
        </DropdownMenu>
      </Dropdown>
    );
  }
}

function Example123() {
  return(
    <div>
      <Button color="primary" id="toggler" style={{ marginBottom: '1rem' }}>
        Toggle
      </Button>
      <UncontrolledCollapse toggler="#toggler">
        <Card>
          <CardBody>
            Lorem ipsum dolor sit amet consectetur adipisicing elit. Nesciunt magni, voluptas debitis
            similique porro a molestias consequuntur earum odio officiis natus, amet hic, iste sed
            dignissimos esse fuga! Minus, alias.
          </CardBody>
        </Card>
      </UncontrolledCollapse>
    </div>
  );
}

function Example124()  {
  // https://reactstrap.github.io/components/carousel/
  const items = [
    {
      src: 'data:image/svg+xml...',
      altText: 'Slide 1',
      caption: 'Slide 1'
    },
    {
      src: 'data:image/svg+xml...',
      altText: 'Slide 2',
      caption: 'Slide 2'
    },
    {
      src: 'data:image/svg+xml...',
      altText: 'Slide 3',
      caption: 'Slide 3'
    }
  ];

  return (
    <UncontrolledCarousel items={items} />
  );
}

function Example125() {
  return (
    <div>
      <Spinner />
      <Spinner color="primary" />
      <Spinner size="sm" />
      <Spinner type="grow" />
      <Spinner color="success" size="sm" type="grow" />
      <Spinner className="customClass" />
    </div>
  );
}

function Example126() {
    return (
        <div>
            <UncontrolledPopover placement="bottom" target="UncontrolledPopover" popperClassName="popperClassName">
                <PopoverHeader>Popover Title</PopoverHeader>
                <PopoverBody>Lorem ipsum dolor sit amet</PopoverBody>
            </UncontrolledPopover>
            <UncontrolledPopover defaultOpen={true} placement="bottom" target="UncontrolledPopover">
                <PopoverHeader>Popover Title</PopoverHeader>
                <PopoverBody>Lorem ipsum dolor sit amet</PopoverBody>
            </UncontrolledPopover>
        </div>
    );
}

function Example127() {
    return (
        <div>
            <Toast>
                <ToastHeader icon="primary">
                    Reactstrap
                </ToastHeader>
                <ToastBody>
                    This is a toast with a primary icon — check it out!
                </ToastBody>
            </Toast>
            <Toast fade={false}>
                <ToastHeader icon={<Spinner/>} toggle={() => {}}>
                    Reactstrap
                </ToastHeader>
                <ToastBody>
                    This is a toast with a custom icon — check it out!
                </ToastBody>
            </Toast>
        </div>
    );
}

function Example128() {
  return (
    <Form>
      <Row form>
        <Col md={6}>
          <FormGroup>
            <Label for="exampleEmail">Email</Label>
            <Input
              type="email"
              name="email"
              id="exampleEmail"
              placeholder="with a placeholder"
            />
          </FormGroup>
        </Col>
        <Col md={6}>
          <FormGroup>
            <Label for="examplePassword">Password</Label>
            <Input
              type="password"
              name="password"
              id="examplePassword"
              placeholder="password placeholder"
            />
          </FormGroup>
        </Col>
      </Row>
    </Form>
  );
}

class Example129 extends React.Component<any, any> {
    constructor(props: any) {
      super(props);

      this.toggle = this.toggle.bind(this);
      this.state = {
        dropdownOpen: false,
      };
    }

    toggle() {
      this.setState({
        dropdownOpen: !this.state.dropdownOpen,
      });
    }

    render() {
      return (
        <Dropdown isOpen={this.state.dropdownOpen} toggle={this.toggle}>
          <DropdownToggle caret>Dropdown</DropdownToggle>
          <DropdownMenu persist positionFixed>
            <DropdownItem header>Header</DropdownItem>
            <DropdownItem disabled>Action</DropdownItem>
            <DropdownItem>Another Action</DropdownItem>
            <DropdownItem divider />
            <DropdownItem>Another Action</DropdownItem>
          </DropdownMenu>
        </Dropdown>
      );
    }
}

<<<<<<< HEAD
const CustomInputTestInnerRef = () => {
  const ref = React.createRef<HTMLButtonElement>();
  return (<CustomInput type="checkbox" innerRef={ref} />);
};

const PopoverTestInnerRef = () => {
  const target = React.createRef<HTMLButtonElement>();
  const container = React.createRef<HTMLDivElement>();
  return (<Popover target={target} container={container}>Yo!</Popover>);
};

const UncontrolledTooltipTestInnerRef = () => {
  const target = React.createRef<HTMLButtonElement>();
  const container = React.createRef<HTMLDivElement>();
  return (<UncontrolledTooltip target={target} container={container}>Yo!</UncontrolledTooltip>);
};

const UncontrolledCollapseReactRef = () => {
  const toggler = React.createRef<HTMLButtonElement>();
  return (<UncontrolledCollapse toggler={toggler} />);
};
=======
class Example130 extends React.Component {
  render() {
    return (
      <>
        <Carousel
          activeIndex={1}
          next={() => {}}
          previous={() => {}}
          enableTouch={false}
        >
          <CarouselIndicators items={[]} activeIndex={1} onClickHandler={() => {}} />
          <CarouselControl direction="prev" directionText="Previous" onClickHandler={() => {}} />
          <CarouselControl direction="next" directionText="Next" onClickHandler={() => {}} />
        </Carousel>
        <Carousel
          activeIndex={1}
          next={() => {}}
          previous={() => {}}
          enableTouch={true}
        >
          <CarouselIndicators items={[]} activeIndex={1} onClickHandler={() => {}} />
          <CarouselControl direction="prev" directionText="Previous" onClickHandler={() => {}} />
          <CarouselControl direction="next" directionText="Next" onClickHandler={() => {}} />
        </Carousel>
        <UncontrolledCarousel
          activeIndex={1}
          next={() => {}}
          previous={() => {}}
          enableTouch={false}
          items={[]}
        >
          <CarouselIndicators items={[]} activeIndex={1} onClickHandler={() => {}} />
          <CarouselControl direction="prev" directionText="Previous" onClickHandler={() => {}} />
          <CarouselControl direction="next" directionText="Next" onClickHandler={() => {}} />
        </UncontrolledCarousel>
        <UncontrolledCarousel
          activeIndex={1}
          next={() => {}}
          previous={() => {}}
          enableTouch={true}
          items={[]}
        >
          <CarouselIndicators items={[]} activeIndex={1} onClickHandler={() => {}} />
          <CarouselControl direction="prev" directionText="Previous" onClickHandler={() => {}} />
          <CarouselControl direction="next" directionText="Next" onClickHandler={() => {}} />
        </UncontrolledCarousel>
      </>
    );
  }
}
>>>>>>> d459d36f
<|MERGE_RESOLUTION|>--- conflicted
+++ resolved
@@ -4726,29 +4726,6 @@
     }
 }
 
-<<<<<<< HEAD
-const CustomInputTestInnerRef = () => {
-  const ref = React.createRef<HTMLButtonElement>();
-  return (<CustomInput type="checkbox" innerRef={ref} />);
-};
-
-const PopoverTestInnerRef = () => {
-  const target = React.createRef<HTMLButtonElement>();
-  const container = React.createRef<HTMLDivElement>();
-  return (<Popover target={target} container={container}>Yo!</Popover>);
-};
-
-const UncontrolledTooltipTestInnerRef = () => {
-  const target = React.createRef<HTMLButtonElement>();
-  const container = React.createRef<HTMLDivElement>();
-  return (<UncontrolledTooltip target={target} container={container}>Yo!</UncontrolledTooltip>);
-};
-
-const UncontrolledCollapseReactRef = () => {
-  const toggler = React.createRef<HTMLButtonElement>();
-  return (<UncontrolledCollapse toggler={toggler} />);
-};
-=======
 class Example130 extends React.Component {
   render() {
     return (
@@ -4799,4 +4776,25 @@
     );
   }
 }
->>>>>>> d459d36f
+
+const CustomInputTestInnerRef = () => {
+  const ref = React.createRef<HTMLButtonElement>();
+  return (<CustomInput type="checkbox" innerRef={ref} />);
+};
+
+const PopoverTestInnerRef = () => {
+  const target = React.createRef<HTMLButtonElement>();
+  const container = React.createRef<HTMLDivElement>();
+  return (<Popover target={target} container={container}>Yo!</Popover>);
+};
+
+const UncontrolledTooltipTestInnerRef = () => {
+  const target = React.createRef<HTMLButtonElement>();
+  const container = React.createRef<HTMLDivElement>();
+  return (<UncontrolledTooltip target={target} container={container}>Yo!</UncontrolledTooltip>);
+};
+
+const UncontrolledCollapseReactRef = () => {
+  const toggler = React.createRef<HTMLButtonElement>();
+  return (<UncontrolledCollapse toggler={toggler} />);
+};