--- conflicted
+++ resolved
@@ -3414,22 +3414,6 @@
   }
 }
 
-<<<<<<< HEAD
-const Example111 = (props: any) => {
-  return (
-    <div>
-      <Card>
-        <CardBody>
-          Anim pariatur cliche reprehenderit,
-          enim eiusmod high life accusamus terry richardson ad squid. Nihil
-          anim keffiyeh helvetica, craft beer labore wes anderson cred
-          nesciunt sapiente ea proident.
-        </CardBody>
-      </Card>
-    </div>
-  );
-};
-=======
 class Example111 extends React.Component<any, any> {
   constructor(props: any) {
     super(props);
@@ -3501,4 +3485,18 @@
     );
   }
 }
->>>>>>> f02ac07f
+
+const Example113 = (props: any) => {
+    return (
+      <div>
+        <Card>
+          <CardBody>
+            Anim pariatur cliche reprehenderit,
+            enim eiusmod high life accusamus terry richardson ad squid. Nihil
+            anim keffiyeh helvetica, craft beer labore wes anderson cred
+            nesciunt sapiente ea proident.
+          </CardBody>
+        </Card>
+      </div>
+    );
+  };