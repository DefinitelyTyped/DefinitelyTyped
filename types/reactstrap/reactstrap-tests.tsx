import * as React from 'react';
import {
  Alert,
  UncontrolledAlert,
  Badge,
  Breadcrumb,
  BreadcrumbItem,
  Button,
  ButtonDropdown,
  ButtonGroup,
  ButtonToolbar,
  Dropdown,
  DropdownItem,
  DropdownMenu,
  DropdownToggle,
  Card,
  CardBlock,
  CardColumns,
  CardDeck,
  CardFooter,
  CardGroup,
  CardHeader,
  CardImg,
  CardImgOverlay,
  CardLink,
  CardSubtitle,
  CardText,
  CardTitle,
  Row,
  Col,
  Container,
  Collapse,
  Fade,
  Form,
  FormFeedback,
  FormGroup,
  FormText,
  Input,
  InputGroup,
  InputGroupAddon,
  InputGroupButton,
  Pagination,
  Label,
  ListGroup,
  ListGroupItem,
  ListGroupItemHeading,
  ListGroupItemText,
  ModalFooter,
  Modal,
  ModalBody,
  ModalHeader,
  Jumbotron,
  Media,
  Nav,
  Navbar,
  NavbarBrand,
  NavbarToggler,
  NavDropdown,
  NavItem,
  NavLink,
  PaginationItem,
  PaginationLink,
  Popover,
  PopoverContent,
  PopoverTitle,
  Progress,
  TabPane,
  UncontrolledButtonDropdown,
  UncontrolledDropdown,
  UncontrolledNavDropdown,
  UncontrolledTooltip,
  TabContent,
  Table,
  Tag,
  TetherContent,
  Tooltip
} from 'reactstrap';

// --------------- Alert
const Examplea = (props: any) => {
  return (
    <div>
      <Alert color="success">
        <strong>Well done!</strong> You successfully read this important alert message.
      </Alert>
      <Alert color="info">
        <strong>Heads up!</strong> This alert needs your attention, but it's not super important.
      </Alert>
      <Alert color="warning">
        <strong>Warning!</strong> Better check yourself, you're not looking too good.
      </Alert>
      <Alert color="danger">
        <strong>Oh snap!</strong> Change a few things up and try submitting again.
      </Alert>
    </div>
  );
};

class AlertExample extends React.Component<any, any> {
  constructor(props: any) {
    super(props);

    this.state = {
      visible: true
    };
  }

  onDismiss = () => {
    this.setState({ visible: false });
  }

  render() {
    return (
      <Alert color="info" isOpen={this.state.visible} toggle={this.onDismiss}>
        I am an alert and I can be dismissed!
      </Alert>
    );
  }
}

function AlertExample1() {
  return (
    <UncontrolledAlert color="info">
      I am an alert and I can be dismissed!
    </UncontrolledAlert>
  );
}

// --------------- Badge
class Example2 extends React.Component {
  render() {
    return (
      <div>
        <h1>Heading <Badge>New</Badge></h1>
        <h2>Heading <Badge>New</Badge></h2>
        <h3>Heading <Badge>New</Badge></h3>
        <h4>Heading <Badge>New</Badge></h4>
        <h5>Heading <Badge>New</Badge></h5>
        <h6>Heading <Badge>New</Badge></h6>
      </div>
    );
  }
}

export class Example3 extends React.Component {
  render() {
    return (
      <div>
        <Badge>default</Badge>
        <Badge color="primary">primary</Badge>
        <Badge color="success">success</Badge>
        <Badge color="info">info</Badge>
        <Badge color="warning">warning</Badge>
        <Badge color="danger">danger</Badge>
      </div>
    );
  }
}

class Example4 extends React.Component {
  render() {
    return (
      <div>
        <Badge color="default" pill>default</Badge>{' '}
        <Badge color="primary" pill>primary</Badge>{' '}
        <Badge color="success" pill>success</Badge>{' '}
        <Badge color="info" pill>info</Badge>{' '}
        <Badge color="warning" pill>warning</Badge>{' '}
        <Badge color="danger" pill>danger</Badge>
      </div>
    );
  }
}

// ------------- Breadcrumbs
const Example5 = (props: any) => {
  return (
    <div>
      <Breadcrumb>
        <BreadcrumbItem active>Home</BreadcrumbItem>
      </Breadcrumb>
      <Breadcrumb>
        <BreadcrumbItem><a href="#">Home</a></BreadcrumbItem>
        <BreadcrumbItem active>Library</BreadcrumbItem>
      </Breadcrumb>
      <Breadcrumb>
        <BreadcrumbItem><a href="#">Home</a></BreadcrumbItem>
        <BreadcrumbItem><a href="#">Library</a></BreadcrumbItem>
        <BreadcrumbItem active>Data</BreadcrumbItem>
      </Breadcrumb>
    </div>
  );
};

const Example6 = (props: any) => {
  return (
    <div>
      <Breadcrumb tag="nav">
        <BreadcrumbItem tag="a" href="#">Home</BreadcrumbItem>
        <BreadcrumbItem tag="a" href="#">Library</BreadcrumbItem>
        <BreadcrumbItem tag="a" href="#">Data</BreadcrumbItem>
        <BreadcrumbItem active tag="span">Bootstrap</BreadcrumbItem>
      </Breadcrumb>
    </div>
  );
};

// ------------- Buttons
class Example7 extends React.Component {
  render() {
    return (
      <div>
        <Button color="primary">primary</Button>{' '}
        <Button color="secondary">secondary</Button>{' '}
        <Button color="success">success</Button>{' '}
        <Button color="info">info</Button>{' '}
        <Button color="warning">warning</Button>{' '}
        <Button color="danger">danger</Button>{' '}
        <Button color="link">link</Button>
      </div>
    );
  }
}

class Example8 extends React.Component {
  render() {
    return (
      <div>
        <Button outline color="primary">primary</Button>{' '}
        <Button outline color="secondary">secondary</Button>{' '}
        <Button outline color="success">success</Button>{' '}
        <Button outline color="info">info</Button>{' '}
        <Button outline color="warning">warning</Button>{' '}
        <Button outline color="danger">danger</Button>
      </div>
    );
  }
}

const Example9 = (
  <div>
    <Button color="primary" size="lg">Large Button</Button>{' '}
    <Button color="secondary" size="lg">Large Button</Button>
  </div>
);

const Example10 = (
  <div>
    <Button color="primary" size="sm">Small Button</Button>{' '}
    <Button color="secondary" size="sm">Small Button</Button>
  </div>
);

const Example11 = (
  <div>
    <Button color="primary" size="lg" block>Block level button</Button>
    <Button color="secondary" size="lg" block>Block level button</Button>
  </div>
);

const Example12 = (
  <div>
    <Button color="primary" size="lg" active>Primary link</Button>{' '}
    <Button color="secondary" size="lg" active>Link</Button>
  </div>
);

const Example13 = (
  <div>
    <Button color="primary" size="lg" disabled>Primary button</Button>{' '}
    <Button color="secondary" size="lg" disabled>Button</Button>
  </div>
);

class Example14 extends React.Component<any, any> {
  constructor(props: any) {
    super(props);

    this.state = { cSelected: [] };

    this.onRadioBtnClick = this.onRadioBtnClick.bind(this);
    this.onCheckboxBtnClick = this.onCheckboxBtnClick.bind(this);
  }

  onRadioBtnClick(rSelected: number) {
    this.setState({ rSelected });
  }

  onCheckboxBtnClick(selected: number) {
    const index = this.state.cSelected.indexOf(selected);
    if (index < 0) {
      this.state.cSelected.push(selected);
    } else {
      this.state.cSelected.splice(index, 1);
    }
    this.setState({ cSelected: [...this.state.cSelected] });
  }

  render() {
    return (
      <div>
        <h5>Radio Buttons</h5>
        <ButtonGroup>
          <Button color="primary" onClick={() => this.onRadioBtnClick(1)} active={this.state.rSelected === 1}>One</Button>
          <Button color="primary" onClick={() => this.onRadioBtnClick(2)} active={this.state.rSelected === 2}>Two</Button>
          <Button color="primary" onClick={() => this.onRadioBtnClick(3)} active={this.state.rSelected === 3}>Three</Button>
        </ButtonGroup>
        <p>Selected: {this.state.rSelected}</p>

        <h5>Checkbox Buttons</h5>
        <ButtonGroup>
          <Button color="primary" onClick={() => this.onCheckboxBtnClick(1)} active={this.state.cSelected.includes(1)}>One</Button>
          <Button color="primary" onClick={() => this.onCheckboxBtnClick(2)} active={this.state.cSelected.includes(2)}>Two</Button>
          <Button color="primary" onClick={() => this.onCheckboxBtnClick(3)} active={this.state.cSelected.includes(3)}>Three</Button>
        </ButtonGroup>
        <p>Selected: {JSON.stringify(this.state.cSelected)}</p>
      </div>
    );
  }
}

// ------------- Button Dropdown
class Example15 extends React.Component<any, any> {
  constructor(props: any) {
    super(props);

    this.toggle = this.toggle.bind(this);
    this.state = {
      dropdownOpen: false
    };
  }

  toggle() {
    this.setState({
      dropdownOpen: !this.state.dropdownOpen
    });
  }

  render() {
    return (
      <ButtonDropdown isOpen={this.state.dropdownOpen} toggle={this.toggle}>
        <DropdownToggle caret>
          Button Dropdown
        </DropdownToggle>
        <DropdownMenu>
          <DropdownItem header>Header</DropdownItem>
          <DropdownItem disabled>Action</DropdownItem>
          <DropdownItem>Another Action</DropdownItem>
          <DropdownItem divider />
          <DropdownItem onClick={event => {
            // something happens here
          }}>Another Action</DropdownItem>
        </DropdownMenu>
      </ButtonDropdown>
    );
  }
}

const Example16 = (
  <ButtonDropdown isOpen={true} toggle={() => true}>
    <DropdownToggle caret color="primary">
      Text
  </DropdownToggle>
    <DropdownMenu>
      <DropdownItem header>Header</DropdownItem>
      <DropdownItem disabled>Action</DropdownItem>
      <DropdownItem>Another Action</DropdownItem>
      <DropdownItem divider />
      <DropdownItem>Another Action</DropdownItem>
    </DropdownMenu>
  </ButtonDropdown>
);

const Example17 = (props: any) => (
  <ButtonDropdown isOpen={true} toggle={() => true}>
    <Button id="caret" color="primary">{props.text}</Button>
    <DropdownToggle caret color="primary" />
    <DropdownMenu>
      <DropdownItem header>Header</DropdownItem>
      <DropdownItem disabled>Action</DropdownItem>
      <DropdownItem>Another Action</DropdownItem>
      <DropdownItem divider />
      <DropdownItem>Another Action</DropdownItem>
    </DropdownMenu>
  </ButtonDropdown>
);

const Example18 = (
  <div>
    <ButtonDropdown isOpen={true} toggle={() => true}>
      <DropdownToggle caret size="lg">
        Large Button
    </DropdownToggle>
      <DropdownMenu>
        <DropdownItem>Another Action</DropdownItem>
        <DropdownItem>Another Action</DropdownItem>
      </DropdownMenu>
    </ButtonDropdown>

    <ButtonDropdown isOpen={true} toggle={() => true}>
      <DropdownToggle caret size="sm">
        Small Button
    </DropdownToggle>
      <DropdownMenu>
        <DropdownItem>Another Action</DropdownItem>
        <DropdownItem>Another Action</DropdownItem>
      </DropdownMenu>
    </ButtonDropdown>
  </div>
);

const Example19 = (
  <ButtonDropdown isOpen={true} toggle={() => true} dropup>
    <DropdownToggle caret size="lg">
      Dropup
    </DropdownToggle>
    <DropdownMenu>
      <DropdownItem>Another Action</DropdownItem>
      <DropdownItem>Another Action</DropdownItem>
    </DropdownMenu>
  </ButtonDropdown>
);

// --------------- ButtonGroup
class Example20 extends React.Component {
  render() {
    return (
      <ButtonGroup>
        <Button>Left</Button>{' '}
        <Button>Middle</Button>{' '}
        <Button>Right</Button>
      </ButtonGroup>
    );
  }
}

class Example21 extends React.Component {
  render() {
    return (
      <ButtonToolbar>
        <ButtonGroup>
          <Button>1</Button>
          <Button>2</Button>
          <Button>3</Button>
          <Button>4</Button>
        </ButtonGroup>
        <ButtonGroup>
          <Button>5</Button>
          <Button>6</Button>
          <Button>7</Button>
        </ButtonGroup>
        <ButtonGroup>
          <Button>8</Button>
        </ButtonGroup>
      </ButtonToolbar>
    );
  }
}

const Example22 = (props: any) => (
  <div>
    <ButtonGroup size="lg">
      <Button>Left</Button>
      <Button>Middle</Button>
      <Button>Right</Button>
    </ButtonGroup>

    <ButtonGroup>
      <Button>Left</Button>
      <Button>Middle</Button>
      <Button>Right</Button>
    </ButtonGroup>

    <ButtonGroup size="sm">
      <Button>Left</Button>
      <Button>Middle</Button>
      <Button>Right</Button>
    </ButtonGroup>
  </div>
);

const Example23 = (props: any) => (
  <ButtonGroup>
    <Button>1</Button>
    <Button>2</Button>
    <ButtonDropdown isOpen={true} toggle={() => true}>
      <DropdownToggle caret>
        Dropdown
    </DropdownToggle>
      <DropdownMenu>
        <DropdownItem>Dropdown Link</DropdownItem>
        <DropdownItem>Dropdown Link</DropdownItem>
      </DropdownMenu>
    </ButtonDropdown>
  </ButtonGroup>
);

const Example24 = (props: any) => (
  <ButtonGroup vertical>
    <Button>1</Button>
    <Button>2</Button>
    <ButtonDropdown isOpen={props.dropdownOpen} toggle={() => true}>
      <DropdownToggle caret>
        Dropdown
    </DropdownToggle>
      <DropdownMenu>
        <DropdownItem>Dropdown Link</DropdownItem>
        <DropdownItem>Dropdown Link</DropdownItem>
      </DropdownMenu>
    </ButtonDropdown>
  </ButtonGroup>
);

// ------------------ Cards
const Example25 = (props: any) => {
  return (
    <div>
      <Card>
        <CardImg top width="100%" src="https://placeholdit.imgix.net/~text?txtsize=33&txt=318%C3%97180&w=318&h=180" alt="Card image cap" />
        <CardBlock>
          <CardTitle>Card title</CardTitle>
          <CardSubtitle>Card subtitle</CardSubtitle>
          <CardText>Some quick example text to build on the card title and make up the bulk of the card's content.</CardText>
          <Button>Button</Button>
        </CardBlock>
      </Card>
    </div>
  );
};

const Example26 = (props: any) => {
  return (
    <div>
      <Card>
        <CardBlock>
          <CardTitle>Card title</CardTitle>
          <CardSubtitle>Card subtitle</CardSubtitle>
        </CardBlock>
        <img width="100%" src="https://placeholdit.imgix.net/~text?txtsize=33&txt=318%C3%97180&w=318&h=180" alt="Card image cap" />
        <CardBlock>
          <CardText>Some quick example text to build on the card title and make up the bulk of the card's content.</CardText>
          <CardLink href="#">Card Link</CardLink>
          <CardLink href="#">Another Link</CardLink>
        </CardBlock>
      </Card>
    </div>
  );
};

const Example27 = (props: any) => {
  return (
    <Row noGutters>
      <Col sm="6">
        <Card block>
          <CardTitle>Special Title Treatment</CardTitle>
          <CardText>With supporting text below as a natural lead-in to additional content.</CardText>
          <Button>Go somewhere</Button>
        </Card>
      </Col>
      <Col sm="6">
        <Card block>
          <CardTitle>Special Title Treatment</CardTitle>
          <CardText>With supporting text below as a natural lead-in to additional content.</CardText>
          <Button>Go somewhere</Button>
        </Card>
      </Col>
    </Row>
  );
};

const Example28 = (props: any) => {
  return (
    <div>
      <Card block>
        <CardTitle>Special Title Treatment</CardTitle>
        <CardText>With supporting text below as a natural lead-in to additional content.</CardText>
        <Button>Go somewhere</Button>
      </Card>
      <Card block className="text-center">
        <CardTitle>Special Title Treatment</CardTitle>
        <CardText>With supporting text below as a natural lead-in to additional content.</CardText>
        <Button>Go somewhere</Button>
      </Card>
      <Card block className="text-right">
        <CardTitle>Special Title Treatment</CardTitle>
        <CardText>With supporting text below as a natural lead-in to additional content.</CardText>
        <Button>Go somewhere</Button>
      </Card>
    </div>
  );
};

const Example29 = (props: any) => {
  return (
    <div>
      <Card>
        <CardHeader>Header</CardHeader>
        <CardBlock>
          <CardTitle>Special Title Treatment</CardTitle>
          <CardText>With supporting text below as a natural lead-in to additional content.</CardText>
          <Button>Go somewhere</Button>
        </CardBlock>
        <CardFooter>Footer</CardFooter>
      </Card>

      <Card>
        <CardHeader tag="h3">Featured</CardHeader>
        <CardBlock>
          <CardTitle>Special Title Treatment</CardTitle>
          <CardText>With supporting text below as a natural lead-in to additional content.</CardText>
          <Button>Go somewhere</Button>
        </CardBlock>
        <CardFooter className="text-muted">Footer</CardFooter>
      </Card>
    </div>
  );
};

const Example30 = (props: any) => {
  return (
    <div>
      <Card>
        <CardImg top width="100%" src="https://placeholdit.imgix.net/~text?txtsize=33&txt=318%C3%97180&w=318&h=180" alt="Card image cap" />
        <CardBlock>
          <CardTitle>Card Title</CardTitle>
          <CardText>This is a wider card with supporting text below as a natural lead-in to additional content. This content is a little bit longer.</CardText>
          <CardText>
            <small className="text-muted">Last updated 3 mins ago</small>
          </CardText>
        </CardBlock>
      </Card>
      <Card>
        <CardBlock>
          <CardTitle>Card Title</CardTitle>
          <CardText>This is a wider card with supporting text below as a natural lead-in to additional content. This content is a little bit longer.</CardText>
          <CardText>
            <small className="text-muted">Last updated 3 mins ago</small>
          </CardText>
        </CardBlock>
        <CardImg bottom width="100%" src="https://placeholdit.imgix.net/~text?txtsize=33&txt=318%C3%97180&w=318&h=180" alt="Card image cap" />
      </Card>
    </div>
  );
};

const Example31 = (props: any) => {
  return (
    <div>
      <Card inverse>
        <CardImg width="100%" src="https://placeholdit.imgix.net/~text?txtsize=33&txt=318%C3%97270&w=318&h=270&bg=333333&txtclr=666666" alt="Card image cap" />
        <CardImgOverlay>
          <CardTitle>Card Title</CardTitle>
          <CardText>This is a wider card with supporting text below as a natural lead-in to additional content. This content is a little bit longer.</CardText>
          <CardText>
            <small className="text-muted">Last updated 3 mins ago</small>
          </CardText>
        </CardImgOverlay>
      </Card>
    </div>
  );
};

const Example32 = (props: any) => {
  return (
    <div>
      <Card block inverse style={{ backgroundColor: '#333', borderColor: '#333' }}>
        <CardTitle>Special Title Treatment</CardTitle>
        <CardText>With supporting text below as a natural lead-in to additional content.</CardText>
        <Button>Button</Button>
      </Card>
      <Card block inverse color="primary">
        <CardTitle>Special Title Treatment</CardTitle>
        <CardText>With supporting text below as a natural lead-in to additional content.</CardText>
        <Button color="secondary">Button</Button>
      </Card>
      <Card block inverse color="success">
        <CardTitle>Special Title Treatment</CardTitle>
        <CardText>With supporting text below as a natural lead-in to additional content.</CardText>
        <Button color="secondary">Button</Button>
      </Card>
      <Card block inverse color="info">
        <CardTitle>Special Title Treatment</CardTitle>
        <CardText>With supporting text below as a natural lead-in to additional content.</CardText>
        <Button color="secondary">Button</Button>
      </Card>
      <Card block inverse color="warning">
        <CardTitle>Special Title Treatment</CardTitle>
        <CardText>With supporting text below as a natural lead-in to additional content.</CardText>
        <Button color="secondary">Button</Button>
      </Card>
      <Card block inverse color="danger">
        <CardTitle>Special Title Treatment</CardTitle>
        <CardText>With supporting text below as a natural lead-in to additional content.</CardText>
        <Button color="secondary">Button</Button>
      </Card>
    </div>
  );
};

const Example33 = (props: any) => {
  return (
    <div>
      <Card block outline color="secondary">
        <CardTitle>Special Title Treatment</CardTitle>
        <CardText>With supporting text below as a natural lead-in to additional content.</CardText>
        <Button>Button</Button>
      </Card>
      <Card block outline color="primary">
        <CardTitle>Special Title Treatment</CardTitle>
        <CardText>With supporting text below as a natural lead-in to additional content.</CardText>
        <Button color="secondary">Button</Button>
      </Card>
      <Card block outline color="success">
        <CardTitle>Special Title Treatment</CardTitle>
        <CardText>With supporting text below as a natural lead-in to additional content.</CardText>
        <Button color="secondary">Button</Button>
      </Card>
      <Card block outline color="info">
        <CardTitle>Special Title Treatment</CardTitle>
        <CardText>With supporting text below as a natural lead-in to additional content.</CardText>
        <Button color="secondary">Button</Button>
      </Card>
      <Card block outline color="warning">
        <CardTitle>Special Title Treatment</CardTitle>
        <CardText>With supporting text below as a natural lead-in to additional content.</CardText>
        <Button color="secondary">Button</Button>
      </Card>
      <Card block outline color="danger">
        <CardTitle>Special Title Treatment</CardTitle>
        <CardText>With supporting text below as a natural lead-in to additional content.</CardText>
        <Button color="secondary">Button</Button>
      </Card>
    </div>
  );
};

const Example34 = (props: any) => {
  return (
    <CardGroup>
      <Card>
        <CardImg top width="100%" src="https://placeholdit.imgix.net/~text?txtsize=33&txt=256%C3%97180&w=256&h=180" alt="Card image cap" />
        <CardBlock>
          <CardTitle>Card title</CardTitle>
          <CardSubtitle>Card subtitle</CardSubtitle>
          <CardText>This is a wider card with supporting text below as a natural lead-in to additional content. This content is a little bit longer.</CardText>
          <Button>Button</Button>
        </CardBlock>
      </Card>
      <Card>
        <CardImg top width="100%" src="https://placeholdit.imgix.net/~text?txtsize=33&txt=256%C3%97180&w=256&h=180" alt="Card image cap" />
        <CardBlock>
          <CardTitle>Card title</CardTitle>
          <CardSubtitle>Card subtitle</CardSubtitle>
          <CardText>This card has supporting text below as a natural lead-in to additional content.</CardText>
          <Button>Button</Button>
        </CardBlock>
      </Card>
      <Card>
        <CardImg top width="100%" src="https://placeholdit.imgix.net/~text?txtsize=33&txt=256%C3%97180&w=256&h=180" alt="Card image cap" />
        <CardBlock>
          <CardTitle>Card title</CardTitle>
          <CardSubtitle>Card subtitle</CardSubtitle>
          <CardText>
            This is a wider card with supporting text below as a natural lead-in to additional content. This
            card has even longer content than the first to show that equal height action.
          </CardText>
          <Button>Button</Button>
        </CardBlock>
      </Card>
    </CardGroup>
  );
};

const Example35 = (props: any) => {
  return (
    <CardDeck>
      <Card>
        <CardImg top width="100%" src="https://placeholdit.imgix.net/~text?txtsize=33&txt=256%C3%97180&w=256&h=180" alt="Card image cap" />
        <CardBlock>
          <CardTitle>Card title</CardTitle>
          <CardSubtitle>Card subtitle</CardSubtitle>
          <CardText>This is a wider card with supporting text below as a natural lead-in to additional content. This content is a little bit longer.</CardText>
          <Button>Button</Button>
        </CardBlock>
      </Card>
      <Card>
        <CardImg top width="100%" src="https://placeholdit.imgix.net/~text?txtsize=33&txt=256%C3%97180&w=256&h=180" alt="Card image cap" />
        <CardBlock>
          <CardTitle>Card title</CardTitle>
          <CardSubtitle>Card subtitle</CardSubtitle>
          <CardText>This card has supporting text below as a natural lead-in to additional content.</CardText>
          <Button>Button</Button>
        </CardBlock>
      </Card>
      <Card>
        <CardImg top width="100%" src="https://placeholdit.imgix.net/~text?txtsize=33&txt=256%C3%97180&w=256&h=180" alt="Card image cap" />
        <CardBlock>
          <CardTitle>Card title</CardTitle>
          <CardSubtitle>Card subtitle</CardSubtitle>
          <CardText>
              This is a wider card with supporting text below as a natural lead-in to additional content. This card has
              even longer content than the first to show that equal height action.
          </CardText>
          <Button>Button</Button>
        </CardBlock>
      </Card>
    </CardDeck>
  );
};

const Example36 = (props: any) => {
  return (
    <CardColumns>
      <Card>
        <CardImg top width="100%" src="https://placeholdit.imgix.net/~text?txtsize=33&txt=256%C3%97180&w=256&h=180" alt="Card image cap" />
        <CardBlock>
          <CardTitle>Card title</CardTitle>
          <CardSubtitle>Card subtitle</CardSubtitle>
          <CardText>This is a wider card with supporting text below as a natural lead-in to additional content. This content is a little bit longer.</CardText>
          <Button>Button</Button>
        </CardBlock>
      </Card>
      <Card>
        <CardImg top width="100%" src="https://placeholdit.imgix.net/~text?txtsize=33&txt=256%C3%97180&w=256&h=180" alt="Card image cap" />
      </Card>
      <Card>
        <CardBlock>
          <CardTitle>Card title</CardTitle>
          <CardSubtitle>Card subtitle</CardSubtitle>
          <CardText>This card has supporting text below as a natural lead-in to additional content.</CardText>
          <Button>Button</Button>
        </CardBlock>
      </Card>
      <Card block inverse style={{ backgroundColor: '#333', borderColor: '#333' }}>
        <CardTitle>Special Title Treatment</CardTitle>
        <CardText>With supporting text below as a natural lead-in to additional content.</CardText>
        <Button>Button</Button>
      </Card>
      <Card>
        <CardImg top width="100%"
                 src="https://placeholdit.imgix.net/~text?txtsize=33&txt=256%C3%97180&w=256&h=180"
                 alt="Card image cap" />
        <CardBlock>
          <CardTitle>Card title</CardTitle>
          <CardSubtitle>Card subtitle</CardSubtitle>
          <CardText>
              This is a wider card with supporting text below as a natural lead-in to additional content. This card
              has even longer content than the first to show that equal height action.
          </CardText>
          <Button>Button</Button>
        </CardBlock>
      </Card>
      <Card block inverse color="primary">
        <CardTitle>Special Title Treatment</CardTitle>
        <CardText>With supporting text below as a natural lead-in to additional content.</CardText>
        <Button color="secondary">Button</Button>
      </Card>
    </CardColumns>
  );
};

// ------------------ Collapse

class Example37 extends React.Component<any, any> {
  constructor(props: any) {
    super(props);
    this.toggle = this.toggle.bind(this);
    this.state = { collapse: false };
  }

  toggle() {
    this.setState({ collapse: !this.state.collapse });
  }

  render() {
    return (
      <div>
        <Button color="primary" onClick={this.toggle} style={{ marginBottom: '1rem' }}>Toggle</Button>
        <Collapse isOpen={this.state.collapse}>
          <Card>
            <CardBlock>
              Anim pariatur cliche reprehenderit,
             enim eiusmod high life accusamus terry richardson ad squid. Nihil
             anim keffiyeh helvetica, craft beer labore wes anderson cred
             nesciunt sapiente ea proident.
            </CardBlock>
          </Card>
        </Collapse>
      </div>
    );
  }
}

class Example38 extends React.Component<any, any> {
  constructor(props: any) {
    super(props);
    this.onOpened = this.onOpened.bind(this);
    this.onClosed = this.onClosed.bind(this);
    this.toggle = this.toggle.bind(this);
    this.state = { collapse: false, status: 'Closed' };
  }

  onOpened() {
    this.setState({ ...this.state, status: 'Opened' });
  }

  onClosed() {
    this.setState({ ...this.state, status: 'Closed' });
  }

  toggle() {
    const status = !this.state.collapse ? 'Opening...' : 'Closing...';
    this.setState({ collapse: !this.state.collapse, status });
  }

  render() {
    return (
      <div>
        <Button color="primary" onClick={this.toggle} style={{ marginBottom: '1rem' }}>Toggle</Button>
        <h5>Current state: {this.state.status}</h5>
        <Collapse isOpen={this.state.collapse} onOpened={this.onOpened} onClosed={this.onClosed}>
          <Card>
            <CardBlock>
              Anim pariatur cliche reprehenderit,
             enim eiusmod high life accusamus terry richardson ad squid. Nihil
             anim keffiyeh helvetica, craft beer labore wes anderson cred
             nesciunt sapiente ea proident.
            </CardBlock>
          </Card>
        </Collapse>
      </div>
    );
  }
}

// ------- Dropdown

class Example39 extends React.Component<any, any> {
  constructor(props: any) {
    super(props);

    this.toggle = this.toggle.bind(this);
    this.state = {
      dropdownOpen: false
    };
  }

  toggle() {
    this.setState({
      dropdownOpen: !this.state.dropdownOpen
    });
  }

  render() {
    return (
      <Dropdown isOpen={this.state.dropdownOpen} toggle={this.toggle}>
        <DropdownToggle caret>
          Dropdown
        </DropdownToggle>
        <DropdownMenu>
          <DropdownItem header>Header</DropdownItem>
          <DropdownItem disabled>Action</DropdownItem>
          <DropdownItem>Another Action</DropdownItem>
          <DropdownItem divider />
          <DropdownItem>Another Action</DropdownItem>
        </DropdownMenu>
      </Dropdown>
    );
  }
}

const Example40 = (props: any) => (
  <Dropdown isOpen={false} toggle={() => false}>
    <DropdownToggle caret>
      Dropdown
  </DropdownToggle>
    <DropdownMenu right>
      <DropdownItem header>Header</DropdownItem>
      <DropdownItem disabled>Action</DropdownItem>
      <DropdownItem>Another Action</DropdownItem>
      <DropdownItem divider />
      <DropdownItem>Another Action</DropdownItem>
    </DropdownMenu>
  </Dropdown>
);

const Example41 = (props: any) => (
  <DropdownItem header>Header</DropdownItem>
);

const Example42 = (props: any) => (
  <div>
    <DropdownItem divider />
    <DropdownItem>Action</DropdownItem>
    <DropdownItem disabled>Action</DropdownItem>
    <Dropdown group isOpen={true} size="lg" toggle={() => true}>
      <DropdownToggle caret>asdfasd</DropdownToggle>
      <DropdownMenu>sadfas</DropdownMenu>
    </Dropdown>

    <Dropdown isOpen={true} toggle={() => true}>
      <DropdownToggle caret>sadfasd</DropdownToggle>
      <DropdownMenu>sadf</DropdownMenu>
    </Dropdown>

    <Dropdown group isOpen={true} size="sm" toggle={() => true}>
      <DropdownToggle caret>asdf</DropdownToggle>
      <DropdownMenu>sasdfsdf</DropdownMenu>
    </Dropdown>

  </div>
);

class Example43 extends React.Component<any, any> {
  constructor(props: any) {
    super(props);

    this.toggle = this.toggle.bind(this);
    this.state = {
      dropdownOpen: false
    };
  }

  toggle() {
    this.setState({
      dropdownOpen: !this.state.dropdownOpen
    });
  }

  render() {
    return (
      <Dropdown isOpen={this.state.dropdownOpen} toggle={this.toggle}>
        <span
          onClick={this.toggle}
          data-toggle="dropdown"
          aria-haspopup="true"
          aria-expanded={this.state.dropdownOpen}
        >
          Custom Dropdown Content
        </span>
        <DropdownMenu>
          <div onClick={this.toggle}>Custom dropdown item</div>
          <div onClick={this.toggle}>Custom dropdown item</div>
          <div onClick={this.toggle}>Custom dropdown item</div>
          <div onClick={this.toggle}>Custom dropdown item</div>
        </DropdownMenu>
      </Dropdown>
    );
  }
}

function Example44() {
  return (
    <UncontrolledDropdown className="some-class">
      <DropdownToggle caret>
        Dropdown
      </DropdownToggle>
      <DropdownMenu>
        <DropdownItem header>Header</DropdownItem>
        <DropdownItem disabled>Action</DropdownItem>
        <DropdownItem>Another Action</DropdownItem>
        <DropdownItem divider />
        <DropdownItem>Another Action</DropdownItem>
      </DropdownMenu>
    </UncontrolledDropdown>
  );
}

// ------------------ Form
class Example45 extends React.Component {
  render() {
    return (
      <Form>
        <FormGroup>
          <Label for="exampleEmail">Email</Label>
          <Input type="email" name="email" id="exampleEmail" placeholder="with a placeholder" />
        </FormGroup>
        <FormGroup>
          <Label for="examplePassword">Password</Label>
          <Input type="password" name="password" id="examplePassword" placeholder="password placeholder" />
        </FormGroup>
        <FormGroup>
          <Label for="exampleSelect">Select</Label>
          <Input type="select" name="select" id="exampleSelect">
            <option>1</option>
            <option>2</option>
            <option>3</option>
            <option>4</option>
            <option>5</option>
          </Input>
        </FormGroup>
        <FormGroup>
          <Label for="exampleSelectMulti">Select Multiple</Label>
          <Input type="select" name="selectMulti" id="exampleSelectMulti" multiple>
            <option>1</option>
            <option>2</option>
            <option>3</option>
            <option>4</option>
            <option>5</option>
          </Input>
        </FormGroup>
        <FormGroup>
          <Label for="exampleText">Text Area</Label>
          <Input type="textarea" name="text" id="exampleText" />
        </FormGroup>
        <FormGroup>
          <Label for="exampleFile">File</Label>
          <Input type="file" name="file" id="exampleFile" />
          <FormText color="muted">
            This is some placeholder block-level help text for the above input.
            It's a bit lighter and easily wraps to a new line.
          </FormText>
        </FormGroup>
        <FormGroup tag="fieldset">
          <legend>Radio Buttons</legend>
          <FormGroup check>
            <Label check>
              <Input type="radio" name="radio1" />{' '}
              Option one is this and that—be sure to include why it's great
            </Label>
          </FormGroup>
          <FormGroup check>
            <Label check>
              <Input type="radio" name="radio1" />{' '}
              Option two can be something else and selecting it will deselect option one
            </Label>
          </FormGroup>
          <FormGroup check disabled>
            <Label check>
              <Input type="radio" name="radio1" disabled />{' '}
              Option three is disabled
            </Label>
          </FormGroup>
        </FormGroup>
        <FormGroup check>
          <Label check>
            <Input type="checkbox" />{' '}
            Check me out
          </Label>
        </FormGroup>
        <Button>Submit</Button>
      </Form>
    );
  }
}

class Example46 extends React.Component {
  render() {
    return (
      <Form>
        <FormGroup row>
          <Label for="exampleEmail" sm={2}>Email</Label>
          <Col sm={10}>
            <Input type="email" name="email" id="exampleEmail" placeholder="with a placeholder" />
          </Col>
        </FormGroup>
        <FormGroup row>
          <Label for="examplePassword" sm={2}>Password</Label>
          <Col sm={10}>
            <Input type="password" name="password" id="examplePassword" placeholder="password placeholder" />
          </Col>
        </FormGroup>
        <FormGroup row>
          <Label for="exampleSelect" sm={2}>Select</Label>
          <Col sm={10}>
            <Input type="select" name="select" id="exampleSelect" />
          </Col>
        </FormGroup>
        <FormGroup row>
          <Label for="exampleSelectMulti" sm={2}>Select Multiple</Label>
          <Col sm={10}>
            <Input type="select" name="selectMulti" id="exampleSelectMulti" multiple />
          </Col>
        </FormGroup>
        <FormGroup row>
          <Label for="exampleText" sm={2}>Text Area</Label>
          <Col sm={10}>
            <Input type="textarea" name="text" id="exampleText" />
          </Col>
        </FormGroup>
        <FormGroup row>
          <Label for="exampleFile" sm={2}>File</Label>
          <Col sm={10}>
            <Input type="file" name="file" id="exampleFile" />
            <FormText color="muted">
              This is some placeholder block-level help text for the above input.
              It's a bit lighter and easily wraps to a new line.
            </FormText>
          </Col>
        </FormGroup>
        <FormGroup tag="fieldset" row>
          <legend className="col-form-legend col-sm-2">Radio Buttons</legend>
          <Col sm={10}>
            <FormGroup check>
              <Label check>
                <Input type="radio" name="radio2" />{' '}
                Option one is this and that—be sure to include why it's great
              </Label>
            </FormGroup>
            <FormGroup check>
              <Label check>
                <Input type="radio" name="radio2" />{' '}
                Option two can be something else and selecting it will deselect option one
              </Label>
            </FormGroup>
            <FormGroup check disabled>
              <Label check>
                <Input type="radio" name="radio2" disabled />{' '}
                Option three is disabled
              </Label>
            </FormGroup>
          </Col>
        </FormGroup>
        <FormGroup row>
          <Label for="checkbox2" sm={2}>Checkbox</Label>
          <Col sm={{ size: 10 }}>
            <FormGroup check>
              <Label check>
                <Input type="checkbox" id="checkbox2" />{' '}
                Check me out
              </Label>
            </FormGroup>
          </Col>
        </FormGroup>
        <FormGroup check row>
          <Col sm={{ size: 10, offset: 2 }}>
            <Button>Submit</Button>
          </Col>
        </FormGroup>
      </Form>
    );
  }
}

class Example47 extends React.Component {
  render() {
    return (
      <Form inline>
        <FormGroup>
          <Label for="exampleEmail">Email</Label>{' '}
          <Input type="email" name="email" id="exampleEmail" placeholder="something@idk.cool" />
        </FormGroup>
        {' '}
        <FormGroup>
          <Label for="examplePassword">Password</Label>{' '}
          <Input type="password" name="password" id="examplePassword" placeholder="don't tell!" />
        </FormGroup>
        {' '}
        <Button>Submit</Button>
      </Form>
    );
  }
}

class Example48 extends React.Component {
  render() {
    return (
      <Form>
        <FormGroup color="success">
          <Label for="exampleEmail">Input with success</Label>
          <Input state="success" />
          <FormFeedback>Success! You did it!</FormFeedback>
          <FormText color="muted">Example help text that remains unchanged.</FormText>
        </FormGroup>
        <FormGroup color="warning">
          <Label for="examplePassword">Input with warning</Label>
          <Input state="warning" />
          <FormFeedback>Whoops, check your formatting and try again.</FormFeedback>
          <FormText color="muted">Example help text that remains unchanged.</FormText>
        </FormGroup>
        <FormGroup color="danger">
          <Label for="examplePassword">Input with danger</Label>
          <Input state="danger" />
          <FormFeedback>Oh noes! that name is already taken</FormFeedback>
          <FormText color="muted">Example help text that remains unchanged.</FormText>
        </FormGroup>
      </Form>
    );
  }
}

class Example49 extends React.Component {
  render() {
    return (
      <Form>
        <FormGroup>
          <Label for="exampleEmail">Static</Label>
          <Input>Some static value</Input>
        </FormGroup>
        <FormGroup>
          <Label for="exampleEmail">Email</Label>
          <Input type="email" name="email" id="exampleEmail" placeholder="with a placeholder" />
        </FormGroup>
        <FormGroup>
          <Label for="examplePassword">Password</Label>
          <Input type="password" name="password" id="examplePassword" placeholder="password placeholder" />
        </FormGroup>
        <FormGroup>
          <Label for="exampleUrl">Url</Label>
          <Input type="url" name="url" id="exampleUrl" placeholder="url placeholder" />
        </FormGroup>
        <FormGroup>
          <Label for="exampleNumber">Number</Label>
          <Input type="number" name="number" id="exampleNumber" placeholder="number placeholder" />
        </FormGroup>
        <FormGroup>
          <Label for="exampleDatetime">Datetime</Label>
          <Input type="datetime" name="datetime" id="exampleDatetime" placeholder="datetime placeholder" />
        </FormGroup>
        <FormGroup>
          <Label for="exampleDate">Date</Label>
          <Input type="date" name="date" id="exampleDate" placeholder="date placeholder" />
        </FormGroup>
        <FormGroup>
          <Label for="exampleTime">Time</Label>
          <Input type="time" name="time" id="exampleTime" placeholder="time placeholder" />
        </FormGroup>
        <FormGroup>
          <Label for="exampleColor">Color</Label>
          <Input type="color" name="color" id="exampleColor" placeholder="color placeholder" />
        </FormGroup>
        <FormGroup>
          <Label for="exampleSearch">Search</Label>
          <Input type="search" name="search" id="exampleSearch" placeholder="search placeholder" />
        </FormGroup>
        <FormGroup>
          <Label for="exampleSelect">Select</Label>
          <Input type="select" name="select" id="exampleSelect">
            <option>1</option>
            <option>2</option>
            <option>3</option>
            <option>4</option>
            <option>5</option>
          </Input>
        </FormGroup>
        <FormGroup>
          <Label for="exampleSelectMulti">Select Multiple</Label>
          <Input type="select" name="selectMulti" id="exampleSelectMulti" multiple>
            <option>1</option>
            <option>2</option>
            <option>3</option>
            <option>4</option>
            <option>5</option>
          </Input>
        </FormGroup>
        <FormGroup>
          <Label for="exampleText">Text Area</Label>
          <Input type="textarea" name="text" id="exampleText" />
        </FormGroup>
        <FormGroup>
          <Label for="exampleFile">File</Label>
          <Input type="file" name="file" id="exampleFile" />
          <FormText color="muted">
            This is some placeholder block-level help text for the above input.
            It's a bit lighter and easily wraps to a new line.
          </FormText>
        </FormGroup>
        <FormGroup check>
          <Label check>
            <Input type="radio" />{' '}
            Option one is this and that—be sure to include why it's great
          </Label>
        </FormGroup>
        <FormGroup check>
          <Label check>
            <Input type="checkbox" />{' '}
            Check me out
          </Label>
        </FormGroup>
      </Form>
    );
  }
}

class Example50 extends React.Component {
  render() {
    return (
      <Form>
        <Input placeholder="lg" size="lg" />
        <Input placeholder="default" />
        <Input placeholder="sm" size="sm" />
        <Input type="select" size="lg">
          <option>Large Select</option>
        </Input>
        <Input type="select">
          <option>Default Select</option>
        </Input>
        <Input type="select" size="sm">
          <option>Small Select</option>
        </Input>
      </Form>
    );
  }
}

class Example51 extends React.Component {
  render() {
    return (
      <Form inline>
        <FormGroup>
          <Label for="exampleEmail" hidden>Email</Label>
          <Input type="email" name="email" id="exampleEmail" placeholder="Email" />
        </FormGroup>
        {' '}
        <FormGroup>
          <Label for="examplePassword" hidden>Password</Label>
          <Input type="password" name="password" id="examplePassword" placeholder="Password" />
        </FormGroup>
        {' '}
        <Button>Submit</Button>
      </Form>
    );
  }
}

const Example52 = (props: any) => {
  return (
    <div>
      <InputGroup>
        <InputGroupAddon>@</InputGroupAddon>
        <Input placeholder="username" />
      </InputGroup>
      <br />
      <InputGroup>
        <InputGroupAddon>
          <Input addon type="checkbox" aria-label="Checkbox for following text input" />
        </InputGroupAddon>
        <Input placeholder="Check it out" />
      </InputGroup>
      <br />
      <InputGroup>
        <Input placeholder="username" />
        <InputGroupAddon>@example.com</InputGroupAddon>
      </InputGroup>
      <br />
      <InputGroup>
        <InputGroupAddon>$</InputGroupAddon>
        <InputGroupAddon>$</InputGroupAddon>
        <Input placeholder="Dolla dolla billz yo!" />
        <InputGroupAddon>$</InputGroupAddon>
        <InputGroupAddon>$</InputGroupAddon>
      </InputGroup>
      <br />
      <InputGroup>
        <InputGroupAddon>$</InputGroupAddon>
        <Input placeholder="Amount" type="number" step="1" />
        <InputGroupAddon>.00</InputGroupAddon>
      </InputGroup>
    </div>
  );
};

const Example53 = (props: any) => {
  return (
    <div>
      <InputGroup>
        <InputGroupAddon>To the Left!</InputGroupAddon>
        <Input />
      </InputGroup>
      <br />
      <InputGroup>
        <Input />
        <InputGroupAddon>To the Right!</InputGroupAddon>
      </InputGroup>
      <br />
      <InputGroup>
        <InputGroupAddon>To the Left!</InputGroupAddon>
        <Input placeholder="and..." />
        <InputGroupAddon>To the Right!</InputGroupAddon>
      </InputGroup>
    </div>
  );
};

const Example54 = (props: any) => {
  return (
    <div>
      <InputGroup size="lg">
        <InputGroupAddon>@lg</InputGroupAddon>
        <Input />
      </InputGroup>
      <br />
      <InputGroup>
        <InputGroupAddon>@normal</InputGroupAddon>
        <Input />
      </InputGroup>
      <br />
      <InputGroup size="sm">
        <InputGroupAddon>@sm</InputGroupAddon>
        <Input />
      </InputGroup>
    </div>
  );
};

const Example55 = (props: any) => {
  return (
    <div>
      <InputGroup>
        <InputGroupButton><Button>I'm a button</Button></InputGroupButton>
        <Input />
      </InputGroup>
      <br />
      <InputGroup>
        <Input />
        <InputGroupButton></InputGroupButton>
      </InputGroup>
      <br />
      <InputGroup>
        <InputGroupButton></InputGroupButton>
        <Input placeholder="and..." />
        <InputGroupButton><Button color="secondary">I'm a button</Button></InputGroupButton>
      </InputGroup>
    </div>
  );
};

const Example56 = (props: any) => {
  return (
    <div>
      <InputGroup size="lg">
        <InputGroupAddon>@lg</InputGroupAddon>
        <Input />
      </InputGroup>
      <br />
      <InputGroup>
        <InputGroupAddon>@normal</InputGroupAddon>
        <Input />
      </InputGroup>
      <br />
      <InputGroup size="sm">
        <InputGroupAddon>@sm</InputGroupAddon>
        <Input />
      </InputGroup>
    </div>
  );
};

const Example57 = (props: any) => {
  return (
    <div>
      <InputGroup>
        <InputGroupButton><Button>I'm a button</Button></InputGroupButton>
        <Input />
      </InputGroup>
      <br />
      <InputGroup>
        <Input />
        <InputGroupButton></InputGroupButton>
      </InputGroup>
      <br />
      <InputGroup>
        <InputGroupButton></InputGroupButton>
        <Input placeholder="and..." />
        <InputGroupButton><Button color="secondary">I'm a button</Button></InputGroupButton>
      </InputGroup>
    </div>
  );
};

const Example58 = (props: any) => {
  return (
    <div>
      <InputGroup>
        <InputGroupButton>To the Left!</InputGroupButton>
        <Input />
      </InputGroup>
      <br />
      <InputGroup>
        <Input />
        <InputGroupButton color="secondary">To the Right!</InputGroupButton>
      </InputGroup>
      <br />
      <InputGroup>
        <InputGroupButton color="danger">To the Left!</InputGroupButton>
        <Input placeholder="and..." />
        <InputGroupButton color="success">To the Right!</InputGroupButton>
      </InputGroup>
    </div>
  );
};

const Example59 = (props: any) => {
  return (
    <div>
      <Jumbotron>
        <h1 className="display-3">Hello, world!</h1>
        <p className="lead">This is a simple hero unit, a simple Jumbotron-style component for calling extra attention to featured content or information.</p>
        <hr className="my-2" />
        <p>It uses utility classes for typgraphy and spacing to space content out within the larger container.</p>
        <p className="lead">
          <Button color="primary">Learn More</Button>
        </p>
      </Jumbotron>
    </div>
  );
};

const Example60 = (props: any) => {
  return (
    <div>
      <Jumbotron fluid>
        <Container fluid>
          <h1 className="display-3">Fluid jumbotron</h1>
          <p className="lead">This is a modified jumbotron that occupies the entire horizontal space of its parent.</p>
        </Container>
      </Jumbotron>
    </div>
  );
};

class Example61 extends React.Component {
  render() {
    return (
      <Container>
        <Row>
          <Col>.col</Col>
        </Row>
        <Row>
          <Col>.col</Col>
          <Col>.col</Col>
          <Col>.col</Col>
          <Col>.col</Col>
        </Row>
        <Row>
          <Col xs="3">.col-3</Col>
          <Col xs="auto">.col-auto - variable width content</Col>
          <Col xs="3">.col-3</Col>
        </Row>
        <Row>
          <Col xs="6">.col-6</Col>
          <Col xs="6">.col-6</Col>
        </Row>
        <Row>
          <Col xs="6" sm="4">.col-6 .col-sm-4</Col>
          <Col xs="6" sm="4">.col-6 .col-sm-4</Col>
          <Col sm="4">.col .col-sm-4</Col>
        </Row>
        <Row>
          <Col sm={{ size: 6, push: 2, pull: 2, offset: 1 }}>.col .col-sm-6 .col-sm-push-2 .col-sm-pull-2 .col-sm-offset-2</Col>
        </Row>
        <Row>
          <Col sm="12" md={{ size: 8, offset: 2 }}>.col .col-sm-12 .col-md-6 .col-md-offset-3</Col>
        </Row>
        <Row>
          <Col sm={{ size: 'auto', offset: 1 }}>.col .col-sm .col-sm-offset-1</Col>
          <Col sm={{ size: 'auto', offset: 1 }}>.col .col-sm .col-sm-offset-1</Col>
        </Row>
      </Container>
    );
  }
}

class Example62 extends React.Component {
  render() {
    return (
      <ListGroup>
        <ListGroupItem>Cras justo odio</ListGroupItem>
        <ListGroupItem>Dapibus ac facilisis in</ListGroupItem>
        <ListGroupItem>Morbi leo risus</ListGroupItem>
        <ListGroupItem>Porta ac consectetur ac</ListGroupItem>
        <ListGroupItem>Vestibulum at eros</ListGroupItem>
      </ListGroup>
    );
  }
}

class Example63 extends React.Component {
  render() {
    return (
      <ListGroup>
        <ListGroupItem className="justify-content-between">Cras justo odio <Badge pill>14</Badge></ListGroupItem>
        <ListGroupItem className="justify-content-between">Dapibus ac facilisis in <Badge pill>2</Badge></ListGroupItem>
        <ListGroupItem className="justify-content-between">Morbi leo risus <Badge pill>1</Badge></ListGroupItem>
      </ListGroup>
    );
  }
}

class Example64 extends React.Component {
  render() {
    return (
      <ListGroup>
        <ListGroupItem disabled tag="a" href="#">Cras justo odio</ListGroupItem>
        <ListGroupItem tag="a" href="#">Dapibus ac facilisis in</ListGroupItem>
        <ListGroupItem tag="a" href="#">Morbi leo risus</ListGroupItem>
        <ListGroupItem tag="a" href="#">Porta ac consectetur ac</ListGroupItem>
        <ListGroupItem tag="a" href="#">Vestibulum at eros</ListGroupItem>
      </ListGroup>
    );
  }
}

class Example65 extends React.Component {
  render() {
    return (
      <div>
        <h3>Anchors </h3>
        <p>Be sure to <strong>not use the standard <code>.btn</code> classes here</strong>.</p>
        <ListGroup>
          <ListGroupItem active tag="a" href="#" action>Cras justo odio</ListGroupItem>
          <ListGroupItem tag="a" href="#" action>Dapibus ac facilisis in</ListGroupItem>
          <ListGroupItem tag="a" href="#" action>Morbi leo risus</ListGroupItem>
          <ListGroupItem tag="a" href="#" action>Porta ac consectetur ac</ListGroupItem>
          <ListGroupItem disabled tag="a" href="#" action>Vestibulum at eros</ListGroupItem>
        </ListGroup>
        <p />
        <h3>Buttons </h3>
        <ListGroup>
          <ListGroupItem active tag="button" action>Cras justo odio</ListGroupItem>
          <ListGroupItem tag="button" action>Dapibus ac facilisis in</ListGroupItem>
          <ListGroupItem tag="button" action>Morbi leo risus</ListGroupItem>
          <ListGroupItem tag="button" action>Porta ac consectetur ac</ListGroupItem>
          <ListGroupItem disabled tag="button" action>Vestibulum at eros</ListGroupItem>
        </ListGroup>
      </div>
    );
  }
}

class Example66 extends React.Component {
  render() {
    return (
      <ListGroup>
        <ListGroupItem color="success">Cras justo odio</ListGroupItem>
        <ListGroupItem color="info">Dapibus ac facilisis in</ListGroupItem>
        <ListGroupItem color="warning">Morbi leo risus</ListGroupItem>
        <ListGroupItem color="danger">Porta ac consectetur ac</ListGroupItem>
      </ListGroup>
    );
  }
}

class Example67 extends React.Component {
  render() {
    return (
      <ListGroup>
        <ListGroupItem active>
          <ListGroupItemHeading>List group item heading</ListGroupItemHeading>
          <ListGroupItemText>
            Donec id elit non mi porta gravida at eget metus. Maecenas sed diam eget risus varius blandit.
          </ListGroupItemText>
        </ListGroupItem>
        <ListGroupItem>
          <ListGroupItemHeading>List group item heading</ListGroupItemHeading>
          <ListGroupItemText>
            Donec id elit non mi porta gravida at eget metus. Maecenas sed diam eget risus varius blandit.
          </ListGroupItemText>
        </ListGroupItem>
        <ListGroupItem>
          <ListGroupItemHeading>List group item heading</ListGroupItemHeading>
          <ListGroupItemText>
            Donec id elit non mi porta gravida at eget metus. Maecenas sed diam eget risus varius blandit.
          </ListGroupItemText>
        </ListGroupItem>
      </ListGroup>
    );
  }
}

// ------------- Media
const Example68 = () => {
  return (
    <Media>
      <Media left href="#">
        <Media object data-src="holder.js/64x64" alt="Generic placeholder image" />
      </Media>
      <Media body>
        <Media heading>
          Media heading
        </Media>
        Cras sit amet nibh libero, in gravida nulla. Nulla vel metus scelerisque ante sollicitudin commodo. Cras purus
        odio, vestibulum in vulputate at, tempus viverra turpis. Fusce condimentum nunc ac nisi vulputate fringilla.
        Donec lacinia congue felis in faucibus.
      </Media>
    </Media>
  );
};

const Example69 = () => {
  return (
    <Media>
      <Media left href="#">
        <Media object data-src="holder.js/64x64" alt="Generic placeholder image" />
      </Media>
      <Media body>
        <Media heading>
          Media heading
        </Media>
        Cras sit amet nibh libero, in gravida nulla. Nulla vel metus scelerisque ante sollicitudin commodo. Cras purus
        odio, vestibulum in vulputate at, tempus viverra turpis. Fusce condimentum nunc ac nisi vulputate fringilla.
        Donec lacinia congue felis in faucibus.
        <Media>
          <Media left href="#">
            <Media object data-src="holder.js/64x64" alt="Generic placeholder image" />
          </Media>
          <Media body>
            <Media heading>
              Nested media heading
            </Media>
            Cras sit amet nibh libero, in gravida nulla. Nulla vel metus scelerisque ante sollicitudin commodo. Cras
            purus odio, vestibulum in vulputate at, tempus viverra turpis. Fusce condimentum nunc ac nisi vulputate
            fringilla. Donec lacinia congue felis in faucibus.
          </Media>
        </Media>
      </Media>
    </Media>
  );
};

const Example70 = () => {
  return (
    <div>
      <Media>
        <Media left top href="#">
          <Media object data-src="holder.js/64x64" alt="Generic placeholder image" />
        </Media>
        <Media body>
          <Media heading>
            Top aligned media
          </Media>
          Cras sit amet nibh libero, in gravida nulla. Nulla vel metus scelerisque ante sollicitudin commodo. Cras
          purus odio, vestibulum in vulputate at, tempus viverra turpis. Fusce condimentum nunc ac nisi vulputate
          fringilla. Donec lacinia congue felis in faucibus.
        </Media>
      </Media>
      <Media className="mt-1">
        <Media left middle href="#">
          <Media object data-src="holder.js/64x64" alt="Generic placeholder image" />
        </Media>
        <Media body>
          <Media heading>
            Middle aligned media
          </Media>
          Cras sit amet nibh libero, in gravida nulla. Nulla vel metus scelerisque ante sollicitudin commodo. Cras
          purus odio, vestibulum in vulputate at, tempus viverra turpis. Fusce condimentum nunc ac nisi vulputate
          fringilla. Donec lacinia congue felis in faucibus.
        </Media>
      </Media>
      <Media className="mt-1">
        <Media left bottom href="#">
          <Media object data-src="holder.js/64x64" alt="Generic placeholder image" />
        </Media>
        <Media body>
          <Media heading>
            Bottom aligned media
          </Media>
          Cras sit amet nibh libero, in gravida nulla. Nulla vel metus scelerisque ante sollicitudin commodo. Cras
          purus odio, vestibulum in vulputate at, tempus viverra turpis. Fusce condimentum nunc ac nisi vulputate
          fringilla. Donec lacinia congue felis in faucibus.
        </Media>
      </Media>
    </div>
  );
};

const Example71 = () => {
  return (
    <Media list>
      <Media tag="li">
        <Media left href="#">
          <Media object data-src="holder.js/64x64" alt="Generic placeholder image" />
        </Media>
        <Media body>
          <Media heading>
            Media heading
          </Media>
          Cras sit amet nibh libero, in gravida nulla. Nulla vel metus scelerisque ante sollicitudin commodo. Cras
          purus odio, vestibulum in vulputate at, tempus viverra turpis. Fusce condimentum nunc ac nisi vulputate
          fringilla. Donec lacinia congue felis in faucibus.
          <Media>
            <Media left href="#">
              <Media object data-src="holder.js/64x64" alt="Generic placeholder image" />
            </Media>
            <Media body>
              <Media heading>
                Nested media heading
              </Media>
              Cras sit amet nibh libero, in gravida nulla. Nulla vel metus scelerisque ante sollicitudin commodo.
              Cras purus odio, vestibulum in vulputate at, tempus viverra turpis. Fusce condimentum nunc ac nisi
              vulputate fringilla. Donec lacinia congue felis in faucibus.
              <Media>
                <Media left href="#">
                  <Media object data-src="holder.js/64x64" alt="Generic placeholder image" />
                </Media>
                <Media body>
                  <Media heading>
                    Nested media heading
                  </Media>
                  Cras sit amet nibh libero, in gravida nulla. Nulla vel metus scelerisque ante sollicitudin commodo.
                  Cras purus odio, vestibulum in vulputate at, tempus viverra turpis. Fusce condimentum nunc ac nisi
                  vulputate fringilla. Donec lacinia congue felis in faucibus.
                </Media>
              </Media>
            </Media>
          </Media>
          <Media>
            <Media left href="#">
              <Media object data-src="holder.js/64x64" alt="Generic placeholder image" />
            </Media>
            <Media body>
              <Media heading>
                Nested media heading
              </Media>
              Cras sit amet nibh libero, in gravida nulla. Nulla vel metus scelerisque ante sollicitudin commodo. Cras
              purus odio, vestibulum in vulputate at, tempus viverra turpis. Fusce condimentum nunc ac nisi vulputate
              fringilla. Donec lacinia congue felis in faucibus.
            </Media>
          </Media>
        </Media>
      </Media>
      <Media tag="li">
        <Media body>
          <Media heading>
            Media heading
          </Media>
          Cras sit amet nibh libero, in gravida nulla. Nulla vel metus scelerisque ante sollicitudin commodo. Cras
          purus odio, vestibulum in vulputate at, tempus viverra turpis. Fusce condimentum nunc ac nisi vulputate
          fringilla. Donec lacinia congue felis in faucibus.
        </Media>
        <Media right href="#">
          <Media object data-src="holder.js/64x64" alt="Generic placeholder image" />
        </Media>
      </Media>
    </Media>
  );
};

// --------------- Modal
class ModalExample72 extends React.Component<any, any> {
  constructor(props: any) {
    super(props);
    this.state = {
      modal: false
    };

    this.toggle = this.toggle.bind(this);
  }

  toggle() {
    this.setState({
      modal: !this.state.modal
    });
  }

  render() {
    return (
      <div>
        <Button color="danger" onClick={this.toggle}>{this.props.buttonLabel}</Button>
        <Modal isOpen={this.state.modal} toggle={this.toggle} className={this.props.className}>
          <ModalHeader toggle={this.toggle}>Modal title</ModalHeader>
          <ModalBody>
            Lorem ipsum dolor sit amet, consectetur adipisicing elit, sed do eiusmod tempor incididunt ut labore et
            dolore magna aliqua. Ut enim ad minim veniam, quis nostrud exercitation ullamco laboris nisi ut aliquip ex
            ea commodo consequat. Duis aute irure dolor in reprehenderit in voluptate velit esse cillum dolore eu fugiat
            nulla pariatur. Excepteur sint occaecat cupidatat non proident, sunt in culpa qui officia deserunt mollit
            anim id est laborum.
          </ModalBody>
          <ModalFooter>
            <Button color="primary" onClick={this.toggle}>Do Something</Button>{' '}
            <Button color="secondary" onClick={this.toggle}>Cancel</Button>
          </ModalFooter>
        </Modal>
      </div>
    );
  }
}

class ModalExample73 extends React.Component<any, any> {
  constructor(props: any) {
    super(props);
    this.state = {
      modal: false,
      backdrop: true
    };

    this.toggle = this.toggle.bind(this);
    this.changeBackdrop = this.changeBackdrop.bind(this);
  }

  toggle() {
    this.setState({
      modal: !this.state.modal
    });
  }

  changeBackdrop(e: React.ChangeEvent<HTMLInputElement>) {
    let value = e.target.value;
    if (value !== 'static') {
      value = JSON.parse(value);
    }
    this.setState({ backdrop: value });
  }

  render() {
    return (
      <div>
        <Form inline onSubmit={(e) => e.preventDefault()}>
          <FormGroup>
            <Label for="backdrop">Backdrop value</Label>{' '}
            <Input type="select" name="backdrop" id="backdrop" onChange={this.changeBackdrop}>
              <option value="true">true</option>
              <option value="false">false</option>
              <option value="static">"static"</option>
            </Input>
          </FormGroup>
          {' '}
          <Button color="danger" onClick={this.toggle}>{this.props.buttonLabel}</Button>
        </Form>
        <Modal isOpen={this.state.modal} toggle={this.toggle} className={this.props.className} backdrop={this.state.backdrop}>
          <ModalHeader toggle={this.toggle}>Modal title</ModalHeader>
          <ModalBody>
            Lorem ipsum dolor sit amet, consectetur adipisicing elit, sed do eiusmod tempor incididunt ut labore et
            dolore magna aliqua. Ut enim ad minim veniam, quis nostrud exercitation ullamco laboris nisi ut aliquip
            ex ea commodo consequat. Duis aute irure dolor in reprehenderit in voluptate velit esse cillum dolore eu
            fugiat nulla pariatur. Excepteur sint occaecat cupidatat non proident, sunt in culpa qui officia deserunt
            mollit anim id est laborum.
          </ModalBody>
          <ModalFooter>
            <Button color="primary" onClick={this.toggle}>Do Something</Button>{' '}
            <Button color="secondary" onClick={this.toggle}>Cancel</Button>
          </ModalFooter>
        </Modal>
      </div>
    );
  }
}

class ModalExample74 extends React.Component<any, any> {
  constructor(props: any) {
    super(props);
    this.state = {
      modal: false,
      nestedModal: false,
    };

    this.toggle = this.toggle.bind(this);
    this.toggleNested = this.toggleNested.bind(this);
  }

  toggle() {
    this.setState({
      modal: !this.state.modal
    });
  }

  toggleNested() {
    this.setState({
      nestedModal: !this.state.nestedModal
    });
  }

  render() {
    return (
      <div>
        <Button color="danger" onClick={this.toggle}>{this.props.buttonLabel}</Button>
        <Modal isOpen={this.state.modal} toggle={this.toggle} className={this.props.className}>
          <ModalHeader toggle={this.toggle}>Modal title</ModalHeader>
          <ModalBody>
            Lorem ipsum dolor sit amet, consectetur adipisicing elit, sed do eiusmod tempor incididunt ut labore et
            dolore magna aliqua. Ut enim ad minim veniam, quis nostrud exercitation ullamco laboris nisi ut aliquip ex
            ea commodo consequat. Duis aute irure dolor in reprehenderit in voluptate velit esse cillum dolore eu
            fugiat nulla pariatur. Excepteur sint occaecat cupidatat non proident, sunt in culpa qui officia deserunt
            mollit anim id est laborum.
            <br />
            <Button color="success" onClick={this.toggleNested}>Show Nested Model</Button>
            <Modal isOpen={this.state.nestedModal} toggle={this.toggleNested}>
              <ModalHeader>Nested Modal title</ModalHeader>
              <ModalBody>Stuff and things</ModalBody>
              <ModalFooter>
                <Button color="primary" onClick={this.toggleNested}>Done</Button>{' '}
                <Button color="secondary" onClick={this.toggle}>All Done</Button>
              </ModalFooter>
            </Modal>
          </ModalBody>
          <ModalFooter>
            <Button color="primary" onClick={this.toggle}>Do Something</Button>{' '}
            <Button color="secondary" onClick={this.toggle}>Cancel</Button>
          </ModalFooter>
        </Modal>
      </div>
    );
  }
}

class Example75 extends React.Component<any, any> {
  constructor(props: any) {
    super(props);

    this.toggle = this.toggle.bind(this);
    this.state = {
      isOpen: false
    };
  }
  toggle() {
    this.setState({
      isOpen: !this.state.isOpen
    });
  }
  render() {
    return (
      <div>
        <Navbar color="faded" light toggleable>
          <NavbarToggler right onClick={this.toggle} />
          <NavbarBrand href="/">reactstrap</NavbarBrand>
          <Collapse isOpen={this.state.isOpen} navbar>
            <Nav className="ml-auto" navbar>
              <NavItem>
                <NavLink href="/components/">Components</NavLink>
              </NavItem>
              <NavItem>
                <NavLink href="https://github.com/reactstrap/reactstrap">Github</NavLink>
              </NavItem>
            </Nav>
          </Collapse>
        </Navbar>
      </div>
    );
  }
}

class Example76 extends React.Component<any, any> {
  constructor(props: any) {
    super(props);

    this.toggleNavbar = this.toggleNavbar.bind(this);
    this.state = {
      collapsed: true
    };
  }

  toggleNavbar() {
    this.setState({
      collapsed: !this.state.collapsed
    });
  }
  render() {
    return (
      <div>
        <Navbar color="faded" light>
          <NavbarToggler onClick={this.toggleNavbar} />
          <Collapse className="navbar-toggleable-md" isOpen={!this.state.collapsed}>
            <NavbarBrand href="/">reactstrap</NavbarBrand>
            <Nav navbar>
              <NavItem>
                <NavLink href="/components/">Components</NavLink>
              </NavItem>
              <NavItem>
                <NavLink href="https://github.com/reactstrap/reactstrap">Github</NavLink>
              </NavItem>
            </Nav>
          </Collapse>
        </Navbar>
      </div>
    );
  }
}

class Example77 extends React.Component {
  render() {
    return (
      <div>
        <p>List Based</p>
        <Nav>
          <NavItem>
            <NavLink href="#">Link</NavLink>
          </NavItem>
          <NavItem>
            <NavLink href="#">Link</NavLink>
          </NavItem>
          <NavItem>
            <NavLink href="#">Another Link</NavLink>
          </NavItem>
          <NavItem>
            <NavLink disabled href="#">Disabled Link</NavLink>
          </NavItem>
        </Nav>
        <hr />
        <p>Link Based</p>
        <Nav>
          <NavLink href="#">Link</NavLink> <NavLink href="#">Link</NavLink> <NavLink href="#">Another Link</NavLink> <NavLink disabled href="#">Disabled Link</NavLink>
        </Nav>
      </div>
    );
  }
}

class Example78 extends React.Component<any, any> {
  render() {
    return (
      <div>
        <p>List Based</p>
        <Nav inline>
          <NavItem>
            <NavLink href="#">Link</NavLink>
          </NavItem>
          <NavItem>
            <NavLink href="#">Link</NavLink>
          </NavItem>
          <NavItem>
            <NavLink href="#">Another Link</NavLink>
          </NavItem>
          <NavItem>
            <NavLink disabled href="#">Disabled Link</NavLink>
          </NavItem>
        </Nav>
        <hr />
        <p>Link based</p>
        <Nav inline>
          <NavLink href="#">Link</NavLink> <NavLink href="#">Link</NavLink> <NavLink href="#">Another Link</NavLink> <NavLink disabled href="#">Disabled Link</NavLink>
        </Nav>
      </div>
    );
  }
}

class Example79 extends React.Component<any, any> {
  constructor(props: any) {
    super(props);

    this.toggle = this.toggle.bind(this);
    this.state = {
      dropdownOpen: false
    };
  }

  toggle() {
    this.setState({
      dropdownOpen: !this.state.dropdownOpen
    });
  }

  render() {
    return (
      <div>
        <Nav tabs>
          <NavItem>
            <NavLink href="#" active>Link</NavLink>
          </NavItem>
          <NavDropdown isOpen={this.state.dropdownOpen} toggle={this.toggle}>
            <DropdownToggle nav caret>
              Dropdown
            </DropdownToggle>
            <DropdownMenu>
              <DropdownItem header>Header</DropdownItem>
              <DropdownItem disabled>Action</DropdownItem>
              <DropdownItem>Another Action</DropdownItem>
              <DropdownItem divider />
              <DropdownItem>Another Action</DropdownItem>
            </DropdownMenu>
          </NavDropdown>
          <NavItem>
            <NavLink href="#">Link</NavLink>
          </NavItem>
          <NavItem>
            <NavLink href="#">Another Link</NavLink>
          </NavItem>
          <NavItem>
            <NavLink disabled href="#">Disabled Link</NavLink>
          </NavItem>
        </Nav>
      </div>
    );
  }
}

class Example80 extends React.Component<any, any> {
  constructor(props: any) {
    super(props);

    this.toggle = this.toggle.bind(this);
    this.state = {
      dropdownOpen: false
    };
  }

  toggle() {
    this.setState({
      dropdownOpen: !this.state.dropdownOpen
    });
  }

  render() {
    return (
      <div>
        <Nav pills>
          <NavItem>
            <NavLink href="#" active>Link</NavLink>
          </NavItem>
          <NavDropdown isOpen={this.state.dropdownOpen} toggle={this.toggle}>
            <DropdownToggle nav caret>
              Dropdown
            </DropdownToggle>
            <DropdownMenu>
              <DropdownItem header>Header</DropdownItem>
              <DropdownItem disabled>Action</DropdownItem>
              <DropdownItem>Another Action</DropdownItem>
              <DropdownItem divider />
              <DropdownItem>Another Action</DropdownItem>
            </DropdownMenu>
          </NavDropdown>
          <NavItem>
            <NavLink href="#">Link</NavLink>
          </NavItem>
          <NavItem>
            <NavLink href="#">Another Link</NavLink>
          </NavItem>
          <NavItem>
            <NavLink disabled href="#">Disabled Link</NavLink>
          </NavItem>
        </Nav>
      </div>
    );
  }
}

// ----------- Pagination
class Example81 extends React.Component {
  render() {
    return (
      <Pagination>
        <PaginationItem>
          <PaginationLink previous href="#" />
        </PaginationItem>
        <PaginationItem>
          <PaginationLink href="#">
            1
          </PaginationLink>
        </PaginationItem>
        <PaginationItem>
          <PaginationLink href="#">
            2
          </PaginationLink>
        </PaginationItem>
        <PaginationItem>
          <PaginationLink href="#">
            3
          </PaginationLink>
        </PaginationItem>
        <PaginationItem>
          <PaginationLink href="#">
            4
          </PaginationLink>
        </PaginationItem>
        <PaginationItem>
          <PaginationLink href="#">
            5
          </PaginationLink>
        </PaginationItem>
        <PaginationItem>
          <PaginationLink next href="#" />
        </PaginationItem>
      </Pagination>
    );
  }
}

class Example82 extends React.Component {
  render() {
    return (
      <Pagination>
        <PaginationItem disabled>
          <PaginationLink previous href="#" />
        </PaginationItem>
        <PaginationItem active>
          <PaginationLink href="#">
            1
          </PaginationLink>
        </PaginationItem>
        <PaginationItem>
          <PaginationLink href="#">
            2
          </PaginationLink>
        </PaginationItem>
        <PaginationItem>
          <PaginationLink href="#">
            3
          </PaginationLink>
        </PaginationItem>
        <PaginationItem>
          <PaginationLink href="#">
            4
          </PaginationLink>
        </PaginationItem>
        <PaginationItem>
          <PaginationLink href="#">
            5
          </PaginationLink>
        </PaginationItem>
        <PaginationItem>
          <PaginationLink next href="#" />
        </PaginationItem>
      </Pagination>
    );
  }
}

class Example83 extends React.Component {
  render() {
    return (
      <Pagination size="lg">
        <PaginationItem>
          <PaginationLink previous href="#" />
        </PaginationItem>
        <PaginationItem>
          <PaginationLink href="#">
            1
          </PaginationLink>
        </PaginationItem>
        <PaginationItem>
          <PaginationLink href="#">
            2
          </PaginationLink>
        </PaginationItem>
        <PaginationItem>
          <PaginationLink href="#">
            3
          </PaginationLink>
        </PaginationItem>
        <PaginationItem>
          <PaginationLink next href="#" />
        </PaginationItem>
      </Pagination>
    );
  }
}

class Example84 extends React.Component {
  render() {
    return (
      <Pagination size="sm">
        <PaginationItem>
          <PaginationLink previous href="#" />
        </PaginationItem>
        <PaginationItem>
          <PaginationLink href="#">
            1
          </PaginationLink>
        </PaginationItem>
        <PaginationItem>
          <PaginationLink href="#">
            2
          </PaginationLink>
        </PaginationItem>
        <PaginationItem>
          <PaginationLink href="#">
            3
          </PaginationLink>
        </PaginationItem>
        <PaginationItem>
          <PaginationLink next href="#" />
        </PaginationItem>
      </Pagination>
    );
  }
}

// ------------------------- Popover
class Example85 extends React.Component<any, any> {
  constructor(props: any) {
    super(props);

    this.toggle = this.toggle.bind(this);
    this.state = {
      popoverOpen: false
    };
  }

  toggle() {
    this.setState({
      popoverOpen: !this.state.popoverOpen
    });
  }

  render() {
    return (
      <div>
        <Button id="Popover1" onClick={this.toggle}>
          Launch Popover
        </Button>
        <Popover placement="bottom" isOpen={this.state.popoverOpen} target="Popover1" toggle={this.toggle}>
          <PopoverTitle>Popover Title</PopoverTitle>
          <PopoverContent>Sed posuere consectetur est at lobortis. Aenean eu leo quam. Pellentesque ornare sem lacinia quam venenatis vestibulum.</PopoverContent>
        </Popover>
      </div>
    );
  }
}

class PopoverItem extends React.Component<any, any> {
  constructor(props: any) {
    super(props);

    this.toggle = this.toggle.bind(this);
    this.state = {
      popoverOpen: false
    };
  }

  toggle() {
    this.setState({
      popoverOpen: !this.state.popoverOpen
    });
  }

  render() {
    return (
      <span>
        <Button className="mr-1" color="secondary" id={'Popover-' + this.props.id} onClick={this.toggle}>
          {this.props.item.text}
        </Button>
        <Popover placement={this.props.item.placement} isOpen={this.state.popoverOpen} target={'Popover-' + this.props.id} toggle={this.toggle}>
          <PopoverTitle>Popover Title</PopoverTitle>
          <PopoverContent>Sed posuere consectetur est at lobortis. Aenean eu leo quam. Pellentesque ornare sem lacinia quam venenatis vestibulum.</PopoverContent>
        </Popover>
      </span>
    );
  }
}

class PopoverExampleMulti extends React.Component<any, {popovers: Array<{placement: string; text: string; }>}> {
  constructor(props: any) {
    super(props);

    this.state = {
      popovers: [
        {
          placement: 'top',
          text: 'Top'
        },
        {
          placement: 'bottom',
          text: 'Bottom'
        },
        {
          placement: 'left',
          text: 'Left'
        },
        {
          placement: 'right',
          text: 'Right'
        }
      ]
    };
  }

  render() {
    return (
      <div>
        {this.state.popovers.map((popover, i) => {
          return <PopoverItem key={i} item={popover} id={i} />;
        })}
      </div>
    );
  }
}

// ------------------------- Progress

const Example86 = (props: any) => {
  return (
    <div>
      <div className="text-center">0%</div>
      <Progress />
      <div className="text-center">25%</div>
      <Progress value="25" />
      <div className="text-center">50%</div>
      <Progress value={50} />
      <div className="text-center">75%</div>
      <Progress value={75} />
      <div className="text-center">100%</div>
      <Progress value="100" />
      <div className="text-center">Multiple bars</div>
      <Progress multi>
        <Progress bar value="15" />
        <Progress bar color="success" value="30" />
        <Progress bar color="info" value="25" />
        <Progress bar color="warning" value="20" />
        <Progress bar color="danger" value="5" />
      </Progress>
    </div>
  );
};

const Example87 = (props: any) => {
  return (
    <div>
      <Progress value={2 * 5} />
      <Progress color="success" value="25" />
      <Progress color="info" value={50} />
      <Progress color="warning" value={75} />
      <Progress color="danger" value="100" />
    </div>
  );
};

const Example88 = (props: any) => {
  return (
    <div>
      <Progress value="25">25%</Progress>
      <Progress value={50}>1/2</Progress>
      <Progress value={75}>You're almost there!</Progress>
      <Progress color="success" value="100">You did it!</Progress>
      <Progress multi>
        <Progress bar value="15">Meh</Progress>
        <Progress bar color="success" value="30">Wow!</Progress>
        <Progress bar color="info" value="25">Cool</Progress>
        <Progress bar color="warning" value="20">20%</Progress>
        <Progress bar color="danger" value="5">!!</Progress>
      </Progress>
    </div>
  );
};

const Example89 = (props: any) => {
  return (
    <div>
      <Progress striped value={2 * 5} />
      <Progress striped color="success" value="25" />
      <Progress striped color="info" value={50} />
      <Progress striped color="warning" value={75} />
      <Progress striped color="danger" value="100" />
      <Progress multi>
        <Progress striped bar value="10" />
        <Progress striped bar color="success" value="30" />
        <Progress striped bar color="warning" value="20" />
        <Progress striped bar color="danger" value="20" />
      </Progress>
    </div>
  );
};

const Example90 = (props: any) => {
  return (
    <div>
      <Progress animated value={2 * 5} />
      <Progress animated color="success" value="25" />
      <Progress animated color="info" value={50} />
      <Progress animated color="warning" value={75} />
      <Progress animated color="danger" value="100" />
      <Progress multi>
        <Progress animated bar value="10" />
        <Progress animated bar color="success" value="30" />
        <Progress animated bar color="warning" value="20" />
        <Progress animated bar color="danger" value="20" />
      </Progress>
    </div>
  );
};

const Example91 = (props: any) => {
  return (
    <div>
      <div className="text-center">Plain</div>
      <Progress multi>
        <Progress bar value="15" />
        <Progress bar color="success" value="20" />
        <Progress bar color="info" value="25" />
        <Progress bar color="warning" value="20" />
        <Progress bar color="danger" value="15" />
      </Progress>
      <div className="text-center">With Labels</div>
      <Progress multi>
        <Progress bar value="15">Meh</Progress>
        <Progress bar color="success" value="35">Wow!</Progress>
        <Progress bar color="warning" value="25">25%</Progress>
        <Progress bar color="danger" value="25">LOOK OUT!!</Progress>
      </Progress>
      <div className="text-center">Stripes and Animations</div>
      <Progress multi>
        <Progress bar striped value="15">Stripes</Progress>
        <Progress bar animated color="success" value="30">Animated Stripes</Progress>
        <Progress bar color="info" value="25">Plain</Progress>
      </Progress>
    </div>
  );
};

const Example92 = (props: any) => {
  return (
    <div>
      <div className="text-center">1 of 5</div>
      <Progress value="1" max="5" />
      <div className="text-center">50 of 135</div>
      <Progress value={50} max="135" />
      <div className="text-center">75 of 111</div>
      <Progress value={75} max={111} />
      <div className="text-center">463 of 500</div>
      <Progress value="463" max={500} />

      <div className="text-center">Various (40) of 55</div>
      <Progress multi>
        <Progress bar value="5" max={55}>5</Progress>
        <Progress bar color="success" value="15" max={55}>15</Progress>
        <Progress bar color="warning" value="10" max={55}>10</Progress>
        <Progress bar color="danger" value="10" max={55}>10</Progress>
      </Progress>
    </div>
  );
};

// --------------- Table
class Example93 extends React.Component {
  render() {
    return (
      <Table>
        <thead>
          <tr>
            <th>#</th>
            <th>First Name</th>
            <th>Last Name</th>
            <th>Username</th>
          </tr>
        </thead>
        <tbody>
          <tr>
            <th scope="row">1</th>
            <td>Mark</td>
            <td>Otto</td>
            <td>@mdo</td>
          </tr>
          <tr>
            <th scope="row">2</th>
            <td>Jacob</td>
            <td>Thornton</td>
            <td>@fat</td>
          </tr>
          <tr>
            <th scope="row">3</th>
            <td>Larry</td>
            <td>the Bird</td>
            <td>@twitter</td>
          </tr>
        </tbody>
      </Table>
    );
  }
}

class Example94 extends React.Component {
  render() {
    return (
      <Table inverse>
        <thead>
          <tr>
            <th>#</th>
            <th>First Name</th>
            <th>Last Name</th>
            <th>Username</th>
          </tr>
        </thead>
        <tbody>
          <tr>
            <th scope="row">1</th>
            <td>Mark</td>
            <td>Otto</td>
            <td>@mdo</td>
          </tr>
          <tr>
            <th scope="row">2</th>
            <td>Jacob</td>
            <td>Thornton</td>
            <td>@fat</td>
          </tr>
          <tr>
            <th scope="row">3</th>
            <td>Larry</td>
            <td>the Bird</td>
            <td>@twitter</td>
          </tr>
        </tbody>
      </Table>
    );
  }
}

class Example95 extends React.Component {
  render() {
    return (
      <Table striped>
        <thead>
          <tr>
            <th>#</th>
            <th>First Name</th>
            <th>Last Name</th>
            <th>Username</th>
          </tr>
        </thead>
        <tbody>
          <tr>
            <th scope="row">1</th>
            <td>Mark</td>
            <td>Otto</td>
            <td>@mdo</td>
          </tr>
          <tr>
            <th scope="row">2</th>
            <td>Jacob</td>
            <td>Thornton</td>
            <td>@fat</td>
          </tr>
          <tr>
            <th scope="row">3</th>
            <td>Larry</td>
            <td>the Bird</td>
            <td>@twitter</td>
          </tr>
        </tbody>
      </Table>
    );
  }
}

class Example96 extends React.Component {
  render() {
    return (
      <Table bordered>
        <thead>
          <tr>
            <th>#</th>
            <th>First Name</th>
            <th>Last Name</th>
            <th>Username</th>
          </tr>
        </thead>
        <tbody>
          <tr>
            <th scope="row">1</th>
            <td>Mark</td>
            <td>Otto</td>
            <td>@mdo</td>
          </tr>
          <tr>
            <th scope="row">2</th>
            <td>Jacob</td>
            <td>Thornton</td>
            <td>@fat</td>
          </tr>
          <tr>
            <th scope="row">3</th>
            <td>Larry</td>
            <td>the Bird</td>
            <td>@twitter</td>
          </tr>
        </tbody>
      </Table>
    );
  }
}

class Example97 extends React.Component {
  render() {
    return (
      <Table hover>
        <thead>
          <tr>
            <th>#</th>
            <th>First Name</th>
            <th>Last Name</th>
            <th>Username</th>
          </tr>
        </thead>
        <tbody>
          <tr>
            <th scope="row">1</th>
            <td>Mark</td>
            <td>Otto</td>
            <td>@mdo</td>
          </tr>
          <tr>
            <th scope="row">2</th>
            <td>Jacob</td>
            <td>Thornton</td>
            <td>@fat</td>
          </tr>
          <tr>
            <th scope="row">3</th>
            <td>Larry</td>
            <td>the Bird</td>
            <td>@twitter</td>
          </tr>
        </tbody>
      </Table>
    );
  }
}

class Example98 extends React.Component {
  render() {
    return (
      <Table size="sm">
        <thead>
          <tr>
            <th>#</th>
            <th>First Name</th>
            <th>Last Name</th>
            <th>Username</th>
          </tr>
        </thead>
        <tbody>
          <tr>
            <th scope="row">1</th>
            <td>Mark</td>
            <td>Otto</td>
            <td>@mdo</td>
          </tr>
          <tr>
            <th scope="row">2</th>
            <td>Jacob</td>
            <td>Thornton</td>
            <td>@fat</td>
          </tr>
          <tr>
            <th scope="row">3</th>
            <td>Larry</td>
            <td>the Bird</td>
            <td>@twitter</td>
          </tr>
        </tbody>
      </Table>
    );
  }
}

class Example99 extends React.Component {
  render() {
    return (
      <Table responsive>
        <thead>
          <tr>
            <th>#</th>
            <th>Table heading</th>
            <th>Table heading</th>
            <th>Table heading</th>
            <th>Table heading</th>
            <th>Table heading</th>
            <th>Table heading</th>
          </tr>
        </thead>
        <tbody>
          <tr>
            <th scope="row">1</th>
            <td>Table cell</td>
            <td>Table cell</td>
            <td>Table cell</td>
            <td>Table cell</td>
            <td>Table cell</td>
            <td>Table cell</td>
          </tr>
          <tr>
            <th scope="row">2</th>
            <td>Table cell</td>
            <td>Table cell</td>
            <td>Table cell</td>
            <td>Table cell</td>
            <td>Table cell</td>
            <td>Table cell</td>
          </tr>
          <tr>
            <th scope="row">3</th>
            <td>Table cell</td>
            <td>Table cell</td>
            <td>Table cell</td>
            <td>Table cell</td>
            <td>Table cell</td>
            <td>Table cell</td>
          </tr>
        </tbody>
      </Table>
    );
  }
}

class Example100 extends React.Component {
  render() {
    return (
      <Table responsive>
        <thead>
          <tr>
            <th>#</th>
            <th>Table heading</th>
            <th>Table heading</th>
            <th>Table heading</th>
            <th>Table heading</th>
            <th>Table heading</th>
            <th>Table heading</th>
          </tr>
        </thead>
        <tbody>
          <tr>
            <th scope="row">1</th>
            <td>Table cell</td>
            <td>Table cell</td>
            <td>Table cell</td>
            <td>Table cell</td>
            <td>Table cell</td>
            <td>Table cell</td>
          </tr>
          <tr>
            <th scope="row">2</th>
            <td>Table cell</td>
            <td>Table cell</td>
            <td>Table cell</td>
            <td>Table cell</td>
            <td>Table cell</td>
            <td>Table cell</td>
          </tr>
          <tr>
            <th scope="row">3</th>
            <td>Table cell</td>
            <td>Table cell</td>
            <td>Table cell</td>
            <td>Table cell</td>
            <td>Table cell</td>
            <td>Table cell</td>
          </tr>
        </tbody>
      </Table>
    );
  }
}

class Example101 extends React.Component<any, any> {
  constructor(props: any) {
    super(props);

    this.toggle = this.toggle.bind(this);
    this.state = {
      activeTab: '1'
    };
  }

  toggle(tab: string) {
    if (this.state.activeTab !== tab) {
      this.setState({
        activeTab: tab
      });
    }
  }
  render() {
    return (
      <div>
        <Nav tabs>
          <NavItem>
            <NavLink
              className=""
              onClick={() => { this.toggle('1'); }}
            >
              Tab1
            </NavLink>
          </NavItem>
          <NavItem>
            <NavLink
              className=""
              onClick={() => { this.toggle('2'); }}
            >
              Moar Tabs
            </NavLink>
          </NavItem>
        </Nav>
        <TabContent activeTab={this.state.activeTab}>
          <TabPane tabId="1">
            <Row>
              <Col sm="12">
                <h4>Tab 1 Contents</h4>
              </Col>
            </Row>
          </TabPane>
          <TabPane tabId="2">
            <Row>
              <Col sm="6">
                <Card block>
                  <CardTitle>Special Title Treatment</CardTitle>
                  <CardText>With supporting text below as a natural lead-in to additional content.</CardText>
                  <Button>Go somewhere</Button>
                </Card>
              </Col>
              <Col sm="6">
                <Card block>
                  <CardTitle>Special Title Treatment</CardTitle>
                  <CardText>With supporting text below as a natural lead-in to additional content.</CardText>
                  <Button>Go somewhere</Button>
                </Card>
              </Col>
            </Row>
          </TabPane>
        </TabContent>
      </div>
    );
  }
}

class Example102 extends React.Component<any, any> {
  constructor(props: any) {
    super(props);

    this.toggle = this.toggle.bind(this);
    this.state = {
      tooltipOpen: false
    };
  }

  toggle() {
    this.setState({
      tooltipOpen: !this.state.tooltipOpen
    });
  }

  render() {
    return (
      <div>
        <p>Somewhere in here is a <a href="#" id="TooltipExample">tooltip</a>.</p>
        <Tooltip placement="right" isOpen={this.state.tooltipOpen} target="TooltipExample" toggle={this.toggle}>
          Hello world!
        </Tooltip>
      </div>
    );
  }
}

class Example103 extends React.Component<any, any> {
  constructor(props: any) {
    super(props);

    this.toggle = this.toggle.bind(this);
    this.state = {
      tooltipOpen: false
    };
  }

  toggle() {
    this.setState({
      tooltipOpen: !this.state.tooltipOpen
    });
  }

  render() {
    return (
      <div>
        <p>Sometimes you need to allow users to select text within a <a href="#" id="DisabledAutoHideExample">tooltip</a>.</p>
        <Tooltip placement="top" isOpen={this.state.tooltipOpen} autohide={false} target="DisabledAutoHideExample" toggle={this.toggle}>
          Try to select this text!
        </Tooltip>
      </div>
    );
  }
}

class TooltipItem extends React.Component<any, any> {
  constructor(props: any) {
    super(props);

    this.toggle = this.toggle.bind(this);
    this.state = {
      tooltipOpen: false
    };
  }

  toggle() {
    this.setState({
      tooltipOpen: !this.state.tooltipOpen
    });
  }

  render() {
    return (
      <span>
        <Button className="mr-1" color="secondary" id={'Tooltip-' + this.props.id}>
          {this.props.item.text}
        </Button>
        <Tooltip placement={this.props.item.placement} isOpen={this.state.tooltipOpen} target={'Tooltip-' + this.props.id} toggle={this.toggle}>
          Tooltip Content!
        </Tooltip>
      </span>
    );
  }
}

class TooltipExampleMulti extends React.Component<any, any> {
  constructor(props: any) {
    super(props);

    this.state = {
      tooltips: [
        {
          placement: 'top',
          text: 'Top'
        },
        {
          placement: 'bottom',
          text: 'Bottom'
        },
        {
          placement: 'left',
          text: 'Left'
        },
        {
          placement: 'right',
          text: 'Right'
        }
      ]
    };
  }

  render() {
    return (
      <div>
        {this.state.tooltips.map((tooltip: {placement: string; text: string; }, i: number) => {
          return <TooltipItem key={i} item={tooltip} id={i} />;
        })}
      </div>
    );
  }
}

function Example() {
  return (
    <div>
      <p>Somewhere in here is a <a href="#" id="UncontrolledTooltipExample">tooltip</a>.</p>
      <UncontrolledTooltip placement="right" target="UncontrolledTooltipExample">
        Hello world!
      </UncontrolledTooltip>
    </div>
  );
}

<<<<<<< HEAD
const CSSModuleExample = (props: any) => {
  const cssModule = {
    btn: 'hash'
  };

  return (
    <Button color="secondary" cssModule={cssModule}>Button</Button>
  );
};
=======
function Example104() {
  const props = {
    className: 'my-input',
    style: {
      borderColor: 'black',
    }
  };

  return (
    <FormGroup
      className="some-class"
      aria-labelledby="label"
    >
      <Label sm={3} id="label">
        Label
      </Label>

      <Col className="col-12" sm={9}>
        <Input type="text" size="lg" {...props} />
      </Col>
    </FormGroup>
  );
}

function Example105() {
  return (
    <Dropdown
      className="main-nav-avatar"
      isOpen={true}
      aria-labelledby="menu"
    >
      <a
        href="javascript:void(0)"
        id="menu"
        data-toggle="dropdown"
        aria-haspopup="true"
        aria-expanded="false"
      >
        Toggle
      </a>

      <DropdownMenu right>
        <div className="d-block">
          Item
        </div>
      </DropdownMenu>
    </Dropdown>
  );
}

function Example106() {
  return (
    <Nav vertical>
      <NavLink
        className="toggle-drawer"
        href="#"
      >
        Details
      </NavLink>
    </Nav>
  );
}
>>>>>>> 9e3a8289
<|MERGE_RESOLUTION|>--- conflicted
+++ resolved
@@ -3224,17 +3224,6 @@
   );
 }
 
-<<<<<<< HEAD
-const CSSModuleExample = (props: any) => {
-  const cssModule = {
-    btn: 'hash'
-  };
-
-  return (
-    <Button color="secondary" cssModule={cssModule}>Button</Button>
-  );
-};
-=======
 function Example104() {
   const props = {
     className: 'my-input',
@@ -3297,4 +3286,13 @@
     </Nav>
   );
 }
->>>>>>> 9e3a8289
+
+const CSSModuleExample = (props: any) => {
+  const cssModule = {
+    btn: 'hash'
+  };
+
+  return (
+    <Button color="secondary" cssModule={cssModule}>Button</Button>
+  );
+};