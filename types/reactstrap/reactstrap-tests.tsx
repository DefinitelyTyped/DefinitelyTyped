--- conflicted
+++ resolved
@@ -4533,38 +4533,6 @@
     );
 }
 
-<<<<<<< HEAD
-class Example128 extends React.Component<any, any> {
-  constructor(props: any) {
-    super(props);
-
-    this.toggle = this.toggle.bind(this);
-    this.state = {
-      dropdownOpen: false,
-    };
-  }
-
-  toggle() {
-    this.setState({
-      dropdownOpen: !this.state.dropdownOpen,
-    });
-  }
-
-  render() {
-    return (
-      <Dropdown isOpen={this.state.dropdownOpen} toggle={this.toggle}>
-        <DropdownToggle caret>Dropdown</DropdownToggle>
-        <DropdownMenu persist positionFixed>
-          <DropdownItem header>Header</DropdownItem>
-          <DropdownItem disabled>Action</DropdownItem>
-          <DropdownItem>Another Action</DropdownItem>
-          <DropdownItem divider />
-          <DropdownItem>Another Action</DropdownItem>
-        </DropdownMenu>
-      </Dropdown>
-    );
-  }
-=======
 function Example128() {
   return (
     <Form>
@@ -4594,5 +4562,36 @@
       </Row>
     </Form>
   );
->>>>>>> d14d57ce
+}
+
+class Example129 extends React.Component<any, any> {
+    constructor(props: any) {
+      super(props);
+
+      this.toggle = this.toggle.bind(this);
+      this.state = {
+        dropdownOpen: false,
+      };
+    }
+
+    toggle() {
+      this.setState({
+        dropdownOpen: !this.state.dropdownOpen,
+      });
+    }
+
+    render() {
+      return (
+        <Dropdown isOpen={this.state.dropdownOpen} toggle={this.toggle}>
+          <DropdownToggle caret>Dropdown</DropdownToggle>
+          <DropdownMenu persist positionFixed>
+            <DropdownItem header>Header</DropdownItem>
+            <DropdownItem disabled>Action</DropdownItem>
+            <DropdownItem>Another Action</DropdownItem>
+            <DropdownItem divider />
+            <DropdownItem>Another Action</DropdownItem>
+          </DropdownMenu>
+        </Dropdown>
+      );
+    }
 }