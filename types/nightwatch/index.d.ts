--- conflicted
+++ resolved
@@ -912,172 +912,9 @@
     stack: string;
 }
 
-<<<<<<< HEAD
-export interface NightwatchLanguageChains<T> {
-    to: T;
-    be: T;
-    been: T;
-    is: T;
-    that: T;
-    which: T;
-    and: T;
-    has: T;
-    have: T;
-    with: T;
-    at: T;
-    does: T;
-    of: T;
-    include(...data: any): T;
-    /**
-     * These methods will perform assertions on the specified target on the current element.
-     * The targets can be an attribute value, the element's inner text and a css property.
-     */
-    startWith(value: string): T;
-    startsWith(value: string): T;
-    endWith(value: string): T;
-    endsWith(value: string): T;
-    /**
-     * Negates any of assertions following in the chain.
-     */
-    not: T;
-    /**
-     * These methods perform the same thing which is essentially retrying the assertion for the given amount of time (in milliseconds).
-     * before or after can be chained to any assertion and thus adding retry capability. You can change the polling interval by defining
-     * a waitForConditionPollInterval property (in milliseconds) as a global property in your nightwatch.json or in
-     * your external globals file. Similarly, a default timeout can be specified as a global waitForConditionTimeout property (in milliseconds).
-     */
-    before(value: number): T;
-    after(value: number): T;
-    deep: T;
-}
-
-export interface ExpectCookie extends NightwatchLanguageChains<ExpectCookie> {
-    equal(value: string | string[] | number | number[]): this;
-    equals(value: string | string[] | number | number[]): this;
-    contain(value: string): this;
-    contains(value: string): this;
-    match(value: string | RegExp): this;
-    matches(value: string | RegExp): this;
-}
-
-export interface ExpectElement extends NightwatchLanguageChains<ExpectElement> {
-    /**
-     * Checks if the type (i.e. tag name) of a specified element is of an expected value.
-     */
-    a(value: string, message?: string): this;
-    an(value: string, message?: string): this;
-    active: this;
-    /**
-     * Checks if a given attribute of an element exists and optionally if it has the expected value.
-     */
-    attribute(attribute: string, message?: string): this;
-    /**
-     * Checks a given css property of an element exists and optionally if it has the expected value.
-     */
-    css(property: string, message?: string): this;
-    /**
-     * Property that checks if an element is currently enabled.
-     */
-    enabled: this;
-    /**
-     * Property that checks if an element is present in the DOM.
-     */
-    present: this;
-    /**
-     * Checks if a given DOM property of an element has the expected value.
-     * For all the available DOM element properties, consult the [Element doc at MDN](https://developer.mozilla.org/en-US/docs/Web/API/element).
-     */
-    property(name: string, message?: string): this;
-    /**
-     * Property that checks if an OPTION element, or an INPUT element of type checkbox or radio button is currently selected.
-     */
-    selected: this;
-    /**
-     * Property that retrieves the text contained by an element. Can be chained to check if contains/equals/matches the specified text or regex.
-     */
-    text: this;
-    /**
-     * Property that retrieves the value (i.e. the value attributed) of an element. Can be chained to check if contains/equals/matches the specified text or regex.
-     */
-    value: this;
-
-    /**
-     * Property that asserts the visibility of a specified element.
-     */
-    visible: this;
-    domProperty(propertyName: string): this;
-    equal(value: string | string[] | number | number[]): this;
-    equals(value: string | string[] | number | number[]): this;
-    contain(value: string): this;
-    contains(value: string): this;
-    match(value: string | RegExp): this;
-    matches(value: string | RegExp): this;
-}
-
-export interface ExpectElements extends NightwatchLanguageChains<ExpectElements> {
-    count: this;
-    equal(value: string | string[] | number | number[]): this;
-    equals(value: string | string[] | number | number[]): this;
-    contain(value: string): this;
-    contains(value: string): this;
-    match(value: string | RegExp): this;
-    matches(value: string | RegExp): this;
-}
-
-export interface ExpectTitle extends NightwatchLanguageChains<ExpectTitle> {
-    equal(value: string | string[] | number | number[]): this;
-    equals(value: string | string[] | number | number[]): this;
-    contain(value: string): this;
-    contains(value: string): this;
-    match(value: string | RegExp): this;
-    matches(value: string | RegExp): this;
-}
-
-export interface ExpectUrl extends NightwatchLanguageChains<ExpectUrl> {
-    equal(value: string | string[] | number | number[]): this;
-    equals(value: string | string[] | number | number[]): this;
-    contain(value: string): this;
-    contains(value: string): this;
-    match(value: string | RegExp): this;
-    matches(value: string | RegExp): this;
-}
-
-export interface Expect {
-    /**
-     *  Expect assertions operating on a single cookie after
-     *  retrieving the entire cookie string, using .getCookies().
-     */
-    cookie(name: string, domain?: string): ExpectCookie;
-
-    /**
-     * Expect assertions operating on a single element, specified by its CSS/Xpath selector.
-     */
-    element(property: Definition): ExpectElement;
-
-    /**
-     * Expect assertions operating on a collection of elements, specified by a CSS/Xpath selector.
-     * So far only .count is available.
-     */
-    elements(property: Definition): ExpectElements;
-
-    /**
-     * Retrieves the page title value in order to be used for performing equal, match or contains assertions on it.
-     */
-    title(): ExpectTitle;
-
-    /**
-     * Retrieves the page url value in order to be used for performing equal, match or contains assertions on it.
-     */
-    url(): ExpectUrl;
-}
-
 export interface NightwatchEnsureResult {
     value: null;
     returned: 1;
-=======
-export interface NightwatchTestSettings {
-    [key: string]: NightwatchTestSettingScreenshots;
->>>>>>> 08a81241
 }
 
 export interface Ensure {
