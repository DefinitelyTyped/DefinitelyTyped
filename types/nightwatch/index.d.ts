--- conflicted
+++ resolved
@@ -4,15 +4,10 @@
 //                 Connor Schlesiger <https://github.com/schlesiger>
 // Definitions: https://github.com/DefinitelyTyped/DefinitelyTyped
 
-<<<<<<< HEAD
 /* tslint:disable:max-line-length */
 
-interface NightWatchCustomPageObjects {
+export interface NightWatchCustomPageObjects {
     page: {[name: string]: () => NightWatchBrowser};
-=======
-export interface NightwatchCustomPageObjects {
-    page: {};
->>>>>>> e22c9e04
 }
 
 export interface NightwatchDesiredCapabilities {
