import {
    NightwatchSizeAndPosition,
    Cookie,
    JSON_WEB_OBJECT,
    NightwatchLogEntry,
    WindowPosition,
    WindowSizeAndPosition,
<<<<<<< HEAD
=======
    NightwatchLogTypes,
>>>>>>> cb293bdf
    ElementResult
} from 'nightwatch';

import { isNightwatchAPI, isNightwatchCallbackResult, isType } from './utils';

//
// .elementIdAttribute
//
describe('elementIdAttribute command demo', function() {
    before(browser => browser.url('https://www.google.com/'));

    test('demo test', function(browser) {
        browser.findElement('input[type=text]', function(result) {
            const webElement = result.value as JSON_WEB_OBJECT;
            browser.elementIdAttribute(webElement.getId(), 'title', function(result) {
                isNightwatchAPI(this);
                isNightwatchCallbackResult<string | null>(result);
            });
        });
    });

    test('async demo test', async function(browser) {
        const webElement = await browser.findElement('input[type=text]');
        const result = await browser.elementIdAttribute(webElement.getId(), 'title');
        isType<string | null>(result);
    });

    after(browser => browser.end());
});

//
// .elementIdCssProperty
//
describe('elementIdCssProperty command demo', function() {
    before(browser => browser.url('https://www.google.com/'));

    test('demo test', function(browser) {
        browser.findElement('input[type=text]', function(result) {
            const webElement = result.value as JSON_WEB_OBJECT;
            browser.elementIdCssProperty(webElement.getId(), 'background-color', function(result) {
                isNightwatchAPI(this);
                isNightwatchCallbackResult<string | null>(result);
            });
        });
    });

    test('async demo test', async function(browser) {
        const webElement = await browser.findElement('input[type=text]');
        const result = await browser.elementIdCssProperty(webElement.getId(), 'background-color');
        isType<string | null>(result);
    });

    after(browser => browser.end());
});

//
// .elementIdDisplayed
//
describe('elementIdDisplayed command demo', function() {
    before(browser => browser.url('https://www.google.com/'));

    test('demo test', function(browser) {
        browser.findElement('input[type=text]', function(result) {
            const webElement = result.value as JSON_WEB_OBJECT;
            browser.elementIdDisplayed(webElement.getId(), function(result) {
                isNightwatchAPI(this);
                isNightwatchCallbackResult<boolean>(result);
            });
        });
    });

    test('async demo test', async function(browser) {
        const webElement = await browser.findElement('input[type=text]');
        const result = await browser.elementIdDisplayed(webElement.getId());
        isType<boolean>(result);
    });

    after(browser => browser.end());
});

//
// .elementIdEnabled
//
describe('elementIdEnabled command demo', function() {
    before(browser => browser.url('https://www.google.com/'));

    test('demo test', function(browser) {
        browser.findElement('input[type=text]', function(result) {
            const webElement = result.value as JSON_WEB_OBJECT;
            browser.elementIdEnabled(webElement.getId(), function(result) {
                isNightwatchAPI(this);
                isNightwatchCallbackResult<boolean>(result);
            });
        });
    });

    test('async demo test', async function(browser) {
        const webElement = await browser.findElement('input[type=text]');
        const result = await browser.elementIdEnabled(webElement.getId());
        isType<boolean>(result);
    });

    after(browser => browser.end());
});

//
// .elementIdName
//
describe('elementIdName command demo', function() {
    before(browser => browser.url('https://www.google.com/'));

    test('demo test', function(browser) {
        browser.findElement('input[type=text]', function(result) {
            const webElement = result.value as JSON_WEB_OBJECT;
            browser.elementIdName(webElement.getId(), function(result) {
                isNightwatchAPI(this);
                isNightwatchCallbackResult<string>(result);
            });
        });
    });

    test('async demo test', async function(browser) {
        const webElement = await browser.findElement('input[type=text]');
        const result = await browser.elementIdName(webElement.getId());
        isType<string>(result);
    });

    after(browser => browser.end());
});

//
// .elementIdSelected
//
describe('elementIdSelected command demo', function() {
    before(browser => browser.url('https://www.google.com/'));

    test('demo test', function(browser) {
        browser.findElement('input[type=text]', function(result) {
            const webElement = result.value as JSON_WEB_OBJECT;
            browser.elementIdSelected(webElement.getId(), function(result) {
                isNightwatchAPI(this);
                isNightwatchCallbackResult<boolean>(result);
            });
        });
    });

    test('async demo test', async function(browser) {
        const webElement = await browser.findElement('input[type=text]');
        const result = await browser.elementIdSelected(webElement.getId());
        isType<boolean>(result);
    });

    after(browser => browser.end());
});

//
// .submit
//
describe('submit command demo', function() {
    before(browser => browser.url('https://www.google.com/'));

    test('demo test', function(browser) {
        browser.findElement('input[type=text]', function(result) {
            const webElement = result.value as JSON_WEB_OBJECT;
            browser.submit(webElement.getId(), function(result) {
                isNightwatchAPI(this);
                isNightwatchCallbackResult<null>(result);
            });
        });
    });

    test('async demo test', async function(browser) {
        const webElement = await browser.findElement('input[type=text]');
        const result = await browser.submit(webElement.getId());
        isType<null>(result);
    });

    after(browser => browser.end());
});

//
// .elementIdSize
//
describe('elementIdSize command demo', function() {
    before(browser => browser.url('https://www.google.com/'));

    test('demo test', function(browser) {
        browser.findElement('input[type=text]', function(result) {
            const webElement = result.value as JSON_WEB_OBJECT;
            browser.elementIdSize(webElement.getId(), function(result) {
                isNightwatchAPI(this);
                isNightwatchCallbackResult<NightwatchSizeAndPosition>(result);
            });
        });
    });

    test('async demo test', async function(browser) {
        const webElement = await browser.findElement('input[type=text]');
        const result = await browser.elementIdSize(webElement.getId());
        isType<NightwatchSizeAndPosition>(result);
    });

    after(browser => browser.end());
});

//
// .elementIdText
//
describe('elementIdText command demo', function() {
    before(browser => browser.url('https://www.google.com/'));

    test('demo test', function(browser) {
        browser.findElement('input[type=text]', function(result) {
            const webElement = result.value as JSON_WEB_OBJECT;
            browser.elementIdText(webElement.getId(), function(result) {
                isNightwatchAPI(this);
                isNightwatchCallbackResult<string>(result);
            });
        });
    });

    test('async demo test', async function(browser) {
        const webElement = await browser.findElement('input[type=text]');
        const result = await browser.elementIdText(webElement.getId());
        isType<string>(result);
    });

    after(browser => browser.end());
});

//
// .elementIdClear
//
describe('elementIdClear command demo', function() {
    before(browser => browser.url('https://www.google.com/'));

    test('demo test', function(browser) {
        browser.findElement('input[type=text]', function(result) {
            const webElement = result.value as JSON_WEB_OBJECT;
            browser.elementIdClear(webElement.getId(), function(result) {
                isNightwatchAPI(this);
                isNightwatchCallbackResult<null>(result);
            });
        });
    });

    test('async demo test', async function(browser) {
        const webElement = await browser.findElement('input[type=text]');
        const result = await browser.elementIdClear(webElement.getId());
        isType<null>(result);
    });

    after(browser => browser.end());
});

//
// .elementIdClick
//
describe('elementIdClick command demo', function() {
    before(browser => browser.url('https://www.google.com/'));

    test('demo test', function(browser) {
        browser.findElement('input[type=text]', function(result) {
            const webElement = result.value as JSON_WEB_OBJECT;
            browser.elementIdClick(webElement.getId(), function(result) {
                isNightwatchAPI(this);
                isNightwatchCallbackResult<null>(result);
            });
        });
    });

    test('async demo test', async function(browser) {
        const webElement = await browser.findElement('input[type=text]');
        const result = await browser.elementIdClick(webElement.getId());
        isType<null>(result);
    });

    after(browser => browser.end());
});

//
// .elementIdValue
//
describe('elementIdValue command demo', function() {
    before(browser => browser.url('https://www.google.com/'));

    test('demo test', function(browser) {
        browser.findElement('input[type=text]', function(result) {
            const webElement = result.value as JSON_WEB_OBJECT;
            browser.elementIdValue(webElement.getId(), function(result) {
                isNightwatchAPI(this);
                isNightwatchCallbackResult<string>(result);
            });
        });
    });

    test('async demo test', async function(browser) {
        const webElement = await browser.findElement('input[type=text]');
        const result = await browser.elementIdValue(webElement.getId());
        isType<string>(result);
    });

    after(browser => browser.end());
});

//
// .elementIdLocation
//
describe('elementIdLocation command demo', function() {
    before(browser => browser.url('https://www.google.com/'));

    test('demo test', function(browser) {
        browser.findElement('input[type=text]', function(result) {
            const webElement = result.value as JSON_WEB_OBJECT;
            browser.elementIdLocation(webElement.getId(), function(result) {
                isNightwatchAPI(this);
                isNightwatchCallbackResult<NightwatchSizeAndPosition>(result);
            });
        });
    });

    test('async demo test', async function(browser) {
        const webElement = await browser.findElement('input[type=text]');
        const result = await browser.elementIdLocation(webElement.getId());
        isType<NightwatchSizeAndPosition>(result);
    });

    after(browser => browser.end());
});

//
// .source
//
describe('source command demo', function() {
    before(browser => browser.url('https://www.google.com/'));

    test('demo test', function(browser) {
        browser.source(function(result) {
            isNightwatchAPI(this);
            isNightwatchCallbackResult<string>(result);
        });
    });

    test('async demo test', async function(browser) {
        const result = await browser.source();
        isType<string>(result);
    });

    after(browser => browser.end());
});

//
// .doubleClick
//
describe('doubleClick command demo', function() {
    before(browser => browser.url('https://www.google.com/'));

    test('demo test', function(browser) {
        browser.doubleClick('input[type=text]', function(result) {
            isNightwatchAPI(this);
            isNightwatchCallbackResult<null>(result);
        });
    });

    test('async demo test', async function(browser) {
        const result = await browser.doubleClick('input[type=text]');
        isType<null>(result);
    });

    after(browser => browser.end());
});

//
// .clickAndHold
//
describe('clickAndHold command demo', function() {
    before(browser => browser.url('https://www.google.com/'));

    test('demo test', function(browser) {
        browser.clickAndHold('input[type=text]', function(result) {
            isNightwatchAPI(this);
            isNightwatchCallbackResult<null>(result);
        });
    });

    test('async demo test', async function(browser) {
        const result = await browser.clickAndHold('input[type=text]');
        isType<null>(result);
    });

    after(browser => browser.end());
});

//
// .moveTo
//
describe('moveTo command demo', function() {
    before(browser => browser.url('https://www.google.com/'));

    test('demo test', function(browser) {
        browser.moveTo(null, 100, 100, function(result) {
            isNightwatchAPI(this);
            isNightwatchCallbackResult<null>(result);
        });
    });

    test('async demo test', async function(browser) {
        const result = await browser.moveTo(null, 100, 100);
        isType<null>(result);
    });

    after(browser => browser.end());
});

//
// .rightClick
//
describe('rightClick command demo', function() {
    before(browser => browser.url('https://www.google.com/'));

    test('demo test', function(browser) {
        browser.rightClick('input[type=text]', function(result) {
            isNightwatchAPI(this);
            isNightwatchCallbackResult<null>(result);
        });
    });

    test('async demo test', async function(browser) {
        const result = await browser.rightClick('input[type=text]');
        isType<null>(result);
    });

    after(browser => browser.end());
});

//
// .acceptAlert
//
describe('acceptAlert command demo', function() {
    before(browser => browser.url('https://nightwatchjs.org/__e2e/window/alerts.html/'));

    test('demo test', function(browser) {
        browser.click('#show-alert')
            .acceptAlert(function(result) {
                isNightwatchAPI(this);
                isNightwatchCallbackResult<null>(result);
            });
    });

    test('async demo test', async function(browser) {
        const result = await browser.click('#show-alert').acceptAlert();
        isType<null>(result);
    });

    after(browser => browser.end());
});

//
// .dismissAlert
//
describe('dismissAlert command demo', function() {
    before(browser => browser.url('https://nightwatchjs.org/__e2e/window/alerts.html/'));

    test('demo test', function(browser) {
        browser.click('#show-alert')
            .dismissAlert(function(result) {
                isNightwatchAPI(this);
                isNightwatchCallbackResult<null>(result);
            });
    });

    test('async demo test', async function(browser) {
        const result = await browser.click('#show-alert').dismissAlert();
        isType<null>(result);
    });

    after(browser => browser.end());
});

//
// .getAlertText
//
describe('getAlertText command demo', function() {
    before(browser => browser.url('https://nightwatchjs.org/__e2e/window/alerts.html/'));

    test('demo test', function(browser) {
        browser.click('#show-alert')
            .getAlertText(function(result) {
                isNightwatchAPI(this);
                isNightwatchCallbackResult<string>(result);
            });
    });

    test('async demo test', async function(browser) {
        const result = await browser.click('#show-alert').getAlertText();
        isType<string>(result);
    });

    after(browser => browser.end());
});

//
// .setAlertText
//
describe('setAlertText command demo', function() {
    before(browser => browser.url('https://nightwatchjs.org/__e2e/window/alerts.html/'));

    test('demo test', function(browser) {
        browser.click('#show-alert')
            .setAlertText('nightwatch', function(result) {
                isNightwatchAPI(this);
                isNightwatchCallbackResult<null>(result);
            });
    });

    test('async demo test', async function(browser) {
        const result = await browser.click('#show-alert').setAlertText('nightwatch');
        isType<null>(result);
    });

    after(browser => browser.end());
});

//
// .registerBasicAuth
//
describe('registerBasicAuth command demo', function() {
    test('demo test', function(browser) {
        browser.registerBasicAuth('test', 'test', function(result) {
                isNightwatchAPI(this);
                isNightwatchCallbackResult<null>(result);
            });
    });

    test('async demo test', async function(browser) {
        const result = await browser.registerBasicAuth('test', 'test');
        isType<null>(result);
    });
});

//
// .cookie
//
describe('cookie command demo', function() {
    test('demo test', function(browser) {
        browser.cookie('GET', function(result) {
                isNightwatchAPI(this);
                isNightwatchCallbackResult<Cookie[] | null>(result);
            });
    });

    test('async demo test', async function(browser) {
        const result = await browser.cookie('GET');
        isType<Cookie[] | null>(result);
    });
});

//
// .session
//
describe('session command demo', function() {
    test('demo test', function(browser) {
        browser.session(function(result) {
                isNightwatchAPI(this);
                isNightwatchCallbackResult<Record<string, any>>(result);
            });
    });

    test('async demo test', async function(browser) {
        const result = await browser.session();
        isType<Record<string, any>>(result);
    });
});

//
// .sessionLog
//
describe('sessionLog command demo', function() {
    test('demo test', function(browser) {
        browser.sessionLog('driver', function(result) {
                isNightwatchAPI(this);
                isNightwatchCallbackResult<NightwatchLogEntry[]>(result);
            });
    });

    test('async demo test', async function(browser) {
        const result = await browser.sessionLog('driver');
        isType<NightwatchLogEntry[]>(result);
    });
});

//
// .sessionLogTypes
//
describe('sessionLogTypes command demo', function() {
    test('demo test', function(browser) {
        browser.sessionLogTypes(function(result) {
                isNightwatchAPI(this);
                isNightwatchCallbackResult<NightwatchLogTypes[]>(result);
            });
    });

    test('async demo test', async function(browser) {
        const result = await browser.sessionLogTypes();
        isType<NightwatchLogTypes[]>(result);
    });
});

//
// .url
//
describe('url command demo', function() {
    before(browser => browser.url('https://www.google.com/'));

    test('demo test', function(browser) {
        browser.url(function(result) {
                isNightwatchAPI(this);
                isNightwatchCallbackResult<string>(result);
            });
    });

    test('async demo test', async function(browser) {
        const result = await browser.url(null);
        isType<string | null>(result);
    });

    after(browser => browser.end());
});

//
// .title
//
describe('title command demo', function() {
    before(browser => browser.url('https://www.google.com/'));

    test('demo test', function(browser) {
        browser.title(function(result) {
                isNightwatchAPI(this);
                isNightwatchCallbackResult<string>(result);
            });
    });

    test('async demo test', async function(browser) {
        const result = await browser.title();
        isType<string>(result);
    });

    after(browser => browser.end());
});

//
// .back
//
describe('back command demo', function() {
    before(browser => browser.url('https://www.google.com/'));

    test('demo test', function(browser) {
        browser.back(function(result) {
                isNightwatchAPI(this);
                isNightwatchCallbackResult<null>(result);
            });
    });

    test('async demo test', async function(browser) {
        const result = await browser.back();
        isType<null>(result);
    });

    after(browser => browser.end());
});

//
// .forward
//
describe('forward command demo', function() {
    before(browser => browser.url('https://www.google.com/'));

    test('demo test', function(browser) {
        browser.forward(function(result) {
                isNightwatchAPI(this);
                isNightwatchCallbackResult<null>(result);
            });
    });

    test('async demo test', async function(browser) {
        const result = await browser.forward();
        isType<null>(result);
    });

    after(browser => browser.end());
});

//
// .refresh
//
describe('refresh command demo', function() {
    before(browser => browser.url('https://www.google.com/'));

    test('demo test', function(browser) {
        browser.refresh(function(result) {
                isNightwatchAPI(this);
                isNightwatchCallbackResult<null>(result);
            });
    });

    test('async demo test', async function(browser) {
        const result = await browser.refresh();
        isType<null>(result);
    });

    after(browser => browser.end());
});

//
// .windowHandle
//
describe('windowHandle command demo', function() {
    before(browser => browser.url('https://www.google.com/'));

    test('demo test', function(browser) {
        browser.windowHandle(function(result) {
                isNightwatchAPI(this);
                isNightwatchCallbackResult<string>(result);
            });
    });

    test('async demo test', async function(browser) {
        const result = await browser.windowHandle();
        isType<string>(result);
    });

    after(browser => browser.end());
});

//
// .windowMaximize
//
describe('windowMaximize command demo', function() {
    before(browser => browser.url('https://www.google.com/'));

    test('demo test', function(browser) {
        browser.windowMaximize(function(result) {
                isNightwatchAPI(this);
                isNightwatchCallbackResult<null>(result);
            });
    });

    test('async demo test', async function(browser) {
        const result = await browser.windowMaximize();
        isType<null>(result);
    });

    after(browser => browser.end());
});

//
// .windowPosition
//
describe('windowPosition command demo', function() {
    before(browser => browser.url('https://www.google.com/'));

    test('demo test', function(browser) {
        browser.windowPosition('current', function(result) {
                isNightwatchAPI(this);
                isNightwatchCallbackResult<WindowPosition>(result);
            });
    });

    test('async demo test', async function(browser) {
        const result = await browser.windowPosition('current', 22, 47);
        isType<null>(result);
    });

    after(browser => browser.end());
});

//
// .windowSize
//
describe('windowSize command demo', function() {
    before(browser => browser.url('https://www.google.com/'));

    test('demo test', function(browser) {
        browser.windowSize('current', function(result) {
                isNightwatchAPI(this);
                isNightwatchCallbackResult<WindowSizeAndPosition>(result);
            });
    });

    test('async demo test', async function(browser) {
        const result = await browser.windowSize('current', 746, 1200);
        isType<null>(result);
    });

    after(browser => browser.end());
});

//
// .windowRect
//
describe('windowRect command demo', function() {
    before(browser => browser.url('https://www.google.com/'));

    test('demo test', function(browser) {
        browser.windowRect({width: 100, height: 100}, function(result) {
                isNightwatchAPI(this);
                isNightwatchCallbackResult<null>(result);
            });
    });

    test('async demo test', async function(browser) {
        const result = await browser.windowRect(null);
        isType<WindowSizeAndPosition>(result);
    });

    after(browser => browser.end());
});

//
// .frame
//
describe('frame command demo', function() {
    before(browser => browser.url('https://www.google.com/'));

    test('demo test', function(browser) {
        browser.frame(null, function(result) {
                isNightwatchAPI(this);
                isNightwatchCallbackResult<null>(result);
            });
    });

    test('async demo test', async function(browser) {
        const result = await browser.frame(null);
        isType<null>(result);
    });

    after(browser => browser.end());
});

//
// .frameParent
//
describe('frameParent command demo', function() {
    before(browser => browser.url('https://www.google.com/'));

    test('demo test', function(browser) {
        browser.frame(null).frameParent(function(result) {
                isNightwatchAPI(this);
                isNightwatchCallbackResult<null>(result);
            });
    });

    test('async demo test', async function(browser) {
        const result = await browser.frame(null).frameParent();
        isType<null>(result);
    });

    after(browser => browser.end());
});

//
// .elementIdElement
//
describe('elementIdElement command demo', function() {
    before(browser => browser.url('https://www.google.com/'));

    test('demo test', function(browser) {
        browser.findElement('input[type=text]', function(result) {
            const webElement = result.value as JSON_WEB_OBJECT;
            browser.elementIdElement(webElement.getId(), 'css selector', 'body', function(result) {
                isNightwatchAPI(this);
                isNightwatchCallbackResult<ElementResult | []>(result);
            });
        });
    });

    test('async demo test', async function(browser) {
        const webElement = await browser.findElement('input[type=text]');
        const result = await browser.elementIdElement(webElement.getId(), 'css selector', 'body');
        isType<ElementResult | []>(result);
    });

    after(browser => browser.end());
});

//
// .elementIdDoubleClick
//
describe('elementIdDoubleClick command demo', function() {
    before(browser => browser.url('https://www.google.com/'));

    test('demo test', function(browser) {
        browser.findElement('input[type=text]', function(result) {
            const webElement = result.value as JSON_WEB_OBJECT;
            browser.elementIdDoubleClick(webElement.getId(), function(result) {
                isNightwatchAPI(this);
                isNightwatchCallbackResult<null>(result);
            });
        });
    });

    test('async demo test', async function(browser) {
        const webElement = await browser.findElement('input[type=text]');
        const result = await browser.elementIdDoubleClick(webElement.getId());
        isType<null>(result);
    });

    after(browser => browser.end());
});

//
// .elementActive
//
describe('elementActive command demo', function() {
    before(browser => browser.url('https://www.google.com/'));

    test('demo test', function(browser) {
        browser.elementActive(function(result) {
            isNightwatchAPI(this);
            isNightwatchCallbackResult<string>(result);
        });
    });

    test('async demo test', async function(browser) {
        const result = await browser.elementActive();
        isType<string>(result);
    });

    after(browser => browser.end());
});

//
// .element
//
describe('element command demo', function() {
    before(browser => browser.url('https://www.google.com/'));

    test('demo test', function(browser) {
        browser.element('css selector', 'body', function(result) {
            isNightwatchAPI(this);
            isNightwatchCallbackResult<ElementResult>(result);
        });
    });

    test('async demo test', async function(browser) {
        const result = await browser.element('css selector', 'body');
        isType<ElementResult>(result);
    });

    after(browser => browser.end());
});<|MERGE_RESOLUTION|>--- conflicted
+++ resolved
@@ -5,10 +5,7 @@
     NightwatchLogEntry,
     WindowPosition,
     WindowSizeAndPosition,
-<<<<<<< HEAD
-=======
     NightwatchLogTypes,
->>>>>>> cb293bdf
     ElementResult
 } from 'nightwatch';
 
