import {
    NightwatchSizeAndPosition,
    Cookie,
    JSON_WEB_OBJECT,
    NightwatchLogEntry,
    WindowPosition,
    WindowSizeAndPosition,
    NightwatchLogTypes,
    ElementResult
} from 'nightwatch';

import { isNightwatchAPI, isNightwatchCallbackResult, isType, UnknownToTrue } from './utils';

//
// .elementIdAttribute
//
describe('elementIdAttribute command demo', function() {
    before(browser => browser.url('https://www.google.com/'));

    test('demo test', function(browser) {
        browser.findElement('input[type=text]', function(result) {
            const webElement = result.value as JSON_WEB_OBJECT;
            browser.elementIdAttribute(webElement.getId(), 'title', function(result) {
                isNightwatchAPI(this);
                isNightwatchCallbackResult<string | null>(result);
            });
        });
    });

    test('async demo test', async function(browser) {
        const webElement = await browser.findElement('input[type=text]');
        const result = await browser.elementIdAttribute(webElement.getId(), 'title');
        isType<string | null>(result);
    });

    after(browser => browser.end());
});

//
// .elementIdCssProperty
//
describe('elementIdCssProperty command demo', function() {
    before(browser => browser.url('https://www.google.com/'));

    test('demo test', function(browser) {
        browser.findElement('input[type=text]', function(result) {
            const webElement = result.value as JSON_WEB_OBJECT;
            browser.elementIdCssProperty(webElement.getId(), 'background-color', function(result) {
                isNightwatchAPI(this);
                isNightwatchCallbackResult<string | null>(result);
            });
        });
    });

    test('async demo test', async function(browser) {
        const webElement = await browser.findElement('input[type=text]');
        const result = await browser.elementIdCssProperty(webElement.getId(), 'background-color');
        isType<string | null>(result);
    });

    after(browser => browser.end());
});

//
// .elementIdDisplayed
//
describe('elementIdDisplayed command demo', function() {
    before(browser => browser.url('https://www.google.com/'));

    test('demo test', function(browser) {
        browser.findElement('input[type=text]', function(result) {
            const webElement = result.value as JSON_WEB_OBJECT;
            browser.elementIdDisplayed(webElement.getId(), function(result) {
                isNightwatchAPI(this);
                isNightwatchCallbackResult<boolean>(result);
            });
        });
    });

    test('async demo test', async function(browser) {
        const webElement = await browser.findElement('input[type=text]');
        const result = await browser.elementIdDisplayed(webElement.getId());
        isType<boolean>(result);
    });

    after(browser => browser.end());
});

//
// .elementIdEnabled
//
describe('elementIdEnabled command demo', function() {
    before(browser => browser.url('https://www.google.com/'));

    test('demo test', function(browser) {
        browser.findElement('input[type=text]', function(result) {
            const webElement = result.value as JSON_WEB_OBJECT;
            browser.elementIdEnabled(webElement.getId(), function(result) {
                isNightwatchAPI(this);
                isNightwatchCallbackResult<boolean>(result);
            });
        });
    });

    test('async demo test', async function(browser) {
        const webElement = await browser.findElement('input[type=text]');
        const result = await browser.elementIdEnabled(webElement.getId());
        isType<boolean>(result);
    });

    after(browser => browser.end());
});

//
// .elementIdName
//
describe('elementIdName command demo', function() {
    before(browser => browser.url('https://www.google.com/'));

    test('demo test', function(browser) {
        browser.findElement('input[type=text]', function(result) {
            const webElement = result.value as JSON_WEB_OBJECT;
            browser.elementIdName(webElement.getId(), function(result) {
                isNightwatchAPI(this);
                isNightwatchCallbackResult<string>(result);
            });
        });
    });

    test('async demo test', async function(browser) {
        const webElement = await browser.findElement('input[type=text]');
        const result = await browser.elementIdName(webElement.getId());
        isType<string>(result);
    });

    after(browser => browser.end());
});

//
// .elementIdSelected
//
describe('elementIdSelected command demo', function() {
    before(browser => browser.url('https://www.google.com/'));

    test('demo test', function(browser) {
        browser.findElement('input[type=text]', function(result) {
            const webElement = result.value as JSON_WEB_OBJECT;
            browser.elementIdSelected(webElement.getId(), function(result) {
                isNightwatchAPI(this);
                isNightwatchCallbackResult<boolean>(result);
            });
        });
    });

    test('async demo test', async function(browser) {
        const webElement = await browser.findElement('input[type=text]');
        const result = await browser.elementIdSelected(webElement.getId());
        isType<boolean>(result);
    });

    after(browser => browser.end());
});

//
// .submit
//
describe('submit command demo', function() {
    before(browser => browser.url('https://www.google.com/'));

    test('demo test', function(browser) {
        browser.findElement('input[type=text]', function(result) {
            const webElement = result.value as JSON_WEB_OBJECT;
            browser.submit(webElement.getId(), function(result) {
                isNightwatchAPI(this);
                isNightwatchCallbackResult<null>(result);
            });
        });
    });

    test('async demo test', async function(browser) {
        const webElement = await browser.findElement('input[type=text]');
        const result = await browser.submit(webElement.getId());
        isType<null>(result);
    });

    after(browser => browser.end());
});

//
// .elementIdSize
//
describe('elementIdSize command demo', function() {
    before(browser => browser.url('https://www.google.com/'));

    test('demo test', function(browser) {
        browser.findElement('input[type=text]', function(result) {
            const webElement = result.value as JSON_WEB_OBJECT;
            browser.elementIdSize(webElement.getId(), function(result) {
                isNightwatchAPI(this);
                isNightwatchCallbackResult<NightwatchSizeAndPosition>(result);
            });
        });
    });

    test('async demo test', async function(browser) {
        const webElement = await browser.findElement('input[type=text]');
        const result = await browser.elementIdSize(webElement.getId());
        isType<NightwatchSizeAndPosition>(result);
    });

    after(browser => browser.end());
});

//
// .elementIdText
//
describe('elementIdText command demo', function() {
    before(browser => browser.url('https://www.google.com/'));

    test('demo test', function(browser) {
        browser.findElement('input[type=text]', function(result) {
            const webElement = result.value as JSON_WEB_OBJECT;
            browser.elementIdText(webElement.getId(), function(result) {
                isNightwatchAPI(this);
                isNightwatchCallbackResult<string>(result);
            });
        });
    });

    test('async demo test', async function(browser) {
        const webElement = await browser.findElement('input[type=text]');
        const result = await browser.elementIdText(webElement.getId());
        isType<string>(result);
    });

    after(browser => browser.end());
});

//
// .elementIdClear
//
describe('elementIdClear command demo', function() {
    before(browser => browser.url('https://www.google.com/'));

    test('demo test', function(browser) {
        browser.findElement('input[type=text]', function(result) {
            const webElement = result.value as JSON_WEB_OBJECT;
            browser.elementIdClear(webElement.getId(), function(result) {
                isNightwatchAPI(this);
                isNightwatchCallbackResult<null>(result);
            });
        });
    });

    test('async demo test', async function(browser) {
        const webElement = await browser.findElement('input[type=text]');
        const result = await browser.elementIdClear(webElement.getId());
        isType<null>(result);
    });

    after(browser => browser.end());
});

//
// .elementIdClick
//
describe('elementIdClick command demo', function() {
    before(browser => browser.url('https://www.google.com/'));

    test('demo test', function(browser) {
        browser.findElement('input[type=text]', function(result) {
            const webElement = result.value as JSON_WEB_OBJECT;
            browser.elementIdClick(webElement.getId(), function(result) {
                isNightwatchAPI(this);
                isNightwatchCallbackResult<null>(result);
            });
        });
    });

    test('async demo test', async function(browser) {
        const webElement = await browser.findElement('input[type=text]');
        const result = await browser.elementIdClick(webElement.getId());
        isType<null>(result);
    });

    after(browser => browser.end());
});

//
// .elementIdValue
//
describe('elementIdValue command demo', function() {
    before(browser => browser.url('https://www.google.com/'));

    test('demo test', function(browser) {
        browser.findElement('input[type=text]', function(result) {
            const webElement = result.value as JSON_WEB_OBJECT;
            browser.elementIdValue(webElement.getId(), function(result) {
                isNightwatchAPI(this);
                isNightwatchCallbackResult<string>(result);
            });
        });
    });

    test('async demo test', async function(browser) {
        const webElement = await browser.findElement('input[type=text]');
        const result = await browser.elementIdValue(webElement.getId());
        isType<string>(result);
    });

    after(browser => browser.end());
});

//
// .elementIdLocation
//
describe('elementIdLocation command demo', function() {
    before(browser => browser.url('https://www.google.com/'));

    test('demo test', function(browser) {
        browser.findElement('input[type=text]', function(result) {
            const webElement = result.value as JSON_WEB_OBJECT;
            browser.elementIdLocation(webElement.getId(), function(result) {
                isNightwatchAPI(this);
                isNightwatchCallbackResult<NightwatchSizeAndPosition>(result);
            });
        });
    });

    test('async demo test', async function(browser) {
        const webElement = await browser.findElement('input[type=text]');
        const result = await browser.elementIdLocation(webElement.getId());
        isType<NightwatchSizeAndPosition>(result);
    });

    after(browser => browser.end());
});

//
// .source
//
describe('source command demo', function() {
    before(browser => browser.url('https://www.google.com/'));

    test('demo test', function(browser) {
        browser.source(function(result) {
            isNightwatchAPI(this);
            isNightwatchCallbackResult<string>(result);
        });
    });

    test('async demo test', async function(browser) {
        const result = await browser.source();
        isType<string>(result);
    });

    after(browser => browser.end());
});

//
// .doubleClick
//
describe('doubleClick command demo', function() {
    before(browser => browser.url('https://www.google.com/'));

    test('demo test', function(browser) {
        browser.doubleClick('input[type=text]', function(result) {
            isNightwatchAPI(this);
            isNightwatchCallbackResult<null>(result);
        });
    });

    test('async demo test', async function(browser) {
        const result = await browser.doubleClick('input[type=text]');
        isType<null>(result);
    });

    after(browser => browser.end());
});

//
// .clickAndHold
//
describe('clickAndHold command demo', function() {
    before(browser => browser.url('https://www.google.com/'));

    test('demo test', function(browser) {
        browser.clickAndHold('input[type=text]', function(result) {
            isNightwatchAPI(this);
            isNightwatchCallbackResult<null>(result);
        });
    });

    test('async demo test', async function(browser) {
        const result = await browser.clickAndHold('input[type=text]');
        isType<null>(result);
    });

    after(browser => browser.end());
});

//
// .moveTo
//
describe('moveTo command demo', function() {
    before(browser => browser.url('https://www.google.com/'));

    test('demo test', function(browser) {
        browser.moveTo(null, 100, 100, function(result) {
            isNightwatchAPI(this);
            isNightwatchCallbackResult<null>(result);
        });
    });

    test('async demo test', async function(browser) {
        const result = await browser.moveTo(100, 100);
        isType<null>(result);
    });

    after(browser => browser.end());
});

//
// .rightClick
//
describe('rightClick command demo', function() {
    before(browser => browser.url('https://www.google.com/'));

    test('demo test', function(browser) {
        browser.rightClick('input[type=text]', function(result) {
            isNightwatchAPI(this);
            isNightwatchCallbackResult<null>(result);
        });
    });

    test('async demo test', async function(browser) {
        const result = await browser.rightClick('input[type=text]');
        isType<null>(result);
    });

    after(browser => browser.end());
});

//
// .acceptAlert
//
describe('acceptAlert command demo', function() {
    before(browser => browser.url('https://nightwatchjs.org/__e2e/window/alerts.html/'));

    test('demo test', function(browser) {
        browser.click('#show-alert')
            .acceptAlert(function(result) {
                isNightwatchAPI(this);
                isNightwatchCallbackResult<null>(result);
            });
    });

    test('async demo test', async function(browser) {
        const result = await browser.click('#show-alert').acceptAlert();
        isType<null>(result);
    });

    after(browser => browser.end());
});

//
// .dismissAlert
//
describe('dismissAlert command demo', function() {
    before(browser => browser.url('https://nightwatchjs.org/__e2e/window/alerts.html/'));

    test('demo test', function(browser) {
        browser.click('#show-alert')
            .dismissAlert(function(result) {
                isNightwatchAPI(this);
                isNightwatchCallbackResult<null>(result);
            });
    });

    test('async demo test', async function(browser) {
        const result = await browser.click('#show-alert').dismissAlert();
        isType<null>(result);
    });

    after(browser => browser.end());
});

//
// .getAlertText
//
describe('getAlertText command demo', function() {
    before(browser => browser.url('https://nightwatchjs.org/__e2e/window/alerts.html/'));

    test('demo test', function(browser) {
        browser.click('#show-alert')
            .getAlertText(function(result) {
                isNightwatchAPI(this);
                isNightwatchCallbackResult<string>(result);
            });
    });

    test('async demo test', async function(browser) {
        const result = await browser.click('#show-alert').getAlertText();
        isType<string>(result);
    });

    after(browser => browser.end());
});

//
// .setAlertText
//
describe('setAlertText command demo', function() {
    before(browser => browser.url('https://nightwatchjs.org/__e2e/window/alerts.html/'));

    test('demo test', function(browser) {
        browser.click('#show-alert')
            .setAlertText('nightwatch', function(result) {
                isNightwatchAPI(this);
                isNightwatchCallbackResult<null>(result);
            });
    });

    test('async demo test', async function(browser) {
        const result = await browser.click('#show-alert').setAlertText('nightwatch');
        isType<null>(result);
    });

    after(browser => browser.end());
});

//
// .registerBasicAuth
//
describe('registerBasicAuth command demo', function() {
    test('demo test', function(browser) {
        browser.registerBasicAuth('test', 'test', function(result) {
                isNightwatchAPI(this);
                isNightwatchCallbackResult<null>(result);
            });
    });

    test('async demo test', async function(browser) {
        const result = await browser.registerBasicAuth('test', 'test');
        isType<null>(result);
    });
});

//
// .cookie
//
describe('cookie command demo', function() {
    test('demo test', function(browser) {
        browser.cookie('GET', function(result) {
                isNightwatchAPI(this);
                isNightwatchCallbackResult<Cookie[] | null>(result);
            });
    });

    test('async demo test', async function(browser) {
        const result = await browser.cookie('DELETE', 'sample');
        isType<null>(result);
    });
});

//
// .session
//
describe('session command demo', function() {
    test('demo test', function(browser) {
        browser.session(function(result) {
                isNightwatchAPI(this);
                isNightwatchCallbackResult<Record<string, any>>(result);
            });
    });

    test('async demo test', async function(browser) {
        const result = await browser.session();
        isType<Record<string, any>>(result);
    });
});

//
// .sessionLog
//
describe('sessionLog command demo', function() {
    test('demo test', function(browser) {
        browser.sessionLog('driver', function(result) {
                isNightwatchAPI(this);
                isNightwatchCallbackResult<NightwatchLogEntry[]>(result);
            });
    });

    test('async demo test', async function(browser) {
        const result = await browser.sessionLog('driver');
        isType<NightwatchLogEntry[]>(result);
    });
});

//
// .sessionLogTypes
//
describe('sessionLogTypes command demo', function() {
    test('demo test', function(browser) {
        browser.sessionLogTypes(function(result) {
                isNightwatchAPI(this);
                isNightwatchCallbackResult<NightwatchLogTypes[]>(result);
            });
    });

    test('async demo test', async function(browser) {
        const result = await browser.sessionLogTypes();
        isType<NightwatchLogTypes[]>(result);
    });
});

//
// .url
//
describe('url command demo', function() {
    before(browser => browser.url('https://www.google.com/'));

    test('demo test', function(browser) {
        browser.url(function(result) {
                isNightwatchAPI(this);
                isNightwatchCallbackResult<string>(result);
            });
    });

    test('async demo test', async function(browser) {
        const result = await browser.url();
        isType<string>(result);
    });

    after(browser => browser.end());
});

//
// .title
//
describe('title command demo', function() {
    before(browser => browser.url('https://www.google.com/'));

    test('demo test', function(browser) {
        browser.title(function(result) {
                isNightwatchAPI(this);
                isNightwatchCallbackResult<string>(result);
            });
    });

    test('async demo test', async function(browser) {
        const result = await browser.title();
        isType<string>(result);
    });

    after(browser => browser.end());
});

//
// .back
//
describe('back command demo', function() {
    before(browser => browser.url('https://www.google.com/'));

    test('demo test', function(browser) {
        browser.back(function(result) {
                isNightwatchAPI(this);
                isNightwatchCallbackResult<null>(result);
            });
    });

    test('async demo test', async function(browser) {
        const result = await browser.back();
        isType<null>(result);
    });

    after(browser => browser.end());
});

//
// .forward
//
describe('forward command demo', function() {
    before(browser => browser.url('https://www.google.com/'));

    test('demo test', function(browser) {
        browser.forward(function(result) {
                isNightwatchAPI(this);
                isNightwatchCallbackResult<null>(result);
            });
    });

    test('async demo test', async function(browser) {
        const result = await browser.forward();
        isType<null>(result);
    });

    after(browser => browser.end());
});

//
// .refresh
//
describe('refresh command demo', function() {
    before(browser => browser.url('https://www.google.com/'));

    test('demo test', function(browser) {
        browser.refresh(function(result) {
                isNightwatchAPI(this);
                isNightwatchCallbackResult<null>(result);
            });
    });

    test('async demo test', async function(browser) {
        const result = await browser.refresh();
        isType<null>(result);
    });

    after(browser => browser.end());
});

//
// .windowHandle
//
describe('windowHandle command demo', function() {
    before(browser => browser.url('https://www.google.com/'));

    test('demo test', function(browser) {
        browser.windowHandle(function(result) {
                isNightwatchAPI(this);
                isNightwatchCallbackResult<string>(result);
            });
    });

    test('async demo test', async function(browser) {
        const result = await browser.windowHandle();
        isType<string>(result);
    });

    after(browser => browser.end());
});

//
// .windowMaximize
//
describe('windowMaximize command demo', function() {
    before(browser => browser.url('https://www.google.com/'));

    test('demo test', function(browser) {
        browser.windowMaximize('current', function(result) {
                isNightwatchAPI(this);
                isNightwatchCallbackResult<null>(result);
            });
    });

    test('async demo test', async function(browser) {
        const result = await browser.windowMaximize();
        isType<null>(result);
    });

    after(browser => browser.end());
});

//
// .windowPosition
//
describe('windowPosition command demo', function() {
    before(browser => browser.url('https://www.google.com/'));

    test('demo test', function(browser) {
        browser.windowPosition('current', function(result) {
                isNightwatchAPI(this);
                isNightwatchCallbackResult<WindowPosition>(result);
            });
    });

    test('async demo test', async function(browser) {
        const result = await browser.windowPosition('current', 22, 47);
        isType<null>(result);
    });

    after(browser => browser.end());
});

//
// .windowSize
//
describe('windowSize command demo', function() {
    before(browser => browser.url('https://www.google.com/'));

    test('demo test', function(browser) {
        browser.windowSize('current', function(result) {
                isNightwatchAPI(this);
                isNightwatchCallbackResult<WindowSizeAndPosition>(result);
            });
    });

    test('async demo test', async function(browser) {
        const result = await browser.windowSize('current', 746, 1200);
        isType<null>(result);
    });

    after(browser => browser.end());
});

//
// .windowRect
//
describe('windowRect command demo', function() {
    before(browser => browser.url('https://www.google.com/'));

    test('demo test', function(browser) {
        browser.windowRect({width: 100, height: 100}, function(result) {
                isNightwatchAPI(this);
                isNightwatchCallbackResult<null>(result);
            });
    });

    test('async demo test', async function(browser) {
        const result = await browser.windowRect(null);
        isType<WindowSizeAndPosition>(result);
    });

    after(browser => browser.end());
});

//
// .frame
//
describe('frame command demo', function() {
    before(browser => browser.url('https://www.google.com/'));

    test('demo test', function(browser) {
        browser.frame(null, function(result) {
                isNightwatchAPI(this);
                isNightwatchCallbackResult<null>(result);
            });
    });

    test('async demo test', async function(browser) {
        const result = await browser.frame(null);
        isType<null>(result);
    });

    after(browser => browser.end());
});

//
// .frameParent
//
describe('frameParent command demo', function() {
    before(browser => browser.url('https://www.google.com/'));

    test('demo test', function(browser) {
        browser.frame(null).frameParent(function(result) {
                isNightwatchAPI(this);
                isNightwatchCallbackResult<null>(result);
            });
    });

    test('async demo test', async function(browser) {
        const result = await browser.frame(null).frameParent();
        isType<null>(result);
    });

    after(browser => browser.end());
});

//
// .elementIdElement
//
describe('elementIdElement command demo', function() {
    before(browser => browser.url('https://www.google.com/'));

    test('demo test', function(browser) {
        browser.findElement('input[type=text]', function(result) {
            const webElement = result.value as JSON_WEB_OBJECT;
            browser.elementIdElement(webElement.getId(), 'css selector', 'body', function(result) {
                isNightwatchAPI(this);
                isNightwatchCallbackResult<ElementResult | []>(result);
            });
        });
    });

    test('async demo test', async function(browser) {
        const webElement = await browser.findElement('input[type=text]');
        const result = await browser.elementIdElement(webElement.getId(), 'css selector', 'body');
        isType<ElementResult | []>(result);
    });

    after(browser => browser.end());
});

//
// .elementIdDoubleClick
//
describe('elementIdDoubleClick command demo', function() {
    before(browser => browser.url('https://www.google.com/'));

    test('demo test', function(browser) {
        browser.findElement('input[type=text]', function(result) {
            const webElement = result.value as JSON_WEB_OBJECT;
            browser.elementIdDoubleClick(webElement.getId(), function(result) {
                isNightwatchAPI(this);
                isNightwatchCallbackResult<null>(result);
            });
        });
    });

    test('async demo test', async function(browser) {
        const webElement = await browser.findElement('input[type=text]');
        const result = await browser.elementIdDoubleClick(webElement.getId());
        isType<null>(result);
    });

    after(browser => browser.end());
});

//
// .elementActive
//
describe('elementActive command demo', function() {
    before(browser => browser.url('https://www.google.com/'));

    test('demo test', function(browser) {
        browser.elementActive(function(result) {
            isNightwatchAPI(this);
            isNightwatchCallbackResult<string>(result);
        });
    });

    test('async demo test', async function(browser) {
        const result = await browser.elementActive();
        isType<string>(result);
    });

    after(browser => browser.end());
});

//
<<<<<<< HEAD
// .element
//
describe('element command demo', function() {
    before(browser => browser.url('https://www.google.com/'));

    test('demo test', function(browser) {
        browser.element('css selector', 'body', function(result) {
            isNightwatchAPI(this);
            isNightwatchCallbackResult<ElementResult>(result);
        });
    });

    test('async demo test', async function(browser) {
        const result = await browser.element('css selector', 'body');
        isType<ElementResult>(result);
=======
// .execute
//
describe('execute command demo', function() {
    before(browser => browser.url('https://www.google.com/'));

    test('demo test', async function(browser) {
        const result1 = await browser.execute(function() {});
        isType<null>(result1);

        const result2 = await browser.execute(function() {return 'nightwatch'; });
        isType<string>(result2);

        // @ts-expect-error
        await browser.execute(function(arg1: string) {return 'nightwatch'; });

        await browser.execute(function(arg1: string) {return 'nightwatch'; }, ['js']);

        // @ts-expect-error
        await browser.execute(function(arg1: string) {return 'nightwatch'; }, [123]);

        // @ts-expect-error
        await browser.execute(function(arg1: string) {return 'nightwatch'; }, ['js', 123]);

        const result3 = await browser.execute('something');
        const result3Type: UnknownToTrue<typeof result3> = true;

        const result4 = await browser.execute('something', ['something', 5]);
        const result4Type: UnknownToTrue<typeof result4> = true;
    });

    after(browser => browser.end());
});

//
// .executeScript
//
describe('executeScript command demo', function() {
    before(browser => browser.url('https://www.google.com/'));

    test('demo test', async function(browser) {
        const result1 = await browser.executeScript(function() {});
        isType<null>(result1);

        const result2 = await browser.executeScript(function() {return 'nightwatch'; });
        isType<string>(result2);

        const result3 = await browser.executeScript(function(arg1) {return arg1; }, ['nightwatch']);
        isType<string>(result3);

        // @ts-expect-error
        await browser.executeScript(function(arg1: string) {return 'nightwatch'; });

        await browser.executeScript(function(arg1: string) {return 'nightwatch'; }, ['js']);

        // @ts-expect-error
        await browser.executeScript(function(arg1: string) {return 'nightwatch'; }, [123]);

        // @ts-expect-error
        await browser.executeScript(function(arg1: string) {return 'nightwatch'; }, ['js', 123]);

        const result4 = await browser.execute('something');
        const result4Type: UnknownToTrue<typeof result4> = true;

        const result5 = await browser.execute('something', ['something', 5]);
        const result5Type: UnknownToTrue<typeof result5> = true;
    });

    after(browser => browser.end());
});

//
// .executeAsyncScript
//
describe('executeAsyncScript command demo', function() {
    before(browser => browser.url('https://www.google.com/'));

    test('demo test', async function(browser) {
        const result = await browser.executeAsyncScript(
            function(arg1: string, arg2: number, done: (arg: string) => void) {return 'nightwatch'; },
            ['js', 1]
        );
        isType<string>(result);

        const result1 = await browser.executeAsyncScript(function(done: () => void) {return 'nightwatch'; });
        const result1Type: UnknownToTrue<typeof result1> = true;

        const result2 = await browser.executeAsyncScript(function() {});
        const result2Type: UnknownToTrue<typeof result2> = true;

        const result3 = await browser.executeAsyncScript(function(arg1: number, done) {return 'nightwatch'; }, [2]);
        const result3Type: UnknownToTrue<typeof result3> = true;

        // @ts-expect-error
        await browser.executeAsyncScript(function(arg1: string) {return 'nightwatch'; });

        // @ts-expect-error
        await browser.executeAsyncScript(function(arg1: string, done: (result: string) => void) {return 'nightwatch'; }, [123]);

        // @ts-expect-error
        await browser.executeAsyncScript(function(arg1: string, done) {return 'nightwatch'; }, ['js', 123]);

        const result4 = await browser.executeAsyncScript('something');
        const result4Type: UnknownToTrue<typeof result4> = true;

        const result5 = await browser.executeAsyncScript('something', ['something', 5]);
        const result5Type: UnknownToTrue<typeof result5> = true;
    });

    after(browser => browser.end());
});

//
// .executeAsync
//
describe('executeAsync command demo', function() {
    before(browser => browser.url('https://www.google.com/'));

    test('demo test', async function(browser) {
        const result = await browser.executeAsync(
            function(arg1: string, arg2: number, done: (arg: string) => void) {return 'nightwatch'; },
            ['js', 1]
        );
        isType<string>(result);

        const result1 = await browser.executeAsync(function(done: () => void) {return 'nightwatch'; });
        const result1Type: UnknownToTrue<typeof result1> = true;

        const result2 = await browser.executeAsync(function() {});
        const result2Type: UnknownToTrue<typeof result2> = true;

        const result3 = await browser.executeAsync(function(arg1: number, done) {return 'nightwatch'; }, [2]);
        const result3Type: UnknownToTrue<typeof result3> = true;

        // @ts-expect-error
        await browser.executeAsync(function(arg1: string) {return 'nightwatch'; });

        // @ts-expect-error
        await browser.executeAsync(function(arg1: string, done: (result: string) => void) {return 'nightwatch'; }, [123]);

        // @ts-expect-error
        await browser.executeAsync(function(arg1: string, done) {return 'nightwatch'; }, ['js', 123]);

        const result4 = await browser.executeAsync('something');
        const result4Type: UnknownToTrue<typeof result4> = true;

        const result5 = await browser.executeAsync('something', ['something', 5]);
        const result5Type: UnknownToTrue<typeof result5> = true;
>>>>>>> e18d5324
    });

    after(browser => browser.end());
});<|MERGE_RESOLUTION|>--- conflicted
+++ resolved
@@ -938,7 +938,6 @@
 });
 
 //
-<<<<<<< HEAD
 // .element
 //
 describe('element command demo', function() {
@@ -954,7 +953,12 @@
     test('async demo test', async function(browser) {
         const result = await browser.element('css selector', 'body');
         isType<ElementResult>(result);
-=======
+    });
+
+    after(browser => browser.end());
+});
+
+//
 // .execute
 //
 describe('execute command demo', function() {
@@ -1102,7 +1106,6 @@
 
         const result5 = await browser.executeAsync('something', ['something', 5]);
         const result5Type: UnknownToTrue<typeof result5> = true;
->>>>>>> e18d5324
     });
 
     after(browser => browser.end());
