import { EventEmitter } from 'events';
import {
    EnhancedPageObject,
    EnhancedSectionInstance,
    NightwatchAPI,
    NightwatchAssertion,
    NightwatchAssertionsResult,
    NightwatchTests,
    PageObjectModel,
    ELEMENT_KEY,
<<<<<<< HEAD
    NightwatchEnsureResult,
=======
    JSON_WEB_OBJECT,
    NightwatchNodeAssertionsResult,
>>>>>>> 08a81241
} from 'nightwatch';

function isNightwatchAPI(v: NightwatchAPI) {}
function isNightwatchAssertionsResult<T>(result: NightwatchAssertionsResult<T>): T { return result.value; }
function isType<T>(v: T): T { return v; }

//
// ./tests/general.ts
//

const testGeneral: NightwatchTests = {
    'Demo test Google 1': () => {
        browser.registerBasicAuth('test-username', 'test-password').navigateTo('https://google.com').pause(1000);

        // expect element <body> to be present in 1000ms
        browser.expect.element('body').to.be.present.before(1000);

        // expect element <#lst-ib> to have css property 'display'
        browser.expect.element('#lst-ib').to.have.css('display');

        // expect element <body> to have attribute 'class' which contains text 'vasq'
        browser.expect.element('body').to.have.attribute('class').which.contains('vasq');

        browser.expect.element('#hplogo').to.have.attribute('alt').which.startsWith('G').and.endsWith('oogle');

        // expect element <#lst-ib> to be an input tag
        browser.expect.element('#lst-ib').to.be.an('input');

        // expect element <#lst-ib> to be visible
        browser.expect.element('#lst-ib').to.be.visible;

        browser.end();
    },

    'Demo test Google 2': () => {
        browser
            .url('https://www.google.com')
            .waitForElementVisible('body')
            .setValue('input[type=text]', 'nightwatch')
            .getElementRect('input[type=text]', res => {
                console.log(res.value);
            })
            .waitForElementVisible('input[name=btnK]')
            .click('input[name=btnK]')
            .pause(1000)
            .assert.containsText('#main', 'Night Watch')
            .end();
    },

    'Demo Nightwatch API commands': () => {
        browser.isChrome();
        browser.isAndroid();
        browser.isMobile();
        const element_id = browser.WEBDRIVER_ELEMENT_ID;
        console.log(element_id);
        const browserName = browser.browserName;
        console.log(browserName);
        // @ts-expect-errors
        browser.WEBDRIVER_ELEMENT_ID = 'some-element-id';
        // @ts-expect-errors
        browser.browserName = 'firefox';
    },

    'step one: navigate to google': () => {
        browser
            .url('https://www.google.com')
            .waitForElementVisible('body', 1000)
            .setValue('input[type=text]', 'nightwatch')
            .waitForElementVisible('input[name=btnK]', 1000);
    },

    'step two: click input': () => {
        browser.click('input[name=btnK]').pause(1000).assert.containsText('#main', 'Night Watch').end();
    },

    'test user defined globals': () => {
        browser.url(`http://${browser.globals.username}:${browser.globals.password}@example.com`).end();
    },
    'Demo test for built-in API commands for working with the Chrome Devtools Protocol': () => {
        // setGeolocation
        browser
            // Set location of Tokyo, Japan
            .setGeolocation({
                latitude: 35.689487,
                longitude: 139.691706,
                accuracy: 100,
            })
            .captureNetworkRequests(requestParams => {
                console.log('Request URL:', requestParams.request.url);
                console.log('Request method:', requestParams.request.method);
                console.log('Request headers:', requestParams.request.headers);
            })
            .navigateTo('https://www.gps-coordinates.net/my-location')
            .end();

        browser
            .mockNetworkResponse(
                'https://www.google.com/',
                {
                    status: 200,
                    headers: {
                        'Content-Type': 'UTF-8',
                    },
                    body: 'Hello there!',
                },
                res => {
                    console.log(res);
                },
            )
            .setDeviceDimensions({
                width: 400,
                height: 600,
                deviceScaleFactor: 50,
                mobile: true,
            })
            .navigateTo('https://www.google.com')
            .end();

        browser
            .enablePerformanceMetrics()
            .navigateTo('https://www.google.com')
            .getPerformanceMetrics(metrics => {
                console.log(metrics);
            });

        browser.navigateTo('https://www.google.com').takeHeapSnapshot('./snap.heapsnapshot').end();

        browser
            .captureBrowserConsoleLogs(event => {
                console.log(event.type, event.timestamp, event.args[0].value);
            })
            .navigateTo('https://www.google.com')
            .executeScript(() => {
                console.error('here');
            }, []);
    },
    'test assert with async/await': async () => {
        const attributeResult = browser.assert.attributeContains('input[name=q]', 'placeholder', 'Search');
        isNightwatchAPI(attributeResult);
        isNightwatchAssertionsResult<string>(await attributeResult);

        const cssPropertyResult = browser.assert.cssProperty('input[name=q]', 'classList', 'searchbox');
        isNightwatchAPI(cssPropertyResult);
        isNightwatchAssertionsResult<string | number>(await cssPropertyResult);

        const domPropertyResult = browser.assert.domPropertyContains('input[name=q]', 'classList', 'searchbox');
        isNightwatchAPI(domPropertyResult);
        isNightwatchAssertionsResult<any>(await domPropertyResult);

        const elementsCountResult = browser.assert.elementsCount('input', 8);
        isNightwatchAPI(elementsCountResult);
        const elementsCountAwaitedResult = await elementsCountResult;
        isType<JSON_WEB_OBJECT[]>(elementsCountAwaitedResult.value);
        isType<string>(elementsCountAwaitedResult.WebdriverElementId);

        const elementPresentResult = browser.assert.elementPresent('input');
        isNightwatchAPI(elementPresentResult);
        isNightwatchAssertionsResult<Array<{[ELEMENT_KEY]: string}>>(await elementPresentResult);

        const hasAttributeResult = browser.assert.hasAttribute('input[name=q]', 'placeholder');
        isNightwatchAPI(hasAttributeResult);
        isNightwatchAssertionsResult<string[]>(await hasAttributeResult);

        const selectedResult = browser.assert.selected('input[name=q]');
        isNightwatchAPI(selectedResult);
        isNightwatchAssertionsResult<boolean>(await selectedResult);

        const textResult = browser.assert.textMatches('input[name=q]', /^Search/);
        isNightwatchAPI(textResult);
        isNightwatchAssertionsResult<string>(await textResult);

        const urlResult = browser.assert.urlMatches('https://nightwatch.org');
        isNightwatchAPI(urlResult);
        isNightwatchAssertionsResult<string>(await urlResult);
    },
    'test node assertions with async/await': async () => {
        const result = browser.assert.strictEqual('nightwatch', 'nightwatch');
        isNightwatchAPI(result);
        isType<NightwatchNodeAssertionsResult | Error>(await result);
    }
};

//
// ./pages/google.ts
//

const appsSection = {
    selector: 'div.gb_qc',
    commands: [
        {
            clickYoutube(this: AppsSection) {
                return this.click('@youtube');
            },
        },
    ],
    elements: {
        myAccount: {
            selector: '#gb192',
        },
        youtube: {
            selector: '#gb36',
        },
    },
};

interface AppsSection extends EnhancedSectionInstance<typeof appsSection.commands[0], typeof appsSection.elements> {}

const menuSection = {
    selector: '#gb',
    commands: [
        {
            // add section commands here
            clickApps(this: MenuSection) {
                return this.click('@appSection');
            },
        },
    ],
    elements: {
        mail: {
            selector: 'a[href="mail"]',
        },
        images: {
            selector: 'a[href="imghp"]',
        },
    },
    sections: {
        apps: appsSection,
    },
};

interface MenuSection
    extends EnhancedSectionInstance<
        typeof menuSection.commands[0],
        typeof menuSection.elements,
        { apps: AppsSection }
    > {}

const googleCommands = {
    submit(this: GooglePage) {
        this.api.pause(1000);
        return this.waitForElementVisible('@submitButton', 1000)
            .click('@submitButton')
            .waitForElementNotPresent('@submitButton');
    },
};

const googlePage: PageObjectModel = {
    commands: [googleCommands],
    elements: {
        searchBar: {
            selector: 'input[type=text]',
        },
        submitButton: {
            selector: 'input[name=btnK]',
        },
    },
    sections: {
        menu: menuSection,
    },
};

// export = googlePage;

const iFrame: PageObjectModel = {
    elements: {
        iframe: '#mce_0_ifr',
        textbox: 'body#tinymce p',
    },
    commands: [
        {
            url(this: EnhancedPageObject) {
                return `${this.api.launch_url}/iframe`;
            },
        },
    ],
};

// export = iFrame

interface GooglePage
    extends EnhancedPageObject<typeof googleCommands, typeof googlePage.elements, { menu: MenuSection }> {}

interface iFramePage extends EnhancedPageObject<typeof iFrame.commands[0], typeof iFrame.elements> {}

declare module 'nightwatch' {
    interface NightwatchCustomPageObjects {
        google(): GooglePage;
        IFrame(): iFramePage;
    }
}

const testPage = {
    'Test commands': () => {
        const google = browser.page.google();
        google.setValue('@searchBar', 'nightwatch').submit();

        browser.end();
    },

    'Test sections': () => {
        const google = browser.page.google();

        const menuSection = google.section.menu;
        menuSection.expect.element('@mail').to.be.visible;
        menuSection.expect.element('@images').to.be.visible;

        menuSection.clickApps();

        const appSection = menuSection.section.apps;
        appSection.expect.element('@myAccount').to.be.visible;
        appSection.expect.element('@youtube').to.be.visible;

        appSection.clickYoutube();

        browser.end();
    },

    'Test assertions on page': () => {
        const google: GooglePage = browser.page.google();

        google
            .navigate()
            .assert.title('Google') // deprecated
            .assert.titleEquals('Google') // new in 2.0
            .assert.visible('@searchBar')
            .assert.strictEqual('Google', 'Google') // node assertion returning NightwatchAPI
            .assert.not.titleContains('DuckDuckGo')
            .moveToElement('@searchBar', 1, 1)
            .setValue('@searchBar', 'nightwatch')
            .click('@submit');

        // @ts-expect-error
        google.assert.not.not.elementPresent('@searchbar');
        // @ts-expect-error
        google.assert.not.strictEqual('nightwatch', 'nightwatch');

        browser.end();
    },

    'Test iFrame on page': async () => {
        const iFrame = browser.page.IFrame();
        iFrame.navigate();
        const frame = await browser.findElement(iFrame.elements.iframe);
        console.log(frame.getId());
        browser.frame(frame.getId());
        iFrame.expect.element('@textbox').text.to.equal('Your content goes here.');

        browser.end();
    },

    'Test passing CSS selector string to frame': () => {
        const iFrame = browser.page.IFrame();
        iFrame.navigate().waitForElementPresent('#mce_0_ifr', 10000);
        browser.frame('#mce_0_ifr');
        iFrame.expect.element('@textbox').text.to.equal('Your content goes here.');
        browser.end();
    },

    'Test nested page objects': () => {
        const google = browser.page.subfolder1.subfolder2.subfolder3.google();
    },
};

//
// ./tests/specific-commands.ts
//

const testSpecificCommands: NightwatchTests = {
    executeAsync: () => {
        browser.executeAsync(
            done => {
                setTimeout(() => {
                    done(true);
                }, 500);
            },
            [],
            result => {
                browser.assert.equal(result.value, true);
            },
        );

        browser.executeAsync(
            (arg1, arg2, done) => {
                setTimeout(() => {
                    done(true);
                }, 500);
            },
            [1, 2],
            result => {
                browser.assert.equal(result.value, true);
            },
        );

        browser.end();
    },
};

//
// ./commands/localStorageValue.ts
// - function based command
//

function localStorageValueCommand(this: NightwatchAPI, key: string, callback?: (value: string | null) => void) {
    const self = this;

    this.execute(
        // tslint:disable-next-line:only-arrow-functions
        function(key) {
            return window.localStorage.getItem(key);
        },
        [key], // arguments array to be passed
        result => {
            if (result.status) {
                throw result.value;
            }
            if (typeof callback === 'function') {
                callback.call(self, result.value);
            }
        },
    );

    return this;
}

declare module 'nightwatch' {
    interface NightwatchCustomCommands {
        localStorageValue(key: string, callback?: (value: string | null) => void): this;
    }
}

// module.exports.command = resizeCommand;

const testCustomCommandFunction = {
    'Test command function': () => {
        browser.localStorageValue('my-key', result => {
            console.log(result);
        });
    },
};

//
// ./commands/consoleLog.ts
// - class based command
//

class ConsoleLog extends EventEmitter {
    command(this: ConsoleLog & NightwatchAPI, message: string, ...args: any[]) {
        setTimeout(() => {
            console.log(message, ...args);
            this.emit('complete');
        }, 1);

        return this;
    }
}

declare module 'nightwatch' {
    interface NightwatchCustomCommands {
        consoleLog(message: string, ...args: any[]): this;
    }
}

// module.exports = ConsoleLog;

const testCustomCommandClass = {
    'Test command class': () => {
        browser.consoleLog('Hello world!');
    },
};

//
// ./assertions/text.ts
//

function text(this: NightwatchAssertion<string>, selector: string, expectedText: string, msg?: string) {
    this.expected = expectedText;

    this.message = msg || `Element <${selector}> has text ${this.expected}.`;

    this.pass = value => value === expectedText;

    this.value = result => result;

    this.command = function(callback) {
        this.api.element('css selector', selector, elementResult => {
            if (elementResult.status) {
                callback(null);
                return;
            }
            this.api.elementIdText(elementResult.value[ELEMENT_KEY], textResult => {
                if (textResult.status) {
                    callback(null);
                    return;
                }
                callback(textResult.value);
            });
        });
        return this;
    };
}

// exports.assertion = text;

declare module 'nightwatch' {
    interface NightwatchCustomAssertions {
        text: (selector: string, expectedText: string, msg?: string) => NightwatchAPI;
    }
}

const testCustomAssertion = {
    'Test custom assertion': () => {
        browser.assert.text('#checkme', 'Exactly match text');
    },
};

// test global element

describe('demo element() global', () => {
    const signupEl = element(by.css('#signupSection'));
    const loginEl = element('#weblogin');

    test('element globals command', async () => {
        // use elements created with element() to regular nightwatch assertions
        browser.assert.visible(loginEl);

        // use elements created with element() to expect assertions
        browser.expect.element(loginEl).to.be.visible;

        // retrieve the WebElement instance
        const loginWebElement = await loginEl.getWebElement();
    });
});

// Ensure test

it('Ensure demo test', () => {
    browser
        .url('https://nightwatchjs.org')
        .ensure.titleMatches(/Nightwatch.js/)
        .ensure.elementIsVisible('#index-container');
});

it('Ensure async/await demo test', async () => {
    const result = await browser
        .url('https://nightwatchjs.org')
        .ensure.urlContains('nightwatch')
        .ensure.titleMatches(/Nightwatch.js/)
        .ensure.elementIsVisible('#index-container');

        function isNightwatchEnsureResult(v: NightwatchEnsureResult) {}
        function isNull(v: null) {}

        isNightwatchEnsureResult(result);
        isNull(result.value);
});

// chai expect test

it('Chai demo test', () => {
    const infoElement = element('.info');
    expect(infoElement.property('innerHTML')).to.be.a('string').and.to.include('validation code');
});

// Relative locator test

describe('sample with relative locators', () => {
    before(browser => browser.navigateTo('https://archive.org/account/login'));

    it('locates password input', () => {
        const passwordElement = locateWith(By.tagName('input')).below(By.css('input[type=email]'));

        browser.waitForElementVisible(passwordElement).expect.element(passwordElement).to.be.an('input');

        browser.expect.element(passwordElement).attribute('type').equal('password');
    });
});<|MERGE_RESOLUTION|>--- conflicted
+++ resolved
@@ -5,15 +5,12 @@
     NightwatchAPI,
     NightwatchAssertion,
     NightwatchAssertionsResult,
+    NightwatchNodeAssertionsResult,
+    NightwatchEnsureResult,
     NightwatchTests,
     PageObjectModel,
     ELEMENT_KEY,
-<<<<<<< HEAD
-    NightwatchEnsureResult,
-=======
     JSON_WEB_OBJECT,
-    NightwatchNodeAssertionsResult,
->>>>>>> 08a81241
 } from 'nightwatch';
 
 function isNightwatchAPI(v: NightwatchAPI) {}
