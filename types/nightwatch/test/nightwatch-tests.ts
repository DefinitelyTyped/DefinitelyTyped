import { EventEmitter } from 'events';
import {
    EnhancedPageObject,
    EnhancedSectionInstance,
    NightwatchAPI,
    NightwatchAssertion,
    NightwatchTests,
<<<<<<< HEAD
=======
    describe,
    it,
    before,
    after,
    xit,
    xdescribe,
    test,
>>>>>>> 274907df
    PageObjectModel,
} from 'nightwatch';

//
// ./tests/general.ts
//

const testGeneral: NightwatchTests = {
    'Demo test Google 1': () => {
        browser.url('https://google.com').pause(1000);

        // expect element <body> to be present in 1000ms
        browser.expect.element('body').to.be.present.before(1000);

        // expect element <#lst-ib> to have css property 'display'
        browser.expect.element('#lst-ib').to.have.css('display');

        // expect element <body> to have attribute 'class' which contains text 'vasq'
        browser.expect.element('body').to.have.attribute('class').which.contains('vasq');

        browser.expect.element('#hplogo').to.have.attribute('alt').which.startsWith('G').and.endsWith('oogle');

        // expect element <#lst-ib> to be an input tag
        browser.expect.element('#lst-ib').to.be.an('input');

        // expect element <#lst-ib> to be visible
        browser.expect.element('#lst-ib').to.be.visible;

        browser.end();
    },

    'Demo test Google 2': () => {
        browser
            .url('https://www.google.com')
            .waitForElementVisible('body')
            .setValue('input[type=text]', 'nightwatch')
            .getElementRect('input[type=text]', res => {
                console.log(res.value);
            })
            .waitForElementVisible('input[name=btnK]')
            .click('input[name=btnK]')
            .pause(1000)
            .assert.containsText('#main', 'Night Watch')
            .end();
    },

    'step one: navigate to google': () => {
        browser
            .url('https://www.google.com')
            .waitForElementVisible('body', 1000)
            .setValue('input[type=text]', 'nightwatch')
            .waitForElementVisible('input[name=btnK]', 1000);
    },

    'step two: click input': () => {
        browser.click('input[name=btnK]').pause(1000).assert.containsText('#main', 'Night Watch').end();
    },

    'test user defined globals': () => {
        browser.url(`http://${browser.globals.username}:${browser.globals.password}@example.com`).end();
    },
};

describe('Ecosia', () => {
    before(browser => browser.url('https://www.ecosia.org/'));

    it('Demo test ecosia.org', () => {
        browser
            .waitForElementVisible('body')
            .assert.titleContains('Ecosia')
            .assert.titleContains('Ecosia')
            .assert.visible('input[type=search]')
            .setValue('input[type=search]', 'nightwatch')
            .assert.visible('button[type=submit]')
            .click('button[type=submit]');
    });

    xit('this test will be skipped', () => {
        browser.waitForElementVisible('body');
    });

    after(browser => browser.end());
});

xdescribe('whole describle block will be skipped', () => {
    test('ecosia', () => {
        browser.url('https://ecosia.org').end();
    });
});

describe('Async Ecosia', () => {
    before(browser => browser.url('https://www.ecosia.org/'));

    it('Demo test ecosia.org', async () => {
        browser.waitForElementVisible('body');
    });

    after(browser => browser.end());
});

//
// ./pages/google.ts
//

const appsSection = {
    selector: 'div.gb_qc',
    commands: [
        {
            clickYoutube(this: AppsSection) {
                return this.click('@youtube');
            },
        },
    ],
    elements: {
        myAccount: {
            selector: '#gb192',
        },
        youtube: {
            selector: '#gb36',
        },
    },
};

interface AppsSection extends EnhancedSectionInstance<typeof appsSection.commands[0], typeof appsSection.elements> {}

const menuSection = {
    selector: '#gb',
    commands: [
        {
            // add section commands here
            clickApps(this: MenuSection) {
                return this.click('@appSection');
            },
        },
    ],
    elements: {
        mail: {
            selector: 'a[href="mail"]',
        },
        images: {
            selector: 'a[href="imghp"]',
        },
    },
    sections: {
        apps: appsSection,
    },
};

interface MenuSection
    extends EnhancedSectionInstance<
        typeof menuSection.commands[0],
        typeof menuSection.elements,
        { apps: AppsSection }
    > {}

const googlePage: PageObjectModel = {
    commands: [
        {
            submit(this: GooglePage) {
                this.api.pause(1000);
                return this.waitForElementVisible('@submitButton', 1000)
                    .click('@submitButton')
                    .waitForElementNotPresent('@submitButton');
            },
        },
    ],
    elements: {
        searchBar: {
            selector: 'input[type=text]',
        },
        submitButton: {
            selector: 'input[name=btnK]',
        },
    },
    sections: {
        menu: menuSection,
    },
};

// export = googlePage;

const iFrame: PageObjectModel = {
    elements: {
        iframe: '#mce_0_ifr',
        textbox: 'body#tinymce p',
    },
    commands: [
        {
            url(this: EnhancedPageObject) {
                return `${this.api.launch_url}/iframe`;
            },
        },
    ],
};

// export = iFrame

interface GooglePage
    extends EnhancedPageObject<typeof googlePage.commands[0], typeof googlePage.elements, { menu: MenuSection }> {}

interface iFramePage extends EnhancedPageObject<typeof iFrame.commands[0], typeof iFrame.elements> {}

declare module 'nightwatch' {
    interface NightwatchCustomPageObjects {
        google(): GooglePage;
        IFrame(): iFramePage;
    }
}

const testPage = {
    'Test commands': () => {
        const google = browser.page.google();
        google.setValue('@searchBar', 'nightwatch').submit();

        browser.end();
    },

    'Test sections': () => {
        const google = browser.page.google();

        const menuSection = google.section.menu;
        menuSection.expect.element('@mail').to.be.visible;
        menuSection.expect.element('@images').to.be.visible;

        menuSection.clickApps();

        const appSection = menuSection.section.apps;
        appSection.expect.element('@myAccount').to.be.visible;
        appSection.expect.element('@youtube').to.be.visible;

        appSection.clickYoutube();

        browser.end();
    },

    'Test assertions on page': () => {
        const google: EnhancedPageObject<GooglePage> = browser.page.google();

        google
            .navigate()
            .assert.title('Google') // deprecated
            .assert.titleEquals('Google') // new in 2.0
            .assert.visible('@searchBar')
            .setValue('@searchBar', 'nightwatch')
            .click('@submit');

        browser.end();
    },

    'Test iFrame on page': async () => {
        const iFrame = browser.page.IFrame();
        iFrame.navigate();
        const frame = await browser.findElement(iFrame.elements.iframe);
        console.log(frame.getId());
        browser.frame(frame);
        iFrame.expect.element('@textbox').text.to.equal('Your content goes here.');

        browser.end();
    },

    'Test nested page objects': () => {
        const google = browser.page.subfolder1.subfolder2.subfolder3.google();
    },
};

//
// ./tests/specific-commands.ts
//

const testSpecificCommands: NightwatchTests = {
    executeAsync: () => {
        browser.executeAsync(
            done => {
                setTimeout(() => {
                    done(true);
                }, 500);
            },
            [],
            result => {
                browser.assert.equal(result.value, true);
            },
        );

        browser.executeAsync(
            (arg1, arg2, done) => {
                setTimeout(() => {
                    done(true);
                }, 500);
            },
            [1, 2],
            result => {
                browser.assert.equal(result.value, true);
            },
        );

        browser.end();
    },
};

//
// ./commands/localStorageValue.ts
// - function based command
//

function localStorageValueCommand(this: NightwatchAPI, key: string, callback?: (value: string | null) => void) {
    const self = this;

    this.execute(
        // tslint:disable-next-line:only-arrow-functions
        function(key) {
            return window.localStorage.getItem(key);
        },
        [key], // arguments array to be passed
        result => {
            if (result.status) {
                throw result.value;
            }
            if (typeof callback === 'function') {
                callback.call(self, result.value);
            }
        },
    );

    return this;
}

declare module 'nightwatch' {
    interface NightwatchCustomCommands {
        localStorageValue(key: string, callback?: (value: string | null) => void): this;
    }
}

// module.exports.command = resizeCommand;

const testCustomCommandFunction = {
    'Test command function': () => {
        browser.localStorageValue('my-key', result => {
            console.log(result);
        });
    },
};

//
// ./commands/consoleLog.ts
// - class based command
//

class ConsoleLog extends EventEmitter {
    command(this: ConsoleLog & NightwatchAPI, message: string, ...args: any[]) {
        setTimeout(() => {
            console.log(message, ...args);
            this.emit('complete');
        }, 1);

        return this;
    }
}

declare module 'nightwatch' {
    interface NightwatchCustomCommands {
        consoleLog(message: string, ...args: any[]): this;
    }
}

// module.exports = ConsoleLog;

const testCustomCommandClass = {
    'Test command class': () => {
        browser.consoleLog('Hello world!');
    },
};

//
// ./assertions/text.ts
//

function text(this: NightwatchAssertion<string>, selector: string, expectedText: string, msg?: string) {
    this.expected = expectedText;

    this.message = msg || `Element <${selector}> has text ${this.expected}.`;

    this.pass = value => value === expectedText;

    this.value = result => result;

    this.command = function(callback) {
        this.api.element('css selector', selector, elementResult => {
            if (elementResult.status) {
                callback(null);
                return;
            }
            this.api.elementIdText(elementResult.value.ELEMENT, textResult => {
                if (textResult.status) {
                    callback(null);
                    return;
                }
                callback(textResult.value);
            });
        });
        return this;
    };
}

// exports.assertion = text;

declare module 'nightwatch' {
    interface NightwatchCustomAssertions {
        text: (selector: string, expectedText: string, msg?: string) => NightwatchAPI;
    }
}

const testCustomAssertion = {
    'Test custom assertion': () => {
        browser.assert.text('#checkme', 'Exactly match text');
    },
};<|MERGE_RESOLUTION|>--- conflicted
+++ resolved
@@ -5,8 +5,7 @@
     NightwatchAPI,
     NightwatchAssertion,
     NightwatchTests,
-<<<<<<< HEAD
-=======
+    titleEquals,
     describe,
     it,
     before,
@@ -14,7 +13,6 @@
     xit,
     xdescribe,
     test,
->>>>>>> 274907df
     PageObjectModel,
 } from 'nightwatch';
 
