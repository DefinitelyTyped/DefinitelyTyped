--- conflicted
+++ resolved
@@ -1,16 +1,4 @@
-<<<<<<< HEAD
-// Type definitions for rollup-plugin-node-builtins 2.1
-// Project: https://github.com/calvinmetcalf/rollup-plugin-node-builtins#readme
-// Definitions by: Hugo Alliaume <https://github.com/Kocal>
-// Definitions: https://github.com/DefinitelyTyped/DefinitelyTyped
-// TypeScript Version: 2.3
-
-import { Plugin } from 'rollup';
-=======
-/// <reference types="node" />
-
 import { Plugin } from "rollup";
->>>>>>> 9b7cd68b
 
 declare namespace builtins {
     interface Options {
