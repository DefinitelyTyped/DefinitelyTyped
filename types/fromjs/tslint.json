--- conflicted
+++ resolved
@@ -1,24 +1,3 @@
 {
-    "extends": "@definitelytyped/dtslint/dt.json",
-    "rules": {
-        "array-type": false,
-        "no-var-keyword": false,
-<<<<<<< HEAD
-=======
-        "npm-naming": [
-            true,
-            {
-                "errors": [
-                    [
-                        "NeedsExportEquals",
-                        false
-                    ]
-                ],
-                "mode": "code"
-            }
-        ],
->>>>>>> c1744617
-        "only-arrow-functions": false,
-        "prefer-template": false
-    }
+    "extends": "@definitelytyped/dtslint/dt.json"
 }