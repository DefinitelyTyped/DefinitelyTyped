--- conflicted
+++ resolved
@@ -3,11 +3,7 @@
 
 interface BaseFieldArrayProps<P = {}> {
     name: string;
-<<<<<<< HEAD
     component: ComponentType<WrappedFieldArrayProps<any> & P>,
-=======
-    component: ComponentType<P>;
->>>>>>> 1a7ddb51
     validate?: Validator | Validator[];
     warn?: Validator | Validator[];
     withRef?: boolean;
