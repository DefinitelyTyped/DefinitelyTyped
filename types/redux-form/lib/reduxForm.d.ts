import {
    Component,
    ComponentClass,
    ComponentType,
    ReactElement,
    SyntheticEvent,
    StatelessComponent,
    FormEventHandler
} from "react";
import { Dispatch } from "redux";
import {
    FormErrors,
    ErrorOther,
    FormWarnings,
    WarningOther,
    RegisteredFieldState,
    FormStateMap
} from "../index";

export type FormSubmitHandler<FormData = {}, P = {}, ErrorType = string> =
    (values: FormData, dispatch: Dispatch<any>, props: P) => void | FormErrors<FormData, ErrorType> | Promise<any>;

<<<<<<< HEAD
export interface SubmitHandler<FormData = {}, P = {}, ErrorType = string> {
=======
export type GetFormState = (state: any) => FormStateMap;
export interface SubmitHandler<FormData = {}, P = {}> {
>>>>>>> 231b41bc
    (
        submit: FormSubmitHandler<FormData, P, ErrorType>,
        props?: InjectedFormProps<FormData, P, ErrorType>,
        valid?: boolean,
        asyncValidate?: any,
        fields?: string[]
    ): any;
    (event: SyntheticEvent<any>): void;
}

export interface ValidateCallback<FormData, P, ErrorType> {
    values: FormData;
    nextProps: P & InjectedFormProps<FormData, P, ErrorType>;
    props: P & InjectedFormProps<FormData, P, ErrorType>;
    initialRender: boolean;
    structure: any;
}

export interface AsyncValidateCallback<FormData, ErrorType> {
    asyncErrors?: FormErrors<FormData, ErrorType>;
    initialized: boolean;
    trigger: "blur" | "submit";
    blurredField?: string;
    pristine: boolean;
    syncValidationPasses: boolean;
}

export interface InjectedArrayProps {
    insert(field: string, index: number, value: any): void;
    move(field: string, from: number, to: number): void;
    pop(field: string): void;
    push(field: string, value: any): void;
    remove(field: string, index: number): void;
    removeAll(field: string): void;
    shift(field: string): void;
    splice(field: string, index: number, removeNum: number, value: any): void;
    swap(field: string, indexA: number, indexB: number): void;
    unshift(field: string, value: any): void;
}

export interface RegisteredField {
    count: number;
    name: string;
    type: "Field" | "FieldArray";
}

export interface InjectedFormProps<FormData = {}, P = {}, ErrorType = string> {
    anyTouched: boolean;
    array: InjectedArrayProps;
    asyncValidate(): void;
    asyncValidating: string | boolean;
    autofill(field: string, value: any): void;
    blur(field: string, value: any): void;
    change(field: string, value: any): void;
    clearAsyncError(field: string): void;
    destroy(): void;
    dirty: boolean;
    error: ErrorType;
    form: string;
    handleSubmit: SubmitHandler<FormData, P, ErrorType>;
    initialize(data: Partial<FormData>): void;
    initialized: boolean;
    initialValues: Partial<FormData>;
    invalid: boolean;
    pristine: boolean;
    reset(): void;
    submitFailed: boolean;
    submitSucceeded: boolean;
    submitting: boolean;
    touch(...field: string[]): void;
    untouch(...field: string[]): void;
    valid: boolean;
    warning: any;
    registeredFields: { [name: string]: RegisteredField };
}

export interface ConfigProps<FormData = {}, P = {}, ErrorType = string> {
    form: string;
    asyncBlurFields?: string[];
    asyncChangeFields?: string[];
    asyncValidate?(values: FormData, dispatch: Dispatch<any>, props: P & InjectedFormProps<FormData, P, ErrorType>, blurredField: string): Promise<any>;
    destroyOnUnmount?: boolean;
    enableReinitialize?: boolean;
    forceUnregisterOnUnmount?: boolean;
    getFormState?: GetFormState;
    immutableProps?: string[];
    initialValues?: Partial<FormData>;
    keepDirtyOnReinitialize?: boolean;
    updateUnregisteredFields?: boolean;
    onChange?(values: Partial<FormData>, dispatch: Dispatch<any>, props: P & InjectedFormProps<FormData, P, ErrorType>): void;
    onSubmit?: FormSubmitHandler<FormData, P & InjectedFormProps<FormData, P, ErrorType>, ErrorType> | SubmitHandler<FormData, P & InjectedFormProps<FormData, P, ErrorType>, ErrorType>;
    onSubmitFail?(
        errors: FormErrors<FormData, ErrorType> | undefined,
        dispatch: Dispatch<any>,
        submitError: any,
        props: P & InjectedFormProps<FormData, P, ErrorType>
    ): void;
    onSubmitSuccess?(result: any, dispatch: Dispatch<any>, props: P & InjectedFormProps<FormData, P, ErrorType>): void;
    propNamespace?: string;
    pure?: boolean;
    shouldValidate?(params: ValidateCallback<FormData, P, ErrorType>): boolean;
    shouldError?(params: ValidateCallback<FormData, P, ErrorType>): boolean;
    shouldWarn?(params: ValidateCallback<FormData, P, ErrorType>): boolean;
    shouldAsyncValidate?(params: AsyncValidateCallback<FormData, ErrorType>): boolean;
    touchOnBlur?: boolean;
    touchOnChange?: boolean;
    persistentSubmitErrors?: boolean;
    validate?(values: FormData, props: P & InjectedFormProps<FormData, P, ErrorType>): FormErrors<FormData, ErrorType>;
    warn?(values: FormData, props: P & InjectedFormProps<FormData, P, ErrorType>): FormWarnings<FormData>;
}

export interface FormInstance<FormData, P, ErrorType> extends Component<P> {
    dirty: boolean;
    invalid: boolean;
    pristine: boolean;
    registeredFields: RegisteredFieldState[];
    reset(): void;
    resetSection(...sections: string[]): void;
    submit(): Promise<any>;
    valid: boolean;
    values: Partial<FormData>;
    wrappedInstance: ReactElement<P & InjectedFormProps<FormData, P, ErrorType>>;
}

export interface DecoratedComponentClass<FormData, P, ErrorType> {
    new(props?: P, context?: any): FormInstance<FormData, P, ErrorType>;
}

export type FormDecorator<FormData, P, Config, ErrorType = string> =
    (component: ComponentType<P & InjectedFormProps<FormData, P, ErrorType>>) => DecoratedComponentClass<FormData, P & Config, ErrorType>;

export declare function reduxForm<FormData = {}, P = {}, ErrorType = string>(
    config: ConfigProps<FormData, P, ErrorType>
): FormDecorator<FormData, P, Partial<ConfigProps<FormData, P, ErrorType>>, ErrorType>;

export declare function reduxForm<FormData = {}, P = {}, ErrorType = string>(
    config: Partial<ConfigProps<FormData, P, ErrorType>>
): FormDecorator<FormData, P, ConfigProps<FormData, P, ErrorType>, ErrorType>;

export default reduxForm;<|MERGE_RESOLUTION|>--- conflicted
+++ resolved
@@ -20,12 +20,9 @@
 export type FormSubmitHandler<FormData = {}, P = {}, ErrorType = string> =
     (values: FormData, dispatch: Dispatch<any>, props: P) => void | FormErrors<FormData, ErrorType> | Promise<any>;
 
-<<<<<<< HEAD
+
+export type GetFormState = (state: any) => FormStateMap;
 export interface SubmitHandler<FormData = {}, P = {}, ErrorType = string> {
-=======
-export type GetFormState = (state: any) => FormStateMap;
-export interface SubmitHandler<FormData = {}, P = {}> {
->>>>>>> 231b41bc
     (
         submit: FormSubmitHandler<FormData, P, ErrorType>,
         props?: InjectedFormProps<FormData, P, ErrorType>,
