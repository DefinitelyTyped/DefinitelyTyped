<<<<<<< HEAD
import * as React from "react";
import { Component, StatelessComponent } from "react";
import { Action, Dispatch } from "redux";
import {
    reduxForm,
    InjectedFormProps,
    Form,
    FormSection,
    GenericFormSection,
    formValues,
    Field,
    GenericField,
    WrappedFieldProps,
    Fields,
    GenericFields,
    WrappedFieldsProps,
    FieldArray,
    GenericFieldArray,
    WrappedFieldArrayProps,
    reducer,
    FormAction,
    actionTypes
} from "redux-form";

/* Decorated components */
interface TestFormData {
    foo: string;
=======
import * as React from 'react';
import { Component } from 'react';
import { Field as ImmutableField, reduxForm as immutableReduxForm } from "redux-form/immutable";
import { Action } from 'redux';
import { Field, GenericField, reduxForm, WrappedFieldProps, BaseFieldProps, FormProps, FormAction, actionTypes, reducer } from "redux-form";

interface CustomComponentProps {
    customProp: string;
>>>>>>> 193453ab
}

interface TestFormComponentProps {
    foo: string;
}

type InjectedProps = InjectedFormProps<TestFormData, TestFormComponentProps>;

class TestFormComponent extends Component<TestFormComponentProps & InjectedProps> {
    render() {
        const { form, initialValues } = this.props;
        const foo = initialValues.foo;
        return null;
    }
}

const TestFormRequired = reduxForm<TestFormData>({})(TestFormComponent);
const TestForm = reduxForm<TestFormData>({ form : "test" })(TestFormComponent);

const TestFormStatelessComponent: StatelessComponent<TestFormComponentProps & InjectedProps> = ({ form, initialValues }) => {
    const foo = initialValues.foo;
    return null;
}

const TestFormStatelessRequired = reduxForm<TestFormData>({})(TestFormStatelessComponent);
const TestFormStateless = reduxForm<TestFormData>({ form : "test" })(TestFormStatelessComponent);

/* formValues decorator */

const ItemList = formValues<TestFormData>("foo")(
    ({ foo }) => {
        return null;
    }
);

const ItemListObj = formValues({ fooBar : "foo" })(
    ({ fooBar }) => {
        return null;
    }
);

/* Custom FormSection */
interface MyFormSectionProps {
    foo: string;
}
const MyFormSection: StatelessComponent<MyFormSectionProps> = ({ children }) => null;
const FormSectionCustom = FormSection as new () => GenericFormSection<MyFormSectionProps>;

/* Custom Field */

interface MyFieldCustomProps {
    foo: string;
}
type MyFieldProps = MyFieldCustomProps & WrappedFieldProps;
const MyField: StatelessComponent<MyFieldProps> = ({
    children,
    input,
    meta
}) => null;
const FieldCustom = Field as new () => GenericField<MyFieldCustomProps>;

/* Custom Fields */

interface MyFieldsCustomProps {
    foo: string;
}
type MyFieldsProps = MyFieldsCustomProps & WrappedFieldsProps;
const MyFields: StatelessComponent<MyFieldsProps> = ({
    children
}) => null;
const FieldsCustom = Fields as new () => GenericFields<MyFieldsCustomProps>;

/* Custom FieldArray */

interface MyFieldValue {
    num: number;
}
interface MyFieldArrayCustomProps {
    foo: string;
}
type MyFieldArrayProps = MyFieldArrayCustomProps & WrappedFieldArrayProps<MyFieldValue>;
const MyFieldArray: StatelessComponent<MyFieldArrayProps> = ({
    children,
    fields
}) => null;
const FieldArrayCustom = FieldArray as new () => GenericFieldArray<MyFieldValue, MyFieldArrayCustomProps>;

/* Tests */
const TestForms: StatelessComponent = () => {
    return (
        <div>
            <TestFormRequired form="test" />
            <TestForm
                initialValues={ { foo : "test" } }
            />

            <TestFormStatelessRequired form="test" />
            <TestFormStateless />
        </div>
    )
}

type TestProps = {} & InjectedFormProps<TestFormData>;
const Test = reduxForm({
    form : "test"
})(
    class Test extends Component<TestProps> {

        handleSubmitForm = (values: Partial<TestFormData>, dispatch: Dispatch<any>, props: TestProps) => {};

        handleSubmitFormAny = (event: any) => {};

        render() {
            const { handleSubmit } = this.props;

            return (
                <div>
                    <Form
                        onSubmit={ handleSubmit(this.handleSubmitFormAny) }
                    >
                        <FormSectionCustom
                            name="test1"
                            component={ MyFormSection }
                            foo="bar"
                        />

                        <FormSection name="test2">
                            <Field
                                name="field1"
                                component="input"
                            />

                            <Field
                                name="field2"
                                component="textarea"
                            />

                            <Field
                                name="field3"
                                component="select"
                            />

                            <FieldCustom
                                name="field4"
                                component={ MyField }
                                foo="bar"
                            />

                            <Fields
                                names={ ["field5", "field6"] }
                                component={ () => null }
                            />

                            <FieldsCustom
                                names={ ["field7", "field8"] }
                                component={ () => null }
                                foo="bar"
                            />

                            <FieldArray
                                name="field9"
                                component={ Field }
                            />

                            <FieldArrayCustom
                                name="field10"
                                component={ Field }
                                foo="bar"
                            />
                        </FormSection>
                    </Form>
                </div>
            )
        }
    }
);

class ImmutableCustomField extends Component<BaseFieldProps & CustomComponentProps> {
    render() {
        const F = ImmutableField as new () => GenericField<CustomComponentProps, any>;
        return <F component={CustomComponent} {...this.props} />;
    }
}

@immutableReduxForm<FormData, any, any>({
    form: 'myForm'
})
class MyImmutableForm extends Component {
    render() {
        return (
            <div>
                <ImmutableField
                    name='foo'
                    component='input'
                    placeholder='Foo bar'
                />
                <ImmutableCustomField
                    name='custom'
                    customProp='Hello'
                />
            </div>
        );
    }
}

reducer({}, {
    type: "ACTION"
});

reducer.plugin({
    myForm: (state: any, action: FormAction) => {
        if (action.type === actionTypes.CHANGE && action.meta.form === "securitySettings") {
            return {
                ...state,
                values: {
                    ...state.values,
                    downloadLinkAutoPassword: true,
                },
            };
        } else {
            return state;
        }
    }
});
<|MERGE_RESOLUTION|>--- conflicted
+++ resolved
@@ -1,4 +1,3 @@
-<<<<<<< HEAD
 import * as React from "react";
 import { Component, StatelessComponent } from "react";
 import { Action, Dispatch } from "redux";
@@ -26,16 +25,6 @@
 /* Decorated components */
 interface TestFormData {
     foo: string;
-=======
-import * as React from 'react';
-import { Component } from 'react';
-import { Field as ImmutableField, reduxForm as immutableReduxForm } from "redux-form/immutable";
-import { Action } from 'redux';
-import { Field, GenericField, reduxForm, WrappedFieldProps, BaseFieldProps, FormProps, FormAction, actionTypes, reducer } from "redux-form";
-
-interface CustomComponentProps {
-    customProp: string;
->>>>>>> 193453ab
 }
 
 interface TestFormComponentProps {
