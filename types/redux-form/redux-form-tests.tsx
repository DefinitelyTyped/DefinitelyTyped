import * as React from 'react';
import { Action, Dispatch } from "redux";
import {
    reduxForm,
    InjectedFormProps,
    Form,
    FormName,
    GenericForm,
    FormSection,
    GenericFormSection,
    formValues,
    formValueSelector,
    Field,
    GenericField,
    WrappedFieldProps,
    Fields,
    GenericFields,
    WrappedFieldsProps,
    FieldArray,
    GenericFieldArray,
    WrappedFieldArrayProps,
    BaseFieldProps,
    reducer,
    FormAction,
    actionTypes,
    submit,
    SubmissionError
} from "redux-form";
import {
    Field as ImmutableField,
    reduxForm as immutableReduxForm
} from "redux-form/immutable";

import LibField, {
    WrappedFieldProps as LibWrappedFieldProps
} from "redux-form/lib/Field";
import libReducer from "redux-form/lib/reducer";
import LibFormSection from "redux-form/lib/FormSection";
import libFormValueSelector from "redux-form/lib/formValueSelector";
import libReduxForm from "redux-form/lib/reduxForm";
import libActions from "redux-form/lib/actions";
import LibSubmissionError from "redux-form/lib/SubmissionError";

/* Decorated components */
interface TestFormData {
    foo: string;
}

/* Some tests only make sense with multiple values */
interface MultivalueFormData {
    foo: string;
    bar?: string;
    fizz: string;
}

interface TestFormComponentProps {
    baz: string;
}

type InjectedProps = InjectedFormProps<TestFormData, TestFormComponentProps>;

class TestFormComponent extends React.Component<TestFormComponentProps & InjectedProps> {
    render() {
        const { form, initialValues, error } = this.props;
        const foo = initialValues.foo;
        const errorIsString = error + 'test';
        return null;
    }
}

const TestFormRequired = reduxForm<TestFormData, TestFormComponentProps>({})(TestFormComponent);
const TestForm = reduxForm<TestFormData, TestFormComponentProps>({ form : "test" })(TestFormComponent);
const TestFormImmRequired = immutableReduxForm<TestFormData, TestFormComponentProps>({})(TestFormComponent);
const TestFormImm = immutableReduxForm<TestFormData, TestFormComponentProps>({ form : "test" })(TestFormComponent);

const TestFormStatelessComponent: React.StatelessComponent<TestFormComponentProps & InjectedProps> = ({ form, initialValues }) => {
    const foo = initialValues.foo;
    return null;
};

const TestFormStatelessRequired = reduxForm<TestFormData, TestFormComponentProps>({})(TestFormStatelessComponent);
const TestFormStateless = reduxForm<TestFormData, TestFormComponentProps>({ form : "test" })(TestFormStatelessComponent);

/* formValues decorator */

const ItemList = formValues<TestFormData>("foo")(
    ({ foo }) => {
        return null;
    }
);

const ItemListObj = formValues({ fooBar : "foo" })(
    ({ fooBar }) => {
        return null;
    }
);

/* Custom FormSection */

interface MyFormSectionProps {
    foo: string;
}
const MyFormSection: React.StatelessComponent<MyFormSectionProps> = ({ children }) => null;
const FormSectionCustom = FormSection as new () => GenericFormSection<MyFormSectionProps>;

/* Custom Field */

interface MyFieldCustomProps {
    foo: string;
}
type MyFieldProps = MyFieldCustomProps & WrappedFieldProps;
const MyField: React.StatelessComponent<MyFieldProps> = ({
    children,
    label,
    input,
    meta,
    foo
}) => {
    input.onBlur("value");
    input.onBlur({} as React.SyntheticEvent<HTMLDivElement>);

    input.onChange("value");
    input.onChange({} as React.SyntheticEvent<HTMLDivElement>);

    input.onDragStart({} as React.DragEvent<HTMLDivElement>);

    input.onDrop({} as React.DragEvent<HTMLDivElement>);

    input.onFocus({} as React.FocusEvent<HTMLDivElement>);
    return null;
};
const FieldCustom = Field as new () => GenericField<MyFieldCustomProps>;

type FieldProps = BaseFieldProps<MyFieldCustomProps> & MyFieldCustomProps;
const FieldCustomComp: React.StatelessComponent<FieldProps> = props => (
    <FieldCustom {...props} component={MyField} />
);

const MyFieldImm: React.StatelessComponent<MyFieldProps> = ({
    children,
    input,
    meta,
    foo
}) => null;
const FieldImmutableCustom = ImmutableField as new () => GenericField<MyFieldCustomProps>;

/* Custom Fields */

interface MyFieldsCustomProps {
    foo: string;
}
type MyFieldsProps = MyFieldsCustomProps & WrappedFieldsProps;
const MyFields: React.StatelessComponent<MyFieldsCustomProps> = ({
    children,
    foo
}) => null;
const FieldsCustom = Fields as new () => GenericFields<MyFieldsCustomProps>;

/* FieldArray */

const MyArrayField: React.StatelessComponent = ({
    children
}) => null;

/* Custom FieldArray */

interface MyFieldValue {
    num: number;
}
interface MyFieldArrayCustomProps {
    foo: string;
}

const MyCustomArrayField: React.StatelessComponent<MyFieldArrayCustomProps> = ({
    children,
    foo
}) => null;

type MyFieldArrayProps = MyFieldArrayCustomProps & WrappedFieldArrayProps<MyFieldValue>;
const MyFieldArray: React.StatelessComponent<MyFieldArrayProps> = ({
    children,
    fields
}) => null;
const FieldArrayCustom = FieldArray as new () => GenericFieldArray<MyFieldValue, MyFieldArrayCustomProps>;

/* Tests */
const TestForms: React.StatelessComponent = () => {
    return (
        <div>
            <TestFormRequired form="test" baz='baz' />
            <TestForm initialValues={ { foo : "test" } } baz='baz' />

            <TestFormImmRequired form="test" baz='baz' />
            <TestFormImm initialValues={ { foo : "test" } } baz='baz' />

            <TestFormStatelessRequired form="test" baz='baz' />
            <TestFormStateless baz='baz' />
        </div>
    );
};

// Specifying form data type is not required here, but is recommended to avoid confusion
const testFormWithValidationDecorator = reduxForm<MultivalueFormData>({
    form: "testWithValidation",
    validate: (values, props) => {
        return {
            foo: "Bad foo"
        };
    }
});

// Specifying form data type is not required here, but is recommended to avoid confusion
const testFormWithInitialValuesDecorator = reduxForm<MultivalueFormData>({
    form: "testWithValidation",
    initialValues: {
        foo: "A Foo is here"
    }
});

// Specifying form data type *is* required here, because type inference will guess the type of
// the form data type parameter to be {foo: string}. The result of validate does not contain "foo"
const testFormWithInitialValuesAndValidationDecorator = reduxForm<MultivalueFormData>({
    form: "testWithValidation",
    initialValues: {
        foo: "A Foo is here"
    },
    validate: (values, props) => {
        return {
            bar: "Bad foo"
        };
    }
});

type TestProps = {} & InjectedFormProps<TestFormData>;
const Test = reduxForm<TestFormData>({
    form : "test"
})(
    class Test extends React.Component<TestProps> {
        handleSubmitForm = (values: Partial<TestFormData>, dispatch: Dispatch<any>, props: {}) => {};

        render() {
            const { handleSubmit } = this.props;
            const FormCustom = Form as new () => GenericForm<TestFormData, {}, string>;

            return (
                <div>
                    <FormCustom onSubmit={ handleSubmit(this.handleSubmitForm) }>
                        <FormSectionCustom
                            name="test1"
                            component={ MyFormSection }
                            foo="bar"
                        />

                        <FormSection name="test2">
                            <Field
                                name="field1"
                                type="email"
                                component="input"
                            />

                            <Field
                                name="field2"
                                component="textarea"
                            />

                            <Field
                                name="field3"
                                component="select"
                            />

                            <Field
                                name="field4"
                                component="input"
                                onChange={(event, newValue, previousValue) => {}}
                                onBlur={(event, newValue, previousValue) => {}}
                            />

                            <ImmutableField
                                name="field3im"
                                component="select"
                            />

                            <FieldCustom
                                name="field4"
                                component={ MyField }
                                foo="bar"
                            />

                            <FieldCustomComp
                                name="field_4_comp"
                                foo="bar"
                            />

                            <FieldImmutableCustom
                                name="field4"
                                component={ MyField }
                                foo="bar"
                            />

                            <Fields
                                names={ ["field5", "field6"] }
                                component={ () => null }
                            />

                            <FieldsCustom
                                names={ ["field7", "field8"] }
                                component={ () => null }
                                foo="bar"
                            />

                            <FieldArray
                                name="field9"
                                component={ MyArrayField }
                            />

                            <FieldArrayCustom
                                name="field10"
                                component={ MyCustomArrayField }
                                foo="bar"
                            />
                        </FormSection>
                    </FormCustom>
                </div>
            );
        }
    }
);

reducer({}, {
    type: "ACTION"
});

reducer.plugin({
    myForm: (state: any, action: FormAction) => {
        if (action.type === actionTypes.CHANGE && action.meta.form === "securitySettings") {
            return {
                ...state,
                values: {
                    ...state.values,
                    downloadLinkAutoPassword: true,
                },
            };
        } else {
            return state;
        }
    }
});

try {
    throw new SubmissionError({_error: "Submission failed."});
} catch (error) {
    if (!(error instanceof SubmissionError)) {
        throw new Error("SubmissionError not imported correctly");
    }
}

/* Test using versions imported directly/as defaults from lib */
const DefaultField = (
    <LibField
        name="defaultfield"
        component="input"
        type="text"
    />
);

libReducer({}, {
    type: "ACTION"
});

const DefaultFormSection = (
    <LibFormSection
        name="defaultformsection"
    />
);

const TestLibFormRequired = libReduxForm<TestFormData, TestFormComponentProps>({})(TestFormComponent);
const TestLibForm = libReduxForm<TestFormData, TestFormComponentProps>({ form : "test" })(TestFormComponent);

const testSubmit = submit("test");
const testLibSubmit = libActions.submit("test");

try {
    throw new LibSubmissionError({_error: "Submission failed."});
} catch (error) {
    if (!(error instanceof LibSubmissionError)) {
        throw new Error("SubmissionError from lib not imported correctly");
    }
}

/* Test handleSubmit prop using as onSubmit handler */
type HandleSubmitTestProps = {} & InjectedFormProps<TestFormData>;
const HandleSubmitTestForm = reduxForm<TestFormData>({
    form : "test"
})(
    (props: HandleSubmitTestProps) => <form onSubmit={ props.handleSubmit } />
);

class HandleSubmitTest extends React.Component {
    handleSubmit = (values: Partial<TestFormData>, dispatch: Dispatch<any>, props: {}) => {};
    render() {
        return <HandleSubmitTestForm onSubmit={this.handleSubmit} />;
    }
}

<<<<<<< HEAD
// Test SubmissionError with custom error format
// See https://github.com/DefinitelyTyped/DefinitelyTyped/pull/26494
// Note: explicit parameters not needed in TS 2.7
new LibSubmissionError<{ myField: any }, string[]>({
    _error: ["First form-level error", "Second form-level error"],
    myField: ["Field-level error"]
});

new SubmissionError({
    _error: ["First form-level error", "Second form-level error"]
});

// Test forms with custom error format.
const HandleSubmitTestForm2 = reduxForm<TestFormData, {}, string[]>({ form : "test" })(
    (props: InjectedFormProps<TestFormData, {}, string[]>) => <form onSubmit={ props.handleSubmit } />
);

class HandleSubmitTest2 extends React.Component {
    handleSubmit = (values: Partial<TestFormData>, dispatch: Dispatch<any>, props: {}) => {};
    render() {
        return <HandleSubmitTestForm2 onSubmit={this.handleSubmit} />;
    }
}

type InjectedProps2 = InjectedFormProps<TestFormData, TestFormComponentProps, string[]>;
class TestFormComponent2 extends React.Component<TestFormComponentProps & InjectedProps2> {
    render() {
        const { error, initialValues, handleSubmit } = this.props;
        error.concat(['error is a string array']);

        handleSubmit((values) => ({ foo: ['string'], _error: [] }));
        return null;
=======
class FormNameTest extends React.Component {
    render() {
        return (
            <FormName>
                {({ form }) => <span>Form Name is: {form}</span>}
            </FormName>
        );
>>>>>>> 1e85dbe6
    }
}<|MERGE_RESOLUTION|>--- conflicted
+++ resolved
@@ -402,40 +402,6 @@
     }
 }
 
-<<<<<<< HEAD
-// Test SubmissionError with custom error format
-// See https://github.com/DefinitelyTyped/DefinitelyTyped/pull/26494
-// Note: explicit parameters not needed in TS 2.7
-new LibSubmissionError<{ myField: any }, string[]>({
-    _error: ["First form-level error", "Second form-level error"],
-    myField: ["Field-level error"]
-});
-
-new SubmissionError({
-    _error: ["First form-level error", "Second form-level error"]
-});
-
-// Test forms with custom error format.
-const HandleSubmitTestForm2 = reduxForm<TestFormData, {}, string[]>({ form : "test" })(
-    (props: InjectedFormProps<TestFormData, {}, string[]>) => <form onSubmit={ props.handleSubmit } />
-);
-
-class HandleSubmitTest2 extends React.Component {
-    handleSubmit = (values: Partial<TestFormData>, dispatch: Dispatch<any>, props: {}) => {};
-    render() {
-        return <HandleSubmitTestForm2 onSubmit={this.handleSubmit} />;
-    }
-}
-
-type InjectedProps2 = InjectedFormProps<TestFormData, TestFormComponentProps, string[]>;
-class TestFormComponent2 extends React.Component<TestFormComponentProps & InjectedProps2> {
-    render() {
-        const { error, initialValues, handleSubmit } = this.props;
-        error.concat(['error is a string array']);
-
-        handleSubmit((values) => ({ foo: ['string'], _error: [] }));
-        return null;
-=======
 class FormNameTest extends React.Component {
     render() {
         return (
@@ -443,6 +409,41 @@
                 {({ form }) => <span>Form Name is: {form}</span>}
             </FormName>
         );
->>>>>>> 1e85dbe6
+    }
+}
+
+
+// Test SubmissionError with custom error format
+// See https://github.com/DefinitelyTyped/DefinitelyTyped/pull/26494
+// Note: explicit parameters not needed in TS 2.7
+new LibSubmissionError<{ myField: any }, string[]>({
+    _error: ["First form-level error", "Second form-level error"],
+    myField: ["Field-level error"]
+});
+
+new SubmissionError({
+    _error: ["First form-level error", "Second form-level error"]
+});
+
+// Test forms with custom error format.
+const HandleSubmitTestForm2 = reduxForm<TestFormData, {}, string[]>({ form : "test" })(
+    (props: InjectedFormProps<TestFormData, {}, string[]>) => <form onSubmit={ props.handleSubmit } />
+);
+
+class HandleSubmitTest2 extends React.Component {
+    handleSubmit = (values: Partial<TestFormData>, dispatch: Dispatch<any>, props: {}) => {};
+    render() {
+        return <HandleSubmitTestForm2 onSubmit={this.handleSubmit} />;
+    }
+}
+
+type InjectedProps2 = InjectedFormProps<TestFormData, TestFormComponentProps, string[]>;
+class TestFormComponent2 extends React.Component<TestFormComponentProps & InjectedProps2> {
+    render() {
+        const { error, initialValues, handleSubmit } = this.props;
+        error.concat(['error is a string array']);
+
+        handleSubmit((values) => ({ foo: ['string'], _error: [] }));
+        return null;
     }
 }