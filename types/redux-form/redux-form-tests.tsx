import * as React from 'react';
import { Component } from 'react';
<<<<<<< HEAD
import { Field, GenericField, reduxForm, WrappedFieldProps, BaseFieldProps, FormProps } from "redux-form";
import { Field as ImmutableField, reduxForm as immutableReduxForm } from "redux-form/immutable";
=======
import { Action } from 'redux';
import { Field, GenericField, reduxForm, WrappedFieldProps, BaseFieldProps, FormProps, FormAction, actionTypes, reducer } from "redux-form";
>>>>>>> ababb9cd

interface CustomComponentProps {
    customProp: string;
}

class CustomComponent extends Component<WrappedFieldProps<any> & CustomComponentProps> {
    render() {
        const {
            input,
            meta : { touched },
            customProp
        } = this.props

        return (
            <div>
                <span>{customProp}</span>
                <p>Field: {touched ? 'touched' : 'pristine'}</p>
                <input {...input} />
            </div>
        );
    }
}

class CustomField extends Component<BaseFieldProps & CustomComponentProps> {
    render() {
        const F = Field as new () => GenericField<CustomComponentProps, any>;
        return <F component={CustomComponent} {...this.props} />;
    }
}

interface FormData {
    foo: string;
    custom: string;
}

@reduxForm<FormData, any, any>({
    form: 'myForm'
})
class MyForm extends Component {
    render() {
        return (
            <div>
                <Field
                    name='foo'
                    component='input'
                    placeholder='Foo bar'
                />
                <CustomField
                    name='custom'
                    customProp='Hello'
                />
            </div>
        );
    }
}

const MyStatelessFunctionalComponent: React.SFC<any> = () => <div/>;

reduxForm({
    form: 'mySFCForm'
})(MyStatelessFunctionalComponent);

class MyReusableForm extends Component<void, undefined> {
    render() {
        return (
            <div>
                <Field
                    name='foo'
                    component='input'
                    placeholder='Foo bar'
                />
            </div>
        );
    }
}

reduxForm({
    form: 'forceUnregisterOnMountForm',
    forceUnregisterOnUnmount: true
});

// adapted from: http://redux-form.com/6.0.0-alpha.4/examples/initializeFromState/

import { connect, DispatchProp } from 'react-redux'
const { DOM: { input } } = React

interface DataShape {
    firstName: string;
}

interface Props extends FormProps<DataShape, {}, {}> {}

let InitializeFromStateFormFunction = (props: Props) => {
    const { handleSubmit, pristine, reset, submitting } = props;
    return (
        <form onSubmit={handleSubmit}>
        <div>
            <label>First Name</label>
            <div>
            <Field name="firstName" component={input} type="text" placeholder="First Name"/>
            </div>
        </div>
        <div>
            <button type="submit" disabled={pristine || submitting}>Submit</button>
            <button type="button" disabled={pristine || submitting} onClick={reset}>Undo Changes</button>
        </div>
        </form>
    );
}

// Decorate with reduxForm(). It will read the initialValues prop provided by connect()
const DecoratedInitializeFromStateFormFunction = reduxForm({
  form: 'initializeFromState'  // a unique identifier for this form
})(InitializeFromStateFormFunction)

// You have to connect() to any reducers that you wish to connect to yourself
const ConnectedDecoratedInitializeFromStateFormFunction = connect(
    state => ({
        initialValues: state.account.data // pull initial values from account reducer
    }),
)(DecoratedInitializeFromStateFormFunction);

// React ComponentClass instead of StatelessComponent

class InitializeFromStateFormClass extends React.Component<Props & DispatchProp<any>> {
    render() {
        return InitializeFromStateFormFunction(this.props);
    }
}

// Decorate with reduxForm(). It will read the initialValues prop provided by connect()
const DecoratedInitializeFromStateFormClass = reduxForm<DataShape, {}, {}>({
    form: 'initializeFromState'  // a unique identifier for this form
})(InitializeFromStateFormClass);

// You have to connect() to any reducers that you wish to connect to yourself
const mapStateToProps = (state: any) => ({
    initialValues: { firstName: state.account.data.firstName }  // pull initial values from account reducer
} as {initialValues?: Partial<DataShape>});
const ConnectedDecoratedInitializeFromStateFormClass = connect(mapStateToProps)(DecoratedInitializeFromStateFormClass);

<<<<<<< HEAD
class ImmutableCustomField extends Component<BaseFieldProps & CustomComponentProps> {
    render() {
        const F = ImmutableField as new () => GenericField<CustomComponentProps, any>;
        return <F component={CustomComponent} {...this.props} />;
    }
}

@immutableReduxForm<FormData, any, any>({
    form: 'myForm'
})
class MyImmutableForm extends Component {
    render() {
        return (
            <div>
                <ImmutableField
                    name='foo'
                    component='input'
                    placeholder='Foo bar'
                />
                <ImmutableCustomField
                    name='custom'
                    customProp='Hello'
                />
            </div>
        );
    }
}
=======
reducer({}, {
    type: 'ACTION'
});

reducer.plugin({
    myform: (state: any, action: FormAction) => {
        if (action.type === actionTypes.CHANGE && action.meta.form === 'securitySettings') {
            return {
                ...state,
                values: {
                    ...state.values,
                    downloadLinkAutoPassword: true,
                },
            };
        } else {
            return state;
        }
    }
});
>>>>>>> ababb9cd
<|MERGE_RESOLUTION|>--- conflicted
+++ resolved
@@ -1,12 +1,8 @@
 import * as React from 'react';
 import { Component } from 'react';
-<<<<<<< HEAD
-import { Field, GenericField, reduxForm, WrappedFieldProps, BaseFieldProps, FormProps } from "redux-form";
 import { Field as ImmutableField, reduxForm as immutableReduxForm } from "redux-form/immutable";
-=======
 import { Action } from 'redux';
 import { Field, GenericField, reduxForm, WrappedFieldProps, BaseFieldProps, FormProps, FormAction, actionTypes, reducer } from "redux-form";
->>>>>>> ababb9cd
 
 interface CustomComponentProps {
     customProp: string;
@@ -148,7 +144,6 @@
 } as {initialValues?: Partial<DataShape>});
 const ConnectedDecoratedInitializeFromStateFormClass = connect(mapStateToProps)(DecoratedInitializeFromStateFormClass);
 
-<<<<<<< HEAD
 class ImmutableCustomField extends Component<BaseFieldProps & CustomComponentProps> {
     render() {
         const F = ImmutableField as new () => GenericField<CustomComponentProps, any>;
@@ -176,7 +171,7 @@
         );
     }
 }
-=======
+
 reducer({}, {
     type: 'ACTION'
 });
@@ -196,4 +191,3 @@
         }
     }
 });
->>>>>>> ababb9cd
