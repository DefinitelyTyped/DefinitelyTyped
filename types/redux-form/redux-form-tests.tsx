import * as React from 'react';
import { Action, Dispatch } from "redux";
import {
    reduxForm,
    InjectedFormProps,
    Form,
    GenericForm,
    FormSection,
    GenericFormSection,
    formValues,
    formValueSelector,
    Field,
    GenericField,
    WrappedFieldProps,
    Fields,
    GenericFields,
    WrappedFieldsProps,
    FieldArray,
    GenericFieldArray,
    WrappedFieldArrayProps,
    BaseFieldProps,
    reducer,
    FormAction,
    actionTypes,
    submit
} from "redux-form";
import {
    Field as ImmutableField,
    reduxForm as immutableReduxForm
} from "redux-form/immutable";

import LibField, {
    WrappedFieldProps as LibWrappedFieldProps
} from "redux-form/lib/Field";
import libReducer from "redux-form/lib/reducer";
import LibFormSection from "redux-form/lib/FormSection";
import libFormValueSelector from "redux-form/lib/formValueSelector";
import libReduxForm from "redux-form/lib/reduxForm";
import libActions from "redux-form/lib/actions";

/* Decorated components */
interface TestFormData {
    foo: string;
}

/* Some tests only make sense with multiple values */
interface MultivalueFormData {
    foo: string;
    bar?: string;
    fizz: string;
}

interface TestFormComponentProps {
    baz: string;
}

type InjectedProps = InjectedFormProps<TestFormData, TestFormComponentProps>;

class TestFormComponent extends React.Component<TestFormComponentProps & InjectedProps> {
    render() {
        const { form, initialValues } = this.props;
        const foo = initialValues.foo;
        return null;
    }
}

const TestFormRequired = reduxForm<TestFormData, TestFormComponentProps>({})(TestFormComponent);
const TestForm = reduxForm<TestFormData, TestFormComponentProps>({ form : "test" })(TestFormComponent);
const TestFormImmRequired = immutableReduxForm<TestFormData, TestFormComponentProps>({})(TestFormComponent);
const TestFormImm = immutableReduxForm<TestFormData, TestFormComponentProps>({ form : "test" })(TestFormComponent);

const TestFormStatelessComponent: React.StatelessComponent<TestFormComponentProps & InjectedProps> = ({ form, initialValues }) => {
    const foo = initialValues.foo;
    return null;
};

const TestFormStatelessRequired = reduxForm<TestFormData, TestFormComponentProps>({})(TestFormStatelessComponent);
const TestFormStateless = reduxForm<TestFormData, TestFormComponentProps>({ form : "test" })(TestFormStatelessComponent);

/* formValues decorator */

const ItemList = formValues<TestFormData>("foo")(
    ({ foo }) => {
        return null;
    }
);

const ItemListObj = formValues({ fooBar : "foo" })(
    ({ fooBar }) => {
        return null;
    }
);

/* Custom FormSection */

interface MyFormSectionProps {
    foo: string;
}
const MyFormSection: React.StatelessComponent<MyFormSectionProps> = ({ children }) => null;
const FormSectionCustom = FormSection as new () => GenericFormSection<MyFormSectionProps>;

/* Custom Field */

interface MyFieldCustomProps {
    foo: string;
}
type MyFieldProps = MyFieldCustomProps & WrappedFieldProps;
const MyField: React.StatelessComponent<MyFieldProps> = ({
    children,
    input,
    meta,
    foo
}) => {
    input.onBlur("value");
    input.onBlur({} as React.SyntheticEvent<HTMLDivElement>);

    input.onChange("value");
    input.onChange({} as React.SyntheticEvent<HTMLDivElement>);

    input.onDragStart({} as React.DragEvent<HTMLDivElement>);

    input.onDrop({} as React.DragEvent<HTMLDivElement>);

    input.onFocus({} as React.FocusEvent<HTMLDivElement>);
    return null;
};
const FieldCustom = Field as new () => GenericField<MyFieldCustomProps>;

<<<<<<< HEAD
const MyFieldImm: React.StatelessComponent<MyFieldProps> = ({
=======
type FieldProps = BaseFieldProps<MyFieldCustomProps> & MyFieldCustomProps;
const FieldCustomComp: StatelessComponent<FieldProps> = props => (
    <FieldCustom {...props} component={MyField} />
)

const MyFieldImm: StatelessComponent<MyFieldProps> = ({
>>>>>>> bdde08e9
    children,
    input,
    meta,
    foo
}) => null;
const FieldImmutableCustom = ImmutableField as new () => GenericField<MyFieldCustomProps>;

/* Custom Fields */

interface MyFieldsCustomProps {
    foo: string;
}
type MyFieldsProps = MyFieldsCustomProps & WrappedFieldsProps;
const MyFields: React.StatelessComponent<MyFieldsCustomProps> = ({
    children,
    foo
}) => null;
const FieldsCustom = Fields as new () => GenericFields<MyFieldsCustomProps>;

/* FieldArray */

const MyArrayField: React.StatelessComponent = ({
    children
}) => null;

/* Custom FieldArray */

interface MyFieldValue {
    num: number;
}
interface MyFieldArrayCustomProps {
    foo: string;
}

const MyCustomArrayField: React.StatelessComponent<MyFieldArrayCustomProps> = ({
    children,
    foo
}) => null;

type MyFieldArrayProps = MyFieldArrayCustomProps & WrappedFieldArrayProps<MyFieldValue>;
const MyFieldArray: React.StatelessComponent<MyFieldArrayProps> = ({
    children,
    fields
}) => null;
const FieldArrayCustom = FieldArray as new () => GenericFieldArray<MyFieldValue, MyFieldArrayCustomProps>;

/* Tests */
const TestForms: React.StatelessComponent = () => {
    return (
        <div>
            <TestFormRequired form="test" baz='baz' />
            <TestForm initialValues={ { foo : "test" } } baz='baz' />

            <TestFormImmRequired form="test" baz='baz' />
            <TestFormImm initialValues={ { foo : "test" } } baz='baz' />

            <TestFormStatelessRequired form="test" baz='baz' />
            <TestFormStateless baz='baz' />
        </div>
    );
};

// Specifying form data type is not required here, but is recommended to avoid confusion
const testFormWithValidationDecorator = reduxForm<MultivalueFormData>({
    form: "testWithValidation",
    validate: (values, props) => {
        return {
            foo: "Bad foo"
        };
    }
});

// Specifying form data type is not required here, but is recommended to avoid confusion
const testFormWithInitialValuesDecorator = reduxForm<MultivalueFormData>({
    form: "testWithValidation",
    initialValues: {
        foo: "A Foo is here"
    }
});

// Specifying form data type *is* required here, because type inference will guess the type of
// the form data type parameter to be {foo: string}. The result of validate does not contain "foo"
const testFormWithInitialValuesAndValidationDecorator = reduxForm<MultivalueFormData>({
    form: "testWithValidation",
    initialValues: {
        foo: "A Foo is here"
    },
    validate: (values, props) => {
        return {
            bar: "Bad foo"
        };
    }
});

type TestProps = {} & InjectedFormProps<TestFormData>;
const Test = reduxForm<TestFormData>({
    form : "test"
})(
    class Test extends React.Component<TestProps> {
        handleSubmitForm = (values: Partial<TestFormData>, dispatch: Dispatch<any>, props: {}) => {};

        render() {
            const { handleSubmit } = this.props;
            const FormCustom = Form as new () => GenericForm<TestFormData, {}>;

            return (
                <div>
                    <FormCustom onSubmit={ handleSubmit(this.handleSubmitForm) }>
                        <FormSectionCustom
                            name="test1"
                            component={ MyFormSection }
                            foo="bar"
                        />

                        <FormSection name="test2">
                            <Field
                                name="field1"
                                type="email"
                                component="input"
                            />

                            <Field
                                name="field2"
                                component="textarea"
                            />

                            <Field
                                name="field3"
                                component="select"
                            />

                            <ImmutableField
                                name="field3im"
                                component="select"
                            />

                            <FieldCustom
                                name="field4"
                                component={ MyField }
                                foo="bar"
                            />

                            <FieldCustomComp
                                name="field_4_comp"
                                foo="bar"
                            />

                            <FieldImmutableCustom
                                name="field4"
                                component={ MyField }
                                foo="bar"
                            />

                            <Fields
                                names={ ["field5", "field6"] }
                                component={ () => null }
                            />

                            <FieldsCustom
                                names={ ["field7", "field8"] }
                                component={ () => null }
                                foo="bar"
                            />

                            <FieldArray
                                name="field9"
                                component={ MyArrayField }
                            />

                            <FieldArrayCustom
                                name="field10"
                                component={ MyCustomArrayField }
                                foo="bar"
                            />
                        </FormSection>
                    </FormCustom>
                </div>
            );
        }
    }
);

reducer({}, {
    type: "ACTION"
});

reducer.plugin({
    myForm: (state: any, action: FormAction) => {
        if (action.type === actionTypes.CHANGE && action.meta.form === "securitySettings") {
            return {
                ...state,
                values: {
                    ...state.values,
                    downloadLinkAutoPassword: true,
                },
            };
        } else {
            return state;
        }
    }
});

/* Test using versions imported directly/as defaults from lib */
const DefaultField = (
    <LibField
        name="defaultfield"
        component="input"
        type="text"
    />
);

libReducer({}, {
    type: "ACTION"
});

const DefaultFormSection = (
    <LibFormSection
        name="defaultformsection"
    />
);

const TestLibFormRequired = libReduxForm<TestFormData, TestFormComponentProps>({})(TestFormComponent);
const TestLibForm = libReduxForm<TestFormData, TestFormComponentProps>({ form : "test" })(TestFormComponent);

const testSubmit = submit("test");
const testLibSubmit = libActions.submit("test");<|MERGE_RESOLUTION|>--- conflicted
+++ resolved
@@ -126,16 +126,13 @@
 };
 const FieldCustom = Field as new () => GenericField<MyFieldCustomProps>;
 
-<<<<<<< HEAD
-const MyFieldImm: React.StatelessComponent<MyFieldProps> = ({
-=======
+
 type FieldProps = BaseFieldProps<MyFieldCustomProps> & MyFieldCustomProps;
 const FieldCustomComp: StatelessComponent<FieldProps> = props => (
     <FieldCustom {...props} component={MyField} />
 )
 
-const MyFieldImm: StatelessComponent<MyFieldProps> = ({
->>>>>>> bdde08e9
+const MyFieldImm: React.StatelessComponent<MyFieldProps> = ({
     children,
     input,
     meta,
