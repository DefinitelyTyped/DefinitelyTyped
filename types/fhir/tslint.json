{
    "extends": "@definitelytyped/dtslint/dt.json",
    "rules": {
<<<<<<< HEAD
        "array-type": [
            true,
            "array"
        ],
        "no-empty-interface": false,
        "no-internal-module": false,
=======
>>>>>>> c1744617
        "no-invalid-template-strings": false,
        "no-irregular-whitespace": false
    }
}<|MERGE_RESOLUTION|>--- conflicted
+++ resolved
@@ -1,16 +1,3 @@
 {
-    "extends": "@definitelytyped/dtslint/dt.json",
-    "rules": {
-<<<<<<< HEAD
-        "array-type": [
-            true,
-            "array"
-        ],
-        "no-empty-interface": false,
-        "no-internal-module": false,
-=======
->>>>>>> c1744617
-        "no-invalid-template-strings": false,
-        "no-irregular-whitespace": false
-    }
+    "extends": "@definitelytyped/dtslint/dt.json"
 }