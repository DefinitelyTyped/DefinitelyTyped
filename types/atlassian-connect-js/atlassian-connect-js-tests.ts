AP.defineGlobal({}); // $ExpectType void
AP.defineModule("module", {}); // $ExpectType void
AP.getLocation(location => console.log(location)); // $ExpectType void
AP.resize("10px", "10px"); // $ExpectType void
AP.sizeToParent(true); // $ExpectType void
AP.hideFooter(true); // $ExpectType void
AP.addRequestMarshal(); // $ExpectType void
AP.request("http://example.com"); // $ExpectType Promise<{ body: string; xhr: XMLHttpRequest }>
AP.request("http://example.com", {}); // $ExpectType Promise<{ body: string; xhr: XMLHttpRequest }>
AP.request("http://example.com", { binaryAttachment: false }); // $ExpectType Promise<{ body: string; xhr: XMLHttpRequest }>
AP.request({ url: "http://example.com" }); // $ExpectType Promise<{ body: string; xhr: XMLHttpRequest }>
AP.request({ url: "http://example.com", binaryAttachment: false }); // $ExpectType Promise<{ body: string; xhr: XMLHttpRequest }>
AP.request("http://example.com", { success: (response: string) => {} }); // $ExpectType Promise<{ body: string; xhr: XMLHttpRequest }>
AP.request("http://example.com", { binaryAttachment: false, success: (response: string) => {} }); // $ExpectType Promise<{ body: string; xhr: XMLHttpRequest }>
AP.request({ url: "http://example.com", success: (response: string) => {} }); // $ExpectType Promise<{ body: string; xhr: XMLHttpRequest }>
AP.request({ url: "http://example.com", binaryAttachment: false, success: (response: string) => {} }); // $ExpectType Promise<{ body: string; xhr: XMLHttpRequest }>
AP.request("http://example.com", { binaryAttachment: true }); // $ExpectType Promise<{ body: ArrayBuffer; xhr: XMLHttpRequest }>
AP.request({ url: "http://example.com", binaryAttachment: true }); // $ExpectType Promise<{ body: ArrayBuffer; xhr: XMLHttpRequest }>
AP.request("http://example.com", { binaryAttachment: true, success: (response: ArrayBuffer) => {} }); // $ExpectType Promise<{ body: ArrayBuffer; xhr: XMLHttpRequest }>
AP.request({ url: "http://example.com", binaryAttachment: true, success: (response: ArrayBuffer) => {} }); // $ExpectType Promise<{ body: ArrayBuffer; xhr: XMLHttpRequest }>

AP.confluence.saveMacro({ foo: "bar" }, "a new macro body"); // $ExpectType void
AP.confluence.saveMacro({ foo: "bar" }); // $ExpectType void
AP.confluence.closeMacroEditor(); // $ExpectType void
AP.confluence.getMacroBody(body => console.log(body)); // $ExpectType void
AP.confluence.getMacroData(data => console.log(data)); // $ExpectType void
<<<<<<< HEAD
AP.confluence.onMacroPropertyPanelEvent({
    "{event-type}.{control-key}.{macro-key}.macro.property-panel": () => null,
}); // $ExpectType void
=======
AP.confluence.getMacroData<{ foo: string; bar: number }>(({ foo, bar }) => console.log(foo, bar)); // $ExpectType void
AP.confluence.onMacroPropertyPanelEvent({ '{event-type}.{control-key}.{macro-key}.macro.property-panel': () => null }); // $ExpectType void
>>>>>>> 296fb5a7
AP.confluence.closeMacroPropertyPanel(); // $ExpectType void
AP.confluence.getContentProperty("propertyKey", property => console.log(property)); // $ExpectType void
// $ExpectType void
AP.confluence.setContentProperty(
    { key: "propertyKey", value: "propertyValue", version: { number: 2 } },
    result => console.log(result),
);
AP.confluence.syncPropertyFromServer("propertyKey", property => console.log(property)); // $ExpectType void

AP.context.getToken(token => console.log(token)); // $ExpectType void
AP.context.getContext(context => console.log(context)); // $ExpectType void

AP.context.getToken(); // $ExpectType Promise<string>
AP.context.getContext(); // $ExpectType Promise<any>

AP.cookie.save("name", "value", 10); // $ExpectType void
AP.cookie.read("name", value => console.log(value)); // $ExpectType void
AP.cookie.erase("name"); // $ExpectType void

const editComponent = AP.customContent.getEditComponent(); // $ExpectType EditComponent
editComponent.intercept("confluence.customcontent.submit"); // $ExpectType void
editComponent.intercept("confluence.customcontent.submitSuccess"); // $ExpectType void
editComponent.intercept("confluence.customcontent.submitError"); // $ExpectType void
editComponent.intercept("confluence.customcontent.cancel"); // $ExpectType void
editComponent.submitCallback("content"); // $ExpectType void
editComponent.submitCallback({}); // $ExpectType void
editComponent.submitCallback(false); // $ExpectType void
editComponent.submitSuccessCallback(true); // $ExpectType void
editComponent.submitSuccessCallback(false); // $ExpectType void
editComponent.submitSuccessCallback(false, "error"); // $ExpectType void
editComponent.submitErrorCallback(true); // $ExpectType void
editComponent.submitErrorCallback(false); // $ExpectType void
editComponent.submitErrorCallback(false, "error"); // $ExpectType void
editComponent.cancelCallback(true); // $ExpectType void
editComponent.cancelCallback(false); // $ExpectType void
editComponent.cancelCallback(false, "error"); // $ExpectType void

<<<<<<< HEAD
AP.dialog.create({ key: "key", size: "small", customData: { data: 1 } }); // $ExpectType Dialog
=======
AP.dialog.create({ key: 'key', size: 'small', customData: { data: 1 } }); // $ExpectType Dialog
// $ExpectType Dialog
AP.dialog.create({
    key: 'my-module-key',
    width: '500px',
    height: '200px',
    chrome: true,
    buttons: [
        {
            text: 'my button',
            identifier: 'my_unique_identifier',
        },
    ],
});
>>>>>>> 296fb5a7
AP.dialog.close(); // $ExpectType void
AP.dialog.close({ foo: 'bar' }); // $ExpectType void
AP.dialog.getCustomData(data => console.log(data)); // $ExpectType void
AP.dialog.getButton("submit"); // $ExpectType {} | DialogButton
AP.dialog.disableCloseOnSubmit(); // $ExpectType void
AP.dialog.createButton(); // $ExpectType DialogButton
AP.dialog.isCloseOnEscape(enabled => console.log(enabled)); // $ExpectType void

const filter = (toCompare: any) => (toCompare === "data" ? true : false);

AP.events.on("name", data => console.log(data)); // $ExpectType void
AP.events.onPublic("n", () => null, filter); // $ExpectType void
AP.events.once("name", data => console.log(data)); // $ExpectType void
AP.events.oncePublic("name", data => console.log(data), filter); // $ExpectType void
AP.events.onAny((name, data) => console.log(name, data)); // $ExpectType void
AP.events.onAnyPublic((name, data) => console.log(name, data), filter); // $ExpectType void
AP.events.off("name", data => console.log(data)); // $ExpectType void
AP.events.offPublic("name", data => console.log(data)); // $ExpectType void
AP.events.offAll("name"); // $ExpectType void
AP.events.offAllPublic("name"); // $ExpectType void
AP.events.offAny((name, data) => console.log(name, data)); // $ExpectType void
AP.events.offAnyPublic((name, data) => console.log(name, data)); // $ExpectType void
<<<<<<< HEAD
AP.events.emit("name", ["data"]); // $ExpectType void
AP.events.emitPublic("name", ["data"]); // $ExpectType void
=======
AP.events.emit('name'); // $ExpectType void
AP.events.emit('name', ['data']); // $ExpectType void
AP.events.emitPublic('name'); // $ExpectType void
AP.events.emitPublic('name', ['data']); // $ExpectType void
>>>>>>> 296fb5a7

const flag = AP.flag.create({ title: "title", body: "body", type: "info", actions: { test: "text" } }); // $ExpectType Flag
flag.close(); // $ExpectType void

AP.history.back(); // $ExpectType void
AP.history.forward(); // $ExpectType void
AP.history.go(-2); // $ExpectType void
AP.history.getState(); // $ExpectType string
<<<<<<< HEAD
AP.history.pushState({ state: "state" }, "title", "https://example.com"); // $ExpectType void
AP.history.replaceState("https://example.com"); // $ExpectType void
=======
AP.history.pushState(1); // $ExpectType void
AP.history.pushState('page2'); // $ExpectType void
AP.history.pushState({ state: 'state' }, 'title', 'https://example.com'); // $ExpectType void
AP.history.replaceState('https://example.com'); // $ExpectType void
AP.history.popState(e => console.log(e)); // $ExpectType void
>>>>>>> 296fb5a7

AP.host.getSelectedText(selection => console.log(selection)); // $ExpectType void

AP.inlineDialog.hide(); // $ExpectType void

AP.jira.refreshIssuePage(); // $ExpectType void
AP.jira.getWorkflowConfiguration(workflowConfiguration => console.log(workflowConfiguration)); // $ExpectType void
AP.jira.isDashboardItemEditable(editable => console.log(editable)); // $ExpectType void
AP.jira.openCreateIssueDialog(issues => console.log(issues), { pid: 1, issueType: 1, fields: { field1: "field" } }); // $ExpectType void
AP.jira.setDashboardItemTitle("title"); // $ExpectType void
AP.jira.initJQLEditor(); // $ExpectType void
AP.jira.showJQLEditor(obj => console.log(obj.jql), {}); // $ExpectType void
AP.jira.isNativeApp(isNative => console.log(isNative)); // $ExpectType void

AP.navigator.getLocation(location => console.log(location)); // $ExpectType void
<<<<<<< HEAD
AP.navigator.go("contentview", {}); // $ExpectType void
AP.navigator.go("issue", {}); // $ExpectType void
=======
AP.navigator.getLocation(location => console.log(location.target)); // $ExpectType void
AP.navigator.getLocation(location => console.log(location.context)); // $ExpectType void
AP.navigator.go('contentview', {}); // $ExpectType void
AP.navigator.go('issue', {}); // $ExpectType void
>>>>>>> 296fb5a7
// $ExpectType void
AP.navigator.go("addonModule", {
    addonKey: "my-addon-key",
    moduleKey: "my-module-key",
    customData: { foo: "bar", answer: 42, valid: true, undef: undefined, nil: null },
});
// $ExpectType void
AP.navigator.go("addonModule", {
    addonKey: "my-addon-key",
    moduleKey: "my-module-key",
    customData: { arr: ["bar", 42, false, null, undefined] },
});
AP.navigator.reload(); // $ExpectType void

AP.scrollPosition.getPosition(position => console.log(position)); // $ExpectType void
AP.scrollPosition.setVerticalPosition(100, position => console.log(position)); // $ExpectType void

AP.theming.initializeTheming(); // $ExpectType void

AP.user.getUser(user => console.log(user.id, user.key, user.fullName)); // $ExpectType void
AP.user.getCurrentUser(user => console.log(user.atlassianAccountId)); // $ExpectType void
AP.user.getTimeZone(timezone => console.log(timezone)); // $ExpectType void
AP.user.getLocale(locale => console.log(locale)); // $ExpectType void<|MERGE_RESOLUTION|>--- conflicted
+++ resolved
@@ -24,14 +24,8 @@
 AP.confluence.closeMacroEditor(); // $ExpectType void
 AP.confluence.getMacroBody(body => console.log(body)); // $ExpectType void
 AP.confluence.getMacroData(data => console.log(data)); // $ExpectType void
-<<<<<<< HEAD
-AP.confluence.onMacroPropertyPanelEvent({
-    "{event-type}.{control-key}.{macro-key}.macro.property-panel": () => null,
-}); // $ExpectType void
-=======
 AP.confluence.getMacroData<{ foo: string; bar: number }>(({ foo, bar }) => console.log(foo, bar)); // $ExpectType void
-AP.confluence.onMacroPropertyPanelEvent({ '{event-type}.{control-key}.{macro-key}.macro.property-panel': () => null }); // $ExpectType void
->>>>>>> 296fb5a7
+AP.confluence.onMacroPropertyPanelEvent({ "{event-type}.{control-key}.{macro-key}.macro.property-panel": () => null }); // $ExpectType void
 AP.confluence.closeMacroPropertyPanel(); // $ExpectType void
 AP.confluence.getContentProperty("propertyKey", property => console.log(property)); // $ExpectType void
 // $ExpectType void
@@ -69,26 +63,22 @@
 editComponent.cancelCallback(false); // $ExpectType void
 editComponent.cancelCallback(false, "error"); // $ExpectType void
 
-<<<<<<< HEAD
 AP.dialog.create({ key: "key", size: "small", customData: { data: 1 } }); // $ExpectType Dialog
-=======
-AP.dialog.create({ key: 'key', size: 'small', customData: { data: 1 } }); // $ExpectType Dialog
 // $ExpectType Dialog
 AP.dialog.create({
-    key: 'my-module-key',
-    width: '500px',
-    height: '200px',
+    key: "my-module-key",
+    width: "500px",
+    height: "200px",
     chrome: true,
     buttons: [
         {
-            text: 'my button',
-            identifier: 'my_unique_identifier',
+            text: "my button",
+            identifier: "my_unique_identifier",
         },
     ],
 });
->>>>>>> 296fb5a7
 AP.dialog.close(); // $ExpectType void
-AP.dialog.close({ foo: 'bar' }); // $ExpectType void
+AP.dialog.close({ foo: "bar" }); // $ExpectType void
 AP.dialog.getCustomData(data => console.log(data)); // $ExpectType void
 AP.dialog.getButton("submit"); // $ExpectType {} | DialogButton
 AP.dialog.disableCloseOnSubmit(); // $ExpectType void
@@ -109,15 +99,10 @@
 AP.events.offAllPublic("name"); // $ExpectType void
 AP.events.offAny((name, data) => console.log(name, data)); // $ExpectType void
 AP.events.offAnyPublic((name, data) => console.log(name, data)); // $ExpectType void
-<<<<<<< HEAD
+AP.events.emit("name"); // $ExpectType void
 AP.events.emit("name", ["data"]); // $ExpectType void
+AP.events.emitPublic("name"); // $ExpectType void
 AP.events.emitPublic("name", ["data"]); // $ExpectType void
-=======
-AP.events.emit('name'); // $ExpectType void
-AP.events.emit('name', ['data']); // $ExpectType void
-AP.events.emitPublic('name'); // $ExpectType void
-AP.events.emitPublic('name', ['data']); // $ExpectType void
->>>>>>> 296fb5a7
 
 const flag = AP.flag.create({ title: "title", body: "body", type: "info", actions: { test: "text" } }); // $ExpectType Flag
 flag.close(); // $ExpectType void
@@ -126,16 +111,11 @@
 AP.history.forward(); // $ExpectType void
 AP.history.go(-2); // $ExpectType void
 AP.history.getState(); // $ExpectType string
-<<<<<<< HEAD
+AP.history.pushState(1); // $ExpectType void
+AP.history.pushState("page2"); // $ExpectType void
 AP.history.pushState({ state: "state" }, "title", "https://example.com"); // $ExpectType void
 AP.history.replaceState("https://example.com"); // $ExpectType void
-=======
-AP.history.pushState(1); // $ExpectType void
-AP.history.pushState('page2'); // $ExpectType void
-AP.history.pushState({ state: 'state' }, 'title', 'https://example.com'); // $ExpectType void
-AP.history.replaceState('https://example.com'); // $ExpectType void
 AP.history.popState(e => console.log(e)); // $ExpectType void
->>>>>>> 296fb5a7
 
 AP.host.getSelectedText(selection => console.log(selection)); // $ExpectType void
 
@@ -151,15 +131,10 @@
 AP.jira.isNativeApp(isNative => console.log(isNative)); // $ExpectType void
 
 AP.navigator.getLocation(location => console.log(location)); // $ExpectType void
-<<<<<<< HEAD
+AP.navigator.getLocation(location => console.log(location.target)); // $ExpectType void
+AP.navigator.getLocation(location => console.log(location.context)); // $ExpectType void
 AP.navigator.go("contentview", {}); // $ExpectType void
 AP.navigator.go("issue", {}); // $ExpectType void
-=======
-AP.navigator.getLocation(location => console.log(location.target)); // $ExpectType void
-AP.navigator.getLocation(location => console.log(location.context)); // $ExpectType void
-AP.navigator.go('contentview', {}); // $ExpectType void
-AP.navigator.go('issue', {}); // $ExpectType void
->>>>>>> 296fb5a7
 // $ExpectType void
 AP.navigator.go("addonModule", {
     addonKey: "my-addon-key",
