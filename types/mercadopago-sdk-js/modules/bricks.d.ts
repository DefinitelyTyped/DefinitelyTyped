declare namespace bricks {
    interface BrickError {
        type: 'non_critical' | 'critical';
        cause: string;
        message: string;
    }

    interface BrickCallbacks {
<<<<<<< HEAD
        onReady?: () => void;
        onError?: (error: BrickError) => void;
    }

    interface Submit<BrickType> {
        onSubmit: (
            formData: CardFormData | PaymentFormData,
            additionalData?: AdditionalCardFormData | AdditionalPaymentFormData,
        ) => BrickType extends 'wallet' ? Promise<string> : Promise<void>;
    }

    interface BinChange {
        onBinChange?: (bin: string) => void;
    }

    interface WalletBrickCallbacks<BrickType> extends iBrickCallbacks, onSubmit<BrickType> {}
    interface CardPaymentBrickCallbacks<BrickType> extends iBrickCallbacks, onSubmit<BrickType>, onBinChange {}
    interface PaymentBrickCallbacks<BrickType> extends iBrickCallbacks, onSubmit<BrickType>, onBinChange {}

=======
        onSubmit: (
            formData: CardFormData | PaymentFormData,
            param2?: AdditionalCardFormData | AdditionalPaymentFormData,
        ) => Promise<void>;
        onReady?: () => void;
        onError?: (error: BrickError) => void;
        onBinChange?: (bin: string) => void;
    }

>>>>>>> 16c0ed21
    interface PayerAddress {
        zipCode?: string;
        federalUnit?: string;
        city?: string;
        streetName?: string;
        streetNumber?: string;
        neighborhood?: string;
        complement?: string;
    }

<<<<<<< HEAD
=======
    type EntityType = 'individual' | 'association';

>>>>>>> 16c0ed21
    interface Payer {
        email?: string;
        identification?: PayerIdentification;
        customerId?: string;
        cardsIds?: string[];
        address?: PayerAddress;
        firstName?: string;
        lastName?: string;
<<<<<<< HEAD
=======
        entityType?: EntityType;
>>>>>>> 16c0ed21
    }

    interface CustomizableTexts {
        [key: string]: string | { [key: string]: string };
    }

    enum PaymentOption {
        CREDIT_CARD_FORM = 'creditCardForm',
        DEBIT_CARD_FORM = 'debitCardForm',
        SAVED_CARD_FORM = 'savedCardForm',
        TICKET_FORM = 'ticketForm',
        BANK_TRANSFER_FORM = 'bankTransferForm',
        MERCADO_PAGO_FORM = 'walletForm',
        ONBOARDING_CREDITS_FORM = 'creditForm',
    }

    interface PaymentOptions {
        [PaymentOption.CREDIT_CARD_FORM]?: boolean;
        [PaymentOption.DEBIT_CARD_FORM]?: boolean;
        [PaymentOption.SAVED_CARD_FORM]?: string | boolean;
        [PaymentOption.TICKET_FORM]?: boolean;
        [PaymentOption.BANK_TRANSFER_FORM]?: boolean;
        [PaymentOption.MERCADO_PAGO_FORM]?: boolean;
        [PaymentOption.ONBOARDING_CREDITS_FORM]?: boolean;
    }

    interface PaymentOptionsBooleanOnly extends PaymentOptions {
        [PaymentOption.SAVED_CARD_FORM]?: boolean;
    }

    enum WalletButtonBackground {
        MERCADO_PAGO_COLOR = 'default',
        BLACK = 'black',
        BLUE = 'blue',
        WHITE = 'white',
    }

    enum WalletButtonValuePropColor {
        WHITE = 'white',
        GREY = 'grey',
    }

    enum WalletButtonAction {
        PAY = 'pay',
        BUY = 'buy',
    }

    enum WalletButtonValueProp {
        PRACTICALITY = 'practicality',
        CONVENIENCE = 'convenience',
        SECURITY_DETAILS = 'security_details',
        SECURITY_SAFETY = 'security_safety',
    }

    enum WalletButtonRedirectMode {
        MODAL = 'modal',
        SELF = 'self',
        BLANK = 'blank',
    }

    interface BrickVisualCustomization {
        texts?: CustomizableTexts;
        font?: string;
        style?: BricksStyle;
        hideNewCardForm?: boolean;
        hidePaymentButton?: boolean;
        hideFormTitle?: boolean;
        hideValuePropsFrom?: PaymentOptionsBooleanOnly;
        defaultPaymentOption?: PaymentOptions;
        preserveSavedCardsOrder?: boolean;
        hideRedirectionPanel?: boolean;
        showExternalReference?: boolean;
        hideStatusDetails?: boolean;
        hideTransactionDate?: boolean;
        buttonBackground?: WalletButtonBackground;
        borderRadius?: string;
        valuePropColor?: WalletButtonValuePropColor;
        buttonHeight?: string;
        verticalPadding?: string;
        horizontalPadding?: string;
        hideValueProp?: boolean;
    }

    type GenericPaymentMethod = string | string[];

    interface PaymentMethods {
        maxInstallments?: number;
        minInstallments?: number;
        creditCard?: GenericPaymentMethod;
        debitCard?: GenericPaymentMethod;
        ticket?: GenericPaymentMethod;
        bankTransfer?: GenericPaymentMethod;
        atm?: GenericPaymentMethod;
        mercadoPago?: GenericPaymentMethod;
    }

    interface CheckoutThemes {
        headerColor?: string;
        elementsColor?: string;
    }

    interface Checkout {
        theme: CheckoutThemes;
    }

    interface WalletButtonTextCustomization {
        action: WalletButtonAction;
        valueProp: WalletButtonValueProp;
    }

    interface StatusBrickBackUrls {
        error: string;
        return: string;
    }

    interface BrickCustomization {
        visual?: BrickVisualCustomization;
        paymentMethods?: PaymentMethods;
        checkout?: Checkout;
        texts?: WalletButtonTextCustomization;
        backUrls?: StatusBrickBackUrls;
    }

<<<<<<< HEAD
=======
    interface StatusBrickAdditionalData {
        externalResourceUrl: string;
        creq: string;
    }

>>>>>>> 16c0ed21
    interface BrickInitialization {
        amount?: number;
        payer?: Payer;
        preferenceId?: string;
        paymentId?: number;
        externalReference?: string;
        redirectMode?: WalletButtonRedirectMode;
<<<<<<< HEAD
    }

    interface BrickSettings<BrickType> {
        // For a more detailed view of each Brick`s supported settings, please check the documentation at: https://github.com/mercadopago/sdk-js/blob/main/API/bricks/index.md
        callbacks: BrickType extends 'wallet'
            ? WalletBrickCallbacks<BrickType>
            : BrickType extends 'cardPayment'
            ? CardPaymentBrickCallbacks<BrickType>
            : BrickType extends 'payment'
            ? PaymentBrickCallbacks<BrickType>
            : iBrickCallbacks;
=======
        additionalData?: StatusBrickAdditionalData;
    }

    interface BrickSettings {
        // For a more detailed view of each Brick`s supported settings, please check the documentation at: https://github.com/mercadopago/sdk-js/blob/main/API/bricks/index.md
        callbacks?: BrickCallbacks;
>>>>>>> 16c0ed21
        initialization?: BrickInitialization;
        customization?: BrickCustomization;
    }

    interface BricksStyle {
        theme?: 'default' | 'dark' | 'flat' | 'bootstrap';
        customVariables?: CustomVariables;
    }

    interface CustomVariables {
        textPrimaryColor?: string;
        textSecondaryColor?: string;
        inputBackgroundColor?: string;
        formBackgroundColor?: string;
        baseColor?: string;
        baseColorFirstVariant?: string;
        baseColorSecondVariant?: string;
        errorColor?: string;
        successColor?: string;
        outlinePrimaryColor?: string;
        outlineSecondaryColor?: string;
        buttonTextColor?: string;
        fontSizeExtraSmall?: string;
        fontSizeSmall?: string;
        fontSizeMedium?: string;
        fontSizeLarge?: string;
        fontSizeExtraLarge?: string;
        fontWeightNormal?: string;
        fontWeightSemiBold?: string;
        formInputsTextTransform?: string;
        inputVerticalPadding?: string;
        inputHorizontalPadding?: string;
        inputFocusedBoxShadow?: string;
        inputErrorFocusedBoxShadow?: string;
        inputBorderWidth?: string;
        inputFocusedBorderWidth?: string;
        borderRadiusSmall?: string;
        borderRadiusMedium?: string;
        borderRadiusLarge?: string;
        borderRadiusFull?: string;
        formPadding?: string;
        secondaryColor?: string;
        warningColor?: string;
        fontSizeExtraExtraLarge?: string;
    }

    interface PayerIdentification {
        type: string;
        number: string;
    }

    interface PayerAddressAPI {
        zip_code: string;
        federal_unit: string;
        city: string;
        street_name: string;
        street_number: string;
        neighborhood: string;
    }

    interface PayerAPI {
        email?: string;
        identification?: PayerIdentification;
        address?: PayerAddressAPI;
        first_name?: string;
        last_name?: string;
<<<<<<< HEAD
=======
        entity_type?: EntityType;
>>>>>>> 16c0ed21
    }

    enum PaymentType {
        CREDIT_CARD = 'credit_card',
        DEBIT_CARD = 'debit_card',
        ICKET = 'ticket',
        BANK_TRANSFER = 'bank_transfer',
        WALLET_PURCHASE = 'wallet_purchase',
        ONBOARDING_CREDITS = 'onboarding_credits',
        ATM = 'atm',
        ATM_ONLINE = 'atm_online',
        NONE = '',
    }

    interface SavedCardPayer {
        type: 'customer';
        id: string;
    }

    interface CardFormData {
        token: string;
        issuer_id: string | null;
        payment_method_id: string;
        transaction_amount: number;
        payment_method_option_id?: string;
        processing_mode?: string;
        installments: number;
        payer: PayerAPI;
    }

    interface SavedCardFormData {
        token: string;
        issuer_id: string | null;
        payment_method_id: string;
        transaction_amount: number;
        payment_method_option_id?: string;
        processing_mode?: string;
        installments: number;
        payer: SavedCardPayer;
    }

<<<<<<< HEAD
=======
    interface Metadata {
        payment_point: string;
        payment_mode: string;
    }

    interface TransactionDetails {
        financial_institution: string;
    }

>>>>>>> 16c0ed21
    interface TicketFormData {
        transaction_amount: number;
        payment_method_id: string;
        payer: PayerAPI;
<<<<<<< HEAD
=======
        metadata?: Metadata;
        transaction_details?: TransactionDetails;
>>>>>>> 16c0ed21
    }

    interface AdditionalSavedCardFormData {
        bin: string;
    }

    interface AdditionalCardFormData {
        bin: string;
    }

    type AdditionalTicketFormData = Record<string, unknown>;

    type AdditionalPaymentFormData = AdditionalCardFormData | AdditionalSavedCardFormData | AdditionalTicketFormData;

    interface PaymentFormData {
        paymentType: PaymentType;
        selectedPaymentMethod: PaymentType;
        formData?: CardFormData | SavedCardFormData | TicketFormData | null;
        additionalData?: AdditionalSavedCardFormData | AdditionalCardFormData | AdditionalTicketFormData | null;
    }

    interface BrickController {
        unmount: () => void;
        getFormData: () => Promise<CardFormData | PaymentFormData>;
        getAdditionalData: () => Promise<AdditionalCardFormData | AdditionalPaymentFormData>;
    }

    type BrickTypes = 'cardPayment' | 'payment' | 'statusScreen' | 'wallet';

    interface Bricks {
        isInitialized(): boolean;
<<<<<<< HEAD
        create<BrickType extends BrickTypes>(
            brick: BrickType,
            containerId: string,
            settings: BrickSettings<BrickType>,
        ): Promise<BrickController>;
=======
        create(brick: BrickTypes, containerId: string, settings: BrickSettings): Promise<BrickController>;
>>>>>>> 16c0ed21
    }
}<|MERGE_RESOLUTION|>--- conflicted
+++ resolved
@@ -6,7 +6,6 @@
     }
 
     interface BrickCallbacks {
-<<<<<<< HEAD
         onReady?: () => void;
         onError?: (error: BrickError) => void;
     }
@@ -26,17 +25,6 @@
     interface CardPaymentBrickCallbacks<BrickType> extends iBrickCallbacks, onSubmit<BrickType>, onBinChange {}
     interface PaymentBrickCallbacks<BrickType> extends iBrickCallbacks, onSubmit<BrickType>, onBinChange {}
 
-=======
-        onSubmit: (
-            formData: CardFormData | PaymentFormData,
-            param2?: AdditionalCardFormData | AdditionalPaymentFormData,
-        ) => Promise<void>;
-        onReady?: () => void;
-        onError?: (error: BrickError) => void;
-        onBinChange?: (bin: string) => void;
-    }
-
->>>>>>> 16c0ed21
     interface PayerAddress {
         zipCode?: string;
         federalUnit?: string;
@@ -47,11 +35,8 @@
         complement?: string;
     }
 
-<<<<<<< HEAD
-=======
     type EntityType = 'individual' | 'association';
 
->>>>>>> 16c0ed21
     interface Payer {
         email?: string;
         identification?: PayerIdentification;
@@ -60,10 +45,6 @@
         address?: PayerAddress;
         firstName?: string;
         lastName?: string;
-<<<<<<< HEAD
-=======
-        entityType?: EntityType;
->>>>>>> 16c0ed21
     }
 
     interface CustomizableTexts {
@@ -187,14 +168,10 @@
         backUrls?: StatusBrickBackUrls;
     }
 
-<<<<<<< HEAD
-=======
     interface StatusBrickAdditionalData {
         externalResourceUrl: string;
         creq: string;
     }
-
->>>>>>> 16c0ed21
     interface BrickInitialization {
         amount?: number;
         payer?: Payer;
@@ -202,7 +179,6 @@
         paymentId?: number;
         externalReference?: string;
         redirectMode?: WalletButtonRedirectMode;
-<<<<<<< HEAD
     }
 
     interface BrickSettings<BrickType> {
@@ -214,14 +190,11 @@
             : BrickType extends 'payment'
             ? PaymentBrickCallbacks<BrickType>
             : iBrickCallbacks;
-=======
         additionalData?: StatusBrickAdditionalData;
-    }
 
     interface BrickSettings {
         // For a more detailed view of each Brick`s supported settings, please check the documentation at: https://github.com/mercadopago/sdk-js/blob/main/API/bricks/index.md
         callbacks?: BrickCallbacks;
->>>>>>> 16c0ed21
         initialization?: BrickInitialization;
         customization?: BrickCustomization;
     }
@@ -288,10 +261,7 @@
         address?: PayerAddressAPI;
         first_name?: string;
         last_name?: string;
-<<<<<<< HEAD
-=======
         entity_type?: EntityType;
->>>>>>> 16c0ed21
     }
 
     enum PaymentType {
@@ -333,8 +303,6 @@
         payer: SavedCardPayer;
     }
 
-<<<<<<< HEAD
-=======
     interface Metadata {
         payment_point: string;
         payment_mode: string;
@@ -344,16 +312,12 @@
         financial_institution: string;
     }
 
->>>>>>> 16c0ed21
-    interface TicketFormData {
+      interface TicketFormData {
         transaction_amount: number;
         payment_method_id: string;
         payer: PayerAPI;
-<<<<<<< HEAD
-=======
         metadata?: Metadata;
         transaction_details?: TransactionDetails;
->>>>>>> 16c0ed21
     }
 
     interface AdditionalSavedCardFormData {
@@ -385,14 +349,10 @@
 
     interface Bricks {
         isInitialized(): boolean;
-<<<<<<< HEAD
         create<BrickType extends BrickTypes>(
             brick: BrickType,
             containerId: string,
             settings: BrickSettings<BrickType>,
         ): Promise<BrickController>;
-=======
-        create(brick: BrickTypes, containerId: string, settings: BrickSettings): Promise<BrickController>;
->>>>>>> 16c0ed21
     }
 }