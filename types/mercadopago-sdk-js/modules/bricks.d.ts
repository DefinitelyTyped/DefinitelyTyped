declare namespace bricks {
    interface BrickError {
        type: "non_critical" | "critical";
        cause: string;
        message: string;
    }

    interface Submit<BrickType> {
        onSubmit: (
<<<<<<< HEAD
            formData: FormData<BrickType>,
            additionalData?: AdditionalData<BrickType>,
        ) => BrickType extends 'wallet' ? Promise<string> : Promise<void>;
=======
            formData: CardFormData | PaymentFormData,
            additionalData?: AdditionalCardFormData | AdditionalPaymentFormData,
        ) => BrickType extends "wallet" ? Promise<string> : Promise<void>;
>>>>>>> 9b0635e9
    }

    interface BinChange {
        onBinChange?: (bin: string) => void;
    }
    interface BrickCallbacks {
        onReady?: () => void;
        onError?: (error: BrickError) => void;
    }

    interface ReviewStepsCallbacks {
        onClickEditShippingData?: () => void;
        onClickEditBillingData?: () => void;
        onRenderNextStep?: (currentStep: string) => void;
        onRenderPreviousStep?: (currentStep: string) => void;
    }

    interface WalletBrickCallbacks<BrickType> extends BrickCallbacks, Submit<BrickType> {}
    interface CardPaymentBrickCallbacks<BrickType> extends BrickCallbacks, Submit<BrickType>, BinChange {}
    interface PaymentBrickCallbacks<BrickType>
        extends BrickCallbacks,
            Submit<BrickType>,
            BinChange,
            ReviewStepsCallbacks {}

    interface DefaultAddress {
        streetName: string;
        streetNumber: string;
        zipCode: string;
        neighborhood?: string;
        federalUnit?: string;
        city?: string;
    }

    interface PayerAddress extends Partial<DefaultAddress> {
        complement?: string;
    }

    type EntityType = "individual" | "association";

    interface Payer {
        email?: string;
        identification?: PayerIdentification;
        customerId?: string;
        cardsIds?: string[];
        address?: PayerAddress;
        firstName?: string;
        lastName?: string;
        entityType?: EntityType;
    }

    interface CustomizableTexts {
        [key: string]: string | { [key: string]: string };
    }

    enum PaymentOption {
        CREDIT_CARD_FORM = "creditCardForm",
        DEBIT_CARD_FORM = "debitCardForm",
        SAVED_CARD_FORM = "savedCardForm",
        TICKET_FORM = "ticketForm",
        BANK_TRANSFER_FORM = "bankTransferForm",
        MERCADO_PAGO_FORM = "walletForm",
        ONBOARDING_CREDITS_FORM = "creditForm",
    }

    interface PaymentOptions {
        [PaymentOption.CREDIT_CARD_FORM]?: boolean;
        [PaymentOption.DEBIT_CARD_FORM]?: boolean;
        [PaymentOption.SAVED_CARD_FORM]?: string | boolean;
        [PaymentOption.TICKET_FORM]?: boolean;
        [PaymentOption.BANK_TRANSFER_FORM]?: boolean;
        [PaymentOption.MERCADO_PAGO_FORM]?: boolean;
        [PaymentOption.ONBOARDING_CREDITS_FORM]?: boolean;
    }

    interface PaymentOptionsBooleanOnly extends PaymentOptions {
        [PaymentOption.SAVED_CARD_FORM]?: boolean;
    }

    enum WalletButtonBackground {
        MERCADO_PAGO_COLOR = "default",
        BLACK = "black",
        BLUE = "blue",
        WHITE = "white",
    }

    enum WalletButtonValuePropColor {
        WHITE = "white",
        GREY = "grey",
    }

    enum WalletButtonRedirectMode {
        MODAL = "modal",
        SELF = "self",
        BLANK = "blank",
    }

    interface BrickVisualCustomization {
        texts?: CustomizableTexts;
        font?: string;
        style?: BricksStyle;
        hideNewCardForm?: boolean;
        hidePaymentButton?: boolean;
        hideFormTitle?: boolean;
        hideValuePropsFrom?: PaymentOptionsBooleanOnly;
        defaultPaymentOption?: PaymentOptions;
        preserveSavedCardsOrder?: boolean;
        hideRedirectionPanel?: boolean;
        showExternalReference?: boolean;
        hideStatusDetails?: boolean;
        hideTransactionDate?: boolean;
        buttonBackground?: WalletButtonBackground;
        borderRadius?: string;
        valuePropColor?: WalletButtonValuePropColor;
        buttonHeight?: string;
        verticalPadding?: string;
        horizontalPadding?: string;
        hideValueProp?: boolean;
    }

    type GenericPaymentMethod = string | string[];

    interface PaymentMethods {
        maxInstallments?: number;
        minInstallments?: number;
        creditCard?: GenericPaymentMethod;
        debitCard?: GenericPaymentMethod;
        ticket?: GenericPaymentMethod;
        bankTransfer?: GenericPaymentMethod;
        atm?: GenericPaymentMethod;
        mercadoPago?: GenericPaymentMethod;
    }

    interface CheckoutThemes {
        headerColor?: string;
        elementsColor?: string;
    }

    interface Checkout {
        theme: CheckoutThemes;
    }

    interface WalletButtonTextCustomization {
        action: "pay" | "buy";
        valueProp:
            | "practicality"
            | "convenience"
            | "convenience_all"
            | "security_details"
            | "security_safety"
            | "convenience_credits"
            | "smart_option";
    }

    interface StatusBrickBackUrls {
        error: string;
        return: string;
    }

    interface BrickCustomization {
        visual?: BrickVisualCustomization;
        paymentMethods?: PaymentMethods;
        checkout?: Checkout;
        texts?: WalletButtonTextCustomization;
        backUrls?: StatusBrickBackUrls;
        enableReviewStep?: boolean;
        reviewCardsOrder?: string[];
    }

    interface StatusBrickAdditionalData {
        externalResourceUrl: string;
        creq: string;
    }

    interface BrickInitialization {
        amount?: number;
        payer?: Payer;
        preferenceId?: string;
        paymentId?: number;
        externalReference?: string;
        redirectMode?: WalletButtonRedirectMode;
        additionalData?: StatusBrickAdditionalData;
        items?: Items;
        shipping?: Shipping;
        billing?: Billing;
        discounts?: Discounts;
    }

    interface Items {
        totalItemsAmount: number;
        itemsList: Item[];
    }

    interface Item {
        units: number;
        value: number;
        name: string;
        description?: string;
        imageURL?: string;
    }

    interface Shipping {
        costs?: number;
        shippingMode: string;
        description?: string;
        receiverAddress: DefaultAddress;
    }

    interface Billing {
        firstName?: string;
        lastName?: string;
        taxRegime?: string;
        taxIdentificationNumber: string;
        billingAddress?: DefaultAddress;
        identification?: PayerIdentification;
    }

    interface Discounts {
        totalDiscountsAmount: number;
        discountsList: Discount[];
    }

    interface Discount {
        name: string;
        value: number;
    }

    interface BrickSettings<BrickType> {
        // For a more detailed view of each Brick`s supported settings, please check the documentation at: https://github.com/mercadopago/sdk-js/blob/main/API/bricks/index.md
        callbacks: BrickType extends "wallet" ? WalletBrickCallbacks<BrickType>
            : BrickType extends "cardPayment" ? CardPaymentBrickCallbacks<BrickType>
            : BrickType extends "payment" ? PaymentBrickCallbacks<BrickType>
            : BrickCallbacks;
        initialization?: BrickInitialization;
        customization?: BrickCustomization;
    }

    interface BricksStyle {
        theme?: "default" | "dark" | "flat" | "bootstrap";
        customVariables?: CustomVariables;
    }

    interface CustomVariables {
        textPrimaryColor?: string;
        textSecondaryColor?: string;
        inputBackgroundColor?: string;
        formBackgroundColor?: string;
        baseColor?: string;
        baseColorFirstVariant?: string;
        baseColorSecondVariant?: string;
        errorColor?: string;
        successColor?: string;
        outlinePrimaryColor?: string;
        outlineSecondaryColor?: string;
        buttonTextColor?: string;
        fontSizeExtraSmall?: string;
        fontSizeSmall?: string;
        fontSizeMedium?: string;
        fontSizeLarge?: string;
        fontSizeExtraLarge?: string;
        fontWeightNormal?: string;
        fontWeightSemiBold?: string;
        formInputsTextTransform?: string;
        inputVerticalPadding?: string;
        inputHorizontalPadding?: string;
        inputFocusedBoxShadow?: string;
        inputErrorFocusedBoxShadow?: string;
        inputBorderWidth?: string;
        inputFocusedBorderWidth?: string;
        borderRadiusSmall?: string;
        borderRadiusMedium?: string;
        borderRadiusLarge?: string;
        borderRadiusFull?: string;
        formPadding?: string;
        secondaryColor?: string;
        warningColor?: string;
        fontSizeExtraExtraLarge?: string;
        secondaryColorListItem?: string;
    }

    interface PayerIdentification {
        type: string;
        number: string;
    }

    interface PayerAddressAPI {
        zip_code: string;
        federal_unit: string;
        city: string;
        street_name: string;
        street_number: string;
        neighborhood: string;
    }

    interface PayerAPI {
        email?: string;
        identification?: PayerIdentification;
        address?: PayerAddressAPI;
        first_name?: string;
        last_name?: string;
        entity_type?: EntityType;
    }

    enum PaymentType {
        CREDIT_CARD = "credit_card",
        DEBIT_CARD = "debit_card",
        ICKET = "ticket",
        BANK_TRANSFER = "bank_transfer",
        WALLET_PURCHASE = "wallet_purchase",
        ONBOARDING_CREDITS = "onboarding_credits",
        ATM = "atm",
        ATM_ONLINE = "atm_online",
        NONE = "",
    }

    interface SavedCardPayer {
        type: "customer";
        id: string;
    }

    type FormData<BrickType> = BrickType extends 'cardPayment'
        ? CardFormData
        : BrickType extends 'payment'
        ? PaymentFormData
        : null;

    type AdditionalData<BrickType> = BrickType extends 'cardPayment'
        ? AdditionalCardFormData
        : BrickType extends 'payment'
        ? AdditionalPaymentFormData
        : null;

    interface CardFormData {
        token: string;
        issuer_id: string | null;
        payment_method_id: string;
        transaction_amount: number;
        payment_method_option_id?: string;
        processing_mode?: string;
        installments: number;
        payer: PayerAPI;
        additional_info?: AdditionalInfo;
    }

    interface SavedCardFormData {
        token: string;
        issuer_id: string | null;
        payment_method_id: string;
        transaction_amount: number;
        payment_method_option_id?: string;
        processing_mode?: string;
        installments: number;
        payer: SavedCardPayer;
        additional_info?: AdditionalInfo;
    }

    interface AdditionalInfo {
        items: AdditionalInfoItems[];
        shipments: AdditionalInfoShipments;
    }

    interface AdditionalInfoItems {
        unit_price: number;
        quantity: number;
        title: string;
        description: string;
        picture_url: string;
    }

    interface AdditionalInfoShipments {
        receiver_address: {
            zip_code: string;
            state_name: string;
            city_name: string;
            street_name: string;
            street_number: string;
            apartment: string;
        };
    }

    interface Metadata {
        payment_point: string;
        payment_mode: string;
    }

    interface TransactionDetails {
        financial_institution: string;
    }

    interface TicketFormData {
        transaction_amount: number;
        payment_method_id: string;
        payer: PayerAPI;
        metadata?: Metadata;
        transaction_details?: TransactionDetails;
        additional_info?: AdditionalInfo;
    }

    interface AdditionalSavedCardFormData {
        bin: string;
        lastFourDigits: string;
    }

    interface AdditionalCardFormData extends AdditionalSavedCardFormData {
        cardholderName?: string;
    }

    type AdditionalPaymentFormData = AdditionalCardFormData | AdditionalSavedCardFormData;

    interface CardPaymentUpdatableValues {
        amount: number;
    }

    interface PaymentUpdatableValues {
        amount?: number;
        items?: Items;
        shipping?: Shipping;
        billing?: Billing;
        discounts?: Discounts;
    }

    interface PaymentFormData {
        paymentType: PaymentType;
        selectedPaymentMethod: PaymentType;
        formData?: CardFormData | SavedCardFormData | TicketFormData | null;
        additionalData?: AdditionalSavedCardFormData | AdditionalCardFormData | null;
    }

    interface CardPaymentController {
        unmount: () => void;
        getFormData: () => Promise<CardFormData>;
        getAdditionalData: () => Promise<AdditionalCardFormData>;
        update: (updateValues: CardPaymentUpdatableValues) => boolean;
    }

    interface PaymentController {
        unmount: () => void;
        getFormData: () => Promise<PaymentFormData>;
        getAdditionalData: () => Promise<AdditionalPaymentFormData>;
        update: (updateValues: PaymentUpdatableValues) => boolean;
        nextStep: () => Promise<string>;
    }

    interface StatusScreenController {
        unmount: () => void;
    }

    interface WalletController {
        unmount: () => void;
    }

    type BrickTypes = "cardPayment" | "payment" | "statusScreen" | "wallet";

    interface Bricks {
        isInitialized(): boolean;
        create<BrickType extends BrickTypes>(
            brick: BrickType,
            containerId: string,
            settings: BrickSettings<BrickType>,
        ): Promise<
<<<<<<< HEAD
            BrickType extends 'cardPayment'
                ? CardPaymentController
                : BrickType extends 'payment'
                ? PaymentController
                : BrickType extends 'statusScreen'
                ? StatusScreenController
=======
            BrickType extends "cardPayment" ? CardPaymentController
                : BrickType extends "payment" ? PaymentController
                : BrickType extends "statusScreen" ? StatusScreenController
>>>>>>> 9b0635e9
                : WalletController
        >;
    }
}<|MERGE_RESOLUTION|>--- conflicted
+++ resolved
@@ -7,15 +7,9 @@
 
     interface Submit<BrickType> {
         onSubmit: (
-<<<<<<< HEAD
             formData: FormData<BrickType>,
             additionalData?: AdditionalData<BrickType>,
-        ) => BrickType extends 'wallet' ? Promise<string> : Promise<void>;
-=======
-            formData: CardFormData | PaymentFormData,
-            additionalData?: AdditionalCardFormData | AdditionalPaymentFormData,
         ) => BrickType extends "wallet" ? Promise<string> : Promise<void>;
->>>>>>> 9b0635e9
     }
 
     interface BinChange {
@@ -476,18 +470,12 @@
             containerId: string,
             settings: BrickSettings<BrickType>,
         ): Promise<
-<<<<<<< HEAD
             BrickType extends 'cardPayment'
                 ? CardPaymentController
                 : BrickType extends 'payment'
                 ? PaymentController
                 : BrickType extends 'statusScreen'
                 ? StatusScreenController
-=======
-            BrickType extends "cardPayment" ? CardPaymentController
-                : BrickType extends "payment" ? PaymentController
-                : BrickType extends "statusScreen" ? StatusScreenController
->>>>>>> 9b0635e9
                 : WalletController
         >;
     }
