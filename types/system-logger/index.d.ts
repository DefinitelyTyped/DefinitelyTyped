<<<<<<< HEAD
// Type definitions for system-logger 2.1
// Project: https://github.com/leocwlam/system-logger
// Definitions by: Leo Lam <https://github.com/leocwlam>
// Definitions: https://github.com/DefinitelyTyped/DefinitelyTyped
// Minimum TypeScript Version: 3.1

=======
>>>>>>> 9b7cd68b
export enum level {
    error = 0,
    warn = 1,
    info = 2,
    verbose = 3,
    debug = 4,
    silly = 5,
}

export enum fileRotateType {
    monthly = 0,
    weekly = 1,
    daily = 2,
    hourly = 3,
    minutely = 4,
}

export interface LoggerConfiguration {
    level: level;
    silent?: boolean | undefined;
    externalDisplayFormat?: any;
}

export interface FileConfiguration {
    saveToFileName?: string | undefined;
    isFileRotate?: boolean | undefined;
    fileRotateType?: fileRotateType | undefined;
    fileRotateMaxSize?: number | undefined;
}

export interface SourcesConfiguration {
    levels: level[];
    connector: any;
    callback: any;
}

export class Logger {
    constructor(
        configuration?: LoggerConfiguration,
        fileConfig?: FileConfiguration,
        sourceConfig?: SourcesConfiguration,
    );

    log(level: level | string, message: string, optional?: any): void;
}<|MERGE_RESOLUTION|>--- conflicted
+++ resolved
@@ -1,12 +1,3 @@
-<<<<<<< HEAD
-// Type definitions for system-logger 2.1
-// Project: https://github.com/leocwlam/system-logger
-// Definitions by: Leo Lam <https://github.com/leocwlam>
-// Definitions: https://github.com/DefinitelyTyped/DefinitelyTyped
-// Minimum TypeScript Version: 3.1
-
-=======
->>>>>>> 9b7cd68b
 export enum level {
     error = 0,
     warn = 1,
