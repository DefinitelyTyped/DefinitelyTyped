{
    "rules": {
        "@definitelytyped/dt-header": "off",
        "@definitelytyped/strict-export-declare-modifiers": "off",
        "@definitelytyped/no-single-declare-module": "off",
<<<<<<< HEAD
        "@definitelytyped/npm-naming": "off"
=======
        "@typescript-eslint/adjacent-overload-signatures": "off",
        "@typescript-eslint/ban-types": "off",
        "@typescript-eslint/no-empty-interface": "off"
>>>>>>> c1744617
    }
}<|MERGE_RESOLUTION|>--- conflicted
+++ resolved
@@ -3,12 +3,9 @@
         "@definitelytyped/dt-header": "off",
         "@definitelytyped/strict-export-declare-modifiers": "off",
         "@definitelytyped/no-single-declare-module": "off",
-<<<<<<< HEAD
-        "@definitelytyped/npm-naming": "off"
-=======
+        "@definitelytyped/npm-naming": "off",
         "@typescript-eslint/adjacent-overload-signatures": "off",
         "@typescript-eslint/ban-types": "off",
         "@typescript-eslint/no-empty-interface": "off"
->>>>>>> c1744617
     }
 }