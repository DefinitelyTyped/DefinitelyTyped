// Type definitions for react-native-modalbox 1.4
// Project: https://github.com/maxs15/react-native-modalbox#readme
// Definitions by: Kyle Roach <https://github.com/iRoachie>
// Definitions: https://github.com/DefinitelyTyped/DefinitelyTyped
// TypeScript Version: 2.6

import * as React from 'react';
<<<<<<< HEAD
import { ViewProps } from 'react-native';

export interface ModalProps extends ViewProps {
  /**
   * Checks if the modal is open
   *
   * Default is false
   *
   */
  isOpen?: boolean;

  /**
   * Checks if the modal is disabled
   *
   * Default is false
   *
   */
  isDisabled?: boolean;

  /**
   * If the modal can be closed by pressing on the backdrop
   *
   * Default is true
   *
   */
  backdropPressToClose?: boolean;

  /**
   * If the modal can be closed by swiping
   *
   * Default is true
   *
   */
  swipeToClose?: boolean;

  /**
   * The threshold to reach in pixels to close the modal
   *
   * Default is 50
   *
   */
  swipeThreshold?: number;

  /**
   * The height in pixels of the swipeable area
   *
   * Default is the Window Height
   *
   */
  swipeArea?: number;

  /**
   * The final position of the modal.
   * Accepts top, center or bottom
   *
   * Default is center
   *
   */
  position?: 'top' | 'center' | 'bottom' | string;

  /**
   * The direction modal enters from
   *
   * Default is bottom
   *
   */
  entry?: 'top' | 'bottom' | string;

  /**
   * If a backdrop is displayed behind the modal
   *
   * Default is true
   *
   */
  backdrop?: boolean;

  /**
   * Opacity of the backdrop
   *
   * Default is 0.5
   *
   */
  backdropOpacity?: number;

  /**
   * Background color of the backdrop
   *
   * Default is black
   *
   */
  backdropColor?: string;

  /**
   * Add an element in the backdrop (a close button for example)
   *
   * Default is null
   *
   */
  backdropContent?: React.ReactNode;

  /**
   * Duration of the animation
   *
   * Default is 400ms
   *
   */
  animationDuration?: number;

  /**
   * (Android only) Close modal when receiving back button event
   *
   * Default is false
   *
   */
  backButtonClose?: boolean;

  /**
   *
   * Default is false
   */
  coverScreen?: boolean;

  /**
   * If the modal should appear open without animation upon first mount
   *
   * Default is false
   *
   */
  startOpen?: boolean;

  /**
   * This property prevent the modal to cover the ios status bar when the modal is scrolling up because the keyboard is opening
   *
   * Default is ios:22, android:0
   */
  keyboardTopOffset?: number;

  /**
   * Event fired when the modal is closed and the animation is complete
   *
   */
  onClosed?(): void;

  /**
   * Event fired when the modal is opened and the animation is complete
   *
   */
  onOpened?(): void;

  /**
   * When the state of the swipe to close feature has changed
   * (useful to change the content of the modal, display a message for example)
   *
   *
   */
  onClosingState?(state: boolean): void;
=======
import { StyleProp, ViewStyle } from 'react-native';

export interface ModalProps {
    /**
     * Checks if the modal is open
     *
     * Default is false
     *
     */
    isOpen?: boolean;

    /**
     * Checks if the modal is disabled
     *
     * Default is false
     *
     */
    isDisabled?: boolean;

    /**
     * If the modal can be closed by pressing on the backdrop
     *
     * Default is true
     *
     */
    backdropPressToClose?: boolean;

    /**
     * If the modal can be closed by swiping
     *
     * Default is true
     *
     */
    swipeToClose?: boolean;

    /**
     * The threshold to reach in pixels to close the modal
     *
     * Default is 50
     *
     */
    swipeThreshold?: number;

    /**
     * The height in pixels of the swipeable area
     *
     * Default is the Window Height
     *
     */
    swipeArea?: number;

    /**
     * The final position of the modal.
     * Accepts top, center or bottom
     *
     * Default is center
     *
     */
    position?: 'top' | 'center' | 'bottom' | string;

    /**
     * The direction modal enters from
     *
     * Default is bottom
     *
     */
    entry?: 'top' | 'bottom' | string;

    /**
     * If a backdrop is displayed behind the modal
     *
     * Default is true
     *
     */
    backdrop?: boolean;

    /**
     * Opacity of the backdrop
     *
     * Default is 0.5
     *
     */
    backdropOpacity?: number;

    /**
     * Background color of the backdrop
     *
     * Default is black
     *
     */
    backdropColor?: string;

    /**
     * Add an element in the backdrop (a close button for example)
     *
     * Default is null
     *
     */
    backdropContent?: React.ReactNode;

    /**
     * Duration of the animation
     *
     * Default is 400ms
     *
     */
    animationDuration?: number;

    /**
     * (Android only) Close modal when receiving back button event
     *
     * Default is false
     *
     */
    backButtonClose?: boolean;

    /**
     *
     * Default is false
     */
    coverScreen?: boolean;

    /**
     * If the modal should appear open without animation upon first mount
     *
     * Default is false
     *
     */
    startOpen?: boolean;

    /**
     * This property prevent the modal to cover the ios status bar when the modal is scrolling up because the keyboard is opening
     *
     * Default is ios:22, android:0
     */
    keyboardTopOffset?: number;

    /**
     * Custom styling for the content area
     */
    style?: StyleProp<ViewStyle>;

    /**
     * Event fired when the modal is closed and the animation is complete
     *
     */
    onClosed?(): void;

    /**
     * Event fired when the modal is opened and the animation is complete
     *
     */
    onOpened?(): void;

    /**
     * When the state of the swipe to close feature has changed
     * (useful to change the content of the modal, display a message for example)
     *
     *
     */
    onClosingState?(state: boolean): void;
>>>>>>> e7c97142
}

export default class Modal extends React.Component<ModalProps> {
    /**
     * Open the modal
     *
     *
     */
    open(): void;

    /**
     * Close the modal
     *
     *
     */
    close(): void;
}<|MERGE_RESOLUTION|>--- conflicted
+++ resolved
@@ -5,164 +5,6 @@
 // TypeScript Version: 2.6
 
 import * as React from 'react';
-<<<<<<< HEAD
-import { ViewProps } from 'react-native';
-
-export interface ModalProps extends ViewProps {
-  /**
-   * Checks if the modal is open
-   *
-   * Default is false
-   *
-   */
-  isOpen?: boolean;
-
-  /**
-   * Checks if the modal is disabled
-   *
-   * Default is false
-   *
-   */
-  isDisabled?: boolean;
-
-  /**
-   * If the modal can be closed by pressing on the backdrop
-   *
-   * Default is true
-   *
-   */
-  backdropPressToClose?: boolean;
-
-  /**
-   * If the modal can be closed by swiping
-   *
-   * Default is true
-   *
-   */
-  swipeToClose?: boolean;
-
-  /**
-   * The threshold to reach in pixels to close the modal
-   *
-   * Default is 50
-   *
-   */
-  swipeThreshold?: number;
-
-  /**
-   * The height in pixels of the swipeable area
-   *
-   * Default is the Window Height
-   *
-   */
-  swipeArea?: number;
-
-  /**
-   * The final position of the modal.
-   * Accepts top, center or bottom
-   *
-   * Default is center
-   *
-   */
-  position?: 'top' | 'center' | 'bottom' | string;
-
-  /**
-   * The direction modal enters from
-   *
-   * Default is bottom
-   *
-   */
-  entry?: 'top' | 'bottom' | string;
-
-  /**
-   * If a backdrop is displayed behind the modal
-   *
-   * Default is true
-   *
-   */
-  backdrop?: boolean;
-
-  /**
-   * Opacity of the backdrop
-   *
-   * Default is 0.5
-   *
-   */
-  backdropOpacity?: number;
-
-  /**
-   * Background color of the backdrop
-   *
-   * Default is black
-   *
-   */
-  backdropColor?: string;
-
-  /**
-   * Add an element in the backdrop (a close button for example)
-   *
-   * Default is null
-   *
-   */
-  backdropContent?: React.ReactNode;
-
-  /**
-   * Duration of the animation
-   *
-   * Default is 400ms
-   *
-   */
-  animationDuration?: number;
-
-  /**
-   * (Android only) Close modal when receiving back button event
-   *
-   * Default is false
-   *
-   */
-  backButtonClose?: boolean;
-
-  /**
-   *
-   * Default is false
-   */
-  coverScreen?: boolean;
-
-  /**
-   * If the modal should appear open without animation upon first mount
-   *
-   * Default is false
-   *
-   */
-  startOpen?: boolean;
-
-  /**
-   * This property prevent the modal to cover the ios status bar when the modal is scrolling up because the keyboard is opening
-   *
-   * Default is ios:22, android:0
-   */
-  keyboardTopOffset?: number;
-
-  /**
-   * Event fired when the modal is closed and the animation is complete
-   *
-   */
-  onClosed?(): void;
-
-  /**
-   * Event fired when the modal is opened and the animation is complete
-   *
-   */
-  onOpened?(): void;
-
-  /**
-   * When the state of the swipe to close feature has changed
-   * (useful to change the content of the modal, display a message for example)
-   *
-   *
-   */
-  onClosingState?(state: boolean): void;
-=======
 import { StyleProp, ViewStyle } from 'react-native';
 
 export interface ModalProps {
@@ -324,7 +166,6 @@
      *
      */
     onClosingState?(state: boolean): void;
->>>>>>> e7c97142
 }
 
 export default class Modal extends React.Component<ModalProps> {
