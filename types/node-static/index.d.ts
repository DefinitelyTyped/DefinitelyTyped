// Type definitions for node-static 0.7
// Project: https://github.com/cloudhead/node-static
// Definitions by: Ben Davies <https://github.com/Morfent>
// Definitions: https://github.com/DefinitelyTyped/DefinitelyTyped

/// <reference types="node" />

import * as events from "events";
import * as fs from "fs";
import * as http from "http";
import * as mime from "mime";

export interface Headers {
    [k: string]: any;
}
export type Finish = (status: number, headers?: Headers) => void;
export type Callback = (e: Error) => void;

export interface Options {
    headers?: Headers | undefined;
    indexFile?: string | undefined;
    cache?: number | boolean | undefined;
    serverInfo?: Buffer | undefined;
    server?: string | undefined;
    "cache-control"?: string | undefined;
}

export interface ByteRange {
    from: number;
    to: number;
    valid: boolean;
}

export class Server {
    root: string;
    options: Options;
    cache: number | boolean;
    defaultHeaders: Headers;
    serverInfo: string;
    constructor(root: string, options?: Options);

    serveDir: (pathname: string, req: http.IncomingMessage, res: http.ServerResponse, finish: Finish) => void;
    serveFile: (
        pathname: string,
        status: number,
        headers: Headers,
        req: http.IncomingMessage,
        res: http.ServerResponse,
    ) => events.EventEmitter;
    finish: (
        status: number,
        headers: Headers,
        req: http.IncomingMessage,
        res: http.ServerResponse,
        promise: events.EventEmitter,
        callback: Callback,
    ) => void;
    servePath: (
        pathname: string,
        status: number,
        headers: Headers,
        req: http.IncomingMessage,
        res: http.ServerResponse,
        finish: Finish,
    ) => events.EventEmitter;
    resolve: (pathname: string) => string;
    serve: (req: http.IncomingMessage, res: http.ServerResponse, callback?: Callback) => events.EventEmitter;
    gzipOk: (req: http.IncomingMessage, contentType: string) => boolean;
    respondGzip: (
        pathname: string,
        status: number,
        contentType: string,
        _headers: Headers,
        files: string[],
        stat: fs.Stats,
        req: http.IncomingMessage,
        res: http.ServerResponse,
        finish: Finish,
    ) => void;
    parseByteRange: (req: http.IncomingMessage, stat: fs.Stats) => ByteRange;
<<<<<<< HEAD
    // tslint:disable-next-line max-line-length
    respondNoGzip: (
        pathname: string,
        status: number,
        contentType: string,
        _headers: Headers,
        files: string[],
        stat: fs.Stats,
        req: http.IncomingMessage,
        res: http.ServerResponse,
        finish: Finish,
    ) => void;
    respond: (
        pathname: string,
        status: number,
        _headers: Headers,
        files: string[],
        stat: fs.Stats,
        req: http.IncomingMessage,
        res: http.ServerResponse,
        finish: Finish,
    ) => void;
    stream: (
        pathname: string,
        files: string[],
        length: number,
        startByte: number,
        res: http.ServerResponse,
        callback: Callback,
    ) => void;
=======
    respondNoGzip: (pathname: string, status: number, contentType: string, _headers: Headers, files: string[], stat: fs.Stats, req: http.IncomingMessage, res: http.ServerResponse, finish: Finish) => void;
    respond: (pathname: string, status: number, _headers: Headers, files: string[], stat: fs.Stats, req: http.IncomingMessage, res: http.ServerResponse, finish: Finish) => void;
    stream: (pathname: string, files: string[], length: number, startByte: number, res: http.ServerResponse, callback: Callback) => void;
>>>>>>> 7da74815
}

export const version: [number, number, number];
export { mime };<|MERGE_RESOLUTION|>--- conflicted
+++ resolved
@@ -78,8 +78,6 @@
         finish: Finish,
     ) => void;
     parseByteRange: (req: http.IncomingMessage, stat: fs.Stats) => ByteRange;
-<<<<<<< HEAD
-    // tslint:disable-next-line max-line-length
     respondNoGzip: (
         pathname: string,
         status: number,
@@ -109,11 +107,6 @@
         res: http.ServerResponse,
         callback: Callback,
     ) => void;
-=======
-    respondNoGzip: (pathname: string, status: number, contentType: string, _headers: Headers, files: string[], stat: fs.Stats, req: http.IncomingMessage, res: http.ServerResponse, finish: Finish) => void;
-    respond: (pathname: string, status: number, _headers: Headers, files: string[], stat: fs.Stats, req: http.IncomingMessage, res: http.ServerResponse, finish: Finish) => void;
-    stream: (pathname: string, files: string[], length: number, startByte: number, res: http.ServerResponse, callback: Callback) => void;
->>>>>>> 7da74815
 }
 
 export const version: [number, number, number];
