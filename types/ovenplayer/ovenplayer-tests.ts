--- conflicted
+++ resolved
@@ -1,8 +1,4 @@
-<<<<<<< HEAD
-import OvenPlayer, { OvenPlayerConfig, OvenPlayerPlayList, OvenPlayerSource, OvenPlayerWebRTCStream } from "ovenplayer";
-=======
-import OvenPlayer, { OvenPlayerQuality } from 'ovenplayer';
->>>>>>> 540c1062
+import OvenPlayer, { OvenPlayerConfig, OvenPlayerPlayList, OvenPlayerSource, OvenPlayerWebRTCStream } from 'ovenplayer';
 
 const playerContainer1 = document.createElement('div');
 playerContainer1.id = 'player1';
@@ -18,25 +14,15 @@
 // debug(debug: boolean): boolean;
 const debug: boolean = OvenPlayer.debug(true);
 
-<<<<<<< HEAD
 const webrtcStream: OvenPlayerWebRTCStream = {
-    host: "ws://host:port",
-    application: "app",
-    stream: "stream_1080",
-    label: "WebRTC 1080P",
+    host: 'ws://host:port',
+    application: 'app',
+    stream: 'stream_1080',
+    label: 'WebRTC 1080P',
 }
 
 // generateWebrtcUrls(sources: OvenPlayerWebRTCStream | OvenPlayerWebRTCStream[]): OvenPlayerSource[];
 const webrtcSources1 = OvenPlayer.generateWebrtcUrls(webrtcStream);
-=======
-// generateWebrtcUrls(sources: OvenPlayerWebRTCStream | OvenPlayerWebRTCStream[]): OvenPlayerSource[];
-const webrtcSources1 = OvenPlayer.generateWebrtcUrls({
-    host: 'ws://host:port',
-    application: 'app',
-    stream: 'stream_1080',
-    label: 'WebRTC 1080P',
-});
->>>>>>> 540c1062
 
 const webrtcSources2 = OvenPlayer.generateWebrtcUrls([
     {
@@ -47,12 +33,7 @@
     },
 ]);
 
-<<<<<<< HEAD
 const conf: OvenPlayerConfig = {
-=======
-// create(container: string | HTMLDivElement, config: OvenPlayerConfig): OvenPlayerInstance;
-const player = OvenPlayer.create('player1', {
->>>>>>> 540c1062
     mute: true,
     playbackRates: [1, 2, 3, 3],
     waterMark: {
@@ -72,7 +53,7 @@
 };
 
 // create(container: string | HTMLDivElement, config: OvenPlayerConfig): OvenPlayerInstance;
-const player = OvenPlayer.create("player1", conf);
+const player = OvenPlayer.create('player1', conf);
 
 const player2 = OvenPlayer.create(playerContainer2, {});
 
