--- conflicted
+++ resolved
@@ -13,7 +13,7 @@
     removePlayer(player: OvenPlayerInstance): void;
 }
 
-export interface OvenPlayerConfig {
+interface OvenPlayerConfig {
     aspectRatio?: string;
     title?: string;
     waterMark?: object;
@@ -44,22 +44,17 @@
     image?: string;
 }
 
-export interface OvenPlayerWebRTCStream {
+interface OvenPlayerWebRTCStream {
     host: string;
     application: string;
     stream: string;
     label?: string;
 }
 
-export type OvenPlayerPlayList = OvenPlayerSource[][];
+type OvenPlayerPlayList = OvenPlayerSource[][];
 
-<<<<<<< HEAD
-export interface OvenPlayerSource {
-    type: "webrtc" | "llhls" | "hls" | "lldash" | "dash" | "mp4";
-=======
 interface OvenPlayerSource {
     type: 'webrtc' | 'llhls' | 'hls' | 'lldash' | 'dash' | 'mp4';
->>>>>>> 540c1062
     file: string;
     label?: string;
     framerate?: number;
@@ -67,9 +62,6 @@
     sectionEnd?: number;
 }
 
-<<<<<<< HEAD
-export interface OvenPlayerInstance {
-=======
 type OvenPlayerState =
     | 'idle'
     | 'complete'
@@ -83,8 +75,14 @@
     | 'adPaused'
     | 'adComplete';
 
+interface OvenPlayerQuality {
+    bitrate: string;
+    height: number;
+    index: string;
+    label: string;
+    width: number;
+}
 interface OvenPlayerInstance {
->>>>>>> 540c1062
     getVersion(): string;
     getConfig(): OvenPlayerConfig;
     getContainerElement(): HTMLDivElement;
@@ -136,14 +134,6 @@
     remove(): void;
 }
 
-interface OvenPlayerQuality {
-    bitrate: string;
-    height: number;
-    index: string;
-    label: string;
-    width: number;
-}
-
 type OvenPlayerCallbackFunction = (...args: any[]) => void;
 
 interface OvenPlayerBrowser {
