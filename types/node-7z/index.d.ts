--- conflicted
+++ resolved
@@ -50,11 +50,7 @@
     unshift(chunk: any, encoding?: BufferEncoding): void;
     wrap(oldStream: NodeJS.ReadableStream): this;
     push(chunk: any, encoding?: BufferEncoding): boolean;
-<<<<<<< HEAD
-    _destroy(error: Error | null, callback: (error?: Error | null) => void): void;
-=======
     _destroy(error: Error | null, callback: (error?: Error | null) => void): this;
->>>>>>> 497731cd
     destroy(error?: Error): this;
 
     // tslint:disable:unified-signatures
