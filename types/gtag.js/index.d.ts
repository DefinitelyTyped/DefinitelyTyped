--- conflicted
+++ resolved
@@ -6,13 +6,8 @@
 declare var gtag: Gtag.Gtag;
 declare namespace Gtag {
   interface Gtag {
-<<<<<<< HEAD
     (command: 'config', targetId: string, config?: ControlParams | EventParams | ConfigParams | CustomParams): void;
-    (command: 'set', targetId: string, config: CustomParams): void;
-=======
-    (command: 'config', targetId: string, config?: ControlParams | EventParams | CustomParams): void;
     (command: 'set', targetId: string, config: CustomParams | boolean): void;
->>>>>>> fdb6e243
     (command: 'set', config: CustomParams): void;
     (command: 'js', config: Date): void;
     (
