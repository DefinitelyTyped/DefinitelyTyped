<<<<<<< HEAD
// eslint-disable-next-line @definitelytyped/no-single-declare-module
declare module 'meteor/dburles:collection-helpers' {
=======
// tslint:disable-next-line no-single-declare-module
declare module "meteor/dburles:collection-helpers" {
>>>>>>> d669feff
    export {};
    type PropertyNamesMatching<T, TPred> = {
        [K in keyof T]: T[K] extends TPred ? K : never;
    }[keyof T];
    type PropertyNamesNotMatching<T, TPred> = {
        [K in keyof T]: T[K] extends TPred ? never : K;
    }[keyof T];

    /**
     * Use to declare a non-function helper - it'll be optional when inserting values but required when adding helpers
     * Tip: Use OptionalHelper<T> to declare a helper you might or might not provide - it won't be required
     * when providing helpers, and won't be guaranteed on Full<T>
     */
    // "T extends T ? ... : never" looks tautological, but actually serves to distribute over union types
    // https://github.com/microsoft/TypeScript/issues/28791#issuecomment-443520161
    export type Helper<T> = T extends T ? T extends FlavorUnsupportedTypes ? T | HelperBrand
        : T & HelperFlavor
        : never;

    // where possible, helpers are tagged as (T & HelperFlavor)
    // this is a technique called "flavoring" - (T & HelperFlavor) is assignable both to and from T for most T,
    // but the presence of the flavor can be checked since (T & HelperFlavor) is also assignable to HelperFlavor
    // (note that HelperFlavor is a "weak type" - since all its properties are optional, you might think anything
    // would be assignable to it, but Typescript prohibits assigning any type that doesn't share at least one
    // property with it)
    // weirdly, ({} & HelperFlavor) still accepts {}!
    interface HelperFlavor {
        _meteor_dburles_collection_helpers_isHelper?: Flavor | undefined;
    }
    // for types where (T & HelperFlavor) === never, (T | HelperBrand) is used instead,
    // and the HelperBrand is stripped off in HelpersOf
    // this is less preferable, because it means:
    // - on a value of the original interface type TInterface, Helper<null> and Helper<T | null> properties will
    //   not be assignable to null or to (T | null) respectively
    // - Helpers<Helpers<T>> !== Helpers<T> when T has Helper<null> or Helper<T | null> properties
    // however, this appears to be a limitation of Typescript (with strict null checks on, null and undefined
    // simply *can't* extend anything besides themselves (and void in undefined's case), so there's no way to
    // flavor them)
    interface HelperBrand {
        _meteor_dburles_collection_helpers_isBrandUnsupportedHelper: Brand;
    }
    // types where HelperBrand will be used instead of HelperFlavor
    type FlavorUnsupportedTypes = null | undefined;

    /**
     * All methods and Helper<T>s declared on the type, made non-optional.
     * This is what's required when defining helpers for a collection.
     */
    export type Helpers<T> = FlavorAsHelpers<
        T,
        // methods will only ever get called on a Full<T> (unless you directly declare a Helpers<T>, but *why*)
        ThisType<Full<T>> & (T extends T ? HelpersOf<NonHelpers<NonData<T>>> : never)
    >;

    // used to flavor Helpers<T> so we can get back to the original T if needed
    // not to be confused with HelperFlavor
    interface HelpersFlavor<T> {
        _meteor_dburles_collection_helpers_isHelpersOf?: [Flavor, T] | undefined;
    }
    // apply HelpersFlavor, but only if the resulting type wouldn't be never or weak
    type FlavorAsHelpers<TOriginal, TToFlavor> = [TToFlavor] extends [TToFlavor & HelpersFlavor<TOriginal>]
        ? TToFlavor & HelpersFlavor<TOriginal>
        : TToFlavor;
    /**
     * NonHelpers<Helpers<T>> === T
     */
    export type NonHelpers<T> = T extends HelpersFlavor<infer U> ? U : T;

    // To get all the helper properties, we union the list of function properties and the list of Helper<T> properties.
    // Make anything not marked optional required, and anything marked optional optional.
    type HelpersOf<T> = T extends T ? RemoveHelperBrands<
            & Required<
                Pick<
                    T,
                    Exclude<
                        PropertyNamesMatching<Required<T>, Func> | HelperNames<Required<T>>,
                        OptionalHelperNames<Required<T>>
                    >
                >
            >
            & Partial<Pick<T, OptionalHelperNames<Required<T>>>>
        >
        : never;

    type Func = (...args: any[]) => any;

    // The names of all properties of T with either a HelperBrand or a HelperFlavor (whether required or optional)
    type HelperNames<T> = T extends T ? {
            [K in keyof T]: Exclude<T[K], undefined> extends infer NoUndefined ? [HelperBrand] extends [NoUndefined] ? K
                : [HelperBrand | OptionalHelperBrand] extends [NoUndefined] ? K
                : [Required<NoUndefined>] extends [Required<HelperFlavor>] ? K
                : [Required<NoUndefined>] extends [Required<HelperFlavor & OptionalHelperFlavor>] ? K
                : never
                : never;
        }[keyof T]
        : never;

    // We also want to strip brands from the flavor-unsupported types - since the brands are no longer needed to
    // tell us which types are helpers, *
    type RemoveHelperBrands<T> = {
        [K in keyof T]: Exclude<RemoveHelperFlavorForVoid<T[K]>, HelperBrand | OptionalHelperBrand>;
    };

    // void is a bit of a weird case; unlike the others, it doesn't explicitly become never when flavored,
    // and (void & HelperFlavor) *is* assignable to void, but only other expressions of type (void & HelperFlavor)
    // are assignable to it
    // however, this is just enough to let us support it with a bit of special-casing - convert it back to normal
    // void when stripping helper brands, and Helpers<TInterface>.helperVoidProperty can be assigned undefined!
    // This is one way to make a helper with an optional value that can be read off a raw TInterface (although
    // Helper<T | false> would work almost as well).
    // tslint:disable-next-line void-return
    type RemoveHelperFlavorForVoid<T> = T extends void & HelperFlavor ? void : T;

    // however, we can do better
    /**
     * Use this to indicate a helper which can be omitted when providing helpers.
     * Just marking the property as optional won't make it optional when providing helpers, as that's overloaded
     * as meaning "an instance of this interface can be created from an object literal without providing its
     * helpers". If you actually want a helper that's only sometimes there, use this.
     */
    export type OptionalHelper<T> = T extends T
        ? T extends FlavorUnsupportedTypes ? T | HelperBrand | OptionalHelperBrand | undefined
        : (T & HelperFlavor & OptionalHelperFlavor) | undefined
        : never;
    interface OptionalHelperFlavor {
        _meteor_dburles_collection_helpers_isOptionalHelper?: Flavor | undefined;
    }
    interface OptionalHelperBrand {
        _meteor_dburles_collection_helpers_isBrandUnsupportedOptionalHelper?: Brand | undefined;
    }
    type OptionalHelperNames<T> = T extends T ? {
            [K in keyof T]: Exclude<T[K], undefined> extends infer NoUndefined
                ? [HelperBrand | OptionalHelperBrand] extends [NoUndefined] ? K
                : [Required<NoUndefined>] extends [Required<HelperFlavor & OptionalHelperFlavor>] ? K
                : never
                : never;
        }[keyof T]
        : never;

    interface DataFlavor<T> {
        _meteor_dburles_collection_helpers_isData?: [Flavor, T] | undefined;
    }
    /**
     * Just the non-method/Helper properties of the type, with the methods and Helpers made optional.
     * No need to declare a Collection<Data<T>>; all Collection methods already accept a Data<T>.
     */
    export type Data<T> = DataFlavor<T> & NonHelpersOf<T> & (T extends T ? Partial<HelpersOf<T>> : never);
    /**
     * NonData<Data<T>> === T
     */
    export type NonData<T> = T extends DataFlavor<infer U> ? U : T;

    // All the members of T that aren't helpers
    type NonHelpersOf<T> = T extends T ? Pick<
            T,
            Exclude<
                PropertyNamesNotMatching<Required<T>, Func>,
                HelperNames<Required<T>> | OptionalHelperNames<Required<T>>
            >
        >
        : never;

    /**
     * The version of a type that comes out of the collection (with helpers attached).
     */
    export type Full<T> = NonData<NonHelpers<T>> & (T extends T ? HelpersOf<NonData<NonHelpers<T>>> : never);

    type Brand = "_meteor_dburles_collection_helpers_brand";
    type Flavor = "_meteor_dburles_collection_helpers_flavor";

    /**
     * Collection.helpers<AllowPartial>() allows declaring only some of a collection's helpers,
     * rather than enforcing that they be declared all at once.
     * Only use this if you know what you're doing - it's assumed that all of a collection's helpers
     * will be provided before any items are retrieved from it.
     */
    export type AllowPartial = "_meteor_dburles_collection_helpers_allowPartial";
    /**
     * Some subset of a collection's helpers - only used by Collection.helpers<allowPartial>()
     */
    export type PartialHelpers<T> = ThisType<NonData<NonHelpers<T>>> & Partial<Helpers<T>>;
}<|MERGE_RESOLUTION|>--- conflicted
+++ resolved
@@ -1,10 +1,5 @@
-<<<<<<< HEAD
 // eslint-disable-next-line @definitelytyped/no-single-declare-module
-declare module 'meteor/dburles:collection-helpers' {
-=======
-// tslint:disable-next-line no-single-declare-module
 declare module "meteor/dburles:collection-helpers" {
->>>>>>> d669feff
     export {};
     type PropertyNamesMatching<T, TPred> = {
         [K in keyof T]: T[K] extends TPred ? K : never;
