--- conflicted
+++ resolved
@@ -1,10 +1,4 @@
-<<<<<<< HEAD
-// tslint:disable:space-before-function-paren
-
 import * as nodered from "node-red";
-=======
-import * as nodered from 'node-red';
->>>>>>> 7da74815
 
 interface MyFantasticNode extends nodered.Node {
     myStrProp: string;
