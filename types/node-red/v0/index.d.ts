<<<<<<< HEAD
// Type definitions for node-red 0.20
// Project: http://nodered.org
// Definitions by: Anders E. Andersen <https://github.com/andersea>
//                 Thomas B. Mørch <https://github.com/tbowmo>
//                 Bernardo Belchior <https://github.com/bernardobelchior>
// Definitions: https://github.com/DefinitelyTyped/DefinitelyTyped
// TypeScript Version: 3.4

import { EventEmitter } from 'events';
=======
/// <reference types="node" />

import { EventEmitter } from "events";
>>>>>>> 9b7cd68b

/**
 * Node-RED node creation api.
 */
export interface Red {
    /** Node lifecycle management api. Used by all nodes. */
    nodes: Nodes;
    log: any;
    settings: any;
    events: any;
    util: any;
    httpAdmin: any;
    auth: any;
    comms: any;
    library: any;
    httpNode: any;
    server: any;
    /** Returns the version of the running Node-RED environment. */
    version(): string;
}

/**
 * Node base type.
 *
 * See the Nodes interfaces registerType() method for information about
 * declaring node constructors in typescript.
 *
 * The id, type and name properties are available after the
 * call to RED.nodes.createNode().
 */
export interface Node extends EventEmitter, NodeProperties {
    updateWires(wires: any): void;
    context(): any;
    close(removed: any): void;
    /**
     * Send one or more messages to multiple downstream nodes.
     * It is possible to send multiple messages to any
     * one node by sending an array to the node instead
     * of a single message.
     * @param msg - array of messages and/or message bundle arrays.
     */
    send(msg: any[]): void;
    /**
     * Send a message to the downstream node. If msg is null or
     * undefined, no message is sent.
     * @param msg - optional message to send.
     */
    send(msg?: any): void;
    /**
     * Send a message to this node.
     * @param msg - optional message to send.
     */
    receive(msg: any): void;
    /**
     * Log an log-level event. Used for mundane events
     * that are part of the normal functioning of the
     * node.
     * @param msg - message to log.
     */
    log(msg: any): void;
    /**
     * Log a warn-level event. For important events
     * that the user should be made aware of.
     * @param msg - message to log.
     */
    warn(msg: any): void;
    /**
     * Log an error-level event. To trigger catch nodes on
     * the workflow call the function with msg set to the
     * original message.
     * @param logMessage - description of the error.
     * @param msg - optional payload that caused the error.
     */
    error(logMessage: any, msg?: any): void;
    /**
     * Log a debug-level event. Use this is for logging
     * internal detail not needed for normal operation.
     * @param msg - message to log.
     */
    debug(msg: any): void;
    /**
     * Log a trace-level event. Even more internal details than
     * debug-level.
     * @param msg - message to log.
     */
    trace(msg: any): void;
    metric(eventname?: any, msg?: any, metricValue?: any): void;
    /**
     * Set or clear node status.
     *
     * For more info see: https://nodered.org/docs/creating-nodes/status
     * @param status - the status to set or an empty object to clear the
     *  node status.
     */
    status(status: NodeStatus | ClearNodeStatus): void;
}

/**
 * Contains the user selected property values
 * for the node.
 *
 * This object is also known as the node's definition
 * object.
 */
export interface NodeProperties {
    /** This node's unique identifier. */
    id: NodeId;
    /** The type name for this node. */
    type: NodeType;
    /**
     * The UI visible name for this node. Many nodes
     * allow the user to pick the name and provide
     * a fallback name, if they leave it blank.
     */
    name: string;
}

/** Unique node identifier. */
export type NodeId = string;
/** Node type name. */
export type NodeType = string;

/** Node status icon color choices. */
export type StatusFill = "red" | "green" | "yellow" | "blue" | "grey";
/** Node status icon shape choices. */
export type StatusShape = "ring" | "dot";

/**
 * Object used to set the nodes status flag.
 */
export interface NodeStatus {
    /** Selects the icon color. */
    fill: StatusFill;
    /** Selects either ring or dot shape. */
    shape: StatusShape;
    /** Status label. */
    text: string;
}

/** Fancy definition that matches an empty object. */
export interface ClearNodeStatus {
    fill?: undefined;
    shape?: undefined;
    text?: undefined;
}

export interface Nodes {
    /**
     * Node constructor functions must call this to
     * finish setting up the node. Among other things
     * it adds the node credentials, which are stored
     * outside the flow.
     *
     * @param node - the node object under construction.
     * @param props - the node's properties object, aka.
     * the node instance definition.
     */
    createNode(node: Node, props: NodeProperties): void;
    /**
     * Get a node by NodeID.
     *
     * If your node uses a configuration
     * node, this call is used to get access to the running
     * instance.
     * @param id - the id of the node.
     * @return - the node matching the given id, or null if it does not exist.
     */
    getNode(id: NodeId): Node | null;
    /**
     * Cycle through all node definition objects.
     *
     * To get the actual node, use getNode() with the id
     * from the definition object.
     */
    eachNode(callback: (node: NodeProperties) => any): void;
    /**
     * Adds a set of credentials for the given node id.
     * @param id the node id for the credentials
     * @param creds an object of credential key/value pairs
     */
    addCredentials(id: NodeId, creds: object): void;
    /**
     * Gets the credentials for the given node id.
     * @param id the node id for the credentials
     * @return the credentials
     */
    getCredentials(id: NodeId): object;
    /**
     * Deletes the credentials for the given node id.
     * @param id the node id for the credentials
     */
    deleteCredentials(id: NodeId): void;
    /**
     * Registers a node constructor.
     *
     * Node constructors should be declared as functions with an explicit this
     * argument of a type descending from the Node interface. You can extend
     * the NodeProperties interface also, to add your node's properties.
     *
     * Example, using in-line declaration:
     *
     * RED.nodes.registerType('my-node', function(this: MyNode, props: MyProperties)
     *  => { RED.nodes.createNode(this, props); ... }, { ... });
     * @param type - the string type name
     * @param constructor - the constructor function for this node type
     * @param opts - optional additional options for the node
     */
    // eslint-disable-next-line @definitelytyped/no-unnecessary-generics
    registerType<T extends NodeProperties>(type: string, constructor: (props: T) => any, opts?: any): void;
}<|MERGE_RESOLUTION|>--- conflicted
+++ resolved
@@ -1,18 +1,4 @@
-<<<<<<< HEAD
-// Type definitions for node-red 0.20
-// Project: http://nodered.org
-// Definitions by: Anders E. Andersen <https://github.com/andersea>
-//                 Thomas B. Mørch <https://github.com/tbowmo>
-//                 Bernardo Belchior <https://github.com/bernardobelchior>
-// Definitions: https://github.com/DefinitelyTyped/DefinitelyTyped
-// TypeScript Version: 3.4
-
-import { EventEmitter } from 'events';
-=======
-/// <reference types="node" />
-
 import { EventEmitter } from "events";
->>>>>>> 9b7cd68b
 
 /**
  * Node-RED node creation api.
