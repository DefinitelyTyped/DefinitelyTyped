--- conflicted
+++ resolved
@@ -1078,7 +1078,11 @@
     page?: number | undefined;
 }
 
-<<<<<<< HEAD
+export interface CheckpointPagingOptions {
+    take?: number | undefined;
+    from?: string | undefined;
+}
+
 export interface GetGrantsParams extends PagingOptions {
     user_id: string;
     client_id: string;
@@ -1090,11 +1094,6 @@
     clientID: string;
     user_id: string;
     scope: string[];
-=======
-export interface CheckpointPagingOptions {
-    take?: number | undefined;
-    from?: string | undefined;
->>>>>>> e3f6d88c
 }
 
 export class AuthenticationClient {
