// Type definitions for auth0 2.34
// Project: https://github.com/auth0/node-auth0
// Definitions by: Ian Howe <https://github.com/ianhowe76>
//                 Dan Rumney <https://github.com/dancrumb>
//                 Peter <https://github.com/pwrnrd>
//                 Anthony Messerschmidt <https://github.com/CatGuardian>
//                 Meng Bernie Sung <https://github.com/MengRS>
//                 Léo Haddad Carneiro <https://github.com/Scoup>
//                 Isabela Morais <https://github.com/isabela-morais>
//                 Raimondo Butera <https://github.com/rbutera>
//                 Piotr Błażejewicz <https://github.com/peterblazejewicz>
//                 Dan Ursin <https://github.com/danursin>
//                 Nathan Hardy <https://github.com/nhardy>
//                 Nicholas Molen <https://github.com/robotastronaut>
// Definitions: https://github.com/DefinitelyTyped/DefinitelyTyped

export interface ManagementClientOptions {
    token?: string | undefined;
    domain: string;
    clientId?: string | undefined;
    clientSecret?: string | undefined;
    audience?: string | undefined;
    scope?: string | undefined;
    tokenProvider?: TokenProvider | undefined;
    retry?: RetryOptions | undefined;
}

export interface TokenProvider {
    enableCache: boolean;
    cacheTTLInSeconds?: number | undefined;
}

export interface RetryOptions {
    /**
     * Default value is `true`.
     */
    enabled?: boolean | undefined;
    /**
     * Default value is `10`.
     */
    maxRetries?: number | undefined;
}

export interface UserMetadata {
    [propName: string]: any;
}

export interface AppMetadata {
    [propName: string]: any;
}

export interface UserData<A = AppMetadata, U = UserMetadata> {
    email?: string | undefined;
    username?: string | undefined;
    email_verified?: boolean | undefined;
    verify_email?: boolean | undefined;
    user_id?: string | undefined;
    blocked?: boolean | undefined;
    nickname?: string | undefined;
    picture?: string | undefined;
    password?: string | undefined;
    phone_number?: string | undefined;
    phone_verified?: boolean | undefined;
    given_name?: string | undefined;
    family_name?: string | undefined;
    name?: string | undefined;
    user_metadata?: U | undefined;
    app_metadata?: A | undefined;
}

export interface CreateUserData extends UserData {
    connection: string;
}

export interface SignUpUserData extends UserData {
    connection?: string | undefined;
}

export interface UpdateUserData extends UserData {
    connection?: string | undefined;
    blocked?: boolean | undefined;
    verify_phone_number?: boolean | undefined;
    verify_password?: boolean | undefined;
    client_id?: string | undefined;
}

export interface GetUsersData {
    per_page?: number | undefined;
    page?: number | undefined;
    sort?: string | undefined;
    connection?: string | undefined;
    fields?: string | undefined;
    include_fields?: boolean | undefined;
    q?: string | undefined;
    search_engine?: string | undefined;
}

export interface GetUsersDataPaged extends GetUsersData {
    include_totals: boolean;
}

export interface Rule {
    /**
     * The name of the rule.
     */
    name?: string | undefined;
    /**
     * The rule's identifier.
     */
    id?: string | undefined;
    /**
     * The code to be executed when the rule runs.
     */
    script?: string | undefined;
    /**
     * The rule's execution stage.
     */
    stage?: string | undefined;
    /**
     * `true` if the connection is enabled, `false` otherwise.
     */
    enabled?: boolean | undefined;
    /**
     * The rule's order in relation to other rules. A rule with a lower order than another rule executes first.
     */
    order?: number | undefined;
}

export interface RulesConfig {
    /**
     * Key for a rules config variable.
     */
    key: string;
}

export interface RulesConfigData {
    /**
     * Value for a rules config variable.
     */
    value: string;
}

export interface Role {
    id?: string | undefined;
    name?: string | undefined;
    description?: string | undefined;
}

export interface GetRolesData {
    name_filter?: string | undefined;
    per_page?: number | undefined;
    page?: number | undefined;
}

export interface GetRolesDataPaged extends GetRolesData {
    include_totals: boolean;
}

export interface RolePage extends Page {
    roles: Role[];
}

export interface CreateRoleData {
    name: string;
    description?: string | undefined;
}

export interface UpdateRoleData {
    name?: string | undefined;
    description?: string | undefined;
}

export interface RolesData {
    roles: string[];
}

export interface Permission {
    resource_server_identifier?: string | undefined;
    permission_name?: string | undefined;
    resource_server_name?: string | undefined;
    description?: string | undefined;
}

export interface PermissionsData {
    permissions: PermissionData[];
}

export interface PermissionData {
    resource_server_identifier: string;
    permission_name: string;
}

export interface GetRolePermissionsData extends ObjectWithId {
    per_page?: number | undefined;
    page?: number | undefined;
}

export interface GetRolePermissionsDataPaged extends GetRolePermissionsData {
    include_totals: boolean;
}

export interface GetRoleUsersData extends ObjectWithId {
    per_page?: number | undefined;
    page?: number | undefined;
}

export interface GetRoleUsersDataPaged extends GetRoleUsersData {
    include_totals: boolean;
}

export interface PermissionPage extends Page {
    permissions: Permission[];
}

export type Grant = 'authorization_code' | 'client_credentials' | 'implicit' | 'password' | 'refresh_token';

export interface Client {
    /**
     * The name of the client.
     */
    name?: string | undefined;
    /**
     * Free text description of the purpose of the Client. (Max character length: `140`).
     */
    description?: string | undefined;
    /**
     * The id of the client.
     */
    client_id?: string | undefined;
    /**
     * The client secret, it must not be public.
     */
    client_secret?: string | undefined;
    /**
     * The type of application this client represents.
     */
    app_type?: string | undefined;
    /**
     * The URL of the client logo (recommended size: 150x150).
     */
    logo_uri?: string | undefined;
    /**
     * Whether this client a first party client or not.
     */
    is_first_party?: boolean | undefined;
    /**
     * Whether this client will conform to strict OIDC specifications.
     */
    oidc_conformant?: boolean | undefined;
    /**
     * The URLs that Auth0 can use to as a callback for the client.
     */
    callbacks?: string[] | undefined;
    allowed_origins?: string[] | undefined;
    web_origins?: string[] | undefined;
    client_aliases?: string[] | undefined;
    allowed_clients?: string[] | undefined;
    allowed_logout_urls?: string[] | undefined;
    jwt_configuration?: {
        // The amount of time (in seconds) that the token will be valid after being issued
        lifetime_in_seconds?: number | undefined;
        scopes?: {} | undefined;
        // The algorithm used to sign the JsonWebToken
        alg?: 'HS256' | 'RS256' | undefined;
    } | undefined;
    /**
     * A set of grant types that the client is authorized to use
     */
    grant_types?: Grant[] | undefined;
    /**
     * Client signing keys.
     */
    signing_keys?: string[] | undefined;
    encryption_key?: {
        pub?: string | undefined;
        cert?: string | undefined;
        subject?: string | undefined;
    } | undefined;
    sso?: boolean | undefined;
    /**
     * `true` to disable Single Sign On, `false` otherwise (default: `false`)
     */
    sso_disabled?: boolean | undefined;
    /**
     * `true` if this client can be used to make cross-origin authentication requests, `false` otherwise (default: `false`)
     */
    cross_origin_auth?: boolean | undefined;
    /**
     * Url of the location in your site where the cross origin verification takes place for the cross-origin auth flow when performing Auth in your own domain instead of Auth0 hosted login page.
     */
    cross_origin_loc?: string | undefined;
    /**
     * `true` if the custom login page is to be used, `false` otherwise. (default: `true`)
     */
    custom_login_page_on?: boolean | undefined;
    custom_login_page?: string | undefined;
    custom_login_page_preview?: string | undefined;
    form_template?: string | undefined;
    addons?: any;
    /**
     * Defines the requested authentication method for the token endpoint.
     * Possible values are 'none' (public client without a client secret),
     * 'client_secret_post' (client uses HTTP POST parameters) or 'client_secret_basic' (client uses HTTP Basic)
     * ['none' or 'client_secret_post' or 'client_secret_basic']
     */
    token_endpoint_auth_method?: string | undefined;
    client_metadata?: any;
    mobile?: any;
    initiate_login_uri?: string | undefined;
}

export interface ResourceServer {
    /**
     * The identifier of the resource server.
     */
    identifier?: string | undefined;
    scopes?: { description: string; value: string }[] | undefined;
    /**
     * The algorithm used to sign tokens.
     */
    signing_alg?: 'HS256' | 'RS256' | undefined;
    /**
     * The secret used to sign tokens when using symmetric algorithms.
     */
    signing_secret?: string | undefined;
    /**
     * Allows issuance of refresh tokens for this entity.
     */
    allow_offline_access?: boolean | undefined;
    /**
     * Flag this entity as capable of skipping consent.
     */
    skip_consent_for_verifiable_first_party_clients?: boolean | undefined;
    /**
     * The amount of time (in seconds) that the token will be valid after being issued.
     */
    token_lifetime?: number | undefined;
    /**
     * The amount of time (in seconds) that the token will be valid after being issued from browser based flows. Value cannot be larger than token_lifetime..
     */
    token_lifetime_for_web?: number | undefined;
    /**
     * The ID of the resource server.
     */
    id?: string | undefined;
    /**
     * A friendly name for the resource server.
     */
    name?: string | undefined;
    /**
     * Enables the enforcement of the authorization policies.
     */
    enforce_policies?: boolean | undefined;
    /**
     * The dialect for the access token.
     */
    token_dialect?: 'access_token' | 'access_token_authz' | undefined;
}

export interface CreateResourceServer extends ResourceServer {
    /**
     * The identifier of the client.
     */
    identifier: string;
}

export interface CreateClientGrant {
    /**
     * The identifier of the resource server.
     */
    client_id: string;
    /**
     * The audience.
     */
    audience: string;
    scope: string[];
}

export type UpdateClientGrant = Pick<Partial<CreateClientGrant>, 'scope'>;

export type ClientGrant = Partial<CreateClientGrant> & {
    /**
     * The id of the client grant.
     */
    id?: string | undefined;
};

export interface GetClientGrantsOptions {
    /** @default 10 */
    per_page?: number | undefined;
    /** @default 0 */
    page?: number | undefined;
    /**
     * The audience.
     */
    audience?: string | undefined;
    /**
     * The id of the client (application).
     */
    client_id?: string | undefined;
}

export interface GetClientGrantsOptionsPaged extends GetClientGrantsOptions {
    /**
     * true if a query summary must be included in the result, false otherwise
     * @default false
     */
    include_totals?: boolean | undefined;
}

export interface ClientGrantPage extends Page {
    client_grants: ClientGrant[];
}

export interface CreateClientGrant {
    /**
     * The identifier of the resource server.
     */
    client_id: string;
    /**
     * The audience.
     */
    audience: string;
    scope: string[];
}

export type Strategy =
    | 'ad'
    | 'adfs'
    | 'amazon'
    | 'dropbox'
    | 'bitbucket'
    | 'aol'
    | 'auth0-adldap'
    | 'auth0-oidc'
    | 'auth0'
    | 'baidu'
    | 'bitly'
    | 'box'
    | 'custom'
    | 'daccount'
    | 'dwolla'
    | 'email'
    | 'evernote-sandbox'
    | 'evernote'
    | 'exact'
    | 'facebook'
    | 'fitbit'
    | 'flickr'
    | 'github'
    | 'google-apps'
    | 'google-oauth2'
    | 'guardian'
    | 'instagram'
    | 'ip'
    | 'line'
    | 'linkedin'
    | 'miicard'
    | 'oauth1'
    | 'oauth2'
    | 'office365'
    | 'paypal'
    | 'paypal-sandbox'
    | 'pingfederate'
    | 'planningcenter'
    | 'renren'
    | 'salesforce-community'
    | 'salesforce-sandbox'
    | 'salesforce'
    | 'samlp'
    | 'sharepoint'
    | 'shopify'
    | 'sms'
    | 'soundcloud'
    | 'thecity-sandbox'
    | 'thecity'
    | 'thirtysevensignals'
    | 'twitter'
    | 'untappd'
    | 'vkontakte'
    | 'waad'
    | 'weibo'
    | 'windowslive'
    | 'wordpress'
    | 'yahoo'
    | 'yammer'
    | 'yandex';

export interface UpdateConnection {
    options?: any;
    /**
     * The identifiers of the clients for which the connection is to
     * be enabled. If the array is empty or the property is not
     * specified, no clients are enabled.
     */
    enabled_clients?: string[] | undefined;
    /**
     * Defines the realms for which the connection will be used
     * (ie: email domains). If the array is empty or the property is
     * not specified, the connection name will be added as realm.
     */
    realms?: string[] | undefined;
    metadata?: any;
    /**
     * True if the connection is domain level.
     */
    is_domain_connection?: boolean | undefined;
}

export interface Connection extends UpdateConnection {
    /**
     * The connection's identifier.
     */
    id?: string | undefined;
    /**
     * The name of the connection.
     */
    name?: string | undefined;
    /**
     * The type of the connection, related to the identity provider.
     */
    strategy?: Strategy | undefined;
}

export interface CreateConnection extends UpdateConnection {
    /**
     * The name of the connection. Must start and end with an
     * alphanumeric character and can only contain alphanumeric
     * characters and '-'. Max length 128.
     */
    name: string;
    /**
     * The identity provider identifier for the connection.
     */
    strategy: Strategy;
}

export interface User<A = AppMetadata, U = UserMetadata> {
    email?: string | undefined;
    email_verified?: boolean | undefined;
    username?: string | undefined;
    phone_number?: string | undefined;
    phone_verified?: boolean | undefined;
    user_id?: string | undefined;
    _id?: string | undefined;
    created_at?: string | undefined;
    updated_at?: string | undefined;
    identities?: Identity[] | undefined;
    app_metadata?: A | undefined;
    user_metadata?: U | undefined;
    picture?: string | undefined;
    name?: string | undefined;
    nickname?: string | undefined;
    multifactor?: string[] | undefined;
    last_ip?: string | undefined;
    last_login?: string | undefined;
    last_password_reset?: string | undefined;
    logins_count?: number | undefined;
    blocked?: boolean | undefined;
    given_name?: string | undefined;
    family_name?: string | undefined;
}

export interface Page {
    start: number;
    limit: number;
    length: number;
    total: number;
}

export interface UserPage<A = AppMetadata, U = UserMetadata> extends Page {
    users: User<A, U>[];
}

export interface GetUserRolesData extends ObjectWithId {
    page?: number | undefined;
    per_page?: number | undefined;
}

export interface GetUserRolesDataPaged extends GetUserRolesData {
    include_totals: boolean;
}

export interface GetUserPermissionsData extends ObjectWithId {
    page?: number | undefined;
    per_page?: number | undefined;
}

export interface GetUserPermissionsDataPaged extends GetUserPermissionsData {
    include_totals: boolean;
}

export interface Identity {
    connection: string;
    user_id: string;
    provider: string;
    isSocial: boolean;
    access_token?: string | undefined;
    profileData?: {
        email?: string | undefined;
        email_verified?: boolean | undefined;
        name?: string | undefined;
        phone_number?: string | undefined;
        phone_verified?: boolean | undefined;
        request_language?: string | undefined;
    } | undefined;
}

export interface AuthenticationClientOptions {
    clientId?: string | undefined;
    clientSecret?: string | undefined;
    domain: string;
}

interface Environment {
    name: string;
    version: string;
}

export interface ClientInfo {
    name: string;
    version: string;
    dependencies: any[];
    environment: Environment[];
}

export interface RequestEmailOptions {
    email: string;
    authParams: {};
}

export interface RequestSMSOptions {
    phone_number: string;
}

export interface VerifySMSOptions {
    username: string;
    otp: string;
}

export interface VerifySMSOptionsDeprecated {
    username: string;
    password: string;
}

export interface VerifyEmailOptions {
    email: string;
    otp: string;
}

export interface DelegationTokenOptions {
    id_token: string;
    api_type: string;
    scope: string;
    target: string;
    grant_type: string;
}

export interface ResetPasswordOptions {
    connection: string;
    email: string;
    password: string;
}

export interface ResetPasswordEmailOptions {
    client_id?: string | undefined;
    connection: string;
    email: string;
}

export interface ClientCredentialsGrantOptions {
    audience: string;
    scope?: string | undefined;
}

export interface PasswordGrantOptions {
    username: string;
    password: string;
    realm?: string | undefined;
    scope?: string | undefined;
    audience?: string | undefined;
}

export interface PasswordGrantAdditionalOptions {
    forwardedFor?: string;
}

export interface AuthorizationCodeGrantOptions {
    code: string;
    redirect_uri: string;
}

export interface AuthenticationClientRefreshTokenOptions {
    refresh_token: string;
    client_id?: string | undefined;
}

export interface RefreshTokenOptions {
    refresh_token: string;
}

export interface TokenResponse {
    access_token: string;
    token_type: string;
    expires_in: number;
    scope?: string | undefined;
    id_token?: string | undefined;
    refresh_token?: string | undefined;
}

export interface ObjectWithId {
    id: string;
}

export interface Data {
    name?: string | undefined;
    [propName: string]: any;
}

export interface ClientParams {
    client_id: string;
}

export type DeleteDeleteMultifactorParamsProvider = 'duo' | 'google-authenticator';

export interface DeleteMultifactorParams {
    id: string;
    provider: DeleteDeleteMultifactorParamsProvider;
}

export type UnlinkAccountsParamsProvider =
    | 'ad'
    | 'adfs'
    | 'amazon'
    | 'dropbox'
    | 'bitbucket'
    | 'aol'
    | 'auth0-adldap'
    | 'auth0-oidc'
    | 'auth0'
    | 'baidu'
    | 'bitly'
    | 'box'
    | 'custom'
    | 'dwolla'
    | 'email'
    | 'evernote-sandbox'
    | 'evernote'
    | 'exact'
    | 'facebook'
    | 'fitbit'
    | 'flickr'
    | 'github'
    | 'google-apps'
    | 'google-oauth2'
    | 'guardian'
    | 'instagram'
    | 'ip'
    | 'line'
    | 'linkedin'
    | 'miicard'
    | 'oauth1'
    | 'oauth2'
    | 'office365'
    | 'paypal'
    | 'paypal-sandbox'
    | 'pingfederate'
    | 'planningcenter'
    | 'renren'
    | 'salesforce-community'
    | 'salesforce-sandbox'
    | 'salesforce'
    | 'samlp'
    | 'sharepoint'
    | 'shopify'
    | 'sms'
    | 'soundcloud'
    | 'thecity-sandbox'
    | 'thecity'
    | 'thirtysevensignals'
    | 'twitter'
    | 'untappd'
    | 'vkontakte'
    | 'waad'
    | 'weibo'
    | 'windowslive'
    | 'wordpress'
    | 'yahoo'
    | 'yammer'
    | 'yandex';

export interface UnlinkAccountsParams {
    id: string;
    provider: UnlinkAccountsParamsProvider;
    user_id: string;
}

export interface UnlinkAccountsResponseProfile {
    email?: string | undefined;
    email_verified?: boolean | undefined;
    name?: string | undefined;
    username?: string | undefined;
    given_name?: string | undefined;
    phone_number?: string | undefined;
    phone_verified?: boolean | undefined;
    family_name?: string | undefined;
}

export interface UnlinkAccountsResponse {
    connection: string;
    user_id: string;
    provider: string;
    isSocial?: boolean | undefined;
    access_token?: string | undefined;
    profileData?: UnlinkAccountsResponseProfile | undefined;
}

export interface LinkAccountsParams {
    user_id: string;
    connection_id?: string | undefined;
    provider?: string | undefined;
}

export interface Token {
    aud: string;
    jti: string;
}

export interface StatsParams {
    from: string;
    to: string;
}

export type Job = ImportUsersJob | ExportUsersJob | VerificationEmailJob;

export type JobFormat = 'csv' | 'json';

export type JobStatus = 'pending' | 'processing' | 'completed' | 'failed';

export interface ExportUsersJob {
    id: string;
    type: 'users_export';
    status: JobStatus;
    created_at?: string | undefined;
    connection_id?: string | undefined;
    fields?: ExportUserField[] | undefined;
    location?: string | undefined;
    format?: JobFormat | undefined;
}

export interface ImportUsersJob {
    id: string;
    type: 'users_import';
    status: JobStatus;
    created_at?: string | undefined;
    connection_id?: string | undefined;
    upsert?: boolean | undefined;
    external_id?: string | undefined;
    send_completion_email?: boolean | undefined;
}

export interface VerificationEmailJob {
    id: string;
    type: 'verification_email';
    status: JobStatus;
    created_at?: string | undefined;
}

export type CustomDomainVerificationMethod = 'txt';

export type CustomDomainStatus = 'disabled' | 'pending' | 'pending_verification' | 'ready';

export type CustomDomainType = 'auth0_managed_certs' | 'self_managed_certs';

export interface CreateDomainData {
    domain: string;
    type: CustomDomainType;
    verification_method?: CustomDomainVerificationMethod | undefined;
    tls_policy?: string | undefined;
    custom_client_ip_header?: string | undefined;
}

export interface Domain {
    custom_domain_id: string;
    domain: string;
    primary: boolean;
    status: CustomDomainStatus;
    type: CustomDomainType;
    origin_domain_name?: string | undefined;
    verification: {
        methods: any[];
    };
    custom_client_ip_header?: string | undefined;
    tls_policy?: string | undefined;
}

export interface DomainVerification extends Domain {
    cname_api_key?: string | undefined;
}

export interface BaseImportUsersOptions {
    connection_id: string;
    upsert?: boolean | undefined;
    external_id?: string | undefined;
    send_completion_email?: boolean | undefined;
}

export interface ImportUsersFromFileOptions extends BaseImportUsersOptions {
    users: string;
}

export interface ImportUsersFromJsonOptions extends BaseImportUsersOptions {
    users_json: string;
}

export type ImportUsersOptions = ImportUsersFromFileOptions | ImportUsersFromJsonOptions;

export interface ExportUsersOptions {
    connection_id?: string | undefined;
    format?: JobFormat | undefined;
    limit?: number | undefined;
    fields?: ExportUserField[] | undefined;
}

export interface ExportUserField {
    name: string;
    export_as?: string | undefined;
}

export interface PasswordChangeTicketParams {
    result_url?: string | undefined;
    user_id?: string | undefined;
    client_id?: string | undefined;
    organization_id?: string | undefined;
    new_password?: string | undefined;
    connection_id?: string | undefined;
    email?: string | undefined;
    ttl_sec?: number | undefined;
    mark_email_as_verified?: boolean | undefined;
    includeEmailInRedirect?: boolean | undefined;
}

export interface PasswordChangeTicketResponse {
    ticket: string;
}

export interface EmailVerificationTicketOptions {
    result_url?: string | undefined;
    user_id: string;
    client_id?: string | undefined;
    organization_id?: string | undefined;
    identity?: {
        user_id: string;
        provider: string;
    } | undefined;
    ttl_sec?: number | undefined;
    includeEmailInRedirect?: boolean | undefined;
}

export interface BaseClientOptions {
    baseUrl: string;
    clientId?: string | undefined;
}

export interface OAuthClientOptions extends BaseClientOptions {
    clientSecret?: string | undefined;
}

export interface DatabaseClientOptions extends BaseClientOptions {}

export interface PasswordLessClientOptions extends BaseClientOptions {}

export interface TokensManagerOptions extends BaseClientOptions {
    clientSecret?: string | undefined;
    headers?: any;
}
export interface UsersOptions extends BaseClientOptions {
    headers?: any;
}

export interface CustomDomainsManagerOptions extends BaseClientOptions {
    headers?: any;
    retry?: RetryOptions | undefined;
}

export interface SignInOptions {
    username: string;
    otp: string;
    realm?: 'email' | 'sms';
    audience?: string | undefined;
    /**
     * @deprecated
     */
    password?: string;
    /**
     * @deprecated
     */
    connection?: 'email' | 'sms';
}

export interface SocialSignInOptions {
    access_token: string;
    connection: string;
}

/**
 * @see {https://auth0.com/docs/authenticate/passwordless/implement-login/embedded-login/relevant-api-endpoints#post-oauth-token}
 */
export interface SignInToken {
    access_token: string;
    refresh_token?: string | undefined;
    id_token: string;
    token_type: string;
    expires_in: number;
}

export interface RequestSMSCodeOptions extends RequestSMSOptions {
    client_id: string;
}

export type SendType = 'link' | 'code';
export interface RequestEmailCodeOrLinkOptions {
    email: string;
    send: SendType;
}

export interface PasswordlessOptions {
    forwardedFor?: string;
}

export interface ImpersonateSettingOptions {
    impersonator_id: string;
    protocol: string;
    token: string;
    clientId?: string | undefined;
}

export type ClientAppType =
    | 'native'
    | 'spa'
    | 'regular_web'
    | 'non_interactive'
    | 'rms'
    | 'box'
    | 'cloudbees'
    | 'concur'
    | 'dropbox'
    | 'mscrm'
    | 'echosign'
    | 'egnyte'
    | 'newrelic'
    | 'office365'
    | 'salesforce'
    | 'sentry'
    | 'sharepoint'
    | 'slack'
    | 'springcm'
    | 'zendesk'
    | 'zoom';
export interface GetClientsOptions {
    fields?: string[] | undefined;
    include_fields?: boolean | undefined;
    page?: number | undefined;
    per_page?: number | undefined;
    include_totals?: boolean | undefined;
    is_global?: boolean | undefined;
    is_first_party?: boolean | undefined;
    app_type?: ClientAppType[] | undefined;
}

export interface ObjectWithIdentifier {
    identifier: string;
}

export interface BlockedForEntry {
    identifier: string;
    ip?: string | undefined;
}

export interface UserBlocks {
    blocked_for: BlockedForEntry[];
}

export type EnrollmentStatus = 'pending' | 'confirmed';

export type AuthMethod = 'authentication' | 'guardian' | 'sms';

export interface Enrollment {
    id: string;
    status: EnrollmentStatus;
    enrolled_at: string;
    last_auth: string;
    type: string;
    auth_method: AuthMethod;
}

export interface PagingOptions {
    per_page?: number | undefined;
    page?: number | undefined;
}

export interface CheckpointPagingOptions {
    take?: number | undefined;
    from?: string | undefined;
}

export interface GetGrantsParams extends PagingOptions {
    user_id: string;
    client_id: string;
    audience: string;
}

export interface GrantResponse {
    id: string;
    clientID: string;
    user_id: string;
    scope: string[];
}

export class AuthenticationClient {
    // Members
    database?: DatabaseAuthenticator | undefined;
    oauth?: OAuthAuthenticator | undefined;
    passwordless?: PasswordlessAuthenticator | undefined;
    tokens?: TokensManager | undefined;
    users?: UsersManager | undefined;

    constructor(options: AuthenticationClientOptions);
    getClientInfo(): ClientInfo;

    requestMagicLink(data: RequestEmailOptions): Promise<any>;
    requestMagicLink(data: RequestEmailOptions, cb: (err: Error, message: string) => void): void;

    requestEmailCode(data: RequestEmailOptions): Promise<any>;
    requestEmailCode(data: RequestEmailOptions, cb: (err: Error, message: string) => void): void;

    requestSMSCode(data: RequestSMSOptions): Promise<any>;
    requestSMSCode(data: RequestSMSOptions, cb: (err: Error, message: string) => void): void;

    verifyEmailCode(data: VerifyEmailOptions): Promise<any>;
    verifyEmailCode(data: VerifyEmailOptions, cb: (err: Error, message: string) => void): void;

    verifySMSCode(data: VerifySMSOptions | VerifySMSOptionsDeprecated): Promise<any>;
    verifySMSCode(data: VerifySMSOptions | VerifySMSOptionsDeprecated, cb: (err: Error, message: string) => void): void;

    getDelegationToken(data: DelegationTokenOptions): Promise<any>;
    getDelegationToken(data: DelegationTokenOptions, cb: (err: Error, message: string) => void): void;

    changePassword(data: ResetPasswordOptions): Promise<any>;
    changePassword(data: ResetPasswordOptions, cb: (err: Error, message: string) => void): void;

    requestChangePasswordEmail(data: ResetPasswordEmailOptions): Promise<any>;
    requestChangePasswordEmail(data: ResetPasswordEmailOptions, cb: (err: Error, message: string) => void): void;

    getProfile(accessToken: string): Promise<any>;
    getProfile(accessToken: string, cb: (err: Error, message: string) => void): void;

    clientCredentialsGrant(options: ClientCredentialsGrantOptions): Promise<TokenResponse>;
    clientCredentialsGrant(
        options: ClientCredentialsGrantOptions,
        cb: (err: Error, response: TokenResponse) => void,
    ): void;

    passwordGrant(options: PasswordGrantOptions): Promise<TokenResponse>;
    passwordGrant(options: PasswordGrantOptions, additionalOptions: PasswordGrantAdditionalOptions): Promise<TokenResponse>;
    passwordGrant(options: PasswordGrantOptions, cb: (err: Error, response: TokenResponse) => void): void;
    passwordGrant(options: PasswordGrantOptions, additionalOptions: PasswordGrantAdditionalOptions, cb: (err: Error, response: TokenResponse) => void): void;

    refreshToken(options: AuthenticationClientRefreshTokenOptions): Promise<TokenResponse>;
    refreshToken(
        options: AuthenticationClientRefreshTokenOptions,
        cb: (err: Error, response: TokenResponse) => void,
    ): void;
}

export interface Organization {
    id: string;
    name: string;
    display_name?: string | undefined;
    branding?: {
        logo_url?: string | undefined;
        colors: {
            primary: string;
            page_background: string;
        };
    } | undefined;
    metadata?: any;
}

export interface OrganizationsPaged extends Omit<Page, 'length'> {
    organizations: Organization[];
}

export interface CreateOrganization {
    name: string;
    display_name?: string | undefined;
    branding?: {
        logo_url?: string | undefined;
        colors: {
            primary: string;
            page_background: string;
        };
    } | undefined;
    metadata?: any;
}

export interface UpdateOrganization {
    name?: string | undefined;
    display_name?: string | undefined;
    branding?: {
        logo_url?: string | undefined;
        colors: {
            primary: string;
            page_background: string;
        };
    } | undefined;
    metadata?: any;
}

export interface OrganizationConnection {
    connection_id: string;
    assign_membership_on_login: boolean;
    connection: {
        name: string;
        strategy: string;
    };
}

export interface AddOrganizationEnabledConnection {
    connection_id: string;
    assign_membership_on_login?: boolean | undefined;
}

export interface UpdateOrganizationEnabledConnection {
    assign_membership_on_login: boolean;
}

export interface AddOrganizationMembers {
    members: string[];
}

export interface RemoveOrganizationMembers {
    members: string[];
}

export interface OrganizationMember {
    user_id?: string | undefined;
    picture?: string | undefined;
    name?: string | undefined;
    email?: string | undefined;
}

export interface OrganizationMembersPaged extends Omit<Page, 'length'> {
    members: OrganizationMember[];
}

export interface OrganizationInvitation {
    id: string;
    organization_id: string;
    inviter: {
        name: string;
    };
    invitee: {
        email: string;
    };
    invitation_url: string;
    created_at: string;
    expires_at: string;
    connection_id?: string | undefined;
    client_id: string;
    app_metadata?: any;
    user_metadata?: any;
    ticket_id: string;
    roles?: string[] | undefined;
}

export interface OrganizationInvitationsPaged extends Omit<Page, 'length'> {
    invitations: OrganizationInvitation[];
}

export interface CreateOrganizationInvitation {
    inviter: {
        name: string;
    };
    invitee: {
        email: string;
    };
    connection_id?: string | undefined;
    client_id: string;
    app_metadata?: any;
    user_metadata?: any;
    ttl_sec?: number | undefined;
    send_invitation_email?: boolean | undefined;
    roles?: string[] | undefined;
}

export interface AddOrganizationMemberRoles {
    roles: string[];
}

export interface RemoveOrganizationMemberRoles {
    roles: string[];
}

export interface VerifyEmail {
    user_id: string;
    organization_id?: string | undefined;
    client_id?: string | undefined;
    identity?: {
        user_id: string;
        provider: string;
    } | undefined;
}

<<<<<<< HEAD
export interface LogEvent {
    /** API audience the event applies to. */
    audience: string;
    /** ID of the client (application). */
    client_id: string;
    /** Name of the client (application). */
    client_name: string;
    /** Name of the connection the event relates to. */
    connection: string;
    /** ID of the connection the event relates to. */
    connection_id: string;
    /** Date when the event occurred in ISO 8601 format. */
    date: string;
    /** Description of this event. */
    description: string;
    /** Additional useful details about this event (structure is dependent upon event type). */
    details: unknown;
    /** Hostname the event applies to. */
    hostname: string;
    /** IP address of the log event source. */
    ip: string;
    /** Whether the client was a mobile device (true) or desktop/laptop/server (false). */
    isMobile: boolean;
    /** Information about the location that triggered this event based on the ip. */
    location_info: {
        /** Full city name in English. */
        city_name: string;
        /** Continent the country is located within. Can be AF (Africa), AN (Antarctica), AS (Asia), EU (Europe), NA (North America), OC (Oceania) or SA (South America). */
        continent_code: string;
        /** Two-letter Alpha-2 ISO 3166-1 country code. */
        country_code?: string;
        /** Three-letter Alpha-3 ISO 3166-1 country code. */
        country_code3?: string;
        /** Full country name in English. */
        country_name: string;
        /** Global latitude (horizontal) position. */
        latitude: string;
        /** Global longitude (vertical) position. */
        longitude: string;
        /** Time zone name as found in the IANA tz database. https://www.iana.org/time-zones */
        time_zone: string;
    };
    /** Unique ID of the event. */
    log_id: string;
    /** Scope permissions applied to the event. */
    scope: string;
    /** Name of the strategy involved in the event. */
    strategy: string;
    /** Type of strategy involved in the event. */
    strategy_type: string;
    /** Type of event. */
    type: LogEventTypeCode;
    /** ID of the user involved in the event. */
    user_id: string;
    /** User agent string from the client device that caused the event. */
    user_agent: string;
    /** Name of the user involved in the event. */
    user_name: string;
}

/** https://auth0.com/docs/deploy-monitor/logs/log-event-type-codes */
export type LogEventTypeCode =
    | "admin_update_launch"
    | "api_limit"
    | "cls"
    | "cs"
    | "depnote"
    | "du"
    | "f"
    | "fapi"
    | "fc"
    | "fce"
    | "fco"
    | "fcoa"
    | "fcp"
    | "fcph"
    | "fcpn"
    | "fcpr"
    | "fcpro"
    | "fcu"
    | "fd"
    | "fdeac"
    | "fdeaz"
    | "fdecc"
    | "fdu"
    | "feacft"
    | "feccft"
    | "fede"
    | "fens"
    | "feoobft"
    | "feotpft"
    | "fepft"
    | "fepotpft"
    | "fercft"
    | "fertft"
    | "ferrt"
    | "fi"
    | "flo"
    | "fn"
    | "fp"
    | "fs"
    | "fsa"
    | "fu"
    | "fui"
    | "fv"
    | "fvr"
    | "gd_auth_failed"
    | "gd_auth_rejected"
    | "gd_auth_succeed"
    | "gd_enrollment_complete"
    | "gd_otp_rate_limit_exceed"
    | "gd_recovery_failed"
    | "gd_recovery_rate_limit_exceed"
    | "gd_recovery_succeed"
    | "gd_send_pn"
    | "gd_send_sms"
    | "gd_send_sms_failure"
    | "gd_send_voice"
    | "gd_send_voice_failure"
    | "gd_start_auth"
    | "gd_start_enroll"
    | "gd_tenant_update"
    | "gd_unenroll"
    | "gd_update_device_account"
    | "limit_delegation"
    | "limit_mu"
    | "limit_wc"
    | "limit_sul"
    | "mfar"
    | "mgmt_api_read"
    | "pla"
    | "pwd_leak"
    | "s"
    | "sapi"
    | "sce"
    | "scoa"
    | "scp"
    | "scph"
    | "scpn"
    | "scpr"
    | "scu"
    | "sd"
    | "sdu"
    | "seacft"
    | "seccft"
    | "sede"
    | "sens"
    | "seoobft"
    | "seotpft"
    | "sepft"
    | "sercft"
    | "sertft"
    | "si"
    | "srrt"
    | "slo"
    | "ss"
    | "ssa"
    | "sui"
    | "sv"
    | "svr"
    | "sys_os_update_end"
    | "sys_os_update_start"
    | "sys_update_end"
    | "sys_update_start"
    | "ublkdu"
    | "w";

export interface LogsQuery {
    /** A comma separated list of fields to include or exclude */
    fields?: string;
    /** For checkpoint pagination, log event Id from which to start selection from. */
    from?: string;
    /** true if the fields specified are to be included in the result, false otherwise. */
    include_fields?: boolean;
    /** true if a query summary must be included in the result, false otherwise. Default false */
    include_totals?: boolean;
    /** Page number. Zero based */
    page?: number;
    /** The amount of entries per page */
    per_page?: number;
    /** Search Criteria using Query String Syntax */
    q?: string;
    /** The field to use for sorting. */
    sort?: string;
    /** When using the `from` parameter, the number of entries to retrieve. Default 50, max 100. */
    take?: number;
=======
export interface GetDeviceCredentialsParams {
    user_id: string;
    page?: number;
    per_page?: number;
    include_totals?: boolean;
    fields?: string;
    include_fields?: boolean;
    client_id?: string;
    type?: 'public_key' | 'refresh_token' | 'rotating_refresh_token';
}

export interface DeviceCredential {
    id?: string;
    device_name?: string;
    device_id?: string;
    type?: string;
    user_id?: string;
    client_id?: string;
    last_used?: string;
>>>>>>> 75ba01e3
}

export class OrganizationsManager {
    create(data: CreateOrganization): Promise<Organization>;
    create(data: CreateOrganization, cb: (err: Error, organization: Organization) => void): void;

    getAll(): Promise<Organization[]>;
    getAll(cb: (err: Error, organizations: Organization[]) => void): void;
    getAll(params: PagingOptions & { include_totals?: false; }): Promise<Organization[]>;
    getAll(params: PagingOptions & { include_totals: true; }): Promise<OrganizationsPaged>;
    getAll(params: PagingOptions & { include_totals?: false; }, cb: (err: Error, organizations: Organization[]) => void): void;
    getAll(params: PagingOptions & { include_totals: true; }, cb: (err: Error, pagedOrganizations: OrganizationsPaged) => void): void;
    getAll(params: CheckpointPagingOptions): Promise<Organization[]>;
    getAll(params: CheckpointPagingOptions, cb: (err: Error, organizations: Organization[]) => void): void;

    getByID(params: ObjectWithId): Promise<Organization>;
    getByID(params: ObjectWithId, cb: (err: Error, organization: Organization) => void): void;

    getByName(params: { name: string }): Promise<Organization>;
    getByName(params: { name: string }, cb: (err: Error, organization: Organization) => void): void;

    update(params: ObjectWithId, data: UpdateOrganization): Promise<Organization>;
    update(params: ObjectWithId, data: UpdateOrganization, cb: (err: Error, organization: Organization) => void): void;

    delete(params: ObjectWithId): Promise<void>;
    delete(params: ObjectWithId, cb: (err: Error) => void): void;

    getEnabledConnections(params: ObjectWithId & PagingOptions): Promise<OrganizationConnection[]>;
    getEnabledConnections(
        params: ObjectWithId & PagingOptions,
        cb: (err: Error, connections: OrganizationConnection[]) => void,
    ): void;

    getEnabledConnection(params: ObjectWithId & { connection_id: string }): Promise<OrganizationConnection>;
    getEnabledConnection(
        params: ObjectWithId & { connection_id: string },
        cb: (err: Error, connection: OrganizationConnection) => void,
    ): void;

    addEnabledConnection(params: ObjectWithId, data: AddOrganizationEnabledConnection): Promise<OrganizationConnection>;
    addEnabledConnection(
        params: ObjectWithId,
        data: AddOrganizationEnabledConnection,
        cb: (err: Error, connection: OrganizationConnection) => void,
    ): void;

    removeEnabledConnection(params: ObjectWithId & { connection_id: string }): Promise<void>;
    removeEnabledConnection(params: ObjectWithId & { connection_id: string }, cb: (err: Error) => void): void;

    updateEnabledConnection(
        params: ObjectWithId & { connection_id: string },
        data: UpdateOrganizationEnabledConnection,
    ): Promise<OrganizationConnection>;
    updateEnabledConnection(
        params: ObjectWithId & { connection_id: string },
        data: UpdateOrganizationEnabledConnection,
        cb: (err: Error, connection: OrganizationConnection) => void,
    ): void;

    getMembers(params: ObjectWithId & PagingOptions & { include_totals?: false; }): Promise<OrganizationMember[]>;
    getMembers(params: ObjectWithId & PagingOptions & { include_totals: true; }): Promise<OrganizationMembersPaged>;
    getMembers(params: ObjectWithId & PagingOptions & { include_totals?: false; }, cb: (err: Error, members: OrganizationMember[]) => void): void;
    getMembers(params: ObjectWithId & PagingOptions & { include_totals: true; }, cb: (err: Error, pagedMembers: OrganizationMembersPaged) => void): void;
    getMembers(params: ObjectWithId & CheckpointPagingOptions): Promise<OrganizationMember[]>;
    getMembers(
        params: ObjectWithId & CheckpointPagingOptions,
        cb: (err: Error, members: OrganizationMember[]) => void,
    ): void;

    addMembers(params: ObjectWithId, data: AddOrganizationMembers): Promise<void>;
    addMembers(params: ObjectWithId, data: AddOrganizationMembers, cb: (err: Error) => void): void;

    removeMembers(params: ObjectWithId, data: RemoveOrganizationMembers): Promise<void>;
    removeMembers(params: ObjectWithId, data: RemoveOrganizationMembers, cb: (err: Error) => void): void;

    getInvitations(
        params: ObjectWithId &
            PagingOptions & { fields?: string; include_fields?: boolean; sort?: string; include_totals?: false },
    ): Promise<OrganizationInvitation[]>;
    getInvitations(
        params: ObjectWithId &
            PagingOptions & { fields?: string; include_fields?: boolean; sort?: string; include_totals: true },
    ): Promise<OrganizationInvitationsPaged>;
    getInvitations(
        params: ObjectWithId &
            PagingOptions & { fields?: string; include_fields?: boolean; sort?: string; include_totals?: false },
        cb: (err: Error, invitations: OrganizationInvitation[]) => void,
    ): void;
    getInvitations(
        params: ObjectWithId &
            PagingOptions & { fields?: string; include_fields?: boolean; sort?: string; include_totals: true },
        cb: (err: Error, pagedInvitations: OrganizationInvitationsPaged) => void,
    ): void;

    getInvitation(
        params: ObjectWithId & { invitation_id: string; fields?: string; include_fields?: boolean },
    ): Promise<OrganizationInvitation>;
    getInvitation(
        params: ObjectWithId & { invitation_id: string; fields?: string; include_fields?: boolean },
        cb: (err: Error, invitation: OrganizationInvitation) => void,
    ): void;

    createInvitation(params: ObjectWithId, data: CreateOrganizationInvitation): Promise<OrganizationInvitation>;
    createInvitation(
        params: ObjectWithId,
        data: CreateOrganizationInvitation,
        cb: (err: Error, invitation: OrganizationInvitation) => void,
    ): void;

    deleteInvitation(params: ObjectWithId & { invitation_id: string }): Promise<void>;
    deleteInvitation(params: ObjectWithId & { invitation_id: string }, cb: (err: Error) => void): void;

    getMemberRoles(params: ObjectWithId & PagingOptions & { user_id: string; include_totals?: false }): Promise<Role[]>;
    getMemberRoles(params: ObjectWithId & PagingOptions & { user_id: string; include_totals: true }): Promise<Omit<RolePage, 'length'>>;
    getMemberRoles(
        params: ObjectWithId & PagingOptions & { user_id: string; include_totals?: false },
        cb: (err: Error, roles: Role[]) => void,
    ): void;
    getMemberRoles(
        params: ObjectWithId & PagingOptions & { user_id: string; include_totals: true },
        cb: (err: Error, roles: Omit<RolePage, 'length'>) => void,
    ): void;

    addMemberRoles(params: ObjectWithId & { user_id: string }, data: AddOrganizationMemberRoles): Promise<void>;
    addMemberRoles(
        params: ObjectWithId & { user_id: string },
        data: AddOrganizationMemberRoles,
        cb: (err: Error) => void,
    ): void;

    removeMemberRoles(params: ObjectWithId & { user_id: string }, data: RemoveOrganizationMemberRoles): Promise<void>;
    removeMemberRoles(
        params: ObjectWithId & { user_id: string },
        data: RemoveOrganizationMemberRoles,
        cb: (err: Error) => void,
    ): void;
}

export class ManagementClient<A = AppMetadata, U = UserMetadata> {
    organizations: OrganizationsManager;

    constructor(options: ManagementClientOptions);

    getClientInfo(): ClientInfo;

    // Connections
    getConnections(params: PagingOptions): Promise<Connection[]>;
    getConnections(): Promise<Connection[]>;
    getConnections(cb: (err: Error, connections: Connection[]) => void): void;

    createConnection(data: CreateConnection): Promise<Connection>;
    createConnection(data: CreateConnection, cb: (err: Error, connection: Connection) => void): void;

    getConnection(params: ObjectWithId, cb: (err: Error, connection: Connection) => void): void;
    getConnection(params: ObjectWithId): Promise<Connection>;

    deleteConnection(params: ObjectWithId, cb: (err: Error) => void): void;
    deleteConnection(params: ObjectWithId): Promise<void>;

    updateConnection(
        params: ObjectWithId,
        data: UpdateConnection,
        cb: (err: Error, connection: Connection) => void,
    ): void;
    updateConnection(params: ObjectWithId, data: UpdateConnection): Promise<Connection>;

    // Clients
    getClients(params?: GetClientsOptions): Promise<Client[]>;
    getClients(cb: (err: Error, clients: Client[]) => void): void;
    getClients(params: GetClientsOptions, cb: (err: Error, clients: Client[]) => void): void;

    getClient(params: ClientParams): Promise<Client>;
    getClient(params: ClientParams, cb: (err: Error, client: Client) => void): void;

    createClient(data: Data): Promise<Client>;
    createClient(data: Data, cb: (err: Error, client: Client) => void): void;

    updateClient(params: ClientParams, data: Data): Promise<Client>;
    updateClient(params: ClientParams, data: Data, cb: (err: Error, client: Client) => void): void;

    deleteClient(params: ClientParams): Promise<void>;
    deleteClient(params: ClientParams, cb: (err: Error) => void): void;

    // Client Grants
    getClientGrants(): Promise<ClientGrant[]>;
    getClientGrants(cb: (err: Error, data: ClientGrant[]) => void): void;
    getClientGrants(params: GetClientGrantsOptions): Promise<ClientGrant[]>;
    getClientGrants(params: GetClientGrantsOptions, cb: (err: Error, data: ClientGrant[]) => void): void;
    getClientGrants(params: GetClientGrantsOptionsPaged): Promise<ClientGrantPage>;
    getClientGrants(params: GetClientGrantsOptionsPaged, cb: (err: Error, data: ClientGrantPage) => void): void;

    createClientGrant(data: CreateClientGrant): Promise<ClientGrant>;
    createClientGrant(data: CreateClientGrant, cb: (err: Error, data: ClientGrant) => void): void;

    updateClientGrant(params: ObjectWithId, data: UpdateClientGrant): Promise<ClientGrant>;
    updateClientGrant(params: ObjectWithId, data: UpdateClientGrant, cb: (err: Error, data: ClientGrant) => void): void;

    deleteClientGrant(params: ObjectWithId): Promise<void>;
    deleteClientGrant(params: ObjectWithId, cb: (err: Error) => void): void;

    // Device Keys
    getDeviceCredentials(params: GetDeviceCredentialsParams): Promise<DeviceCredential[]>;
    getDeviceCredentials(params: GetDeviceCredentialsParams, cb: (err: Error, data: DeviceCredential[]) => void): void;

    createDevicePublicKey(data: Data): Promise<User<A, U>>;
    createDevicePublicKey(data: Data, cb: (err: Error, data: any) => void): void;

    deleteDeviceCredential(params: ObjectWithId): Promise<void>;
    deleteDeviceCredential(params: ObjectWithId, cb: (err: Error) => void): void;

    // Roles
    getRoles(): Promise<Role[]>;
    getRoles(cb: (err: Error, roles: Role[]) => void): void;
    getRoles(params: GetRolesData): Promise<Role[]>;
    getRoles(params: GetRolesData, cb: (err: Error, roles: Role[]) => void): void;
    getRoles(params: GetRolesDataPaged): Promise<RolePage>;
    getRoles(params: GetRolesDataPaged, cb: (err: Error, rolePage: RolePage) => void): void;

    createRole(data: CreateRoleData): Promise<Role>;
    createRole(data: CreateRoleData, cb: (err: Error, role: Role) => void): void;

    getRole(params: ObjectWithId): Promise<Role>;
    getRole(params: ObjectWithId, cb: (err: Error, role: Role) => void): void;

    deleteRole(params: ObjectWithId): Promise<void>;
    deleteRole(params: ObjectWithId, cb: (err: Error) => void): void;

    updateRole(params: ObjectWithId, data: UpdateRoleData): Promise<Role>;
    updateRole(params: ObjectWithId, data: UpdateRoleData, cb: (err: Error, role: Role) => void): void;

    getPermissionsInRole(params: ObjectWithId): Promise<Permission[]>;
    getPermissionsInRole(params: ObjectWithId, cb: (err: Error, permissions: Permission[]) => void): void;
    getPermissionsInRole(params: GetRolePermissionsData): Promise<Permission[]>;
    getPermissionsInRole(params: GetRolePermissionsData, cb: (err: Error, permissions: Permission[]) => void): void;
    getPermissionsInRole(params: GetRolePermissionsDataPaged): Promise<PermissionPage>;
    getPermissionsInRole(
        params: GetRolePermissionsDataPaged,
        cb: (err: Error, permissionPage: PermissionPage) => void,
    ): void;

    removePermissionsFromRole(params: ObjectWithId, data: PermissionsData): Promise<void>;
    removePermissionsFromRole(params: ObjectWithId, data: PermissionsData, cb: (err: Error) => void): void;

    addPermissionsInRole(params: ObjectWithId, data: PermissionsData): Promise<void>;
    addPermissionsInRole(params: ObjectWithId, data: PermissionsData, cb: (err: Error) => void): void;

    getUsersInRole(params: GetRoleUsersDataPaged): Promise<UserPage<A, U>>;
    getUsersInRole(params: GetRoleUsersDataPaged, cb: (err: Error, userPage: UserPage<A, U>) => void): void;
    getUsersInRole(params: GetRoleUsersData): Promise<User<A, U>[]>;
    getUsersInRole(params: GetRoleUsersData, cb: (err: Error, users: User<A, U>[]) => void): void;
    getUsersInRole(params: ObjectWithId): Promise<User<A, U>[]>;
    getUsersInRole(params: ObjectWithId, cb: (err: Error, users: User<A, U>[]) => void): void;

    // Rules
    getRules(params: PagingOptions): Promise<Rule[]>;
    getRules(): Promise<Rule[]>;
    getRules(cb: (err: Error, rules: Rule[]) => void): void;

    getRule(params: ClientParams): Promise<Rule>;
    getRule(params: ClientParams, cb: (err: Error, rule: Rule) => void): void;

    createRule(data: Data): Promise<Rule>;
    createRule(data: Data, cb: (err: Error, rule: Rule) => void): void;

    updateRule(params: ObjectWithId, data: Data): Promise<Rule>;
    updateRule(params: ObjectWithId, data: Data, cb: (err: Error, rule: Rule) => void): void;

    deleteRule(params: ObjectWithId): Promise<void>;
    deleteRule(params: ObjectWithId, cb: (err: Error) => void): void;

    // Rules Configurations
    getRulesConfigs(): Promise<RulesConfig[]>;
    getRulesConfigs(cb: (err: Error, rulesConfigs: RulesConfig[]) => void): void;

    setRulesConfig(params: RulesConfig, data: RulesConfigData): Promise<RulesConfig & RulesConfigData>;
    setRulesConfig(
        params: RulesConfig,
        data: RulesConfigData,
        cb: (err: Error, rulesConfig: RulesConfig & RulesConfigData) => void,
    ): void;

    deleteRulesConfig(params: RulesConfig): Promise<void>;
    deleteRulesConfig(params: RulesConfig, cb: (err: Error) => void): void;

    // Users
    getUsers(params: GetUsersDataPaged): Promise<UserPage<A, U>>;
    getUsers(params: GetUsersDataPaged, cb: (err: Error, userPage: UserPage<A, U>) => void): void;
    getUsers(params?: GetUsersData): Promise<User<A, U>[]>;
    getUsers(cb: (err: Error, users: User<A, U>[]) => void): void;
    getUsers(params?: GetUsersData, cb?: (err: Error, users: User<A, U>[]) => void): void;

    getUser(params: ObjectWithId): Promise<User<A, U>>;
    getUser(params: ObjectWithId, cb?: (err: Error, user: User<A, U>) => void): void;

    getUsersByEmail(email: string): Promise<User<A, U>[]>;
    getUsersByEmail(email: string, cb?: (err: Error, users: User<A, U>[]) => void): void;

    createUser(data: CreateUserData): Promise<User<A, U>>;
    createUser(data: CreateUserData, cb: (err: Error, user: User<A, U>) => void): void;

    updateUser(params: ObjectWithId, data: UpdateUserData): Promise<User<A, U>>;
    updateUser(params: ObjectWithId, data: UpdateUserData, cb: (err: Error, data: User<A, U>) => void): void;

    updateUserMetadata(params: ObjectWithId, data: U): Promise<User<A, U>>;
    updateUserMetadata(params: ObjectWithId, data: U, cb: (err: Error, data: User<A, U>) => void): void;

    // Should be removed from auth0 also. Doesn't exist in api.
    deleteAllUsers(): Promise<User<A, U>>;
    deleteAllUsers(cb: (err: Error, data: any) => void): void;

    deleteUser(params: ObjectWithId): Promise<void>;
    deleteUser(params: ObjectWithId, cb?: (err: Error) => void): void;

    updateAppMetadata(params: ObjectWithId, data: A): Promise<User<A, U>>;
    updateAppMetadata(params: ObjectWithId, data: A, cb: (err: Error, data: User<A, U>) => void): void;

    deleteUserMultifactor(params: DeleteMultifactorParams): Promise<void>;
    deleteUserMultifactor(params: DeleteMultifactorParams, cb: (err: Error) => void): void;

    unlinkUsers(params: UnlinkAccountsParams): Promise<UnlinkAccountsResponse>;
    unlinkUsers(params: UnlinkAccountsParams, cb: (err: Error, data: UnlinkAccountsResponse) => void): void;

    linkUsers(userId: string, params: LinkAccountsParams): Promise<any>;
    linkUsers(userId: string, params: LinkAccountsParams, cb: (err: Error, data: any) => void): void;

    // User roles
    getUserRoles(params: ObjectWithId): Promise<Role[]>;
    getUserRoles(params: ObjectWithId, cb: (err: Error, roles: Role[]) => void): void;
    getUserRoles(params: GetUserRolesData): Promise<Role[]>;
    getUserRoles(params: GetUserRolesData, cb: (err: Error, roles: Role[]) => void): void;
    getUserRoles(params: GetUserRolesDataPaged): Promise<RolePage>;
    getUserRoles(params: GetUserRolesDataPaged, cb: (err: Error, rolePage: RolePage) => void): void;

    removeRolesFromUser(params: ObjectWithId, data: RolesData): Promise<void>;
    removeRolesFromUser(params: ObjectWithId, data: RolesData, cb: (err: Error) => void): void;

    // The lowercase 't' is like this in the auth0 sdk
    assignRolestoUser(params: ObjectWithId, data: RolesData): Promise<void>;
    assignRolestoUser(params: ObjectWithId, data: RolesData, cb: (err: Error) => void): void;

    // User permissions
    getUserPermissions(params: ObjectWithId): Promise<Permission[]>;
    getUserPermissions(params: ObjectWithId, cb: (err: Error, permissions: Permission[]) => void): void;
    getUserPermissions(params: GetUserPermissionsData): Promise<Permission[]>;
    getUserPermissions(params: GetUserPermissionsData, cb: (err: Error, permissions: Permission[]) => void): void;
    getUserPermissions(params: GetUserPermissionsDataPaged): Promise<PermissionPage>;
    getUserPermissions(
        params: GetUserPermissionsDataPaged,
        cb: (err: Error, permissionPage: PermissionPage) => void,
    ): void;

    removePermissionsFromUser(params: ObjectWithId, data: PermissionsData): Promise<void>;
    removePermissionsFromUser(params: ObjectWithId, data: PermissionsData, cb: (err: Error) => void): void;

    assignPermissionsToUser(params: ObjectWithId, data: PermissionsData): Promise<void>;
    assignPermissionsToUser(params: ObjectWithId, data: PermissionsData, cb: (err: Error) => void): void;

    // User Blocks
    getUserBlocks(params: ObjectWithId): Promise<UserBlocks>;
    getUserBlocks(params: ObjectWithId, cb: (err: Error, response: UserBlocks) => void): void;
    getUserBlocksByIdentifier(params: ObjectWithIdentifier): Promise<UserBlocks>;
    getUserBlocksByIdentifier(params: ObjectWithIdentifier, cb: (err: Error, response: UserBlocks) => void): void;
    unblockUser(params: ObjectWithId): Promise<string>;
    unblockUser(params: ObjectWithId, cb: (err: Error, response: string) => void): void;
    unblockUserByIdentifier(params: ObjectWithIdentifier): Promise<string>;
    unblockUserByIdentifier(params: ObjectWithIdentifier, cb: (err: Error, response: string) => void): void;

    // Tokens
    getAccessToken(): Promise<string>;

    getBlacklistedTokens(): Promise<any>;
    getBlacklistedTokens(cb?: (err: Error, data: any) => void): void;

    blacklistToken(token: Token): Promise<any>;
    blacklistToken(token: Token, cb: (err: Error, data: any) => void): void;

    // Templates
    createEmailTemplate(data: Data): Promise<any>;
    createEmailTemplate(data: Data, cb?: (err: Error) => void): void;

    getEmailTemplate(data: Data): Promise<any>;
    getEmailTemplate(data: Data, cb?: (err: Error, data: any) => void): void;

    updateEmailTemplate(params: {}, data: Data): Promise<any>;
    updateEmailTemplate(params: {}, data: Data, cb?: (err: Error, data: any) => void): void;

    // Providers
    getEmailProvider(): Promise<any>;
    getEmailProvider(cb?: (err: Error, data: any) => void): void;

    configureEmailProvider(data: Data): Promise<any>;
    configureEmailProvider(data: Data, cb: (err: Error, data: any) => void): void;

    deleteEmailProvider(): Promise<any>;
    deleteEmailProvider(cb?: (err: Error, data: any) => void): void;

    updateEmailProvider(params: {}, data: Data): Promise<any>;
    updateEmailProvider(params: {}, data: Data, cb?: (err: Error, data: any) => void): void;

    // Statistics
    getActiveUsersCount(): Promise<any>;
    getActiveUsersCount(cb?: (err: Error, data: any) => void): void;

    getDailyStats(data: StatsParams): Promise<any>;
    getDailyStats(data: StatsParams, cb: (err: Error, data: any) => void): void;

    // Tenant
    getTenantSettings(): Promise<any>;
    getTenantSettings(cb?: (err: Error, data: any) => void): void;

    updateTenantSettings(data: Data): Promise<any>;
    updateTenantSettings(data: Data, cb?: (err: Error, data: any) => void): void;

    // Jobs
    getJob(params: ObjectWithId): Promise<Job>;
    getJob(params: ObjectWithId, cb?: (err: Error, data: Job) => void): void;

    importUsers(data: ImportUsersOptions): Promise<ImportUsersJob>;
    importUsers(data: ImportUsersOptions, cb?: (err: Error, data: ImportUsersJob) => void): void;

    exportUsers(data: ExportUsersOptions): Promise<ExportUsersJob>;
    exportUsers(data: ExportUsersOptions, cb?: (err: Error, data: ExportUsersJob) => void): void;

    sendEmailVerification(data: VerifyEmail): Promise<VerificationEmailJob>;
    sendEmailVerification(data: VerifyEmail, cb?: (err: Error, data: VerificationEmailJob) => void): void;

    // Tickets
    createPasswordChangeTicket(params: PasswordChangeTicketParams): Promise<PasswordChangeTicketResponse>;
    createPasswordChangeTicket(
        params: PasswordChangeTicketParams,
        cb?: (err: Error, data: PasswordChangeTicketResponse) => void,
    ): void;

    createEmailVerificationTicket(data: EmailVerificationTicketOptions): Promise<any>;
    createEmailVerificationTicket(data: EmailVerificationTicketOptions, cb?: (err: Error, data: any) => void): void;

    // Logs
    getLog(params: ObjectWithId): Promise<Partial<LogEvent>>;
    getLog(params: ObjectWithId, cb?: (err: Error, data: Partial<LogEvent>) => void): void;

    getLogs(query?: LogsQuery): Promise<Array<Partial<LogEvent>>>;
    getLogs(cb?: (err: Error, data: Array<Partial<LogEvent>>) => void): void;
    getLogs(query?: LogsQuery, cb?: (err: Error, data: Array<Partial<LogEvent>>) => void): void;

    // Resource Server
    createResourceServer(data: CreateResourceServer): Promise<ResourceServer>;
    createResourceServer(data: CreateResourceServer, cb?: (err: Error, data: ResourceServer) => void): void;

    getResourceServers(params: PagingOptions): Promise<ResourceServer[]>;
    getResourceServers(): Promise<ResourceServer[]>;
    getResourceServers(cb?: (err: Error, data: ResourceServer[]) => void): void;

    getResourceServer(data: ObjectWithId): Promise<ResourceServer>;
    getResourceServer(data: ObjectWithId, cb?: (err: Error, data: ResourceServer) => void): void;

    deleteResourceServer(params: ObjectWithId): Promise<void>;
    deleteResourceServer(params: ObjectWithId, cb?: (err: Error) => void): void;

    updateResourceServer(params: ObjectWithId, data: ResourceServer): Promise<ResourceServer>;
    updateResourceServer(
        params: ObjectWithId,
        data: ResourceServer,
        cb?: (err: Error, data: ResourceServer) => void,
    ): void;

    // Custom Domains
    createCustomDomain(data: CreateDomainData): Promise<Domain>;
    createCustomDomain(data: CreateDomainData, cb: (err: Error, domain: Domain) => void): void;

    getCustomDomains(): Promise<Domain[]>;
    getCustomDomains(cb: (err: Error, data: Domain[]) => void): void;

    getCustomDomain(params: ObjectWithId): Promise<Domain>;
    getCustomDomain(params: ObjectWithId, cb: (err: Error, data: Domain) => void): void;

    verifyCustomDomain(params: ObjectWithId): Promise<DomainVerification>;
    verifyCustomDomain(params: ObjectWithId, cb: (err: Error, data: DomainVerification) => void): void;

    deleteCustomDomain(params: ObjectWithId): Promise<void>;
    deleteCustomDomain(params: ObjectWithId, cb: (err: Error) => void): void;

    // User enrollment
    getGuardianEnrollments(params: ObjectWithId): Promise<Enrollment[]>;
    getGuardianEnrollments(params: ObjectWithId, cb: (err: Error, response: Enrollment[]) => void): void;

    deleteGuardianEnrollment(params: ObjectWithId): Promise<void>;
    deleteGuardianEnrollment(params: ObjectWithId, cb?: (err: Error) => void): void;

    // MFA invalidate remember browser
    invalidateRememberBrowser(params: ObjectWithId): Promise<void>;
    invalidateRememberBrowser(params: ObjectWithId, cb?: (err: Error) => void): void;

    // Grants
    getGrants(params: GetGrantsParams): Promise<GrantResponse[]>;
    getGrants(params: GetGrantsParams, cb?: (err: Error, grants: GrantResponse[]) => void): void;

    deleteGrant(params: ObjectWithId & {user_id: string}): Promise<void>;
    deleteGrant(params: ObjectWithId & {user_id: string}, cb?: (err: Error) => void): void;
}

export class DatabaseAuthenticator<A = AppMetadata, U = UserMetadata> {
    constructor(options: DatabaseClientOptions, oauth: OAuthAuthenticator);

    changePassword(data: ResetPasswordOptions): Promise<any>;
    changePassword(data: ResetPasswordOptions, cb: (err: Error, message: string) => void): void;

    requestChangePasswordEmail(data: ResetPasswordEmailOptions): Promise<any>;
    requestChangePasswordEmail(data: ResetPasswordEmailOptions, cb: (err: Error, message: string) => void): void;

    signIn(data: SignInOptions): Promise<SignInToken>;
    signIn(data: SignInOptions, cb: (err: Error, data: SignInToken) => void): void;

    signUp(data: SignUpUserData): Promise<User<A, U>>;
    signIn(data: SignUpUserData, cb: (err: Error, data: User) => void): void;
}

export class OAuthAuthenticator {
    constructor(options: OAuthClientOptions);

    passwordGrant(options: PasswordGrantOptions): Promise<SignInToken>;
    passwordGrant(options: PasswordGrantOptions, additionalOptions: PasswordGrantAdditionalOptions): Promise<SignInToken>;
    passwordGrant(options: PasswordGrantOptions, cb: (err: Error, response: SignInToken) => void): void;
    passwordGrant(options: PasswordGrantOptions, additionalOptions: PasswordGrantAdditionalOptions, cb: (err: Error, response: SignInToken) => void): void;

    signIn(data: SignInOptions): Promise<SignInToken>;
    signIn(data: SignInOptions, cb: (err: Error, data: SignInToken) => void): void;

    socialSignIn(data: SocialSignInOptions): Promise<SignInToken>;
    socialSignIn(data: SocialSignInOptions, cb: (err: Error, data: SignInToken) => void): void;

    authorizationCodeGrant(data: AuthorizationCodeGrantOptions): Promise<SignInToken>;
    authorizationCodeGrant(data: AuthorizationCodeGrantOptions, cb: (err: Error, data: SignInToken) => void): void;

    refreshToken(options: RefreshTokenOptions): Promise<TokenResponse>;
    refreshToken(options: RefreshTokenOptions, cb: (err: Error, response: TokenResponse) => void): void;
}

export class PasswordlessAuthenticator {
    constructor(options: PasswordLessClientOptions, oauth: OAuthAuthenticator);

    signIn(userData: SignInOptions, options?: PasswordlessOptions): Promise<SignInToken>;
    signIn(userData: SignInOptions, cb: (err: Error, data: SignInToken) => void): void;
    signIn(userData: SignInOptions, options: PasswordlessOptions, cb: (err: Error, data: SignInToken) => void): void;

    sendEmail(userData: RequestEmailCodeOrLinkOptions, options?: PasswordlessOptions): Promise<any>;
    sendEmail(userData: RequestEmailCodeOrLinkOptions, cb: (err: Error, message: string) => void): void;
    sendEmail(userData: RequestEmailCodeOrLinkOptions, options: PasswordlessOptions, cb: (err: Error, message: string) => void): void;

    sendSMS(userData: RequestSMSCodeOptions, options?: PasswordlessOptions): Promise<any>;
    sendSMS(userData: RequestSMSCodeOptions, cb: (err: Error, message: string) => void): void;
    sendSMS(userData: RequestSMSCodeOptions, options: PasswordlessOptions, cb: (err: Error, message: string) => void): void;
}

export interface RevokeRefreshTokenOptions {
    client_id?: string | undefined;
    client_secret?: string | undefined;
    token: string;
}

export class TokensManager {
    constructor(options: TokensManagerOptions);

    revokeRefreshToken(data: RevokeRefreshTokenOptions): Promise<void>;
    revokeRefreshToken(data: RevokeRefreshTokenOptions, cb: (err: Error) => void): void;
}

export class UsersManager<A = AppMetadata, U = UserMetadata> {
    constructor(options: UsersOptions);

    getInfo(accessToken: string): Promise<User<A, U>>;
    getInfo(accessToken: string, cb: (err: Error, user: User<A, U>) => void): void;

    impersonate(userId: string, settings: ImpersonateSettingOptions): Promise<any>;
    impersonate(userId: string, settings: ImpersonateSettingOptions, cb: (err: Error, data: any) => void): void;
}<|MERGE_RESOLUTION|>--- conflicted
+++ resolved
@@ -1312,7 +1312,6 @@
     } | undefined;
 }
 
-<<<<<<< HEAD
 export interface LogEvent {
     /** API audience the event applies to. */
     audience: string;
@@ -1499,7 +1498,8 @@
     sort?: string;
     /** When using the `from` parameter, the number of entries to retrieve. Default 50, max 100. */
     take?: number;
-=======
+}
+
 export interface GetDeviceCredentialsParams {
     user_id: string;
     page?: number;
@@ -1519,7 +1519,6 @@
     user_id?: string;
     client_id?: string;
     last_used?: string;
->>>>>>> 75ba01e3
 }
 
 export class OrganizationsManager {
