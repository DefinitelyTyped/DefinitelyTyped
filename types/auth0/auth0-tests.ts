/// <reference types="node" />

import * as auth0 from "auth0";
import idToken = require("auth0/src/auth/idToken");

const management = new auth0.ManagementClient({
    token: "{YOUR_API_V2_TOKEN}",
    domain: "{YOUR_ACCOUNT}.auth0.com",
});

const uManagement = new auth0.ManagementClient<{ aTest: string }, { uTest: string }>({
    token: "{YOUR_API_V2_TOKEN}",
    domain: "{YOUR_ACCOUNT}.auth0.com",
});

const auth = new auth0.AuthenticationClient({
    domain: "{YOUR_ACCOUNT}.auth0.com",
    clientId: "{OPTIONAL_CLIENT_ID}",
    clientSecret: "{OPTIONAL_CLIENT_SECRET}",
});

// Using a callback.
management.getUsers((err: Error, users: auth0.User[]) => {
    if (err) {
        // Handle error.
    }
    console.log(users);
});

// Using a Promise.
management
    .getUsers()
    .then(users => {
        console.log(users);
    })
    .catch(err => {
        // Handle the error.
    });

// Search users without paging - callback style
management.getUsers({ search_engine: "v3", q: "name:\"jane\"", per_page: 25 }, (err: Error, users: auth0.User[]) => {
    if (err) {
        // Handle error
    }
    console.log(users);
});

// Search users without paging - promise style
management
    .getUsers({ search_engine: "v3", q: "name:\"jane\"", per_page: 25 })
    .then(users => {
        console.log(users);
    })
    .catch(err => {
        // Handle the error
    });

// Search users with paging - callback style
management.getUsers(
    { search_engine: "v3", q: "name:\"jane\"", per_page: 25, include_totals: true },
    (err: Error, userPage: auth0.UserPage) => {
        if (err) {
            // Handle error
        }
        console.log(userPage.total);
    },
);

// Search users with paging - promise style
management
    .getUsers({ search_engine: "v3", q: "name:\"jane\"", per_page: 25, include_totals: true })
    .then((users: auth0.UserPage) => {
        console.log(users.total);
    })
    .catch(err => {
        // Handle the error
    });

// Using a callback.
management.getUser({ id: "user_id" }, (err: Error, user: auth0.User) => {
    if (err) {
        // Handle error.
    }
    console.log(user);
});

// Using a Promise.
management
    .getUser({ id: "user_id" })
    .then(user => {
        console.log(user);
    })
    .catch(err => {
        // Handle the error.
    });

// Using a callback.
management.deleteUser({ id: "user_id" }, (err: Error) => {
    if (err) {
        // Handle error.
    }
    console.log("deleted");
});

// Using a Promise.
management
    .deleteUser({ id: "user_id" })
    .then(() => {
        console.log("deleted");
    })
    .catch(err => {
        // Handle the error.
    });

management
    .createUser({
        connection: "My-Connection",
        email: "hi@me.co",
    })
    .then(user => {
        console.log(user);
    })
    .catch(err => {
        // Handle the error.
    });

// Link users
management
    .createUser({ connection: "email", email: "hi@me.co", user_id: "my_id" })
    .catch(err => console.error("Cannot create E-mail user", err))
    .then(emailUser => {
        if (!emailUser) return;
        management
            .createUser({ connection: "sms", phone_number: "+1234567890" })
            .catch(err => console.error("Cannot create SMS user", err))
            .then(smsUser => {
                if (!smsUser) return;
                const userId = emailUser.user_id;
                const params = { user_id: smsUser.user_id, provider: "sms" };
                management
                    .linkUsers(userId, params)
                    .catch(err => console.error("Cannot link E-mail and SMS users", err))
                    .then(linkedUsers => console.log(linkedUsers));
            });
    });

// Fetch a user's organizations
management.users.getUserOrganizations({ id: "my_id" }).then((organizations: auth0.Organization[]) => {
    console.log(organizations);
});

// Fetch a user's organizations using cb style
management.users.getUserOrganizations({ id: "my_id" }, (err, orgs) => {
    if (err) {
        throw err;
    }

    console.log(orgs);
});

auth.requestChangePasswordEmail({
    client_id: "client_id",
    connection: "My-Connection",
    email: "hi@me.co",
})
    .then(response => {
        console.log(response);
    })
    .catch(err => {
        // Handle the error.
    });

auth.oauth.authorizationCodeGrant({
    code: "{CODE}",
    redirect_uri: "{REDIRECT_URI}",
});

// Revoke a refresh token using a callback
auth.tokens.revokeRefreshToken(
    {
        token: "{REFRESH_TOKEN}",
        client_id: "{OPTIONAL_CLIENT_ID}",
        client_secret: "{OPTIONAL_CLIENT_SECRET}",
    },
    (err: Error) => {
        if (err) {
            // Handle error.
        }
        console.log("Successful");
    },
);

// Revoke a refresh token using a promise
auth.tokens
    .revokeRefreshToken({
        token: "{REFRESH_TOKEN}",
        client_id: "{OPTIONAL_CLIENT_ID}",
        client_secret: "{OPTIONAL_CLIENT_SECRET}",
    })
    .then(() => {
        console.log("Successful");
    })
    .catch(err => {
        // Handle the error.
    });

// Password Grant
auth.passwordGrant({ username: "username", password: "password" }).then((response: auth0.TokenResponse) => {
    console.log(response);
});
auth.passwordGrant({ username: "username", password: "password" }, (err, response: auth0.TokenResponse) => {
    console.log(response);
});
auth.passwordGrant({ username: "username", password: "password" }, { forwardedFor: "12.34.56.78" }).then(
    (response: auth0.TokenResponse) => {
        console.log(response);
    },
);
auth.passwordGrant(
    { username: "username", password: "password" },
    { forwardedFor: "12.34.56.78" },
    (err, response: auth0.TokenResponse) => {
        console.log(response);
    },
);

// SMS/Email OTP Login
auth.requestEmailCode({ email: "hi@me.co", authParams: {} }).then((response: any) => {
    console.log(response);
});
auth.requestEmailCode({ email: "hi@me.co", authParams: {} }, (response: any) => {
    console.log(response);
});

auth.requestSMSCode({ phone_number: "+1234567890" }, (response: any) => {
    console.log(response);
});
auth.requestSMSCode({ phone_number: "+1234567890" }).then((response: any) => {
    console.log(response);
});

auth.verifyEmailCode({ email: "hi@me.co", otp: "password" }).then((response: any) => {
    console.log(response);
});
auth.verifyEmailCode({ email: "hi@me.co", otp: "password" }, (response: any) => {
    console.log(response);
});

auth.verifySMSCode({ username: "+1234567890", password: "password" }).then((response: any) => {
    console.log(response);
});
auth.verifySMSCode({ username: "+1234567890", password: "password" }, (response: any) => {
    console.log(response);
});

auth.verifySMSCode({ username: "+1234567890", otp: "password" }).then((response: any) => {
    console.log(response);
});
auth.verifySMSCode({ username: "+1234567890", otp: "password" }, (response: any) => {
    console.log(response);
});

// Get management client access token
management
    .getAccessToken()
    .then(token => console.log(token))
    .catch(err => console.log("Error: " + err));

// Update a user
management.updateUser({ id: "user_id" }, { email: "hi@me.co" });

// Update a user using callback
management.updateUser({ id: "user_id" }, { email: "hi@me.co" }, (err: Error, users: auth0.User) => {});

// Update user metadata
management.updateUserMetadata({ id: "user_id" }, { key: "value" });

uManagement.updateAppMetadata({ id: "user_id" }, { aTest: "test" });

// Update user metadata with JSON object
management.updateUserMetadata(
    { id: "user_id" },
    {
        key: "value",
        numKey: 123,
        objKey: {
            foo: "bar",
            another: "value",
        },
    },
);
uManagement.updateUserMetadata({ id: "user_id" }, { uTest: "value" });

// Update user metadata using callback
management.updateUserMetadata({ id: "user_id" }, { key: "value" }, (err: Error, users: auth0.User) => {});

// Update app metadata
management.updateAppMetadata({ id: "user_id" }, { key: "value" });

// Update app metadata using callback
management.updateAppMetadata({ id: "user_id" }, { key: "value" }, (err: Error, users: auth0.User) => {});

management.getUsersByEmail("email@address.com", (err, users) => {
    console.log(users);
});

management.getUsersByEmail("email@address.com").then(users => {
    console.log(users);
});

management.getUserLogs({ id: "user_id" }).then(roles => console.log(roles));
management.getUserLogs({ id: "user_id" }, (err, data) => console.log(data));
management.getUserLogs({ id: "user_id", per_page: 3 }).then(roles => console.log(roles));
management.getUserLogs({ id: "user_id", per_page: 3 }, (err, data) => console.log(data));
management.getUserLogs({ id: "user_id", include_totals: true }).then(rolePage => console.log(rolePage));
management.getUserLogs({ id: "user_id", include_totals: true }, (err, data) => console.log(data));

management.getUserRoles({ id: "user_id" }).then(roles => console.log(roles));
management.getUserRoles({ id: "user_id" }, (err, data) => console.log(data));
management.getUserRoles({ id: "user_id", per_page: 3 }).then(roles => console.log(roles));
management.getUserRoles({ id: "user_id", per_page: 3 }, (err, data) => console.log(data));
management.getUserRoles({ id: "user_id", include_totals: true }).then(rolePage => console.log(rolePage));
management.getUserRoles({ id: "user_id", include_totals: true }, (err, data) => console.log(data));

management
    .removeRolesFromUser({ id: "user_id" }, { roles: ["role_id"] })
    .then(() => console.log("It worked"))
    .catch(err => console.log("Something went wrong " + err));
management.removeRolesFromUser({ id: "user_id" }, { roles: ["role_id"] }, err => {
    if (err) {
        console.error("Something went wrong " + err);
    } else {
        console.log("It worked");
    }
});

management
    .assignRolestoUser({ id: "user_id" }, { roles: ["role_id"] })
    .then(() => console.log("It worked"))
    .catch(err => console.log("Something went wrong " + err));
management.assignRolestoUser({ id: "user_id" }, { roles: ["role_id"] }, err => {
    if (err) {
        console.error("Something went wrong " + err);
    } else {
        console.log("It worked");
    }
});

management.getUserPermissions({ id: "user_id" }).then(permissions => console.log(permissions));
management.getUserPermissions({ id: "user_id" }, (err, data) => console.log(data));
management.getUserPermissions({ id: "user_id", per_page: 3 }).then(permissions => console.log(permissions));
management.getUserPermissions({ id: "user_id", per_page: 3 }, (err, data) => console.log(data));
management
    .getUserPermissions({ id: "user_id", include_totals: true })
    .then(permissionPage => console.log(permissionPage));
management.getUserPermissions({ id: "user_id", include_totals: true }, (err, data) => console.log(data));

management
    .removePermissionsFromUser(
        { id: "user_id" },
        {
            permissions: [{ permission_name: "god:mode", resource_server_identifier: "https://my.api.com" }],
        },
    )
    .then(() => console.log("It worked"))
    .catch(err => console.log("Something went wrong " + err));
management.removePermissionsFromUser(
    { id: "user_id" },
    {
        permissions: [{ permission_name: "god:mode", resource_server_identifier: "https://my.api.com" }],
    },
    err => {
        if (err) {
            console.error("Something went wrong " + err);
        } else {
            console.log("It worked");
        }
    },
);

management
    .assignPermissionsToUser(
        { id: "user_id" },
        {
            permissions: [{ permission_name: "god:mode", resource_server_identifier: "https://my.api.com" }],
        },
    )
    .then(() => console.log("It worked"))
    .catch(err => console.log("Something went wrong " + err));
management.assignPermissionsToUser(
    { id: "user_id" },
    {
        permissions: [{ permission_name: "god:mode", resource_server_identifier: "https://my.api.com" }],
    },
    err => {
        if (err) {
            console.error("Something went wrong " + err);
        } else {
            console.log("It worked");
        }
    },
);

// Without telemetry
new auth0.ManagementClient({
    domain: "xxx.auth0.com",
    telemetry: false,
});

new auth0.AuthenticationClient({
    domain: "xxx.auth0.com",
    telemetry: false,
});

// Using different client settings.
const retryableManagementClient = new auth0.ManagementClient({
    clientId: "",
    clientSecret: "",
    domain: "xxx.auth0.com",
    retry: {
        enabled: true,
    },
});

management.createPasswordChangeTicket(
    {
        connection_id: "con_id",
        email: "test@me.co",
        new_password: "password",
        result_url: "https://www.google.com/",
        ttl_sec: 86400,
        mark_email_as_verified: true,
        includeEmailInRedirect: true,
    },
    (err: Error, data) => {
        console.log(data.ticket);
    },
);

// Link users
management.linkUsers("primaryId", { user_id: "secondaryId" }).then((result: any) => console.log(result));

// Link users with callback
management.linkUsers("primaryId", { user_id: "secondaryId" }, (err: Error, result: any) => {});

// Get all clients (with promise)
management
    .getClients()
    .then((clients: auth0.Client[]) => {
        console.log(clients);
    })
    .catch(err => {
        // Handle the error
    });

// Get all clients (with callback)
management.getClients((err: Error, clients: auth0.Client[]) => {});

// Get all clients with params (with promise)
management
    .getClients({ fields: ["name", "client_metadata"], include_fields: true })
    .then((clients: auth0.Client[]) => {
        console.log(clients);
    })
    .catch(err => {
        // Handle the error
    });

// Get all clients with pagination and totals using a callback
management.getClients({ page: 0, per_page: 5, include_totals: true }, (err, pagedClients) => {
    // $ExpectType ClientsPaged
    pagedClients;
});

// Get all clients with pagination and totals returning a Promise
management.getClients({ page: 0, per_page: 5, include_totals: true }).then(pagedClients => {
    // $ExpectType ClientsPaged
    pagedClients;
});

// Connections
// Get all Connections with promise
management
    .getConnections()
    .then((connections: auth0.Connection[]) => {
        console.log(connections);
    })
    .catch(err => {
        // error handler
    });

// Get all Connections with callback
management.getConnections((err: Error, connections: auth0.Connection[]) => {});

// Get all Connections with promise and pagination
management
    .getConnections({ per_page: 25, page: 0 })
    .then((connections: auth0.Connection[]) => {
        console.log(connections);
    })
    .catch(err => {
        // error handler
    });

// Get all Connections with params (with promise)
management
    .getConnections({ name: "connectionName", strategy: "auth0", include_fields: true, fields: ["id", "name"] })
    .then((connections: auth0.Connection[]) => {
        console.log(connections);
    })
    .catch(err => {
        // error handler
    });

// Rules
// Get all Rules with promise
management
    .getRules()
    .then((rules: auth0.Rule[]) => {
        console.log(rules);
    })
    .catch(err => {
        // error handler
    });

// Get all Rules with callback
management.getRules((err: Error, rule: auth0.Rule[]) => {});

// Get all Rules with promise and pagination
management
    .getRules({ per_page: 25, page: 0 })
    .then((rules: auth0.Rule[]) => {
        console.log(rules);
    })
    .catch(err => {
        // error handler
    });

// Resource Servers
// Get all Resource Servers with promise
management
    .getResourceServers()
    .then((resourceServers: auth0.ResourceServer[]) => {
        console.log(resourceServers);
    })
    .catch(err => {
        // error handler
    });

// Get all Resource Servers with callback
management.getResourceServers((err: Error, resourceServers: auth0.ResourceServer[]) => {});

// Get all Resource Servers with promise and pagination
management
    .getRules({ per_page: 25, page: 0 })
    .then((resourceServers: auth0.ResourceServer[]) => {
        console.log(resourceServers);
    })
    .catch(err => {
        // error handler
    });

// Get all clients with params (with callback)
management.getClients(
    { fields: ["name", "client_metadata"], include_fields: true },
    (err: Error, clients: auth0.Client[]) => {},
);

// Get all client grants
management.getClientGrants();

// Get all client grants (with callback)
management.getClientGrants((err: Error, data: auth0.ClientGrant[]) => console.log(data));

// Get all client data with params
management.getClientGrants({ per_page: 1 }).then((data: auth0.ClientGrant[]) => console.log(data));
management.getClientGrants({ per_page: 12 }, (err: Error, data: auth0.ClientGrant[]) => console.log(data));

management.getClientGrants({ page: 12 }).then((data: auth0.ClientGrant[]) => console.log(data));
management.getClientGrants({ page: 12 }, (err: Error, data) => console.log(data));

management.getClientGrants({ audience: "audience" }).then((data: auth0.ClientGrant[]) => console.log(data));
management.getClientGrants({ audience: "audience" }, (err: Error, data: auth0.ClientGrant[]) => console.log(data));

management.getClientGrants({ client_id: "client_id" }).then((data: auth0.ClientGrant[]) => console.log(data));
management.getClientGrants(
    { client_id: "client_id" },
    (err: Error, data: auth0.ClientGrant[]) => console.log(data),
);

management.getClientGrants({ include_totals: true }).then((data: auth0.ClientGrantPage) => console.log(data));
management.getClientGrants(
    { include_totals: true },
    (err: Error, data: auth0.ClientGrantPage) => console.log(data),
);

// Jobs
management
    .getJob({
        id: "job_id",
    })
    .then(job => console.log((job as auth0.ExportUsersJob).fields));

// job.type can be used as a discriminator for automatic type assertion (no casting needed)
management
    .getJob({
        id: "job_id",
    })
    .then(job => {
        if (job.type === "users_export") {
            console.log(job.fields);
        }
    });

management.getJob(
    {
        id: "job_id",
    },
    (err, data) => console.log((data as auth0.ExportUsersJob).fields),
);

management
    .getJob({
        id: "job_id",
    })
    .then(job => console.log((job as auth0.ImportUsersJob).send_completion_email));

management.getJob(
    {
        id: "job_id",
    },
    (err, data) => console.log((data as auth0.ImportUsersJob).send_completion_email),
);

management
    .getJob({
        id: "job_id",
    })
    .then(job => console.log((job as auth0.VerificationEmailJob).id));

management.getJob(
    {
        id: "job_id",
    },
    (err, data) => console.log((data as auth0.VerificationEmailJob).id),
);

management
    .importUsers({
        users: "some file data",
        connection_id: "con_id",
        upsert: true,
    })
    .then(results => console.log(results));

management
    .importUsersJob({
        users: "some file data",
        connection_id: "con_id",
        upsert: true,
    })
    .then(results => console.log(results));

management.importUsers(
    {
        users: "some file data",
        connection_id: "con_id",
        upsert: true,
    },
    (err, data) => console.log(data),
);

management.importUsersJob(
    {
        users: "some file data",
        connection_id: "con_id",
        upsert: true,
    },
    (err, data) => console.log(data),
);

management.importUsers(
    {
        users_json: "some json data",
        connection_id: "con_id",
        send_completion_email: false,
    },
    (err, data) => console.log(data),
);

management
    .exportUsers({
        connection_id: "con_id",
        fields: [{ name: "email", export_as: "email_address" }],
        format: "json",
        limit: 500,
    })
    .then(results => console.log(results));

management.exportUsers(
    {
        connection_id: "con_id",
        fields: [{ name: "email", export_as: "email_address" }],
        format: "json",
        limit: 500,
    },
    (err, data) => console.log(data),
);

management
    .sendEmailVerification({
        client_id: "client_id",
        user_id: "user_id",
    })
    .then(results => console.log(results));

management.sendEmailVerification(
    {
        client_id: "client_id",
        user_id: "user_id",
    },
    (err, data) => console.log(data),
);

// Roles
management.getRoles().then(roles => console.log(roles));
management.getRoles((err, data) => console.log(data));
management.getRoles({ name_filter: "Admin" }).then(roles => console.log(roles));
management.getRoles({ name_filter: "Admin" }, (err, data) => console.log(data));
management.getRoles({ per_page: 12 }).then(roles => console.log(roles));
management.getRoles({ per_page: 12 }, (err, data) => console.log(data));
management.getRoles({ include_totals: true }).then(rolePage => console.log(rolePage));
management.getRoles({ include_totals: true }, (err, data) => console.log(data));

management
    .createRole({
        name: "Admin",
        description: "I have all the power",
    })
    .then(role => console.log(role));
management.createRole(
    {
        name: "Admin",
        description: "I have all the power",
    },
    (err, data) => console.log(data),
);

management.getRole({ id: "role_id" }).then(role => console.log(role));
management.getRole({ id: "role_id" }, (err, data) => console.log(data));

management
    .deleteRole({ id: "role_id" })
    .then(() => console.log("It worked"))
    .catch(err => console.error("Something went wrong " + err));
management.deleteRole({ id: "role_id" }, err => {
    if (err) {
        console.error("Something went wrong " + err);
    } else {
        console.log("It worked");
    }
});

management
    .updateRole(
        { id: "role_id" },
        {
            name: "The new name",
        },
    )
    .then(role => console.log(role));
management.updateRole(
    { id: "role_id" },
    {
        name: "The new name",
    },
    (err, data) => console.log(data),
);

management.getPermissionsInRole({ id: "role_id" }).then(permissions => console.log(permissions));
management.getPermissionsInRole({ id: "role_id" }, (err, data) => console.log(data));
management.getPermissionsInRole({ id: "role_id", per_page: 8 }).then(permissions => console.log(permissions));
management.getPermissionsInRole({ id: "role_id", per_page: 8 }, (err, data) => console.log(data));
management.getPermissionsInRole({ id: "role_id", include_totals: true }).then(permissions => console.log(permissions));
management.getPermissionsInRole({ id: "role_id", include_totals: true }, (err, data) => console.log(data));

management
    .removePermissionsFromRole(
        { id: "role_id" },
        {
            permissions: [{ permission_name: "eat:cake", resource_server_identifier: "https://my.api.com" }],
        },
    )
    .then(() => console.log("It worked"))
    .catch(err => console.log("Something went wrong " + err));

management.removePermissionsFromRole(
    { id: "role_id" },
    {
        permissions: [{ permission_name: "eat:cake", resource_server_identifier: "https://my.api.com" }],
    },
    err => {
        if (err) {
            console.error("Something went wrong " + err);
        } else {
            console.log("It worked");
        }
    },
);

management
    .addPermissionsInRole(
        { id: "role_id" },
        {
            permissions: [{ permission_name: "eat:cake", resource_server_identifier: "https://my.api.com" }],
        },
    )
    .then(() => console.log("It worked"))
    .catch(err => console.log("Something went wrong " + err));

management.addPermissionsInRole(
    { id: "role_id" },
    {
        permissions: [{ permission_name: "eat:cake", resource_server_identifier: "https://my.api.com" }],
    },
    err => {
        if (err) {
            console.error("Something went wrong " + err);
        } else {
            console.log("It worked");
        }
    },
);

management.getUsersInRole({ id: "role_id" }).then(users => console.log(users));
management.getUsersInRole({ id: "role_id" }, (err, data) => console.log(data));
management.getUsersInRole({ id: "role_id", per_page: 8 }).then(users => console.log(users));
management.getUsersInRole({ id: "role_id", per_page: 8 }, (err, data) => console.log(data));
management.getUsersInRole({ id: "role_id", include_totals: true }).then(userPage => console.log(userPage));
management.getUsersInRole({ id: "role_id", include_totals: true }, (err, data) => console.log(data));

management.createClient({
    name: "client",
});

management.createClient({
    name: "client",
    grant_types: ["implicit"],
    jwt_configuration: {
        lifetime_in_seconds: 300,
        scopes: {},
        alg: "RS256",
    },
    encryption_key: {
        pub: "pub",
        cert: "cert",
        subject: "subject",
    },
});
management.createEmailTemplate({ name: "template_name" }).then(data => {
    console.log(data);
});
management.createEmailTemplate({ name: "template_name" }, err => {
    console.log(err);
});
management.getEmailTemplate({ name: "template_name" }).then(data => {
    console.log(data);
});
management.getEmailTemplate({ name: "template_name" }, (err, data) => {
    console.log(data);
});
management.updateEmailTemplate({ name: "template_name" }, { type: "type" }).then(data => {
    console.log(data);
});
management.updateEmailTemplate({ name: "template_name" }, { type: "type" }, (err, data) => {
    console.log(data);
});

management
    .getUserBlocks({ id: "user_id" })
    .then(response => {
        response.blocked_for.forEach(blockedFor => console.log(`${blockedFor.identifier}:${blockedFor.ip}`));
    })
    .catch(err => console.log("Error: " + err));

management.getUserBlocks({ id: "user_id" }, (err, response) => {
    if (err) {
        console.log("Error: " + err);
        return;
    }
    response.blocked_for.forEach(blockedFor => console.log(`${blockedFor.identifier}:${blockedFor.ip}`));
});

management
    .getUserBlocksByIdentifier({ identifier: "email" })
    .then(response => {
        response.blocked_for.forEach(blockedFor => console.log(`${blockedFor.identifier}:${blockedFor.ip}`));
    })
    .catch(err => console.log("Error: " + err));

management.getUserBlocksByIdentifier({ identifier: "email" }, (err, response) => {
    if (err) {
        console.log("Error: " + err);
        return;
    }
    response.blocked_for.forEach(blockedFor => console.log(`${blockedFor.identifier}:${blockedFor.ip}`));
});

management
    .unblockUser({ id: "user_id" })
    .then(response => console.log(response))
    .catch(err => console.log("Error: " + err));

management.unblockUser({ id: "user_id" }, (err, response) => {
    if (err) {
        console.log("Error: " + err);
        return;
    }
    console.log(response);
});

management
    .unblockUserByIdentifier({ identifier: "email" })
    .then(response => console.log(response))
    .catch(err => console.log("Error: " + err));

management.unblockUserByIdentifier({ identifier: "email" }, (err, response) => {
    if (err) {
        console.log("Error: " + err);
        return;
    }
    console.log(response);
});

// Rules configurations
management.setRulesConfig({ key: "test" }, { value: "test" }).then(config => console.log(config));
management.setRulesConfig({ key: "test" }, { value: "test" }, (err, config) => console.log(config));

management.deleteRulesConfig({ key: "test" }).then(() => {});
management.deleteRulesConfig({ key: "test" }, err => {});

management.getRulesConfigs().then(configs => console.log(configs));
management.getRulesConfigs((err, configs) => console.log(configs));

// Custom Domains
management.createCustomDomain({ domain: "auth0.com", type: "auth0_managed_certs" }).then(domain => console.log(domain));
management.createCustomDomain(
    { domain: "auth0.com", type: "auth0_managed_certs" },
    (err, domain) => console.log(domain),
);

management.getCustomDomains().then(domains => console.log(domains));
management.getCustomDomains((err, domains) => console.log(domains));

management.getCustomDomain({ id: "cd_0000000000000001" }).then(domain => console.log(domain));
management.getCustomDomain({ id: "cd_0000000000000001" }, (err, domain) => console.log(domain));

management
    .verifyCustomDomain({ id: "cd_0000000000000001" })
    .then(domainVerification => console.log(domainVerification));
management.verifyCustomDomain(
    { id: "cd_0000000000000001" },
    (err, domainVerification) => console.log(domainVerification),
);

management.deleteCustomDomain({ id: "cd_0000000000000001" }).then(() => console.log("deleted"));
management.deleteCustomDomain({ id: "cd_0000000000000001" }, err => console.log("deleted"));

// User enrollment
management.getGuardianEnrollment({ id: "cd_0000000000000001" }).then(enrollment => console.log(enrollment));
management.getGuardianEnrollment({ id: "cd_0000000000000001" }, (err, enrollment) => console.log(enrollment));

management.getGuardianEnrollments({ id: "cd_0000000000000001" }).then(enrollments => console.log(enrollments));
management.getGuardianEnrollments({ id: "cd_0000000000000001" }, (err, enrollments) => console.log(enrollments));

management.deleteGuardianEnrollment({ id: "cd_0000000000000001" }).then(() => console.log("deleted"));
management.deleteGuardianEnrollment({ id: "cd_0000000000000001" }, err => console.log("deleted error"));

management
    .createGuardianEnrollmentTicket({ user_id: "user_id", send_mail: true })
    .then(results => console.log(results));
management.createGuardianEnrollmentTicket(
    { user_id: "user_id", send_mail: true },
    (err, data) => console.log(data),
);

// MFA invalidate remember browser
management.invalidateRememberBrowser({ id: "cd_0000000000000001" }).then(() => console.log("mfa resetter"));
management.invalidateRememberBrowser({ id: "cd_0000000000000001" }, err => console.log("mfa resetter error"));

// Grants
// $ExpectType Promise<GrantResponse[]>
management.getGrants({ user_id: "user_id", client_id: "client_id", audience: "audience" });
management.getGrants(
    { user_id: "user_id", client_id: "client_id", audience: "audience" },
    (err, grants) =>
        // $ExpectType GrantResponse[]
        grants,
);

// $ExpectType Promise<GrantResponse[]>
management.getGrants({ user_id: "user_id", client_id: "client_id", audience: "audience", page: 2, per_page: 5 });
management.getGrants(
    { user_id: "user_id", client_id: "client_id", audience: "audience", page: 2, per_page: 5 },
    (err, grants) =>
        // $ExpectType GrantResponse[]
        grants,
);

// Logs
management.getLog({ id: "cd_0000000000000001" }).then(log => console.log(log));
management.getLog({ id: "cd_0000000000000001" }, log => console.log(log));
management.getLogs().then(logs => console.log(logs));
management
    .getLogs({
        fields: "audience",
        from: "cd_0000000000000001",
        include_fields: true,
        include_totals: false,
        page: 0,
        per_page: 12,
        q: "?!?",
        sort: "audience",
        take: 42,
    })
    .then(logs => console.log(logs));
management.getLogs(logs => console.log(logs));
management.getLogs(
    {
        fields: "audience",
        from: "cd_0000000000000001",
        include_fields: true,
        include_totals: false,
        page: 0,
        per_page: 12,
        q: "?!?",
        sort: "audience",
        take: 42,
    },
    logs => console.log(logs),
);

// Log streams
management.getLogStreams().then(logStreams => console.log(logStreams));
management.getLogStreams((err, logStreams) => console.log(logStreams));

const authentication = new auth0.AuthenticationClient({
    domain: "auth0.com",
});

authentication
    .refreshToken({
        refresh_token: "{YOUR_REFRESH_TOKEN}",
        client_id: "{OPTIONAL_CLIENT_ID}",
    })
    .then(tokenResponse => {
        console.log(tokenResponse);
    })
    .catch(err => {
        // Handle the error.
    });

authentication.refreshToken(
    { refresh_token: "{YOUR_REFRESH_TOKEN}", client_id: "{OPTIONAL_CLIENT_ID}" },
    (err, tokenResponse) => {
        if (err) {
            // Handle error.
        }
        console.log(tokenResponse);
    },
);

const oauthAuthenticator = new auth0.OAuthAuthenticator({
    baseUrl: "baseUrl",
    clientId: "{OPTIONAL_CLIENT_ID}",
    clientSecret: "{OPTIONAL_CLIENT_SECRET}",
});

oauthAuthenticator
    .refreshToken({
        refresh_token: "{YOUR_REFRESH_TOKEN}",
    })
    .then(tokenResponse => {
        console.log(tokenResponse);
    })
    .catch(err => {
        // Handle the error.
    });
oauthAuthenticator.refreshToken({ refresh_token: "{YOUR_REFRESH_TOKEN}" }, (err, tokenResponse) => {
    if (err) {
        // Handle error.
    }
    console.log(tokenResponse);
});

(async () => {
    const signInUserData: auth0.SignInOptions = {
        username: "{YOUR_USERNAME}",
        otp: "123456",
        audience: "audience",
    };
    signInUserData.realm = "email";
    signInUserData.realm = "sms";

    signInUserData.scope = "openid profile email";
    const emailUserData: auth0.RequestEmailCodeOrLinkOptions = {
        email: "{YOUR_EMAIL}",
        send: "code",
    };
    emailUserData.send = "link";
    const smsUserData: auth0.RequestSMSCodeOptions = {
        client_id: "{YOUR_CLIENT_ID}",
        phone_number: "{YOUR_PHONE_NUMBER}",
    };
    const options: auth0.PasswordlessOptions = {};
    options.forwardedFor = "{YOUR_IP}";

    // $ExpectType SignInToken
    await authentication.passwordless.signIn(signInUserData);
    // $ExpectType SignInToken
    await authentication.passwordless.signIn(signInUserData, options);
    authentication.passwordless.signIn(signInUserData, (err, data) => {
        err; // $ExpectType Error
        data; // $ExpectType SignInToken
    });
    authentication.passwordless.signIn(signInUserData, options, (err, data) => {
        err; // $ExpectType Error
        data; // $ExpectType SignInToken
    });

    await authentication.passwordless.sendEmail(emailUserData);
    await authentication.passwordless.sendEmail(emailUserData, options);
    authentication.passwordless.sendEmail(emailUserData, (err, message) => {
        err; // $ExpectType Error
        message; // $ExpectType string
    });
    authentication.passwordless.sendEmail(emailUserData, options, (err, message) => {
        err; // $ExpectType Error
        message; // $ExpectType string
    });

    await authentication.passwordless.sendSMS(smsUserData);
    await authentication.passwordless.sendSMS(smsUserData, options);
    authentication.passwordless.sendSMS(smsUserData, (err, message) => {
        err; // $ExpectType Error
        message; // $ExpectType string
    });
    authentication.passwordless.sendSMS(smsUserData, options, (err, message) => {
        err; // $ExpectType Error
        message; // $ExpectType string
    });
});

async function signupTest(): Promise<void> {
    const signupResult = await authentication.database.signUp({ email: "email", password: "password" });
    signupResult._id; // $ExpectType string
    signupResult.email; // $ExpectType string
    signupResult.email_verified; // $ExpectType boolean

    authentication.database.signUp({ email: "email", password: "password" }, (err, data) => {
        err; // $ExpectType Error
        data; // $ExpectType User<AppMetadata, UserMetadata>
    });
}

const decoded = idToken.decode("{YOUR_API_V2_TOKEN}"); // $ExpectType DecodedToken
decoded._raw; // $ExpectType string
decoded.header; // $ExpectType any
decoded.payload; // $ExpectType any
decoded.signature; // $ExpectType string

(() => {
    const defaultOptions = {
        issuer: "issuer",
        audience: ["clientId", "clientIdAlt"],
        nonce: "a1b2c3d4e5",
    };
    idToken.validate("{YOUR_API_V2_TOKEN}"); // $ExpectType DecodedToken
    idToken.validate("{YOUR_API_V2_TOKEN}", defaultOptions); // $ExpectType DecodedToken
});

// Token manager
const tokenManager = new auth0.TokensManager({
    baseUrl: "baseUrl",
    clientId: "{OPTIONAL_CLIENT_ID}",
    clientSecret: "{OPTIONAL_CLIENT_SECRET}",
    headers: "{OPTIONAL_HEADERS}",
});

// Revoke a refresh token using a callback
tokenManager.revokeRefreshToken(
    {
        token: "{REFRESH_TOKEN}",
        client_id: "{OPTIONAL_CLIENT_ID}",
        client_secret: "{OPTIONAL_CLIENT_SECRET}",
    },
    err => {
        if (err) {
            // Handle error.
        }
        console.log("Successful");
    },
);

// Revoke a refresh token using a promise
tokenManager
    .revokeRefreshToken({
        token: "{REFRESH_TOKEN}",
        client_id: "{OPTIONAL_CLIENT_ID}",
        client_secret: "{OPTIONAL_CLIENT_SECRET}",
    })
    .then(() => {
        console.log("Successful");
    })
    .catch(err => {
        // Handle the error.
    });

/**
 * Organizations
 *
 * Get All Organizations using a callback
 */
management.organizations.getAll((err, organizations: auth0.Organization[]) => {
    console.log({ organizations });
});

/**
 * Get All Organizations returning a Promise
 */
management.organizations.getAll().then((organizations: auth0.Organization[]) => {
    console.log({ organizations });
});

/**
 * Get All Organizations with pagination using a callback
 */
management.organizations.getAll({ page: 0, per_page: 5 }, (err, organizations: auth0.Organization[]) => {
    console.log({ organizations });
});

/**
 * Get All Organizations with pagination returning a Promise
 */
management.organizations.getAll({ page: 0, per_page: 5 }).then((organizations: auth0.Organization[]) => {
    console.log({ organizations });
});

/**
 * Get All Organizations with pagination and totals using a callback
 */
management.organizations.getAll({ page: 0, per_page: 5, include_totals: true }, (err, pagedOrganizations) => {
    // $ExpectType OrganizationsPaged
    pagedOrganizations;
});

/**
 * Get All Organizations with pagination and totals returning a Promise
 */
management.organizations.getAll({ page: 0, per_page: 5, include_totals: true }).then(pagedOrganizations => {
    // $ExpectType OrganizationsPaged
    pagedOrganizations;
});

/**
 * Get All Organizations with checkpoint pagination using a callback
 */
management.organizations.getAll({ take: 5, from: "" }, (err, organizations: auth0.Organization[]) => {
    console.log({ organizations });
});

/**
 * Get All Organizations with checkpoint pagination returning a Promise
 */
management.organizations.getAll({ take: 5, from: "" }).then((organizations: auth0.Organization[]) => {
    console.log({ organizations });
});

/**
 * Get an Organization by ID using a callback
 */
management.organizations.getByID({ id: "" }, (err, organization: auth0.Organization) => {
    console.log({ organization });
});

/**
 * Get an Organization by ID returning a Promise
 */
management.organizations.getByID({ id: "" }).then((organization: auth0.Organization) => {
    console.log({ organization });
});

/**
 * Get an Organization by name using a callback
 */
management.organizations.getByName({ name: "" }, (err, organization: auth0.Organization) => {
    console.log({ organization });
});

/**
 * Get an Organization by name returning a Promise
 */
management.organizations.getByName({ name: "" }).then((organization: auth0.Organization) => {
    console.log({ organization });
});

/**
 * Create an Organization using a callback
 */
<<<<<<< HEAD
management.organizations.create({
    name: "test_organization",
    display_name: "Test Organization",
    enabled_connections: [{
        connection_id: "connection-id",
        assign_membership_on_login: true,
    }],
}, (err, organization: auth0.Organization) => {
    console.log({ organization });
});
=======
management.organizations.create(
    {
        name: 'test_organization',
        display_name: 'Test Organization',
        enabled_connections: [
            {
                connection_id: 'connection-id',
                assign_membership_on_login: true,
            },
        ],
    },
    (err, organization: auth0.Organization) => {
        console.log({ organization });
    },
);
>>>>>>> 296fb5a7

/**
 * Create an Organization returning a Promise
 */
management.organizations.create({ name: "test_organization" }).then((organization: auth0.Organization) => {
    console.log({ organization });
});

/**
 * Update an Organization using a callback
 */
management.organizations.update(
    { id: "organization_id" },
    { name: "test_organization" },
    (err, organization: auth0.Organization) => {
        console.log({ organization });
    },
);

/**
 * Update an Organization returning a Promise
 */
management.organizations
    .update({ id: "organization_id" }, { name: "test_organization" })
    .then((organization: auth0.Organization) => {
        console.log({ organization });
    });

/**
 * Delete an Organization using a callback
 */
management.organizations.delete({ id: "organization_id" }, err => {});

/**
 * Delete an Organization returning a Promise
 */
management.organizations.delete({ id: "organization_id" }).then(() => {});

/**
 * Get an Organization's Enabled Connections using a callback
 */
management.organizations.getEnabledConnections(
    { id: "organization_id" },
    (err, connections: auth0.OrganizationConnection[]) => {
        console.log({ connections });
    },
);

/**
 * Get an Organization's Enabled Connections returning a Promise
 */
management.organizations
    .getEnabledConnections({ id: "organization_id" })
    .then((connections: auth0.OrganizationConnection[]) => {
        console.log({ connections });
    });
/**
 * Get an Organization's Enabled Connections with paging using a callback
 */
management.organizations.getEnabledConnections(
    { id: "organization_id", page: 0, per_page: 5 },
    (err, connections: auth0.OrganizationConnection[]) => {
        console.log({ connections });
    },
);

/**
 * Get an Organization's Enabled Connections with paging returning a Promise
 */
management.organizations
    .getEnabledConnections({ id: "organization_id", page: 0, per_page: 5 })
    .then((connections: auth0.OrganizationConnection[]) => {
        console.log({ connections });
    });

/**
 * Get an Organization's Enabled Connection using a callback
 */
management.organizations.getEnabledConnection(
    { id: "organization_id", connection_id: "connection_id" },
    (err, connection: auth0.OrganizationConnection) => {
        console.log({ connection });
    },
);

/**
 * Get an Organization's Enabled Connection returning a Promise
 */
management.organizations
    .getEnabledConnection({ id: "organization_id", connection_id: "connection_id" })
    .then((connection: auth0.OrganizationConnection) => {
        console.log({ connection });
    });

/**
 * Add an Organization's Enabled Connection using a callback
 */
management.organizations.addEnabledConnection(
    { id: "organization_id" },
    { connection_id: "connection_id", assign_membership_on_login: true },
    (err, connection: auth0.OrganizationConnection) => {
        console.log({ connection });
    },
);

/**
 * Add an Organization's Enabled Connection returning a Promise
 */
management.organizations
    .addEnabledConnection(
        { id: "organization_id" },
        { connection_id: "connection_id", assign_membership_on_login: true },
    )
    .then((connection: auth0.OrganizationConnection) => {
        console.log({ connection });
    });

/**
 * Remove an Organization's Enabled Connection using a callback
 */
management.organizations.removeEnabledConnection(
    { id: "organization_id", connection_id: "connection_id" },
    err => {},
);

/**
 * Remove an Organization's Enabled Connection returning a Promise
 */
management.organizations
    .removeEnabledConnection({ id: "organization_id", connection_id: "connection_id" })
    .then(() => {});

/**
 * Update an Organization's Enabled Connection using a callback
 */
management.organizations.updateEnabledConnection(
    { id: "organization_id", connection_id: "connection_id" },
    { assign_membership_on_login: true },
    (err, connection: auth0.OrganizationConnection) => {
        console.log({ connection });
    },
);

/**
 * Update an Organization's Enabled Connection returning a Promise
 */
management.organizations
    .updateEnabledConnection(
        { id: "organization_id", connection_id: "connection_id" },
        { assign_membership_on_login: true },
    )
    .then((connection: auth0.OrganizationConnection) => {
        console.log({ connection });
    });

/**
 * Get an Organization's Members using a callback
 */
management.organizations.getMembers({ id: "organization_id" }, (err, members: auth0.OrganizationMember[]) => {
    console.log({ members });
});

/**
 * Get a paged result of an Organization's Members using a callback
 */
management.organizations.getMembers({ id: "organization_id", include_totals: true }, (err, pagedMembers) => {
    // $ExpectType OrganizationMembersPaged
    pagedMembers;
});

/**
 * Get an Organization's Members returning a Promise
 */
management.organizations.getMembers({ id: "organization_id" }).then((members: auth0.OrganizationMember[]) => {
    console.log({ members });
});

/**
 * Get a paged result of an Organization's members returning a promise.
 */
management.organizations.getMembers({ id: "organization_id", include_totals: true }).then(pagedMembers => {
    // $ExpectType OrganizationMembersPaged
    pagedMembers;
});

/**
 * Get an Organization's Members with pagination using a callback
 */
management.organizations.getMembers(
    { id: "organization_id", page: 1, per_page: 2 },
    (err, members: auth0.OrganizationMember[]) => {
        console.log({ members });
    },
);

/**
 * Get an Organization's Members with pagination returning a Promise
 */
management.organizations
    .getMembers({ id: "organization_id", page: 1, per_page: 2 })
    .then((members: auth0.OrganizationMember[]) => {
        console.log({ members });
    });

/**
 * Get an Organization's Members with checkpoint pagination using a callback
 */
management.organizations.getMembers(
    { id: "organization_id", take: 2, from: "" },
    (err, members: auth0.OrganizationMember[]) => {
        console.log({ members });
    },
);

/**
 * Get an Organization's Members with checkpoint pagination returning a Promise
 */
management.organizations
    .getMembers({ id: "organization_id", take: 2, from: "" })
    .then((members: auth0.OrganizationMember[]) => {
        console.log({ members });
    });

/**
 * Add Organization's Members using a callback
 */
management.organizations.addMembers({ id: "organization_id" }, { members: ["user_id"] }, err => {});

/**
 * Add Organization's Members returning a Promise
 */
management.organizations.addMembers({ id: "organization_id" }, { members: ["user_id"] }).then(() => {});

/**
 * Remove Organization's Members using a callback
 */
management.organizations.removeMembers({ id: "organization_id" }, { members: ["user_id"] }, err => {});

/**
 * Remove Organization's Members returning a Promise
 */
management.organizations.removeMembers({ id: "organization_id" }, { members: ["user_id"] }).then(() => {});

/**
 * Get Organization Invitations using a callback
 */
management.organizations.getInvitations(
    { id: "organization_id" },
    (err, invitations: auth0.OrganizationInvitation[]) => {
        console.log(invitations);
    },
);

/**
 * Get Organization Invitations returning a Promise
 */
management.organizations
    .getInvitations({ id: "organization_id" })
    .then((invitations: auth0.OrganizationInvitation[]) => {
        console.log(invitations);
    });

/**
 * Get Organization Invitations with pagination using a callback
 */
management.organizations.getInvitations(
    { id: "organization_id", per_page: 2, page: 1 },
    (err, invitations: auth0.OrganizationInvitation[]) => {
        console.log(invitations);
    },
);

/**
 * Get Organization Invitations with pagination returning a Promise
 */
management.organizations
    .getInvitations({ id: "organization_id", per_page: 2, page: 1 })
    .then((invitations: auth0.OrganizationInvitation[]) => {
        console.log(invitations);
    });

/**
 * Get Organization Invitations with pagination and totals using a callback
 */
management.organizations.getInvitations(
    { id: "organization_id", per_page: 2, page: 1, include_totals: true },
    (err, pagedInvitations: auth0.OrganizationInvitationsPaged) => {
        // $ExpectType OrganizationInvitationsPaged
        pagedInvitations;
    },
);

/**
 * Get Organization Invitations with pagination and totals returning a Promise
 */
management.organizations
    .getInvitations({ id: "organization_id", per_page: 2, page: 1, include_totals: true })
    .then((pagedInvitations: auth0.OrganizationInvitationsPaged) => {
        // $ExpectType OrganizationInvitationsPaged
        pagedInvitations;
    });

/**
 * Get Organization Invitations with properties using a callback
 */
management.organizations.getInvitations(
    { id: "organization_id", fields: "client_id", include_fields: false, sort: "" },
    (err, invitations: auth0.OrganizationInvitation[]) => {
        console.log(invitations);
    },
);

/**
 * Get Organization Invitations with properties returning a Promise
 */
management.organizations
    .getInvitations({ id: "organization_id", fields: "client_id", include_fields: false, sort: "" })
    .then((invitations: auth0.OrganizationInvitation[]) => {
        console.log(invitations);
    });

/**
 * Get Organization Invitation using a callback
 */
management.organizations.getInvitation(
    { id: "organization_id", invitation_id: "invitation_id", fields: "client_id", include_fields: false },
    (err, invitation: auth0.OrganizationInvitation) => {
        console.log(invitation);
    },
);

/**
 * Get Organization Invitation returning a Promise
 */
management.organizations
    .getInvitation({
        id: "organization_id",
        invitation_id: "invitation_id",
        fields: "client_id",
        include_fields: false,
    })
    .then((invitation: auth0.OrganizationInvitation) => {
        console.log(invitation);
    });

/**
 * Create an Organization Invitation using a callback
 */
management.organizations.createInvitation(
    { id: "organization_id" },
    { client_id: "client_id", invitee: { email: "invitee_email" }, inviter: { name: "inviter_name" } },
    (err, invitation: auth0.OrganizationInvitation) => {
        console.log(invitation);
    },
);

/**
 * Create an Organization Invitation returning a Promise
 */
management.organizations
    .createInvitation(
        { id: "organization_id" },
        { client_id: "client_id", invitee: { email: "invitee_email" }, inviter: { name: "inviter_name" } },
    )
    .then((invitation: auth0.OrganizationInvitation) => {
        console.log(invitation);
    });

/**
 * Delete an Organization Invitation using a callback
 */
management.organizations.deleteInvitation({ id: "organization_id", invitation_id: "invitation_id" }, err => {});

/**
 * Delete an Organization Invitation returning a Promise
 */
management.organizations.deleteInvitation({ id: "organization_id", invitation_id: "invitation_id" }).then(() => {});

/**
 * Get Organization Member Roles using a callback
 */
management.organizations.getMemberRoles({ id: "organization_id", user_id: "user_id" }, (err, roles: auth0.Role[]) => {
    console.log(roles);
});

/**
 * Get a paged result of an Organization Member Roles using a callback
 */
management.organizations.getMemberRoles(
    { id: "organization_id", user_id: "user_id", include_totals: true },
    (err, pagedRoles: Omit<auth0.RolePage, "length">) => {
        console.log(pagedRoles);
    },
);

/**
 * Get a paged result of an Organization Member Roles returning a Promise
 */
management.organizations
    .getMemberRoles({ id: "organization_id", user_id: "user_id", include_totals: true })
    .then((pagedRoles: Omit<auth0.RolePage, "length">) => {
        console.log(pagedRoles);
    });

/**
 * Get a paged result of an Organization Member Roles with pagination using a callback
 */
management.organizations.getMemberRoles(
    { id: "organization_id", user_id: "user_id", page: 0, per_page: 2 },
    (err, roles: auth0.Role[]) => {
        console.log(roles);
    },
);

/**
 * Organization Member Roles with pagination returning a Promise
 */
management.organizations
    .getMemberRoles({ id: "organization_id", user_id: "user_id", page: 0, per_page: 2 })
    .then((roles: auth0.Role[]) => {
        console.log(roles);
    });

/**
 * Add an Organization Member Role using a callback
 */
management.organizations.addMemberRoles(
    { id: "organization_id", user_id: "user_id" },
    { roles: ["role_id"] },
    err => {},
);

/**
 * Add an Organization Member Role returning a Promise
 */
management.organizations
    .addMemberRoles({ id: "organization_id", user_id: "user_id" }, { roles: ["role_id"] })
    .then(() => {});

/**
 * Remove an Organization Member Role using a callback
 */
management.organizations.removeMemberRoles(
    { id: "organization_id", user_id: "user_id" },
    { roles: ["role_id"] },
    err => {},
);

/**
 * Remove an Organization Member Role returning a Promise
 */
management.organizations
    .removeMemberRoles({ id: "organization_id", user_id: "user_id" }, { roles: ["role_id"] })
    .then(() => {});

// Device Credentials
management.getDeviceCredentials({ user_id: "user_id" }).then(deviceCredentials => {
    deviceCredentials; // $ExpectType DeviceCredential[]
});
management.getDeviceCredentials({ user_id: "user_id" }, (err, deviceCredentials) => {
    deviceCredentials; // $ExpectType DeviceCredential[]
});

management.deleteDeviceCredential({ id: "id" }).then(() => {});
management.deleteDeviceCredential({ id: "id" }, err => {});

// Fetch a user's authentication methods
management.users
    .getAuthenticationMethods({ id: "my_id" })
    .then((authenticationMethods: auth0.AuthenticationMethod[]) => {
        console.log(authenticationMethods);
    });

// Fetch a user's authentication methods using cb style
management.users.getAuthenticationMethods(
    { id: "my_id" },
    (err: Error, getAuthenticationMethods: auth0.AuthenticationMethod[]) => {
        if (err) {
            throw err;
        }

        console.log(getAuthenticationMethods);
    },
);

// Fetch a user's authentication method by id
management.users
    .getAuthenticationMethodById({ id: "my_id", authentication_method_id: "authentication_method_id" })
    .then((authenticationMethod: auth0.AuthenticationMethod) => {
        console.log(authenticationMethod);
    });

// Fetch a user's authentication method by id using cb style
management.users.getAuthenticationMethodById(
    { id: "my_id", authentication_method_id: "authentication_method_id" },
    (err: Error, getAuthenticationMethod: auth0.AuthenticationMethod) => {
        if (err) {
            throw err;
        }

        console.log();
    },
);

// Delete a user's authentication methods
management.users
    .deleteAuthenticationMethodById({ id: "my_id", authentication_method_id: "authentication_method_id" })
    .then(() => {});

// Delete a user's authentication methods using cb style
management.users.deleteAuthenticationMethodById(
    { id: "my_id", authentication_method_id: "authentication_method_id" },
    (err: Error) => {
        if (err) {
            throw err;
        }
    },
);

// Delete a user's authentication method by id
management.users.deleteAuthenticationMethods({ id: "my_id" }).then(() => {});

// Delete a user's authentication method by id using cb style
management.users.deleteAuthenticationMethods({ id: "my_id" }, (err: Error) => {
    if (err) {
        throw err;
    }
});

// Retrieve all multi-factor authentication configurations
management.getGuardianFactors().then((guardianFactor: auth0.GuardianFactor[]) => {
    console.log(guardianFactor);
});

// Retrieve all multi-factor authentication configurations using cb style
management.getGuardianFactors((err: Error, guardianFactor: auth0.GuardianFactor[]) => {
    if (err) {
        throw err;
    }

    console.log(guardianFactor);
});

// Regenerates recover-code
management.users.regenerateRecoveryCode({ id: "my_id" }).then(res => {
    console.log(res.recovery_code);
});

// Regenerates recover-code using cb style
management.users.regenerateRecoveryCode({ id: "my_id" }, (err: Error, res) => {
    if (err) {
        throw err;
    }

    console.log(res.recovery_code);
});<|MERGE_RESOLUTION|>--- conflicted
+++ resolved
@@ -583,16 +583,10 @@
 management.getClientGrants({ audience: "audience" }, (err: Error, data: auth0.ClientGrant[]) => console.log(data));
 
 management.getClientGrants({ client_id: "client_id" }).then((data: auth0.ClientGrant[]) => console.log(data));
-management.getClientGrants(
-    { client_id: "client_id" },
-    (err: Error, data: auth0.ClientGrant[]) => console.log(data),
-);
+management.getClientGrants({ client_id: "client_id" }, (err: Error, data: auth0.ClientGrant[]) => console.log(data));
 
 management.getClientGrants({ include_totals: true }).then((data: auth0.ClientGrantPage) => console.log(data));
-management.getClientGrants(
-    { include_totals: true },
-    (err: Error, data: auth0.ClientGrantPage) => console.log(data),
-);
+management.getClientGrants({ include_totals: true }, (err: Error, data: auth0.ClientGrantPage) => console.log(data));
 
 // Jobs
 management
@@ -979,10 +973,7 @@
 management
     .createGuardianEnrollmentTicket({ user_id: "user_id", send_mail: true })
     .then(results => console.log(results));
-management.createGuardianEnrollmentTicket(
-    { user_id: "user_id", send_mail: true },
-    (err, data) => console.log(data),
-);
+management.createGuardianEnrollmentTicket({ user_id: "user_id", send_mail: true }, (err, data) => console.log(data));
 
 // MFA invalidate remember browser
 management.invalidateRememberBrowser({ id: "cd_0000000000000001" }).then(() => console.log("mfa resetter"));
@@ -1307,25 +1298,13 @@
 /**
  * Create an Organization using a callback
  */
-<<<<<<< HEAD
-management.organizations.create({
-    name: "test_organization",
-    display_name: "Test Organization",
-    enabled_connections: [{
-        connection_id: "connection-id",
-        assign_membership_on_login: true,
-    }],
-}, (err, organization: auth0.Organization) => {
-    console.log({ organization });
-});
-=======
 management.organizations.create(
     {
-        name: 'test_organization',
-        display_name: 'Test Organization',
+        name: "test_organization",
+        display_name: "Test Organization",
         enabled_connections: [
             {
-                connection_id: 'connection-id',
+                connection_id: "connection-id",
                 assign_membership_on_login: true,
             },
         ],
@@ -1334,7 +1313,6 @@
         console.log({ organization });
     },
 );
->>>>>>> 296fb5a7
 
 /**
  * Create an Organization returning a Promise
@@ -1455,10 +1433,7 @@
 /**
  * Remove an Organization's Enabled Connection using a callback
  */
-management.organizations.removeEnabledConnection(
-    { id: "organization_id", connection_id: "connection_id" },
-    err => {},
-);
+management.organizations.removeEnabledConnection({ id: "organization_id", connection_id: "connection_id" }, err => {});
 
 /**
  * Remove an Organization's Enabled Connection returning a Promise
