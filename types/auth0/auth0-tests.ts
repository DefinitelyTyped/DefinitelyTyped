--- conflicted
+++ resolved
@@ -135,13 +135,8 @@
             .catch(err => console.error("Cannot create SMS user", err))
             .then(smsUser => {
                 if (!smsUser) return;
-<<<<<<< HEAD
-                const userId = emailUser.user_id;
-                const params = { user_id: smsUser.user_id, provider: "sms" };
-=======
                 const userId = emailUser.user_id!;
-                const params = { user_id: smsUser.user_id!, provider: 'sms' };
->>>>>>> e3552f21
+                const params = { user_id: smsUser.user_id!, provider: "sms" };
                 management
                     .linkUsers(userId, params)
                     .catch(err => console.error("Cannot link E-mail and SMS users", err))
@@ -1148,17 +1143,10 @@
 });
 
 async function signupTest(): Promise<void> {
-<<<<<<< HEAD
     const signupResult = await authentication.database.signUp({ email: "email", password: "password" });
-    signupResult._id; // $ExpectType string
-    signupResult.email; // $ExpectType string
-    signupResult.email_verified; // $ExpectType boolean
-=======
-    const signupResult = await authentication.database.signUp({ email: 'email', password: 'password' });
     signupResult._id; // $ExpectType string | undefined
     signupResult.email; // $ExpectType string | undefined
     signupResult.email_verified; // $ExpectType boolean | undefined
->>>>>>> e3552f21
 
     authentication.database.signUp({ email: "email", password: "password" }, (err, data) => {
         err; // $ExpectType Error
