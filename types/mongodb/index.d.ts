--- conflicted
+++ resolved
@@ -1420,7 +1420,6 @@
     j?: number
 }
 
-<<<<<<< HEAD
 /** http://mongodb.github.io/node-mongodb-native/3.0/api/ChangeStream.html */
 export class ChangeStream extends Readable {
     constructor(changeDomain: Db | Collection, pipeline: Object[], options?: ChangeStreamOptions);
@@ -1442,7 +1441,6 @@
 
     /** http://mongodb.github.io/node-mongodb-native/3.0/api/ChangeStream.html#stream */
     stream(options?: { transform: Function }): Cursor;
-
 }
 
 export interface ChangeStreamOptions {
@@ -1453,6 +1451,5 @@
     collation?: Object;
     readPreference?: ReadPreference;
 }
-=======
-type GridFSBucketWriteStreamId = string | number | Object | ObjectID;
->>>>>>> 6d895a25
+
+type GridFSBucketWriteStreamId = string | number | Object | ObjectID;