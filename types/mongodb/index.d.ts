--- conflicted
+++ resolved
@@ -14,11 +14,8 @@
 //                 Wan Bachtiar <https://github.com/sindbach>
 //                 Geraldine Lemeur <https://github.com/geraldinelemeur>
 //                 Jimmy Shimizu <https://github.com/jishi>
-<<<<<<< HEAD
 //                 Dominik Heigl <https://github.com/various89>
-=======
 //                 Angela-1 <https://github.com/angela-1>
->>>>>>> 664bd2cc
 // Definitions: https://github.com/DefinitelyTyped/DefinitelyTyped
 // TypeScript Version: 2.3
 
