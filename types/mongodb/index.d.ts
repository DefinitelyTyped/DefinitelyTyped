--- conflicted
+++ resolved
@@ -462,22 +462,18 @@
      */
     result?: object;
 }
-
-/**
-<<<<<<< HEAD
- * Optional settings for MongoClient.connect()
- *
- * @see https://mongodb.github.io/node-mongodb-native/3.6/api/MongoClient.html#.connect
- */
-=======
+/**
  * An error indicating an unsuccessful Bulk Write
  * @see https://mongodb.github.io/node-mongodb-native/3.6/api/BulkWriteError.html
  */
 export class BulkWriteError extends MongoError {}
 export { BulkWriteError as MongoBulkWriteError };
 
-/** @see https://mongodb.github.io/node-mongodb-native/3.6/api/MongoClient.html#.connect */
->>>>>>> 0b4585f6
+/**
+ * Optional settings for MongoClient.connect()
+ *
+ * @see https://mongodb.github.io/node-mongodb-native/3.6/api/MongoClient.html#.connect
+ */
 export interface MongoClientOptions
     extends DbCreateOptions,
         ServerOptions,
