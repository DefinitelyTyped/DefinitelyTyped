<<<<<<< HEAD
import chroma, { Color } from "chroma-js";
=======
import { Color, Scale } from "chroma-js";
import chroma = require("chroma-js");
>>>>>>> 0c370ead

function test_chroma() {
    chroma("hotpink");
    chroma("#ff3399");
    chroma("F39");
    chroma(chroma("#ff3399"));
    chroma.valid(0);
    chroma.valid("");
    chroma.valid({});
    chroma.valid(null);
    chroma.valid(undefined);

    chroma(0xff3399);
    chroma(0xff, 0x33, 0x99);
    chroma(255, 51, 153);
    chroma([255, 51, 153]);
    chroma(330, 1, 0.6, "hsl");
    chroma.hsl(330, 1, 0.6);
    chroma.hsl(330, 1, 0.6, 0.5);
    chroma.hcl(50, 40, 40);
    // @ts-expect-error
    chroma.hcl(50, 40, 40, "0");
    chroma.lch(80, 40, 130);
    chroma.oklch(0.8, 0.4, 130);
    chroma.oklch(0.8, 0.4, 130, 0.5);
    chroma(80, 40, 130, "lch");
    chroma(0.8, 0.4, 130, "oklch");
    chroma.cmyk(0.2, 0.8, 0, 0);
    chroma(0.2, 0.8, 0, 0, "cmyk");
    chroma.gl(0.6, 0, 0.8);
    chroma.gl(0.6, 0, 0.8, 0.5);
    chroma(0.6, 0, 0.8, "gl");
    chroma.temperature(2000);
    chroma.temperature(3500);
    chroma.temperature(6000);
    chroma.mix("red", "blue");
    chroma.mix("red", "blue", 0.25);
    chroma.mix("red", "blue", 0.5, "rgb");
    chroma.mix("red", "blue", 0.5, "hsl");
    chroma.mix("red", "blue", 0.5, "lab");
    chroma.mix("red", "blue", 0.5, "oklab");
    chroma.mix("red", "blue", 0.5, "lrgb");
    chroma.blend("4CBBFC", "EEEE22", "multiply");
    chroma.blend("4CBBFC", "EEEE22", "darken");
    chroma.blend("4CBBFC", "EEEE22", "lighten");
    chroma.average(["4CBBFC", "yellow"], "lch", [1, 1, 2, 1]);
    chroma.average(["4CBBFC", "yellow"], "lrgb", [1, 1, 2, 1]);
    chroma.random();
    chroma.contrast("pink", "hotpink");
    chroma.contrast("pink", "purple");
    chroma.brewer.OrRd;
    const data = [
        3.0,
        3.5,
        3.6,
        3.8,
        3.8,
        4.1,
        4.3,
        4.4,
        4.6,
        4.9,
        5.2,
        5.3,
        5.4,
        5.7,
        5.8,
        5.9,
        6.2,
        6.5,
        6.8,
        7.2,
        9,
    ];
    chroma.limits(data, "e", 5);
    chroma.limits(data, "q", 5);
    chroma.limits(data, "k", 5);

    chroma(0xff3399);
    chroma.limits(data, "k", 5);
}

function test_color() {
    chroma("red").alpha(0.5);
    chroma("rgba(255,0,0,0.35)").alpha() === 0.35;
    chroma("hotpink").darken();
    chroma("hotpink").darken(2);
    chroma("hotpink").brighten();
    chroma("slategray").saturate();
    chroma("slategray").saturate(2);
    chroma("hotpink").desaturate();
    chroma("hotpink").desaturate(2);
    chroma("hotpink").desaturate(3);
    chroma("hotpink").mix("blue");
    chroma("hotpink").mix("blue", 0.25);
    chroma("hotpink").mix("blue", 0.75);
    // change hue to 0 deg (=red)
    chroma("skyblue").set("hsl.h", 0);
    // set chromacity to 30
    chroma("hotpink").set("lch.c", 30);
    // half Lab lightness
    chroma("orangered").set("lab.l", "*0.5");
    // double Lch saturation
    chroma("darkseagreen").set("lch.c", "*2");
    chroma("orangered").get("lab.l");
    chroma("orangered").get("hsl.l");
    chroma("orangered").get("rgb.g");
    chroma("white").luminance();
    chroma("aquamarine").luminance();
    chroma("hotpink").luminance();
    chroma("darkslateblue").luminance();
    chroma("black").luminance();
    chroma("white").luminance(0.5);
    chroma("aquamarine").luminance(0.5);
    chroma("hotpink").luminance(0.5);
    chroma("darkslateblue").luminance(0.5);
    chroma("aquamarine").luminance(0.5);
    chroma("aquamarine").luminance(0.5, "lab");
    chroma("aquamarine").luminance(0.5, "hsl");
    chroma("orange").hex();
    chroma("orange").hex("auto");
    chroma("orange").hex("rgb");
    chroma("orange").alpha(0.5).hex("rgba");
    chroma("#ffa500").name();
    chroma("#ffa505").name();
    chroma("teal").css();
    chroma("teal").alpha(0.5).css();
    chroma("teal").css("hsl");
    chroma("teal").css("lab");
    chroma("teal").css("lch");
    chroma("teal").css("oklab");
    chroma("teal").css("oklch");
    chroma("teal").css("rgb");
    chroma("orange").rgb();
    chroma("orange").hsl();
    chroma("white").hsl();
    chroma("orange").hsv();
    chroma("white").hsv();
    chroma("orange").hsi();
    chroma("white").hsi();
    chroma("orange").lab();
    chroma("skyblue").lch();
    chroma("skyblue").hcl();
    chroma("#ff3300").temperature();
    chroma("#ff8a13").temperature();
    chroma("#ffe3cd").temperature();
    chroma("#cbdbff").temperature();
    chroma("#b3ccff").temperature();
    chroma("33cc00").gl();
    chroma(50, 40, 20, "hcl").clipped();
    chroma(50, 40, 20, "hcl")._rgb._unclipped;

    chroma("teal").alpha(0.5).css();
    chroma("teal").css("hsl");
    chroma("orange").rgb();
    chroma("orange").rgb(true);
    chroma("orange").rgba();
    chroma("orange").rgba(true);

    chroma("#000000").num();
    chroma("#0000ff").num();
    chroma("#00ff00").num();
    chroma("#ff0000").num();
}

function test_scale() {
    const f = chroma.scale();
    f(0.25);
    f(0.5);
    f(0.75);
    f(null);
    f(undefined);
    chroma.scale(["yellow", "008ae5"]);
    chroma.scale(["yellow", "red", "black"]);
    // default domain is [0,1]
    chroma.scale(["yellow", "008ae5"]);
    // set domain to [0,100]
    chroma.scale(["yellow", "008ae5"]).domain([0, 100]);
    // default domain is [0,1]
    chroma.scale(["yellow", "lightgreen", "008ae5"]).domain([0, 0.25, 1]);
    chroma.scale(["yellow", "008ae5"]);
    chroma.scale(["yellow", "navy"]);
    chroma.scale(["yellow", "navy"]).mode("lab");
    chroma.scale(["yellow", "navy"]).mode("lrgb");
    chroma.scale(["yellow", "navy"]).mode("hsl");
    chroma.scale(["yellow", "navy"]).mode("lch");
    chroma.scale("YlGnBu");
    chroma.scale("Spectral");
    chroma.scale("Spectral").domain([1, 0]);
    chroma.brewer.OrRd;
    chroma.brewer.Viridis;
    chroma.scale(["yellow", "008ae5"]).mode("lch");

    chroma.scale(["yellow", "008ae5"]).mode("lch").correctLightness();
    // linear interpolation
    chroma.scale(["yellow", "red", "black"]);
    // bezier interpolation
    chroma.bezier(["yellow", "red", "black"]);
    // convert bezier interpolator into chroma.scale
    chroma.bezier(["yellow", "red", "black"]).scale().colors(5);
    // use the default helix...
    chroma.cubehelix();
    // or customize it
    chroma.cubehelix().start(200).rotations(-0.5).gamma(0.8).lightness([0.3, 0.8]);

    chroma
        .cubehelix()
        .start(200)
        .rotations(-0.35)
        .gamma(0.7)
        .lightness([0.3, 0.8])
        .scale() // convert to chroma.scale
        .correctLightness()
        .colors(5);

    chroma.scale("RdYlBu");
    chroma.scale("RdYlBu").padding(0.15);

    chroma.scale("OrRd");
    chroma.scale("OrRd").padding([0.2, 0]);

    chroma.scale("OrRd").classes(5);
    chroma.scale("OrRd").classes(8);

    chroma
        .cubehelix()
        .start(200)
        .rotations(-0.35)
        .gamma(0.7)
        .lightness([0.3, 0.8])
        .scale() // convert to chroma.scale
        .correctLightness()
        .colors(5);

    chroma.scale("RdYlBu");
    chroma.scale("RdYlBu").padding(0.15);
}

function test_types() {
    const color: chroma.Color = chroma("orange");
    const scale: chroma.Scale = chroma.scale("RdYlBu");
    const scale1: Scale = scale.domain([1, 10]);
    const minmax: number[] = scale.domain();
}

// the following should actually, pass, but TS can't disambiguate between a parameter
// which is passed as undefined/null or not passed at all
// const scaleColors1: Color[] = chroma.scale(['black', 'white']).colors(12);
const scaleColors2: Color[] = chroma.scale(["black", "white"]).colors(12, null);
const scaleColors3: Color[] = chroma.scale(["black", "white"]).colors(12, undefined);<|MERGE_RESOLUTION|>--- conflicted
+++ resolved
@@ -1,9 +1,4 @@
-<<<<<<< HEAD
 import chroma, { Color } from "chroma-js";
-=======
-import { Color, Scale } from "chroma-js";
-import chroma = require("chroma-js");
->>>>>>> 0c370ead
 
 function test_chroma() {
     chroma("hotpink");
