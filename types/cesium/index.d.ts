// Type definitions for cesium 1.59
// Project: http://cesiumjs.org
// Definitions by: Aigars Zeiza <https://github.com/Zuzon>
//                 Harry Nicholls <https://github.com/hnipps>
//                 Jared Szechy <https://github.com/szechyjs>
//                 Radek Goláň jr. <https://github.com/golyalpha>
//                 Emma Krantz <https://github.com/KeyboardSounds>
//                 Wing Ho <https://github.com/soyarsauce>
<<<<<<< HEAD
//                 Usama Mehmood <https://github.com/UsamaMehmood>
=======
//                 Joey Rafidi <https://github.com/jrafidi>
//                 Morgan Snyder <https://github.com/morgansierrasnyder>
>>>>>>> d013dfe9
// Definitions: https://github.com/DefinitelyTyped/DefinitelyTyped
// TypeScript Version: 3.0

// tslint:disable-next-line:export-just-namespace
export = Cesium;
export as namespace Cesium;

declare namespace Cesium {
    type RenderState = any;

    interface Proxy {
        getURL(resource: string): string;
    }

    interface IonType {
        defaultAccessToken: string;
        defaultServer: string | Resource;
        getDefaultTokenCredit(providedKey: string): Credit;
    }

    interface BingMapsApiType {
        defaultKey: string;
        getKey(providedKey: string): string;
    }

    let Ion: IonType;
    let BingMapsApi: BingMapsApiType;

    class ArcGisImageServerTerrainProvider extends TerrainProvider {
        constructor(options: { url: string; token?: string; proxy?: any; tilingScheme?: TilingScheme; ellipsoid?: Ellipsoid; credit?: Credit | string });
    }

    class AssociativeArray {
        length: number;
        values: any[];
        contains(key: string | number): boolean;
        set(key: string | number, value: any): void;
        get(key: string | number): any;
        remove(key: string | number): boolean;
        removeAll(): void;
    }

    class AxisAlignedBoundingBox {
        minimum: Cartesian3;
        maximum: Cartesian3;
        center: Cartesian3;
        constructor(minimum?: Cartesian3, maximum?: Cartesian3, center?: Cartesian3);
        clone(result?: AxisAlignedBoundingBox): AxisAlignedBoundingBox;
        intersect(plane: Cartesian4): Intersect;
        equals(right?: AxisAlignedBoundingBox): boolean;
        static fromPoints(positions: Cartesian3[], result?: AxisAlignedBoundingBox): AxisAlignedBoundingBox;
        static clone(box: AxisAlignedBoundingBox, result?: AxisAlignedBoundingBox): AxisAlignedBoundingBox;
        static equals(left?: AxisAlignedBoundingBox, right?: AxisAlignedBoundingBox): boolean;
        static intersect(box: AxisAlignedBoundingBox, plane: Cartesian4): Intersect;
    }

    class BoundingRectangle {
        x: number;
        y: number;
        width: number;
        height: number;
        constructor(x?: number, y?: number, width?: number, height?: number);
        clone(result?: BoundingRectangle): BoundingRectangle;
        intersect(right: BoundingRectangle): Intersect;
        equals(right?: BoundingRectangle): boolean;
        static fromPoints(positions: Cartesian2[], result?: BoundingRectangle): BoundingRectangle;
        static fromRectangle(rectangle: Rectangle, projection?: any, result?: BoundingRectangle): BoundingRectangle;
        static clone(rectangle: BoundingRectangle, result?: BoundingRectangle): BoundingRectangle;
        static union(left: BoundingRectangle, right: BoundingRectangle, result?: BoundingRectangle): BoundingRectangle;
        static expand(rectangle: BoundingRectangle, point: Cartesian2, result?: BoundingRectangle): BoundingRectangle;
        static intersect(left: BoundingRectangle, right: BoundingRectangle): Intersect;
        static equals(left?: BoundingRectangle, right?: BoundingRectangle): boolean;
    }

    class BoundingSphere extends Packable {
        center: Cartesian3;
        radius: number;
        constructor(center?: Cartesian3, radius?: number);
        intersect(plane: Cartesian4): Intersect;
        equals(right?: BoundingSphere): boolean;
        clone(result?: BoundingSphere): BoundingSphere;
        static fromPoints(positions: Cartesian3[], result?: BoundingSphere): BoundingSphere;
        static fromRectangle2D(rectangle: Rectangle, projection?: any, result?: BoundingSphere): BoundingSphere;
        static fromRectangleWithHeights2D(rectangle: Rectangle, projection?: any, minimumHeight?: number, maximumHeight?: number, result?: BoundingSphere): BoundingSphere;
        static fromRectangle3D(rectangle: Rectangle, ellipsoid?: Ellipsoid, surfaceHeight?: number, result?: BoundingSphere): BoundingSphere;
        static fromVertices(positions: Cartesian3[], center?: Cartesian3, stride?: number, result?: BoundingSphere): BoundingSphere;
        static fromCornerPoints(corner?: number, oppositeCorner?: number, result?: BoundingSphere): BoundingSphere;
        static fromEllipsoid(ellipsoid: Ellipsoid, result?: BoundingSphere): BoundingSphere;
        static fromBoundingSpheres(boundingSpheres: BoundingSphere[], result?: BoundingSphere): BoundingSphere;
        static clone(sphere: BoundingSphere, result?: BoundingSphere): BoundingSphere;
        static pack(value: BoundingSphere, array: number[], startingIndex?: number): number[];
        static unpack(array: number[], startingIndex?: number, result?: BoundingSphere): BoundingSphere;
        static union(left: BoundingSphere, right: BoundingSphere, result?: BoundingSphere): BoundingSphere;
        static expand(sphere: BoundingSphere, point: Cartesian3, result?: BoundingSphere): BoundingSphere;
        static intersect(sphere: BoundingSphere, plane: Cartesian4): Intersect;
        static transform(sphere: BoundingSphere, transform: Matrix4, result?: BoundingSphere): BoundingSphere;
        static distanceSquaredTo(sphere: BoundingSphere, cartesian: Cartesian3): number;
        static transformWithoutScale(sphere: BoundingSphere, transform: Matrix4, result?: BoundingSphere): BoundingSphere;
        static computePlaneDistances(sphere: BoundingSphere, position: Cartesian3, direction: Cartesian3, result?: Cartesian2): Interval;
        static projectTo2D(sphere: BoundingSphere, projection?: any, result?: BoundingSphere): BoundingSphere;
        static equals(left?: BoundingSphere, right?: BoundingSphere): boolean;
    }

    class BoxGeometry extends Packable {
        constructor(options: { minimumCorner: Cartesian3; maximumCorner: Cartesian3; vertexFormat?: VertexFormat });
        static fromDimensions(): void;
        static unpack(array: number[], startingIndex?: number, result?: BoxGeometry): BoxGeometry;
        static createGeometry(boxGeometry: BoxGeometry): Geometry;
    }

    class BoxOutlineGeometry extends Packable {
        constructor();
        static fromDimensions(): void;
        static unpack(array: number[], startingIndex?: number, result?: BoxOutlineGeometry): BoxOutlineGeometry;
        static createGeometry(boxGeometry: BoxOutlineGeometry): Geometry;
    }

    class Cartesian2 extends Packable {
        x: number;
        y: number;
        static ZERO: Cartesian2;
        static UNIT_X: Cartesian2;
        static UNIT_Y: Cartesian2;
        constructor(x?: number, y?: number);
        clone(result?: Cartesian2): Cartesian2;
        equals(right?: Cartesian2): boolean;
        equalsEpsilon(right: Cartesian2, relativeEpsilon: number, absoluteEpsilon?: number): boolean;
        toString(): string;
        static fromElements(x: number, y: number, result?: Cartesian2): Cartesian2;
        static clone(cartesian: Cartesian2, result?: Cartesian2): Cartesian2;
        static fromCartesian3(cartesian: Cartesian3, result?: Cartesian2): Cartesian2;
        static fromCartesian4(cartesian: Cartesian4, result?: Cartesian2): Cartesian2;
        static pack(value: Cartesian2, array: number[], startingIndex?: number): number[];
        static unpack(array: number[], startingIndex?: number, result?: Cartesian2): Cartesian2;
        static fromArray(array: number[], startingIndex?: number, result?: Cartesian2): Cartesian2;
        static maximumComponent(cartesian: Cartesian2): number;
        static minimumComponent(cartesian: Cartesian2): number;
        static minimumByComponent(first: Cartesian2, second: Cartesian2, result: Cartesian2): Cartesian2;
        static maximumByComponent(first: Cartesian2, second: Cartesian2, result: Cartesian2): Cartesian2;
        static magnitudeSquared(cartesian: Cartesian2): number;
        static magnitude(cartesian: Cartesian2): number;
        static distance(left: Cartesian2, right: Cartesian2): number;
        static distanceSquared(left: Cartesian2, right: Cartesian2): number;
        static normalize(cartesian: Cartesian2, result: Cartesian2): Cartesian2;
        static dot(left: Cartesian2, right: Cartesian2): number;
        static multiplyComponents(left: Cartesian2, right: Cartesian2, result: Cartesian2): Cartesian2;
        static add(left: Cartesian2, right: Cartesian2, result: Cartesian2): Cartesian2;
        static subtract(left: Cartesian2, right: Cartesian2, result: Cartesian2): Cartesian2;
        static multiplyByScalar(cartesian: Cartesian2, scalar: number, result: Cartesian2): Cartesian2;
        static divideByScalar(cartesian: Cartesian2, scalar: number, result: Cartesian2): Cartesian2;
        static negate(cartesian: Cartesian2, result: Cartesian2): Cartesian2;
        static abs(cartesian: Cartesian2, result: Cartesian2): Cartesian2;
        static lerp(start: Cartesian2, end: Cartesian2, t: number, result: Cartesian2): Cartesian2;
        static angleBetween(left: Cartesian2, right: Cartesian2): number;
        static mostOrthogonalAxis(cartesian: Cartesian2, result: Cartesian2): Cartesian2;
        static equals(left?: Cartesian2, right?: Cartesian2): boolean;
        static equalsEpsilon(left: Cartesian2, right: Cartesian2, relativeEpsilon: number, absoluteEpsilon?: number): boolean;
    }

    class Cartesian3 extends Packable implements PositionProperty {
        x: number;
        y: number;
        z: number;
        static ZERO: Cartesian3;
        static UNIT_X: Cartesian3;
        static UNIT_Y: Cartesian3;
        static UNIT_Z: Cartesian3;
        constructor(x?: number, y?: number, z?: number);
        clone(result?: Cartesian3): Cartesian3;
        equals(right?: Cartesian3): boolean;
        equalsEpsilon(right: Cartesian3, relativeEpsilon: number, absoluteEpsilon?: number): boolean;
        toString(): string;
        static fromSpherical(spherical: Spherical, result?: Cartesian3): Cartesian3;
        static fromElements(x: number, y: number, z: number, result?: Cartesian3): Cartesian3;
        static clone(cartesian: Cartesian3, result?: Cartesian3): Cartesian3;
        static fromCartesian4(cartesian: Cartesian4, result?: Cartesian3): Cartesian3;
        static pack(value: Cartesian3, array: number[], startingIndex?: number): number[];
        static unpack(array: number[], startingIndex?: number, result?: Cartesian3): Cartesian3;
        static fromArray(array: number[], startingIndex?: number, result?: Cartesian3): Cartesian3;
        static maximumComponent(cartesian: Cartesian3): number;
        static minimumComponent(cartesian: Cartesian3): number;
        static minimumByComponent(first: Cartesian3, second: Cartesian3, result: Cartesian3): Cartesian3;
        static maximumByComponent(first: Cartesian3, second: Cartesian3, result: Cartesian3): Cartesian3;
        static magnitudeSquared(cartesian: Cartesian3): number;
        static magnitude(cartesian: Cartesian3): number;
        static distance(left: Cartesian3, right: Cartesian3): number;
        static distanceSquared(left: Cartesian3, right: Cartesian3): number;
        static normalize(cartesian: Cartesian3, result: Cartesian3): Cartesian3;
        static dot(left: Cartesian3, right: Cartesian3): number;
        static multiplyComponents(left: Cartesian3, right: Cartesian3, result: Cartesian3): Cartesian3;
        static add(left: Cartesian3, right: Cartesian3, result: Cartesian3): Cartesian3;
        static subtract(left: Cartesian3, right: Cartesian3, result: Cartesian3): Cartesian3;
        static multiplyByScalar(cartesian: Cartesian3, scalar: number, result: Cartesian3): Cartesian3;
        static divideByScalar(cartesian: Cartesian3, scalar: number, result: Cartesian3): Cartesian3;
        static negate(cartesian: Cartesian3, result: Cartesian3): Cartesian3;
        static abs(cartesian: Cartesian3, result: Cartesian3): Cartesian3;
        static lerp(start: Cartesian3, end: Cartesian3, t: number, result: Cartesian3): Cartesian3;
        static angleBetween(left: Cartesian3, right: Cartesian3): number;
        static mostOrthogonalAxis(cartesian: Cartesian3, result: Cartesian3): Cartesian3;
        static equals(left?: Cartesian3, right?: Cartesian3): boolean;
        static equalsEpsilon(left: Cartesian3, right: Cartesian3, relativeEpsilon: number, absoluteEpsilon?: number): boolean;
        static cross(left: Cartesian3, right: Cartesian3, result: Cartesian3): Cartesian3;
        static fromDegrees(longitude: number, latitude: number, height?: number, ellipsoid?: Ellipsoid, result?: Cartesian3): Cartesian3;
        static fromRadians(longitude: number, latitude: number, height?: number, ellipsoid?: Ellipsoid, result?: Cartesian3): Cartesian3;
        static fromDegreesArray(coordinates: number[], ellipsoid?: Ellipsoid, result?: Cartesian3[]): Cartesian3[];
        static fromRadiansArray(coordinates: number[], ellipsoid?: Ellipsoid, result?: Cartesian3[]): Cartesian3[];
        static fromDegreesArrayHeights(coordinates: number[], ellipsoid?: Ellipsoid, result?: Cartesian3[]): Cartesian3[];
        static fromRadiansArrayHeights(coordinates: number[], ellipsoid?: Ellipsoid, result?: Cartesian3[]): Cartesian3[];
        isConstant: boolean;
        definitionChanged: Event;
        referenceFrame: ReferenceFrame;
        getValue(time: JulianDate, result?: Cartesian3): Cartesian3;
        getValueInReferenceFrame(time: JulianDate, referenceFrame: ReferenceFrame, result?: Cartesian3): Cartesian3;
    }

    class Cartesian4 extends Packable {
        x: number;
        y: number;
        z: number;
        w: number;
        static ZERO: Cartesian4;
        static UNIT_X: Cartesian4;
        static UNIT_Y: Cartesian4;
        static UNIT_Z: Cartesian4;
        static UNIT_W: Cartesian4;
        constructor(x?: number, y?: number, z?: number, w?: number);
        clone(result?: Cartesian4): Cartesian4;
        equals(right?: Cartesian4): boolean;
        equalsEpsilon(right: Cartesian4, relativeEpsilon: number, absoluteEpsilon?: number): boolean;
        toString(): string;
        static fromElements(x: number, y: number, z: number, w: number, result?: Cartesian4): Cartesian4;
        static fromColor(color: Color, result?: Cartesian4): Cartesian4;
        static clone(cartesian: Cartesian4, result?: Cartesian4): Cartesian4;
        static pack(value: Cartesian4, array: number[], startingIndex?: number): number[];
        static unpack(array: number[], startingIndex?: number, result?: Cartesian4): Cartesian4;
        static fromArray(array: number[], startingIndex?: number, result?: Cartesian4): Cartesian4;
        static maximumComponent(cartesian: Cartesian4): number;
        static minimumComponent(cartesian: Cartesian4): number;
        static minimumByComponent(first: Cartesian4, second: Cartesian4, result: Cartesian4): Cartesian4;
        static maximumByComponent(first: Cartesian4, second: Cartesian4, result: Cartesian4): Cartesian4;
        static magnitudeSquared(cartesian: Cartesian4): number;
        static magnitude(cartesian: Cartesian4): number;
        static distance(left: Cartesian4, right: Cartesian4): number;
        static distanceSquared(left: Cartesian4, right: Cartesian4): number;
        static normalize(cartesian: Cartesian4, result: Cartesian4): Cartesian4;
        static dot(left: Cartesian4, right: Cartesian4): number;
        static multiplyComponents(left: Cartesian4, right: Cartesian4, result: Cartesian4): Cartesian4;
        static add(left: Cartesian4, right: Cartesian4, result: Cartesian4): Cartesian4;
        static subtract(left: Cartesian4, right: Cartesian4, result: Cartesian4): Cartesian4;
        static multiplyByScalar(cartesian: Cartesian4, scalar: number, result: Cartesian4): Cartesian4;
        static divideByScalar(cartesian: Cartesian4, scalar: number, result: Cartesian4): Cartesian4;
        static negate(cartesian: Cartesian4, result: Cartesian4): Cartesian4;
        static abs(cartesian: Cartesian4, result: Cartesian4): Cartesian4;
        static lerp(start: Cartesian4, end: Cartesian4, t: number, result: Cartesian4): Cartesian4;
        static mostOrthogonalAxis(cartesian: Cartesian4, result: Cartesian4): Cartesian4;
        static equals(left?: Cartesian4, right?: Cartesian4): boolean;
        static equalsEpsilon(left: Cartesian4, right: Cartesian4, relativeEpsilon: number, absoluteEpsilon?: number): boolean;
    }

    class Cartographic {
        longitude: number;
        latitude: number;
        height: number;
        static ZERO: Cartographic;
        constructor(longitude?: number, latitude?: number, height?: number);
        clone(result?: Cartographic): Cartographic;
        equals(right?: Cartographic): boolean;
        equalsEpsilon(right: Cartographic, epsilon: number): boolean;
        toString(): string;
        static fromRadians(longitude: number, latitude: number, height?: number, result?: Cartographic): Cartographic;
        static fromDegrees(longitude: number, latitude: number, height?: number, result?: Cartographic): Cartographic;
        static fromCartesian(cartesian?: Cartesian3, ellipsoid?: Ellipsoid, result?: Cartographic): Cartographic;
        static toCartesian(cartographic: Cartographic, ellipsoid?: Ellipsoid, result?: Cartesian3): Cartesian3;
        static clone(cartographic: Cartographic, result?: Cartographic): Cartographic;
        static equals(left?: Cartographic, right?: Cartographic): boolean;
        static equalsEpsilon(left: Cartographic, right: Cartographic, epsilon: number): boolean;
    }

    class CatmullRomSpline {
        times: number[];
        points: Cartesian3[];
        firstTangent: Cartesian3;
        lastTangent: Cartesian3;
        constructor(options: { times: number[]; points: Cartesian3[]; firstTangent?: Cartesian3; lastTangent?: Cartesian3 });
        findTimeInterval(time: number): number;
        evaluate(time: number, result?: Cartesian3): Cartesian3;
    }

    class CesiumTerrainProvider extends TerrainProvider {
        requestVertexNormals: boolean;
        requestWaterMask: boolean;
        constructor(options: { url: string; proxy?: Proxy; requestVertexNormals?: boolean; requestWaterMask?: boolean; ellipsoid?: Ellipsoid; credit?: Credit | string });
    }

    class CircleGeometry extends Packable {
        constructor(options: {
            center: Cartesian3;
            radius: number;
            ellipsoid?: Ellipsoid;
            height?: number;
            granularity?: number;
            vertexFormat?: VertexFormat;
            extrudedHeight?: number;
            stRotation?: number
        });
        static unpack(array: number[], startingIndex?: number, result?: CircleGeometry): number[];
        static createGeometry(circleGeometry: CircleGeometry): Geometry;
    }

    class CircleOutlineGeometry extends Packable {
        constructor(options: { center: Cartesian3; radius: number; ellipsoid?: Ellipsoid; height?: number; granularity?: number; extrudedHeight?: number; numberOfVerticalLines?: number });
        static unpack(array: number[], startingIndex?: number, result?: CircleOutlineGeometry): number[];
        static createGeometry(circleGeometry: CircleOutlineGeometry): Geometry;
    }

    class Clock {
        startTime: JulianDate;
        stopTime: JulianDate;
        currentTime: JulianDate;
        multiplier: number;
        clockStep: ClockStep;
        clockRange: ClockRange;
        canAnimate: boolean;
        shouldAnimate: boolean;
        onTick: Event<[Clock]>;
        constructor(options: {
            startTime?: JulianDate;
            stopTime?: JulianDate;
            currentTime?: JulianDate;
            multiplier?: number;
            clockStep?: ClockStep;
            clockRange?: ClockRange;
            canAnimate?: boolean;
            shouldAnimate?:
            boolean
        });
        tick(): JulianDate;
    }

    class Color extends Packable {
        red: number;
        green: number;
        blue: number;
        alpha: number;
        static ALICEBLUE: Color;
        static ANTIQUEWHITE: Color;
        static AQUA: Color;
        static AQUAMARINE: Color;
        static AZURE: Color;
        static BEIGE: Color;
        static BISQUE: Color;
        static BLACK: Color;
        static BLANCHEDALMOND: Color;
        static BLUE: Color;
        static BLUEVIOLET: Color;
        static BROWN: Color;
        static BURLYWOOD: Color;
        static CADETBLUE: Color;
        static CHARTREUSE: Color;
        static CHOCOLATE: Color;
        static CORAL: Color;
        static CORNFLOWERBLUE: Color;
        static CORNSILK: Color;
        static CRIMSON: Color;
        static CYAN: Color;
        static DARKBLUE: Color;
        static DARKCYAN: Color;
        static DARKGOLDENROD: Color;
        static DARKGRAY: Color;
        static DARKGREEN: Color;
        static DARKGREY: Color;
        static DARKKHAKI: Color;
        static DARKMAGENTA: Color;
        static DARKOLIVEGREEN: Color;
        static DARKORANGE: Color;
        static DARKORCHID: Color;
        static DARKRED: Color;
        static DARKSALMON: Color;
        static DARKSEAGREEN: Color;
        static DARKSLATEBLUE: Color;
        static DARKSLATEGRAY: Color;
        static DARKSLATEGREY: Color;
        static DARKTURQUOISE: Color;
        static DARKVIOLET: Color;
        static DEEPPINK: Color;
        static DEEPSKYBLUE: Color;
        static DIMGRAY: Color;
        static DIMGREY: Color;
        static DODGERBLUE: Color;
        static FIREBRICK: Color;
        static FLORALWHITE: Color;
        static FORESTGREEN: Color;
        static FUSCHIA: Color;
        static GAINSBORO: Color;
        static GHOSTWHITE: Color;
        static GOLD: Color;
        static GOLDENROD: Color;
        static GRAY: Color;
        static GREEN: Color;
        static GREENYELLOW: Color;
        static GREY: Color;
        static HONEYDEW: Color;
        static HOTPINK: Color;
        static INDIANRED: Color;
        static INDIGO: Color;
        static IVORY: Color;
        static KHAKI: Color;
        static LAVENDER: Color;
        static LAVENDAR_BLUSH: Color;
        static LAWNGREEN: Color;
        static LEMONCHIFFON: Color;
        static LIGHTBLUE: Color;
        static LIGHTCORAL: Color;
        static LIGHTCYAN: Color;
        static LIGHTGOLDENRODYELLOW: Color;
        static LIGHTGRAY: Color;
        static LIGHTGREEN: Color;
        static LIGHTGREY: Color;
        static LIGHTPINK: Color;
        static LIGHTSEAGREEN: Color;
        static LIGHTSKYBLUE: Color;
        static LIGHTSLATEGRAY: Color;
        static LIGHTSLATEGREY: Color;
        static LIGHTSTEELBLUE: Color;
        static LIGHTYELLOW: Color;
        static LIME: Color;
        static LIMEGREEN: Color;
        static LINEN: Color;
        static MAGENTA: Color;
        static MAROON: Color;
        static MEDIUMAQUAMARINE: Color;
        static MEDIUMBLUE: Color;
        static MEDIUMORCHID: Color;
        static MEDIUMPURPLE: Color;
        static MEDIUMSEAGREEN: Color;
        static MEDIUMSLATEBLUE: Color;
        static MEDIUMSPRINGGREEN: Color;
        static MEDIUMTURQUOISE: Color;
        static MEDIUMVIOLETRED: Color;
        static MIDNIGHTBLUE: Color;
        static MINTCREAM: Color;
        static MISTYROSE: Color;
        static MOCCASIN: Color;
        static NAVAJOWHITE: Color;
        static NAVY: Color;
        static OLDLACE: Color;
        static OLIVE: Color;
        static OLIVEDRAB: Color;
        static ORANGE: Color;
        static ORANGERED: Color;
        static ORCHID: Color;
        static PALEGOLDENROD: Color;
        static PALEGREEN: Color;
        static PALETURQUOISE: Color;
        static PALEVIOLETRED: Color;
        static PAPAYAWHIP: Color;
        static PEACHPUFF: Color;
        static PERU: Color;
        static PINK: Color;
        static PLUM: Color;
        static POWDERBLUE: Color;
        static PURPLE: Color;
        static RED: Color;
        static ROSYBROWN: Color;
        static ROYALBLUE: Color;
        static SADDLEBROWN: Color;
        static SALMON: Color;
        static SANDYBROWN: Color;
        static SEAGREEN: Color;
        static SEASHELL: Color;
        static SIENNA: Color;
        static SILVER: Color;
        static SKYBLUE: Color;
        static SLATEBLUE: Color;
        static SLATEGRAY: Color;
        static SLATEGREY: Color;
        static SNOW: Color;
        static SPRINGGREEN: Color;
        static STEELBLUE: Color;
        static TAN: Color;
        static TEAL: Color;
        static THISTLE: Color;
        static TOMATO: Color;
        static TURQUOISE: Color;
        static VIOLET: Color;
        static WHEAT: Color;
        static WHITE: Color;
        static WHITESMOKE: Color;
        static YELLOW: Color;
        static YELLOWGREEN: Color;
        static TRANSPARENT: Color;
        static add(left: Color, right: Color, result?: Color): Color;
        static byteToFloat(number: number): number;
        static clone(color: Color, result?: Color): Color;
        static divide(left: Color, right: Color, result?: Color): Color;
        static divideByScalar(color: Color, scalar: number, result?: Color): Color;
        static equals(left: Color, right: Color): boolean;
        static floatToByte(number: number): number;
        static fromAlpha(color: Color, alpha: number, result?: Color): Color;
        static fromBytes(red?: number, green?: number, blue?: number, alpha?: number, result?: Color): Color;
        static fromCartesian4(cartesian: Cartesian4, result?: Color): Color;
        static fromCssColorString(color: string): Color;
        static fromHsl(hue?: number, saturation?: number, lightness?: number, alpha?: number): Color;
        static fromRandom(options?: {
                red?: number;
                minimumRed?: number;
                maximumRed?: number;
                green?: number;
                minimumGreen?: number;
                maximumGreen?: number;
                blue?: number;
                minimumBlue?: number;
                maximumBlue?: number;
                alpha?: number;
                minimumAlpha?: number;
                maximumAlpha?: number
            }, result?: Color): Color;
        static fromRgba(rgba: number): Color;
        static mod(left: Color, right: Color, result?: Color): Color;
        static multiply(left: Color, right: Color, result?: Color): Color;
        static multiplyByScalar(color: Color, scalar: number, result?: Color): Color;
        static pack(value: Color, array: number[], startingIndex?: number): number[];
        static subtract(left: Color, right: Color, result?: Color): Color;
        static unpack(array: number[], startingIndex?: number, result?: Color): Color;
        constructor(red?: number, green?: number, blue?: number, alpha?: number);
        brighten(magnitude: number, result: Color): Color;
        clone(result?: Color): Color;
        darken(magnitude: number, result: Color): Color;
        equals(other: Color): boolean;
        equalsEpsilon(other: Color, epsilon?: number): boolean;
        toBytes(result?: number[]): number[];
        toCssColorString(): string;
        toRgba(): number;
        toString(): string;
        withAlpha(alpha: number, result?: Color): Color;
    }

    class ColorGeometryInstanceAttribute {
        value: Uint8Array;
        componentDatatype: ComponentDatatype;
        componentsPerAttribute: number;
        normalize: boolean;
        constructor(red?: number, green?: number, blue?: number, alpha?: number);
        static fromColor(color: Color): ColorGeometryInstanceAttribute;
        static toValue(color: Color, result?: Uint8Array): Uint8Array;
    }

    class CorridorGeometry extends Packable {
        constructor(options: {
            positions: Cartesian3[];
            width: number;
            ellipsoid?: Ellipsoid;
            granularity?: number;
            height?: number;
            extrudedHeight?: number;
            vertexFormat?: VertexFormat;
            cornerType?: CornerType
        });
        static unpack(array: number[], startingIndex?: number, result?: CorridorGeometry): CorridorGeometry;
        static createGeometry(corridorGeometry: CorridorGeometry): Geometry;
    }

    class CorridorOutlineGeometry extends Packable {
        constructor(options: {
            positions: Cartesian3[];
            width: number;
            ellipsoid?: Ellipsoid;
            granularity?: number;
            height?: number;
            extrudedHeight?: number;
            cornerType?: CornerType
        });
        static unpack(array: number[], startingIndex?: number, result?: CorridorOutlineGeometry): CorridorOutlineGeometry;
        static createGeometry(corridorOutlineGeometry: CorridorOutlineGeometry): Geometry;
    }

    class Credit {
        readonly element: HTMLElement;
        readonly html: string;
        readonly imageUrl: string;
        readonly link: string;
        readonly showOnScreen: boolean;
        readonly text: string;
        constructor(html: string, showOnScreen?: boolean);
        static equals(left: Credit, right: Credit): boolean;
        equals(credits: Credit): boolean;
        hasImage(): boolean;
        hasLink(): boolean;
    }

    class CylinderGeometry extends Packable {
        constructor(options: { length: number; topRadius: number; bottomRadius: number; slices?: number; vertexFormat?: VertexFormat });
        static unpack(array: number[], startingIndex?: number, result?: CylinderGeometry): CylinderGeometry;
        static createGeometry(cylinderGeometry: CylinderGeometry): Geometry;
    }

    class CylinderOutlineGeometry extends Packable {
        constructor(options: { length: number; topRadius: number; bottomRadius: number; slices?: number; numberOfVerticalLines?: number });
        static unpack(array: number[], startingIndex?: number, result?: CylinderOutlineGeometry): CylinderOutlineGeometry;
        static createGeometry(cylinderGeometry: CylinderOutlineGeometry): Geometry;
    }

    class DefaultProxy {
        constructor(proxy: string);
        getURL(resource: string): string;
    }

    class DeveloperError {
        name: string;
        message: string;
        stack: string;
        constructor(message?: string);
    }

    class EllipseGeometry extends Packable {
        constructor(options: {
            center: Cartesian3;
            semiMajorAxis: number;
            semiMinorAxis: number;
            ellipsoid?: Ellipsoid;
            height?: number;
            extrudedHeight?: number;
            rotation?: number;
            stRotation?: number;
            granularity?: number;
            vertexFormat?: VertexFormat
        });
        static unpack(array: number[], startingIndex?: number, result?: EllipseGeometry): EllipseGeometry;
        static createGeometry(ellipseGeometry: EllipseGeometry): Geometry;
    }

    class EllipseOutlineGeometry extends Packable {
        constructor(options: {
            center: Cartesian3;
            semiMajorAxis: number;
            semiMinorAxis: number;
            ellipsoid?: Ellipsoid;
            height?: number;
            extrudedHeight?: number;
            rotation?: number;
            granularity?: number;
            numberOfVerticalLines?: number
        });
        static unpack(array: number[], startingIndex?: number, result?: EllipseOutlineGeometry): EllipseOutlineGeometry;
        static createGeometry(ellipseGeometry: EllipseOutlineGeometry): Geometry;
    }

    class Ellipsoid extends Packable {
        radii: Cartesian3;
        radiiSquared: Cartesian3;
        radiiToTheFourth: Cartesian3;
        oneOverRadii: Cartesian3;
        oneOverRadiiSquared: Cartesian3;
        minimumRadius: number;
        maximumRadius: number;
        static WGS84: Ellipsoid;
        static UNIT_SPHERE: Ellipsoid;
        static MOON: Ellipsoid;
        constructor(x?: number, y?: number, z?: number);
        clone(result?: Ellipsoid): Ellipsoid;
        geocentricSurfaceNormal(cartesian: Cartesian3, result?: Cartesian3): Cartesian3;
        geodeticSurfaceNormalCartographic(cartographic: Cartographic, result?: Cartesian3): Cartesian3;
        geodeticSurfaceNormal(cartesian: Cartesian3, result?: Cartesian3): Cartesian3;
        cartographicToCartesian(cartographic: Cartographic, result?: Cartesian3): Cartesian3;
        cartographicArrayToCartesianArray(cartographics: Cartographic[], result?: Cartesian3[]): Cartesian3[];
        cartesianToCartographic(cartesian: Cartesian3, result?: Cartographic): Cartographic;
        cartesianArrayToCartographicArray(cartesians: Cartesian3[], result?: Cartographic[]): Cartographic[];
        scaleToGeodeticSurface(cartesian: Cartesian3, result?: Cartesian3): Cartesian3;
        scaleToGeocentricSurface(cartesian: Cartesian3, result?: Cartesian3): Cartesian3;
        transformPositionToScaledSpace(position: Cartesian3, result?: Cartesian3): Cartesian3;
        transformPositionFromScaledSpace(position: Cartesian3, result?: Cartesian3): Cartesian3;
        equals(right?: Ellipsoid): boolean;
        toString(): string;
        static clone(ellipsoid: Ellipsoid, result?: Ellipsoid): Ellipsoid;
        static fromCartesian3(radii?: Cartesian3): Ellipsoid;
        static unpack(array: number[], startingIndex?: number, result?: Ellipsoid): Ellipsoid;
    }

    class EllipsoidGeodesic {
        surfaceDistance: number;
        start: Cartographic;
        end: Cartographic;
        startHeading: number;
        endHeading: number;
        constructor(start?: Cartographic, end?: Cartographic, ellipsoid?: Ellipsoid);
        setEndPoints(start: Cartographic, end: Cartographic): void;
        interpolateUsingFraction(fraction: number): Cartographic;
        interpolateUsingSurfaceDistance(distance: number): Cartographic;
    }

    class EllipsoidGeometry extends Packable {
        constructor(options?: { radii?: Cartesian3; stackPartitions?: number; slicePartitions?: number; vertexFormat?: VertexFormat });
        static unpack(array: number[], startingIndex?: number, result?: EllipsoidGeometry): EllipsoidGeometry;
        static createGeometry(ellipsoidGeometry: EllipsoidGeometry): Geometry;
    }

    class EllipsoidOutlineGeometry extends Packable {
        constructor(options?: { radii?: Cartesian3; stackPartitions?: number; slicePartitions?: number; subdivisions?: number });
        static unpack(array: number[], startingIndex?: number, result?: EllipsoidOutlineGeometry): EllipsoidOutlineGeometry;
        static createGeometry(ellipsoidGeometry: EllipsoidOutlineGeometry): Geometry;
    }

    class EllipsoidTangentPlane {
        ellipsoid: Ellipsoid;
        origin: Cartesian3;
        constructor(ellipsoid: Ellipsoid, origin: Cartesian3);
        projectPointOntoPlane(cartesian: Cartesian3, result?: Cartesian2): Cartesian2;
        projectPointsOntoPlane(cartesians: Cartesian3[], result?: Cartesian2[]): Cartesian2[];
        projectPointsOntoEllipsoid(cartesians: Cartesian2[], result?: Cartesian3[]): Cartesian3[];
        static fromPoints(ellipsoid: Ellipsoid, cartesians: Cartesian3): EllipsoidTangentPlane;
    }

    class EllipsoidTerrainProvider extends TerrainProvider {
        constructor(options?: { tilingScheme?: TilingScheme; ellipsoid?: Ellipsoid });
    }

    class Event<T extends any[] = any[]> {
        numberOfListeners: number;
        addEventListener(listener: (...args: T) => void, scope?: any): Event.RemoveCallback;
        removeEventListener(listener: (...args: T) => void, scope?: any): boolean;
        raiseEvent(...args: T): void;
    }

    namespace Event {
        type RemoveCallback = () => void;
    }

    class EventHelper {
        add(event: Event, listener: () => void, scope?: any): EventHelper.RemoveCallback;
        removeAll(): void;
    }

    namespace EventHelper {
        type RemoveCallback = () => void;
    }

    class GeographicProjection {
        ellipsoid: Ellipsoid;
        constructor(ellipsoid?: Ellipsoid);
        project(cartographic: Cartographic, result?: Cartesian3): Cartesian3;
        unproject(cartesian: Cartesian3, result?: Cartographic): Cartographic;
    }

    class GeographicTilingScheme {
        ellipsoid: Ellipsoid;
        rectangle: Rectangle;
        projection: MapProjection;
        constructor(options?: { ellipsoid?: Ellipsoid; rectangle?: Rectangle; numberOfLevelZeroTilesX?: number; numberOfLevelZeroTilesY?: number });
        getNumberOfXTilesAtLevel(level: number): number;
        getNumberOfYTilesAtLevel(level: number): number;
        rectangleToNativeRectangle(rectangle: Rectangle, result?: Rectangle): Rectangle;
        tileXYToNativeRectangle(x: number, y: number, level: number, result?: any): Rectangle;
        tileXYToRectangle(x: number, y: number, level: number, result?: any): Rectangle;
        positionToTileXY(position: Cartographic, level: number, result?: Cartesian2): Cartesian2;
    }

    class Geometry {
        attributes: GeometryAttributes;
        indices: any[];
        primitiveType: PrimitiveType;
        boundingSphere: BoundingSphere;
        constructor(options: { attributes: GeometryAttributes; primitiveType?: PrimitiveType; indices?: Uint16Array | Uint32Array; boundingSphere?: BoundingSphere });
        static computeNumberOfVertices(geometry: Cartesian3): number;
    }

    class GeometryAttribute {
        componentDatatype: ComponentDatatype;
        componentsPerAttribute: number;
        normalize: boolean;
        values: any[];
        constructor(options?: { componentDatatype?: ComponentDatatype; componentsPerAttribute?: number; normalize?: boolean; values?: number[] });
    }

    class GeometryAttributes {
        position: GeometryAttribute;
        normal: GeometryAttribute;
        st: GeometryAttribute;
        binormal: GeometryAttribute;
        tangent: GeometryAttribute;
        color: GeometryAttribute;
    }

    class GeometryInstance {
        geometry: Geometry;
        modelMatrix: Matrix4;
        id: any;
        attributes: any;
        constructor(options: { geometry: Geometry; modelMatrix?: Matrix4; id?: any; attributes?: any });
    }

    class GeometryInstanceAttribute {
        componentDatatype: ComponentDatatype;
        componentsPerAttribute: number;
        normalize: boolean;
        value: number[];
        constructor(options: { componentDatatype?: ComponentDatatype; componentsPerAttribute?: number; normalize?: boolean; value?: number[] });
    }

    class GregorianDate {
        year: number;
        month: number;
        day: number;
        hour: number;
        minute: number;
        second: number;
        millisecond: number;
        isLeapSecond: boolean;
    }

    class HeadingPitchRoll {
        heading: number;
        pitch: number;
        roll: number;
        constructor(heading?: number, pitch?: number, roll?: number);
        static clone(headingPitchRoll: HeadingPitchRoll, result?: HeadingPitchRoll): HeadingPitchRoll;
        static equals(left: HeadingPitchRoll | null | undefined, right: HeadingPitchRoll | null | undefined): boolean;
        static equalsEpsilon(left: HeadingPitchRoll | null | undefined, right: HeadingPitchRoll | null | undefined, relativeEpsilon: number, absoluteEpsilon?: number): boolean;
        static fromDegrees(heading: number, pitch: number, roll: number, result?: HeadingPitchRoll): HeadingPitchRoll;
        static fromQuaternion(quaternion: Quaternion, result?: HeadingPitchRoll): HeadingPitchRoll;
        clone(result?: HeadingPitchRoll): HeadingPitchRoll;
        equals(right: HeadingPitchRoll | null | undefined): boolean;
        equalsEpsilon(right: HeadingPitchRoll | null | undefined, relativeEpsilon: number, absoluteEpsilon?: number): boolean;
        toString(): string;
    }

    class HeightmapTerrainData {
        waterMask: Uint8Array | HTMLImageElement | HTMLCanvasElement;
        constructor(options: {
            buffer: Int8Array | Uint8Array | Int16Array | Uint16Array | Float32Array | Float64Array;
            width: number;
            height: number;
            childTileMask?: number;
            structure?: any;
            structureheightScale?: number;
            structureheightOffset?: number;
            structureelementsPerHeight?: number;
            structurestride?: number;
            structureelementMultiplier?: number;
            structureisBigEndian?: boolean;
            createdByUpsampling?: boolean
        });
        createMesh(tilingScheme: TilingScheme, x: number, y: number, level: number): Promise<TerrainMesh>;
        interpolateHeight(rectangle: Rectangle, longitude: number, latitude: number): number;
        upsample(tilingScheme: TilingScheme, thisX: number, thisY: number, thisLevel: number, descendantX: number, descendantY: number, descendantLevel: number): Promise<HeightmapTerrainData>;
        isChildAvailable(thisX: number, thisY: number, childX: number, childY: number): boolean;
        wasCreatedByUpsampling(): boolean;
    }

    class HermiteSpline {
        times: number[];
        points: Cartesian3[];
        inTangents: Cartesian3[];
        outTangents: Cartesian3[];
        constructor(options: { times: number[]; points: Cartesian3[]; inTangents: Cartesian3[]; outTangents: Cartesian3[] });
        findTimeInterval(time: number): number;
        evaluate(time: number, result?: Cartesian3): Cartesian3;
        static createC1(): HermiteSpline;
        static createNaturalCubic(): HermiteSpline | LinearSpline;
        static createClampedCubic(): HermiteSpline | LinearSpline;
    }

    class IonImageryProvider extends ImageryProvider {
      constructor(options: {assetId: number, accessToken?: string, server?: string})
    }

    class Interval {
        start: number;
        stop: number;
        constructor(start?: number, stop?: number);
    }

    class JulianDate {
        dayNumber: number;
        secondsOfDay: number;
        static leapSeconds: LeapSecond[];
        constructor(julianDayNumber?: number, secondsOfDay?: number, timeStandard?: TimeStandard);
        clone(result?: JulianDate): JulianDate;
        equals(right?: JulianDate): boolean;
        equalsEpsilon(right: JulianDate, epsilon: number): boolean;
        toString(): string;
        static fromDate(date: Date, result?: JulianDate): JulianDate;
        static fromIso8601(iso8601String: string, result?: JulianDate): JulianDate;
        static now(result?: JulianDate): JulianDate;
        static toGregorianDate(julianDate: JulianDate, result?: GregorianDate): GregorianDate;
        static toDate(julianDate: JulianDate): Date;
        static toIso8601(julianDate: JulianDate, precision?: number): string;
        static clone(julianDate: JulianDate, result?: JulianDate): JulianDate;
        static compare(left: JulianDate, right: JulianDate): number;
        static equals(left?: JulianDate, right?: JulianDate): boolean;
        static equalsEpsilon(left: JulianDate, right: JulianDate, epsilon: number): boolean;
        static totalDays(julianDate: JulianDate): number;
        static secondsDifference(left: JulianDate, right: JulianDate): number;
        static daysDifference(left: JulianDate, right: JulianDate): number;
        static computeTaiMinusUtc(julianDate: JulianDate): number;
        static addSeconds(julianDate: JulianDate, seconds: number, result: JulianDate): JulianDate;
        static addMinutes(julianDate: JulianDate, minutes: number, result: JulianDate): JulianDate;
        static addHours(julianDate: JulianDate, hours: number, result: JulianDate): JulianDate;
        static addDays(julianDate: JulianDate, days: number, result: JulianDate): JulianDate;
        static lessThan(left: JulianDate, right: JulianDate): boolean;
        static lessThanOrEquals(left: JulianDate, right: JulianDate): boolean;
        static greaterThan(left: JulianDate, right: JulianDate): boolean;
        static greaterThanOrEquals(left: JulianDate, right: JulianDate): boolean;
    }

    class LeapSecond {
        julianDate: JulianDate;
        offset: number;
        constructor(date?: JulianDate, offset?: number);
    }

    class LinearSpline {
        times: number[];
        points: Cartesian3[];
        constructor();
        findTimeInterval(time: number): number;
        evaluate(time: number, result?: Cartesian3): Cartesian3;
    }

    class MapProjection {
        ellipsoid: Ellipsoid;
        project(cartographic: Cartographic, result?: Cartesian3): Cartesian3;
        unproject(cartesian: Cartesian3, result?: Cartographic): Cartographic;
    }

    class Matrix2 extends Packable {
        static IDENTITY: Matrix2;
        static COLUMN0ROW0: number;
        static COLUMN0ROW1: number;
        static COLUMN1ROW0: number;
        static COLUMN1ROW1: number;
        constructor(column0Row0?: number, column1Row0?: number, column0Row1?: number, column1Row1?: number);
        clone(result?: Matrix2): Matrix2;
        equals(right?: Matrix2): boolean;
        equalsEpsilon(right: Matrix2, epsilon: number): boolean;
        toString(): string;
        static pack(value: Matrix2, array: number[], startingIndex?: number): number[];
        static unpack(array: number[], startingIndex?: number, result?: Matrix2): Matrix2;
        static clone(matrix: Matrix2, result?: Matrix2): Matrix2;
        static fromArray(array: number[], startingIndex?: number, result?: Matrix2): Matrix2;
        static fromColumnMajorArray(values: number[], result?: Matrix2): Matrix2;
        static fromRowMajorArray(values: number[], result?: Matrix2): Matrix2;
        static fromScale(scale: Cartesian2, result?: Matrix2): Matrix2;
        static fromUniformScale(scale: number, result?: Matrix2): Matrix2;
        static fromRotation(angle: number, result?: Matrix2): Matrix2;
        static toArray(matrix: Matrix2, result?: number[]): number[];
        static getElementIndex(row: number, column: number): number;
        static getColumn(matrix: Matrix2, index: number, result: Cartesian2): Cartesian2;
        static setColumn(matrix: Matrix2, index: number, cartesian: Cartesian2, result: Cartesian2): Matrix2;
        static getRow(matrix: Matrix2, index: number, result: Cartesian2): Cartesian2;
        static setRow(matrix: Matrix2, index: number, cartesian: Cartesian2, result: Matrix2): Matrix2;
        static getScale(matrix: Matrix2, result: Cartesian2): Cartesian2;
        static getMaximumScale(matrix: Matrix2): number;
        static multiply(left: Matrix2, right: Matrix2, result: Matrix2): Matrix2;
        static add(left: Matrix2, right: Matrix2, result: Matrix2): Matrix2;
        static subtract(left: Matrix2, right: Matrix2, result: Matrix2): Matrix2;
        static multiplyByVector(matrix: Matrix2, cartesian: Cartesian2, result: Cartesian2): Cartesian2;
        static multiplyByScalar(matrix: Matrix2, scalar: number, result: Matrix2): Matrix2;
        static negate(matrix: Matrix2, result: Matrix2): Matrix2;
        static transpose(matrix: Matrix2, result: Matrix2): Matrix2;
        static abs(matrix: Matrix2, result: Matrix2): Matrix2;
        static equals(left?: Matrix2, right?: Matrix2): boolean;
        static equalsEpsilon(left: Matrix2, right: Matrix2, epsilon: number): boolean;
    }

    class Matrix3 extends Packable {
        static IDENTITY: Matrix3;
        static COLUMN0ROW0: number;
        static COLUMN0ROW1: number;
        static COLUMN0ROW2: number;
        static COLUMN1ROW0: number;
        static COLUMN1ROW1: number;
        static COLUMN1ROW2: number;
        static COLUMN2ROW0: number;
        static COLUMN2ROW1: number;
        static COLUMN2ROW2: number;
        constructor(column0Row0?: number, column1Row0?: number, column2Row0?: number, column0Row1?: number, column1Row1?: number,
                    column2Row1?: number, column0Row2?: number, column1Row2?: number, column2Row2?: number);
        clone(result?: Matrix3): Matrix3;
        equals(right?: Matrix3): boolean;
        equalsEpsilon(right: Matrix3, epsilon: number): boolean;
        toString(): string;
        static pack(value: Matrix3, array: number[], startingIndex?: number): number[];
        static unpack(array: number[], startingIndex?: number, result?: Matrix3): Matrix3;
        static clone(matrix: Matrix3, result?: Matrix3): Matrix3;
        static fromArray(array: number[], startingIndex?: number, result?: Matrix3): Matrix3;
        static fromColumnMajorArray(values: number[], result?: Matrix3): Matrix3;
        static fromRowMajorArray(values: number[], result?: Matrix3): Matrix3;
        static fromHeadingPitchRoll(headingPitchRoll: HeadingPitchRoll, result?: Matrix3): Matrix3;
        static fromQuaternion(quaternion: Quaternion): Matrix3;
        static fromScale(scale: Cartesian3, result?: Matrix3): Matrix3;
        static fromUniformScale(scale: number, result?: Matrix3): Matrix3;
        static fromCrossProduct(the: Cartesian3, result?: Matrix3): Matrix3;
        static fromRotationX(angle: number, result?: Matrix3): Matrix3;
        static fromRotationY(angle: number, result?: Matrix3): Matrix3;
        static fromRotationZ(angle: number, result?: Matrix3): Matrix3;
        static toArray(matrix: Matrix3, result?: number[]): number[];
        static getElementIndex(row: number, column: number): number;
        static getColumn(matrix: Matrix3, index: number, result: Cartesian3): Cartesian3;
        static setColumn(matrix: Matrix3, index: number, cartesian: Cartesian3, result: Cartesian3): Matrix3;
        static getRow(matrix: Matrix3, index: number, result: Cartesian3): Cartesian3;
        static setRow(matrix: Matrix3, index: number, cartesian: Cartesian3, result: Cartesian3): Matrix3;
        static getScale(matrix: Matrix3, result: Cartesian3): Cartesian3;
        static getMaximumScale(matrix: Matrix3): number;
        static multiply(left: Matrix3, right: Matrix3, result: Matrix3): Matrix3;
        static add(left: Matrix3, right: Matrix3, result: Matrix3): Matrix3;
        static subtract(left: Matrix3, right: Matrix3, result: Matrix3): Matrix3;
        static multiplyByVector(matrix: Matrix3, cartesian: Cartesian3, result: Cartesian3): Cartesian3;
        static multiplyByScalar(matrix: Matrix3, scalar: number, result: Matrix3): Matrix3;
        static negate(matrix: Matrix3, result: Matrix3): Matrix3;
        static transpose(matrix: Matrix3, result: Matrix3): Matrix3;
        static computeEigenDecomposition(matrix: Matrix3, result?: any): any;
        static abs(matrix: Matrix3, result: Matrix3): Matrix3;
        static determinant(matrix: Matrix3): number;
        static inverse(matrix: Matrix3, result: Matrix3): Matrix3;
        static equals(left?: Matrix3, right?: Matrix3): boolean;
        static equalsEpsilon(left: Matrix3, right: Matrix3, epsilon: number): boolean;
    }

    class Matrix4 extends Packable {
        static IDENTITY: Matrix4;
        static COLUMN0ROW0: number;
        static COLUMN0ROW1: number;
        static COLUMN0ROW2: number;
        static COLUMN0ROW3: number;
        static COLUMN1ROW0: number;
        static COLUMN1ROW1: number;
        static COLUMN1ROW2: number;
        static COLUMN1ROW3: number;
        static COLUMN2ROW0: number;
        static COLUMN2ROW1: number;
        static COLUMN2ROW2: number;
        static COLUMN2ROW3: number;
        static COLUMN3ROW0: number;
        static COLUMN3ROW1: number;
        static COLUMN3ROW2: number;
        static COLUMN3ROW3: number;
        constructor(column0Row0?: number, column1Row0?: number, column2Row0?: number, column3Row0?: number, column0Row1?: number,
                    column1Row1?: number, column2Row1?: number, column3Row1?: number, column0Row2?: number, column1Row2?: number,
                    column2Row2?: number, column3Row2?: number, column0Row3?: number, column1Row3?: number, column2Row3?: number,
                    column3Row3?: number);
        clone(result?: Matrix4): Matrix4;
        equals(right?: Matrix4): boolean;
        equalsEpsilon(right: Matrix4, epsilon: number): boolean;
        toString(): string;
        static pack(value: Matrix4, array: number[], startingIndex?: number): number[];
        static unpack(array: number[], startingIndex?: number, result?: Matrix4): Matrix4;
        static clone(matrix: Matrix4, result?: Matrix4): Matrix4;
        static fromArray(array: number[], startingIndex?: number, result?: Matrix4): Matrix4;
        static fromColumnMajorArray(values: number[], result?: Matrix4): Matrix4;
        static fromRowMajorArray(values: number[], result?: Matrix4): Matrix4;
        static fromRotationTranslation(rotation: Matrix3, translation?: Cartesian3, result?: Matrix4): Matrix4;
        static fromTranslationQuaternionRotationScale(translation: Cartesian3, rotation: Quaternion, scale: Cartesian3, result?: Matrix4): Matrix4;
        static fromTranslation(translation: Cartesian3, result?: Matrix4): Matrix4;
        static fromScale(scale: Cartesian3, result?: Matrix4): Matrix4;
        static fromUniformScale(scale: number, result?: Matrix4): Matrix4;
        static fromCamera(camera: Camera, result?: Matrix4): Matrix4;
        static computePerspectiveFieldOfView(fovY: number, aspectRatio: number, near: number, far: number, result: Matrix4): Matrix4;
        static computeOrthographicOffCenter(left: number, right: number, bottom: number, top: number, near: number, far: number, result: Matrix4): Matrix4;
        static computePerspectiveOffCenter(left: number, right: number, bottom: number, top: number, near: number, far: number, result: Matrix4): Matrix4;
        static computeInfinitePerspectiveOffCenter(left: number, right: number, bottom: number, top: number, near: number, far: number, result: Matrix4): Matrix4;
        static computeViewportTransformation(viewport: any, nearDepthRange: number, farDepthRange: number, result: Matrix4): Matrix4;
        static toArray(matrix: Matrix4, result?: number[]): number[];
        static getElementIndex(row: number, column: number): number;
        static getColumn(matrix: Matrix4, index: number, result: Cartesian4): Cartesian4;
        static setColumn(matrix: Matrix4, index: number, cartesian: Cartesian4, result: Cartesian4): Matrix4;
        static getRow(matrix: Matrix4, index: number, result: Cartesian4): Cartesian4;
        static setRow(matrix: Matrix4, index: number, cartesian: Cartesian4, result: Cartesian4): Matrix4;
        static getScale(matrix: Matrix4, result: Cartesian3): Cartesian3;
        static getMaximumScale(matrix: Matrix4): number;
        static multiply(left: Matrix4, right: Matrix4, result: Matrix4): Matrix4;
        static add(left: Matrix4, right: Matrix4, result: Matrix4): Matrix4;
        static subtract(left: Matrix4, right: Matrix4, result: Matrix4): Matrix4;
        static multiplyTransformation(left: Matrix4, right: Matrix4, result: Matrix4): Matrix4;
        static multiplyByMatrix3(matrix: Matrix4, rotation: Matrix3, result: Matrix4): Matrix4;
        static multiplyByTranslation(matrix: Matrix4, translation: Cartesian3, result: Matrix4): Matrix4;
        static multiplyByUniformScale(matrix: Matrix4, scale: number, result: Matrix4): Matrix4;
        static multiplyByScale(matrix: Matrix4, scale: Cartesian3, result: Matrix4): Matrix4;
        static multiplyByVector(matrix: Matrix4, cartesian: Cartesian4, result: Cartesian4): Cartesian4;
        static multiplyByPointAsVector(matrix: Matrix4, cartesian: Cartesian3, result: Cartesian3): Cartesian3;
        static multiplyByPoint(matrix: Matrix4, cartesian: Cartesian3, result: Cartesian3): Cartesian3;
        static multiplyByScalar(matrix: Matrix4, scalar: number, result: Matrix4): Matrix4;
        static negate(matrix: Matrix4, result: Matrix4): Matrix4;
        static transpose(matrix: Matrix4, result: Matrix4): Matrix4;
        static abs(matrix: Matrix4, result: Matrix4): Matrix4;
        static equals(left?: Matrix4, right?: Matrix4): boolean;
        static equalsEpsilon(left: Matrix4, right: Matrix4, epsilon: number): boolean;
        static getTranslation(matrix: Matrix4, result: Cartesian3): Cartesian3;
        static getRotation(matrix: Matrix4, result: Matrix3): Matrix3;
        static inverse(matrix: Matrix4, result: Matrix4): Matrix4;
        static inverseTransformation(matrix: Matrix4, result: Matrix4): Matrix4;
    }

    class NearFarScalar extends Packable {
        near: number;
        nearValue: number;
        far: number;
        farValue: number;
        constructor(near?: number, nearValue?: number, far?: number, farValue?: number);
        clone(result?: NearFarScalar): NearFarScalar;
        equals(right?: NearFarScalar): boolean;
        static clone(nearFarScalar: NearFarScalar, result?: NearFarScalar): NearFarScalar;
        static pack(value: NearFarScalar, array: number[], startingIndex?: number): number[];
        static unpack(array: number[], startingIndex?: number, result?: NearFarScalar): NearFarScalar;
        static equals(left?: NearFarScalar, right?: NearFarScalar): boolean;
    }

    class ObjectOrientedBoundingBox {
        rotation: Matrix3;
        translation: Cartesian3;
        scale: Cartesian3;
        constructor(rotation?: Matrix3, translation?: Cartesian3, scale?: Cartesian3);
        clone(result?: ObjectOrientedBoundingBox): ObjectOrientedBoundingBox;
        equals(right?: ObjectOrientedBoundingBox): boolean;
        static fromPoints(positions: Cartesian3[], result?: ObjectOrientedBoundingBox): ObjectOrientedBoundingBox;
        static fromBoundingRectangle(boundingRectangle: BoundingRectangle, rotation?: number): ObjectOrientedBoundingBox;
        static clone(box: ObjectOrientedBoundingBox, result?: ObjectOrientedBoundingBox): ObjectOrientedBoundingBox;
        static intersect(left: ObjectOrientedBoundingBox, right: ObjectOrientedBoundingBox): boolean;
        static equals(left: ObjectOrientedBoundingBox, right: ObjectOrientedBoundingBox): boolean;
    }

    class Occluder {
        position: Cartesian3;
        radius: number;
        cameraPosition: Cartesian3;
        constructor(occluderBoundingSphere: BoundingSphere, cameraPosition: Cartesian3);
        isPointVisible(occludee: Cartesian3): boolean;
        isBoundingSphereVisible(occludee: BoundingSphere): boolean;
        computeVisibility(occludeeBS: BoundingSphere): number;
        static fromBoundingSphere(occluderBoundingSphere: BoundingSphere, cameraPosition: Cartesian3, result?: Occluder): Occluder;
        static computeOccludeePoint(occluderBoundingSphere: BoundingSphere, occludeePosition: Cartesian3, positions: Cartesian3[]): any;
        static computeOccludeePointFromRectangle(rectangle: Rectangle, ellipsoid?: Ellipsoid): any;
    }

    class PinBuilder {
        fromColor(color: Color, size: number): HTMLCanvasElement;
        fromUrl(url: string, color: Color, size: number): HTMLCanvasElement | Promise<HTMLCanvasElement>;
        fromMakiIconId(id: string, color: Color, size: number): HTMLCanvasElement | Promise<HTMLCanvasElement>;
        fromText(text: string, color: Color, size: number): HTMLCanvasElement;
    }

    class Plane {
        normal: Cartesian3;
        distance: number;
        constructor(normal: Cartesian3, distance: number);
        static fromPointNormal(point: Cartesian3, normal: Cartesian3, result?: Plane): Plane;
        static getPointDistance(plane: Plane, point: Cartesian3): number;
    }

    class PolygonGeometry extends Packable {
        constructor(options: {
            polygonHierarchy: PolygonHierarchy;
            height?: number;
            extrudedHeight?: number;
            vertexFormat?: VertexFormat;
            stRotation?: number;
            ellipsoid?: Ellipsoid;
            granularity?: number;
            perPositionHeight?: boolean
        });
        static fromPositions(options?: {
            positions: Cartesian3[];
            height?: number;
            extrudedHeight?: number;
            vertexFormat?: VertexFormat;
            stRotation?: number;
            ellipsoid?: Ellipsoid;
            granularity?: number;
            perPositionHeight?: boolean;
            closeTop?: boolean;
            closeBottom?: boolean;
        }): PolygonGeometry;
        static unpack(array: number[], startingIndex?: number, result?: PolygonGeometry): PolygonGeometry;
        static createGeometry(polygonGeometry: PolygonGeometry): Geometry;
    }

    class PolygonHierarchy extends Property {
        positions: Cartesian3[];
        holes: PolygonHierarchy[];
        constructor(positions?: Cartesian3[], holes?: PolygonHierarchy[]);
    }

    class PolygonOutlineGeometry extends Packable {
        constructor(options: {
            polygonHierarchy: any;
            height?: number;
            extrudedHeight?: number;
            vertexFormat?: VertexFormat;
            ellipsoid?: Ellipsoid;
            granularity?: number;
            perPositionHeight?: boolean
        });
        static unpack(array: number[], startingIndex?: number, result?: PolygonOutlineGeometry): PolygonOutlineGeometry;
        static fromPositions(options?: {
            positions: Cartesian3[];
            height?: number;
            extrudedHeight?: number;
            ellipsoid?: Ellipsoid;
            granularity?: number;
            perPositionHeight?: boolean;
        }): PolygonOutlineGeometry;
        static createGeometry(polygonGeometry: PolygonOutlineGeometry): Geometry;
    }

    class PolylineGeometry extends Packable {
        constructor(options: { positions: Cartesian3[]; width?: number; colors?: Color[]; colorsPerVertex?: boolean; followSurface?: boolean; granularity?: number; ellipsoid?: Ellipsoid });
        static unpack(array: number[], startingIndex?: number, result?: PolylineGeometry): PolylineGeometry;
        static createGeometry(polylineGeometry: PolylineGeometry): Geometry;
    }

    class PolylineVolumeGeometry extends Packable {
        constructor(options: { polylinePositions: Cartesian3[]; shapePositions: Cartesian2[]; ellipsoid?: Ellipsoid; granularity?: number; vertexFormat?: VertexFormat; cornerType?: CornerType });
        static unpack(array: number[], startingIndex?: number, result?: PolylineVolumeGeometry): PolylineVolumeGeometry;
        static createGeometry(polylineVolumeGeometry: PolylineVolumeGeometry): Geometry;
    }

    class PolylineVolumeOutlineGeometry extends Packable {
        constructor(options: { polylinePositions: Cartesian3[]; shapePositions: number; ellipsoid?: Ellipsoid; granularity?: number; cornerType?: CornerType });
        static unpack(array: number[], startingIndex?: number, result?: PolylineVolumeOutlineGeometry): PolylineVolumeOutlineGeometry;
        static createGeometry(polylineVolumeOutlineGeometry: PolylineVolumeOutlineGeometry): Geometry;
    }

    class QuantizedMeshTerrainData {
        waterMask: Uint8Array | HTMLImageElement | HTMLCanvasElement;
        constructor(options: {
            quantizedVertices: Uint16Array;
            indices: Uint16Array | Uint32Array;
            minimumHeight: number;
            maximumHeight: number;
            boundingSphere: BoundingSphere;
            horizonOcclusionPoint: Cartesian3;
            westIndices: number[];
            southIndices: number[];
            eastIndices: number[];
            northIndices: number[];
            westSkirtHeight: number;
            southSkirtHeight: number;
            eastSkirtHeight: number;
            northSkirtHeight: number;
            childTileMask?: number;
            createdByUpsampling?: boolean;
            encodedNormals?: Uint8Array;
            waterMask?: Uint8Array
        });
        createMesh(tilingScheme: TilingScheme, x: number, y: number, level: number): Promise<TerrainMesh>;
        upsample(tilingScheme: TilingScheme, thisX: number, thisY: number, thisLevel: number, descendantX: number, descendantY: number, descendantLevel: number): Promise<QuantizedMeshTerrainData>;
        interpolateHeight(rectangle: Rectangle, longitude: number, latitude: number): number;
        isChildAvailable(thisX: number, thisY: number, childX: number, childY: number): boolean;
        wasCreatedByUpsampling(): boolean;
    }

    class Quaternion extends Packable {
        x: number;
        y: number;
        z: number;
        w: number;
        static packedInterpolationLength: number;
        static ZERO: Quaternion;
        static IDENTITY: Quaternion;
        constructor(x?: number, y?: number, z?: number, w?: number);
        clone(result?: Quaternion): Quaternion;
        equals(right?: Quaternion): boolean;
        equalsEpsilon(right: Quaternion, epsilon: number): boolean;
        toString(): string;
        static fromAxisAngle(axis: Cartesian3, angle: number, result?: Quaternion): Quaternion;
        static fromRotationMatrix(matrix: Matrix3, result?: Quaternion): Quaternion;
        static fromHeadingPitchRoll(headingPitchRoll: HeadingPitchRoll, result?: Quaternion): Quaternion;
        static pack(value: Quaternion, array: number[], startingIndex?: number): number[];
        static unpack(array: number[], startingIndex?: number, result?: Quaternion): Quaternion;
        static convertPackedArrayForInterpolation(packedArray: number[], startingIndex?: number, lastIndex?: number, result?: number[]): void;
        static unpackInterpolationResult(array: number[], sourceArray: number[], startingIndex?: number, lastIndex?: number, result?: Quaternion): Quaternion;
        static clone(quaternion: Quaternion, result?: Quaternion): Quaternion;
        static conjugate(quaternion: Quaternion, result: Quaternion): Quaternion;
        static magnitudeSquared(quaternion: Quaternion): number;
        static magnitude(quaternion: Quaternion): number;
        static normalize(quaternion: Quaternion, result: Quaternion): Quaternion;
        static inverse(quaternion: Quaternion, result: Quaternion): Quaternion;
        static add(left: Quaternion, right: Quaternion, result: Quaternion): Quaternion;
        static subtract(left: Quaternion, right: Quaternion, result: Quaternion): Quaternion;
        static negate(quaternion: Quaternion, result: Quaternion): Quaternion;
        static dot(left: Quaternion, right: Quaternion): number;
        static multiply(left: Quaternion, right: Quaternion, result: Quaternion): Quaternion;
        static multiplyByScalar(quaternion: Quaternion, scalar: number, result: Quaternion): Quaternion;
        static divideByScalar(quaternion: Quaternion, scalar: number, result: Quaternion): Quaternion;
        static computeAxis(quaternion: Quaternion, result: Cartesian3): Cartesian3;
        static computeAngle(quaternion: Quaternion): number;
        static lerp(start: Quaternion, end: Quaternion, t: number, result: Quaternion): Quaternion;
        static slerp(start: Quaternion, end: Quaternion, t: number, result: Quaternion): Quaternion;
        static log(quaternion: Quaternion, result: Cartesian3): Cartesian3;
        static exp(cartesian: Cartesian3, result: Quaternion): Quaternion;
        static computeInnerQuadrangle(q0: Quaternion, q1: Quaternion, q2: Quaternion, result: Quaternion): Quaternion;
        static squad(q0: Quaternion, q1: Quaternion, s0: Quaternion, s1: Quaternion, t: number, result: Quaternion): Quaternion;
        static fastSlerp(start: Quaternion, end: Quaternion, t: number, result: Quaternion): Quaternion;
        static fastSquad(q0: Quaternion, q1: Quaternion, s0: Quaternion, s1: Quaternion, t: number, result?: Quaternion): Quaternion;
        static equals(left?: Quaternion, right?: Quaternion): boolean;
        static equalsEpsilon(left: Quaternion, right: Quaternion, epsilon: number): boolean;
    }

    class QuaternionSpline {
        times: number[];
        points: Quaternion[];
        innerQuadrangles: Quaternion[];
        constructor(options: { times: number[]; points: Quaternion[]; firstInnerQuadrangle?: Quaternion; lastInnerQuadrangle?: Quaternion });
        findTimeInterval(time: number): number;
        evaluate(time: number, result?: Quaternion): Quaternion;
    }

    class Queue {
        readonly length: number;
        enqueue(item: any): void;
        dequeue(): any;
        contains(item: any): boolean;
        clear(): void;
        peek(): any;
        sort(compareFunction: Queue.Comparator): void;
    }

    namespace Queue {
        type Comparator = (a: any, b: any) => number;
    }

    class Ray {
        origin: Cartesian3;
        direction: Cartesian3;
        constructor(origin?: Cartesian3, direction?: Cartesian3);
        static getPoint(t: number, result?: Cartesian3): Cartesian3;
    }

    class Rectangle extends Packable {
        west: number;
        south: number;
        east: number;
        north: number;
        width: number;
        height: number;
        static MAX_VALUE: Rectangle;
        constructor(west?: number, south?: number, east?: number, north?: number);
        clone(result?: Rectangle): Rectangle;
        equals(other?: Rectangle): boolean;
        equalsEpsilon(other: Rectangle, epsilon: number): boolean;
        static pack(value: Rectangle, array: number[], startingIndex?: number): number[];
        static unpack(array: number[], startingIndex?: number, result?: Rectangle): Rectangle;
        static computeWidth(rectangle: Rectangle): number;
        static computeHeight(rectangle: Rectangle): number;
        static fromDegrees(west?: number, south?: number, east?: number, north?: number, result?: Rectangle): Rectangle;
        static fromCartographicArray(cartographics: Cartographic[], result?: Rectangle): Rectangle;
        static clone(rectangle: Rectangle, result?: Rectangle): Rectangle;
        static equals(left?: Rectangle, right?: Rectangle): boolean;
        static validate(rectangle: Rectangle): void;
        static southwest(rectangle: Rectangle, result?: Cartographic): Cartographic;
        static northwest(rectangle: Rectangle, result?: Cartographic): Cartographic;
        static northeast(rectangle: Rectangle, result?: Cartographic): Cartographic;
        static southeast(rectangle: Rectangle, result?: Cartographic): Cartographic;
        static center(rectangle: Rectangle, result?: Cartographic): Cartographic;
        static intersection(rectangle: Rectangle, otherRectangle: Rectangle, result?: Rectangle): Rectangle;
        static contains(rectangle: Rectangle, cartographic: Cartographic): boolean;
        static subsample(rectangle: Rectangle, ellipsoid?: Ellipsoid, surfaceHeight?: number, result?: Cartesian3[]): Cartesian3[];
    }

    class RectangleGeometry extends Packable {
        constructor(options: {
            rectangle: Rectangle;
            vertexFormat?: VertexFormat;
            ellipsoid?: Ellipsoid;
            granularity?: number;
            height?: number;
            rotation?: number;
            stRotation?: number;
            extrudedHeight?: number
        });
        static pack(value: BoundingSphere, array: number[], startingIndex?: number): number[];
        static unpack(array: number[], startingIndex?: number, result?: RectangleGeometry): RectangleGeometry;
        static createGeometry(rectangleGeometry: RectangleGeometry): Geometry;
    }

    class RectangleOutlineGeometry extends Packable {
        constructor(options: {
            rectangle: Rectangle;
            ellipsoid?: Ellipsoid;
            granularity?: number;
            height?: number;
            rotation?: number;
            extrudedHeight?: number
        });
        static pack(value: BoundingSphere, array: number[], startingIndex?: number): number[];
        static unpack(array: number[], startingIndex?: number, result?: RectangleGeometry): RectangleOutlineGeometry;
        static createGeometry(rectangleGeometry: RectangleOutlineGeometry): Geometry;
    }

    class RequestErrorEvent {
        statusCode: number;
        response: any;
        responseHeaders: any;
        constructor(statusCode?: number, response?: any, responseHeaders?: string | object);
        toString(): string;
    }

    class RuntimeError {
        name: string;
        message: string;
        stack: string;
        constructor(message?: string);
    }

    interface ScreenSpaceEventMap {
        [ScreenSpaceEventType.LEFT_DOWN]: { position: Cartesian2 };
        [ScreenSpaceEventType.LEFT_UP]: { position: Cartesian2 };
        [ScreenSpaceEventType.LEFT_CLICK]: { position: Cartesian2 };
        [ScreenSpaceEventType.LEFT_DOUBLE_CLICK]: { position: Cartesian2 };
        [ScreenSpaceEventType.RIGHT_DOWN]: { position: Cartesian2 };
        [ScreenSpaceEventType.RIGHT_UP]: { position: Cartesian2 };
        [ScreenSpaceEventType.RIGHT_CLICK]: { position: Cartesian2 };
        [ScreenSpaceEventType.MIDDLE_DOWN]: { position: Cartesian2 };
        [ScreenSpaceEventType.MIDDLE_UP]: { position: Cartesian2 };
        [ScreenSpaceEventType.MIDDLE_CLICK]: { position: Cartesian2 };
        [ScreenSpaceEventType.MOUSE_MOVE]: { startPosition: Cartesian2, endPosition: Cartesian2 };
        [ScreenSpaceEventType.WHEEL]: number;
        [ScreenSpaceEventType.PINCH_START]: { position1: Cartesian2, position2: Cartesian2 };
        [ScreenSpaceEventType.PINCH_MOVE]: { distance: { startPosition: Cartesian2, endPosition: Cartesian2 }, angleAndHeight: { startPosition: Cartesian2, endPosition: Cartesian2 }};
    }

    class ScreenSpaceEventHandler {
        constructor(element?: HTMLCanvasElement);
        setInputAction<K extends keyof ScreenSpaceEventMap>(action: (event: ScreenSpaceEventMap[K]) => void, type: K, modifier?: number): void;
        setInputAction(action: () => void, type: ScreenSpaceEventType, modifier?: number): void;
        getInputAction<K extends keyof ScreenSpaceEventMap>(type: K, modifier?: number): (event: ScreenSpaceEventMap[K]) => void;
        getInputAction(type: ScreenSpaceEventType, modifier?: number): () => void;
        removeInputAction(type: number, modifier?: number): void;
        isDestroyed(): boolean;
        destroy(): void;
    }

    class ShowGeometryInstanceAttribute {
        value: Uint8Array;
        componentDatatype: ComponentDatatype;
        componentsPerAttribute: number;
        normalize: boolean;
        constructor(show?: boolean);
        static toValue(show: boolean, result?: Uint8Array): Uint8Array;
    }

    class SimplePolylineGeometry extends Packable {
        constructor(options: { positions: Cartesian3[]; colors?: Color[]; colorsPerVertex?: boolean; followSurface?: boolean; granularity?: number; ellipsoid?: Ellipsoid });
        static unpack(array: number[], startingIndex?: number, result?: SimplePolylineGeometry): SimplePolylineGeometry;
        static createGeometry(simplePolylineGeometry: SimplePolylineGeometry): Geometry;
    }

    class SphereGeometry extends Packable {
        constructor(options?: { radius?: number; stackPartitions?: number; slicePartitions?: number; vertexFormat?: VertexFormat });
        static unpack(array: number[], startingIndex?: number, result?: SphereGeometry): SphereGeometry;
        static createGeometry(sphereGeometry: SphereGeometry): Geometry;
    }

    class SphereOutlineGeometry extends Packable {
        constructor(options?: { radius?: number; stackPartitions?: number; slicePartitions?: number; subdivisions?: number });
        static unpack(array: number[], startingIndex?: number, result?: SphereOutlineGeometry): SphereOutlineGeometry;
        static createGeometry(sphereGeometry: SphereOutlineGeometry): Geometry;
    }

    class Spherical {
        clock: number;
        cone: number;
        magnitude: number;
        constructor(clock?: number, cone?: number, magnitude?: number);
        equals(other: Spherical): boolean;
        clone(result?: Spherical): Spherical;
        equalsEpsilon(other: Spherical, epsilon: number): boolean;
        toString(): string;
        static fromCartesian3(cartesian3: Cartesian3, spherical?: Spherical): Spherical;
        static clone(spherical: Spherical, result?: Spherical): Spherical;
        static normalize(spherical: Spherical, result?: Spherical): Spherical;
        static equals(left: Spherical, right: Spherical): boolean;
        static equalsEpsilon(left: Spherical, right: Spherical, epsilon?: number): boolean;
    }

    class Spline {
        times: number[];
        points: Cartesian3[] | Quaternion[];
        evaluate(time: number, result?: Cartesian3 | Quaternion): Cartesian3 | Quaternion;
        findTimeInterval(time: number, startIndex: number): number;
    }

    class TaskProcessor {
        constructor(workerName: string, maximumActiveTasks?: number);
        scheduleTask(parameters: any, transferableObjects?: any[]): Promise<any>;
        isDestroyed(): boolean;
        destroy(): void;
    }

    class TerrainData {
        credits: Credit[];
        waterMask: Uint8Array | HTMLImageElement | HTMLCanvasElement;
        interpolateHeight(rectangle: Rectangle, longitude: number, latitude: number): number;
        isChildAvailable(thisX: number, thisY: number, childX: number, childY: number): boolean;
        upsample(tilingScheme: TilingScheme, thisX: number, thisY: number, thisLevel: number, descendantX: number, descendantY: number, descendantLevel: number): Promise<TerrainData>;
        wasCreatedByUpsampling(): boolean;
    }

    class TerrainMesh {
        center: Cartesian3;
        vertices: Float32Array;
        stride: number;
        indices: Uint16Array | Uint32Array;
        minimumHeight: number;
        maximumHeight: number;
        boundingSphere3D: BoundingSphere;
        occludeePointInScaledSpace: Cartesian3;
        constructor(center: Cartesian3, vertices: Float32Array, indices: Uint16Array | Uint32Array, minimumHeight: number,
                    maximumHeight: number, boundingSphere3D: BoundingSphere, occludeePointInScaledSpace: Cartesian3, vertexStride?: number);
    }

    abstract class TerrainProvider {
        availability: TileAvailability;
        credit: Credit;
        errorEvent: Event;
        hasVertexNormals: boolean;
        hasWaterMask: boolean;
        ready: boolean;
        readonly readyPromise: Promise<boolean>;
        tilingScheme: TilingScheme;
        static heightmapTerrainQuality: number;
        static getEstimatedLevelZeroGeometricErrorForAHeightmap(ellipsoid: Ellipsoid, tileImageWidth: number, numberOfTilesAtLevelZero: number): number;
        static getRegularGridIndices(width: number, height: number): Uint16Array;
        getLevelMaximumGeometricError(level: number): number;
        getTileDataAvailable(x: number, y: number, level: number): boolean;
        requestTileGeometry(x: number, y: number, level: number, throttleRequests?: boolean): Promise<TerrainData>;
    }

    class TileAvailability {
        constructor(tilingScheme: TilingScheme, maximumLevel: number);
        addAvailableTileRange(level: number, startX: number, startY: number, endX: number, endY: number): void;
        computeBestAvailableLevelOverRectangle(rectangle: Rectangle): number;
        computeChildMaskForTile(level: number, x: number, y: number): number;
        computeMaximumLevelAtPosition(position: Cartographic): number;
        isTileAvailable(level: number, x: number, y: number): boolean;
    }

    class TileProviderError {
        provider: ImageryProvider | TerrainProvider;
        message: string;
        x: number;
        y: number;
        level: number;
        timesRetried: number;
        retry: boolean;
        error: Error;
        constructor(provider: ImageryProvider | TerrainProvider, message: string, x?: number, y?: number, level?: number, timesRetried?: number, error?: Error);
        static handleError(previousError: TileProviderError, provider: ImageryProvider | TerrainProvider, event: Event<[TileProviderError]>,
                            message: string, x: number, y: number, level: number, retryFunction: TileProviderError.RetryFunction,
                            errorDetails?: Error): TileProviderError;
        static handleSuccess(previousError: TileProviderError): void;
    }

    namespace TileProviderError {
        type RetryFunction = () => void;
    }

    class TilingScheme {
        ellipsoid: Ellipsoid;
        rectangle: Rectangle;
        projection: MapProjection;
        getNumberOfXTilesAtLevel(level: number): number;
        getNumberOfYTilesAtLevel(level: number): number;
        rectangleToNativeRectangle(rectangle: Rectangle, result?: Rectangle): Rectangle;
        tileXYToNativeRectangle(x: number, y: number, level: number, result?: any): Rectangle;
        tileXYToRectangle(x: number, y: number, level: number, result?: any): Rectangle;
        positionToTileXY(position: Cartographic, level: number, result?: Cartesian2): Cartesian2;
    }

    class TimeInterval {
        start: JulianDate;
        stop: JulianDate;
        data: any;
        isStartIncluded: boolean;
        isStopIncluded: boolean;
        isEmpty: boolean;
        static EMPTY: TimeInterval;
        constructor(options?: { start?: JulianDate; stop?: JulianDate; isStartIncluded?: boolean; isStopIncluded?: boolean; data?: any });
        clone(result?: TimeInterval): TimeInterval;
        equals(right?: TimeInterval, dataComparer?: TimeInterval.DataComparer): boolean;
        equalsEpsilon(right: TimeInterval, epsilon: number, dataComparer?: TimeInterval.DataComparer): boolean;
        toString(): string;
        static fromIso8601(options: { iso8601: string; isStartIncluded?: boolean; isStopIncluded?: boolean; data?: any }, result?: TimeInterval): TimeInterval;
        static toIso8601(timeInterval: TimeInterval, precision?: number): string;
        static clone(timeInterval?: TimeInterval, result?: TimeInterval): TimeInterval;
        static equals(left?: TimeInterval, right?: TimeInterval, dataComparer?: TimeInterval.DataComparer): boolean;
        static equalsEpsilon(left: TimeInterval, right: TimeInterval, epsilon: number, dataComparer?: TimeInterval.DataComparer): boolean;
        static intersect(left: TimeInterval, right: TimeInterval, result: TimeInterval, mergeCallback?: TimeInterval.MergeCallback): TimeInterval;
        static contains(timeInterval: TimeInterval, julianDate: JulianDate): boolean;
    }

    namespace TimeInterval {
        type MergeCallback = (leftData: any, rightData: any) => any;
        type DataComparer = (leftData: any, rightData: any) => boolean;
    }

    class TimeIntervalCollection {
        readonly changedEvent: Event<[TimeIntervalCollection]>;
        readonly start: JulianDate;
        readonly isStartIncluded: boolean;
        readonly stop: JulianDate;
        readonly isStopIncluded: boolean;
        readonly length: number;
        readonly isEmpty: boolean;
        constructor(intervals?: TimeInterval[]);
        equals(right?: TimeIntervalCollection, dataComparer?: TimeInterval.DataComparer): boolean;
        get(index: number): TimeInterval;
        removeAll(): void;
        findIntervalContainingDate(date: JulianDate): TimeInterval | undefined;
        findDataForIntervalContainingDate(date: JulianDate): any;
        contains(julianDate: JulianDate): boolean;
        indexOf(date: JulianDate): number;
        findInterval(options?: { start?: JulianDate; stop?: JulianDate; isStartIncluded?: boolean; isStopIncluded?: boolean }): TimeInterval;
        addInterval(interval: TimeInterval, dataComparer?: TimeInterval.DataComparer): void;
        removeInterval(interval: TimeInterval): void;
        intersect(other: TimeIntervalCollection, dataComparer?: TimeInterval.DataComparer, mergeCallback?: TimeInterval.MergeCallback): TimeIntervalCollection;
    }

    namespace TrustedServers {
        function add(host: string, port: number): void;
        function remove(host: string, port: number): void;
        function contains(contains: string): boolean;
        function clear(): void;
    }

    class VRTheWorldTerrainProvider extends TerrainProvider {
        constructor(options: { url: string; proxy?: any; ellipsoid?: Ellipsoid; credit?: Credit | string });
    }

    class VertexFormat extends Packable {
        position: boolean;
        normal: boolean;
        st: boolean;
        binormal: boolean;
        tangent: boolean;
        color: boolean;
        static POSITION_ONLY: VertexFormat;
        static POSITION_AND_NORMAL: VertexFormat;
        static POSITION_NORMAL_AND_ST: VertexFormat;
        static POSITION_AND_ST: VertexFormat;
        static POSITION_AND_COLOR: VertexFormat;
        static ALL: VertexFormat;
        static DEFAULT: VertexFormat;
        constructor(options?: any);
        static unpack(array: number[], startingIndex?: number, result?: VertexFormat): VertexFormat;
        static clone(cartesian: VertexFormat, result?: VertexFormat): VertexFormat;
    }

    class WallGeometry extends Packable {
        constructor(options: { positions: Cartesian3[]; granularity?: number; maximumHeights?: number[]; minimumHeights?: number[]; ellipsoid?: Ellipsoid; vertexFormat?: VertexFormat });
        static unpack(array: number[], startingIndex?: number, result?: WallGeometry): WallGeometry;
        static fromConstantHeights(positions: Cartesian3[], maximumHeight?: number, minimumHeight?: number, ellipsoid?: Ellipsoid): WallGeometry;
        static createGeometry(wallGeometry: WallGeometry): Geometry;
    }

    class WallOutlineGeometry extends Packable {
        constructor(options: { positions: Cartesian3[]; granularity?: number; maximumHeights?: number[]; minimumHeights?: number[]; ellipsoid?: Ellipsoid });
        static unpack(array: number[], startingIndex?: number, result?: WallOutlineGeometry): WallOutlineGeometry;
        static fromConstantHeights(positions: Cartesian3[], maximumHeight?: number, minimumHeight?: number, ellipsoid?: Ellipsoid): WallOutlineGeometry;
        static createGeometry(wallGeometry: WallOutlineGeometry): Geometry;
    }

    class WebMercatorProjection {
        ellipsoid: Ellipsoid;
        static MaximumLatitude: number;
        constructor(ellipsoid?: Ellipsoid);
        project(cartographic: Cartographic, result?: Cartesian3): Cartesian3;
        unproject(cartesian: Cartesian3, result?: Cartographic): Cartographic;
        static mercatorAngleToGeodeticLatitude(mercatorAngle: number): number;
        static geodeticLatitudeToMercatorAngle(latitude: number): number;
    }

    class WebMercatorTilingScheme {
        ellipsoid: Ellipsoid;
        rectangle: Rectangle;
        projection: MapProjection;
        constructor(options?: { ellipsoid?: Ellipsoid;
            numberOfLevelZeroTilesX?: number;
            numberOfLevelZeroTilesY?: number;
            rectangleSouthwestInMeters?: Cartesian2;
            rectangleNortheastInMeters?: Cartesian2
        });
        getNumberOfXTilesAtLevel(level: number): number;
        getNumberOfYTilesAtLevel(level: number): number;
        rectangleToNativeRectangle(rectangle: Rectangle, result?: Rectangle): Rectangle;
        tileXYToNativeRectangle(x: number, y: number, level: number, result?: any): Rectangle;
        tileXYToRectangle(x: number, y: number, level: number, result?: any): Rectangle;
        positionToTileXY(position: Cartographic, level: number, result?: Cartesian2): Cartesian2;
    }

    class BillboardGraphics {
        definitionChanged: Event;
        image: Property;
        imageSubRegion: Property;
        scale: Property;
        rotation: Property;
        alignedAxis: Property;
        horizontalOrigin: Property;
        verticalOrigin: Property;
        color: Property;
        eyeOffset: Property;
        pixelOffset: Property;
        show: Property;
        width: Property;
        height: Property;
        scaleByDistance: Property;
        translucencyByDistance: Property;
        pixelOffsetScaleByDistance: Property;
        constructor(options?: { image?: Property;
            show?: Property;
            scale?: Property;
            horizontalOrigin?: Property;
            verticalOrigin?: Property;
            eyeOffset?: Property;
            pixelOffset?: Property;
            rotation?: Property;
            alignedAxis?: Property;
            width?: Property;
            height?: Property;
            color?: Property;
            scaleByDistance?: Property;
            translucencyByDistance?: Property;
            pixelOffsetScaleByDistance?: Property;
            imageSubRegion?: Property
            heightReference?: Property;
        });
        clone(result?: BillboardGraphics): BillboardGraphics;
        merge(source: BillboardGraphics): BillboardGraphics;
    }

    class BillboardVisualizer extends Visualizer {
        constructor(entityCluster: EntityCluster, entityCollection: EntityCollection);
    }

    class BoxGeometryUpdater extends GeometryUpdater {
        constructor(entity: Entity, scene: Scene);
    }

    class BoxGraphics {
        definitionChanged: Event;
        show: Property;
        dimensions: Property;
        material: MaterialProperty;
        fill: Property;
        outline: Property;
        outlineColor: Property;
        outlineWidth: Property;
        constructor(options?: {
            dimensions?: Property;
            show?: Property;
            fill?: Property;
            material?: MaterialProperty;
            outline?: Property;
            outlineColor?: Property;
            outlineWidth?: Property
        });
        clone(result?: BoxGraphics): BoxGraphics;
        merge(source: BoxGraphics): BoxGraphics;
    }

    class CallbackProperty extends Property {
        constructor(callback: CallbackProperty.Callback, isConstant: boolean);
        setCallback(callback: CallbackProperty.Callback, isConstant: boolean): void;
    }

    namespace CallbackProperty {
        type Callback = (time?: JulianDate, result?: any) => any;
    }

    class CheckerboardMaterialProperty extends MaterialProperty {
        evenColor: Color;
        oddColor: Color;
        repeat: Property;
        constructor(options?: { evenColor?: Color; oddColor?: Color; repeat?: Property });
    }

    class ColorMaterialProperty extends MaterialProperty {
        color: Color;
        constructor(color?: Color);
    }

    class CompositeEntityCollection {
        collectionChanged: Event;
        id: string;
        values: Entity[];
        constructor(collections?: EntityCollection[]);
        addCollection(collection: EntityCollection, index?: number): void;
        removeCollection(collection: EntityCollection): boolean;
        removeAllCollections(): void;
        containsCollection(collection: EntityCollection): boolean;
        contains(entity: Entity): boolean;
        indexOfCollection(collection: EntityCollection): number;
        getCollection(index: number): EntityCollection;
        getCollectionsLength(): number;
        raiseCollection(collection: EntityCollection): void;
        lowerCollection(collection: EntityCollection): void;
        raiseCollectionToTop(collection: EntityCollection): void;
        lowerCollectionToBottom(collection: EntityCollection): void;
        suspendEvents(): void;
        resumeEvents(): void;
        computeAvailability(): TimeInterval;
        getById(id: any): Entity;
    }

    class CompositeMaterialProperty extends MaterialProperty {
        intervals: TimeIntervalCollection;
    }

    class CompositePositionProperty {
        isConstant: boolean;
        definitionChanged: Event;
        intervals: TimeIntervalCollection;
        referenceFrame: ReferenceFrame;
        getValue(time: JulianDate, result?: any): any;
        getValueInReferenceFrame(time: JulianDate, referenceFrame: ReferenceFrame, result?: Cartesian3): Cartesian3;
        equals(other?: Property): boolean;
    }

    class CompositeProperty extends Property {
        intervals: TimeIntervalCollection;
    }

    class ConstantPositionProperty {
        isConstant: boolean;
        definitionChanged: Event;
        referenceFrame: ReferenceFrame;
        constructor(value?: Cartesian3, referenceFrame?: ReferenceFrame);
        getValue(time: JulianDate, result?: any): any;
        setValue(value: Cartesian3, referenceFrame?: ReferenceFrame): void;
        getValueInReferenceFrame(time: JulianDate, referenceFrame: ReferenceFrame, result?: Cartesian3): Cartesian3;
        equals(other?: Property): boolean;
    }

    class ConstantProperty extends Property {
        constructor(value?: any);
        setValue(value: any): void;
    }

    class CorridorGeometryUpdater extends GeometryUpdater {
        constructor(entity: Entity, scene: Scene);
    }

    class CorridorGraphics {
        definitionChanged: Event;
        show: Property;
        material: MaterialProperty;
        positions: Property;
        height: Property;
        extrudedHeight: Property;
        granularity: Property;
        width: Property;
        fill: Property;
        outline: Property;
        outlineColor: Property;
        outlineWidth: Property;
        cornerType: Property;
        constructor(options?: {
            positions?: Property;
            width?: Property;
            cornerType?: Property;
            height?: Property;
            extrudedHeight?: Property;
            show?: Property;
            fill?: Property;
            material?: MaterialProperty;
            outline?: Property;
            outlineColor?: Property;
            outlineWidth?: Property;
            granularity?: Property
        });
        clone(result?: CorridorGraphics): CorridorGraphics;
        merge(source: CorridorGraphics): CorridorGraphics;
    }

    class CustomDataSource extends DataSource {
        constructor(name?: string);
    }

    class CylinderGeometryUpdater extends GeometryUpdater {
        constructor(entity: Entity, scene: Scene);
    }

    class CylinderGraphics {
        definitionChanged: Event;
        length: Property;
        topRadius: Property;
        bottomRadius: Property;
        numberOfVerticalLines: Property;
        slices: Property;
        show: Property;
        material: MaterialProperty;
        fill: Property;
        outline: Property;
        outlineColor: Property;
        outlineWidth: Property;
        constructor(options?: { length?: Property;
            topRadius?: Property;
            bottomRadius?: Property;
            show?: Property;
            fill?: Property;
            material?: MaterialProperty;
            outline?: Property;
            outlineColor?: Property;
            outlineWidth?: Property;
            numberOfVerticalLines?: Property;
            slices?: Property
        });
        clone(result?: CylinderGraphics): CylinderGraphics;
        merge(source: CylinderGraphics): CylinderGraphics;
    }

    class CzmlDataSource extends DataSource {
        static updaters: any[];
        static load(czml: Resource | string | object, options?: { sourceUri?: string }): Promise<CzmlDataSource>;
        static processMaterialPacketData(object: object, propertyName: string, packetData: object, interval: TimeInterval, sourceUri: string, entityCollection: EntityCollection): void;
        static processPacketData(type: () => any, object: object, propertyName: string, packetData: object, interval: TimeInterval, sourceUri: string, entityCollection: EntityCollection): void;
        static processPositionPacketData(object: object, propertyName: string, packetData: object, interval: TimeInterval, sourceUri: string, entityCollection: EntityCollection): void;
        constructor(name?: string);
        load(czml: Resource | string | object, options?: { sourceUri?: string }): Promise<CzmlDataSource>;
        process(czml: Resource | string | object, options?: { sourceUri?: string }): Promise<CzmlDataSource>;
    }

    abstract class DataSource {
        changedEvent: Event;
        clock: DataSourceClock;
        clustering: EntityCluster;
        entities: EntityCollection;
        errorEvent: Event;
        isLoading: boolean;
        loadingEvent: Event;
        name: string;
        show: boolean;
        update(time: JulianDate): boolean;
    }

    class DataSourceClock {
        definitionChanged: Event;
        startTime: JulianDate;
        stopTime: JulianDate;
        currentTime: JulianDate;
        clockRange: ClockRange;
        clockStep: ClockStep;
        multiplier: number;
        clone(result?: DataSourceClock): DataSourceClock;
        equals(other: DataSourceClock): boolean;
        merge(source: DataSourceClock): DataSourceClock;
        getValue(): Clock;
    }

    class DataSourceCollection {
        length: number;
        dataSourceAdded: Event;
        dataSourceRemoved: Event;
        add(dataSource: DataSource | Promise<DataSource>): Promise<DataSource>;
        remove(dataSource: DataSource, destroy?: boolean): boolean;
        removeAll(destroy?: boolean): void;
        contains(dataSource: DataSource): boolean;
        indexOf(dataSource: DataSource): number;
        get(index: number): DataSource;
        isDestroyed(): boolean;
        destroy(): void;
    }

    class DataSourceDisplay {
        scene: Scene;
        dataSources: DataSourceCollection;
        defaultDataSource: CustomDataSource;
        static defaultVisualizersCallback: DataSourceDisplay.VisualizersCallback;
        constructor(options: { scene: Scene; dataSourceCollection: DataSourceCollection; visualizersCallback?: DataSourceDisplay.VisualizersCallback });
        isDestroyed(): boolean;
        destroy(): void;
        update(time: JulianDate): boolean;
    }

    namespace DataSourceDisplay {
        type VisualizersCallback = (scene: Scene, dataSource: DataSource) => Visualizer[];
    }

    class DynamicGeometryUpdater {
        update(time: JulianDate): void;
        isDestroyed(): boolean;
        destroy(): void;
    }

    class EllipseGeometryUpdater extends GeometryUpdater {
        readonly onTerrain: boolean;
        constructor(entity: Entity, scene: Scene);
    }

    class EllipseGraphics {
        definitionChanged: Event;
        semiMajorAxis: Property;
        semiMinorAxis: Property;
        rotation: Property;
        show: Property;
        material: MaterialProperty | Color;
        height: Property;
        extrudedHeight: Property;
        granularity: Property;
        stRotation: Property;
        fill: boolean;
        outline: boolean;
        outlineColor: Color;
        outlineWidth: number;
        numberOfVerticalLines: Property;
        constructor(options?: {
            semiMajorAxis?: number;
            semiMinorAxis?: number;
            height?: Property;
            extrudedHeight?: Property;
            show?: Property;
            fill?: boolean;
            material?: MaterialProperty | Color
            outline?: boolean;
            outlineColor?: Color;
            outlineWidth?: number;
            numberOfVerticalLines?: Property;
            rotation?: Property;
            stRotation?: Property;
            granularity?: Property
        });
        clone(result?: EllipseGraphics): EllipseGraphics;
        merge(source: EllipseGraphics): EllipseGraphics;
    }

    class EllipsoidGeometryUpdater extends GeometryUpdater {
        constructor(entity: Entity, scene: Scene);
        createFillGeometryInstance(time: JulianDate, skipModelMatrix?: boolean, modelMatrixResult?: Matrix4): GeometryInstance;
        createOutlineGeometryInstance(time: JulianDate, skipModelMatrix?: boolean, modelMatrixResult?: Matrix4): GeometryInstance;
    }

    class EllipsoidGraphics {
        definitionChanged: Event;
        show: Property;
        radii: Property;
        material: MaterialProperty;
        fill: Property;
        outline: Property;
        outlineColor: Property;
        outlineWidth: Property;
        stackPartitions: Property;
        slicePartitions: Property;
        subdivisions: Property;
        constructor(options?: {
            radii?: Property;
            show?: Property;
            fill?: Property;
            material?: MaterialProperty;
            outline?: Property;
            outlineColor?: Property;
            outlineWidth?: Property;
            subdivisions?: Property;
            stackPartitions?: Property;
            slicePartitions?: Property
        });
        clone(result?: EllipsoidGraphics): EllipsoidGraphics;
        merge(source: EllipsoidGraphics): EllipsoidGraphics;
    }

    class Entity {
        availability: TimeIntervalCollection;
        billboard: BillboardGraphics;
        box: BoxGraphics;
        corridor: CorridorGraphics;
        cylinder: CylinderGraphics;
        readonly definitionChanged: Event;
        description: Property;
        ellipse: EllipseGraphics;
        ellipsoid: EllipsoidGraphics;
        entityCollection: EntityCollection;
        id: string;
        isShowing: boolean;
        label: LabelGraphics;
        model: ModelGraphics;
        name: string;
        orientation: Property;
        parent: Entity;
        path: PathGraphics;
        plane: any;
        point: PointGraphics;
        polygon: PolygonGraphics;
        polyline: PolylineGraphics;
        polylineVolume: PolylineVolumeGraphics;
        position: PositionProperty;
        properties: any;
        propertyNames: any[];
        rectangle: RectangleGraphics;
        show: boolean;
        viewFrom: Property;
        wall: WallGraphics;
        constructor(options?: {
          id?: string;
          name?: string;
          availability?: TimeIntervalCollection;
          show?: boolean;
          description?: Property;
          position?: PositionProperty;
          orientation?: Property;
          viewFrom?: Property;
          parent?: Entity;
          billboard?: BillboardGraphics;
          box?: BoxGraphics;
          corridor?: CorridorGraphics;
          cylinder?: CylinderGraphics;
          ellipse?: EllipseGraphics;
          ellipsoid?: EllipsoidGraphics;
          label?: LabelGraphics;
          model?: ModelGraphics;
          path?: PathGraphics;
          plane?: any;
          point?: PointGraphics;
          polygon?: PolygonGraphics;
          polyline?: PolylineGraphics;
          polylineVolume?: PolylineVolumeGraphics;
          rectangle?: RectangleGraphics;
          wall?: WallGraphics
        });
        addProperty(propertyName: string): void;
        computeModelMatrix(time: JulianDate, result?: Matrix4): Matrix4;
        isAvailable(time: JulianDate): boolean;
        merge(source: Entity): Entity;
        removeProperty(propertyName: string): void;
    }

    class EntityCluster {
      clusterBillboards: boolean;
      clusterEvent: Event;
      clusterLabels: boolean;
      clusterPoints: boolean;
      enabled: boolean;
      minimumClusterSize: number;
      pixelRange: number;
      constructor(options?: { enabled?: boolean; pixelRange?: number; minimumClusterSize?: number; clusterBillboards?: boolean; clusterLabels?: boolean; clusterPoints?: boolean });
      destroy(): void;
      // newClusterCallback(clusteredEntities, cluster)
    }

    class EntityCollection {
        readonly collectionChanged: Event;
        readonly id: string;
        readonly owner: DataSource | CompositeEntityCollection;
        show: boolean;
        readonly values: Entity[];
        static collectionChangedEventCallback(collection: EntityCollection, added: Entity[], removed: Entity[], changed: Entity[]): void;
        constructor(owner: DataSource | CompositeEntityCollection);
        add(entity: Entity): Entity;
        computeAvailability(): TimeInterval;
        contains(entity: Entity): boolean;
        getById(id: string): Entity;
        getOrCreateEntity(id: string): Entity;
        remove(entity: Entity): boolean;
        removeAll(): void;
        removeById(id: string): boolean;
        resumeEvents(): void;
        suspendEvents(): void;
    }

    class EntityView {
        entity: Entity;
        scene: Scene;
        ellipsoid: Ellipsoid;
        boundingSphere: Entity;
        static defaultOffset3D: Cartesian3;
        constructor(entity: Entity, scene: Scene, ellipsoid?: Ellipsoid, boundingSphere?: BoundingSphere);
        update(time: JulianDate): void;
    }

    class GeoJsonDataSource extends DataSource {
        static clampToGround: boolean;
        static crsLinkHrefs: any;
        static crsLinkTypes: any;
        static crsNames: any;
        static fill: Color;
        static markerColor: Color;
        static markerSize: number;
        static markerSymbol: string;
        static stroke: Color;
        static strokeWidth: number;
        static load(data: Resource | string | object, options?: {
            sourceUri?: string;
            markerSize?: number;
            markerSymbol?: string;
            markerColor?: Color;
            stroke?: Color;
            strokeWidth?: number;
            fill?: Color;
            clampToGround?: boolean
        }): Promise<GeoJsonDataSource>;
        constructor(name?: string);
        load(data: Resource | string | object, options?: {
            sourceUri?: string;
            markerSize?: number;
            markerSymbol?: string;
            markerColor?: Color;
            stroke?: Color;
            strokeWidth?: number;
            fill?: Color;
            clampToGround?: boolean
        }): Promise<GeoJsonDataSource>;
    }

    class GeometryUpdater {
      readonly classificationTypeProperty: Property;
      readonly readonlydistanceDisplayConditionProperty: Property;
      readonly entity: Entity;
      readonly fillEnabled: boolean;
      readonly fillMaterialProperty: MaterialProperty;
      readonly geometryChanged: boolean;
      readonly hasConstantFill: boolean;
      readonly hasConstantOutline: boolean;
      readonly id: string;
      readonly isClosed: boolean;
      readonly isDynamic: boolean;
      readonly outlineColorProperty: Property;
      readonly outlineEnabled: boolean;
      readonly outlineWidth: number;
      readonly shadowsProperty: Property;
      constructor(options: { entity: Entity; scene: Scene; geometryOptions: any; geometryPropertyName: string; observedPropertyNames: string[] });
      createDynamicUpdater(primitives: PrimitiveCollection, groundPrimitives: PrimitiveCollection): DynamicGeometryUpdater;
      destroy(): void;
      isDestroyed(): boolean;
      isFilled(time: JulianDate): boolean;
      isOutlineVisible(time: JulianDate): boolean;
      createFillGeometryInstance(time: JulianDate): GeometryInstance;
      createOutlineGeometryInstance(time: JulianDate): GeometryInstance;
    }

    class GeometryVisualizer extends Visualizer {
        constructor(scene: Scene, entityCollection: EntityCollection, primitives?: PrimitiveCollection, groundPrimitives?: PrimitiveCollection);
    }

    class GridMaterialProperty extends MaterialProperty {
        color: Color;
        cellAlpha: Property;
        lineCount: Property;
        lineThickness: Property;
        lineOffset: Property;
        constructor(options?: { color?: Property; cellAlpha?: Property; lineCount?: Property; lineThickness?: Property; lineOffset?: Property });
    }

    class ImageMaterialProperty extends MaterialProperty {
        image: Property;
        repeat: Property;
        constructor(options?: { image?: Property; repeat?: Property, color?: Property, transparent?: Property });
    }

    class KmlDataSource extends DataSource {
        refreshEvent: Event;
        unsupportedNodeEvent: Event;
        constructor(options?: {camera?: Camera, canvas?: HTMLCanvasElement; ellipsoid?: Ellipsoid});
        static load(data: Resource | string | Document | Blob,
            options?: { camera: Camera, canvas: HTMLCanvasElement; sourceUri?: string, clampToGround?: boolean; ellipsoid?: Ellipsoid }): Promise<KmlDataSource>;
        load(data: Resource | string | Document | Blob, options?: { sourceUri?: string, clampToGround?: boolean, ellipsoid?: Ellipsoid }): Promise<KmlDataSource>;
    }

    class KmlFeatureData {
        author: { name: string; uri: string; email: string };
        link: { href: string; hreflang: string; rel: string; type: string; title: string; length: string };
        address: string;
        phoneNumber: string;
        snippet: string;
        extendedData: string;
    }

    class LabelGraphics {
        definitionChanged: Event;
        text: Property;
        font: string;
        style: Property;
        fillColor: Color;
        outlineColor: Color;
        outlineWidth: number;
        horizontalOrigin: Property;
        verticalOrigin: Property;
        eyeOffset: Property;
        pixelOffset: Property;
        scale: Property;
        show: Property;
        translucencyByDistance: Property;
        pixelOffsetScaleByDistance: Property;
        constructor(options?: {
            text?: Property;
            font?: string;
            style?: Property;
            fillColor?: Color;
            outlineColor?: Color;
            outlineWidth?: number;
            show?: Property;
            scale?: Property;
            showBackground?: Property;
            backgroundColor?: Property;
            backgroundPadding?: Property;
            horizontalOrigin?: Property;
            verticalOrigin?: Property;
            eyeOffset?: Property;
            pixelOffset?: Property;
            translucencyByDistance?: Property;
            pixelOffsetScaleByDistance?: Property;
            heightReference?: Property;
            scaleByDistance?: Property;
            distanceDisplayCondition?: Property;
        });
        clone(result?: LabelGraphics): LabelGraphics;
        merge(source: LabelGraphics): LabelGraphics;
    }

    class LabelVisualizer extends Visualizer {
        constructor(entityCluster: EntityCluster, entityCollection: EntityCollection);
    }

    class MaterialProperty extends Property {
        getType(time: JulianDate): string;
    }

    class ModelGraphics {
        clampAnimations: Property | boolean;
        clippingPlanes: Property;
        color: Property;
        colorBlendAmount: Property | number;
        colorBlendMode: Property;
        readonly definitionChanged: Event;
        distanceDisplayCondition: Property;
        heightReference: Property;
        incrementallyLoadTextures: Property | boolean;
        maximumScale: Property | number;
        minimumScale: Property | number;
        minimumPixelSize: Property | number;
        nodeTransformations: any; // PropertyBag
        runAnimations: Property | boolean;
        scale: Property | number;
        shadows: Property;
        show: Property | boolean;
        silhouetteColor: Property;
        silhouetteSize: Property | number;
        uri: Property | string;
        constructor(options?: {
          uri?: Property | string;
          show?: Property | boolean;
          scale?: Property | number;
          minimumPixelSize?: Property | number;
          maximumScale?: Property | number;
          incrementallyLoadTextures?: Property | boolean;
          runAnimations?: Property | boolean;
          clampAnimations?: Property | boolean;
          nodeTransformations?: Property;
          shadows?: Property;
          heightReference?: Property;
          distanceDisplayCondition?: Property;
          silhouetteColor?: Property;
          silhouetteSize?: Property | number;
          color?: Property;
          colorBlendMode?: Property;
          colorBlendAmount?: Property | number;
          clippingPlanes?: Property;
        });
        clone(result?: ModelGraphics): ModelGraphics;
        merge(source: ModelGraphics): ModelGraphics;
    }

    class ModelVisualizer extends Visualizer {
        constructor(scene: Scene, entityCollection: EntityCollection);
    }

    class PathGraphics {
        readonly definitionChanged: Event;
        distanceDisplayCondition: Property;
        leadTime: Property | number;
        material: MaterialProperty;
        resolution: Property | number;
        trailTime: Property | number;
        show: Property | boolean;
        width: Property | number;
        constructor(options?: {
          leadTime?: Property | number;
          trailTime?: Property | number;
          show?: Property | boolean;
          width?: Property | number;
          material?: MaterialProperty;
          resolution?: Property | number;
          distanceDisplayCondition?: Property;
        });
        clone(result?: PathGraphics): PathGraphics;
        merge(source: PathGraphics): PathGraphics;
    }

    class PathVisualizer extends Visualizer {
        constructor(scene: Scene, entityCollection: EntityCollection);
    }

    class PointGraphics {
        color: Property;
        readonly definitionChanged: Event;
        disableDepthTestDistance: Property;
        distanceDisplayCondition: Property;
        heightReference: Property;
        outlineColor: Property;
        outlineWidth: Property;
        pixelSize: Property;
        scaleByDistance: Property;
        show: Property;
        translucencyByDistance: Property;
        constructor(options?: {
          color?: Color;
          pixelSize?: number;
          outlineColor?: Color;
          outlineWidth?: number;
          show?: boolean;
          scaleByDistance?: Property;
          translucencyByDistance?: Property;
          heightReference?: HeightReference;
          distanceDisplayCondition?: Property;
          disableDepthTestDistance?: Property
        });
        clone(result?: PointGraphics): PointGraphics;
        merge(source: PointGraphics): PointGraphics;
    }

    class PointVisualizer extends Visualizer {
        constructor(entityCluster: EntityCluster, entityCollection: EntityCollection);
    }

    class PolygonGeometryUpdater extends GeometryUpdater {
        constructor(entity: Entity, scene: Scene);
    }

    class PolygonGraphics {
        arcType: Property;
        classificationType: Property;
        closeBottom: Property;
        closeTop: Property;
        definitionChanged: Event;
        distanceDisplayCondition: Property;
        show: Property;
        material: MaterialProperty | Color;
        hierarchy: Property;
        height: Property;
        heightReference: Property;
        extrudedHeight: Property;
        extrudedHeightReference: Property;
        granularity: Property;
        stRotation: Property;
        fill: boolean;
        outline: Property;
        outlineColor: Color;
        outlineWidth: Property;
        perPositionHeight: Property;
        shadows: Property;
        zIndex: ConstantProperty;
        constructor(options?: {
            hierarchy?: Property;
            height?: Property | number;
            heightReference?: Property;
            extrudedHeight?: Property;
            extrudedHeightReference?: Property;
            show?: Property | boolean;
            fill?: Property | boolean;
            material?: MaterialProperty | Color;
            outline?: Property | boolean;
            outlineColor?: Property | Color;
            outlineWidth?: Property | number;
            stRotation?: Property;
            granularity?: Property;
            perPositionHeight?: Property;
            closeTop?: boolean;
            closeBottom?: boolean;
            arcType?: Property | ArcType;
            shadows?: Property | ShadowMode;
            distanceDisplayCondition?: Property;
            classificationType?: Property | ClassificationType;
            zIndex: ConstantProperty | number;
        });
        clone(result?: PolygonGraphics): PolygonGraphics;
        merge(source: PolygonGraphics): PolygonGraphics;
    }

    class PolylineArrowMaterialProperty extends MaterialProperty {
        color: Property;
        constructor(color?: Property);
    }

    class PolylineGlowMaterialProperty extends MaterialProperty {
        color: Color;
        glowPower: Property;
        constructor(options?: { color?: Property; glowPower?: Property });
    }

    class PolylineDashMaterialProperty extends MaterialProperty {
        color: Color;
        gapColor: Color;
        dashLength: Property;
        dashPattern: Property;
        constructor(options?: {color?: Color; gapColor?: Color; dashLength?: Property; dashPattern?: Property});
    }

    class PolylineGeometryUpdater extends GeometryUpdater {
        readonly depthFailMaterialProperty: MaterialProperty;
        readonly distanceDisplayConditionProperty: Property;
        constructor(entity: Entity, scene: Scene);
    }

    class PolylineGraphics {
        arcType: Property;
        clampToGround: Property;
        classificationType: Property;
        readonly definitionChanged: Event;
        depthFailMaterial: MaterialProperty;
        distanceDisplayCondition: Property;
        followSurface: Property;
        granularity: Property;
        shadows: Property;
        show: Property;
        material: MaterialProperty;
        positions: Property;
        width: Property;
        zIndex: ConstantProperty;
        constructor(options?: {
            positions?: Property | Cartesian3[];
            clampToGround?: Property | boolean;
            width?: Property | number;
            show?: Property | boolean;
            material?: MaterialProperty;
            granularity?: Property;
            arcType?: Property | ArcType;
            depthFailMaterial?: MaterialProperty;
            shadows?: Property | ShadowMode;
            distanceDisplayCondition?: Property;
            classificationType?: Property | ClassificationType;
            zIndex?: Property | number;
        });
        clone(result?: PolylineGraphics): PolylineGraphics;
        merge(source: PolylineGraphics): PolylineGraphics;
    }

    class PolylineOutlineMaterialProperty extends MaterialProperty {
        color: Color;
        outlineColor: Color;
        outlineWidth: Property;
        constructor(options?: { color?: Property; outlineColor?: Property; outlineWidth?: Property });
    }

    class PolylineVolumeGeometryUpdater extends GeometryUpdater {
        constructor(entity: Entity, scene: Scene);
    }

    class PolylineVolumeGraphics {
        definitionChanged: Event;
        show: Property;
        material: MaterialProperty;
        positions: Property;
        shape: Property;
        granularity: Property;
        fill: Property;
        outline: Property;
        outlineColor: Property;
        outlineWidth: Property;
        cornerType: Property;
        constructor(options?: {
            positions?: Property;
            shape?: Property;
            cornerType?: Property;
            show?: Property;
            fill?: Property;
            material?: MaterialProperty;
            outline?: Property;
            outlineColor?: Property;
            outlineWidth?: Property;
            granularity?: Property
        });
        clone(result?: PolylineVolumeGraphics): PolylineVolumeGraphics;
        merge(source: PolylineVolumeGraphics): PolylineVolumeGraphics;
    }

    abstract class PositionProperty extends Property {
        referenceFrame: ReferenceFrame;
        getValueInReferenceFrame(time: JulianDate, referenceFrame: ReferenceFrame, result?: Cartesian3): Cartesian3;
    }

    class PositionPropertyArray extends PositionProperty {
        constructor(value?: Property[]);
        getValue(time?: JulianDate, result?: Cartesian3[]): Cartesian3[];
        setValue(value: Property[]): void;
    }

    abstract class Property {
        readonly isConstant: boolean;
        readonly definitionChanged: Event;
        getValue(time: JulianDate, result?: any): any;
        equals(other?: Property): boolean;
    }

    class PropertyArray extends Property {
        constructor(value?: Property[]);
        getValue(time?: JulianDate, result?: any[]): any[];
        setValue(value: Property[]): void;
    }

    class RectangleGeometryUpdater extends GeometryUpdater {
        constructor(entity: Entity, scene: Scene);
    }

    class RectangleGraphics {
        definitionChanged: Event;
        show: Property;
        coordinates: Property;
        material: MaterialProperty;
        height: Property;
        extrudedHeight: Property;
        granularity: Property;
        stRotation: Property;
        rotation: Property;
        fill: Property;
        outline: Property;
        outlineColor: Property;
        outlineWidth: Property;
        closeTop: Property;
        closeBottom: Property;
        constructor(options?: {
            coordinates?: Property;
            height?: Property;
            extrudedHeight?: Property;
            closeTop?: Property;
            closeBottom?: Property;
            show?: Property;
            fill?: Property;
            material?: MaterialProperty;
            outline?: Property;
            outlineColor?: Property;
            outlineWidth?: Property;
            rotation?: Property;
            stRotation?: Property;
            granularity?: Property
        });
        clone(result?: RectangleGraphics): RectangleGraphics;
        merge(source: RectangleGraphics): RectangleGraphics;
    }

    class ReferenceProperty extends Property {
        readonly referenceFrame: ReferenceFrame;
        readonly targetId: string;
        readonly targetCollection: EntityCollection;
        readonly targetPropertyNames: string[];
        readonly resolvedProperty: Property;
        constructor(targetCollection: EntityCollection, targetId: string, targetPropertyNames: string);
        getValueInReferenceFrame(time: JulianDate, referenceFrame: ReferenceFrame, result?: Cartesian3): Cartesian3;
        getType(time: JulianDate): string;
        static fromString(targetCollection: Entity, referenceString: string): ReferenceProperty;
    }

    class SampledPositionProperty extends SampledProperty {
        numberOfDerivatives: boolean;
        constructor(referenceFrame?: ReferenceFrame, numberOfDerivatives?: number);
        addSample(time: JulianDate, position: Cartesian3, derivatives?: Cartesian3[]): void;
        addSamples(times: JulianDate[], positions: Cartesian3[], derivatives?: any[][]): void;
        addSamplesPackedArray(packedSamples: number[], epoch?: JulianDate): void;
    }

    class SampledProperty extends PositionProperty {
        type: any;
        derivativeTypes: Packable[];
        interpolationDegree: number;
        interpolationAlgorithm: InterpolationAlgorithm;
        forwardExtrapolationType: ExtrapolationType;
        forwardExtrapolationDuration: number;
        backwardExtrapolationType: ExtrapolationType;
        backwardExtrapolationDuration: number;
        constructor(type: number | Packable, derivativeTypes?: Packable[]);
        setInterpolationOptions(options?: { interpolationAlgorithm?: InterpolationAlgorithm; interpolationDegree?: number }): void;
        addSample(time: JulianDate, value: Packable, derivatives?: Packable[]): void;
        addSamples(times: JulianDate[], values: Packable[], derivativeValues?: any[][]): void;
        addSamplesPackedArray(packedSamples: number[], epoch?: JulianDate): void;
    }

    class StripeMaterialProperty extends MaterialProperty {
        orientation: Property;
        evenColor: Color;
        oddColor: Color;
        offset: Property;
        repeat: number;
        constructor(options?: { evenColor?: Property; oddColor?: Property; repeat?: Property; offset?: Property; orientation?: Property });
    }

    class TimeIntervalCollectionPositionProperty extends PositionProperty {
        intervals: TimeIntervalCollection;
        constructor(referenceFrame?: ReferenceFrame);
    }

    class TimeIntervalCollectionProperty extends Property {
        intervals: TimeIntervalCollection;
    }

    class VelocityOrientationProperty extends Property {
        position: Property;
        ellipsoid: Property;
        constructor(position?: Property, ellipsoid?: Ellipsoid);
        getValue(time?: JulianDate, result?: Quaternion): Quaternion;
    }

    abstract class Visualizer {
        update(time: JulianDate): boolean;
        isDestroyed(): boolean;
        destroy(): void;
    }

    class WallGeometryUpdater extends GeometryUpdater {
        constructor(entity: Entity, scene: Scene);
    }

    class WallGraphics {
        readonly definitionChanged: Event;
        show: Property;
        material: MaterialProperty;
        positions: Property;
        minimumHeights: Property;
        maximumHeights: Property;
        granularity: Property;
        fill: Property;
        outline: Property;
        outlineColor: Property;
        outlineWidth: Property;
        constructor(options?: {
            positions?: Property;
            maximumHeights?: Property;
            minimumHeights?: Property;
            show?: Property;
            fill?: Property;
            material?: MaterialProperty;
            outline?: Property;
            outlineColor?: Property;
            outlineWidth?: Property;
            granularity?: Property
        });
        clone(result?: WallGraphics): WallGraphics;
        merge(source: WallGraphics): WallGraphics;
    }

    class Appearance {
        readonly closed: boolean;
        readonly fragmentShaderSource: string;
        material: Material;
        readonly renderState: any;
        translucent: boolean;
        readonly vertexShaderSource: string;
        constructor(options?: { translucent?: boolean; closed?: boolean; material?: Material; vertexShaderSource?: string; fragmentShaderSource?: string; renderState?: RenderState });
        getFragmentShaderSource(): string;
        isTranslucent(): boolean;
        getRenderState(): any;
    }

    class ArcGisMapServerImageryProvider extends ImageryProvider {
        url: string;
        usingPrecachedTiles: boolean;
        constructor(options: {
            url: string;
            tileDiscardPolicy?: TileDiscardPolicy;
            proxy?: Proxy;
            usePreCachedTilesIfAvailable?: boolean;
            enablePickFeatures?: boolean;
            rectangle?: Rectangle;
            tilingScheme?: TilingScheme;
            ellipsoid?: Ellipsoid;
            tileWidth?: number;
            tileHeight?: number;
            maximumLevel?: number
        }, layers?: string);
    }

    class DistanceDisplayCondition extends Packable {
        far: number;
        near: number;
        constructor(near: number, far: number);
        static clone(value?: DistanceDisplayCondition, result?: DistanceDisplayCondition): DistanceDisplayCondition;
        static equals(left: DistanceDisplayCondition, right: DistanceDisplayCondition): boolean;
        static pack(value: DistanceDisplayCondition, array: number[], startingIndex: number): number[];
        static unpack(array: number[], startingIndex: number, result: DistanceDisplayCondition): DistanceDisplayCondition;
        clone(result: DistanceDisplayCondition): DistanceDisplayCondition;
        equals(other: DistanceDisplayCondition): boolean;
    }

    class Billboard {
      alignedAxis: Cartesian3;
      color: Color;
      disableDepthTestDistance: number;
      distanceDisplayCondition: DistanceDisplayCondition;
      eyeOffset: Cartesian3;
      height: number;
      heightReference: HeightReference;
      horizontalOrigin: HorizontalOrigin;
      id: any;
      image: string;
      pixelOffset: Cartesian2;
      pixelOffsetScaleByDistance: NearFarScalar;
      position: Cartesian3;
      readonly ready: boolean;
      rotation: number;
      scale: number;
      scaleByDistance: NearFarScalar;
      show: boolean;
      sizeInMeters: boolean;
      translucencyByDistance: NearFarScalar;
      verticalOrigin: VerticalOrigin;
      width: number;
      computeScreenSpacePosition(scene: Scene, result?: Cartesian2): Cartesian2;
      equals(other: Billboard): boolean;
      setImage(id: string, image: HTMLImageElement | HTMLCanvasElement | string | Billboard.CreateImageCallback): void;
      setImageSubRegion(id: string, subRegion: BoundingRectangle): void;
    }

    namespace Billboard {
        type CreateImageCallback = (id: string) => HTMLImageElement | HTMLCanvasElement | Promise<HTMLImageElement | HTMLCanvasElement>;
    }

    class BillboardCollection {
        blendOption: BlendOption;
        debugShowBoundingVolume: boolean;
        length: number;
        modelMatrix: Matrix4;
        constructor(options?: { modelMatrix?: Matrix4; debugShowBoundingVolume?: boolean; scene?: Scene; blendOption?: BlendOption });
        add(billboard?: any): Billboard;
        contains(billboard?: Billboard): boolean;
        destroy(): void;
        get(index: number): Billboard;
        isDestroyed(): boolean;
        remove(billboard: Billboard): boolean;
        removeAll(): void;
        update(): void;
    }

    class BingMapsImageryProvider extends ImageryProvider {
        readonly url: string;
        readonly key: string;
        readonly mapStyle: BingMapsStyle;
        readonly culture: string;
        constructor(options: { url: string; key?: string; tileProtocol?: string; mapStyle?: string; culture?: string; ellipsoid?: Ellipsoid; tileDiscardPolicy?: TileDiscardPolicy; proxy?: Proxy });
        static tileXYToQuadKey(x: number, y: number, level: number): string;
        static quadKeyToTileXY(quadkey: string): {x: number, y: number, level: number};
    }

    // tslint:disable-next-line no-unnecessary-class
    class EasingFunction {
        static BACK_IN: EasingFunction.Callback;
        static BACK_IN_OUT: EasingFunction.Callback;
        static BACK_OUT: EasingFunction.Callback;
        static BOUNCE_IN: EasingFunction.Callback;
        static BOUNCE_IN_OUT: EasingFunction.Callback;
        static BOUNCE_OUT: EasingFunction.Callback;
        static CIRCULAR_IN: EasingFunction.Callback;
        static CIRCULAR_IN_OUT: EasingFunction.Callback;
        static CIRCULAR_OUT: EasingFunction.Callback;
        static CUBIC_IN: EasingFunction.Callback;
        static CUBIC_IN_OUT: EasingFunction.Callback;
        static CUBIR_OUT: EasingFunction.Callback;
        static ELASTIC_IN: EasingFunction.Callback;
        static ELASTIC_IN_OUT: EasingFunction.Callback;
        static ELASTIC_OUT: EasingFunction.Callback;
        static EXPONENTIAL_IN: EasingFunction.Callback;
        static EXPONENTIAL_IN_OUT: EasingFunction.Callback;
        static EXPONENTIAL_OUT: EasingFunction.Callback;
        static LINEAR_NONE: EasingFunction.Callback;
        static QUADRATIC_IN: EasingFunction.Callback;
        static QUADRATIC_IN_OUT: EasingFunction.Callback;
        static QUADRATIC_OUT: EasingFunction.Callback;
        static QUARTIC_IN: EasingFunction.Callback;
        static QUARTIC_IN_OUT: EasingFunction.Callback;
        static QUARTIC_OUT: EasingFunction.Callback;
        static QUINTIC_IN: EasingFunction.Callback;
        static QUINTIC_IN_OUT: EasingFunction.Callback;
        static QUINTIC_OUT: EasingFunction.Callback;
        static SINUSOIDAL_IN: EasingFunction.Callback;
        static SINUSOIDAL_IN_OUT: EasingFunction.Callback;
        static SINUSOIDAL_OUT: EasingFunction.Callback;
    }

    namespace EasingFunction {
        type Callback = (time: number) => number;
    }

    class Camera {
        position: Cartesian3;
        direction: Cartesian3;
        up: Cartesian3;
        right: Cartesian3;
        frustum: Frustum;
        defaultMoveAmount: number;
        defaultLookAmount: number;
        defaultRotateAmount: number;
        defaultZoomAmount: number;
        constrainedAxis: Cartesian3;
        maximumTranslateFactor: number;
        maximumZoomFactor: number;
        readonly transform: Matrix4;
        readonly inverseTransform: Matrix4;
        readonly viewMatrix: Matrix4;
        readonly inverseViewMatrix: Matrix4;
        readonly positionCartographic: Cartographic;
        readonly positionWC: Cartesian3;
        percentageChanged: number;
        readonly directionWC: Cartesian3;
        readonly upWC: Cartesian3;
        readonly rightWC: Cartesian3;
        readonly heading: number;
        readonly pitch: number;
        readonly roll: number;
        readonly moveStart: Event;
        readonly moveEnd: Event;
        static DEFAULT_OFFSET: HeadingPitchRange;
        static DEFAULT_VIEW_RECTANGLE: Rectangle;
        static DEFAULT_VIEW_FACTOR: number;
        readonly changed: Event;
        constructor(scene: Scene);
        cameraToWorldCoordinates(cartesian: Cartesian4, result?: Cartesian4): Cartesian4;
        cameraToWorldCoordinatesPoint(cartesian: Cartesian3, result?: Cartesian3): Cartesian3;
        cameraToWorldCoordinatesVector(cartesian: Cartesian3, result?: Cartesian3): Cartesian3;
        cancelFlight(): void;
        computeViewRectangle(ellipsoid?: Ellipsoid, result?: Rectangle): Rectangle | undefined;
        distanceToBoundingSphere(boundingSphere: BoundingSphere): number;
        flyHome(duration: number): void;
        flyTo(options: {
            destination: Cartesian3 | Rectangle;
            orientation?: { direction: Cartesian3, up: Cartesian3 } | { heading: number, pitch: number, roll: number};
            duration?: number;
            complete?: Camera.FlightCompleteCallback;
            cancel?: Camera.FlightCancelledCallback;
            endTransform?: Matrix4;
            maximumHeight?: number;
            pitchAdjustHeight?: number;
            flyOverLongitude?: number;
            flyOverLongitudeWeight?: number;
            easingFunction?: EasingFunction,
            convert?: boolean,
        }): void;
        flyToBoundingSphere(boundingSphere: BoundingSphere, options?: {
            duration?: number;
            offset?: HeadingPitchRange;
            complete?: Camera.FlightCompleteCallback;
            cancel?: Camera.FlightCancelledCallback;
            endTransform?: Matrix4;
            maximumHeight?: number;
            pitchAdjustHeight?: number;
            flyOverLongitude?: number;
            flyOverLongitudeWeight?: number;
            easingFunction?: EasingFunction
        }): void;
        getMagnitude(): number;
        getPickRay(windowPosition: Cartesian2, result?: Ray): Ray;
        getPixelSize(boundingSphere: BoundingSphere, drawingBufferWidth: number, drawingBufferHeight: number): number;
        getRectangleCameraCoordinates(rectangle: Rectangle, result?: Cartesian3): Cartesian3;
        look(axis: Cartesian3, angle?: number): void;
        lookAt(target: Cartesian3, offset: Cartesian3 | HeadingPitchRange): void;
        lookAtTransform(transform: Matrix4, offset?: Cartesian3 | HeadingPitchRange): void;
        lookDown(amount?: number): void;
        lookLeft(amount?: number): void;
        lookRight(amount?: number): void;
        lookUp(amount?: number): void;
        move(direction: Cartesian3, amount?: number): void;
        moveBackward(amount?: number): void;
        moveDown(amount?: number): void;
        moveForward(amount?: number): void;
        moveLeft(amount?: number): void;
        moveRight(amount?: number): void;
        moveUp(amount?: number): void;
        pickEllipsoid(windowPosition: Cartesian2, ellipsoid?: Ellipsoid, result?: Cartesian3): Cartesian3;
        rotate(axis: Cartesian3, angle?: number): void;
        rotateDown(angle?: number): void;
        rotateLeft(angle?: number): void;
        rotateRight(angle?: number): void;
        rotateUp(angle?: number): void;
        setView(options: {
            destination?: Cartesian3 | Rectangle;
            orientation?: { direction: Cartesian3, up: Cartesian3 } | { heading: number, pitch: number, roll: number};
            endTransform?: Matrix4,
            convert?: boolean,
        }): void;
        switchToOrthographicFrustum(): void;
        switchToPerspectiveFrustum(): void;
        twistLeft(amount?: number): void;
        twistRight(amount?: number): void;
        viewBoundingSphere(boundingSphere: BoundingSphere, offset?: HeadingPitchRange): void;
        worldToCameraCoordinates(cartesian: Cartesian4, result?: Cartesian4): Cartesian4;
        worldToCameraCoordinatesPoint(cartesian: Cartesian3, result?: Cartesian3): Cartesian3;
        worldToCameraCoordinatesVector(cartesian: Cartesian3, result?: Cartesian3): Cartesian3;
        zoomIn(amount?: number): void;
        zoomOut(amount?: number): void;
    }

    namespace Camera {
        type FlightCancelledCallback = () => void;
        type FlightCompleteCallback = () => void;
    }

    class CameraEventAggregator {
        currentMousePosition: Cartesian2;
        anyButtonDown: boolean;
        constructor(element?: HTMLCanvasElement);
        isMoving(type: CameraEventType, modifier?: KeyboardEventModifier): boolean;
        getMovement(type: CameraEventType, modifier?: KeyboardEventModifier): any;
        getLastMovement(type: CameraEventType, modifier?: KeyboardEventModifier): any;
        isButtonDown(type: CameraEventType, modifier?: KeyboardEventModifier): boolean;
        getStartMousePosition(type: CameraEventType, modifier?: KeyboardEventModifier): Cartesian2;
        getButtonPressTime(type: CameraEventType, modifier?: KeyboardEventModifier): Date;
        getButtonReleaseTime(type: CameraEventType, modifier?: KeyboardEventModifier): Date;
        reset(): void;
        isDestroyed(): boolean;
        destroy(): void;
    }

    class CreditDisplay {
        static cesiumCredit: Credit;
        container: HTMLElement;
        constructor(container: HTMLElement, delimiter?: string, viewport?: HTMLElement);
        addCredit(credit: Credit): void;
        addDefaultCredit(credit: Credit): void;
        beginFrame(credit: Credit): void;
        destroy(): void;
        endFrame(credit: Credit): void;
        isDestroyed(): boolean;
        removeDefaultCredit(credit: Credit): void;
        update(): void;
    }

    class CullingVolume {
        planes: Cartesian4[];
        constructor(planes: Cartesian4[]);
        computeVisibility(boundingVolume: any): Intersect;
    }

    class DebugAppearance extends Appearance {
        readonly attributeName: string;
        readonly glslDatatype: string;
        constructor(options: { attributeName: string; glslDatatype?: string; vertexShaderSource?: string; fragmentShaderSource?: string; renderState?: RenderState });
    }

    class DebugModelMatrixPrimitive {
        length: number;
        width: number;
        show: boolean;
        modelMatrix: Matrix4;
        id: any;
        constructor(options?: { length?: number; width?: number; modelMatrix?: Matrix4; show?: boolean; id?: any });
        isDestroyed(): boolean;
        destroy(): void;
    }

    class DiscardMissingTileImagePolicy {
        constructor(options: { missingImageUrl: Resource | string; pixelsToCheck: Cartesian2[]; disableCheckIfAllPixelsAreTransparent?: boolean });
        isReady(): boolean;
        shouldDiscardImage(image: HTMLImageElement): boolean;
    }

    class EllipsoidPrimitive {
        center: Cartesian3;
        radii: Cartesian3;
        modelMatrix: Matrix4;
        show: boolean;
        material: Material;
        id: any;
        debugShowBoundingVolume: boolean;
        constructor(options?: { center?: Cartesian3; radii?: Cartesian3; modelMatrix?: Matrix4; show?: boolean; material?: Material; id?: any; debugShowBoundingVolume?: boolean });
        update(): void;
        isDestroyed(): boolean;
        destroy(): void;
    }

    class EllipsoidSurfaceAppearance extends Appearance {
        readonly vertexFormat: VertexFormat;
        readonly flat: boolean;
        readonly faceForward: boolean;
        readonly aboveGround: boolean;
        static VERTEX_FORMAT: VertexFormat;
        constructor(options?: {
            flat?: boolean;
            faceForward?: boolean;
            translucent?: boolean;
            aboveGround?: boolean;
            material?: Material;
            vertexShaderSource?: string;
            fragmentShaderSource?: string;
            renderState?: RenderState
        });
    }

    class FrameRateMonitor {
        samplingWindow: number;
        quietPeriod: number;
        warmupPeriod: number;
        minimumFrameRateDuringWarmup: number;
        minimumFrameRateAfterWarmup: number;
        scene: Scene;
        lowFrameRate: Event;
        nominalFrameRate: Event;
        lastFramesPerSecond: number;
        static defaultSettings: any;
        constructor(options?: {
            scene: Scene;
            samplingWindow?: number;
            quietPeriod?: number;
            warmupPeriod?: number;
            minimumFrameRateDuringWarmup?: number;
            minimumFrameRateAfterWarmup?: number
        });
        pause(): void;
        unpause(): void;
        isDestroyed(): boolean;
        destroy(): void;
        static fromScene(scene: Scene): FrameRateMonitor;
    }

    // tslint:disable-next-line no-unnecessary-class
    class GetFeatureInfoFormat {
        constructor(type: string, format?: string, callback?: (res: any) => any);
    }

    class Globe {
        atmosphereBrightnessShift: number;
        atmosphereHueShift: number;
        atmosphereSaturationShift: number;
        baseColor: Color;
        cartographicLimitRectangle: Rectangle;
        depthTestAgainstTerrain: boolean;
        ellipsoid: Ellipsoid;
        enableLighting: boolean;
        fillHighlightColor: Color;
        imageryLayers: ImageryLayerCollection;
        readonly imageryLayersUpdatedEvent: Event;
        lightingFadeInDistance: number;
        lightingFadeOutDistance: number;
        loadingDescendantLimit: number;
        material: Material;
        maximumScreenSpaceError: number;
        nightFadeInDistance: number;
        nightFadeOutDistance: number;
        northPoleColor: Cartesian3;
        oceanNormalMapUrl: string;
        preloadSiblings: boolean;
        preloadAncestors: boolean;
        show: boolean;
        showWaterEffect: boolean;
        southPoleColor: Cartesian3;
        terrainProvider: TerrainProvider;
        readonly terrainProviderChanged: Event<[TerrainProvider]>;
        tileCacheSize: number;
        tileLoadProgressEvent: Event<[number]>;
        readonly tilesLoaded: boolean;
        constructor(ellipsoid?: Ellipsoid);
        pick(ray: Ray, scene: Scene, result?: Cartesian3): Cartesian3;
        getHeight(cartographic: Cartographic): number;
        isDestroyed(): boolean;
        destroy(): void;
    }

    class GoogleEarthEnterpriseMetadata {
        imageryPresent: boolean;
        key: ArrayBuffer;
        negativeAltitudeExponentBias: number;
        negativeAltitudeThreshold: number;
        protoImagery: boolean;
        readonly proxy: Proxy;
        readonly readyPromise: Promise<boolean>;
        readonly resource: Resource;
        terrainPresent: boolean;
        readonly url: string;
        constructor(resourceOrUrl: Resource | string);
        static quadKeyToTileXY(quadkey: string): {x: number, y: number, level: number};
        static tileXYToQuadKey(x: number, y: number, level: number): string;
    }

    class GoogleEarthEnterpriseImageryProvider extends ImageryProvider {
        readonly url: string;
        constructor(options: {
            url: Resource | string;
            metadata: GoogleEarthEnterpriseMetadata;
            ellipsoid?: Ellipsoid;
            tileDiscardPolicy?: TileDiscardPolicy;
            credit?: Credit | string;
        });
    }

    class GoogleEarthEnterpriseMapsProvider extends ImageryProvider {
        readonly channel: number;
        readonly path: string;
        readonly requestType: string;
        readonly url: string;
        readonly version: number;
        static logoUrl: string;
        constructor(options: {
            url: Resource | string;
            channel: number;
            path?: string;
            maximumLevel?: number;
            tileDiscardPolicy?: TileDiscardPolicy;
            ellipsoid?: Ellipsoid;
        });
    }

    class GoogleEarthEnterpriseTerrainData extends TerrainData {
        constructor(options: {
            buffer: ArrayBuffer;
            negativeAltitudeExponentBias: number;
            negativeElevationThreshold: number;
            childTileMask?: number;
            createdByUpsampling?: boolean;
            credits?: Credit[];
        });
    }

    class GoogleEarthEnterpriseTerrainProvider {
        static heightmapTerrainQuality: number;
        availability: TileAvailability;
        credit: Credit;
        errorEvent: Event;
        hasVertexNormals: boolean;
        hasWaterMask: boolean;
        ready: boolean;
        readonly readyPromise: Promise<boolean>;
        tilingScheme: TilingScheme;
        constructor(options: {
            url: Resource | string;
            metadata: GoogleEarthEnterpriseMetadata;
            ellipsoid?: Ellipsoid;
            credit?: Credit | string;
        })
        static getEstimatedLevelZeroGeometricErrorForAHeightmap(ellipsoid: Ellipsoid, tileImageWidth: number, numberOfTilesAtLevelZero: number): number;
        static getRegularGridIndices(width: number, height: number): Uint16Array;
        getLevelMaximumGeometricError(level: number): number;
        getTileDataAvailable(x: number, y: number, level: number): boolean;
        requestTileGeometry(x: number, y: number, level: number, request?: Request): Promise<TerrainData>;
    }

    class GridImageryProvider extends ImageryProvider {
        constructor(options?: {
            tilingScheme?: TilingScheme;
            ellipsoid?: Ellipsoid;
            cells?: number;
            color?: Color;
            glowColor?: Color;
            glowWidth?: number;
            tileWidth?: number;
            tileHeight?: number;
            canvasSize?: number
        }, backgroundColor?: Color);
    }

    class HeadingPitchRange {
        heading: number;
        pitch: number;
        range: number;
        constructor(heading?: number, pitch?: number, range?: number);
        static clone(hpr: HeadingPitchRange, result?: HeadingPitchRange): HeadingPitchRange;
    }

    // tslint:disable-next-line:no-unnecessary-class
    class Cesium3DTileset {
      constructor(Cesium3DTilesetItem: {
        url: string;
        maximumScreenSpaceError: number;
        maximumNumberOfLoadedTiles: number;
      })
    }

    class ImageryLayer {
        alpha: number;
        brightness: number;
        contrast: number;
        hue: number;
        saturation: number;
        gamma: number;
        show: boolean;
        imageryProvider: ImageryProvider;
        rectangle: Rectangle;
        static DEFAULT_BRIGHTNESS: number;
        static DEFAULT_CONTRAST: number;
        static DEFAULT_HUE: number;
        static DEFAULT_SATURATION: number;
        static DEFAULT_GAMMA: number;
        constructor(imageryProvider: ImageryProvider, options?: {
            rectangle?: Rectangle;
            alpha?: number | ImageryLayer.ValueFunc;
            brightness?: number | ImageryLayer.ValueFunc;
            contrast?: number | ImageryLayer.ValueFunc;
            hue?: number | ImageryLayer.ValueFunc;
            saturation?: number | ImageryLayer.ValueFunc;
            gamma?: number | ImageryLayer.ValueFunc;
            show?: boolean;
            maximumAnisotropy?: number;
            minimumTerrainLevel?: number;
            maximumTerrainLevel?: number
        });
        isBaseLayer(): boolean;
        isDestroyed(): boolean;
        destroy(): void;
    }

    namespace ImageryLayer {
        type ValueFunc = (frameState: any, layer: ImageryLayer, x: number, y: number, level: number) => number;
    }

    class ImageryLayerCollection {
        layerAdded: Event;
        layerRemoved: Event;
        layerMoved: Event;
        layerShownOrHidden: Event;
        length: number;
        add(layer: ImageryLayer, index?: number): void;
        addImageryProvider(imageryProvider: ImageryProvider, index?: number): ImageryLayer;
        remove(layer: ImageryLayer, destroy?: boolean): boolean;
        removeAll(destroy?: boolean): void;
        contains(layer: ImageryLayer): boolean;
        indexOf(layer: ImageryLayer): number;
        get(index: number): ImageryLayer;
        raise(layer: ImageryLayer): void;
        lower(layer: ImageryLayer): void;
        raiseToTop(layer: ImageryLayer): void;
        lowerToBottom(layer: ImageryLayer): void;
        pickImageryLayerFeatures(ray: Ray, scene: Scene): Promise<ImageryLayerFeatureInfo[]> | undefined;
        isDestroyed(): boolean;
        destroy(): void;
    }

    class ImageryLayerFeatureInfo {
        name: string;
        description: string;
        position: Cartographic;
        data: any;
        configureNameFromProperties(properties: any): void;
        configureDescriptionFromProperties(properties: any): void;
    }

    abstract class ImageryProvider {
        credit: Credit;
        defaultAlpha: number;
        defaultBrightness: number;
        defaultContrast: number;
        defaultGamma: number;
        defaultHue: number;
        defaultSaturation: number;
        defaultMagnificationFilter: any;
        defaultMinificationFilter: any;
        readonly errorEvent: Event;
        readonly hasAlphaChannel: boolean;
        readonly maximumLevel: number;
        readonly minimumLevel: number;
        readonly proxy: Proxy;
        readonly ready: boolean;
        readonly readyPromise: Promise<boolean>;
        readonly rectangle: Rectangle;
        readonly tileDiscardPolicy: TileDiscardPolicy;
        readonly tileWidth: number;
        readonly tileHeight: number;
        readonly tilingScheme: TilingScheme;
        getTileCredits(x: number, y: number, level: number): Credit[];
        requestImage(x: number, y: number, level: number): Promise<HTMLImageElement | HTMLCanvasElement>;
        pickFeatures(x: number, y: number, level: number, longitude: number, latitude: number): Promise<ImageryLayerFeatureInfo[]>;
        static loadImage(url: string): Promise<HTMLImageElement | HTMLCanvasElement>;
    }

    class Label {
        show: boolean;
        position: Cartesian3;
        text: string;
        font: string;
        fillColor: Color;
        outlineColor: Color;
        outlineWidth: number;
        style: LabelStyle;
        pixelOffset: Cartesian2;
        translucencyByDistance: NearFarScalar;
        pixelOffsetScaleByDistance: NearFarScalar;
        eyeOffset: Cartesian3;
        horizontalOrigin: HorizontalOrigin;
        verticalOrigin: VerticalOrigin;
        scale: number;
        id: any;
        computeScreenSpacePosition(scene: Scene, result?: Cartesian2): Cartesian2;
        equals(other: Label): boolean;
        isDestroyed(): boolean;
    }

    class LabelCollection {
        modelMatrix: Matrix4;
        debugShowBoundingVolume: boolean;
        length: number;
        constructor(options?: { modelMatrix?: Matrix4; debugShowBoundingVolume?: boolean });
        add(options?: any): Label;
        remove(label: Label): boolean;
        removeAll(): void;
        contains(label: Label): boolean;
        get(index: number): Label;
        isDestroyed(): boolean;
        destroy(): void;
    }

    class Material {
        type: string;
        shaderSource: string;
        materials: any;
        uniforms: any;
        translucent: boolean;
        static DefaultImageId: string;
        static DefaultCubeMapId: string;
        static ColorType: string;
        static ImageType: string;
        static DiffuseMapType: string;
        static AlphaMapType: string;
        static SpecularMapType: string;
        static EmissionMapType: string;
        static BumpMapType: string;
        static NormalMapType: string;
        static GridType: string;
        static StripeType: string;
        static CheckerboardType: string;
        static DotType: string;
        static WaterType: string;
        static RimLightingType: string;
        static FadeType: string;
        static PolylineArrowType: string;
        static PolylineGlowType: string;
        static PolylineOutlineType: string;
        constructor(options?: { strict?: boolean; translucent?: boolean; fabric: any });
        isTranslucent(): boolean;
        isDestroyed(): boolean;
        destroy(): void;
        static fromType(type: string, uniforms?: any): Material;
    }

    class MaterialAppearance extends Appearance {
        readonly materialSupport: MaterialAppearance.MaterialSupport;
        readonly vertexFormat: VertexFormat;
        readonly flat: boolean;
        readonly faceForward: boolean;
        constructor(options?: {
            flat?: boolean;
            faceForward?: boolean;
            translucent?: boolean;
            closed?: boolean;
            materialSupport?: MaterialAppearance.MaterialSupport;
            material?: Material;
            vertexShaderSource?: string;
            fragmentShaderSource?: string;
            renderState?: RenderState
        });
    }

    namespace MaterialAppearance {
        enum MaterialSupport {
            BASIC,
            TEXTURED,
            ALL
        }
    }

    class Model {
        show: boolean;
        modelMatrix: Matrix4;
        scale: number;
        minimumPixelSize: number;
        id: any;
        activeAnimations: ModelAnimationCollection;
        debugShowBoundingVolume: boolean;
        debugWireframe: boolean;
        gltf: any;
        basePath: string;
        boundingSphere: BoundingSphere;
        ready: boolean;
        readyPromise: Promise<Model>;
        asynchronous: boolean;
        allowPicking: boolean;
        constructor(options?: {
            gltf?: any;
            basePath?: string;
            show?: boolean;
            modelMatrix?: Matrix4;
            scale?: number;
            minimumPixelSize?: number;
            id?: any;
            allowPicking?: boolean;
            asynchronous?: boolean;
            debugShowBoundingVolume?: boolean;
            debugWireframe?: boolean
        });
        getNode(name: string): ModelNode;
        getMesh(name: string): ModelMesh;
        getMaterial(name: string): ModelMaterial;
        update(): void;
        isDestroyed(): boolean;
        destroy(): void;
        static fromGltf(options: {
            url: string;
            headers?: any;
            show?: boolean;
            modelMatrix?: Matrix4;
            scale?: number;
            minimumPixelSize?: number;
            allowPicking?: boolean;
            asynchronous?: boolean;
            debugShowBoundingVolume?: boolean;
            debugWireframe?: boolean
        }): Model;
    }

    class ModelAnimation {
        removeOnStop: boolean;
        start: Event;
        update: Event;
        stop: Event;
        name: string;
        startTime: JulianDate;
        delay: number;
        stopTime: JulianDate;
        speedup: number;
        reverse: boolean;
        loop: ModelAnimationLoop;
    }

    class ModelAnimationCollection {
        animationAdded: Event;
        animationRemoved: Event;
        length: number;
        add(options: {
            name: string;
            startTime?: JulianDate;
            delay?: number;
            stopTime?: JulianDate;
            removeOnStop?: boolean;
            speedup?: number;
            reverse?: boolean;
            loop?: ModelAnimationLoop
        }): ModelAnimation;
        addAll(options?: {
            startTime?: JulianDate;
            delay?: number;
            stopTime?: JulianDate;
            removeOnStop?: boolean;
            speedup?: number;
            reverse?: boolean;
            loop?: ModelAnimationLoop
        }): ModelAnimation[];
        remove(animation: ModelAnimation): boolean;
        removeAll(): void;
        contains(animation: ModelAnimation): boolean;
        get(index: number): ModelAnimation;
    }

    class ModelMaterial {
        readonly name: string;
        readonly id: string;
        setValue(name: string, value?: any): void;
        getValue(name: string): any;
    }

    class ModelMesh {
        name: string;
        id: string;
        materials: ModelMaterial[];
    }

    class ModelNode {
        name: string;
        id: string;
        show: boolean;
        matrix: Matrix4;
    }

    class Moon {
        show: boolean;
        textureUrl: string;
        onlySunLighting: boolean;
        ellipsoid: Ellipsoid;
        constructor(options?: { show?: boolean; textureUrl?: string; ellipsoid?: Ellipsoid; onlySunLighting?: boolean });
        isDestroyed(): boolean;
        destroy(): void;
    }

    class NeverTileDiscardPolicy {
        isReady(): boolean;
        shouldDiscardImage(image: HTMLImageElement | Promise<HTMLImageElement>): Promise<boolean>;
    }

    class PerInstanceColorAppearance extends Appearance {
        readonly vertexFormat: VertexFormat;
        readonly flat: boolean;
        readonly faceForward: boolean;
        static VERTEX_FORMAT: VertexFormat;
        static FLAT_VERTEX_FORMAT: VertexFormat;
        constructor(options?: { flat?: boolean;
            faceForward?: boolean;
            translucent?: boolean;
            closed?: boolean;
            vertexShaderSource?: string;
            fragmentShaderSource?: string;
            renderState?: RenderState
        });
    }

    abstract class Frustum {
        near: number;
        far: number;
        readonly projectionMatrix: Matrix4;
        computeCullingVolume(position: Cartesian3, direction: Cartesian3, up: Cartesian3): CullingVolume;
        getPixelDimensions(drawingBufferWidth: number, drawingBufferHeight: number, distance: number, result: Cartesian2): Cartesian2;
    }

    class OrthographicFrustum extends Frustum {
        aspectRatio: number;
        width: number;
        static packedLength: number;
        constructor(options?: {width: number; aspectRatio: number; near: number; far: number});
        pack(value: OrthographicFrustum, array: number[], startingIndex: number): number[];
        unpack(array: number[], startingIndex: number, result: OrthographicFrustum): OrthographicFrustum;
        clone(result?: OrthographicFrustum): OrthographicFrustum;
        equals(other?: OrthographicFrustum): boolean;
    }

    class PerspectiveFrustum extends Frustum {
        fov: number;
        aspectRatio: number;
        xOffset: number;
        yOffset: number;
        readonly infiniteProjectionMatrix: Matrix4;
        readonly fovy: number;
        static packedLength: number;
        constructor(options?: {fov: number; aspectRatio: number; near: number; far: number; xOffset: number; yOffset: number});
        pack(value: PerspectiveFrustum, array: number[], startingIndex: number): number[];
        unpack(array: number[], startingIndex: number, result: PerspectiveFrustum): PerspectiveFrustum;
        clone(result?: PerspectiveFrustum): PerspectiveFrustum;
        equals(other?: PerspectiveFrustum): boolean;
    }

    class PerspectiveOffCenterFrustum extends Frustum {
        left: number;
        right: number;
        top: number;
        bottom: number;
        readonly infiniteProjectionMatrix: Matrix4;
        constructor(options?: {left: number; right: number; top: number; bottom: number; near: number; far: number});
        clone(result?: PerspectiveOffCenterFrustum): PerspectiveOffCenterFrustum;
        equals(other?: PerspectiveOffCenterFrustum): boolean;
    }

    class PointPrimitive {
        color: Color;
        disableDepthTestDistance: number;
        distanceDisplayCondition: DistanceDisplayCondition;
        id: any;
        outlineColor: Color;
        outlineWidth: number;
        pixelSize: number;
        position: Cartesian3;
        scaleByDistance: NearFarScalar;
        show: boolean;
        translucencyByDistance: NearFarScalar;
        computeScreenSpacePosition(scene: Scene, result?: Cartesian2): Cartesian2;
        equals(other: PointPrimitive): boolean;
    }

    class PointPrimitiveCollection {
        blendOption: BlendOption;
        debugShowBoundingVolume: boolean;
        length: number;
        modelMatrix: Matrix4;
        constructor(options?: { modelMatrix?: Matrix4; debugShowBoundingVolume?: boolean, blendOption?: BlendOption });
        add(pointPrimitive?: any): PointPrimitive;
        contains(pointPrimitive?: PointPrimitive): boolean;
        destroy(): void;
        get(index: number): PointPrimitive;
        isDestroyed(): boolean;
        remove(pointPrimitive: PointPrimitive): boolean;
        removeAll(): void;
    }

    class Polyline {
        show: boolean;
        positions: Cartesian3[];
        material: Material;
        width: number;
        loop: boolean;
        id: any;
        constructor(options?: { show?: boolean; width?: number; loop?: boolean; material?: Material; positions?: Cartesian3[]; id?: any });
    }

    class PolylineCollection {
        modelMatrix: Matrix4;
        debugShowBoundingVolume: boolean;
        length: number;
        constructor(options?: { modelMatrix?: Matrix4; debugShowBoundingVolume?: boolean });
        add(polyline?: any): Polyline;
        remove(polyline: Polyline): boolean;
        removeAll(): void;
        contains(polyline: Polyline): boolean;
        get(index: number): Polyline;
        isDestroyed(): boolean;
        destroy(): void;
    }

    class PolylineColorAppearance extends Appearance {
        readonly vertexFormat: VertexFormat;
        static VERTEX_FORMAT: VertexFormat;
        constructor(options?: { translucent?: boolean; vertexShaderSource?: string; fragmentShaderSource?: string; renderState?: RenderState });
    }

    class PolylineMaterialAppearance extends Appearance {
        readonly vertexFormat: VertexFormat;
        static VERTEX_FORMAT: VertexFormat;
        constructor(options?: { translucent?: boolean; material?: Material; vertexShaderSource?: string; fragmentShaderSource?: string; renderState?: RenderState });
    }

    class PostProcessStage {
        readonly clearColor: Color;
        enabled: boolean;
        readonly forcePowerOfTwo: boolean;
        readonly fragmentShader: string;
        readonly name: string;
        readonly pixelFormat: PixelFormat;
        readonly ready: boolean;
        readonly scissorRectangle: BoundingRectangle;
        selected: any[];
        readonly textureScale: number;
        readonly uniforms: object;
        constructor(options?: {
            fragmentShader: string;
            uniforms?: object;
            textureScale?: number;
            forcePowerOfTwo?: boolean;
            pixelFormat?: PixelFormat;
            clearColor?: Color;
            scissorRectangle?: BoundingRectangle;
            name?: string;
        });
        destroy(): void;
        isDestroyed(): boolean;
    }

    class PostProcessStageCollection {
        readonly fxaa: PostProcessStage;
        readonly length: number;
        readonly ready: boolean;
        add(stage: PostProcessStage): PostProcessStage;
        contains(stage: PostProcessStage): boolean;
        destroy(): void;
        get(index: number): PostProcessStage;
        isDestroyed(): boolean;
        remove(stage: PostProcessStage): boolean;
        removeAll(): void;
    }

    class Primitive {
        readonly allowPicking: boolean;
        appearance: Appearance;
        readonly asynchronous: boolean;
        readonly compressVertices: boolean;
        cull: boolean;
        debugShowBoundingVolume: boolean;
        depthFailAppearance: Appearance;
        readonly geometryInstances: GeometryInstance[] | GeometryInstance;
        readonly interleave: boolean;
        modelMatrix: Matrix4;
        readonly ready: boolean;
        readonly readyPromise: Promise<Primitive>;
        readonly releaseGeometryInstances: boolean;
        shadows: ShadowMode;
        show: boolean;
        readonly vertexCacheOptimize: boolean;
        constructor(options?: {
            geometryInstances?: any[] | GeometryInstance;
            appearance?: Appearance;
            show?: boolean;
            modelMatrix?: Matrix4;
            vertexCacheOptimize?: boolean;
            interleave?: boolean;
            compressVertices?: boolean;
            releaseGeometryInstances?: boolean;
            allowPicking?: boolean;
            cull?: boolean;
            asynchronous?: boolean;
            debugShowBoundingVolume?: boolean;
            shadows?: ShadowMode
        });
        destroy(): void;
        getGeometryInstanceAttributes(id: any): any;
        isDestroyed(): boolean;
        update(): void;
    }

    class GroundPrimitive {
        readonly allowPicking: boolean;
        appearance: Appearance;
        readonly asynchronous: boolean;
        classificationType: ClassificationType;
        readonly compressVertices: boolean;
        debugShowBoundingVolume: boolean;
        debugShowShadowVolume: boolean;
        depthFailAppearance: Appearance;
        readonly geometryInstances: GeometryInstance[] | GeometryInstance | undefined;
        readonly interleave: boolean;
        readonly ready: boolean;
        readonly readyPromise: Promise<Primitive>;
        readonly releaseGeometryInstances: boolean;
        show: boolean;
        readonly vertexCacheOptimize: boolean;
        constructor(options?: {
            geometryInstances?: any[] | GeometryInstance;
            appearance?: Appearance;
            show?: boolean;
            vertexCacheOptimize?: boolean;
            interleave?: boolean;
            compressVertices?: boolean;
            releaseGeometryInstances?: boolean;
            allowPicking?: boolean;
            asynchronous?: boolean;
            classificationType?: ClassificationType;
            debugShowBoundingVolume?: boolean;
            debugShowShadowVolume?: boolean;
        });
        static initializeTerrainHeights(): Promise<void>;
        static isSupported(scene: Scene): boolean;
        static supportsMaterials(scene: Scene): boolean;
        destroy(): void;
        getGeometryInstanceAttributes(id: any): any;
        isDestroyed(): boolean;
        update(): void;
    }

    class PrimitiveCollection {
        show: boolean;
        destroyPrimitives: boolean;
        readonly length: number;
        constructor(options?: { show?: boolean; destroyPrimitives?: boolean });
        add(primitive: any): any;
        remove(primitive?: any): boolean;
        removeAll(): void;
        contains(primitive?: any): boolean;
        raise(primitive?: any): void;
        raiseToTop(primitive?: any): void;
        lower(primitive?: any): void;
        lowerToBottom(primitive?: any): void;
        get(index: number): any;
        isDestroyed(): boolean;
        destroy(): void;
    }

    class RectanglePrimitive {
        ellipsoid: Ellipsoid;
        rectangle: Rectangle;
        granularity: number;
        height: number;
        rotation: number;
        textureRotationAngle: number;
        show: boolean;
        material: Material;
        id: any;
        asynchronous: boolean;
        debugShowBoundingVolume: boolean;
        constructor(options?: {
            ellipsoid?: Ellipsoid;
            rectangle?: Rectangle;
            granularity?: number;
            height?: number;
            rotation?: number;
            textureRotationAngle?: number;
            show?: boolean;
            material?: Material;
            id?: any;
            asynchronous?: boolean;
            debugShowBoundingVolume?: boolean
        });
        update(): void;
        isDestroyed(): boolean;
        destroy(): void;
    }

    class Scene {
        backgroundColor: Color;
        readonly camera: Camera;
        readonly canvas: Element;
        completeMorphOnUserInput: boolean;
        debugCommandFilter: (command: any) => boolean;
        readonly debugFrustumStatistics: any;
        debugShowCommands: boolean;
        debugShowDepthFrustum: number;
        debugShowFramesPerSecond: boolean;
        debugShowFrustumPlanes: boolean;
        debugShowFrustums: boolean;
        readonly drawingBufferHeight: number;
        readonly drawingBufferWidth: number;
        eyeSeparation: number;
        farToNearRatio: number;
        focalLength: number;
        fog: Fog;
        fxaa: boolean;
        globe: Globe;
        readonly groundPrimitives: PrimitiveCollection;
        highDynamicRange: boolean;
        highDynamicRangeSupported: boolean;
        readonly id: string;
        readonly imageryLayers: ImageryLayerCollection;
        imagerySplitPosition: number;
        invertClassification: boolean;
        invertClassificationColor: Color;
        readonly lastRenderTime: JulianDate;
        logarithmicDepthFarToNearRatio: number;
        mapMode2D: boolean;
        readonly mapProjection: MapProjection;
        readonly maximumAliasedLineWidth: number;
        readonly maximumCubeMapSize: number;
        maximumRenderTimeChange: number;
        minimumDisableDepthTestDistance: number;
        mode: SceneMode;
        moon?: Moon;
        morphComplete: Event;
        morphStart: Event;
        morphTime: number;
        nearToFarDistance2D: number;
        readonly orderIndependentTranslucency: boolean;
        readonly pickPositionSupported: boolean;
        pickTranslucentDepth: boolean;
        postProcessStages: PostProcessStageCollection;
        readonly postRender: Event;
        readonly preRender: Event;
        readonly preUpdate: Event;
        readonly primitives: PrimitiveCollection;
        readonly renderError: Event;
        requestRenderMode: boolean;
        rethrowRenderErrors: boolean;
        readonly scene3DOnly: boolean;
        readonly screenSpaceCameraController: ScreenSpaceCameraController;
        shadowMap: ShadowMap;
        skyAtmosphere?: SkyAtmosphere;
        skyBox?: SkyBox;
        sun?: Sun;
        sunBloom: boolean;
        terrainExaggeration: number;
        terrainProvider: TerrainProvider;
        readonly terrainProviderChanged: Event;
        useDepthPicking: boolean;
        useWebVR: boolean;
        constructor(options?: {
            canvas: HTMLCanvasElement;
            contextOptions?: any;
            creditContainer?: Element;
            creditViewport?: Element;
            mapProjection?: MapProjection;
            orderIndependentTranslucency?: boolean;
            scene3DOnly?: boolean;
            terrainExaggeration?: number;
            shadows?: boolean;
            mapMode2D?: MapMode2D;
            requestRenderMode?: boolean;
            maximumRenderTimeChange?: number
        });
        cartesianToCanvasCoordinates(position: Cartesian3, result?: Cartesian2): Cartesian2;
        completeMorph(): void;
        destroy(): void;
        drillPick(windowPosition: Cartesian2, limit?: number): any[];
        getCompressedTextureFormatSupported(format: string): boolean;
        isDestroyed(): boolean;
        morphTo2D(duration?: number): void;
        morphTo3D(duration?: number): void;
        morphToColumbusView(duration?: number): void;
        pick(windowPosition: Cartesian2, width?: number, height?: number): any;
        pickPosition(windowPosition: Cartesian2, result?: Cartesian3): Cartesian3;
        requestRender(): void;
    }

    class ScreenSpaceCameraController {
        enableInputs: boolean;
        enableTranslate: boolean;
        enableZoom: boolean;
        enableRotate: boolean;
        enableTilt: boolean;
        enableLook: boolean;
        inertiaSpin: number;
        inertiaTranslate: number;
        inertiaZoom: number;
        maximumMovementRatio: number;
        bounceAnimationTime: number;
        minimumZoomDistance: number;
        maximumZoomDistance: number;
        translateEventTypes: CameraEventType | any[];
        zoomEventTypes: CameraEventType | any[];
        rotateEventTypes: CameraEventType | any[];
        tiltEventTypes: CameraEventType | any[];
        lookEventTypes: CameraEventType | any[];
        minimumPickingTerrainHeight: number;
        minimumCollisionTerrainHeight: number;
        minimumTrackBallHeight: number;
        enableCollisionDetection: boolean;
        constructor(scene: Scene);
        isDestroyed(): boolean;
        destroy(): void;
    }

    class SingleTileImageryProvider extends ImageryProvider {
        url: string;
        constructor(options: { url: string; rectangle?: Rectangle; credit?: Credit | string; ellipsoid?: Ellipsoid; proxy?: any });
    }

    class SkyAtmosphere {
        show: boolean;
        ellipsoid: Ellipsoid;
        saturationShift: number;
        hueShift: number;
        brightnessShift: number;
        constructor(ellipsoid?: Ellipsoid);
        isDestroyed(): boolean;
        destroy(): void;
    }

    class SkyBox {
        sources: any;
        show: boolean;
        constructor(options: { sources?: any; show?: boolean });
        update(): void;
        isDestroyed(): boolean;
        destroy(): void;
    }

    class Sun {
        show: boolean;
        glowFactor: number;
        isDestroyed(): boolean;
        destroy(): void;
    }

    class Fog {
        density: number;
        enabled: boolean;
        minimumBrightness: number;
        screenSpaceErrorFactor: number;
    }

    class TileCoordinatesImageryProvider extends ImageryProvider {
        constructor(options?: { tilingScheme?: TilingScheme; ellipsoid?: Ellipsoid; color?: Color; tileWidth?: number; tileHeight?: number });
    }

    class TileDiscardPolicy {
        isReady(): boolean;
        shouldDiscardImage(image: HTMLImageElement | Promise<HTMLImageElement>): Promise<boolean>;
    }

    class TileMapServiceImageryProvider extends ImageryProvider {
        url: string;
        constructor(options?: {
            url?: string;
            fileExtension?: string;
            proxy?: any;
            credit?: Credit | string;
            minimumLevel?: number;
            maximumLevel?: number;
            rectangle?: Rectangle;
            tilingScheme?: TilingScheme;
            ellipsoid?: Ellipsoid;
            tileWidth?: number;
            tileHeight?: number
        });
    }

    class ViewportQuad {
        show: boolean;
        rectangle: BoundingRectangle;
        material: Material;
        constructor(rectangle?: BoundingRectangle, material?: Material);
        update(): void;
        isDestroyed(): boolean;
        destroy(): void;
    }

    class WebMapServiceImageryProvider extends ImageryProvider {
        readonly url: string;
        static DefaultParameters: {service: string, version: string, request: string, styles: string, format: string};
        static GetFeatureInfoDefaultParameters: {service: string, version: string, request: string};
        constructor(options: {
            url: string;
            layers: string;
            parameters?: any;
            getFeatureInfoParameters?: any;
            enablePickFeatures?: boolean;
            getFeatureInfoFormats?: GetFeatureInfoFormat[];
            rectangle?: Rectangle;
            tilingScheme?: TilingScheme;
            ellipsoid?: Ellipsoid;
            tileWidth?: number;
            tileHeight?: number;
            minimumLevel?: number;
            maximumLevel?: number;
            crs?: string;
            srs?: string;
            credit?: Credit | string;
            subdomains?: string | string[]
        });
    }

    class WebMapTileServiceImageryProvider extends ImageryProvider {
        clock: Clock;
        dimensions: any;
        readonly format: string;
        times: TimeIntervalCollection;
        readonly url: string;
        constructor(options: {
            url: string;
            format?: string;
            layer: string;
            style: string;
            tileMatrixSetID: string;
            tileMatrixLabels?: any[];
            clock?: Clock;
            times?: TimeIntervalCollection;
            dimensions?: any;
            tileWidth?: number;
            tileHeight?: number;
            tilingScheme?: TilingScheme;
            rectangle?: Rectangle;
            minimumLevel?: number;
            maximumLevel?: number;
            ellipsoid?: Ellipsoid;
            credit?: Credit | string;
            subdomains?: string | string[]
        });
    }

    class Animation {
        readonly container: Element;
        readonly viewModel: AnimationViewModel;
        constructor(container: Element | string, viewModel: AnimationViewModel);
        isDestroyed(): boolean;
        destroy(): void;
        resize(): void;
        applyThemeChanges(): void;
    }

    class AnimationViewModel {
        shuttleRingDragging: boolean;
        snapToTicks: boolean;
        timeLabel: string;
        dateLabel: string;
        multiplierLabel: string;
        shuttleRingAngle: number;
        slower: Command;
        faster: Command;
        clockViewModel: ClockViewModel;
        pauseViewModel: ToggleButtonViewModel;
        playReverseViewModel: ToggleButtonViewModel;
        playForwardViewModel: ToggleButtonViewModel;
        playRealtimeViewModel: ToggleButtonViewModel;
        dateFormatter: AnimationViewModel.DateFormatter;
        timeFormatter: AnimationViewModel.TimeFormatter;
        static defaultDateFormatter: AnimationViewModel.DateFormatter;
        static defaultTicks: number[];
        static defaultTimeFormatter: AnimationViewModel.TimeFormatter;
        constructor(clockViewModel: ClockViewModel);
        getShuttleRingTicks(): number[];
        setShuttleRingTicks(positiveTicks: number[]): void;
    }

    namespace AnimationViewModel {
        type DateFormatter = (date: JulianDate, viewModel: AnimationViewModel) => string;
        type TimeFormatter = (date: JulianDate, viewModel: AnimationViewModel) => string;
    }

    class BaseLayerPicker {
        container: Element;
        viewModel: BaseLayerPickerViewModel;
        constructor(container: Element, options: {
            globe: Globe;
            imageryProviderViewModels?: ProviderViewModel[];
            selectedImageryProviderViewModel?: ProviderViewModel;
            terrainProviderViewModels?: ProviderViewModel[];
            selectedTerrainProviderViewModel?: ProviderViewModel
        });
        isDestroyed(): boolean;
        destroy(): void;
    }

    class BaseLayerPickerViewModel {
        imageryProviderViewModels: ProviderViewModel[];
        terrainProviderViewModels: ProviderViewModel[];
        dropDownVisible: boolean;
        buttonTooltip: string;
        buttonImageUrl: string;
        selectedImagery: ProviderViewModel;
        selectedTerrain: ProviderViewModel;
        toggleDropDown: Command;
        globe: Globe;
        constructor(options: {
            globe: Globe;
            imageryProviderViewModels?: ProviderViewModel[];
            selectedImageryProviderViewModel?: ProviderViewModel;
            terrainProviderViewModels?: ProviderViewModel[];
            selectedTerrainProviderViewModel?: ProviderViewModel
        });
    }

    class ProviderViewModel {
        name: string;
        tooltip: string;
        iconUrl: string;
        creationCommand: Command;
        constructor(options: { name: string; tooltip: string; iconUrl: string; creationFunction: ProviderViewModel.CreationFunction | Command });
    }

    namespace ProviderViewModel {
        type CreationFunction = () => ImageryProvider | TerrainProvider | ImageryProvider[] | TerrainProvider[];
    }

    class CesiumInspector {
        container: Element;
        viewModel: CesiumInspectorViewModel;
        constructor(container: Element | string, scene: Scene);
        isDestroyed(): boolean;
        destroy(): void;
    }

    class CesiumInspectorViewModel {
        frustums: boolean;
        performance: boolean;
        shaderCacheText: string;
        primitiveBoundingSphere: boolean;
        primitiveReferenceFrame: boolean;
        filterPrimitive: boolean;
        tileBoundingSphere: boolean;
        filterTile: boolean;
        wireframe: boolean;
        suspendUpdates: boolean;
        tileCoordinates: boolean;
        frustumStatisticText: string;
        tileText: string;
        hasPickedPrimitive: boolean;
        hasPickedTile: boolean;
        pickPimitiveActive: boolean;
        pickTileActive: boolean;
        dropDownVisible: boolean;
        generalVisible: boolean;
        primitivesVisible: boolean;
        terrainVisible: boolean;
        generalSwitchText: string;
        primitivesSwitchText: string;
        terrainSwitchText: string;
        scene: Scene;
        performanceContainer: Element;
        toggleDropDown: Command;
        showFrustums: Command;
        showPerformance: Command;
        showPrimitiveBoundingSphere: Command;
        showPrimitiveReferenceFrame: Command;
        doFilterPrimitive: Command;
        showWireframe: Command;
        doSuspendUpdates: Command;
        showTileCoordinates: Command;
        showTileBoundingSphere: Command;
        doFilterTile: Command;
        toggleGeneral: Command;
        togglePrimitives: Command;
        toggleTerrain: Command;
        pickPrimitive: Command;
        pickTile: Command;
        selectParent: Command;
        selectNW: Command;
        selectNE: Command;
        selectSW: Command;
        selectSE: Command;
        primitive: Command;
        tile: Command;
        constructor(scene: Scene);
        isDestroyed(): boolean;
        destroy(): void;
    }

    class CesiumWidget {
        container: Element;
        canvas: HTMLCanvasElement;
        creditContainer: Element;
        creditViewport: Element;
        scene: Scene;
        readonly imageryLayers: ImageryLayerCollection;
        terrainProvider: TerrainProvider;
        readonly camera: Camera;
        clock: Clock;
        screenSpaceEventHandler: ScreenSpaceEventHandler;
        targetFrameRate: number;
        useDefaultRenderLoop: boolean;
        resolutionScale: number;
        constructor(container: Element | string, options?: {
            clock?: Clock;
            imageryProvider?: ImageryProvider | false;
            terrainProvider?: TerrainProvider;
            skyBox?: SkyBox | false;
            skyAtmosphere?: SkyAtmosphere | false;
            sceneMode?: SceneMode;
            scene3DOnly?: boolean;
            orderIndependentTranslucency?: boolean;
            mapProjection?: MapProjection;
            globe?: Globe | false;
            useDefaultRenderLoop?: boolean;
            targetFrameRate?: number;
            showRenderLoopErrors?: boolean;
            contextOptions?: any;
            creditContainer?: Element | string;
            creditViewport?: Element | string;
            terrainExaggeration?: number;
            shadows?: boolean;
            terrainShadows?: ShadowMode;
            mapMode2D?: MapMode2D;
            requestRenderMode?: boolean;
            maximumRenderTimeChange?: number
        });
        showErrorPanel(title: string, message: string, error?: string): void;
        isDestroyed(): boolean;
        destroy(): void;
        resize(): void;
        render(): void;
    }

    class ClockViewModel {
        systemTime: JulianDate;
        startTime: JulianDate;
        stopTime: JulianDate;
        currentTime: JulianDate;
        multiplier: number;
        clockStep: ClockStep;
        clockRange: ClockRange;
        canAnimate: boolean;
        shouldAnimate: boolean;
        clock: Clock;
        constructor(clock?: Clock);
        synchronize(): void;
        isDestroyed(): boolean;
        destroy(): void;
    }

    class Command {
        canExecute: boolean;
        beforeExecute: Event;
        afterExecute: Event;
    }

    class FullscreenButton {
        container: Element;
        viewModel: FullscreenButtonViewModel;
        constructor(container: Element | string, fullscreenElement?: Element | string);
        isDestroyed(): boolean;
        destroy(): void;
    }

    class FullscreenButtonViewModel {
        isFullscreen: boolean;
        isFullscreenEnabled: boolean;
        tooltip: string;
        fullscreenElement: Element;
        command: Command;
        constructor(fullscreenElement?: Element | string);
        isDestroyed(): boolean;
        destroy(): void;
    }

    class Geocoder {
        container: Element;
        viewModel: GeocoderViewModel;
        constructor(options: { container: Element | string; scene: Scene; url?: string; key?: string; flightDuration?: number });
        isDestroyed(): boolean;
        destroy(): void;
    }

    class GeocoderViewModel {
        isSearchInProgress: boolean;
        searchText: string;
        flightDuration: number;
        url: string;
        key: string;
        complete: Event;
        scene: Scene;
        search: Command;
        constructor(options: { scene: Scene; url?: string; key?: string; flightDuration?: number });
    }

    class HomeButton {
        container: Element;
        viewModel: HomeButtonViewModel;
        constructor(container: Element | string, scene: Scene, duration?: number);
        isDestroyed(): boolean;
        destroy(): void;
    }

    class HomeButtonViewModel {
        tooltip: string;
        scene: Scene;
        command: Command;
        duration: number;
        constructor(scene: Scene, duration?: number);
    }

    class VRButton {
        container: Element;
        viewModel: VRButtonViewModel;
        constructor(container: Element | string, scene: Scene, vrElement: Element | string);
        destroy(): void;
        isDestroyed(): boolean;
    }

    class VRButtonViewModel {
        command: Command;
        isVREnabled: boolean;
        isVRMode: boolean;
        tooltip: string;
        vrElement: Element;
        constructor(scene: Scene, vrElement: Element | string);
        destroy(): void;
        isDestroyed(): boolean;
    }

    class InfoBox {
        container: Element;
        viewModel: InfoBoxViewModel;
        frame: HTMLIFrameElement;
        constructor(container: Element | string);
        isDestroyed(): boolean;
        destroy(): void;
    }

    class InfoBoxViewModel {
        maxHeight: number;
        enableCamera: boolean;
        isCameraTracking: boolean;
        showInfo: boolean;
        titleText: string;
        description: string;
        cameraIconPath: string;
        cameraClicked: Event;
        closeClicked: Event;
        maxHeightOffset(offset: number): string;
    }

    class NavigationHelpButton {
        container: Element;
        viewModel: NavigationHelpButtonViewModel;
        constructor(options: { container: Element | string; instructionsInitiallyVisible?: boolean });
        isDestroyed(): boolean;
        destroy(): void;
    }

    class NavigationHelpButtonViewModel {
        showInstructions: boolean;
        tooltip: string;
        command: Command;
        showClick: Command;
        showTouch: Command;
    }

    class PerformanceWatchdog {
        container: Element;
        viewModel: PerformanceWatchdogViewModel;
        constructor(options?: { container: Element | string; scene: Scene; lowFrameRateMessage?: string });
        isDestroyed(): boolean;
        destroy(): void;
    }

    class PerformanceWatchdogViewModel {
        lowFrameRateMessage: string;
        lowFrameRateMessageDismissed: boolean;
        showingLowFrameRateMessage: boolean;
        scene: Scene;
        dismissMessage: Command;
        constructor(options?: { scene: Scene; lowFrameRateMessage?: string });
    }

    class ProjectionPicker {
        container: Element;
        viewModel: ProjectionPickerViewModel;
        constructor(container: Element | string, scene: Scene);
        destroy(): void;
        isDestroyed(): boolean;
    }

    class ProjectionPickerViewModel {
        dropDownVisible: boolean;
        isOrthographicProjection: Command;
        scene: Scene;
        sceneMode: SceneMode;
        selectedTooltip: string;
        switchToOrthographic: Command;
        switchToPerspective: Command;
        toggleDropdown: Command;
        tooltipOrthographic: string;
        tooltipPerspective: string;
        constructor(scene: Scene);
        destroy(): void;
        isDestroyed(): boolean;
    }

    class SceneModePicker {
        container: Element;
        viewModel: SceneModePickerViewModel;
        constructor(container: Element | string, scene: Scene, duration?: number);
        isDestroyed(): boolean;
        destroy(): void;
    }

    class SceneModePickerViewModel {
        sceneMode: SceneMode;
        dropDownVisible: boolean;
        tooltip2D: string;
        tooltip3D: string;
        tooltipColumbusView: string;
        selectedTooltip: string;
        scene: Scene;
        duration: number;
        toggleDropDown: Command;
        morphTo2D: Command;
        morphTo3D: Command;
        morphToColumbusView: Command;
        constructor(scene: Scene, duration?: number);
        isDestroyed(): boolean;
        destroy(): void;
    }

    class SelectionIndicator {
        container: Element;
        viewModel: SelectionIndicatorViewModel;
        constructor(container: Element | string, scene: Scene);
        isDestroyed(): boolean;
        destroy(): void;
    }

    class SelectionIndicatorViewModel {
        position: Cartesian3;
        showSelection: boolean;
        isVisible: boolean;
        computeScreenSpacePosition: SelectionIndicatorViewModel.ComputeScreenSpacePosition;
        container: Element;
        selectionIndicatorElement: Element;
        scene: Scene;
        constructor(scene: Scene, selectionIndicatorElement: Element, container: Element);
        update(): void;
        animateAppear(): void;
        animateDepart(): void;
    }

    namespace SelectionIndicatorViewModel {
        type ComputeScreenSpacePosition = (position: Cartesian3, result: Cartesian2) => Cartesian2;
    }

    class Timeline {
        container: Element;
        constructor(container: Element, clock: Clock);
        isDestroyed(): boolean;
        destroy(): void;
        zoomTo(startTime: JulianDate, stopTime: JulianDate): void;
        resize(): void;
    }

    class ToggleButtonViewModel {
        toggled: boolean;
        tooltip: string;
        command: Command;
        constructor(command: Command, options?: { toggled?: boolean; tooltip?: string });
    }

    class Viewer {
        readonly container: Element;
        readonly bottomContainer: Element;
        readonly cesiumWidget: CesiumWidget;
        readonly selectionIndicator: SelectionIndicator;
        readonly infoBox: InfoBox;
        readonly geocoder: Geocoder;
        readonly homeButton: HomeButton;
        readonly sceneModePicker: SceneModePicker;
        readonly projectionPicker: ProjectionPicker;
        readonly navigationHelpButton: NavigationHelpButton;
        readonly baseLayerPicker: BaseLayerPicker;
        readonly animation: Animation;
        readonly timeline: Timeline;
        readonly fullscreenButton: FullscreenButton;
        readonly dataSourceDisplay: DataSourceDisplay;
        readonly entities: EntityCollection;
        readonly dataSources: DataSourceCollection;
        readonly canvas: HTMLCanvasElement;
        readonly scene: Scene;
        readonly imageryLayers: ImageryLayerCollection;
        terrainProvider: TerrainProvider;
        terrainShadows: ShadowMode;
        readonly camera: Camera;
        clockTrackedDataSource: DataSource;
        readonly clockViewModel: ClockViewModel;
        readonly clock: Clock;
        readonly screenSpaceEventHandler: ScreenSpaceEventHandler;
        targetFrameRate: number;
        useDefaultRenderLoop: boolean;
        resolutionScale: number;
        allowDataSourcesToSuspendAnimation: boolean;
        trackedEntity: Entity;
        selectedEntity: Entity;
        readonly trackedEntityChanged: Event<[Entity?]>;
        readonly selectedEntityChanged: Event<[Entity?]>;
        readonly shadowMap: ShadowMap;
        readonly vrButton: VRButton;
        shadows: boolean;
        constructor(container: Element | string, options?: {
            animation?: boolean;
            baseLayerPicker?: boolean;
            fullscreenButton?: boolean;
            vrButton?: boolean;
            geocoder?: boolean;
            homeButton?: boolean;
            infoBox?: boolean;
            sceneModePicker?: boolean;
            selectionIndicator?: boolean;
            timeline?: boolean;
            navigationHelpButton?: boolean;
            navigationInstructionsInitiallyVisible?: boolean;
            scene3DOnly?: boolean;
            shouldAnimate?: boolean;
            clockViewModel?: ClockViewModel;
            selectedImageryProviderViewModel?: ProviderViewModel;
            imageryProviderViewModels?: ProviderViewModel[];
            selectedTerrainProviderViewModel?: ProviderViewModel;
            terrainProviderViewModels?: ProviderViewModel[];
            imageryProvider?: ImageryProvider | false;
            terrainProvider?: TerrainProvider;
            skyBox?: SkyBox | false;
            skyAtmosphere?: SkyAtmosphere | false;
            fullscreenElement?: Element | string;
            useDefaultRenderLoop?: boolean;
            targetFrameRate?: number;
            showRenderLoopErrors?: boolean;
            automaticallyTrackDataSourceClocks?: boolean;
            contextOptions?: any;
            sceneMode?: SceneMode;
            mapProjection?: MapProjection;
            globe?: Globe | false;
            orderIndependentTranslucency?: boolean;
            creditContainer?: Element | string;
            creditViewport?: Element | string;
            dataSources?: DataSourceCollection;
            terrainExaggeration?: number;
            shadows?: boolean;
            terrainShadows?: ShadowMode;
            mapMode2D?: MapMode2D;
            projectionPicker?: boolean;
            requestRenderMode?: boolean;
            maximumRenderTimeChange?: number
        });
        extend(mixin: Viewer.ViewerMixin, options: any): void;
        resize(): void;
        forceResize(): void;
        render(): void;
        isDestroyed(): boolean;
        destroy(): void;
        zoomTo(target: Entity | Entity[] | EntityCollection | DataSource | Promise<Entity | Entity[] | EntityCollection | DataSource>, offset?: HeadingPitchRange): Promise<boolean>;
        flyTo(target: Entity | Entity[] | EntityCollection | DataSource | Promise<Entity | Entity[] | EntityCollection | DataSource>,
                options?: { duration?: number; maximumHeight?: number; offset?: HeadingPitchRange }): Promise<boolean>;
    }

    namespace Viewer {
        type ViewerMixin = (viewer: Viewer, options: any) => void;
    }

    function barycentricCoordinates(point: Cartesian2 | Cartesian3, p0: Cartesian2 | Cartesian3, p1: Cartesian2 | Cartesian3, p2: Cartesian2 | Cartesian3, result?: Cartesian3): Cartesian3;

    function binarySearch(array: any[], itemToFind: any, comparator: binarySearch.Comparator): number;

    namespace binarySearch {
        type Comparator = (a: any, b: any) => number;
    }

    function cancelAnimationFrame(requestID: number): undefined;

    function clone(object: any, deep?: boolean): any;

    function combine(object1?: any, object2?: any, deep?: boolean): any;

    function destroyObject(object: any, message?: string): undefined;

    function formatError(object: any): string;

    function getFilenameFromUri(uri: string): string;

    function getImagePixels(image: HTMLImageElement): number[];

    function isArray(value: any): boolean;

    function isLeapYear(year: number): boolean;

    function jsonp(url: string, options?: { parameters?: any; callbackParameterName?: string; proxy?: any }): Promise<any>;

    function loadArrayBuffer(url: string | Promise<string>, headers?: any): Promise<ArrayBuffer>;

    function loadBlob(url: string | Promise<string>, headers?: any): Promise<Blob>;

    function loadImage(url: string | Promise<string>, allowCrossOrigin?: boolean): Promise<HTMLImageElement>;

    function loadImageViaBlob(url: string | Promise<string>): Promise<HTMLImageElement>;

    function loadJson(url: string | Promise<string>, headers?: any): Promise<any>;

    function loadText(url: string | Promise<string>, headers?: any): Promise<string>;

    function loadWithXhr(options: { url: string | Promise<string>; responseType?: string; method?: string; data?: string; headers?: any; overrideMimeType?: string }): Promise<any>;

    function loadXML(url: string | Promise<string>, headers?: any): Promise<XMLDocument>;

    function mergeSort(array: any[], comparator: mergeSort.Comparator, userDefinedObject?: any): undefined;

    namespace mergeSort {
        type Comparator = (a: any, b: any, userDefinedObject?: any) => number;
    }

    function objectToQuery(obj: any): string;

    function pointInsideTriangle(point: Cartesian2 | Cartesian3, p0: Cartesian2 | Cartesian3, p1: Cartesian2 | Cartesian3, p2: Cartesian2 | Cartesian3): boolean;

    function queryToObject(queryString: string): any;

    function requestAnimationFrame(callback: requestAnimationFrame.Callback): number;

    namespace requestAnimationFrame {
        type Callback = (timestamp: number) => void;
    }

    function sampleTerrain(terrainProvider: TerrainProvider, level: number, positions: Cartographic[]): Promise<Cartographic[]>;

    function sampleTerrainMostDetailed(terrainProvider: TerrainProvider, positions: Cartographic[]): Promise<Cartographic[]>;

    function subdivideArray(array: any[], numberOfArrays: number): undefined;

    function throttleRequestByServer(url: string, requestFunction: throttleRequestByServer.RequestFunction): Promise<any>;

    namespace throttleRequestByServer {
        type RequestFunction = (url: string) => Promise<any>;
    }

    function createTangentSpaceDebugPrimitive(options: { geometry: Geometry; length?: number; modelMatrix?: Matrix4 }): Primitive;

    function viewerCesiumInspectorMixin(viewer: Viewer): undefined;

    function viewerDragDropMixin(viewer: Viewer, options?: { dropTarget?: Element | string; clearOnDrop?: boolean; flyToOnDrop?: boolean; clampToGround?: boolean; proxy?: DefaultProxy }): undefined;

    function viewerPerformanceWatchdogMixin(viewer: Viewer): undefined;

    function createCommand(func: () => any, canExecute?: boolean): Command;

    function createTaskProcessorWorker(workerFunction: createTaskProcessorWorker.WorkerFunction): createTaskProcessorWorker.TaskProcessorWorkerFunction;

    namespace createTaskProcessorWorker {
        type WorkerFunction = (parameters: any, transferableObjects: any[]) => any;
        type TaskProcessorWorkerFunction = (event: any) => void;
    }

    enum ArcType {
        NONE,
        GEODESIC,
        RHUMB
    }

    enum ClockRange {
        UNBOUNDED,
        CLAMPED,
        LOOP_STOP,
    }

    enum ClockStep {
        TICK_DEPENDENT,
        SYSTEM_CLOCK_MULTIPLIER,
        SYSTEM_CLOCK,
    }

    enum ComponentDatatype {
        BYTE,
        UNSIGNED_BYTE,
        SHORT,
        UNSIGNED_SHORT,
        FLOAT,
        DOUBLE,
    }

    namespace ComponentDatatype {
        function getSizeInBytes(componentDatatype: ComponentDatatype): number;
        function fromTypedArray(array: Int8Array | Uint8Array | Int16Array | Uint16Array | Float32Array | Float64Array): ComponentDatatype;
        function validate(componentDatatype: ComponentDatatype): boolean;
        function createTypedArray(componentDatatype: ComponentDatatype, valuesOrLength: number | any[]): Int8Array | Uint8Array | Int16Array | Uint16Array | Float32Array | Float64Array;
        function createArrayBufferView(componentDatatype: ComponentDatatype, buffer: ArrayBuffer, byteOffset?: number, length?: number):
            Int8Array | Uint8Array | Int16Array | Uint16Array | Float32Array | Float64Array;
    }

    enum CornerType {
        ROUNDED,
        MITERED,
        BEVELED,
    }

    namespace CubicRealPolynomial {
        function computeDiscriminant(a: number, b: number, c: number, d: number): number;
        function computeRealRoots(a: number, b: number, c: number, d: number): number[];
    }

    enum ExtrapolationType {
        NONE,
        HOLD,
        EXTRAPOLATE,
    }

    namespace FeatureDetection {
        function supportsFullscreen(): boolean;
        function supportsTypedArrays(): boolean;
        function supportsWebAssembly(): boolean;
        function supportsWebWorkers(): boolean;
    }

    enum Fullscreen {
        element,
        changeEventName,
        errorEventName,
        enabled,
        fullscreen,
    }

    namespace Fullscreen {
        function supportsFullscreen(): boolean;
        function requestFullscreen(element: any): undefined;
        function exitFullscreen(): undefined;
    }

    namespace GeometryPipeline {
        function toWireframe(geometry: Geometry): Geometry;
        function createLineSegmentsForVectors(geometry: Geometry, attributeName?: string, length?: number): Geometry;
        function createAttributeLocations(geometry: Geometry): any;
        function reorderForPreVertexCache(geometry: Geometry): Geometry;
        function reorderForPostVertexCache(geometry: Geometry, cacheCapacity?: number): Geometry;
        function fitToUnsignedShortIndices(geometry: Geometry): Geometry[];
        function projectTo2D(geometry: Geometry, attributeName: string, attributeName3D: string, attributeName2D: string, projection?: any): Geometry;
        function encodeAttribute(geometry: Geometry, attributeName: string, attributeHighName: string, attributeLowName: string): Geometry;
        function transformToWorldCoordinates(instance: GeometryInstance): GeometryInstance;
        function computeNormal(geometry: Geometry): Geometry;
        function computeBinormalAndTangent(geometry: Geometry): Geometry;
        function compressVertices(geometry: Geometry): Geometry;
    }

    enum HeightmapTessellator {
        DEFAULT_STRUCTURE,
    }

    namespace HeightmapTessellator {
        function computeVertices(options: {
            vertices: any[] | Float32Array;
            heightmap: Int8Array | Uint8Array | Int16Array | Uint16Array | Float32Array | Float64Array;
            width: number;
            height: number;
            skirtHeight: number;
            nativeRectangle: Rectangle;
            rectangle?: Rectangle;
            isGeographic?: boolean;
            relativetoCenter?: Cartesian3;
            ellipsoid?: Ellipsoid;
            structure?: any;
            structureheightScale?: number;
            structureheightOffset?: number;
            structureelementsPerHeight?: number;
            structurestride?: number;
            structureelementMultiplier?: number;
            structureisBigEndian?: boolean
        }): undefined;
    }

    enum HeightReference {
        CLAMP_TO_GROUND,
        NONE,
        RELATIVE_TO_GROUND
    }

    class HermitePolynomialApproximation extends InterpolationAlgorithm {
        static getRequiredDataPoints(degree: number, inputOrder?: number): number;
    }

    enum IndexDatatype {
        UNSIGNED_BYTE,
        UNSIGNED_SHORT,
        UNSIGNED_INT,
    }

    namespace IndexDatatype {
        function getSizeInBytes(indexDatatype: IndexDatatype): number;
        function validate(indexDatatype: IndexDatatype): boolean;
        function createTypedArray(numberOfVertices: number, indicesLengthOrArray: any): Uint16Array | Uint32Array;
        function createTypedArrayFromArrayBuffer(numberOfVertices: number, sourceArray: ArrayBuffer, byteOffset: number, length: number): Uint16Array | Uint32Array;
    }

    // tslint:disable-next-line no-unnecessary-class
    class InterpolationAlgorithm {
        static type: string;
        static getRequiredDataPoints(degree: number): number;
        static interpolateOrderZero(x: number, xTable: number[], yTable: number[], yStride: number, result?: number[]): number[];
        static interpolate(x: number, xTable: number[], yTable: number[], yStride: number, inputOrder: number, outputOrder: number, result?: number[]): number[];
    }

    enum Intersect {
        OUTSIDE,
        INTERSECTING,
        INSIDE,
    }

    namespace IntersectionTests {
        function rayPlane(ray: Ray, plane: Plane, result?: Cartesian3): Cartesian3;
        function rayTriangle(ray: Ray, p0: Cartesian3, p1: Cartesian3, p2: Cartesian3, cullBackFaces?: boolean, result?: Cartesian3): Cartesian3;
        function lineSegmentTriangle(v0: Cartesian3, v1: Cartesian3, p0: Cartesian3, p1: Cartesian3, p2: Cartesian3, cullBackFaces?: boolean, result?: Cartesian3): Cartesian3;
        function raySphere(ray: Ray, sphere: BoundingSphere, result?: any): any;
        function lineSegmentSphere(p0: Cartesian3, p1: Cartesian3, sphere: BoundingSphere, result?: any): any;
        function rayEllipsoid(ray: Ray, ellipsoid: Ellipsoid): any;
        function grazingAltitudeLocation(ray: Ray, ellipsoid: Ellipsoid): Cartesian3;
        function lineSegmentPlane(endPoint0: Cartesian3, endPoint1: Cartesian3, plane: Plane, result?: Cartesian3): Cartesian3;
        function trianglePlaneIntersection(p0: Cartesian3, p1: Cartesian3, p2: Cartesian3, plane: Plane): any;
    }

    namespace Intersections2D {
        function clipTriangleAtAxisAlignedThreshold(threshold: number, keepAbove: boolean, u0: number, u1: number, u2: number, result?: number[]): number[];
        function computeBarycentricCoordinates(x: number, y: number, x1: number, y1: number, x2: number, y2: number, x3: number, y3: number, result?: Cartesian3): Cartesian3;
    }

    enum Iso8601 {
        MINIMUM_VALUE,
        MAXIMUM_VALUE,
        MAXIMUM_INTERVAL,
    }

    enum KeyboardEventModifier {
        SHIFT,
        CTRL,
        ALT,
    }

    class LagrangePolynomialApproximation extends InterpolationAlgorithm {}

    class LinearApproximation extends InterpolationAlgorithm {}

    enum MapMode2D {
        INFINITE_SCROLL,
        ROTATE
    }

    enum Math {
        EPSILON1,
        EPSILON2,
        EPSILON3,
        EPSILON4,
        EPSILON5,
        EPSILON6,
        EPSILON7,
        EPSILON8,
        EPSILON9,
        EPSILON10,
        EPSILON11,
        EPSILON12,
        EPSILON13,
        EPSILON14,
        EPSILON15,
        EPSILON16,
        EPSILON17,
        EPSILON18,
        EPSILON19,
        EPSILON20,
        GRAVITATIONALPARAMETER,
        SOLAR_RADIUS,
        LUNAR_RADIUS,
        SIXTY_FOUR_KILOBYTES,
        PI,
        ONE_OVER_PI,
        PI_OVER_TWO,
        PI_OVER_THREE,
        PI_OVER_FOUR,
        PI_OVER_SIX,
        THREE_PI_OVER_TWO,
        TWO_PI,
        ONE_OVER_TWO_PI,
        RADIANS_PER_DEGREE,
        DEGREES_PER_RADIAN,
        RADIANS_PER_ARCSECOND,
    }

    namespace Math {
        function sign(value: number): number;
        function signNotZero(value: number): number;
        function toSNorm(value: number): number;
        function fromSNorm(value: number): number;
        function sinh(value: number): number;
        function cosh(value: number): number;
        function lerp(p: number, q: number, time: number): number;
        function toRadians(degrees: number): number;
        function toDegrees(radians: number): number;
        function convertLongitudeRange(angle: number): number;
        function negativePiToPi(angle: number): number;
        function zeroToTwoPi(angle: number): number;
        function mod(m: number, n: number): number;
        function equalsEpsilon(left: number, right: number, relativeEpsilon: number, absoluteEpsilon?: number): boolean;
        function factorial(n: number): number;
        function incrementWrap(n?: number, maximumValue?: number, minimumValue?: number): number;
        function isPowerOfTwo(n: number): boolean;
        function nextPowerOfTwo(n: number): number;
        function clamp(value: number, min: number, max: number): number;
        function setRandomNumberSeed(seed: number): undefined;
        function nextRandomNumber(): number;
        function acosClamped(value: number): number;
        function asinClamped(value: number): number;
        function chordLength(angle: number, radius: number): number;
    }

    // tslint:disable-next-line no-unnecessary-class
    abstract class Packable {
        static packedLength: number;
        static pack(value: any, array: number[], startingIndex?: number): number[];
        static unpack(array: number[], startingIndex?: number, result?: any): Packable;
    }

    enum PackableForInterpolation {
        packedInterpolationLength,
    }

    namespace PackableForInterpolation {
        function convertPackedArrayForInterpolation(packedArray: number[], startingIndex?: number, lastIndex?: number, result?: number[]): number[];
        function unpackInterpolationResult(array: number[], sourceArray: number[], startingIndex?: number, lastIndex?: number, result?: any): any;
    }

    enum PixelFormat {
        DEPTH_COMPONENT,
        DEPTH_STENCIL,
        ALPHA,
        RGB,
        RGBA,
        LUMINANCE,
        LUMINANCE_ALPHA,
    }

    enum PrimitiveType {
        POINTS,
        LINES,
        LINE_LOOP,
        LINE_STRIP,
        TRIANGLES,
        TRIANGLE_STRIP,
        TRIANGLE_FAN,
    }

    enum ClassificationType {
        CESIUM_3D_TILE,
        BOTH,
        TERRAIN
    }

    namespace QuadraticRealPolynomial {
        function computeDiscriminant(a: number, b: number, c: number): number;
        function computeRealRoots(a: number, b: number, c: number): number[];
    }

    namespace QuarticRealPolynomial {
        function computeDiscriminant(a: number, b: number, c: number, d: number, e: number): number;
        function computeRealRoots(a: number, b: number, c: number, d: number, e: number): number[];
    }

    enum ReferenceFrame {
        FIXED,
        INERTIAL,
    }

    enum ScreenSpaceEventType {
        LEFT_DOWN = 0,
        LEFT_UP = 1,
        LEFT_CLICK = 2,
        LEFT_DOUBLE_CLICK = 3,
        RIGHT_DOWN = 5,
        RIGHT_UP = 6,
        RIGHT_CLICK = 7,
        MIDDLE_DOWN = 10,
        MIDDLE_UP = 11,
        MIDDLE_CLICK = 12,
        MOUSE_MOVE = 15,
        WHEEL = 16,
        PINCH_START = 17,
        PINCH_END = 18,
        PINCH_MOVE = 19,
    }

    namespace Simon1994PlanetaryPositions {
        function computeSunPositionInEarthInertialFrame(julianDate?: JulianDate, result?: Cartesian3): Cartesian3;
        function computeMoonPositionInEarthInertialFrame(julianDate?: JulianDate, result?: Cartesian3): Cartesian3;
    }

    class ShadowMap {
        darkness: number;
        enabled: boolean;
        maximumDistance: number;
        normalOffset: boolean;
        size: number;
        softShadows: boolean;
        constructor(obtions: {
            lightCamera: Camera;
            enabled?: boolean;
            isPointLight?: boolean;
            pointLightRadius?: number;
            cascadesEnabled?: boolean;
            numberOfCascades?: number;
            maximumDistance?: number;
            size?: number;
            softShadows?: boolean;
            darkness?: number;
            normalOffset?: boolean
        });
    }

    enum ShadowMode {
        CAST_ONLY,
        DISABLED,
        ENABLED,
        RECEIVE_ONLY
    }

    enum TimeStandard {
        UTC,
        TAI,
    }

    namespace Transforms {
        function eastNorthUpToFixedFrame(origin: Cartesian3, ellipsoid?: Ellipsoid, result?: Matrix4): Matrix4;
        function northEastDownToFixedFrame(origin: Cartesian3, ellipsoid?: Ellipsoid, result?: Matrix4): Matrix4;
        function northUpEastToFixedFrame(origin: Cartesian3, ellipsoid?: Ellipsoid, result?: Matrix4): Matrix4;
        function headingPitchRollToFixedFrame(origin: Cartesian3, headingPitchRoll: HeadingPitchRoll, ellipsoid?: Ellipsoid, fixedFrameTransform?: LocalFrameToFixedFrame, result?: Matrix4): Matrix4;
        function headingPitchRollQuaternion(origin: Cartesian3, headingPitchRoll: HeadingPitchRoll, ellipsoid?: Ellipsoid, fixedFrameTransform?: LocalFrameToFixedFrame,
                                            result?: Quaternion): Quaternion;
        function computeTemeToPseudoFixedMatrix(date: JulianDate, result?: Matrix3): Matrix3;
        function preloadIcrfFixed(timeInterval: TimeInterval): Promise<void>;
        function computeIcrfToFixedMatrix(date: JulianDate, result?: Matrix3): Matrix3;
        function computeFixedToIcrfMatrix(date: JulianDate, result?: Matrix3): Matrix3;
        function pointToWindowCoordinates(modelViewProjectionMatrix: Matrix4, viewportTransformation: Matrix4, point: Cartesian3, result?: Cartesian2): Cartesian2;
        type LocalFrameToFixedFrame = (origin: Cartesian3, ellipsoid?: Ellipsoid, result?: Matrix4) => Matrix4;
    }

    namespace TridiagonalSystemSolver {
        function solve(diagonal: number[], lower: number[], upper: number[], right: Cartesian3[]): Cartesian3[];
    }

    enum Visibility {
        NONE,
        PARTIAL,
        FULL,
    }

    enum WindingOrder {
        CLOCKWISE,
        COUNTER_CLOCKWISE,
    }

    enum StripeOrientation {
        HORIZONTAL,
        VERTICAL,
    }

    enum BingMapsStyle {
        AERIAL,
        AERIAL_WITH_LABELS,
        ROAD,
        ORDNANCE_SURVEY,
        COLLINS_BART,
    }

    enum BlendEquation {
        ADD,
        SUBTRACT,
        REVERSE_SUBTRACT,
    }

    enum BlendFunction {
        ZERO,
        ONE,
        SOURCE_COLOR,
        ONE_MINUS_SOURCE_COLOR,
        DESTINATION_COLOR,
        ONE_MINUS_DESTINATION_COLOR,
        SOURCE_ALPHA,
        ONE_MINUS_SOURCE_ALPHA,
        DESTINATION_ALPHA,
        ONE_MINUS_DESTINATION_ALPHA,
        CONSTANT_COLOR,
        ONE_MINUS_CONSTANT_COLOR,
        CONSTANT_ALPHA,
        ONE_MINUS_CONSTANT_ALPHA,
        SOURCE_ALPHA_SATURATE,
    }

    enum BlendingState {
        DISABLED,
        ALPHA_BLEND,
        PRE_MULTIPLIED_ALPHA_BLEND,
        ADDITIVE_BLEND,
    }

    enum BlendOption {
        OPAQUE,
        OPAQUE_AND_TRANSLUCENT,
        TRANSLUCENT
    }

    enum CameraEventType {
        LEFT_DRAG,
        RIGHT_DRAG,
        MIDDLE_DRAG,
        WHEEL,
        PINCH,
    }

    enum CullFace {
        FRONT,
        BACK,
        FRONT_AND_BACK,
    }

    enum DepthFunction {
        NEVER,
        LESS,
        EQUAL,
        LESS_OR_EQUAL,
        GREATER,
        NOT_EQUAL,
        GREATER_OR_EQUAL,
        ALWAYS,
    }

    enum HorizontalOrigin {
        CENTER,
        LEFT,
        RIGHT,
    }

    enum LabelStyle {
        FILL,
        OUTLINE,
        FILL_AND_OUTLINE,
    }

    enum ModelAnimationLoop {
        NONE,
        REPEAT,
        MIRRORED_REPEAT,
    }

    enum SceneMode {
        MORPHING,
        COLUMBUS_VIEW,
        SCENE2D,
        SCENE3D,
    }

    namespace SceneMode {
        function getMorphTime(value: SceneMode): number;
    }

    namespace SceneTransforms {
        function wgs84ToWindowCoordinates(scene: Scene, position: Cartesian3, result?: Cartesian2): Cartesian2;
        function wgs84ToDrawingBufferCoordinates(scene: Scene, position: Cartesian3, result?: Cartesian2): Cartesian2;
    }

    enum StencilFunction {
        NEVER,
        LESS,
        EQUAL,
        LESS_OR_EQUAL,
        GREATER,
        NOT_EQUAL,
        GREATER_OR_EQUAL,
        ALWAYS,
    }

    enum StencilOperation {
        ZERO,
        KEEP,
        REPLACE,
        INCREMENT,
        DECREMENT,
        INVERT,
        INCREMENT_WRAP,
        DECREMENT_WRAP,
    }

    enum VerticalOrigin {
        CENTER,
        BOTTOM,
        TOP,
    }

    function createOpenStreetMapImageryProvider(options: {
        url?: string,
        fileExtension?: string,
        rectangle?: Rectangle,
        minimumLevel?: number,
        maximumLevel?: number,
        ellipsoid?: Ellipsoid,
        credit?: Credit | string
    }): UrlTemplateImageryProvider;

    function createTileMapServiceImageryProvider(options: {
        url?: string,
        fileExtension?: string,
        credit?: Credit | string,
        minimumLevel?: number,
        maximumLevel?: number,
        rectangle?: Rectangle,
        tilingScheme?: TilingScheme,
        ellipsoid?: Ellipsoid,
        tileWidth?: number,
        tileHeight?: number,
        flipXY?: boolean
    }): UrlTemplateImageryProvider;

    function createWorldImagery(options: {
        style?: any // IonWorldImageryStyle
    }): IonImageryProvider;

    function createWorldTerrain(options: {
        requestVertexNormals?: boolean,
        requestWaterMask?: boolean
    }): CesiumTerrainProvider;

    class UrlTemplateImageryProvider extends ImageryProvider {
        url: string;
        pickFeaturesUrl: string;
        urlSchemeZeroPadding: {};
        subdomains: string | string[];
        ellipsoid: Ellipsoid;
        getFeatureInfoFormats: GetFeatureInfoFormat[];
        enablePickFeatures: boolean;

        constructor(options: {
            url: string,
            pickFeaturesUrl?: string,
            urlSchemeZeroPadding?: {},
            subdomains?: string | string[]
            proxy?: {},
            credit?: Credit | string,
            minimumLevel?: number,
            maximumLevel?: number,
            rectangle?: Rectangle,
            tilingScheme?: TilingScheme,
            ellipsoid?: Ellipsoid,
            tileWidth?: number,
            tileHeight?: number,
            hasAlphaChannel?: boolean,
            getFeatureInfoFormats?: GetFeatureInfoFormat[],
            enablePickFeatures?: boolean
        });
        reinitialize(options: Promise<object> | object): void;
    }

    class Resource {
      static DEFAULT: Resource;
      static readonly isBlobSupported: boolean;
      readonly extension: string;
      hasHeaders: boolean;
      headers: any;
      isBlobUri: boolean;
      isCrossOriginUrl: boolean;
      isDataUri: boolean;
      proxy: DefaultProxy;
      readonly queryParameters: any;
      request: Request;
      retryAttempts: number;
      retryCallback: () => void;
      readonly templateValues: any;
      url: string;
      static delete(options?: { url: string; data?: any; queryParameters?: any; templateValues?: any; headers?: any; proxy?: DefaultProxy; retryCallback?: Resource.RetryCallback;
                    retryAttempts?: number; request?: Request; responseType?: string; overrideMimeType?: string }): Promise<any> | undefined;
      static fetch(options?: { url: string; queryParameters?: any; templateValues?: any; headers?: any; proxy?: DefaultProxy; retryCallback?: Resource.RetryCallback;
                    retryAttempts?: number; request?: Request; responseType?: string; overrideMimeType?: string }): Promise<any> | undefined;
      static fetchArrayBuffer(options?: { url: string; queryParameters?: any; templateValues?: any; headers?: any; proxy?: DefaultProxy; retryCallback?: Resource.RetryCallback;
                    retryAttempts?: number; request?: Request }): Promise<ArrayBuffer> | undefined;
      static fetchBlob(options?: { url: string; queryParameters?: any; templateValues?: any; headers?: any; proxy?: DefaultProxy; retryCallback?: Resource.RetryCallback;
                    retryAttempts?: number; request?: Request }): Promise<Blob> | undefined;
      static fetchImage(options?: { url: string; queryParameters?: any; templateValues?: any; headers?: any; proxy?: DefaultProxy; retryCallback?: Resource.RetryCallback;
                    retryAttempts?: number; request?: Request; preferBlob?: boolean }): Promise<any> | undefined;
      static fetchJson(options?: { url: string; queryParameters?: any; templateValues?: any; headers?: any; proxy?: DefaultProxy; retryCallback?: Resource.RetryCallback;
                    retryAttempts?: number; request?: Request }): Promise<any> | undefined;
      static fetchJsonp(options?: { url: string; queryParameters?: any; templateValues?: any; headers?: any; proxy?: DefaultProxy; retryCallback?: Resource.RetryCallback;
                    retryAttempts?: number; request?: Request; callbackParameterName?: string }): Promise<any> | undefined;
      static fetchText(options?: { url: string; queryParameters?: any; templateValues?: any; headers?: any; proxy?: DefaultProxy; retryCallback?: Resource.RetryCallback;
                    retryAttempts?: number; request?: Request }): Promise<string> | undefined;
      static fetchXml(options?: { url: string; queryParameters?: any; templateValues?: any; headers?: any; proxy?: DefaultProxy; retryCallback?: Resource.RetryCallback;
                    retryAttempts?: number; request?: Request }): Promise<XMLDocument> | undefined;
      static head(options?: { url: string; queryParameters?: any; templateValues?: any; headers?: any; proxy?: DefaultProxy; retryCallback?: Resource.RetryCallback;
                    retryAttempts?: number; request?: Request; responseType?: string; overrideMimeType?: string }): Promise<any> | undefined;
      static options(options?: { url: string; queryParameters?: any; templateValues?: any; headers?: any; proxy?: DefaultProxy; retryCallback?: Resource.RetryCallback;
                    retryAttempts?: number; request?: Request; responseType?: string; overrideMimeType?: string }): Promise<any> | undefined;
      static patch(options?: { url: string; data?: any; queryParameters?: any; templateValues?: any; headers?: any; proxy?: DefaultProxy; retryCallback?: Resource.RetryCallback;
                    retryAttempts?: number; request?: Request; responseType?: string; overrideMimeType?: string }): Promise<any> | undefined;
      static post(options?: { url: string; data?: any; queryParameters?: any; templateValues?: any; headers?: any; proxy?: DefaultProxy; retryCallback?: Resource.RetryCallback;
                    retryAttempts?: number; request?: Request; responseType?: string; overrideMimeType?: string }): Promise<any> | undefined;
      static put(options?: { url: string; data?: any; queryParameters?: any; templateValues?: any; headers?: any; proxy?: DefaultProxy; retryCallback?: Resource.RetryCallback;
                    retryAttempts?: number; request?: Request; responseType?: string; overrideMimeType?: string }): Promise<any> | undefined;
      constructor(options?: { url: string; queryParameters?: any; templateValues?: any; headers?: any; proxy?: DefaultProxy; retryCallback?: Resource.RetryCallback;
                    retryAttempts?: number; request?: Request });
      addQueryParameters(params: any, useAsDefault: boolean): void;
      addTemplateValues(template: any, useAsDefault: boolean): void;
      appendForwardSlash(): void;
      appendQueryParameters(params: any): void;
      clone(result: Resource): Resource;
      delete(options?: { responseType?: string; headers?: any; overrideMimeType?: string }): Promise<any> | undefined;
      fetch(options?: { responseType?: string; headers?: any; overrideMimeType?: string }): Promise<any> | undefined;
      fetchArrayBuffer(): Promise<ArrayBuffer> | undefined;
      fetchBlob(): Promise<Blob> | undefined;
      fetchImage(preferBlob: boolean): Promise<any> | undefined;
      fetchJson(): Promise<any> | undefined;
      fetchJsonp(callbackParameterName: string): Promise<any> | undefined;
      fetchText(): Promise<string> | undefined;
      fetchXml(): Promise<XMLDocument> | undefined;
      getBaseUri(includeQuery: boolean): string;
      getDerivedResource(options: {url?: string; queryParameters?: any; templateValues?: any; headers?: any; proxy?: DefaultProxy; retryCallback?: Resource.RetryCallback;
                            retryAttempts?: number; request?: Request; preserveQueryParameters?: boolean}): Resource;
      getUrlComponent(query: boolean, proxy: boolean): string;
      head(options?: {responseType?: string; headers?: any; overrideMimeType?: string}): Promise<any> | undefined;
      options(options?: { responseType?: string; headers?: any; overrideMimeType?: string }): Promise<any> | undefined;
      patch(data: any, options?: { responseType?: string; headers?: any; overrideMimeType?: string }): Promise<any> | undefined;
      post(data: any, options?: { data?: any; responseType?: string; headers?: any; overrideMimeType?: string }): Promise<any> | undefined;
      put(data: any, options?: { responseType?: string; headers?: any; overrideMimeType?: string }): Promise<any> | undefined;
      setQueryParameters(params: any, useAsDefault: boolean): void;
      setTemplateValues(template: any, useAsDefault: boolean): void;
    }

    namespace Resource {
        type RetryCallback = (resource: Resource, error: Error) => void;
    }

    function defined(value: any): boolean;

    namespace buildModuleUrl {
      function setBaseUrl(value: string): undefined;
    }

    enum WebGLConstants  {
        DEPTH_BUFFER_BIT,
        STENCIL_BUFFER_BIT,
        COLOR_BUFFER_BIT,
        POINTS,
        LINES,
        LINE_LOOP,
        LINE_STRIP,
        TRIANGLES,
        TRIANGLE_STRIP,
        TRIANGLE_FAN,
        ZERO,
        ONE,
        SRC_COLOR,
        ONE_MINUS_SRC_COLOR,
        SRC_ALPHA,
        ONE_MINUS_SRC_ALPHA,
        DST_ALPHA,
        ONE_MINUS_DST_ALPHA,
        DST_COLOR,
        ONE_MINUS_DST_COLOR,
        SRC_ALPHA_SATURATE,
        FUNC_ADD,
        BLEND_EQUATION,
        BLEND_EQUATION_RGB, // same as BLEND_EQUATION
        BLEND_EQUATION_ALPHA,
        FUNC_SUBTRACT,
        FUNC_REVERSE_SUBTRACT,
        BLEND_DST_RGB,
        BLEND_SRC_RGB,
        BLEND_DST_ALPHA,
        BLEND_SRC_ALPHA,
        CONSTANT_COLOR,
        ONE_MINUS_CONSTANT_COLOR,
        CONSTANT_ALPHA,
        ONE_MINUS_CONSTANT_ALPHA,
        BLEND_COLOR,
        ARRAY_BUFFER,
        ELEMENT_ARRAY_BUFFER,
        ARRAY_BUFFER_BINDING,
        ELEMENT_ARRAY_BUFFER_BINDING,
        STREAM_DRAW,
        STATIC_DRAW,
        DYNAMIC_DRAW,
        BUFFER_SIZE,
        BUFFER_USAGE,
        CURRENT_VERTEX_ATTRIB,
        FRONT,
        BACK,
        FRONT_AND_BACK,
        CULL_FACE,
        BLEND,
        DITHER,
        STENCIL_TEST,
        DEPTH_TEST,
        SCISSOR_TEST,
        POLYGON_OFFSET_FILL,
        SAMPLE_ALPHA_TO_COVERAGE,
        SAMPLE_COVERAGE ,
        NO_ERROR,
        INVALID_ENUM,
        INVALID_VALUE,
        INVALID_OPERATION,
        OUT_OF_MEMORY,
        CW,
        CCW,
        LINE_WIDTH,
        ALIASED_POINT_SIZE_RANGE,
        ALIASED_LINE_WIDTH_RANGE,
        CULL_FACE_MODE,
        FRONT_FACE,
        DEPTH_RANGE,
        DEPTH_WRITEMASK,
        DEPTH_CLEAR_VALUE,
        DEPTH_FUNC,
        STENCIL_CLEAR_VALUE,
        STENCIL_FUNC,
        STENCIL_FAIL,
        STENCIL_PASS_DEPTH_FAIL,
        STENCIL_PASS_DEPTH_PASS,
        STENCIL_REF,
        STENCIL_VALUE_MASK,
        STENCIL_WRITEMASK,
        STENCIL_BACK_FUNC,
        STENCIL_BACK_FAIL,
        STENCIL_BACK_PASS_DEPTH_FAIL,
        STENCIL_BACK_PASS_DEPTH_PASS,
        STENCIL_BACK_REF,
        STENCIL_BACK_VALUE_MASK,
        STENCIL_BACK_WRITEMASK,
        VIEWPORT,
        SCISSOR_BOX,
        COLOR_CLEAR_VALUE,
        COLOR_WRITEMASK,
        UNPACK_ALIGNMENT,
        PACK_ALIGNMENT,
        MAX_TEXTURE_SIZE,
        MAX_VIEWPORT_DIMS,
        SUBPIXEL_BITS,
        RED_BITS,
        GREEN_BITS,
        BLUE_BITS,
        ALPHA_BITS,
        DEPTH_BITS,
        STENCIL_BITS,
        POLYGON_OFFSET_UNITS,
        POLYGON_OFFSET_FACTOR,
        TEXTURE_BINDING_2D,
        SAMPLE_BUFFERS,
        SAMPLES,
        SAMPLE_COVERAGE_VALUE,
        SAMPLE_COVERAGE_INVERT,
        COMPRESSED_TEXTURE_FORMATS,
        DONT_CARE,
        FASTEST,
        NICEST ,
        GENERATE_MIPMAP_HINT,
        BYTE,
        UNSIGNED_BYTE,
        SHORT,
        UNSIGNED_SHORT,
        INT,
        UNSIGNED_INT,
        FLOAT,
        DEPTH_COMPONENT,
        ALPHA,
        RGB,
        RGBA,
        LUMINANCE,
        LUMINANCE_ALPHA,
        UNSIGNED_SHORT_4_4_4_4,
        UNSIGNED_SHORT_5_5_5_1,
        UNSIGNED_SHORT_5_6_5,
        FRAGMENT_SHADER,
        VERTEX_SHADER,
        MAX_VERTEX_ATTRIBS,
        MAX_VERTEX_UNIFORM_VECTORS,
        MAX_VARYING_VECTORS,
        MAX_COMBINED_TEXTURE_IMAGE_UNITS,
        MAX_VERTEX_TEXTURE_IMAGE_UNITS,
        MAX_TEXTURE_IMAGE_UNITS,
        MAX_FRAGMENT_UNIFORM_VECTORS,
        SHADER_TYPE,
        DELETE_STATUS,
        LINK_STATUS,
        VALIDATE_STATUS,
        ATTACHED_SHADERS,
        ACTIVE_UNIFORMS,
        ACTIVE_ATTRIBUTES,
        SHADING_LANGUAGE_VERSION,
        CURRENT_PROGRAM,
        NEVER,
        LESS,
        EQUAL,
        LEQUAL,
        GREATER,
        NOTEQUAL,
        GEQUAL,
        ALWAYS,
        KEEP,
        REPLACE,
        INCR,
        DECR,
        INVERT,
        INCR_WRAP,
        DECR_WRAP,
        VENDOR,
        RENDERER,
        VERSION,
        NEAREST,
        LINEAR,
        NEAREST_MIPMAP_NEAREST,
        LINEAR_MIPMAP_NEAREST,
        NEAREST_MIPMAP_LINEAR ,
        LINEAR_MIPMAP_LINEAR,
        TEXTURE_MAG_FILTER,
        TEXTURE_MIN_FILTER,
        TEXTURE_WRAP_S,
        TEXTURE_WRAP_T,
        TEXTURE_2D,
        TEXTURE,
        TEXTURE_CUBE_MAP,
        TEXTURE_BINDING_CUBE_MAP,
        TEXTURE_CUBE_MAP_POSITIVE_X,
        TEXTURE_CUBE_MAP_NEGATIVE_X ,
        TEXTURE_CUBE_MAP_POSITIVE_Y,
        TEXTURE_CUBE_MAP_NEGATIVE_Y,
        TEXTURE_CUBE_MAP_POSITIVE_Z,
        TEXTURE_CUBE_MAP_NEGATIVE_Z,
        MAX_CUBE_MAP_TEXTURE_SIZE,
        TEXTURE0,
        TEXTURE1,
        TEXTURE2,
        TEXTURE3,
        TEXTURE4,
        TEXTURE5,
        TEXTURE6,
        TEXTURE7,
        TEXTURE8,
        TEXTURE9,
        TEXTURE10,
        TEXTURE11,
        TEXTURE12,
        TEXTURE13,
        TEXTURE14,
        TEXTURE15,
        TEXTURE16,
        TEXTURE17,
        TEXTURE18,
        TEXTURE19,
        TEXTURE20,
        TEXTURE21,
        TEXTURE22,
        TEXTURE23,
        TEXTURE24,
        TEXTURE25,
        TEXTURE26,
        TEXTURE27,
        TEXTURE28,
        TEXTURE29,
        TEXTURE30,
        TEXTURE31,
        ACTIVE_TEXTURE,
        REPEAT,
        CLAMP_TO_EDGE,
        MIRRORED_REPEAT,
        FLOAT_VEC2,
        FLOAT_VEC3,
        FLOAT_VEC4,
        INT_VEC2,
        INT_VEC3,
        INT_VEC4,
        BOOL,
        BOOL_VEC2,
        BOOL_VEC3,
        BOOL_VEC4,
        FLOAT_MAT2,
        FLOAT_MAT3,
        FLOAT_MAT4,
        SAMPLER_2D,
        SAMPLER_CUBE,
        VERTEX_ATTRIB_ARRAY_ENABLED,
        VERTEX_ATTRIB_ARRAY_SIZE,
        VERTEX_ATTRIB_ARRAY_STRIDE,
        VERTEX_ATTRIB_ARRAY_TYPE,
        VERTEX_ATTRIB_ARRAY_NORMALIZED,
        VERTEX_ATTRIB_ARRAY_POINTER,
        VERTEX_ATTRIB_ARRAY_BUFFER_BINDING,
        IMPLEMENTATION_COLOR_READ_TYPE,
        IMPLEMENTATION_COLOR_READ_FORMAT,
        COMPILE_STATUS,
        LOW_FLOAT,
        MEDIUM_FLOAT,
        HIGH_FLOAT,
        LOW_INT,
        MEDIUM_INT,
        HIGH_INT,
        FRAMEBUFFER,
        RENDERBUFFER,
        RGBA4,
        RGB5_A1,
        RGB565,
        DEPTH_COMPONENT16,
        STENCIL_INDEX,
        STENCIL_INDEX8,
        DEPTH_STENCIL,
        RENDERBUFFER_WIDTH,
        RENDERBUFFER_HEIGHT,
        RENDERBUFFER_INTERNAL_FORMAT,
        RENDERBUFFER_RED_SIZE,
        RENDERBUFFER_GREEN_SIZE,
        RENDERBUFFER_BLUE_SIZE,
        RENDERBUFFER_ALPHA_SIZE,
        RENDERBUFFER_DEPTH_SIZE,
        RENDERBUFFER_STENCIL_SIZE,
        FRAMEBUFFER_ATTACHMENT_OBJECT_TYPE,
        FRAMEBUFFER_ATTACHMENT_OBJECT_NAME,
        FRAMEBUFFER_ATTACHMENT_TEXTURE_LEVEL,
        FRAMEBUFFER_ATTACHMENT_TEXTURE_CUBE_MAP_FACE,
        COLOR_ATTACHMENT0,
        DEPTH_ATTACHMENT,
        STENCIL_ATTACHMENT,
        DEPTH_STENCIL_ATTACHMENT,
        NONE,
        FRAMEBUFFER_COMPLETE,
        FRAMEBUFFER_INCOMPLETE_ATTACHMENT,
        FRAMEBUFFER_INCOMPLETE_MISSING_ATTACHMENT,
        FRAMEBUFFER_INCOMPLETE_DIMENSIONS,
        FRAMEBUFFER_UNSUPPORTED,
        FRAMEBUFFER_BINDING,
        RENDERBUFFER_BINDING,
        MAX_RENDERBUFFER_SIZE,
        INVALID_FRAMEBUFFER_OPERATION,
        UNPACK_FLIP_Y_WEBGL,
        UNPACK_PREMULTIPLY_ALPHA_WEBGL,
        CONTEXT_LOST_WEBGL,
        UNPACK_COLORSPACE_CONVERSION_WEBGL,
        BROWSER_DEFAULT_WEBGL,
        COMPRESSED_RGB_S3TC_DXT1_EXT,
        COMPRESSED_RGBA_S3TC_DXT1_EXT,
        COMPRESSED_RGBA_S3TC_DXT3_EXT,
        COMPRESSED_RGBA_S3TC_DXT5_EXT,
        COMPRESSED_RGB_PVRTC_4BPPV1_IMG,
        COMPRESSED_RGB_PVRTC_2BPPV1_IMG,
        COMPRESSED_RGBA_PVRTC_4BPPV1_IMG,
        COMPRESSED_RGBA_PVRTC_2BPPV1_IMG,
        COMPRESSED_RGB_ETC1_WEBGL,
        HALF_FLOAT_OES,
        DOUBLE,
        READ_BUFFER,
        UNPACK_ROW_LENGTH,
        UNPACK_SKIP_ROWS,
        UNPACK_SKIP_PIXELS,
        PACK_ROW_LENGTH,
        PACK_SKIP_ROWS,
        PACK_SKIP_PIXELS,
        COLOR,
        DEPTH,
        STENCIL,
        RED,
        RGB8,
        RGBA8,
        RGB10_A2,
        TEXTURE_BINDING_3D,
        UNPACK_SKIP_IMAGES,
        UNPACK_IMAGE_HEIGHT,
        TEXTURE_3D,
        TEXTURE_WRAP_R,
        MAX_3D_TEXTURE_SIZE,
        UNSIGNED_INT_2_10_10_10_REV,
        MAX_ELEMENTS_VERTICES,
        MAX_ELEMENTS_INDICES,
        TEXTURE_MIN_LOD,
        TEXTURE_MAX_LOD,
        TEXTURE_BASE_LEVEL,
        TEXTURE_MAX_LEVEL,
        MIN,
        MAX,
        DEPTH_COMPONENT24,
        MAX_TEXTURE_LOD_BIAS,
        TEXTURE_COMPARE_MODE,
        TEXTURE_COMPARE_FUNC,
        CURRENT_QUERY,
        QUERY_RESULT,
        QUERY_RESULT_AVAILABLE,
        STREAM_READ,
        STREAM_COPY,
        STATIC_READ,
        STATIC_COPY,
        DYNAMIC_READ,
        DYNAMIC_COPY,
        MAX_DRAW_BUFFERS,
        DRAW_BUFFER0,
        DRAW_BUFFER1,
        DRAW_BUFFER2,
        DRAW_BUFFER3,
        DRAW_BUFFER4,
        DRAW_BUFFER5,
        DRAW_BUFFER6,
        DRAW_BUFFER7,
        DRAW_BUFFER8,
        DRAW_BUFFER9,
        DRAW_BUFFER10,
        DRAW_BUFFER11,
        DRAW_BUFFER12,
        DRAW_BUFFER13,
        DRAW_BUFFER14,
        DRAW_BUFFER15,
        MAX_FRAGMENT_UNIFORM_COMPONENTS,
        MAX_VERTEX_UNIFORM_COMPONENTS,
        SAMPLER_3D,
        SAMPLER_2D_SHADOW,
        FRAGMENT_SHADER_DERIVATIVE_HINT,
        PIXEL_PACK_BUFFER,
        PIXEL_UNPACK_BUFFER,
        PIXEL_PACK_BUFFER_BINDING,
        PIXEL_UNPACK_BUFFER_BINDING,
        FLOAT_MAT2x3,
        FLOAT_MAT2x4,
        FLOAT_MAT3x2,
        FLOAT_MAT3x4,
        FLOAT_MAT4x2,
        FLOAT_MAT4x3,
        SRGB,
        SRGB8,
        SRGB8_ALPHA8,
        COMPARE_REF_TO_TEXTURE,
        RGBA32F,
        RGB32F,
        RGBA16F,
        RGB16F,
        VERTEX_ATTRIB_ARRAY_INTEGER,
        MAX_ARRAY_TEXTURE_LAYERS,
        MIN_PROGRAM_TEXEL_OFFSET,
        MAX_PROGRAM_TEXEL_OFFSET,
        MAX_VARYING_COMPONENTS,
        TEXTURE_2D_ARRAY,
        TEXTURE_BINDING_2D_ARRAY,
        R11F_G11F_B10F,
        UNSIGNED_INT_10F_11F_11F_REV,
        RGB9_E5,
        UNSIGNED_INT_5_9_9_9_REV,
        TRANSFORM_FEEDBACK_BUFFER_MODE,
        MAX_TRANSFORM_FEEDBACK_SEPARATE_COMPONENTS,
        TRANSFORM_FEEDBACK_VARYINGS,
        TRANSFORM_FEEDBACK_BUFFER_START,
        TRANSFORM_FEEDBACK_BUFFER_SIZE,
        TRANSFORM_FEEDBACK_PRIMITIVES_WRITTEN,
        RASTERIZER_DISCARD,
        MAX_TRANSFORM_FEEDBACK_INTERLEAVED_COMPONENTS,
        MAX_TRANSFORM_FEEDBACK_SEPARATE_ATTRIBS,
        INTERLEAVED_ATTRIBS,
        SEPARATE_ATTRIBS,
        TRANSFORM_FEEDBACK_BUFFER,
        TRANSFORM_FEEDBACK_BUFFER_BINDING,
        RGBA32UI,
        RGB32UI,
        RGBA16UI,
        RGB16UI,
        RGBA8UI,
        RGB8UI,
        RGBA32I,
        RGB32I,
        RGBA16I,
        RGB16I,
        RGBA8I,
        RGB8I,
        RED_INTEGER,
        RGB_INTEGER,
        RGBA_INTEGER,
        SAMPLER_2D_ARRAY,
        SAMPLER_2D_ARRAY_SHADOW,
        SAMPLER_CUBE_SHADOW,
        UNSIGNED_INT_VEC2,
        UNSIGNED_INT_VEC3,
        UNSIGNED_INT_VEC4,
        INT_SAMPLER_2D,
        INT_SAMPLER_3D,
        INT_SAMPLER_CUBE,
        INT_SAMPLER_2D_ARRAY,
        UNSIGNED_INT_SAMPLER_2D,
        UNSIGNED_INT_SAMPLER_3D,
        UNSIGNED_INT_SAMPLER_CUBE,
        UNSIGNED_INT_SAMPLER_2D_ARRAY,
        DEPTH_COMPONENT32F,
        DEPTH32F_STENCIL8,
        FLOAT_32_UNSIGNED_INT_24_8_REV,
        FRAMEBUFFER_ATTACHMENT_COLOR_ENCODING,
        FRAMEBUFFER_ATTACHMENT_COMPONENT_TYPE,
        FRAMEBUFFER_ATTACHMENT_RED_SIZE,
        FRAMEBUFFER_ATTACHMENT_GREEN_SIZE,
        FRAMEBUFFER_ATTACHMENT_BLUE_SIZE,
        FRAMEBUFFER_ATTACHMENT_ALPHA_SIZE,
        FRAMEBUFFER_ATTACHMENT_DEPTH_SIZE,
        FRAMEBUFFER_ATTACHMENT_STENCIL_SIZE,
        FRAMEBUFFER_DEFAULT,
        UNSIGNED_INT_24_8,
        DEPTH24_STENCIL8,
        UNSIGNED_NORMALIZED,
        DRAW_FRAMEBUFFER_BINDING,
        READ_FRAMEBUFFER,
        DRAW_FRAMEBUFFER,
        READ_FRAMEBUFFER_BINDING,
        RENDERBUFFER_SAMPLES,
        FRAMEBUFFER_ATTACHMENT_TEXTURE_LAYER,
        MAX_COLOR_ATTACHMENTS,
        COLOR_ATTACHMENT1,
        COLOR_ATTACHMENT2,
        COLOR_ATTACHMENT3,
        COLOR_ATTACHMENT4,
        COLOR_ATTACHMENT5,
        COLOR_ATTACHMENT6,
        COLOR_ATTACHMENT7,
        COLOR_ATTACHMENT8,
        COLOR_ATTACHMENT9,
        COLOR_ATTACHMENT10,
        COLOR_ATTACHMENT11,
        COLOR_ATTACHMENT12,
        COLOR_ATTACHMENT13,
        COLOR_ATTACHMENT14,
        COLOR_ATTACHMENT15,
        FRAMEBUFFER_INCOMPLETE_MULTISAMPLE,
        MAX_SAMPLES,
        HALF_FLOAT,
        RG,
        RG_INTEGER,
        R8,
        RG8,
        R16F,
        R32F,
        RG16F,
        RG32F,
        R8I,
        R8UI,
        R16I,
        R16UI,
        R32I,
        R32UI,
        RG8I,
        RG8UI,
        RG16I,
        RG16UI,
        RG32I,
        RG32UI,
        VERTEX_ARRAY_BINDING,
        R8_SNORM,
        RG8_SNORM,
        RGB8_SNORM,
        RGBA8_SNORM,
        SIGNED_NORMALIZED,
        COPY_READ_BUFFER,
        COPY_WRITE_BUFFER,
        COPY_READ_BUFFER_BINDING,
        COPY_WRITE_BUFFER_BINDING,
        UNIFORM_BUFFER,
        UNIFORM_BUFFER_BINDING,
        UNIFORM_BUFFER_START,
        UNIFORM_BUFFER_SIZE,
        MAX_VERTEX_UNIFORM_BLOCKS,
        MAX_FRAGMENT_UNIFORM_BLOCKS,
        MAX_COMBINED_UNIFORM_BLOCKS,
        MAX_UNIFORM_BUFFER_BINDINGS,
        MAX_UNIFORM_BLOCK_SIZE,
        MAX_COMBINED_VERTEX_UNIFORM_COMPONENTS,
        MAX_COMBINED_FRAGMENT_UNIFORM_COMPONENTS,
        UNIFORM_BUFFER_OFFSET_ALIGNMENT,
        ACTIVE_UNIFORM_BLOCKS,
        UNIFORM_TYPE,
        UNIFORM_SIZE,
        UNIFORM_BLOCK_INDEX,
        UNIFORM_OFFSET,
        UNIFORM_ARRAY_STRIDE,
        UNIFORM_MATRIX_STRIDE,
        UNIFORM_IS_ROW_MAJOR,
        UNIFORM_BLOCK_BINDING,
        UNIFORM_BLOCK_DATA_SIZE,
        UNIFORM_BLOCK_ACTIVE_UNIFORMS,
        UNIFORM_BLOCK_ACTIVE_UNIFORM_INDICES,
        UNIFORM_BLOCK_REFERENCED_BY_VERTEX_SHADER,
        UNIFORM_BLOCK_REFERENCED_BY_FRAGMENT_SHADER,
        INVALID_INDEX,
        MAX_VERTEX_OUTPUT_COMPONENTS,
        MAX_FRAGMENT_INPUT_COMPONENTS,
        MAX_SERVER_WAIT_TIMEOUT,
        OBJECT_TYPE,
        SYNC_CONDITION,
        SYNC_STATUS,
        SYNC_FLAGS,
        SYNC_FENCE,
        SYNC_GPU_COMMANDS_COMPLETE,
        UNSIGNALED,
        SIGNALED,
        ALREADY_SIGNALED,
        TIMEOUT_EXPIRED,
        CONDITION_SATISFIED,
        WAIT_FAILED,
        SYNC_FLUSH_COMMANDS_BIT,
        VERTEX_ATTRIB_ARRAY_DIVISOR,
        ANY_SAMPLES_PASSED,
        ANY_SAMPLES_PASSED_CONSERVATIVE,
        SAMPLER_BINDING,
        RGB10_A2UI,
        INT_2_10_10_10_REV,
        TRANSFORM_FEEDBACK,
        TRANSFORM_FEEDBACK_PAUSED,
        TRANSFORM_FEEDBACK_ACTIVE,
        TRANSFORM_FEEDBACK_BINDING,
        COMPRESSED_R11_EAC,
        COMPRESSED_SIGNED_R11_EAC,
        COMPRESSED_RG11_EAC,
        COMPRESSED_SIGNED_RG11_EAC,
        COMPRESSED_RGB8_ETC2,
        COMPRESSED_SRGB8_ETC2,
        COMPRESSED_RGB8_PUNCHTHROUGH_ALPHA1_ETC2,
        COMPRESSED_SRGB8_PUNCHTHROUGH_ALPHA1_ETC2,
        COMPRESSED_RGBA8_ETC2_EAC,
        COMPRESSED_SRGB8_ALPHA8_ETC2_EAC,
        TEXTURE_IMMUTABLE_FORMAT,
        MAX_ELEMENT_INDEX,
        TEXTURE_IMMUTABLE_LEVELS,
        MAX_TEXTURE_MAX_ANISOTROPY_EXT
    }
}<|MERGE_RESOLUTION|>--- conflicted
+++ resolved
@@ -6,12 +6,9 @@
 //                 Radek Goláň jr. <https://github.com/golyalpha>
 //                 Emma Krantz <https://github.com/KeyboardSounds>
 //                 Wing Ho <https://github.com/soyarsauce>
-<<<<<<< HEAD
 //                 Usama Mehmood <https://github.com/UsamaMehmood>
-=======
 //                 Joey Rafidi <https://github.com/jrafidi>
 //                 Morgan Snyder <https://github.com/morgansierrasnyder>
->>>>>>> d013dfe9
 // Definitions: https://github.com/DefinitelyTyped/DefinitelyTyped
 // TypeScript Version: 3.0
 
