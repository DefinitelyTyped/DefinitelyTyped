--- conflicted
+++ resolved
@@ -2,11 +2,8 @@
     "rules": {
         "@definitelytyped/dt-header": "off",
         "@definitelytyped/strict-export-declare-modifiers": "off",
-<<<<<<< HEAD
-        "@definitelytyped/npm-naming": "off"
-=======
+        "@definitelytyped/npm-naming": "off",
         "@typescript-eslint/ban-types": "off",
         "@typescript-eslint/prefer-namespace": "off"
->>>>>>> c1744617
     }
 }