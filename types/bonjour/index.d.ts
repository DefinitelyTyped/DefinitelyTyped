--- conflicted
+++ resolved
@@ -71,11 +71,7 @@
         published: boolean;
         addresses: string[];
 
-<<<<<<< HEAD
-        stop(cb?: () => any): void;
-=======
-        stop(cb: () => void): void;
->>>>>>> 3e731478
+        stop(cb?: () => void): void;
         start(): void;
     }
     interface BonjourOptions {
