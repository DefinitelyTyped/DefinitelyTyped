--- conflicted
+++ resolved
@@ -494,11 +494,7 @@
     tms?: boolean;
     zoomReverse?: boolean;
     detectRetina?: boolean;
-<<<<<<< HEAD
-    crossOrigin?: boolean | string;
-=======
     crossOrigin?: CrossOrigin;
->>>>>>> 93ed5c28
     // [name: string]: any;
     // You are able add additional properties, but it makes this interface unchackable.
     // See: https://github.com/DefinitelyTyped/DefinitelyTyped/issues/15313
