--- conflicted
+++ resolved
@@ -289,46 +289,6 @@
 imageOverlayBounds = imageOverlay.getBounds();
 html = imageOverlay.getElement();
 
-<<<<<<< HEAD
-// svgOverlay
-let svgOverlayOptions: L.SVGOverlayOptions;
-  svgOverlayOptions = {
-    opacity: 100,
-    alt: 'alt',
-    interactive: true,
-    attribution: 'attribution',
-    errorOverlayUrl: 'http://www.test.com/error.png',
-    zIndex: 1,
-    crossOrigin: true,
-    className: 'className',
-    bubblingMouseEvents: false,
-    pane: 'pane'
-  };
-
-const svgOverlayBounds = latLngBounds;
-const svgElement = document.createElementNS("http://www.w3.org/2000/svg", "svg");
-svgElement.setAttribute('xmlns', "http://www.w3.org/2000/svg");
-svgElement.setAttribute('viewBox', "0 0 200 200");
-svgElement.innerHTML = '<rect width="2000" height="2000"/><rect x="75" y="23" width="50" height="50" style="fill:red"/><rect x="75" y="123" width="50" height="50" style="fill:#0013ff"/>';
-let svgElementBounds: L.LatLngBoundsExpression = latLngBounds;
-let svgOverLay: L.SVGOverlay;
-svgOverLay = L.svgOverlay(svgElement, svgElementBounds);
-svgOverLay = L.svgOverlay(svgElement, svgElementBounds, svgOverlayOptions);
-svgOverLay = L.svgOverlay(svgElement, svgElementBounds, {
-  opacity: 100,
-  alt: 'alt',
-  className: 'className',
-});
-
-svgOverLay.setOpacity(100);
-svgOverLay.bringToFront();
-svgOverLay.bringToBack();
-svgOverLay.setUrl('https://dev.w3.org/SVG/tools/svgweb/samples/svg-files/android.svg');
-svgOverLay.setBounds(svgElementBounds);
-svgOverLay.setZIndex(1);
-svgElementBounds = svgOverLay.getBounds();
-html = imageOverlay.getElement();
-=======
 // SVGOverlay
 let svgOverlayOptions: L.ImageOverlayOptions;
 svgOverlayOptions = {
@@ -345,7 +305,6 @@
 svgOverlay = L.svgOverlay(svgElement, svgOverlayBounds, {
 	interactive: false
 });
->>>>>>> bcbffb5c
 
 // videoOverlay
 let videoOverlayOptions: L.VideoOverlayOptions;
