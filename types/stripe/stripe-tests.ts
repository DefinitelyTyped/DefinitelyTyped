import Stripe = require('stripe');
import { customers } from 'stripe';

const stripe = new Stripe('sk_test_BF573NobVn98OiIsPAv7A04K');

stripe.setApiVersion('2019-05-16');

stripe.setAppInfo(); // $ExpectType void
// $ExpectType void
stripe.setAppInfo({
    name: 'DefinitelyTyped',
});

stripe.setTelemetryEnabled(true); // $ExpectType void
stripe.getTelemetryEnabled(); // $ExpectType boolean

// generic list tests
// ##################################################################################
stripe.balance.listTransactions().then(items => {
    items; // $ExpectType IList<IBalanceTransaction>
});
stripe.balance.listTransactions().autoPagingEach(async item => {
    item; // $ExpectType IBalanceTransaction
});
stripe.balance.listTransactions().autoPagingToArray({}); // $ExpectError
stripe.balance
    .listTransactions()
    .autoPagingToArray({ limit: 1 })
    .then(items => {
        items; // $ExpectType IBalanceTransaction[]
    });
async function testAutoPaging() {
    for await (const item of stripe.balance.listTransactions()) {
        item; // $ExpectType IBalanceTransaction
    }
}

//#region Balance tests
// ##################################################################################

stripe.balance.retrieve((err, balance) => {
    // asynchronously called
});
stripe.balance.retrieve().then(balance => {
    // asynchronously called
});

stripe.balance.retrieveTransaction('txn_17xMvmBoqMA9o2xkYNH2ewNj', (err, balanceTransaction) => {
    // asynchronously called
});
stripe.balance.retrieveTransaction('txn_17xMvmBoqMA9o2xkYNH2ewNj').then(balanceTransaction => {
    // asynchronously called
});

stripe.balance.listTransactions({ limit: 3 }, (err, transactions) => {
    // asynchronously called
});
stripe.balance.listTransactions({ limit: 3 }).then(transactions => {
    // asynchronously called
});
stripe.balance.listTransactions().then(transactions => {
    // asynchronously called
});
//#endregion

//#region BalanceTransaction tests
// ##################################################################################

stripe.balanceTransactions.retrieve('txn_17xMvmBoqMA9o2xkYNH2ewNj', (err, balanceTransaction) => {
    // asynchronously called
});
stripe.balanceTransactions.retrieve('txn_17xMvmBoqMA9o2xkYNH2ewNj').then(balanceTransaction => {
    // asynchronously called
});

stripe.balanceTransactions.list({ limit: 3 }, (err, balanceTransactions) => {
    // asynchronously called
});
stripe.balanceTransactions.list({ limit: 3 }).then(balanceTransactions => {
    // asynchronously called
});
stripe.balanceTransactions.list().then(balanceTransactions => {
    // asynchronously called
});
//#endregion

//#region Charges tests
// ##################################################################################

stripe.charges.create(
    {
        amount: 400,
        currency: 'gbp',
        source: 'tok_17wV94BoqMA9o2xkhlAd3ALf', // obtained with Stripe.js
        description: 'Charge for test@example.com',
    },
    (err, charge) => {
        // asynchronously called
    },
);
stripe.charges
    .create({
        amount: 400,
        currency: 'gbp',
        source: 'tok_17wV94BoqMA9o2xkhlAd3ALf', // obtained with Stripe.js
        description: 'Charge for test@example.com',
    })
    .then(charge => {
        // asynchronously called

        charge.payment_intent; // $ExpectType string
        charge.payment_method; // $ExpectType string
        charge.payment_method_details; // $ExpectType IPaymentMethodDetails

        charge.refunds.create().then(refund => {
            const reason = refund.failure_reason;
            // asynchronously called
        });
        charge.refunds.create({ amount: 100 }).then(refund => {
            // asynchronously called
        });

        charge.refunds.retrieve('re_15jzA4Ee31JkLCeQcxbTbjaL').then(refund => {
            const status: 'pending' | 'succeeded' | 'failed' | 'canceled' = refund.status;
        });

        charge.refunds.update('re_15jzA4Ee31JkLCeQcxbTbjaL', { metadata: { test: 'data' } }).then(refund => {});

        charge.refunds.list({ limit: 3 }).then(refund => {});
        charge.refunds.list().then(refund => {});
    });
stripe.charges.create(
    {
        amount: 400,
        currency: 'gbp',
        source: 'tok_17wV94BoqMA9o2xkhlAd3ALf', // obtained with Stripe.js
        description: 'Charge for test@example.com',
        transfer_data: {
            destination: 'acct_17wV8KBoqMA9o2xk',
        },
    },
    (err, charge) => {
        // asynchronously called
    },
);

stripe.charges.retrieve('ch_15fvyXEe31JkLCeQOo0SwFk9', (err, charge) => {
    // asynchronously called
    if (typeof charge.application_fee === 'object') {
        charge.application_fee.amount;
    }
});
stripe.charges.retrieve('ch_15fvyXEe31JkLCeQOo0SwFk9').then(charge => {
    // asynchronously called
    if (typeof charge.application_fee === 'object') {
        charge.application_fee.amount;
    }
});

stripe.charges.update(
    'ch_15fvyXEe31JkLCeQOo0SwFk9',
    {
        description: 'Charge for test@example.com',
    },
    (err, charge) => {
        // asynchronously called
    },
);
stripe.charges
    .update('ch_15fvyXEe31JkLCeQOo0SwFk9', {
        description: 'Charge for test@example.com',
    })
    .then(charge => {
        // asynchronously called
    });

stripe.charges.capture('ch_15fvyXEe31JkLCeQOo0SwFk9', { amount: 1 }, {}, (err, charge) => {
    // asynchronously called
});
stripe.charges.capture('ch_15fvyXEe31JkLCeQOo0SwFk9', { amount: 1 }, {}).then(charge => {
    // asynchronously called
});
stripe.charges.capture('ch_15fvyXEe31JkLCeQOo0SwFk9', {}, {}, (err, charge) => {
    // asynchronously called
});
stripe.charges.capture('ch_15fvyXEe31JkLCeQOo0SwFk9', {}).then(charge => {
    // asynchronously called
});
stripe.charges.capture('ch_15fvyXEe31JkLCeQOo0SwFk9').then(charge => {
    // asynchronously called
});

stripe.charges.list({ limit: 3 }, (err, charges) => {
    // asynchronously called
});
stripe.charges.list({ limit: 3 }).then(charges => {
    // asynchronously called
});

stripe.charges.refund('ch_15fvyXEe31JkLCeQOo0SwFk9', {}, (err, refund) => {
<<<<<<< HEAD
    // asynchronously called
});
stripe.charges.refund('ch_15fvyXEe31JkLCeQOo0SwFk9', {}).then(refund => {
    // asynchronously called
});
=======
    // asynchronously called
});
stripe.charges.refund('ch_15fvyXEe31JkLCeQOo0SwFk9', {}).then(refund => {
    // asynchronously called
});
>>>>>>> 3b1a72a2
stripe.charges.refund('ch_15fvyXEe31JkLCeQOo0SwFk9').then(refund => {
    // asynchronously called
});

stripe.charges.retrieveRefund('ch_15fvyXEe31JkLCeQOo0SwFk9', 're_15jzA4Ee31JkLCeQcxbTbjaL', (err, refund) => {
    // asynchronously called
});
stripe.charges.retrieveRefund('ch_15fvyXEe31JkLCeQOo0SwFk9', 're_15jzA4Ee31JkLCeQcxbTbjaL').then(refund => {
    // asynchronously called
});

stripe.charges.createRefund('ch_15fvyXEe31JkLCeQOo0SwFk9', {}, (err, refund) => {
    // asynchronously called
});
stripe.charges.createRefund('ch_15fvyXEe31JkLCeQOo0SwFk9', (err, refund) => {
    // asynchronously called
});
stripe.charges.createRefund('ch_15fvyXEe31JkLCeQOo0SwFk9').then(refund => {
    // asynchronously called
});

stripe.charges.updateRefund(
    'ch_15fvyXEe31JkLCeQOo0SwFk9',
    're_15jzA4Ee31JkLCeQcxbTbjaL',
    { metadata: { key: 'value' } },
    (err: Stripe.IStripeError, refund: Stripe.refunds.IRefund) => {
        // asynchronously called
    },
);
stripe.charges
    .updateRefund('ch_15fvyXEe31JkLCeQOo0SwFk9', 're_15jzA4Ee31JkLCeQcxbTbjaL', { metadata: { key: 'value' } })
    .then(refund => {
        // asynchronously called
    });

stripe.charges.listRefunds('ch_15fvyXEe31JkLCeQOo0SwFk9', (err, refunds) => {
    // asynchronously called
});
stripe.charges.listRefunds('ch_15fvyXEe31JkLCeQOo0SwFk9').then(refunds => {
    // asynchronously called
});
stripe.charges.listRefunds('ch_15fvyXEe31JkLCeQOo0SwFk9', { limit: 3 }, (err, refunds) => {
    // asynchronously called
});
stripe.charges.listRefunds('ch_15fvyXEe31JkLCeQOo0SwFk9', { limit: 3 }).then(refunds => {
    // asynchronously called
});

stripe.charges.markAsSafe('ch_15fvyXEe31JkLCeQOo0SwFk9', (err, refunds) => {
    // asynchronously called
});
stripe.charges.markAsSafe('ch_15fvyXEe31JkLCeQOo0SwFk9').then(refunds => {
    // asynchronously called
});

stripe.charges.markAsFraudulent('ch_15fvyXEe31JkLCeQOo0SwFk9', (err, refunds) => {
    // asynchronously called
});
stripe.charges.markAsFraudulent('ch_15fvyXEe31JkLCeQOo0SwFk9').then(refunds => {
    // asynchronously called
});

//#endregion

//#region Checkout tests
// ##################################################################################

stripe.checkout.sessions.create(
    {
        success_url: 'https://example.com/success',
        cancel_url: 'https://example.com/cancel',
        payment_method_types: ['card'],
        line_items: [
            {
                name: 'Test',
                description: 'Test',
                amount: 100,
                currency: 'gpb',
                quantity: 1,
            },
        ],
    },
    (err, session) => {
        // asynchronously called
    },
);

stripe.checkout.sessions.retrieve('ch_test_123').then(session => {
    session; // $ExpectType ICheckoutSession
});
stripe.checkout.sessions.retrieve('ch_test_123', { expand: ['payment_intent'] }).then(session => {
    session.payment_intent; // $ExpectType string | IPaymentIntent
});

//#endregion

//#region Checkout with connect tests
// ##################################################################################
// With destination
stripe.checkout.sessions.create(
    {
        payment_method_types: ['card'],
        line_items: [
            {
                name: "Cucumber from Roger's Farm",
                amount: 200,
                currency: 'sek',
                quantity: 10,
            },
        ],
        payment_intent_data: {
            application_fee_amount: 200,
            transfer_data: {
                destination: 'acct_17wV8KBoqMA9o2xk',
            },
        },
        success_url: 'https://example.com/success',
        cancel_url: 'https://example.com/cancel',
    },
    (err, session) => {
        // asynchronously called
    },
);

// With on_behalf_of
stripe.checkout.sessions.create(
    {
        payment_method_types: ['card'],
        line_items: [
            {
                name: "Cucumber from Roger's Farm",
                amount: 200,
                currency: 'sek',
                quantity: 10,
            },
        ],
        payment_intent_data: {
            application_fee_amount: 200,
            on_behalf_of: 'acct_17wV8KBoqMA9o2xk',
            transfer_data: {
                destination: 'acct_17wV8KBoqMA9o2xk',
            },
        },
        success_url: 'https://example.com/success',
        cancel_url: 'https://example.com/cancel',
    },
    (err, session) => {
        // asynchronously called
    },
);

//#endregion

//#region CreditNotes tests
// ##################################################################################
stripe.creditNotes.create(
    {
        amount: 100,
        invoice: 'in_15fvyXEe31JkLCeQH7QbgZZb',
    },
    (err, creditNote) => {
        creditNote; // $ExpectType ICreditNote
    },
);
stripe.creditNotes
    .create({
        amount: 100,
        invoice: 'in_15fvyXEe31JkLCeQH7QbgZZb',
    })
    .then(creditNote => {
        creditNote; // $ExpectType ICreditNote
    });

stripe.creditNotes.retrieve('cn_1FsAjKFpRTWZADwSy2clIZum', (err, creditNote) => {
    creditNote; // $ExpectType ICreditNote
});
stripe.creditNotes.retrieve('cn_1FsAjKFpRTWZADwSy2clIZum').then(creditNote => {
    creditNote; // $ExpectType ICreditNote
});

stripe.creditNotes.retrieve('cn_1FsAjKFpRTWZADwSy2clIZum', { expand: ['refund'] }).then(creditNote => {
    creditNote.refund;
});

stripe.creditNotes.update(
    'cn_1FsAjKFpRTWZADwSy2clIZum',
    {
        memo: 'foobar',
    },
    (err, creditNote) => {
        creditNote; // $ExpectType ICreditNote
    },
);
stripe.creditNotes
    .update('cn_1FsAjKFpRTWZADwSy2clIZum', {
        memo: 'foobar',
    })
    .then(creditNote => {
        creditNote; // $ExpectType ICreditNote
    });

stripe.creditNotes.list({ invoice: 'in_15fvyXEe31JkLCeQH7QbgZZb', limit: 3 }, (err, creditNotes) => {
    creditNotes; // $ExpectType IList<ICreditNote>
});
stripe.creditNotes.list({ invoice: 'in_15fvyXEe31JkLCeQH7QbgZZb', limit: 3 }).then(creditNotes => {
    creditNotes; // $ExpectType IList<ICreditNote>
});

stripe.creditNotes.voidCreditNote('cn_1FsAjKFpRTWZADwSy2clIZum', (err, creditNote) => {
    creditNote; // $ExpectType ICreditNote
});

stripe.creditNotes.voidCreditNote('cn_1FsAjKFpRTWZADwSy2clIZum').then(creditNote => {
    creditNote; // $ExpectType ICreditNote
});

//#endregion

//#region Customer tests
// ##################################################################################

stripe.customers.create(
    {
        name: 'John Doe',
        phone: '15551234567',
        description: 'Customer for test@example.com',
        source: 'tok_15V2YhEe31JkLCeQy9iUgsJX', // obtained with Stripe.js
        metadata: { test: '123', test2: 123 }, // IOptionsMetadata test
    },
    (err, customer) => {
        // asynchronously called
    },
);
stripe.customers
    .create({
        description: 'Customer for test@example.com',
        source: 'tok_15V2YhEe31JkLCeQy9iUgsJX', // obtained with Stripe.js
        metadata: null, // IOptionsMetadata test
    })
    .then(customer => {
        // asynchronously called
        customer.cards.create({ card: 'tok_17wV94BoqMA9o2xkhlAd3ALf' }).then(customer => {});
        customer.cards.retrieve('card_17xMvXBoqMA9o2xkq6W5gamx').then(card => {
            const strCustomer: string = card.customer as string;
            const objCustomer: customers.ICustomer = card.customer as customers.ICustomer;
        });
        customer.cards.update('card_17xMvXBoqMA9o2xkq6W5gamx', { name: 'Test' }).then(card => {});
        customer.cards.list().then(cards => {});
        customer.cards.del('card_17xMvXBoqMA9o2xkq6W5gamx').then(confirmation => {});

        customer.subscriptions.create({ items: [{ plan: 'gold' }], trial_period_days: 7 }).then(subscription => {});
        customer.subscriptions
            .create({ items: [{ plan: 'gold' }], trial_end: 'now', billing_cycle_anchor: 1516881177, prorate: true })
            .then(subscription => {});
        customer.subscriptions
            .create({ items: [{ plan: 'gold' }], trial_end: 1516881177, billing: 'send_invoice', days_until_due: 7 })
            .then(subscription => {});
        customer.subscriptions
            .create({ items: [{ plan: 'gold' }], billing: 'charge_automatically' })
            .then(subscription => {});
        customer.subscriptions.retrieve('sub_8Eluur5KoIKxuy').then(subscription => {
            customer.subscriptions
                .update('sub_8Eluur5KoIKxuy', { items: [{ id: subscription.items.data[0].id, plan: 'silver' }] })
                .then(subscription => {});
        });
        customer.subscriptions.update('sub_8Eluur5KoIKxuy', { trial_end: 'now', billing_cycle_anchor: 'now' });
        customer.subscriptions.update('sub_8Eluur5KoIKxuy', {
            trial_end: 1516881177,
            billing: 'send_invoice',
            days_until_due: 7,
            billing_cycle_anchor: 'unchanged',
            cancel_at_period_end: false,
        });
        customer.subscriptions.list().then(subscriptions => {});
        customer.subscriptions.del('sub_8Eluur5KoIKxuy').then(subscription => {});
        customer.subscriptions.deleteDiscount('sub_8Eluur5KoIKxuy').then(confirmation => {});

        const str = '123';
        // IAddress tests:
        customer.address.line1 === str;
        customer.address.line2 === str;
        customer.address.city === str;
        customer.address.postal_code === str;
        customer.address.state === str;
        customer.address.country === str;

        // IMetadata tests:
        customer.metadata['test'] === str;
        customer.metadata.test1 === str;

        // IOptionsMetadata tests:
        let metadata: Stripe.IOptionsMetadata;
        const num = 123;
        metadata['test'] = str;
        metadata['test'] === str;
        metadata['test'] = num;
        metadata['test'] === num;
        metadata.testStr = str;
        metadata.testNum = num;
        metadata.test1 === str;
        metadata.test2 === num;
        metadata = {
            test1: str,
            test2: num,
        };
        metadata = {};
        metadata = null;
    });

// With address
stripe.customers.create(
    {
        name: 'John Doe',
        address: {
            line1: '96 Road Drive',
            country: 'United Kingdom',
        },
    },
    (err, customer) => {
        // asynchronously called
    },
);
stripe.customers.create(
    {
        name: 'John Doe',
        address: {
            line1: '96 Road Drive',
            line2: 'Something',
            city: 'London',
        },
    },
    (err, customer) => {
        // asynchronously called
    },
);

stripe.customers.create(
    {
        description: 'Customer for test@example.com',
        source: 'tok_15V2YhEe31JkLCeQy9iUgsJX', // obtained with Stripe.js
    },
    { stripe_account: '' },
    (err, customer) => {
        // asynchronously called
    },
);
stripe.customers
    .create(
        {
            description: 'Customer for test@example.com',
            source: 'tok_15V2YhEe31JkLCeQy9iUgsJX', // obtained with Stripe.js
        },
        { stripe_account: '' },
    )
    .then(customer => {});

// {"now"} for trial_end
stripe.customers.create({
    description: 'Customer for test@example.com',
    source: 'tok_15V2YhEe31JkLCeQy9iUgsJX', // obtained with Stripe.js
    plan: 'platypi-dev',
    trial_end: 'now',
});

// {number} for trial_end
stripe.customers.create({
    description: 'Customer for test@example.com',
    source: 'tok_15V2YhEe31JkLCeQy9iUgsJX', // obtained with Stripe.js
    plan: 'platypi-dev',
    trial_end: 1516881177,
});

stripe.customers.retrieve('cus_5rfJKDJkuxzh5Q', (err, customer) => {
    // asynchronously called
    customer.cards.create({ card: 'tok_15V2YhEe31JkLCeQy9iUgsJX' }, (err, card) => {
        // asynchronously called
        card.brand;
    });
});
stripe.customers.retrieve('cus_5rfJKDJkuxzh5Q').then(customer => {
    // asynchronously called
});

stripe.customers.update(
    'cus_5rfJKDJkuxzh5Q',
    {
        name: 'John Doe',
        phone: '15551234567',
        description: 'Customer for test@example.com',
        address: {
            line1: '2 New Road',
        },
    },
    (err, customer) => {
        // asynchronously called
    },
);
stripe.customers
    .update('cus_5rfJKDJkuxzh5Q', {
        description: 'Customer for test@example.com',
    })
    .then(customer => {
        // asynchronously called
    });

stripe.customers.del('cus_5rfJKDJkuxzh5Q', (err, confirmation) => {
    // asynchronously called
});
stripe.customers.del('cus_5rfJKDJkuxzh5Q').then(confirmation => {
    // asynchronously called
});

stripe.customers.list({ limit: 3 }, (err, customers) => {
    // asynchronously called
});
stripe.customers.list({ limit: 3 }).then(customers => {
    // asynchronously called
});

stripe.customers.list({ email: 'test@example.com' }).then(customers => {
    // asynchronously called
});

stripe.customers.createCard('cus_5rfJKDJkuxzh5Q', { card: 'tok_15V2YhEe31JkLCeQy9iUgsJX' }, (err, card) => {
    // asynchronously called
});
stripe.customers.createCard('cus_5rfJKDJkuxzh5Q', { card: 'tok_15V2YhEe31JkLCeQy9iUgsJX' }).then(card => {
    // asynchronously called
});

stripe.customers.createSource('cus_5rfJKDJkuxzh5Q', { source: 'tok_15V2YhEe31JkLCeQy9iUgsJX' }, (err, source) => {
    const card = source as Stripe.ICard;
    const bankAcc = source as Stripe.IBankAccount;
});
stripe.customers.createSource('cus_5rfJKDJkuxzh5Q', { source: 'tok_15V2YhEe31JkLCeQy9iUgsJX' }).then(source => {
    const card = source as Stripe.ICard;
    const bankAcc = source as Stripe.IBankAccount;
});

stripe.customers.createSource(
    'cus_5rfJKDJkuxzh5Q',
    {
        source: {
            object: 'card',
            exp_month: 1,
            exp_year: 16,
            number: '4242424242424242',
        },
    },
    (err, card) => {
        // asynchronously called
        const obj: Stripe.ICard = card;
    },
);
stripe.customers
    .createSource('cus_5rfJKDJkuxzh5Q', {
        source: {
            object: 'card',
            exp_month: 1,
            exp_year: 16,
            number: '4242424242424242',
        },
    })
    .then(card => {
        // asynchronously called
        const obj: Stripe.ICard = card;
    });

stripe.customers.createSource(
    'cus_5rfJKDJkuxzh5Q',
    { source: 'btok_8E264Lxsbyvj3E' },
    (err: Stripe.IStripeError, bankAcc: Stripe.IBankAccount) => {
        // asynchronously called
        bankAcc.bank_name;
    },
);
stripe.customers
    .createSource('cus_5rfJKDJkuxzh5Q', { source: 'btok_8E264Lxsbyvj3E' })
    .then((bankAcc: Stripe.IBankAccount) => {
        // asynchronously called
        bankAcc.bank_name;
    });

stripe.customers.createSource(
    'cus_5rfJKDJkuxzh5Q',
    {
        source: {
            object: 'bank_account',
            country: 'US',
            currency: 'USD',
            account_holder_name: 'Account Holder',
            account_holder_type: 'individual',
            account_number: '000123456789',
            routing_number: '110000000',
        },
    },
    (err, bankAcc) => {
        // asynchronously called
        bankAcc; // $ExpectType IBankAccount
    },
);
stripe.customers
    .createSource('cus_5rfJKDJkuxzh5Q', {
        source: {
            object: 'bank_account',
            country: 'US',
            currency: 'USD',
            account_holder_name: 'Account Holder',
            account_holder_type: 'individual',
            account_number: '000123456789',
            routing_number: '110000000',
        },
    })
    .then(bankAcc => {
        // asynchronously called
        bankAcc; // $ExpectType IBankAccount
    });

stripe.customers.createSubscription('cus_5rfJKDJkuxzh5Q', {
    items: [{ plan: 'some_plan', quantity: 2 }],
    pay_immediately: false,
});

stripe.customers.retrieveCard('cus_5rfJKDJkuxzh5Q', 'card_15fvyXEe31JkLCeQ9KMktP5S', (err, card) => {
    // asynchronously called
    const obj: Stripe.ICard = card;
});
stripe.customers.retrieveCard('cus_5rfJKDJkuxzh5Q', 'card_15fvyXEe31JkLCeQ9KMktP5S').then(card => {
    // asynchronously called
    const obj: Stripe.ICard = card;
});

stripe.customers.updateCard(
    'cus_5rfJKDJkuxzh5Q',
    'card_15fvyXEe31JkLCeQ9KMktP5S',
    { name: 'Jane Austen' },
    (err, card) => {
        // asynchronously called
        const obj: Stripe.ICard = card;
    },
);

stripe.customers
    .updateCard('cus_5rfJKDJkuxzh5Q', 'card_15fvyXEe31JkLCeQ9KMktP5S', { name: 'Jane Austen' })
    .then(card => {
        // asynchronously called
        const obj: Stripe.ICard = card;
    });

stripe.customers.deleteCard('cus_5rfJKDJkuxzh5Q', 'card_15fvyXEe31JkLCeQ9KMktP5S', (err, confirmation) => {
    // asynchronously called
});
stripe.customers.deleteCard('cus_5rfJKDJkuxzh5Q', 'card_15fvyXEe31JkLCeQ9KMktP5S').then(confirmation => {
    // asynchronously called
});

stripe.customers.listCards('cu_15fvyVEe31JkLCeQvr155iqc', null, (err, cards) => {
    // asynchronously called
});
stripe.customers.listCards('cu_15fvyVEe31JkLCeQvr155iqc', null).then(cards => {
    // asynchronously called
});

stripe.customers.listCards('cu_15fvyVEe31JkLCeQvr155iqc', (err, cards) => {
    // asynchronously called
});
stripe.customers.listCards('cu_15fvyVEe31JkLCeQvr155iqc').then(cards => {
    // asynchronously called
});

stripe.customers.listSources('cu_15fvyVEe31JkLCeQvr155iqc', null, (err, cards) => {
    // asynchronously called
});
stripe.customers.listSources('cu_15fvyVEe31JkLCeQvr155iqc', null).then(cards => {
    // asynchronously called
});
stripe.customers
    .listSources('cu_15fvyVEe31JkLCeQvr155iqc', {
        object: 'card',
        limit: 100,
    })
    .then(cards => {
        // asynchronously called
    });
stripe.customers
    .listSources('cu_15fvyVEe31JkLCeQvr155iqc', {
        object: 'bank_account',
        limit: 100,
    })
    .then(cards => {
        // asynchronously called
    });

stripe.customers.retrieveSubscription('cus_5rfJKDJkuxzh5Q', 'sub_5rfJxnBLGSwsYp', (err, subscription) => {
    // asynchronously called
});
stripe.customers.retrieveSubscription('cus_5rfJKDJkuxzh5Q', 'sub_5rfJxnBLGSwsYp').then(subscription => {
    // asynchronously called
});

stripe.customers.updateSubscription(
    'cus_5rfJKDJkuxzh5Q',
    'sub_5rfJxnBLGSwsYp',
    { items: [{ id: 'si_62U5U5BoqBA2o2xp6Eqcl6J7', plan: 'platypi-dev' }], pay_immediately: false },
    (err, subscription) => {
        // asynchronously called
    },
);
stripe.customers
    .updateSubscription('cus_5rfJKDJkuxzh5Q', 'sub_5rfJxnBLGSwsYp', {
        items: [{ id: 'si_62U5U5BoqBA2o2xp6Eqcl6J7', plan: 'platypi-dev' }],
    })
    .then(subscription => {
        // asynchronously called
    });

stripe.customers.cancelSubscription('cus_5rfJKDJkuxzh5Q', 'sub_5rfJxnBLGSwsYp', null, (err, confirmation) => {
    // asynchronously called
});
stripe.customers.cancelSubscription('cus_5rfJKDJkuxzh5Q', 'sub_5rfJxnBLGSwsYp', null).then(confirmation => {
    // asynchronously called
});

stripe.customers.cancelSubscription('cus_5rfJKDJkuxzh5Q', 'sub_5rfJxnBLGSwsYp', (err, confirmation) => {
    // asynchronously called
});
stripe.customers.cancelSubscription('cus_5rfJKDJkuxzh5Q', 'sub_5rfJxnBLGSwsYp').then(confirmation => {
    // asynchronously called
});

stripe.customers.listSubscriptions('cu_15fvyVEe31JkLCeQvr155iqc', null, (err, subscriptions) => {
    // asynchronously called
});
stripe.customers.listSubscriptions('cu_15fvyVEe31JkLCeQvr155iqc', null).then(subscriptions => {
    // asynchronously called
});

stripe.customers.listSubscriptions('cu_15fvyVEe31JkLCeQvr155iqc', (err, subscriptions) => {
    // asynchronously called
});
stripe.customers.listSubscriptions('cu_15fvyVEe31JkLCeQvr155iqc').then(subscriptions => {
    // asynchronously called
});

stripe.customers.deleteDiscount('cus_5rfJKDJkuxzh5Q', (err, confirmation) => {
    // asynchronously called
});
stripe.customers.deleteDiscount('cus_5rfJKDJkuxzh5Q').then(confirmation => {
    // asynchronously called
});

stripe.customers.deleteSubscriptionDiscount('cus_5rfJKDJkuxzh5Q', 'sub_5rfJxnBLGSwsYp', (err, confirmation) => {
    // asynchronously called
});
stripe.customers.deleteSubscriptionDiscount('cus_5rfJKDJkuxzh5Q', 'sub_5rfJxnBLGSwsYp').then(confirmation => {
    // asynchronously called
});

stripe.customers.createBalanceTransaction(
    'cus_5rfJKDJkuxzh5Q',
    { amount: -1000, currency: 'usd' },
    (err: Stripe.IStripeError, transaction: Stripe.customerBalanceTransactions.ICustomerBalanceTransaction) => {
        // asynchronously called
        transaction.id;
    },
);

stripe.customers
    .createBalanceTransaction('cus_5rfJKDJkuxzh5Q', { amount: -1000, currency: 'usd' })
    .then(transaction => {
        // asynchronously called
    });

stripe.customers.updateBalanceTransaction(
    'cus_5rfJKDJkuxzh5Q',
    'cbtxn_1FKTaPJzPJMCPpdPMDh9CxBe',
    { description: 'Some description' },
    (err: Stripe.IStripeError, transaction: Stripe.customerBalanceTransactions.ICustomerBalanceTransaction) => {
        // asynchronously called
        transaction.id;
    },
);

stripe.customers
    .updateBalanceTransaction('cus_5rfJKDJkuxzh5Q', 'cbtxn_1FKTaPJzPJMCPpdPMDh9CxBe', {
        description: 'Some description',
    })
    .then(transaction => {
        // asynchronously called
    });

stripe.customers.retrieveBalanceTransaction(
    'cus_5rfJKDJkuxzh5Q',
    'cbtxn_1FKTaPJzPJMCPpdPMDh9CxBe',
    (err, transaction) => {
        // asynchronously called
    },
);

stripe.customers
    .retrieveBalanceTransaction('cus_5rfJKDJkuxzh5Q', 'cbtxn_1FKTaPJzPJMCPpdPMDh9CxBe')
    .then(transaction => {
        // asynchronously called
    });

stripe.customers.listBalanceTransactions('cu_15fvyVEe31JkLCeQvr155iqc', null, (err, transactions) => {
    // asynchronously called
});

stripe.customers.listBalanceTransactions('cu_15fvyVEe31JkLCeQvr155iqc', null).then(transactions => {
    // asynchronously called
});

stripe.customers.listBalanceTransactions('cu_15fvyVEe31JkLCeQvr155iqc', (err, transactions) => {
    // asynchronously called
});

stripe.customers.listBalanceTransactions('cu_15fvyVEe31JkLCeQvr155iqc').then(transactions => {
    // asynchronously called
});

//#endregion

//#region Customer Tax Ids
// ##################################################################################

stripe.customers.createTaxId(
    'cus_FhdWgak8aeNfht',
    {
        type: 'eu_vat',
        value: 'DE123456789',
    },
    (err, taxId) => {
        // asynchronously called
    },
);

stripe.customers.retrieveTaxId('cus_FhdWgak8aeNfht', 'txi_123456789', (err, taxId) => {
    // asynchronously called
});

stripe.customers.deleteTaxId('cus_FhdWgak8aeNfht', 'txi_123456789', (err, confirmation) => {
    // asynchronously called
});

stripe.customers.listTaxIds('cus_FhdWgak8aeNfht', (err, taxIds) => {
    // asynchronously called
});

//#endregion

//#region Disputes tests
// ##################################################################################

//#endregion

//#region Events tests
// ##################################################################################

//#endregion

//#region File Uploads tests
// ##################################################################################

//#endregion

//#region Refunds tests
// ##################################################################################

//#endregion

//#region Tokens tests
// ##################################################################################

//#endregion

//#region Transfers tests
// ##################################################################################

//#endregion

//#region Transfers Reversals tests
// ##################################################################################

stripe.transfers.createReversal('tr_17F2JBFuhr4V1legrq97JrFE', (err, reversal) => {
    // asynchronously called
});

stripe.transfers.createReversal('tr_17F2JBFuhr4V1legrq97JrFE').then(reversal => {
    // asynchronously called
});

//#endregion

//#region Accounts test
// ##################################################################################

stripe.accounts.create(
    {
        email: '',
        type: 'standard',
    },
    (err, customer) => {
        // asynchronously called
    },
);
stripe.accounts
    .create({
        type: 'custom',
    })
    .then(customer => {
        // asynchronously called
    });
stripe.accounts
    .create({
        type: 'custom',
        business_type: 'individual',
        individual: {
            first_name: 'John',
            last_name: 'Smith',
            email: 'test@example.com',
            dob: {
                day: 1,
                month: 1,
                year: 1970,
            },
        },
    })
    .then(customer => {
        // asynchronously called
    });

stripe.accounts.retrieve('acct_17wV8KBoqMA9o2xk', (err, account) => {
    // asynchronously called
});
stripe.accounts.retrieve('acct_17wV8KBoqMA9o2xk').then(account => {
    // asynchronously called
<<<<<<< HEAD

    // account should have external_accounts property
    account.external_accounts; // $ExpectType IList<IExternalAccount>
});

=======

    // account should have external_accounts property
    account.external_accounts; // $ExpectType IList<IExternalAccount>
});

>>>>>>> 3b1a72a2
stripe.accounts.update(
    'acct_17wV8KBoqMA9o2xk',
    {
        business_profile: {
            support_phone: '555-867-5309',
        },
    },
    (err, account) => {
        // asynchronously called
    },
);
stripe.accounts
    .update('acct_17wV8KBoqMA9o2xk', {
        business_profile: {
            support_phone: '555-867-5309',
        },
    })
    .then(account => {
        // asynchronously called
    });

stripe.accounts
    .update('acct_17wV8KBoqMA9o2xk', {
        settings: {
            payouts: {
                statement_descriptor: 'From Stripe',
            },
        },
    })
    .then(account => {
        // asynchronously called
    });

stripe.accounts
    .update('acct_17wV8KBoqMA9o2xk', {
        settings: {
            payouts: {
                schedule: {
                    delay_days: 5,
                    interval: 'monthly',
                    monthly_anchor: 4,
                    weekly_anchor: 'monday',
                },
            },
        },
    })
    .then(account => {
        // asynchronously called
    });

stripe.accounts
    .update('acct_17wV8KBoqMA9o2xk', {
        business_profile: {
            mcc: '1234',
            name: 'My Amazing Company',
            product_description: 'My Amazing Product',
            support_address: {
                line1: '42 Wallaby Way',
                line2: 'Apt 1',
                city: 'Sydney',
                state: 'NSW',
                postal_code: '1000',
                country: 'Australia',
            },
            support_email: 'support@example.org',
            support_phone: '+15555551212',
            support_url: 'https://example.org',
            url: 'https://example.org',
        },
        settings: {
            branding: {
                icon: 'https://example.org/icon.png',
                logo: 'https://example.org/logo.png',
                primary_color: '#a346b7',
            },
            card_payments: {
                decline_on: {
                    avs_failure: false,
                    cvc_failure: false,
                },
                statement_descriptor_prefix: 'foo',
            },
            dashboard: {
                display_name: 'My Amazing Company',
                timezone: 'America/Montreal',
            },
            payments: {
                statement_descriptor: 'example.org',
            },
            payouts: {
                debit_negative_balances: true,
                schedule: {
                    delay_days: 7,
                    interval: 'daily',
                    monthly_anchor: 1,
                    weekly_anchor: 'monday',
                },
                statement_descriptor: 'foo',
            },
        },
    })
    .then(account => {
        // asynchronously called
    });

stripe.accounts
    .update('acct_17wV8KBoqMA9o2xk', {
        business_profile: {
            mcc: null,
            name: null,
            product_description: null,
            support_address: {
                line1: null,
                line2: null,
                city: null,
                state: null,
                postal_code: null,
                country: null,
            },
            support_email: null,
            support_phone: null,
            support_url: null,
            url: null,
        },
        settings: {
            branding: {
                icon: null,
                logo: null,
                primary_color: null,
            },
            card_payments: {
                decline_on: {
                    avs_failure: null,
                    cvc_failure: null,
                },
                statement_descriptor_prefix: null,
            },
            dashboard: {
                display_name: null,
                timezone: null,
            },
            payments: {
                statement_descriptor: null,
            },
            payouts: {
                debit_negative_balances: null,
                schedule: {
                    delay_days: null,
                    interval: null,
                    monthly_anchor: null,
                    weekly_anchor: null,
                },
                statement_descriptor: null,
            },
        },
    })
    .then(account => {
        // asynchronously called
    });

stripe.accounts.del('acct_17wV8KBoqMA9o2xk', (err, confirmation) => {});
stripe.accounts.del('acct_17wV8KBoqMA9o2xk').then(confirmation => {});

stripe.accounts.reject('acct_17wV8KBoqMA9o2xk', { reason: 'fraud' }, (err, account) => {
    // asynchronously called
});
stripe.accounts.reject('acct_17wV8KBoqMA9o2xk', { reason: 'fraud' }).then(account => {
    // asynchronously called
});

stripe.accounts.list({ limit: 3 }, (err, accounts) => {
    // asynchronously called
});
stripe.accounts.list({ limit: 3 }).then(accounts => {
    // asynchronously called
});
stripe.accounts.retrieve('acct_17wV8KBoqMA9o2xk').then(accounts => {
    const payouts_enabled: boolean = accounts.payouts_enabled;
});
stripe.accounts.createLoginLink('acct_17wV8KBoqMA9o2xk').then(loginLink => {
    const object: string = loginLink.object;
    const created: number = loginLink.created;
    const url: string = loginLink.url;
});
stripe.accounts.createLoginLink('acct_17wV8KBoqMA9o2xk', 'http://localhost:3000').then(loginLink => {
    const object: string = loginLink.object;
    const created: number = loginLink.created;
    const url: string = loginLink.url;
});
//#endregion

//#region Application Fee Refunds tests
// ##################################################################################

//#endregion

//#region Application Fees tests
// ##################################################################################
stripe.applicationFees.retrieveRefund('fee_1Eq2auEELBA7Bnp1FpeuNccq', 'fr_1Eq2auEELBA7Bnp1sNrbVAO9').then(refund => {
    refund; // $ExpectType IApplicationFeeRefund
});

//#endregion

//#region Country Specs tests
// ##################################################################################

//#endregion

//#region External Accounts tests
// ##################################################################################

stripe.accounts.createExternalAccount('', { external_account: 'btok_8E264Lxsbyvj3E' }, (err, extAcc) => {
    const card = extAcc as Stripe.ICard;
    const bankAcc = extAcc as Stripe.IBankAccount;
});
stripe.accounts.createExternalAccount('', { external_account: 'tok_15V2YhEe31JkLCeQy9iUgsJX' }).then(extAcc => {
    const card = extAcc as Stripe.ICard;
    const bankAcc = extAcc as Stripe.IBankAccount;
});

stripe.accounts
    .createExternalAccount(
        '',
        { external_account: 'tok_15V2YhEe31JkLCeQy9iUgsJX' },
        { stripe_account: 'acct_17wV8KOoqMF9a2xk' },
    )
    .then(extAcc => {
        const card = extAcc as Stripe.ICard;
        const bankAcc = extAcc as Stripe.IBankAccount;
    });
stripe.accounts
    .createExternalAccount('', { external_account: 'tok_15V2YhEe31JkLCeQy9iUgsJX' }, 'acct_17wV8KOoqMF9a2xk')
    .then(extAcc => {
        const card = extAcc as Stripe.ICard;
        const bankAcc = extAcc as Stripe.IBankAccount;
    });

//#endregion

//#region Bank Accounts tests
// ##################################################################################

//#endregion

//#region Bitcoin Receivers tests
// ##################################################################################

//#endregion

//#region Cards tests
// ##################################################################################

//#endregion

//#region Orders tests
// ##################################################################################
stripe.orders.retrieve('or_1C8XKwEe31JkLCeQHg0jcisf', (err, order) => {
    // asynchronously called
    const amount_returned: number = order.amount_returned;
});

//#endregion

//#region Order Items tests
// ##################################################################################

//#endregion

//#region Products tests
// ##################################################################################

stripe.products.create(
    {
        name: 'My amazing product',
        type: 'service',
        attributes: ['color'],
    },
    (err, coupon) => {
        // asynchronously called
    },
);
stripe.products
    .create({
        name: 'My amazing product',
        type: 'service',
        attributes: ['color'],
    })
    .then(product => {
        // asynchronously called
        const prodType: 'service' | 'good' = product.type;
    });

//#endregion

//#region SKUs tests
// ##################################################################################

//#endregion

//#region WebHooks tests
// ##################################################################################

const webhookRequest = {
    rawBody: '',
    headers: { 'stripe-signature': '' },
};
const webhookSecret = '';

const event: Stripe.events.IEvent = stripe.webhooks.constructEvent(
    webhookRequest.rawBody,
    webhookRequest.headers['stripe-signature'],
    webhookSecret,
);

//#endregion

//#region Coupons tests
// ##################################################################################

stripe.coupons.create(
    {
        name: '25% Off',
        percent_off: 25,
        duration: 'repeating',
        duration_in_months: 3,
        id: '25OFF',
    },
    (err, coupon) => {
        // asynchronously called
    },
);
stripe.coupons
    .create({
        name: '25% Off',
        percent_off: 25,
        duration: 'repeating',
        duration_in_months: 3,
        id: '25OFF',
    })
    .then(coupon => {
        // asynchronously called
    });

stripe.coupons.retrieve('25OFF', (err, coupon) => {
    // asynchronously called
});
stripe.coupons.retrieve('25OFF').then(coupon => {
    // asynchronously called
});

stripe.coupons.update(
    '25OFF',
    {
        metadata: { key: 'value' },
    },
    (err: Stripe.IStripeError, coupon: Stripe.coupons.ICoupon) => {
        // asynchronously called
    },
);
stripe.coupons
    .update('25OFF', {
        metadata: { key: 'value' },
    })
    .then(coupon => {
        // asynchronously called
    });

stripe.coupons.del('25OFF', (err, confirmation) => {});
stripe.coupons.del('25OFF').then(confirmation => {});

stripe.coupons.list({ limit: 3 }, (err, coupons) => {
    // asynchronously called
});
stripe.coupons.list({ limit: 3 }).then(coupons => {
    // asynchronously called
});

//#endregion

//#region Discounts tests
// ##################################################################################

//#endregion

//#region Invoices tests
// ##################################################################################

stripe.invoices.create(
    {
        customer: 'cus_5rfJKDJkuxzh5Q',
    },
    (err, invoice) => {
        // asynchronously called
    },
);
stripe.invoices
    .create({
        customer: 'cus_5rfJKDJkuxzh5Q',
    })
    .then(invoice => {
        // asynchronously called
    });

stripe.invoices.retrieve('in_15fvyXEe31JkLCeQH7QbgZZb', (err, invoice) => {
    // asynchronously called
});
stripe.invoices.retrieve('in_15fvyXEe31JkLCeQH7QbgZZb').then(invoice => {
    // asynchronously called
});

stripe.invoices.retrieveLines('in_15fvyXEe31JkLCeQH7QbgZZb', { limit: 5 }, (err, lines) => {
    // asynchronously called
    lines.data[0].type = 'invoiceitem';
});
stripe.invoices.retrieveLines('in_15fvyXEe31JkLCeQH7QbgZZb', { limit: 5 }).then(lines => {
    // asynchronously called
});
stripe.invoices.listLineItems('in_15fvyXEe31JkLCeQH7QbgZZb', { limit: 5 }).then(lines => {
    lines; // $ExpectType IList<IInvoiceLineItem>
});

stripe.invoices.retrieveUpcoming('cus_5rfJKDJkuxzh5Q', null, (err, upcoming) => {
    // asynchronously called
});
stripe.invoices.retrieveUpcoming('cus_5rfJKDJkuxzh5Q', null).then(upcoming => {
    // asynchronously called
});

stripe.invoices.retrieveUpcoming('cus_5rfJKDJkuxzh5Q', (err, upcoming) => {
    // asynchronously called
});
stripe.invoices.retrieveUpcoming('cus_5rfJKDJkuxzh5Q').then(upcoming => {
    // asynchronously called
});
stripe.subscriptions.create({ items: [{ plan: 'platypi-dev' }], customer: 'cus_5rfJKDJkuxzh5Q' }).then(subscription => {
    // asynchronously called

    stripe.invoices
        .retrieveUpcoming({
            customer: 'cus_5rfJKDJkuxzh5Q',
            subscription: subscription.id,
        })
        .then(invoices => {
            invoices; // $ExpectType IInvoice
        });
});

stripe.invoices.listUpcomingLineItems({ limit: 5 }).then(lines => {
    lines; // $ExpectType IList<IInvoiceLineItem>
});

stripe.invoices.update(
    'in_15fvyXEe31JkLCeQH7QbgZZb',
    {
        auto_advance: false,
        closed: true,
    },
    (err, invoice) => {
        // asynchronously called
    },
);
stripe.invoices
    .update('in_15fvyXEe31JkLCeQH7QbgZZb', {
        auto_advance: false,
        closed: true,
    })
    .then(invoice => {
        // asynchronously called
    });

stripe.invoices.pay('in_15fvyXEe31JkLCeQH7QbgZZb', (err, invoice) => {
    // asynchronously called
});
stripe.invoices.pay('in_15fvyXEe31JkLCeQH7QbgZZb').then(invoice => {
    // asynchronously called
});

stripe.invoices.pay('in_15fvyXEe31JkLCeQH7QbgZZb', { source: 'source_id' }).then(invoice => {
    // asynchronously called
});

stripe.invoices.pay('in_15fvyXEe31JkLCeQH7QbgZZb', { paid_out_of_band: true }).then(invoice => {
    // asynchronously called
});

stripe.invoices.pay('in_15fvyXEe31JkLCeQH7QbgZZb', { forgive: true }).then(invoice => {
    // asynchronously called
});

stripe.invoices.finalizeInvoice('in_15fvyXEe31JkLCeQH7QbgZZb').then(invoice => {
    invoice; // $ExpectType IInvoice
});

stripe.invoices.finalizeInvoice('in_15fvyXEe31JkLCeQH7QbgZZb', { auto_advance: true }).then(invoice => {
    invoice; // $ExpectType IInvoice
});

stripe.invoices.list({ customer: 'cus_5rfJKDJkuxzh5Q', limit: 3 }, (err, invoices) => {
    // asynchronously called
});
stripe.invoices.list({ customer: 'cus_5rfJKDJkuxzh5Q', limit: 3 }).then(invoices => {
    // asynchronously called
});

stripe.invoices.retrieve('in_15fvyXEe31JkLCeQH7QbgZZb', { expand: ['subscription'] }).then(invoice => {
    invoice.subscription;
});

stripe.invoices.sendInvoice('in_15fvyXEe31JkLCeQH7QbgZZb').then(invoice => {
    // asynchronously called
});

//#endregion

//#region Invoice Items tests
// ##################################################################################

stripe.invoiceItems.list(
    {
        customer: 'cus_5rfJKDJkuxzh5Q',
        invoice: 'in_15fvyXEe31JkLCeQH7QbgZZb',
        pending: true,
        limit: 3,
    },
    (err, invoiceItems) => {
        // asynchronously called
    },
);

stripe.invoiceItems
    .list({
        customer: 'cus_5rfJKDJkuxzh5Q',
        invoice: 'in_15fvyXEe31JkLCeQH7QbgZZb',
        pending: true,
        limit: 3,
    })
    .then(invoiceItems => {
        // asynchronously called
    });

//#endregion

//#region Payment Intents test
// ##################################################################################
stripe.paymentIntents.create(
    {
        amount: 2000,
        currency: 'eur',
        payment_method_types: ['card'],
    },
    (err, intent) => {},
);

stripe.paymentIntents
    .create({
        amount: 2000,
        currency: 'eur',
        payment_method_types: ['card'],
    })
    .then(intent => {});

stripe.paymentIntents.list({}, (err, intent) => {});
stripe.paymentIntents.list({}).then(intent => {});
stripe.paymentIntents.list((err, intent) => {});
stripe.paymentIntents.list().then(intent => {});
stripe.paymentIntents.list({ expired: true }, (err, intent) => {});
stripe.paymentIntents.list({ expired: true }).then(intent => {});

stripe.paymentIntents.update(
    'pi_Aabcxyz01aDfoo',
    {
        amount: 2001,
        currency: 'usd',
    },
    (err, intent) => {},
);
stripe.paymentIntents
    .update('pi_Aabcxyz01aDfoo', {
        amount: 2001,
        currency: 'usd',
    })
    .then(intent => {});

stripe.paymentIntents.retrieve('pi_Aabcxyz01aDfoo', (err, intent) => {});
stripe.paymentIntents.retrieve('pi_Aabcxyz01aDfoo').then(intent => {});

stripe.paymentIntents.confirm('pi_Aabcxyz01aDfoo', {}, (err, intent) => {});
stripe.paymentIntents.confirm('pi_Aabcxyz01aDfoo', {}).then(intent => {});

stripe.paymentIntents.capture('pi_Aabcxyz01aDfoo', {}, (err, intent) => {});
stripe.paymentIntents.capture('pi_Aabcxyz01aDfoo', {}).then(intent => {});

stripe.paymentIntents.cancel('pi_Aabcxyz01aDfoo', (err, intent) => {});
stripe.paymentIntents.cancel('pi_Aabcxyz01aDfoo').then(intent => {});
stripe.paymentIntents.cancel('pi_Aabcxyz01aDfoo', {}, (err, intent) => {});
stripe.paymentIntents.cancel('pi_Aabcxyz01aDfoo', {}).then(intent => {});
stripe.paymentIntents.cancel('pi_Aabcxyz01aDfoo', { cancellation_reason: 'duplicate' }, (err, intent) => {});
stripe.paymentIntents.cancel('pi_Aabcxyz01aDfoo', { cancellation_reason: 'requested_by_customer' }).then(intent => {});
//#endregion

//#region Setup Intents test
// ##################################################################################
stripe.setupIntents.create(
    {
        payment_method_types: ['card'],
    },
    (err, intent) => {},
);

stripe.setupIntents
    .create({
        customer: 'cus_5rfJKDJkuxzh5Q',
        payment_method_types: ['card'],
    })
    .then(intent => {});

stripe.setupIntents.list({}, (err, intent) => {});
stripe.setupIntents.list({}).then(intent => {});
stripe.setupIntents.list((err, intent) => {});
stripe.setupIntents.list().then(intent => {});
stripe.setupIntents.list({ limit: 10 }, (err, intent) => {});
stripe.setupIntents.list({ customer: 'cus_5rfJKDJkuxzh5Q' }).then(intent => {});

stripe.setupIntents.update(
    'seti_123456789',
    {
        customer: 'cus_5rfJKDJkuxzh5Q',
    },
    (err, intent) => {},
);
stripe.setupIntents
    .update('seti_123456789', {
        customer: 'cus_5rfJKDJkuxzh5Q',
    })
    .then(intent => {});

stripe.setupIntents.retrieve('seti_123456789', (err, intent) => {});
stripe.setupIntents.retrieve('seti_123456789').then(intent => {});

stripe.setupIntents.confirm('seti_123456789', {}, (err, intent) => {});
stripe.setupIntents.confirm('seti_123456789', {}).then(intent => {});

stripe.setupIntents.cancel('seti_123456789', (err, intent) => {});
stripe.setupIntents.cancel('seti_123456789').then(intent => {});
stripe.setupIntents.cancel('seti_123456789', {}, (err, intent) => {});
stripe.setupIntents.cancel('seti_123456789', {}).then(intent => {});
stripe.setupIntents.cancel('seti_123456789', { cancellation_reason: 'duplicate' }, (err, intent) => {});
stripe.setupIntents.cancel('seti_123456789', { cancellation_reason: 'requested_by_customer' }).then(intent => {});
//#endregion

//#region Payouts tests
// ##################################################################################
stripe.payouts.create(
    {
        amount: 2000,
        currency: 'usd',
        description: 'The Payout',
    },
    (err, payout) => {},
);
stripe.payouts
    .create({
        amount: 2000,
        currency: 'usd',
        description: 'The Payout',
    })
    .then(payout => {});
stripe.payouts.create(
    {
        amount: 2000,
        currency: 'usd',
        description: 'The Payout',
    },
    {
        stripe_account: 'acct_abc12345678',
    },
    (err, payout) => {},
);
stripe.payouts
    .create(
        {
            amount: 2000,
            currency: 'usd',
            description: 'The Payout',
        },
        {
            stripe_account: 'acct_abc12345678',
        },
    )
    .then(payout => {});

stripe.payouts.retrieve('po_5rfJKDJkuxzh5Q', (err, payout) => {});
stripe.payouts.retrieve('po_5rfJKDJkuxzh5Q').then(payout => {});
stripe.payouts.retrieve('po_5rfJKDJkuxzh5Q', { stripe_account: 'acct_abc12345678' }, (err, payout) => {});
stripe.payouts.retrieve('po_5rfJKDJkuxzh5Q', { stripe_account: 'acct_abc12345678' }).then(payout => {});

stripe.payouts.update(
    'po_5rfJKDJkuxzh5Q',
    { metadata: { key: 'value' } },
    (err: Stripe.IStripeError, payout: Stripe.payouts.IPayout) => {},
);
stripe.payouts.update('po_5rfJKDJkuxzh5Q', { metadata: { key: 'value' } }).then(payout => {});
stripe.payouts.update(
    'po_5rfJKDJkuxzh5Q',
    { metadata: { key: 'value' } },
    { stripe_account: 'acct_abc12345678' },
    (err, payout) => {},
);
stripe.payouts
    .update('po_5rfJKDJkuxzh5Q', { metadata: { key: 'value' } }, { stripe_account: 'acct_abc12345678' })
    .then(payout => {});

stripe.payouts.list({ limit: 100 }, { stripe_account: 'acct_abc12345678' }, (err, payouts) => {});
stripe.payouts.list({ limit: 100 }, { stripe_account: 'acct_abc12345678' }).then(payouts => {});
stripe.payouts.list({ limit: 100 }, (err, payouts) => {});
stripe.payouts.list({ limit: 100 }).then(payouts => {});
stripe.payouts.list({ stripe_account: 'acct_abc12345678' }, (err, payouts) => {});
stripe.payouts.list({ stripe_account: 'acct_abc12345678' }).then(payouts => {});
stripe.payouts.list((err, payouts) => {});
stripe.payouts.list().then(payouts => {});

stripe.payouts.cancel('po_5rfJKDJkuxzh5Q', { stripe_account: 'acct_abc12345678' }, (err, payout) => {});
stripe.payouts.cancel('po_5rfJKDJkuxzh5Q', { stripe_account: 'acct_abc12345678' }).then(payout => {});
stripe.payouts.cancel('po_5rfJKDJkuxzh5Q', (err, payout) => {});
stripe.payouts.cancel('po_5rfJKDJkuxzh5Q').then(payout => {});

//#endregion

//#region Plans tests
// ##################################################################################

// all product hash options
stripe.plans.create(
    {
        amount: 2000,
        interval: 'month',
        product: {
            name: 'Amazing Gold Plan',
            statement_descriptor: 'Gold Plan',
            metadata: {
                plan_id: 'goldplan123',
            },
        },
        nickname: 'Something to remember me by',
        currency: 'usd',
        id: 'gold-plan',
        usage_type: 'metered',
        billing_scheme: 'per_unit',
    },
    (err, plan) => {
        // asynchronously called
    },
);

// minimum options with product hash
stripe.plans
    .create({
        amount: 2000,
        currency: 'usd',
        interval: 'month',
        product: {
            name: 'Amazing Gold Plan',
        },
    })
    .then(plan => {
        // asynchronously called
    });

// minimum options with product id
stripe.plans
    .create({
        amount: 2000,
        currency: 'usd',
        interval: 'month',
        product: 'prod_UT1t06yZ3iBEHi',
    })
    .then(plan => {
        // asynchronously called
        const productId = plan.product as string;
    });

stripe.plans.retrieve(
    'gold-plan',
    {
        expand: ['product'],
    },
    (err, plan) => {
        // asynchronously called
        const product = plan.product as Stripe.products.IProduct;
    },
);
stripe.plans.retrieve('gold-plan').then(plan => {
    // asynchronously called
});

stripe.plans.update(
    'gold-plan',
    {
        product: 'prod_UT1t06yZ3iBEHi',
    },
    (err, plan) => {
        // asynchronously called
    },
);
stripe.plans.update('gold-plan', { nickname: 'New gold plan nickname' }).then(plan => {
    // asynchronously called
});

stripe.plans.del('gold-plan', (err, confirmation) => {
    // asynchronously called
});
stripe.plans.del('gold-plan').then(confirmation => {
    // asynchronously called
});

stripe.plans.list({ active: true, product: 'prod_someproduct' }, (err, plans) => {
    // asynchronously called
    plans.data[0].tiers[0].unit_amount; // $ExpectType number
});
stripe.plans.list({ active: true, product: 'prod_someproduct' }).then(plans => {
    // asynchronously called
});

stripe.plans.list(null, (err, plans) => {
    // asynchronously called
});
stripe.plans.list(null).then(plans => {
    // asynchronously called
});

stripe.plans.list((err, plans) => {
    // asynchronously called
});
stripe.plans.list().then(plans => {
    // asynchronously called
});

//#endregion

//#region Subscriptions tests
// ##################################################################################

stripe.subscriptions.create(
    { items: [{ plan: 'platypi-dev' }], customer: 'cus_5rfJKDJkuxzh5Q' },
    (err, subscription) => {
        // asynchronously called
    },
);
stripe.subscriptions.create({ items: [{ plan: 'platypi-dev' }], customer: 'cus_5rfJKDJkuxzh5Q' }).then(subscription => {
    // asynchronously called

    stripe.subscriptions.update(
        'sub_8QwCiwZ9tmMSpt',
        { items: [{ id: subscription.items.data[0].id, plan: 'platypi' }] },
        (err, subscription) => {
            // asynchronously called
        },
    );
    stripe.subscriptions
        .update('sub_8QwCiwZ9tmMSpt', { items: [{ id: subscription.items.data[0].id, plan: 'platypi' }] })
        .then(subscription => {
            // asynchronously called
        });
});

stripe.subscriptions.retrieve('sub_8QwCiwZ9tmMSpt', (err, subscription) => {
    // asynchronously called
    if (typeof subscription.customer === 'object') {
        subscription.customer.email;
    }
});
stripe.subscriptions.retrieve('sub_8QwCiwZ9tmMSpt').then(subscription => {
    // asynchronously called
    if (typeof subscription.customer === 'object') {
        subscription.customer.email;
    }
});

stripe.subscriptions.del('sub_8QwCiwZ9tmMSpt', (err, subscription) => {
    // asynchronously called
});
stripe.subscriptions.del('sub_8QwCiwZ9tmMSpt').then(subscription => {
    // asynchronously called
});

stripe.subscriptions.list({ customer: 'cus_5rfJKDJkuxzh5Q', plan: 'platypi-dev' }, (err, subscriptions) => {
    // asynchronously called
});
stripe.subscriptions.list({ customer: 'cus_5rfJKDJkuxzh5Q', plan: 'platypi-dev' }).then(subscriptions => {
    // asynchronously called
});

//#endregion

//#region Sources tests
// ##################################################################################

stripe.sources.retrieve('tok_15V2YhEe31JkLCeQy9iUgsJX').then(source => {
    // asynchronously called
    source.card; // $ExpectType ICardHashInfo
});

//#endregion

//#region Subscription Items tests
// ##################################################################################

stripe.subscriptionItems.create(
    { subscription: 'sub_C9giwDfCeN8fwt', plan: 'platypi-dev' },
    (err, subscriptionItem) => {
        // asynchronously called
    },
);
stripe.subscriptionItems.create({ subscription: 'sub_C9giwDfCeN8fwt', plan: 'platypi-dev' }).then(subscriptionItem => {
    // asynchronously called
});

stripe.subscriptionItems
    .create({
        subscription: 'sub_C9giwDfCeN8fwt',
        plan: 'platypi-dev',
        prorate: true,
        proration_date: Math.round(new Date().valueOf() / 1000),
    })
    .then(subscriptionItem => {
        // asynchronously called
    });

stripe.subscriptionItems.retrieve('si_C9gimdd2l9qvCU', (err, subscriptionItem) => {
    // asynchronously called
});
stripe.subscriptionItems.retrieve('si_C9gimdd2l9qvCU').then(subscriptionItem => {
    // asynchronously called
});

stripe.subscriptionItems.update('si_C9gimdd2l9qvCU', { plan: 'platypi' }, (err, subscriptionItem) => {
    // asynchronously called
});
stripe.subscriptionItems.update('si_C9gimdd2l9qvCU', { plan: 'platypi' }).then(subscriptionItem => {
    // asynchronously called
});

stripe.subscriptionItems.del('si_C9gimdd2l9qvCU', (err, subscriptionItem) => {
    // asynchronously called
});
stripe.subscriptionItems.del('si_C9gimdd2l9qvCU').then(subscriptionItem => {
    // asynchronously called
});

stripe.subscriptionItems.list({ subscription: 'si_C9gimdd2l9qvCU' }, (err, subscriptionItems) => {
    // asynchronously called
});
stripe.subscriptionItems.list({ subscription: 'si_C9gimdd2l9qvCU' }).then(subscriptionItems => {
    // asynchronously called
});

//#endregion

//#region Ephemeral keys tests
// ##################################################################################

stripe.ephemeralKeys
    .create({ customer: 'cus_5rfJKDJkuxzh5Q' }, { stripe_version: '2017-08-15' })
    .then(ephemeralKeys => {
        // asynchronously called
    });

stripe.usageRecords
    .create('sub_8QwCiwZ9tmMSpt', { action: 'set', quantity: 10000, timestamp: 1537006853 })
    .then((usageRecord: Stripe.usageRecords.IUsageRecord) => {});
stripe.usageRecords.create(
    'sub_8QwCiwZ9tmMSpt',
    { action: 'set', quantity: 10000, timestamp: 1537006853 },
    (err, usageRecord: Stripe.usageRecords.IUsageRecord) => {},
);

stripe.usageRecordSummaries
    .list('si_C9gimdd2l9qvCU', { limit: 10 })
    .then((usageRecordSummaries: Stripe.usageRecordSummaries.IUsageRecordSummaries) => {});
stripe.usageRecordSummaries.list(
    'si_C9gimdd2l9qvCU',
    { limit: 10 },
    (err, usageRecordSummaries: Stripe.usageRecordSummaries.IUsageRecordSummaries) => {},
);

//#region Errors
// ##################################################################################

stripe.charges
    .create({
        amount: 123,
        currency: 'usd',
    })
    .catch(err => {
        if (err instanceof Stripe.errors.StripeCardError) {
            const type = err.type;
        }
    });

//#endregion Errors
// ##################################################################################

//#region TaxRates
// ##################################################################################

stripe.taxRates
    .create({
        display_name: 'VAT',
        description: 'VAT Germany',
        jurisdiction: 'DE',
        percentage: 19.0,
        inclusive: false,
    })
    .then(tr => {
        stripe.taxRates.update(tr.id, { metadata: { order_id: '6735' } }).then(tru => {
            stripe.taxRates.retrieve(tru.id).then(trr => {
                stripe.taxRates.list({ limit: 3 }).then(trl => {
                    trl; // $ExpectType IList<ITaxRate>
                });
            });
        });
    });

//#endregion TaxRates
// ##################################################################################<|MERGE_RESOLUTION|>--- conflicted
+++ resolved
@@ -198,19 +198,11 @@
 });
 
 stripe.charges.refund('ch_15fvyXEe31JkLCeQOo0SwFk9', {}, (err, refund) => {
-<<<<<<< HEAD
     // asynchronously called
 });
 stripe.charges.refund('ch_15fvyXEe31JkLCeQOo0SwFk9', {}).then(refund => {
     // asynchronously called
 });
-=======
-    // asynchronously called
-});
-stripe.charges.refund('ch_15fvyXEe31JkLCeQOo0SwFk9', {}).then(refund => {
-    // asynchronously called
-});
->>>>>>> 3b1a72a2
 stripe.charges.refund('ch_15fvyXEe31JkLCeQOo0SwFk9').then(refund => {
     // asynchronously called
 });
@@ -1048,19 +1040,10 @@
 });
 stripe.accounts.retrieve('acct_17wV8KBoqMA9o2xk').then(account => {
     // asynchronously called
-<<<<<<< HEAD
-
     // account should have external_accounts property
-    account.external_accounts; // $ExpectType IList<IExternalAccount>
-});
-
-=======
-
-    // account should have external_accounts property
-    account.external_accounts; // $ExpectType IList<IExternalAccount>
-});
-
->>>>>>> 3b1a72a2
+    account.external_accounts; // $ExpectType IList<ICard | IBankAccount>
+});
+
 stripe.accounts.update(
     'acct_17wV8KBoqMA9o2xk',
     {
