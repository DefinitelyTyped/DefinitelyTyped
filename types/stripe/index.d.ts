--- conflicted
+++ resolved
@@ -1553,20 +1553,11 @@
             currency: string;
 
             /**
-<<<<<<< HEAD
-             * A fee in cents that will be applied to the charge and transferred to the
-             * application owner’s Stripe account. The request must be made with an
-             * OAuth key or the Stripe-Account header in order to take an application fee.
-             * For more information, see the application fees documentation.
-             *
-             * Connect only.
-=======
              * A fee in cents that will be applied to the charge and transferred
              * to the application owner’s Stripe account. The request must be
              * made with an OAuth key or the Stripe-Account header in order to
              * take an application fee. For more information, see the
              * application fees documentation.
->>>>>>> 8dfd127a
              */
             application_fee_amount?: number;
 
