// Type definitions for stripe 6.25
// Project: https://github.com/stripe/stripe-node/
// Definitions by: William Johnston <https://github.com/wjohnsto>
//                 Peter Harris <https://github.com/codeanimal>
//                 Sampson Oliver <https://github.com/sampsonjoliver>
//                 Linus Unnebäck <https://github.com/LinusU>
//                 Brannon Jones <https://github.com/brannon>
//                 Kyle Kamperschroer <https://github.com/kkamperschroer>
//                 Kensuke Hoshikawa <https://github.com/starhoshi>
//                 Thomas Bruun <https://github.com/bruun>
//                 Gal Talmor <https://github.com/galtalmor>
//                 Hunter Tunnicliff <https://github.com/htunnicliff>
//                 Tyler Jones <https://github.com/squirly>
//                 Troy Zarger <https://github.com/tzarger>
//                 Ifiok Jr. <https://github.com/ifiokjr>
//                 Simon Schick <https://github.com/SimonSchick>
//                 Slava Yultyyev <https://github.com/yultyyev>
//                 Corey Psoinos <https://github.com/cpsoinos>
//                 Adam Duren <https://github.com/adamduren>
//                 Saransh Kataria <https://github.com/saranshkataria>
//                 Jonas Keisel <https://github.com/0xJoKe>
//                 Andrew Delianides <https://github.com/delianides>
//                 Gokul Chandrasekaran <https://github.com/gokulchandra>
// Definitions: https://github.com/DefinitelyTyped/DefinitelyTyped
// TypeScript Version: 2.2

/// <reference types="node" />

declare class Stripe {
    DEFAULT_HOST: string;
    DEFAULT_PORT: string;
    DEFAULT_BASE_PATH: string;
    DEFAULT_API_VERSION: string;
    DEFAULT_TIMEOUT: number;
    PACKAGE_VERSION: string;
    USER_AGENT: {
        bindings_version: string;
        lang: string;
        lang_version: string;
        platform: string;
        publisher: string;
        uname: string;
    };
    USER_AGENT_SERIALIZED: string;

    resources: typeof Stripe.resources;
    StripeResource: typeof Stripe.StripeResource;

    constructor(apiKey: string, version?: string);

    accounts: Stripe.resources.Accounts;
    balance: Stripe.resources.Balance;
    charges: Stripe.resources.Charges;
    coupons: Stripe.resources.Coupons;
    customers: Stripe.resources.Customers;
    disputes: Stripe.resources.Disputes;
    events: Stripe.resources.Events;
    invoices: Stripe.resources.Invoices;
    invoiceItems: Stripe.resources.InvoiceItems;
    paymentIntents: Stripe.resources.PaymentIntents;
    payouts: Stripe.resources.Payouts;
    plans: Stripe.resources.Plans;
    /**
     * @deprecated
     */
    recipientCards: Stripe.resources.RecipientCards;
    /**
     * @deprecated
     */
    recipients: Stripe.resources.Recipients;
    subscriptions: Stripe.resources.Subscriptions;
    subscriptionItems: Stripe.resources.SubscriptionItems;
    tokens: Stripe.resources.Tokens;
    transfers: Stripe.resources.Transfers;
    applicationFees: Stripe.resources.ApplicationFees;
    fileUploads: Stripe.resources.FileUploads;
    bitcoinReceivers: Stripe.resources.BitcoinReceivers;
    refunds: Stripe.resources.Refunds;
    countrySpecs: Stripe.resources.CountrySpecs;
    orders: Stripe.resources.Orders;
    products: Stripe.resources.Products;
    skus: Stripe.resources.SKUs;
    webhooks: Stripe.resources.WebHooks;
    ephemeralKeys: Stripe.resources.EphemeralKeys;
    usageRecords: Stripe.resources.UsageRecords;
    usageRecordSummaries: Stripe.resources.UsageRecordSummaries;

    setHost(host: string): void;
    setHost(host: string, port: string|number): void;
    setHost(host: string, port: string|number, protocol: string): void;

    setProtocol(protocol: string): void;
    setPort(port: string|number): void;
    setApiVersion(version?: string): void;
    setApiKey(key?: string): void;
    setTimeout(timeout?: number): void;
    setMaxNetworkRetries(maxNetworkRetries: number): void;
    setHttpAgent(agent: string): void;
    getConstant(c: string): any;
    getMaxNetworkRetries(): number;
    getClientUserAgent(response: (userAgent: string) => void): void;
}
export = Stripe;

declare namespace Stripe {
    // Helper
    type IBankAccount = bankAccounts.IBankAccount;
    type ICard = cards.ICard;

    namespace accounts {
        interface IAccount extends IResourceObject, IAccountShared {
            /**
             * Value is "account"
             */
            object: string;

            /**
             * Whether or not the account can create live charges
             */
            charges_enabled: boolean;

            /**
             * The country of the account
             */
            country: string;

            /**
             * Whether or not account details have been submitted yet. Standalone
             * accounts cannot receive transfers before this is true.
             */
            details_submitted: boolean;

            /**
             * The display name for this account. This is used on the Stripe dashboard to
             * help you differentiate between accounts.
             */
            display_name: string;

            /**
             * Whether or not Stripe will send automatic transfers for this account. This
             * is only false when Stripe is waiting for additional information from the
             * account holder.
             */
            payouts_enabled: boolean;

            /**
             * The state of the account’s information requests, including what
             * information is needed and by when it must be provided.
             */
            verification: {
                /**
                 * A string describing the reason for this account being unable to charge
                 * and/or transfer, if that is the case. Possible values are "rejected.fraud",
                 * "rejected.terms_of_service", "rejected.listed", "rejected.other",
                 * "fields_needed", "listed", or "other".
                 */
                disabled_reason: string;

                /**
                 * At what time the fields_needed must be provided. If this date is in
                 * the past, the account is already in bad standing, and providing
                 * fields_needed is necessary to re-enable transfers and prevent other
                 * consequences. If this date is in the future, fields_needed must be
                 * provided to ensure the account remains in good standing.
                 */
                due_by: number;

                /**
                 * Field names that need to be provided for the account to remain in good
                 * standing. Nested fields are separated by "." (for example,
                 * "legal_entity.first_name").
                 */
                fields_needed: string[];
            };
        }

        interface IAccountCreationOptions extends IAccountUpdateOptions {
            /**
             * The country the account holder resides in or that the business is legally
             * established in. For example, if you are in the United States and the
             * business you’re creating an account for is legally represented in Canada,
             * you would use “CA” as the country for the account being created.
             *
             * optional, default is your own country
             */
            country?: string;

            /**
             * The email address of the account holder. For standalone accounts, Stripe
             * will email your user with instructions for how to set up their account. For
             * managed accounts, this is only to make the account easier to identify to
             * you: Stripe will never directly reach out to your users.
             *
             * required if type is "standard"
             */
            email?: string;

            /**
             * Whether you'd like to create a Custom or Standard account. Custom
             * accounts have extra parameters available to them, and require that you,
             * the platform, handle all communication with the account holder.
             * Standard accounts are normal Stripe accounts: Stripe will email the
             * account holder to setup a username and password, and handle all account
             * management directly with them. Possible values are custom and standard.
             */
            type: "custom" | "standard";
        }

        interface IAccountShared {
            /**
             * An account token, used to securely provide details to the account.
             */
            account_token?: string;

            /**
             * Non-essential business information about the account
             */
            business_profile?: {
                /**
                 * The merchant category code for the account.
                 * MCCs are used to classify businesses based on the goods or services they provide.
                 * This can be unset by updating the value to null and then saving.
                 */
                mcc?: string;

                /**
                 * The customer-facing business name.
                 * This can be unset by updating the value to null and then saving.
                 */
                name?: string;

                /**
                 * Internal-only description of the product sold by, or service provided by, the business.
                 * Used by Stripe for risk and underwriting purposes.
                 * This can be unset by updating the value to null and then saving.
                 */
                product_description?: string;

                /**
                 * A publicly available email address for sending support issues to.
                 */
                support_email?: string;

                /**
                 * A publicly available phone number to call with support issues.
                 */
                support_phone?: string;

                /**
                 * A publicly available website for handling support issues.
                 */
                support_url?: string;

                /**
                 * The business’s publicly available website.
                 * This can be unset by updating the value to null and then saving.
                 */
                url?: string;
            };

            /**
<<<<<<< HEAD
             * The business type. Can be individual or company.
=======
             * Optional information related to the business.
             */
            business_profile?: {
                /**
                 * The merchant category code for the account. MCCs are used to classify businesses
                 * based on the goods or services they provide.
                 */
                mcc?: string;

                /**
                 * The customer-facing business name.
                 */
                name?: string;

                /**
                 * Internal-only description of the product sold or service provided by the
                 * business. It’s used by Stripe for risk and underwriting purposes.
                 */
                product_description?: string;

                /**
                 * A publicly available mailing address for sending support issues to.
                 */
                support_address?: {
                    /**
                     * Address line 1 (Street address/PO Box/Company name)
                     */
                    line1?: string;

                    /**
                     * Address line 2 (Apartment/Suite/Unit/Building)
                     */
                    line2?: string;

                    /**
                     * City/Suburb/Town/Village
                     */
                    city?: string;

                    /**
                     * State/Province/County
                     */
                    state?: string;

                    /**
                     * Zip/Postal Code
                     */
                    postal_code?: string;

                    /**
                     * 2-letter country code
                     */
                    country?: string;
                };

                /**
                 * A publicly available email address for sending support issues to.
                 */
                support_email?: string;

                /**
                 * A publicly available phone number to call with support issues.
                 */
                support_phone?: string;

                /**
                 * A publicly available website for handling support issues.
                 */
                support_url?: string;

                /**
                 * The business’s publicly available website.
                 */
                url?: string;
            };

            /**
             * The URL that best shows the service or product provided for this account
>>>>>>> 14db1e4e
             */
            business_type?: "individual" | "company";

            /**
             * Information about the company or business.
             * This field is null unless business_type is set to company.
             */
            company?: {
                /**
                 * The company’s primary address.
                 */
                address?: {
                    /**
                     * City, district, suburb, town, or village.
                     * This can be unset by updating the value to null and then saving.
                     */
                    city?: string;

                    /**
                     * Two-letter country code (ISO 3166-1 alpha-2).
                     * This can be unset by updating the value to null and then saving.
                     */
                    country?: string;

                    /**
                     * Address line 1 (e.g., street, PO Box, or company name).
                     * This can be unset by updating the value to null and then saving.
                     */
                    line1?: string;

                    /**
                     * Address line 2 (e.g., apartment, suite, unit, or building).
                     * This can be unset by updating the value to null and then saving.
                     */
                    line2?: string;

                    /**
                     * ZIP or postal code.
                     * This can be unset by updating the value to null and then saving.
                     */
                    postal_code?: string;

                    /**
                     * State, county, province, or region.
                     * This can be unset by updating the value to null and then saving.
                     */
                    state?: string;
                };

                /**
                 * The Kana variation of the company’s primary address (Japan only).
                 */
                address_kana?: {
                    /**
                     * City or ward.
                     * This can be unset by updating the value to null and then saving.
                     */
                    city?: string;

                    /**
                     * Two-letter country code (ISO 3166-1 alpha-2).
                     * This can be unset by updating the value to null and then saving.
                     */
                    country?: string;

                    /**
                     * Block or building number.
                     * This can be unset by updating the value to null and then saving.
                     */
                    line1?: string;

                    /**
                     * Building details.
                     * This can be unset by updating the value to null and then saving.
                     */
                    line2?: string;

                    /**
                     * Postal code.
                     * This can be unset by updating the value to null and then saving.
                     */
                    postal_code?: string;

                    /**
                     * Prefecture.
                     * This can be unset by updating the value to null and then saving.
                     */
                    state?: string;

                    /**
                     * Town or cho-me.
                     * This can be unset by updating the value to null and then saving.
                     */
                    town?: string;
                };

                /**
                 * The Kanji variation of the company’s primary address (Japan only).
                 */
                address_kanji?: {
                    /**
                     * City or ward.
                     * This can be unset by updating the value to null and then saving.
                     */
                    city?: string;

                    /**
                     * Two-letter country code (ISO 3166-1 alpha-2).
                     * This can be unset by updating the value to null and then saving.
                     */
                    country?: string;

                    /**
                     * Block or building number.
                     * This can be unset by updating the value to null and then saving.
                     */
                    line1?: string;

                    /**
                     * Building details.
                     * This can be unset by updating the value to null and then saving.
                     */
                    line2?: string;

                    /**
                     * Postal code.
                     * This can be unset by updating the value to null and then saving.
                     */
                    postal_code?: string;

                    /**
                     * Prefecture.
                     * This can be unset by updating the value to null and then saving.
                     */
                    state?: string;

                    /**
                     * Town or cho-me.
                     * This can be unset by updating the value to null and then saving.
                     */
                    town?: string;
                };

                /**
                 * Whether the company’s directors have been provided. Set this Boolean
                 * to true after creating all the company’s directors with the Persons API
                 * for accounts with a relationship.director requirement. This value is
                 * not automatically set to true after creating directors, so it needs to
                 * be updated to indicate all directors have been provided.
                 */
                directors_provided?: boolean;

                /**
                 * The company’s legal name.
                 * This can be unset by updating the value to null and then saving.
                 */
                name?: string;

                /**
                 * The Kana variation of the company’s legal name (Japan only).
                 * This can be unset by updating the value to null and then saving.
                 */
                name_kana?: string;

                /**
                 * The Kanji variation of the company’s legal name (Japan only).
                 * This can be unset by updating the value to null and then saving.
                 */
                name_kanji?: string;

                /**
                 * Whether the company’s owners have been provided. Set this Boolean
                 * to true after creating all the company’s owners with the Persons API
                 * for accounts with a relationship.owner requirement.
                 */
                owners_provided?: boolean;

                /**
                 * The company’s phone number (used for verification).
                 * This can be unset by updating the value to null and then saving.
                 */
                phone?: string;

                /**
                 * The business ID number of the company, as appropriate for the company’s
                 * country. (Examples are an Employer ID Number in the U.S., a Business
                 * Number in Canada, or a Company Number in the UK.)
                 * This can be unset by updating the value to null and then saving.
                 */
                tax_id?: string;

                /**
                 * The jurisdiction in which the tax_id is registered (Germany-based companies only).
                 * This can be unset by updating the value to null and then saving.
                 */
                tax_id_registrar?: string;

                /**
                 * The VAT number of the company.
                 * This can be unset by updating the value to null and then saving.
                 */
                vat_id?: string;
            };

            /**
             * Information about the person represented by the account.
             * This field is null unless business_type is set to individual.
             */
            individual?: {
                /**
                 * The individual’s primary address.
                 */
                address?: {
                    /**
                     * City, district, suburb, town, or village.
                     * This can be unset by updating the value to null and then saving.
                     */
                    city?: string;

                    /**
                     * Two-letter country code (ISO 3166-1 alpha-2).
                     * This can be unset by updating the value to null and then saving.
                     */
                    country?: string;

                    /**
                     * Address line 1 (e.g., street, PO Box, or company name).
                     * This can be unset by updating the value to null and then saving.
                     */
                    line1?: string;

                    /**
                     * Address line 2 (e.g., apartment, suite, unit, or building).
                     * This can be unset by updating the value to null and then saving.
                     */
                    line2?: string;

                    /**
                     * ZIP or postal code.
                     * This can be unset by updating the value to null and then saving.
                     */
                    postal_code?: string;

                    /**
                     * State, county, province, or region.
                     * This can be unset by updating the value to null and then saving.
                     */
                    state?: string;
                };

                /**
                 * The Kana variation of the the individual’s primary address (Japan only).
                 */
                address_kana?: {
                    /**
                     * City or ward.
                     * This can be unset by updating the value to null and then saving.
                     */
                    city?: string;

                    /**
                     * Two-letter country code (ISO 3166-1 alpha-2).
                     * This can be unset by updating the value to null and then saving.
                     */
                    country?: string;

                    /**
                     * Block or building number.
                     * This can be unset by updating the value to null and then saving.
                     */
                    line1?: string;

                    /**
                     * Building details.
                     * This can be unset by updating the value to null and then saving.
                     */
                    line2?: string;

                    /**
                     * Postal code.
                     * This can be unset by updating the value to null and then saving.
                     */
                    postal_code?: string;

                    /**
                     * Prefecture.
                     * This can be unset by updating the value to null and then saving.
                     */
                    state?: string;

                    /**
                     * Town or cho-me.
                     * This can be unset by updating the value to null and then saving.
                     */
                    town?: string;
                };

                /**
                 * The Kanji variation of the the individual’s primary address (Japan only).
                 */
                address_kanji?: {
                    /**
                     * City or ward.
                     * This can be unset by updating the value to null and then saving.
                     */
                    city?: string;

                    /**
                     * Two-letter country code (ISO 3166-1 alpha-2).
                     * This can be unset by updating the value to null and then saving.
                     */
                    country?: string;

                    /**
                     * Block or building number.
                     * This can be unset by updating the value to null and then saving.
                     */
                    line1?: string;

                    /**
                     * Building details.
                     * This can be unset by updating the value to null and then saving.
                     */
                    line2?: string;

                    /**
                     * Postal code.
                     * This can be unset by updating the value to null and then saving.
                     */
                    postal_code?: string;

                    /**
                     * Prefecture.
                     * This can be unset by updating the value to null and then saving.
                     */
                    state?: string;

                    /**
                     * Town or cho-me.
                     * This can be unset by updating the value to null and then saving.
                     */
                    town?: string;
                };

                /**
                 * The individual’s date of birth.
                 */
                dob?: {
                    /**
                     * The day of birth, between 1 and 31.
                     */
                    day: number;
                    /**
                     * The month of birth, between 1 and 12.
                     */
                    month: number;
                    /**
                     * The four-digit year of birth.
                     */
                    year: number;
                }

                /**
                 * The individual's email address.
                 */
                email?: string;

                /**
                 * The individual’s first name.
                 * This can be unset by updating the value to null and then saving.
                 */
                first_name?: string;

                /**
                 * The Kana variation of the the individual’s first name (Japan only).
                 * This can be unset by updating the value to null and then saving.
                 */
                first_name_kana?: string;

                /**
                 * The Kanji variation of the individual’s first name (Japan only).
                 * This can be unset by updating the value to null and then saving.
                 */
                first_name_kanji?: string;

                /**
                 * The individual’s gender (International regulations require either “male” or “female”).
                 * This can be unset by updating the value to null and then saving.
                 */
                gender?: "male" | "female";

                /**
                 * The government-issued ID number of the individual, as appropriate for the
                 * representative’s country. (Examples are a Social Security Number in the U.S.,
                 * or a Social Insurance Number in Canada). Instead of the number itself, you can
                 * also provide a PII token created with Stripe.js. This can be unset by updating
                 * the value to null and then saving.
                 */
                id_number?: string;

                /**
                 * The individual’s last name.
                 * This can be unset by updating the value to null and then saving.
                 */
                last_name?: string;

                /**
                 * The Kana varation of the individual’s last name (Japan only).
                 * This can be unset by updating the value to null and then saving.
                 */
                last_name_kana?: string;

                /**
                 * The Kanji varation of the individual’s last name (Japan only).
                 * This can be unset by updating the value to null and then saving.
                 */
                last_name_kanji?: string;

                /**
                 * The individual’s maiden name.
                 * This can be unset by updating the value to null and then saving.
                 */
                maiden_name?: string;

                /**
                 * Set of key-value pairs that you can attach to an object. This can be useful
                 * for storing additional information about the object in a structured format.
                 * Individual keys can be unset by posting an empty value to them.
                 * All keys can be unset by posting an empty value to metadata.
                 */
                metadata?: {
                    [key: string]: string;
                };

                /**
                 * The individual’s phone number.
                 */
                phone?: string;

                /**
                 * The last four digits of the individual’s Social Security Number (U.S. only).
                 * This can be unset by updating the value to null and then saving.
                 */
                ssn_last_4?: string;

                /**
                 * The individual’s verification document information.
                 */
                verification?: {
                    /**
                     * An identifying document, either a passport or local ID card.
                     */
                    document?: {
                        /**
                         * The back of an ID returned by a file upload with a purpose value of identity_document.
                         * This can be unset by updating the value to null and then saving.
                         */
                        back?: string;

                        /**
                         * The front of an ID returned by a file upload with a purpose value of identity_document.
                         * This can be unset by updating the value to null and then saving.
                         */
                        front?: string;
                    }
                };
            };

            /**
             * Three-letter ISO currency code representing the default currency for the
             * account. This must be a currency that Stripe supports in the account’s
             * country.
             */
            default_currency?: string;

            /**
             * Email address of the account holder. For standalone accounts, this is used
             * to email them asking them to claim their Stripe account. For managed
             * accounts, this is only to make the account easier to identify to you: Stripe
             * will not email the account holder.
             */
            email?: string;

            /**
             * A set of key/value pairs that you can attach to an account object. It can be
             * useful for storing additional information about the account in a structured
             * format. This can be unset by updating the value to null and then saving.
             */
            metadata?: IMetadata;

            /**
<<<<<<< HEAD
=======
             * Internal-only description of the product being sold or service being
             * provided by this account. It’s used by Stripe for risk and underwriting
             * purposes.
             */
            product_description?: string;

            /**
             * Account options for customizing how the account functions within Stripe.
             */
            settings?: {
                /**
                 * Settings used to apply the account’s branding to email receipts, invoices,
                 * Checkout, and other products.
                 */
                branding?: {
                    /**
                     * (ID of a file upload) An icon for the account. Must be square and at
                     * least 128px x 128px.
                     */
                    icon?: string;

                    /**
                     * (ID of a file upload) A logo for the account that will be used in
                     * Checkout instead of the icon and without the account’s name next to it
                     * if provided. Must be at least 128px x 128px. This can be unset by
                     * updating the value to null and then saving.
                     */
                    logo?: string;

                    /**
                     * A CSS hex color value representing the primary branding color for this account.
                     */
                    primary_color?: string;
                };

                /**
                 * Settings specific to card charging on the account.
                 */
                card_payments?: {
                    /**
                     * Automatically declines certain charge types regardless of whether the card
                     * issuer accepted or declined the charge.
                     */
                    decline_on?: {
                        /**
                         * Whether Stripe automatically declines charges with an incorrect ZIP or
                         * postal code. This setting only applies when a ZIP or postal code is
                         * provided and they fail bank verification.
                         */
                        avs_failure?: boolean;

                        /**
                         * Whether Stripe automatically declines charges with an incorrect CVC.
                         * This setting only applies when a CVC is provided and it fails bank
                         * verification.
                         */
                        cvc_failure?: boolean;
                    };

                    /**
                     * The default text that appears on credit card statements when a charge is
                     * made. This field prefixes any dynamic statement_descriptor specified on the
                     * charge. statement_descriptor_prefix is useful for maximizing descriptor space
                     * for the dynamic portion.
                     */
                    statement_descriptor_prefix?: string;
                };

                /**
                 * Settings used to configure the account within the Stripe dashboard.
                 */
                dashboard?: {
                    /**
                     * The display name for this account. This is used on the Stripe Dashboard to
                     * differentiate between accounts.
                     */
                    display_name?: string;

                    /**
                     * The timezone used in the Stripe Dashboard for this account. A list of
                     * possible time zone values is maintained at the IANA Time Zone Database.
                     */
                    timezone?: string;
                };

                /**
                 * Settings that apply across payment methods for charging on the account.
                 */
                payments?: {
                    /**
                     * The default text that appears on credit card statements when a charge is
                     * made. This field prefixes any dynamic statement_descriptor specified on the
                     * charge.
                     */
                    statement_descriptor?: string;
                };

                /**
                 * Settings specific to the account’s payouts.
                 */
                payouts?: {
                    /**
                     * A Boolean indicating if Stripe should try to reclaim negative balances from
                     * an attached bank account. See our Understanding Connect Account Balances
                     * documentation for details. Default value is true for Express accounts and
                     * false for Custom accounts.
                     */
                    debit_negative_balances?: boolean;

                    /**
                     * Details on when funds from charges are available, and when they are paid out
                     * to an external account. See our Setting Bank and Debit Card Payouts
                     * documentation for details.
                     */
                    schedule?: {
                        /**
                         * The number of days charges for the account will be held before being paid out.
                         * May also be the string “minimum” for the lowest available value (based on
                         * country). Default is “minimum”. Does not apply when interval is “manual”.
                         */
                        delay_days?: number | string;

                        /**
                         * How frequently funds will be paid out. One of "manual" (for only triggered
                         * via API call), "daily", "weekly", or "monthly". Default is "daily".
                         */
                        interval?: "manual" | "daily" | "weekly" | "monthly";

                        /**
                         * The day of the month funds will be paid out. Required and available only if
                         * interval is "monthly".
                         */
                        monthly_anchor?: number;

                        /**
                         * The day of the week funds will be paid out, of the style ‘monday’,
                         * ‘tuesday’, etc. Required and available only if interval is weekly.
                         */
                        weekly_anchor?: "monday" | "tuesday" | "wednesday" | "thursday" | "friday" | "saturday" | "sunday";
                    };

                    /**
                     * The text that appears on the bank account statement for payouts. If not set,
                     * this defaults to the platform’s bank descriptor as set in the Dashboard.
                     */
                    statement_descriptor?: string;
                };
            };

            /**
             * The text that will appear on credit card statements by default if a charge is
             * being made directly on the account.
             */
            statement_descriptor?: string;

            /**
             * A publicly shareable email address that can be reached for support for this
             * account
             */
            support_email?: string;

            /**
             * A publicly shareable phone number that can be reached for support for
             * this account
             */
            support_phone?: string;

            /**
             * A publicly shareable URL that can be reached for support for this account
             */
            support_url?: string;

            /**
>>>>>>> 14db1e4e
             * Details on who accepted the Stripe terms of service, and when they
             * accepted it. See our updating managed accounts guide for more
             * information
             */
            tos_acceptance?: {
                /**
                 * The unix timestamp that Stripe’s terms of service were agreed to by the
                 * account holder
                 */
                date: number;

                /**
                 * The IP address from which Stripe’s terms of service were agreed to by the account holder
                 */
                ip?: string;

                /**
                 * The user agent of the browser from which Stripe’s terms of service
                 * were agreed to by the account holder
                 */
                user_agent?: string;
            };

            /**
             * Options for customizing how the account functions within Stripe.
             */
            settings?: {
                /**
                 * Settings used to apply the account’s branding to email
                 * receipts, invoices, Checkout, and other products.
                 */
                branding?: {
                    /**
                     * (ID of a file upload) An icon for the account.
                     * Must be square and at least 128px x 128px.
                     */
                    icon?: string;

                    /**
                     * (ID of a file upload) A logo for the account that will be
                     * used in Checkout instead of the icon and without the account’s
                     * name next to it if provided. Must be at least 128px x 128px.
                     * This can be unset by updating the value to null and then saving.
                     */
                    logo?: string;

                    /**
                     * A CSS hex color value representing the primary branding color for this account.
                     */
                    primary_color?: string;
                };

                /**
                 * Settings specific to card charging on the account.
                 */
                card_payments?: {
                    /**
                     * Automatically declines certain charge types regardless of
                     * whether the card issuer accepted or declined the charge.
                     */
                    decline_on?: {
                        /**
                         * Whether Stripe automatically declines charges with an incorrect
                         * ZIP or postal code. This setting only applies when a ZIP or postal
                         * code is provided and they fail bank verification.
                         */
                        avs_failure?: string;

                        /**
                         * Whether Stripe automatically declines charges with an incorrect CVC.
                         * This setting only applies when a CVC is provided and it fails bank verification.
                         */
                        cvc_failure?: string;
                    };

                    /**
                     * The default text that appears on credit card statements when a
                     * charge is made. This field prefixes any dynamic statement_descriptor
                     * specified on the charge. statement_descriptor_prefix is useful for
                     * maximizing descriptor space for the dynamic portion.
                     */
                    statement_descriptor_prefix?: string;
                };

                /**
                 * Settings that apply across payment methods for charging on the account.
                 */
                payments?: {
                    /**
                     * The default text that appears on credit card statements when a
                     * charge is made. This field prefixes any dynamic statement_descriptor
                     * specified on the charge.
                     */
                    statement_descriptor?: string;
                };

                /**
                 * Settings specific to the account’s payouts.
                 */
                payouts?: {
                    /**
                     * A Boolean indicating whether Stripe should try to reclaim negative
                     * balances from an attached bank account.
                     * For details, see Understanding Connect Account Balances.
                     */
                    debit_negative_balances?: boolean;

                    /**
                     * Details on when funds from charges are available, and when they
                     * are paid out to an external account. For details, see our Setting Bank
                     * and Debit Card Payouts documentation.
                     */
                    schedule?: {
                        /**
                         * The number of days charge funds are held before being paid out.
                         * May also be set to minimum, representing the lowest available value
                         * for the account country. Default is minimum.
                         * The delay_days parameter does not apply when the interval is manual.
                         */
                        delay_days?: number;

                        /**
                         * How frequently available funds are paid out.
                         * One of: daily, manual, weekly, or monthly. Default is daily.
                         */
                        interval?: "daily" | "manual" | "weekly" | "monthly" | "daily";

                        /**
                         * The day of the month when available funds are paid out.
                         * Required and applicable only if interval is monthly.
                         */
                        monthly_anchor?: number;

                        /**
                         * The day of the week when available funds are paid out, specified
                         * as monday, tuesday, etc. (required and applicable only if interval is weekly.)
                         */
                        weekly_anchor?: "monday" | "tuesday" | "wednesday" | "thursday" | "friday" | "saturday" | "sunday";
                    };

                    /**
                     * The text that appears on the bank account statement for payouts.
                     * If not set, this defaults to the platform’s bank descriptor as set in the Dashboard.
                     */
                    statement_descriptor?: string;
                };
            };
        }

        interface IAccountUpdateOptions extends IDataOptions, IAccountShared {
            /**
             * A card or bank account to attach to the account. You can provide either a
             * token, like the ones returned by Stripe.js, or a dictionary as documented in
             * the external_account parameter for either card or bank account creation.
             *
             * This will create a new external account object, make it the new default
             * external account for its currency, and delete the old default if one exists. If
             * you want to add additional external accounts instead of replacing the
             * existing default for this currency, use the bank account or card creation
             * API.
             */
            external_account?: {
                /**
                 * The type of external account. Should be "bank_account".
                 */
                object: string;

                /**
                 * The account number for the bank account in string form. Must be a
                 * checking account.
                 */
                account_number: string;

                /**
                 * The country the bank account is in.
                 */
                country: string;

                /**
                 * The currency the bank account is in. This must be a country/currency
                 * pairing that Stripe supports.
                 */
                currency: string;

                /**
                 * The name of the person or business that owns the bank account. This
                 * field is required when attaching the bank account to a customer object.
                 */
                account_holder_name?: string;

                /**
                 * The type of entity that holds the account. This can be either
                 * "individual" or "company". This field is required when attaching the
                 * bank account to a customer object.
                 */
                account_holder_type?: "individual" | "company" | null;

                /**
                 * The routing number, sort code, or other country-appropriate institution
                 * number for the bank account. For US bank accounts, this is required
                 * and should be the ACH routing number, not the wire routing number. If
                 * you are providing an IBAN for account_number, this field is not
                 * required.
                 */
                routing_number?: string;
            };
        }

        interface IExternalAccountCreationOptions extends IDataOptionsWithMetadata {
            /**
             * When adding a card to a customer, the parameter name is source. When
             * adding to an account, the parameter name is external_account. The
             * value can either be a token, like the ones returned by our Stripe.js, or a
             * dictionary containing a user’s credit card details (with the options shown
             * below). Stripe will automatically validate the card.
             */
            external_account: string ;

            /**
             * Only applicable on accounts (not customers or recipients). If you set this to true (or if this is the first external account being added
             * in this currency) this card will become the default external account for its currency.
             */
            default_for_currency?: boolean;
        }

        interface IExternalAccountUpdateOptions extends IDataOptionsWithMetadata {
            /**
             * If set to true, this bank account will become the default external account for its currency.
             */
            default_for_currency?: boolean;
        }

        interface IBankAccountListOptions extends IListOptions {
            object: "bank_account";
        }

        interface ICardListOptions extends IListOptions {
            object: "card";
        }

        interface IRejectReason {
            /**
             * The reason for rejecting the account. May be one of "fraud",
             * "terms_of_service", or "other".
             */
            reason: "fraud" | "terms_of_service" | "other" ;
        }

        interface ILoginLink {
            object: "login_link";
            created: number;

            /**
             * A single-use login link for an Express account to access their Stripe dashboard.
             */
            url: string;
        }
    }

    namespace applicationFees {
        interface IApplicationFee extends IResourceObject {
            /**
             * Value is "application_fee"
             */
            object: string;

            /**
             * ID of the Stripe account this fee was taken from. [Expandable]
             */
            account: string | accounts.IAccount;

            /**
             * Amount earned, in cents/pence.
             */
            amount: number;

            /**
             * Positive integer or zero
             */
            amount_refunded: number;

            /**
             * ID of the Connect Application that earned the fee. [Expandable]
             */
            application: string | applications.IApplication;

            /**
             * Balance transaction that describes the impact of this collected application
             * fee on your account balance (not including refunds). [Expandable]
             */
            balance_transaction: string | balance.IBalanceTransaction;

            /**
             * ID of the charge that the application fee was taken from. [Expandable]
             */
            charge: string | charges.ICharge;

            created: number;

            /**
             * Three-letter ISO code representing the currency of the charge.
             */
            currency: string;

            livemode: boolean;

            /**
             * ID of the corresponding charge on the platform account, if this fee was the
             * result of a charge using the destination parameter. [Expandable]
             */
            originating_transaction: string;

            /**
             * Whether or not the fee has been fully refunded. If the fee is only partially
             * refunded, this attribute will still be false.
             */
            refunded: boolean;

            /**
             * A list of refunds that have been applied to the fee.
             */
            refunds: IApplicationFeeRefunds;
        }

        interface IApplicationFeeListOptions extends IListOptionsCreated {
            /**
             * Only return application fees for the charge specified by this charge ID.
             */
            charge: string;
        }

        interface IApplicationFeeRefund extends IResourceObject {
            /**
             * Value is "fee_refund"
             */
            object: string;

            /**
             * Amount, in cents/pence.
             */
            amount: number;

            /**
             * Balance transaction that describes the impact on your account balance.
             */
            balance_transaction: string | balance.IBalanceTransaction;

            created: number;

            /**
             * Three-letter ISO code representing the currency.
             */
            currency: string;

            /**
             * ID of the application fee that was refunded.
             */
            fee: string | IApplicationFee;

            /**
             * A set of key/value pairs that you can attach to the object. It can be useful
             * for storing additional information in a structured format.
             */
            metadata: IMetadata;
        }

        interface IApplicationFeeRefunds extends IList<IApplicationFeeRefund>, resources.ApplicationFeeRefunds { }

        interface IApplicationFeeRefundCreationOptions extends IDataOptionsWithMetadata {
            /**
             * A positive integer in pence representing how much of this fee to refund.
             * Can only refund up to the unrefunded amount remaining of the fee.
             *
             * default is entire application fee
             */
            amount?: number;
        }
    }

    namespace balance {
        interface IBalance extends IObject {
            /**
             * Value is 'balance'
             */
            object: string;

            /**
             * Funds that are available to be paid out automatically by Stripe or explicitly
             * via the transfers API. The available balance for each currency and payment
             * type can be found in the source_types property.
             */
            available: ISourceType[];

            livemode: boolean;

            /**
             * Funds that are not available in the balance yet, due to the 7-day rolling pay
             * cycle. The pending balance for each currency and payment type can be
             * found in the source_types property
             */
            pending: ISourceType[];
        }

        interface ISourceType {
            currency: string;
            amount: number;
            source_types: {
                card: number;
                bitcoin_receiver?: number;
                customer_bank_account?: number;
                alipay_account?: number;
            };
        }

        interface IBalanceTransaction extends IResourceObject {
            /**
             * Value is 'balance_transaction'
             */
            object: string;

            /**
             * Gross amount of the transaction, in cents/pence.
             */
            amount: number;

            /**
             * The date the transaction's net funds will become available in the Stripe balance.
             */
            available_on: number;

            created: number;

            /**
             * Three-letter ISO currency code representing the currency.
             */
            currency: string;

            description?: string;

            /**
             * Fee (in cents/pence) paid for this transaction
             */
            fee: number;

            /**
             * Detailed breakdown of fees (in cents/pence) paid for this transaction
             */
            fee_details: Array<{
                amount: number;
                application: string;

                /**
                 * Three-letter ISO currency code representing the currency of the amount that was disputed.
                 */
                currency: string;

                description: string;

                /**
                 * Type of the fee, one of: "application_fee", "stripe_fee"" or "tax".
                 */
                type: string;
            }>;

            /**
             * Net amount of the transaction, in cents.
             */
            net: number;

            /**
             * The Stripe object this transaction is related to. [Expandable]
             */
            source: string | IResourceObject;

            /**
             * The transfers (if any) for which source is a source_transaction.
             */
            source_transfers: IList<transfers.ITransfer>;

            /**
             * If the transaction's net funds are available in the Stripe balance yet. Either "available" or "pending".
             */
            status: string;

            /**
             * Transaction type: "adjustment", "application_fee",
             * "application_fee_refund", "charge", "payment", "payment_refund",
             * "refund", "transfer", "transfer_cancel", "transfer_failure", or
             * "transfer_refund".
             */
            type: string;
        }

        interface IBalanceListOptions extends IListOptionsCreated {
            available_on?: string | IDateFilter;
            currency?: string;

            /**
             * Only returns transactions that are related to the specified Stripe object ID
             * (e.g. filtering by a charge ID will return all related charge transactions).
             */
            source?: string;

            /**
             * Only returns transactions of the given type.
             */
            type?: "charge" | "refund" | "adjustment" | "application_fee" |
                "application_fee_refund" | "transfer" | "payment" | "payout" | "payout_failure" | "stripe_fee" | "network_cost";

            /**
             * For automatic Stripe payouts only, only returns transactions that were payed out on the specified payout ID.
             */
            payout?: string;

            /**
             * A limit on the number of objects to be returned. Limit can range between 1 and 100, and the default is 10.
             */
            limit?: number;
        }
    }

    namespace charges {
        /**
         * To charge a credit or a debit card, you create a charge object. You can retrieve and refund individual
         * charges as well as list all charges. Charges are identified by a unique random ID.
         */
        interface ICharge extends IResourceObject {
            /**
             * Value is 'charge'
             */
            object: "charge";

            /**
             * Amount charged in cents/pence, positive integer or zero.
             */
            amount: number;

            /**
             * Amount in cents/pence refunded (can be less than the amount attribute on the
             * charge if a partial refund was issued), positive integer or zero.
             */
            amount_refunded: number;

            /**
             * ID of the Connect application that created the charge. [Expandable]
             */
            application?: string | applications.IApplication | null;

            /**
             * The application fee (if any) for the charge. See the Connect documentation
             * for details. [Expandable]
             */
            application_fee?: string | applicationFees.IApplicationFee | null;

            /**
             * ID of the balance transaction that describes the impact of this charge on
             * your account balance (not including refunds or disputes). [Expandable]
             */
            balance_transaction: string | balance.IBalanceTransaction;

            /**
             * If the charge was created without capturing, this boolean represents whether or not it is
             * still uncaptured or has since been captured.
             */
            captured: boolean;

            created: number;

            /**
             * Three-letter ISO currency code representing the currency in which the
             * charge was made.
             */
            currency: string;

            /**
             * ID of the customer this charge is for if one exists. [Expandable]
             */
            customer: string | customers.ICustomer | null;

            description?: string;

            /**
             * The account (if any) the charge was made on behalf of, with an automatic
             * transfer. See the [Connect documentation]
             * <https://stripe.com/docs/connect/destination-charges> for details.
             * [Expandable]
             */
            destination?: string | accounts.IAccount | null;

            /**
             * Details about the dispute if the charge has been disputed.
             */
            dispute?: disputes.IDispute | null;

            /**
             * Error code explaining reason for charge failure if available (see the errors section for a list of
             * codes: https://stripe.com/docs/api#errors).
             */
            failure_code: string | null;

            /**
             * Message to user further explaining reason for charge failure if available.
             */
            failure_message: string | null;

            /**
             * Hash with information on fraud assessments for the charge.
             */
            fraud_details: {
                /**
                 * Assessments reported by you have the key user_report and, if set, possible values of "safe" and "fraudulent".
                 */
                user_report?: "fraudulent" | "safe";

                /**
                 * Assessments from Stripe have the key stripe_report and, if set, the value "fraudulent".
                 */
                stripe_report?: "fraudulent";
            };

            /**
             * ID of the invoice this charge is for if one exists. [Expandable]
             */
            invoice: string | invoices.IInvoice | null;

            livemode: boolean;

            metadata: IMetadata;

            /**
             * The Stripe account ID for which these funds are intended. Automatically
             * set if you use the destination parameter. For details, see [Creating
             * Separate Charges and Transfers]
             * <https://stripe.com/docs/connect/charges-transfers#on-behalf-of>.
             */
            on_behalf_of?: string | null;

            /**
             * ID of the order this charge is for if one exists. [Expandable]
             */
            order: string | orders.IOrder | null;

            /**
             * Details about whether the payment was accepted, and why. See
             * understanding declines for details. [Expandable]
             */
            outcome?: IOutcome;

            /**
             * true if the charge succeeded, or was successfully authorized for later capture.
             */
            paid: boolean;

            /**
             * This is the email address that the receipt for this charge was sent to.
             */
            receipt_email: string | null;

            /**
             * This is the transaction number that appears on email receipts sent for this charge.
             */
            receipt_number: string | null;

            /**
             * This is the URL to view the receipt for this charge. The receipt is kept up-to-date to the
             * latest state of the charge, including any refunds. If the charge is for an Invoice, the
             * receipt will be stylized as an Invoice receipt.
             */
            receipt_url: string;

            /**
             * Whether or not the charge has been fully refunded. If the charge is only partially refunded,
             * this attribute will still be false.
             */
            refunded: boolean;

            /**
             * A list of refunds that have been applied to the charge.
             */
            refunds: IChargeRefunds;

            /**
             * ID of the review associated with this charge if one exists. [Expandable]
             */
            review?: string | reviews.IReview | null;

            /**
             * Shipping information for the charge.
             */
            shipping?: IShippingInformation | null;

            /**
             * For most Stripe users, the source of every charge is a credit or debit card.
             * This hash is then the card object describing that card.
             */
            source: cards.ICard | bitcoinReceivers.IBitcoinReceiver | bankAccounts.IBankAccount;

            /**
             * The transfer ID which created this charge. Only present if the charge came
             * from another Stripe account. See the Connect documentation for details.
             * [Expandable]
             */
            source_transfer: string | transfers.ITransfer | null;

            /**
             * Extra information about a charge. This will appear on your customer’s
             * credit card statement.
             */
            statement_descriptor: string | null;

            /**
             * The status of the payment is either "succeeded", "pending", or "failed".
             */
            status: "succeeded" | "pending" | "failed";

            /**
             * ID of the transfer to the destination account (only applicable if the
             * charge was created using the destination parameter). [Expandable]
             */
            transfer?: string | transfers.ITransfer;

            /**
             * A string that identifies this transaction as part of a group.
             * See the [Connect documentation]
             * <https://stripe.com/docs/connect/charges-transfers#grouping-transactions>
             * for details.
             */
            transfer_group?: string | null;
        }

        interface IChargeCreationOptions extends IDataOptionsWithMetadata {
            /**
             * A positive integer in the smallest currency unit (e.g 100 cents to charge
             * $1.00, or 1 to charge ¥1, a 0-decimal currency) representing how much to
             * charge the card. The minimum amount is £0.50 (or equivalent in charge
             * currency).
             */
            amount: number;

            /**
             * Three-letter ISO currency code, in lowercase. Must be a supported currency.
             */
            currency: string;

            /**
             * A fee in cents that will be applied to the charge and transferred to the
             * application owner’s Stripe account. The request must be made with an
             * OAuth key or the Stripe-Account header in order to take an application fee.
             * For more information, see the application fees documentation.
             *
             * Connect only.
             */
            application_fee_amount?: number;

            /**
             * Whether or not to immediately capture the charge. When false, the charge
             * issues an authorization (or pre-authorization), and will need to be
             * captured later. Uncaptured charges expire in 7 days. For more information,
             * see authorizing charges and settling later.
             */
            capture?: boolean;

            /**
             * An arbitrary string which you can attach to a charge object. It is displayed
             * when in the web interface alongside the charge. Note that if you use Stripe
             * to send automatic email receipts to your customers, your receipt emails
             * will include the description of the charge(s) that they are describing.
             */
            description?: string;

            /**
             * A string that identifies this transaction as part of a group.
             * See the Connect documentation for details.
             *
             * Connect only.
             */
            transfer_group?: string;

            /**
             * The Stripe account ID that these funds are intended for.
             * Automatically set if you use the destination parameter.
             * See the Connect documentation for details.
             *
             * Connect only.
             */
            on_behalf_of?: string;

            /**
             * The email address to send this charge's receipt to. The receipt will not be
             * sent until the charge is paid. If this charge is for a customer, the email
             * address specified here will override the customer's email address.
             * Receipts will not be sent for test mode charges. If receipt_email is
             * specified for a charge in live mode, a receipt will be sent regardless of your
             * email settings.
             */
            receipt_email?: string;

            /**
             * Shipping information for the charge. Helps prevent fraud on charges for
             * physical goods. For more information, see the Charge object
             * documentation.
             */
            shipping?: IShippingInformation;

            /**
             * The ID of an existing customer that will be charged in this request.
             */
            customer?: string;

            /**
             * A payment source to be charged, such as a credit card. If you also pass a
             * customer ID, the source must be the ID of a source belonging to the
             * customer. Otherwise, if you do not pass a customer ID, the source you
             * provide must either be a token, like the ones returned by Stripe.js, or a
             * object containing a user's credit card details, with the options described
             * below. Although not all information is required, the extra info helps
             * prevent fraud.
             */
            source?: sources.ISourceCreationOptions;

            /**
             * An arbitrary string to be displayed on your customer's credit card
             * statement. This may be up to 22 characters. As an example, if your
             * website is RunClub and the item you're charging for is a race ticket, you
             * may want to specify a statement_descriptor of
             * RunClub 5K race ticket. The statement description may not include
             * <>"' characters, and will appear on your customer's statement in capital
             * letters. Non-ASCII characters are automatically stripped. While most
             * banks display this information consistently, some may display it
             * incorrectly or not at all.
             */
            statement_descriptor?: string;

            /**
             * An optional dictionary including the account to automatically transfer
             * to as part of a destination charge. See the Connect documentation for details.
             */
            transfer_data?: {
                /**
                 * ID of an existing, connected Stripe account.
                 */
                destination: string;

                /**
                 * The amount transferred to the destination account, if specified.
                 * By default, the entire charge amount is transferred to the destination account.
                 */
                amount?: number;
            };
        }

        interface IChargeCaptureOptions extends IDataOptions {
            /**
             * A positive integer in the smallest currency unit (e.g 100 cents to charge
             * $1.00, or 1 to charge ¥1, a 0-decimal currency) representing how much to
             * charge the card. The minimum amount is £0.50 (or equivalent in charge
             * currency).
             */
            amount?: number;
        }

        interface IChargeUpdateOptions extends IDataOptionsWithMetadata {
            /**
             * An arbitrary string which you can attach to a charge object. It is displayed when in the web interface alongside the charge.
             * Note that if you use Stripe to send automatic email receipts to your customers, your receipt emails will include the description
             * of the charge(s) that they are describing. This can be unset by updating the value to null and then saving.
             */
            description?: string;

            /**
             * A set of key/value pairs you can attach to a charge giving information about its riskiness.
             */
            fraud_details?: {
                /**
                 * If you believe a charge is fraudulent, include a user_report key with a value of fraudulent. If you believe a
                 * charge is safe, include a user_report key with a value of safe. Note that you must refund a charge before setting
                 * the user_report to fraudulent. Stripe will use the information you send to improve our fraud detection algorithm
                 */
                user_report?: "fraudulent" | "safe";
            };

            /**
             * This is the email address that the receipt for this charge will be sent to.
             * If this field is updated, then a new email receipt will be sent to the updated address.
             */
            receipt_email?: string;

            /**
             * Shipping information for the charge. Helps prevent fraud on charges for
             * physical goods.
             */
            shipping?: IShippingInformation;
        }

        interface IChargeListOptions extends IListOptionsCreated {
            /**
             * Only return charges for the customer specified by this customer ID.
             */
            customer?: string;

            /**
             * A filter on the list based on the source of the charge. The value can be a
             * dictionary with the following options:
             */
            source?: {
                /**
                 * Return charges that match this source type string. Available options are
                 * "all", "alipay_account", "bitcoin_receiver", or "card".
                 */
                object: "all" | "alipay_account" | "bitcoin_receiver" | "card";
            };
        }

        interface IOutcome {
            /**
             * The value reversed_after_approval indicates the payment was blocked by Stripe after
             * bank authorization, and may temporarily appear as “pending” on a cardholder’s statement.
             */
            network_status: "approved_by_network" | "declined_by_network" | "not_sent_to_network" | "reversed_after_approval";

            /**
             * An enumerated value providing a more detailed explanation of the outcome’s type. Charges
             * blocked by Radar’s default block rule have the value highest_risk_level. Charges placed
             * in review by Radar’s default review rule have the value elevated_risk_level. Charges
             * authorized, blocked, or placed in review by custom rules have the value rule. See
             * understanding declines for more details.
             */
            reason: string | null;

            /**
             * Stripe’s evaluation of the riskiness of the payment. Possible values for evaluated
             * payments are normal, elevated, highest. For non-card payments, and card-based payments
             * predating the public assignment of risk levels, this field will have the value not_assessed.
             * In the event of an error in the evaluation, this field will have the value unknown.
             */
            risk_level?: string | null;

            /**
             * The ID of the Radar rule that matched the payment, if applicable. [Expandable]
             */
            rule?: string | string[] | null;

            /**
             * See [understanding declines]<https://stripe.com/docs/declines> and
             * [Radar reviews]<https://stripe.com/docs/radar/review> for details.
             */
            type: "authorized" | "manual_review" | "issuer_declined" | "blocked" | "invalid";

            /**
             * A human-readable description of the outcome type and reason, designed for you (the
             * recipient of the payment), not your customer.
             */
            seller_message: string;
        }

        interface IChargeRefunds extends IList<refunds.IRefund>, resources.ChargeRefunds { }
    }

    namespace coupons {
        /**
         * A discount represents the actual application of a coupon to a particular customer. It contains information
         * about when the discount began and when it will end.
         */
        interface IDiscount extends IObject {
            /**
             * Value is 'discount'
             */
            object: "discount";

            /**
             * Hash describing the coupon applied to create this discount
             */
            coupon: ICoupon;

            customer: string;

            /**
             * If the coupon has a duration of once or repeating, the date that this discount will end. If the coupon
             * used has a forever duration, this attribute will be null.
             */
            end: number;

            /**
             * Date that the coupon was applied
             */
            start: number;

            /**
             * The subscription that this coupon is applied to, if it is applied to a particular subscription
             */
            subscription: string;
        }

        /**
         * A coupon contains information about a percent-off or amount-off discount you might want to apply to a customer.
         * Coupons only apply to invoices; they do not apply to one-off charges.
         */
        interface ICoupon extends IResourceObject {
            /**
             * Value is 'coupon'
             */
            object: "coupon";

            /**
             * Amount (in the currency specified) that will be taken off the subtotal of any invoices for this customer.
             */
            amount_off: number;

            created: number;

            /**
             * If amount_off has been set, the currency of the amount to take off.
             */
            currency: string;

            /**
             * One of "forever", "once", and "repeating". Describes how long a customer who applies this coupon will get the discount.
             */
            duration: "forever" | "once" | "repeating" ;

            /**
             * If duration is repeating, the number of months the coupon applies. Null if coupon duration is forever or once.
             */
            duration_in_months: number;

            livemode: boolean;

            /**
             * Maximum number of times this coupon can be redeemed, in total, before it is no longer valid.
             */
            max_redemptions: number;

            metadata: IMetadata;

            /**
             * Name of the coupon displayed to customers on for instance invoices or receipts.
             */
            name: string;

            /**
             * Percent that will be taken off the subtotal of any invoices for this customer for the duration
             * of the coupon. For example, a coupon with percent_off of 50 will make a $100 invoice $50 instead.
             */
            percent_off: number;

            /**
             * Date after which the coupon can no longer be redeemed
             */
            redeem_by: number;

            /**
             * Number of times this coupon has been applied to a customer.
             */
            times_redeemed: number;

            /**
             * Taking account of the above properties, whether this coupon can still be applied to a customer
             */
            valid: boolean;
        }

        interface ICouponCreationOptions extends IDataOptionsWithMetadata {
            /**
             * Unique string of your choice that will be used to identify this coupon when applying it to a customer. This is often a specific
             * code you’ll give to your customer to use when signing up (e.g. FALL25OFF). If you don’t want to specify a particular code, you
             * can leave the ID blank and we’ll generate a random code for you.
             */
            id?: string;

            /**
             * Specifies how long the discount will be in effect. Can be forever, once, or repeating.
             */
            duration: "forever" | "once" | "repeating" ;

            /**
             * A positive integer representing the amount to subtract from an invoice total (required if percent_off is not passed)
             */
            amount_off?: number;

            /**
             * Currency of the amount_off parameter (required if amount_off is passed)
             */
            currency?: string;

            /**
             * Required only if duration is repeating, in which case it must be a positive integer that specifies the number of months
             * the discount will be in effect.
             */
            duration_in_months?: number;

            /**
             * A positive integer specifying the number of times the coupon can be redeemed before it’s no longer valid.
             *
             * For example, you might have a 50% off coupon that the first 20 readers of your blog can use.
             */
            max_redemptions?: number;

            /**
             * Name of the coupon displayed to customers on, for instance invoices, or receipts. By default the id is shown if name is not set.
             */
            name?: string;

            /**
             * A positive integer between 1 and 100 that represents the discount the coupon will apply (required if amount_off is not passed)
             */
            percent_off?: number;

            /**
             * Unix timestamp specifying the last time at which the coupon can be redeemed.
             * After the redeem_by date, the coupon can no longer be applied to new customers.
             */
            redeem_by?: number;
        }
    }

    namespace customers {
        /**
         * Customer objects allow you to perform recurring charges and track multiple charges that are associated
         * with the same customer. The API allows you to create, delete, and update your customers. You can
         * retrieve individual customers as well as a list of all your customers.
         */
        interface ICustomer extends IResourceObject {
            /**
             * Value is 'customer'
             */
            object: "customer";

            /**
             * Current balance, if any, being stored on the customer's account. If negative, the customer has credit to apply to
             * the next invoice. If positive, the customer has an amount owed that will be added to the next invoice. The balance
             * does not refer to any unpaid invoices; it solely takes into account amounts that have yet to be successfully applied
             * to any invoice. This balance is only taken into account for recurring charges.
             */
            account_balance?: number;

            created: number;

            /**
             * The currency the customer can be charged in for recurring billing purposes (subscriptions, invoices, invoice items).
             */
            currency: string | null;

            /**
             * ID of the default source attached to this customer. [Expandable]
             */
            default_source: string | cards.ICard | bitcoinReceivers.IBitcoinReceiver | bankAccounts.IBankAccount | null;

            /**
             * Whether or not the latest charge for the customer's latest invoice has failed
             */
            delinquent: boolean;

            description?: string;

            /**
             * Describes the current discount active on the customer, if there is one.
             */
            discount?: coupons.IDiscount;

            email?: string;

            livemode: boolean;

            metadata: IMetadata;

            /**
             * Shipping information associated with the customer.
             */
            shipping: IShippingInformation | null;

            /**
             * The customer’s payment sources, if any
             */
            sources?: IList<cards.ICard | bitcoinReceivers.IBitcoinReceiver | bankAccounts.IBankAccount>;

            cards?: resources.CustomerCards;

            /**
             * The customer's current subscriptions, if any
             */
            subscriptions: ICustomerSubscriptions;
        }

        interface ICustomerSubscriptions extends IList<subscriptions.ISubscription>, resources.CustomerSubscriptions {}

        interface ICustomerCreationOptions extends IDataOptionsWithMetadata {
            /**
             * An integer amount in cents that is the starting account balance for your customer. A negative amount represents a credit that
             * will be used before attempting any charges to the customer's card; a positive amount will be added to the next invoice.
             */
            account_balance?: number;

            /**
             * If you provide a coupon code, the customer will have a discount applied on all recurring charges. Charges you create through the
             * API will not have the discount.
             */
            coupon?: string;

            /**
             * An arbitrary string that you can attach to a customer object. It is displayed alongside the customer in the dashboard. This can
             * be unset by updating the value to null and then saving.
             */
            description?: string;

            /**
             * Customer's email address. It's displayed alongside the customer in your dashboard and can be useful for searching and tracking.
             * This can be unset by updating the value to null and then saving.
             */
            email?: string;

            /**
             * The identifier of the plan to subscribe the customer to. If provided, the returned customer object will have a list of subscriptions
             * that the customer is currently subscribed to. If you subscribe a customer to a plan without a free trial, the customer must have a
             * valid card as well.
             */
            plan?: string;

            /**
             * The quantity you'd like to apply to the subscription you're creating (if you pass in a plan). For example, if your plan is
             * 10 cents/user/month, and your customer has 5 users, you could pass 5 as the quantity to have the customer charged 50 cents
             * (5 x 10 cents) monthly. Defaults to 1 if not set. Only applies when the plan parameter is also provided.
             */
            quantity?: number;

            shipping?: IShippingInformation;

            /**
             * The source can either be a token, like the ones returned by our Stripe.js, or
             * a dictionary containing a user’s credit card details.
             */
            source?: sources.ISourceCreationOptionsExtended;

            /**
             * A positive decimal (with at most two decimal places) between 1 and 100.
             * This represents the percentage of the subscription invoice subtotal that
             * will be calculated and added as tax to the final amount each billing period.
             * For example, a plan which charges $10/month with a tax_percent of 20.0
             * will charge $12 per invoice. Can only be used if a plan is provided.
             */
            tax_percent?: number;

            /**
             * Unix timestamp representing the end of the trial period the customer will get before being charged. If set, trial_end will
             * override the default trial period of the plan the customer is being subscribed to. The special value now can be provided to
             * end the customer's trial immediately. Only applies when the plan parameter is also provided.
             */
            trial_end?: number | "now";
        }

        interface ICustomerUpdateOptions extends IDataOptionsWithMetadata {
            /**
             * An integer amount in cents that is the starting account balance for your customer. A negative amount represents a credit that
             * will be used before attempting any charges to the customer's card; a positive amount will be added to the next invoice.
             */
            account_balance?: number;

            /**
             * If you provide a coupon code, the customer will have a discount applied on all recurring charges. Charges you create through the
             * API will not have the discount.
             */
            coupon?: string;

            /**
             * ID of source to make the customer’s new default for invoice payments
             */
            default_source?: string;

            /**
             * An arbitrary string that you can attach to a customer object. It is displayed alongside the customer in the dashboard. This can
             * be unset by updating the value to null and then saving.
             */
            description?: string;

            /**
             * Customer's email address. It's displayed alongside the customer in your dashboard and can be useful for searching and tracking.
             * This can be unset by updating the value to null and then saving.
             */
            email?: string;

            /**
             * The prefix for the customer used to generate unique invoice numbers.
             */
            invoice_prefix?: string;

            shipping?: IShippingInformation;

            /**
             * The source can either be a token, like the ones returned by our Stripe.js, or
             * a dictionary containing a user’s credit card details (with the options shown
             * below). Passing source will create a new source object, make it the new
             * customer default source, and delete the old customer default if one exists.
             * If you want to add additional sources instead of replacing the existing
             * default, use the card creation API. Whenever you attach a card to a
             * customer, Stripe will automatically validate the card.
             */
            source?: sources.ISourceCreationOptionsExtended;
        }

        interface ICustomerListOptions extends IListOptionsCreated {
            /**
             * A filter on the list based on the customer’s email field. The value must be a string.
             */
            email?: string;
        }

        interface ICustomerSourceCreationOptions extends IDataOptionsWithMetadata {
            /**
             * When adding a card to a customer, the parameter name is source. When
             * adding to an account, the parameter name is external_account. The
             * value can either be a token, like the ones returned by our Stripe.js, or a
             * dictionary containing a user’s credit card details (with the options shown
             * below). Stripe will automatically validate the card.
             */
            source: sources.ISourceCreationOptions;
        }

        interface ICustomerCardSourceCreationOptions extends ICustomerSourceCreationOptions {
            source: cards.ISourceCreationOptions;
        }

        interface IBankAccountSourceListOptions extends IListOptions {
            object: "bank_account";
        }

        interface ICardSourceListOptions extends IListOptions {
            object: "card";
        }
    }

    namespace disputes {
        /**
         * A dispute occurs when a customer questions your charge with their bank or credit card company.
         * When a customer disputes your charge, you're given the opportunity to respond to the dispute with
         * evidence that shows the charge is legitimate. You can find more information about the dispute process
         * in our disputes FAQ: https://stripe.com/help/disputes
         */
        interface IDispute extends IResourceObject {
            /**
             * Value is 'dispute'
             */
            object: "dispute";

            /**
             * Disputed amount. Usually the amount of the charge, but can differ (usually because of currency
             * fluctuation or because only part of the order is disputed).
             */
            amount: number;

            /**
             * List of zero, one, or two balance transactions that show funds withdrawn and reinstated to your
             * Stripe account as a result of this dispute.
             */
            balance_transactions: balance.IBalanceTransaction[];

            /**
             * ID of the charge that was disputed. [Expandable]
             */
            charge: string | charges.ICharge;

            /**
             * Date dispute was opened
             */
            created: number;

            /**
             * Three-letter ISO currency code representing the currency of the amount that was disputed.
             */
            currency: string;

            /**
             * Evidence provided to respond to a dispute. Updating any field in the hash will submit all fields in the hash for review.
             */
            evidence: IDisputeEvidence;

            /**
             * Information about the evidence submission.
             */
            evidence_details?: {
                /**
                 * Date by which evidence must be submitted in order to successfully challenge dispute. Will be null
                 * if the customer's bank or credit card company doesn't allow a response for this particular dispute.
                 */
                due_by: number;

                /**
                 * Whether or not evidence has been saved for this dispute.
                 */
                has_evidence: boolean;

                /**
                 * Whether or not the last evidence submission was submitted past the due date. Defaults to false
                 * if no evidence submissions have occurred. If true, then delivery of the latest evidence is not guaranteed.
                 */
                past_due: boolean;

                /**
                 * The number of times the evidence has been submitted. You may submit evidence a maximum of 5 times
                 */
                submission_count: number;
            };

            /**
             * If true, it is still possible to refund the disputed payment. Once the payment has been fully
             * refunded, no further funds will be withdrawn from your Stripe account as a result of this dispute.
             */
            is_charge_refundable: boolean;

            livemode: boolean;
            metadata: IMetadata;

            /**
             * Reason given by cardholder for dispute.
             * Possible values are duplicate, fraudulent, subscription_canceled, product_unacceptable,
             * product_not_received, unrecognized, credit_not_processed, incorrect_account_details,
             * insufficient_funds, bank_cannot_process, debit_not_authorized, general.
             * Read more about dispute reasons: https://stripe.com/help/disputes#reasons
             */
            reason: "duplicate" | "fraudulent" | "subscription_canceled" | "product_unacceptable" | "product_not_received" | "unrecognized" | "credit_not_processed" | "incorrect_account_details" | "insufficient_funds" | "bank_cannot_process" | "debit_not_authorized" | "general";

            /**
             * Current status of dispute. Possible values are warning_needs_response, warning_under_review, warning_closed,
             * needs_response, response_disabled, under_review, charge_refunded, won, lost.
             */
            status: "warning_needs_response" | "warning_under_review" | "warning_closed" | "needs_response" | "response_disabled" | "under_review" | "charge_refunded" | "won" | "lost";
        }

        interface IDisputeEvidence {
            /**
             * Any server or activity logs showing proof that the customer accessed or downloaded the purchased
             * digital product. This information should include IP addresses, corresponding timestamps, and any
             * detailed recorded activity.
             */
            access_activity_log?: string;

            /**
             * The billing addess provided by the customer.
             */
            billing_address?: string;

            /**
             * (ID of a file upload) Your subscription cancellation policy, as shown to the customer. [Expandable]
             */
            cancellation_policy?: string;

            /**
             * An explanation of how and when the customer was shown your refund policy prior to purchase.
             */
            cancellation_policy_disclosure?: string;

            /**
             * A justification for why the customer's subscription was not canceled.
             */
            cancellation_rebuttal?: string;

            /**
             * (ID of a file upload) Any communication with the customer that you feel is relevant to your case (for
             * example emails proving that they received the product or service, or demonstrating their use of or
             * satisfaction with the product or service).
             */
            customer_communication?: string;

            /**
             * The email address of the customer.
             */
            customer_email_address?: string;

            /**
             * The name of the customer.
             */
            customer_name?: string;

            /**
             * The IP address that the customer used when making the purchase.
             */
            customer_purchase_ip?: string;

            /**
             * (ID of a file upload) A relevant document or contract showing the customer's signature. [Expandable]
             */
            customer_signature?: string;

            /**
             * (ID of a file upload) Documentation for the prior charge that can uniquely identify the charge,
             * such as a receipt, shipping label, work order, etc. This document should be paired with a similar
             * document from the disputed payment that proves the two payments are separate. [Expandable]
             */
            duplicate_charge_documentation?: string;

            /**
             * An explanation of the difference between the disputed charge and the prior charge that appears to be a duplicate.
             */
            duplicate_charge_explanation?: string;

            /**
             * The Stripe ID for the prior charge which appears to be a duplicate of the disputed charge.
             */
            duplicate_charge_id?: string;

            /**
             * A description of the product or service which was sold.
             */
            product_description?: string;

            /**
             * (ID of a file upload) Any receipt or message sent to the customer notifying them of the charge. [Expandable]
             */
            receipt?: string;

            /**
             * (ID of a file upload) Your refund policy, as shown to the customer. [Expandable]
             */
            refund_policy?: string;

            /**
             * Documentation demonstrating that the customer was shown your refund policy prior to purchase.
             */
            refund_policy_disclosure?: string;

            /**
             * A justification for why the customer is not entitled to a refund.
             */
            refund_refusal_explanation?: string;

            /**
             * The date on which the customer received or began receiving the purchased service, in a clear human-readable format.
             */
            service_date?: string;

            /**
             * (ID of a file upload) Documentation showing proof that a service was provided to the customer. This could
             * include a copy of a signed contract, work order, or other form of written agreement.
             */
            service_documentation?: string;

            /**
             * The address to which a physical product was shipped. You should try to include as much complete address information as possible.
             */
            shipping_address?: string;

            /**
             * The delivery service that shipped a physical product, such as Fedex, UPS, USPS, etc. If multiple carriers were used
             * for this purchase, please separate them with commas.
             */
            shipping_carrier?: string;

            /**
             * The date on which a physical product began its route to the shipping address, in a clear human-readable format.
             */
            shipping_date?: string;

            /**
             * (ID of a file upload) Documentation showing proof that a product was shipped to the customer at the same address
             * the customer provided to you. This could include a copy of the shipment receipt, shipping label, etc, and should
             * show the full shipping address of the customer, if possible. [Expandable]
             */
            shipping_documentation?: string;

            /**
             * The tracking number for a physical product, obtained from the delivery service. If multiple tracking numbers
             * were generated for this purchase, please separate them with commas.
             */
            shipping_tracking_number?: string;

            /**
             * (ID of a file upload) Any additional evidence or statements. [Expandable]
             */
            uncategorized_file?: string;

            /**
             * Any additional evidence or statements.
             */
            uncategorized_text?: string;
        }

        interface IDisputeUpdateOptions extends IDataOptionsWithMetadata {
            /**
             * Evidence to upload to respond to a dispute. Updating any field in the hash will submit all fields in the hash for review.
             */
            evidence?: IDisputeEvidence;
        }
    }

    namespace events {
        interface IEvent extends IResourceObject {
            /**
             * Value is "event"
             */
            object: "event";

            /**
             * The Stripe API version used to render data.
             * Note: this property is populated for events on or after October 31, 2014.
             */
            api_version: string;

            created: number;

            /**
             * Hash containing data associated with the event.
             */
            data: {
                /**
                 * describes the object the event is about. For example, an
                 * invoice.created event will have a full invoice object as the value of
                 * the object key.
                 */
                object: IObject;

                previous_attributes?: {};
            };

            livemode: boolean;

            /**
             * Number of webhooks yet to be delivered successfully (return a 20x response) to the URLs you’ve specified.
             *
             * positive integer or zero
             */
            pending_webhooks: number;

            /**
             * ID of the API request that caused the event. If null, the event was
             * automatic (e.g. Stripe’s automatic subscription handling). Request logs are
             * available in the dashboard but currently not in the API. Note: this property
             * is populated for events on or after April 23, 2013.
             */
            request?: string;

            /**
             * Description of the event: e.g. invoice.created, charge.refunded, etc.
             */
            type: string;
        }

        interface IEventListOptions extends IListOptionsCreated {
            /**
             * A string containing a specific event name, or group of events using * as a
             * wildcard. The list will be filtered to include only events with a matching
             * event property
             */
            type: string;
        }
     }

    namespace fileUploads {
        interface IFileUpdate extends IResourceObject {
            /**
             * Value is "file_upload"
             */
            object: "file_upload";

            created: number;

            /**
             * The purpose of the uploaded file. Possible values are "business_logo",
             * "dispute_evidence", "identity_document", "incorporation_article",
             * "incorporation_document".
             */
            purpose: IPurpose;

            /**
             * The size in bytes of the file upload object.
             */
            size: number;

            /**
             * The type of the file returned. Returns one of the following:
             * pdf, jpg, png.
             */
            type: "pdf" | "jpg" | "png";

            /**
             * A read-only URL where the uploaded file can be accessed. Will be nil
             * unless the uploaded file has one of the following purposes:
             *  business_logo, dispute_evidence, incorporation_document.
             * Also nil if retrieved with the publishable API key.
             */
            url: string;
        }

        interface IFileUploadCreationOptions extends IDataOptions {
            purpose: IPurpose;
            file: {
                data: string | Buffer;
                name: string;
                type: string | "application/octet-stream";
            };
        }

        interface IFileUploadListOptions extends IListOptionsCreated {
            /**
             * The file purpose to filter queries by. If none is provided, files will not be
             * filtered by purpose.
             */
            purpose: IPurpose;
        }

        type IPurpose = "business_logo" | "dispute_evidence" | "identity_document" | "incorporation_article" | "incorporation_document";
     }

    namespace invoices {
        /**
         * Invoices are statements of what a customer owes for a particular billing period, including subscriptions,
         * invoice items, and any automatic proration adjustments if necessary. Once an invoice is created, payment
         * is automatically attempted. Note that the payment, while automatic, does not happen exactly at the time of
         * invoice creation. If you have configured webhooks, the invoice will wait until one hour after the last
         * webhook is successfully sent (or the last webhook times out after failing). Any customer credit on the
         * account is applied before determining how much is due for that invoice (the amount that will be actually
         * charged). If the amount due for the invoice is less than 50 cents (the minimum for a charge), we add the
         * amount to the customer's running account balance to be added to the next invoice. If this amount is
         * negative, it will act as a credit to offset the next invoice. Note that the customer account balance does
         * not include unpaid invoices; it only includes balances that need to be taken into account when calculating
         * the amount due for the next invoice.
         */
        interface IInvoice extends IResourceObject {
            /**
             * Value is 'invoice'
             */
            object: "invoice";

            /**
             * Final amount due at this time for this invoice. If the invoice's total is smaller than the minimum charge
             * amount, for example, or if there is account credit that can be applied to the invoice, the amount_due may
             * be 0. If there is a positive starting_balance for the invoice (the customer owes money), the amount_due
             * will also take that into account. The charge that gets generated for the invoice will be for the amount
             * specified in amount_due.
             */
            amount_due: number;

            /**
             * The amount, in cents, that was paid.
             */
            amount_paid: number;

            /**
             * The amount remaining, in cents, that is due.
             */
            amount_remaining: number;

            /**
             * The fee in cents that will be applied to the invoice and transferred to the application owner's
             * Stripe account when the invoice is paid.
             *
             * @deprecated Stripe API Version 2019-03-14 changed the name of this property
             * @see application_fee_amount
             */
            application_fee: number;

            /**
             * The fee in pence that will be applied to the invoice and transferred to the application owner’s
             * Stripe account when the invoice is paid.
             *
             * @since Stripe API Version 2019-03-14
             */
            application_fee_amount: number;

            /**
             * Number of payment attempts made for this invoice, from the perspective of the payment retry schedule. Any
             * payment attempt counts as the first attempt, and subsequently only automatic retries increment the attempt
             * count. In other words, manual payment attempts after the first attempt do not affect the retry schedule.
             */
            attempt_count: number;

            /**
             * Whether or not an attempt has been made to pay the invoice. An invoice is not attempted until 1 hour after
             * the invoice.created webhook, for example, so you might not want to display that invoice as unpaid to your
             * users.
             */
            attempted: boolean;

            /**
             * Controls whether Stripe will perform
             * [automatic collection](https://stripe.com/docs/billing/invoices/workflow/#auto_advance)
             * of the invoice. When `false`, the invoice’s state will not automatically advance
             * without an explicit action.
             */
            auto_advance: boolean;

            /**
             * Either `charge_automatically`, or `send_invoice`. When charging automatically,
             * Stripe will attempt to pay this invoice using the default source attached to the
             * customer. When sending an invoice, Stripe will email this invoice to the customer
             * with payment instructions.
             */
            billing: "charge_automatically" | "send_invoice";

            /**
             * Indicates the reason why the invoice was created. `subscription_cycle` indicates an
             * invoice created by a subscription advancing into a new period.
             * `subscription_create` indicates an invoice created due to creating a subscription.
             * `subscription_update` indicates an invoice created due to creating or updating a
             * subscription. `subscription` is set for all old invoices to indicate either a change
             * to a subscription or a period advancement. `manual` is set for all invoices
             * unrelated to a subscription (for example: created via the invoice editor). The
             * `upcoming` value is reserved for simulated invoices per the upcoming invoice
             * endpoint. `subscription_threshold` indicates an invoice created due to a billing
             * threshold being reached.
             */
            billing_reason: "subscription_cycle" | "subscription_create" | "subscription_update" | "subscription" | "manual" | "upcoming" | "subscription_threshold";

            /**
             * ID of the latest charge generated for this invoice, if any. [Expandable]
             */
            charge: string | charges.ICharge;

            /**
             * Whether or not the invoice is still trying to collect payment. An invoice is closed if it's either paid or
             * it has been marked closed. A closed invoice will no longer attempt to collect payment.
             */
            closed: boolean;

            /**
             * Time at which the object was created. Measured in seconds since the Unix epoch.
             */
            created: number;

            /**
             * Three-letter ISO currency code, in lowercase. Must be a supported currency.
             */
            currency: string;

            /**
             * Custom fields displayed on the invoice.
             */
            custom_fields: ICustomField[];

            customer: string | customers.ICustomer;

            /**
             * Time at which the object was created. Measured in seconds since the Unix epoch.
             */
            date: number;

            /**
             * ID of the default payment source for the invoice. It must belong to the customer
             * associated with the invoice and be in a chargeable state. If not set, defaults to
             * the subscription’s default source, if any, or to the customer’s default source.
             */
            default_source: string;

            /**
             * An arbitrary string attached to the object. Often useful for displaying to users.
             * Referenced as ‘memo’ in the Dashboard.
             */
            description: string;

            discount: coupons.IDiscount | null;

            /**
             * The date on which payment for this invoice is due. This value will be `null` for
             * invoices where `billing=charge_automatically`.
             */
            due_date: number | null;

            /**
             * Ending customer balance after attempting to pay invoice. If the invoice has not been attempted yet,
             * this will be null.
             */
            ending_balance: number | null;

            /**
             * Whether or not the invoice has been forgiven. Forgiving an invoice instructs us to update the subscription
             * status as if the invoice were succcessfully paid. Once an invoice has been forgiven, it cannot be unforgiven
             * or reopened
             */
            forgiven: boolean;

            /**
             * Footer displayed on the invoice.
             */
            footer: string;

            /**
             * The URL for the hosted invoice page, which allows customers to view and pay an
             * invoice. If the invoice has not been finalized yet, this will be null.
             */
            hosted_invoice_url: string | null;

            /**
             * The link to download the PDF for the invoice. If the invoice has not been finalized
             * yet, this will be null.
             */
            invoice_pdf: string | null;

            /**
             * The individual line items that make up the invoice.
             *
             * `lines` is sorted as follows: invoice items in reverse chronological order, followed
             * by the subscription, if any.
             */
            lines: IList<IInvoiceLineItem>;

            /**
             * Has the value true if the object exists in live mode or the value false if the object exists in test mode.
             */
            livemode: boolean;

            /**
             * Set of key-value pairs that you can attach to an object. This can be useful for storing additional information about the object in a structured format.
             */
            metadata: IMetadata;

            /**
             * The time at which payment will next be attempted.
             */
            next_payment_attempt: number;

            /**
             * A unique, identifying string that appears on emails sent to the customer for this invoice. This starts with the customer’s unique invoice_prefix if it is specified.
             */
            number: string;

            /**
             * Whether or not payment was successfully collected for this invoice. An invoice can be paid (most commonly)
             * with a charge or with credit from the customer's account balance.
             */
            paid: boolean;

            /**
             * End of the usage period during which invoice items were added to this invoice
             */
            period_end: number;

            /**
             * Start of the usage period during which invoice items were added to this invoice
             */
            period_start: number;

            /**
             * This is the transaction number that appears on email receipts sent for this invoice.
             */
            receipt_number: string;

            /**
             * Starting customer balance before attempting to pay invoice. If the invoice has not been attempted yet,
             * this will be the current customer balance.
             */
            starting_balance: number;

            /**
             * Extra information about an invoice for the customer's credit card statement.
             */
            statement_descriptor: string;

            /**
             * The status of the invoice, one of `draft`, `open`, `paid`, `uncollectible`, or `void`.
             */
            status: "draft" | "open" | "paid" | "uncollectible" | "void";

            /**
             * Contains the timestamps when an invoice was finalized, paid, marked uncollectible, or voided
             */
            status_transitions: IStatusTransitions;

            /**
             * The subscription that this invoice was prepared for, if any.
             */
            subscription: string | subscriptions.ISubscription;

            /**
             * Only set for upcoming invoices that preview prorations. The time used to calculate prorations.
             */
            subscription_proration_date: number;

            /**
             * Total of all subscriptions, invoice items, and prorations on the invoice before any discount is applied
             */
            subtotal: number;

            /**
             * The amount of tax included in the total, calculated from tax_percent and the subtotal. If no tax_percent
             * is defined, this value will be null.
             */
            tax: number | null;

            /**
             * This percentage of the subtotal has been added to the total amount of the invoice, including invoice line
             * items and discounts. This field is inherited from the subscription's tax_percent field, but can be changed
             * before the invoice is paid. This field defaults to null.
             */
            tax_percent: number | null;

            /**
             * If `billing_reason` is set to `subscription_threshold` this returns more information
             * on which threshold rules triggered the invoice.
             */
            threshold_reason: IThresholdReason;

            /**
             * Total after discount
             */
            total: number;

            /**
             * The time at which webhooks for this invoice were successfully delivered (if the invoice had no webhooks to
             * deliver, this will match date). Invoice payment is delayed until webhooks are delivered, or until all webhook
             * delivery attempts have been exhausted.
             */
            webhooks_delivered_at: number;
        }

        interface IInvoiceLineItem extends IResourceObject {
            /**
             * The ID of the source of this line item, either an invoice item or a subscription
             */
            id: string;

            /**
             * Value is "line_item"
             */
            object: "line_item";

            /**
             * The amount, in cents/pence
             */
            amount: number;

            currency: string;

            /**
             * A text description of the line item, if the line item is an invoice item
             */
            description: string;

            /**
             * If true, discounts will apply to this line item. Always false for prorations.
             */
            discountable: boolean;

            /**
             * Whether or not this is a test line item
             */
            livemode: boolean;

            metadata: IMetadata;

            /**
             * The period this line_item covers. For subscription line items, this is the subscription period. For prorations, this starts when
             * the proration was calculated, and ends at the period end of the subscription. For invoice items, this is the time at which the
             * invoice item was created, so the period start and end are the same time.
             */
            period: IPeriod;

            /**
             * The plan of the subscription, if the line item is a subscription or a proration
             */
            plan: plans.IPlan;

            /**
             * Whether or not this is a proration
             */
            proration: boolean;

            /**
             * The quantity of the subscription, if the line item is a subscription or a proration
             */
            quantity: number;

            /**
             * When type is invoiceitem, the subscription that the invoice item pertains to, if any. Left blank when
             * type is already subscription, as it'd be redundant with id.
             */
            subscription: string;

            /**
             * The subscription item that generated this invoice item. Left empty if the line item is not an explicit result of a subscription.
             */
            subscription_item: string;

            /**
             * A string identifying the type of the source of this line item, either an invoiceitem or a subscription
             */
            type: "invoiceitem" | "subscription";
        }

        interface IInvoiceCreationOptions extends IDataOptionsWithMetadata {
            customer: string;

            /**
             * A fee in pence that will be applied to the invoice and transferred to the application owner’s Stripe account.
             * The request must be made with an OAuth key or the Stripe-Account header in order to take an application fee.
             * For more information, see the application fees documentation.
             */
            application_fee?: number;

            /**
             * Controls whether Stripe will perform
             * [automatic collection](https://stripe.com/docs/billing/invoices/workflow/#auto_advance)
             * of the invoice. When `false`, the invoice’s state will not automatically advance
             * without an explicit action.
             */
            auto_advance?: boolean;

            /**
             * Either `charge_automatically`, or `send_invoice`. When charging automatically, Stripe
             * will attempt to pay this invoice using the default source attached to the customer.
             * When sending an invoice, Stripe will email this invoice to the customer with payment
             * instructions. Defaults to charge_automatically.
             */
            billing?: 'charge_automatically' | 'send_invoice';

            /**
             * A list of up to 4 custom fields to be displayed on the invoice.
             */
            custom_fields?: Array<{
                /**
                 * The name of the custom field. This may be up to 30 characters.
                 */
                name: string;

                /**
                 * The value of the custom field. This may be up to 30 characters.
                 */
                value: string;
            }>;

            /**
             * The number of days from when the invoice is created until it is due. Valid only for
             * invoices where `billing=send_invoice`.
             */
            days_until_due?: number;

            /**
             * ID of the default payment source for the invoice. It must belong to the customer
             * associated with the invoice and be in a chargeable state. If not set, defaults to the
             * subscription’s default source, if any, or to the customer’s default source.
             */
            default_source?: string;

            description?: string;

            /**
             * The date on which payment for this invoice is due. Valid only for invoices where
             * `billing=send_invoice`;
             */
            due_date?: Date | number;

            /**
             * Footer to be displayed on the invoice. This can be unset by updating the value to
             * `null` and then saving.
             */
            footer?: string | null;

            /**
             * Extra information about a charge for the customer’s credit card statement.
             */
            statement_descriptor?: string;

            /**
             * The ID of the subscription to invoice, if any. If not set, the created invoice will
             * include all pending invoice items for the customer. If set, the created invoice will
             * exclude pending invoice items that pertain to other subscriptions. The subscription’s
             * billing cycle and regular subscription events won’t be affected.
             */
            subscription?: string;

            /**
             * The percent tax rate applied to the invoice, represented as a decimal number.
             */
            tax_percent?: number;
        }

        interface IInvoiceUpdateOptions extends IDataOptionsWithMetadata {
            /**
             * A fee in pence that will be applied to the invoice and transferred to the application owner’s Stripe account.
             * The request must be made with an OAuth key or the Stripe-Account header in order to take an application fee.
             * For more information, see the application fees documentation.
             */
            application_fee?: number;

            /**
             * Controls whether Stripe will perform
             * [automatic collection](https://stripe.com/docs/billing/invoices/workflow/#auto_advance)
             * of the invoice.
             */
            auto_advance?: boolean;

            /**
             * Boolean representing whether an invoice is closed or not. To close an invoice, pass true.
             */
            closed?: boolean;

            /**
             * A list of up to 4 custom fields to be displayed on the invoice.
             */
            custom_fields?: Array<{
                /**
                 * The name of the custom field. This may be up to 30 characters.
                 */
                name: string;

                /**
                 * The value of the custom field. This may be up to 30 characters.
                 */
                value: string;
            }>;

            /**
             * The number of days from which the invoice is created until it is due. Only valid for
             * invoices where billing=send_invoice. This field can only be updated on draft
             * invoices.
             */
            days_until_due?: number;

            /**
             * ID of the default payment source for the invoice. It must belong to the customer
             * associated with the invoice and be in a chargeable state. If not set, defaults to the
             * subscription’s default source, if any, or to the customer’s default source.
             */
            default_source?: string;

            description?: string;

            /**
             * The date on which payment for this invoice is due. Only valid for invoices where
             * `billing=send_invoice`. This field can only be updated on draft invoices.
             */
            due_date?: Date | number;

            /**
             * Footer to be displayed on the invoice. This can be unset by updating the value to
             * `null` and then saving.
             */
            footer?: string | null;

            /**
             * Boolean representing whether an invoice is forgiven or not. To forgive an invoice, pass true. Forgiving an invoice
             * instructs us to update the subscription status as if the invoice were successfully paid. Once an invoice has been
             * forgiven, it cannot be unforgiven or reopened.
             */
            forgiven?: boolean;

            /**
             * Extra information about a charge for the customer’s credit card statement.
             */
            statement_descriptor?: string;

            /**
             * The percent tax rate applied to the invoice, represented as a non-negative decimal
             * number (with at most four decimal places) between 0 and 100. To unset a
             * previously-set value, pass an empty string. This field can be updated only on draft
             * invoices.
             */
            tax_percent?: number;
        }

        interface IInvoicePayOptions extends IDataOptionsWithMetadata {
            /**
             * A payment source to be charged. The source must be the ID of a source
             * belonging to the customer associated with the invoice being paid.
             */
            source?: sources.ISourceCreationOptions;
        }

        interface IInvoiceListOptions extends IListOptions {
            /**
             * The billing mode of the invoice to retrieve. Either `charge_automatically` or `send_invoice`
             */
            billing?: "charge_automatically" | "send_invoice";

            /**
             * A filter on the list based on the object created field. The value can be a string with an integer Unix timestamp,
             * or it can be a dictionary with the following options:
             */
            created?: IDateFilter;

            /**
             * @deprecated Use created property instead as of api version 2019-03-14.
             */
            date?: IDateFilter;

            /**
             * The identifier of the customer whose invoices to return. If none is provided, all invoices will be returned.
             */
            customer?: string;

            /**
             * A filter on the list based on the object due_date field. The value can be a string with an integer Unix timestamp,
             * or it can be a dictionary with the following options:
             */
            due_date?: IDateFilter;

            /**
             * Only return invoices for the subscription specified by this subscription ID
             */
            subscription?: string;
        }

        interface IInvoiceLineItemRetrievalOptions extends IListOptions {
            coupon?: string;

            /**
             * In the case of upcoming invoices, the customer of the upcoming invoice is required. In other cases it is ignored.
             */
            customer?: string;

            /**
             * In the case of upcoming invoices, the subscription of the upcoming invoice is optional. In other cases it is ignored.
             */
            subscription?: string;

            subscription_plan?: string;
            subscription_prorate?: boolean;
            subscription_proration_date?: number;
            subscription_quantity?: number;
            subscription_trial_end?: number;
        }

        interface IInvoiceUpcomingOptions extends IDataOptions {
            /**
             * The code of the coupon to apply. If a subscription or subscription_plan is provided, the invoice returned will preview updating
             * or creating a subscription with that coupon. Otherwise, it will preview applying that coupon to the customer for the next upcoming
             * invoice from among the customer’s subscriptions.
             */
            coupon?: string;

            /**
             * The identifier of the subscription for which you’d like to retrieve the upcoming invoice. If not provided, but a subscription_plan
             * is provided, you will preview creating a subscription to that plan. If neither subscription nor subscription_plan is provided, you
             * will retrieve the next upcoming invoice from among the customer’s subscriptions.
             */
            subscription?: string;

            /**
             * If set, the invoice returned will preview updating the subscription given to this plan, or creating a new subscription to this plan
             * if no subscription is given.
             */
            subscription_plan?: string;

            /**
             * If previewing an update to a subscription, this decides whether the preview will show the result of applying prorations or not. If
             * set, one of subscription_plan or subscription, and one of subscription_plan, subscription_quantity or subscription_trial_end are
             * required.
             */
            subscription_prorate?: boolean;

            /**
             * If previewing an update to a subscription, and doing proration, subscription_proration_date forces the proration to be calculated as
             * though the update was done at the specified time. The time given must be within the current subscription period, and cannot be
             * before the subscription was on its current plan.If set, subscription, and one of subscription_plan, subscription_quantity or
             * subscription_trial_end are required. Also, subscription_proration cannot be set to false.
             */
            subscription_proration_date?: number;

            /**
             * If provided, the invoice returned will preview updating or creating a subscription with that quantity. If set, one of subscription_plan
             * or subscription is required.
             */
            subscription_quantity?: number;

            /**
             * If provided, the invoice returned will preview updating or creating a subscription with that trial end. If set, one of subscription_plan
             * or subscription is required.
             */
            subscription_trial_end?: number;
        }

        interface IPeriod {
            /**
             * The period start date
             */
            start: number;
            /**
             * The period end date
             */
            end: number;
        }

        interface ICustomField {
            /**
             * The name of the custom field.
             */
            name: string;
            /**
             * The value of the custom field.
             */
            value: string;
        }

        interface IStatusTransitions {
            /**
             * The time that the invoice draft was finalized.
             */
            finalized_at: number;
            /**
             * The time that the invoice was marked uncollectible.
             */
            marked_uncollectible_at: number;
            /**
             * The time that the invoice was paid.
             */
            paid_at: number;
            /**
             * The time that the invoice was voided.
             */
            voided_at: number;
        }

        interface IThresholdReason {
            /**
             * The total invoice amount threshold boundary if it triggered the threshold invoice.
             */
            amount_gte: number;
            /**
             * Indicates which line items triggered a threshold invoice.
             */
            item_reasons: IItemReason[];
        }

        interface IItemReason {
            /**
             * The IDs of the line items that triggered the threshold invoice.
             */
            line_item_ids: string[];
            /**
             * The quantity threshold boundary that applied to the given line item.
             */
            usage_gte: number;
        }
    }

    namespace invoiceItems {
        interface InvoiceItem extends IResourceObject {
            /**
             * Value is "invoiceitem"
             */
            object: "invoiceitem";

            amount: number;
            currency: string;
            customer: string;
            date: number;
            description: string;

            /**
             * If true, discounts will apply to this invoice item. Always false for prorations.
             */
            discountable: boolean;

            /**
             * If null, the invoice item is pending and will be included in the upcoming invoice.
             */
            invoice: string | null;
            livemode: boolean;
            metadata: IMetadata;

            period: invoices.IPeriod;

            /**
             * If the invoice item is a proration, the plan of the subscription that the proration was computed for.
             */
            plan: plans.IPlan;

            /**
             * Whether or not the invoice item was created automatically as a proration adjustment when the customer switched plans
             */
            proration: boolean;

            /**
             * If the invoice item is a proration, the quantity of the subscription that the proration was computed for.
             */
            quantity: number;

            /**
             * The subscription that this invoice item has been created for, if any.
             */
            subscription: string | subscriptions.ISubscription;
        }

        interface InvoiceItemCreationOptions extends IDataOptionsWithMetadata {
            /**
             * The integer amount in cents of the charge to be applied to the upcoming invoice. If you want to apply a credit to the customer’s
             * account, pass a negative amount.
             */
            amount: number;

            /**
             * 3-letter ISO code for currency.
             */
            currency: string;

            /**
             * The ID of the customer who will be billed when this invoice item is billed.
             */
            customer: string;

            /**
             * An arbitrary string which you can attach to the invoice item. The description is displayed in the invoice for easy tracking.
             * This can be unset by updating the value to null and then saving.
             */
            description?: string;

            /**
             * Controls whether discounts apply to this invoice item. Defaults to false for prorations or negative invoice items, and true for
             * all other invoice items.
             */
            discountable?: boolean;

            /**
             * The ID of an existing invoice to add this invoice item to. When left blank, the invoice item will be added to the next upcoming
             * scheduled invoice. Use this when adding invoice items in response to an invoice.created webhook. You cannot add an invoice item
             * to an invoice that has already been paid, attempted or closed.
             */
            invoice?: string;

            /**
             * The ID of a subscription to add this invoice item to. When left blank, the invoice item will be be added to the next upcoming
             * scheduled invoice. When set, scheduled invoices for subscriptions other than the specified subscription will ignore the invoice
             * item. Use this when you want to express that an invoice item has been accrued within the context of a particular subscription.
             */
            subscription?: string;
        }

        interface InvoiceItemUpdateOptions extends IDataOptionsWithMetadata {
            /**
             * The integer amount in cents/pence of the charge to be applied to the upcoming invoice. If you want to apply a credit to the customer's
             * account, pass a negative amount.
             */
            amount?: number;

            /**
             * An arbitrary string which you can attach to the invoice item. The description is displayed in the invoice for easy tracking. This can be
             * unset by updating the value to null and then saving.
             */
            description?: string;

            /**
             * Controls whether discounts apply to this invoice item. Defaults to false for prorations or negative invoice items, and true for all other
             * invoice items. Cannot be set to true for prorations.
             */
            discountable?: boolean;
        }

        interface InvoiceItemListOptions extends IListOptionsCreated {
            /**
             * The identifier of the customer whose invoice items to return. If none is provided, all invoice items will be returned.
             */
            customer?: string;
        }
    }

    namespace orders {
        interface IOrder extends IResourceObject {
            /**
             * Value is "order"
             */
            object: "order";

            /**
             * A positive integer in the smallest currency unit (that is, 100 cents for $1.00, or 1 for ¥1, Japanese Yen being a 0-decimal
             * currency) representing the total amount for the order.
             */
            amount: number;

            /**
             * A positive integer in the smallest currency unit (that is, 100 cents for $1.00, or 1 for ¥1, Japanese Yen being a 0-decimal
             * currency) representing the total amount returned for the order thus far.
             */
            amount_returned: number;

            /**
             * ID of the Connect Application that created the order.
             */
            application: string;

            application_fee: number;

            /**
             * The ID of the payment used to pay for the order. Present if the order status is paid, fulfilled, or refunded. [Expandable]
             */
            charge: string | charges.ICharge;

            created: number;

            /**
             * 3-letter ISO code representing the currency in which the order was made.
             */
            currency: string;

            /**
             * The customer used for the order. [Expandable]
             */
            customer: string | customers.ICustomer;

            /**
             * The email address of the customer placing the order.
             */
            email: string;

            external_coupon_code: string;

            /**
             * List of items constituting the order.
             */
            items: IOrderItem[];

            livemode: boolean;
            metadata: IMetadata;

            /**
             * The shipping method that is currently selected for this order, if any. If present, it is equal to one of the ids of shipping methods
             * in the shipping_methods array. At order creation time, if there are multiple shipping methods, Stripe will automatically selected
             * the first method.
             */
            selected_shipping_method: string;

            /**
             * The shipping address for the order. Present if the order is for goods to be shipped.
             */
            shipping: IShippingInformation;

            /**
             * A list of supported shipping methods for this order. The desired shipping method can be specified either by updating the order, or
             * when paying it.
             */
            shipping_methods: IShippingMethod[];

            status: OrderStatus;

            /**
             * The timestamps at which the order status was updated
             */
            status_transitions: {
                canceled: number;
                fulfiled: number;
                paid: number;
                returned: number;
            };

            updated: number;
        }

        interface IOrderItem extends IObject {
            /**
             * value is "order_item"
             */
            object: "order_item";

            /**
             * A positive integer in the smallest currency unit (that is, 100 cents for $1.00, or 1 for ¥1, Japanese Yen being a 0-decimal currency)
             * representing the total amount for the line item.
             */
            amount: number;

            /**
             * 3-letter ISO code representing the currency of the line item.
             */
            currency: string;

            /**
             * Description of the line item, meant to be displayable to the user (e.g., "Express shipping").
             */
            description: string;

            /**
             * The ID of the associated object for this line item. Expandable if not null (e.g., expandable to a SKU). [Expandable]
             */
            parent: string | skus.ISku;

            /**
             * A positive integer representing the number of instances of parent that are included in this order item.
             * Applicable/present only if type is sku.
             */
            quantity: number;

            /**
             * The type of line item. One of "sku", "tax", "shipping", or "discount".
             */
            type: "sku" | "tax" | "shipping" | "discount" ;
        }

        interface IOrderCreationOptions extends IDataOptionsWithMetadata {
            /**
             * 3-letter ISO code representing the currency in which the order should be made. Stripe will validate that all entries in items match
             * the currency specified here.
             */
            currency: string;

            /**
             * A coupon code that represents a discount to be applied to this order. Must be one-time duration and in same currency as the order.
             */
            coupon?: string;

            /**
             * The ID of an existing customer to use for this order. If provided, the customer email and shipping address will be used to create
             * the order. Subsequently, the customer will also be charged to pay the order. If email or shipping are also provided, they will
             * override the values retrieved from the customer object.
             */
            customer?: string;

            /**
             * The email address of the customer placing the order.
             */
            email?: string;

            /**
             * List of items constituting the order.
             */
            items?: IOrderItemCreationHash[];

            /**
             * Shipping address for the order. Required if any of the SKUs are for products that have shippable set to true.
             */
            shipping?: IShippingInformation;
        }

        interface IOrderUpdateOptions extends IDataOptionsWithMetadata {
            /**
             * A coupon code that represents a discount to be applied to this order. Must be one-time duration and in same currency as the order.
             */
            coupon?: string;

            /**
             * The shipping method to select for fulfilling this order. If specified, must be one of the ids of a shipping method in the
             * shipping_methods array. If specified, will overwrite the existing selected shipping method, updating items as necessary.
             */
            selected_shipping_method?: string;

            status: OrderStatus;
        }

        interface IOrderPayOptions extends IDataOptionsWithMetadata {
            /**
             * The ID of an existing customer that will be charged in this request.
             *
             * Either customer or source is required
             */
            customer?: string;

            /**
             * A payment source to be charged, such as a credit card. If you also pass a customer ID, the source must be the ID of a source belonging
             * to the customer. Otherwise, if you do not pass a customer ID, the source you provide must either be a token, like the ones returned
             * by Stripe.js, or a object containing a user's credit card details, with the options described below. Although not all information is
             * required, the extra info helps prevent fraud.
             *
             * Either source or customer is required
             */
            source?: sources.ISourceCreationOptions;

            /**
             * A fee in cents/pence that will be applied to the order and transferred to the application owner's Stripe account. To use an application
             * fee, the request must be made on behalf of another account, using the Stripe-Account header or OAuth key. For more information, see
             * the application fees documentation.
             */
            application_fee?: number;

            /**
             * The email address of the customer placing the order. If a customer is specified, that customer's email address will be used.
             *
             * Optional, but required if not previously specified.
             */
            email?: string;
        }

        interface IOrderListOptions extends IListOptionsCreated {
            /**
             * Only return orders for the given customer
             */
            customer?: string;

            /**
             * Only return orders with the given IDs
             */
            ids?: string[];

            /**
             * Only return orders that have the given status. One of "created", "paid", "fulfilled", or "refunded".
             */
            status: OrderStatus;

            /**
             * Filter orders based on when they were "paid", "fulfilled", "canceled", or "returned"
             */
            status_transitions?: {
                /**
                 * A filter on the list based on the object canceled field. The value can be a string with an integer Unix timestamp,
                 * or it can be a dictionary with the following options:
                 */
                canceled?: IDateFilter;

                /**
                 * A filter on the list based on the object fulfilled field. The value can be a string with an integer Unix timestamp,
                 * or it can be a dictionary with the following options:
                 */
                fulfilled?: IDateFilter;

                /**
                 * A filter on the list based on the object paid field. The value can be a string with an integer Unix timestamp,
                 * or it can be a dictionary with the following options:
                 */
                paid?: IDateFilter;

                /**
                 * A filter on the list based on the object returned field. The value can be a string with an integer Unix timestamp,
                 * or it can be a dictionary with the following options:
                 */
                returned?: IDateFilter;
            };
        }

        interface IOrderItemCreationHash {
            /**
             * A positive integer in the smallest currency unit (that is, 100 cents for $1.00, or 1 for ¥1, Japanese Yen being a 0-decimal currency)
             * representing the total amount for the line item.
             */
            amount?: number;

            /**
             * 3-letter ISO code representing the currency of the line item.
             */
            currency?: string;

            /**
             * Description of the line item, meant to be displayable to the user (e.g., "Express shipping").
             */
            description?: string;

            /**
             * The ID of the SKU being ordered.
             */
            parent: string;

            /**
             * The quantity of this order item. When type is sku, this is the number of instances of the SKU to be ordered.
             */
            quantity?: number;

            /**
             * The type of line item. One of "sku", "tax", "shipping", or "discount".
             */
            type?: "sku" | "tax" | "shipping" | "discount" ;
        }

        interface IShippingMethod {
            id: string;

            /**
             * A positive integer in the smallest currency unit (that is, 100 cents for $1.00, or 1 for ¥1, Japanese Yen being a 0-decimal currency)
             * representing the total amount for the line item.
             */
            amount: number;

            /**
             * 3-letter ISO code representing the currency of the line item.
             */
            currency: string;

            /**
             * The estimated delivery date for the given shipping method. Can be either a specific date or a range.
             */
            delivery_estimate: {
                /**
                 * If type is "exact", date will be the expected delivery date in the format YYYY-MM-DD
                 */
                date: string;

                /**
                 * If type is "range", earliest will be be the earliest delivery date in the format YYYY-MM-DD
                 */
                earliest: string;

                /**
                 * If type is "range", latest will be the latest delivery date in the format YYYY-MM-DD
                 */
                latest: string;

                /**
                 * The type of estimate. Must be either "range" or "exact"
                 */
                type: "range" | "exact";
            };

            /**
             * Description of the line item, meant to be displayable to the user (e.g., "Express shipping").
             */
            description: string;
        }

        /**
         * Current order status. One of created, paid, canceled, fulfilled, or returned. More detail in the Relay API Overview.
         */
        type OrderStatus = "created" | "paid" | "canceled" | "fulfilled" | "returned";
    }

    namespace payouts {
        interface IPayout extends IResourceObject {
            /**
             * Value is "payout"
             */
            object: "payout";

            /**
             * Amount (in cents) to be transferred to your bank account or debit card
             */
            amount: number;

            /**
             * Date the payout is expected to arrive in the bank. This factors in delays like weekends or bank holidays
             */
            arrival_date: number;

            /**
             * Returns true if the payout was created by an automated payout schedule, and false if it was requested manually.
             */
            automatic: boolean;

            /**
             * Balance transaction that describes the impact of this transfer on your account balance. [Expandable]
             */
            balance_transaction: string | balance.IBalanceTransaction;

            /**
             * Time at which the object was created. Measured in seconds since the Unix epoch
             */
            created: number;

            /**
             * Three-letter ISO currency code, in lowercase. Must be a supported currency.
             * https://stripe.com/docs/currencies
             */
            currency: string;

            /**
             * An arbitrary string attached to the object. Often useful for displaying to users
             */
            description: string;

            /**
             * ID of the bank account or card the payout was sent to. [Expandable]
             */
            destination: string | bankAccounts.IBankAccount | cards.ICardHash;

            /**
             * If the payout failed or was canceled, this will be the ID of the balance
             * transaction that reversed the initial balance transaction, and puts the
             * funds from the failed payout back in your balance. [Expandable]
             */
            failure_balance_transaction: string | balance.IBalanceTransaction;

            /**
             * Error code explaining reason for payout failure if available. See Types of payout failures for a
             * list of failure codes: https://stripe.com/docs/api#payout_failures
             */
            failure_code: string;

            /**
             * Message to user further explaining reason for the payout failure if available
             */
            failure_message: string;

            /**
             * Flag indicating whether the object exists in live mode or test mode
             */
            livemode: boolean;

            /**
             * Set of key/value pairs that you can attach to an object. It can be useful for storing additional
             * information about the object in a structured format.
             */
            metadata: IMetadata;

            /**
             * The method used to send this payout, which can be standard or instant. instant is only supported
             * for payouts to debit cards.
             */
            method: PayoutMethods;

            /**
             * The source balance this payout came from.
             * One of card, bank_account, bitcoin_receiver, or alipay_account
             */
            source_type: "alipay_account" | "bank_account" | "bitcoin_receiver" | "card";

            /**
             * Extra information about a payout to be displayed on the user's bank statement
             */
            statement_descriptor: string;

            /**
             * Current status of the payout (paid, pending, in_transit, canceled or failed).
             * A payout will be pending until it is submitted to the bank, at which point it
             * becomes in_transit. It will then change to paid if the transaction goes through.
             * If it does not go through successfully, its status will change to failed or canceled.
             */
            status: "canceled" | "failed" | "in_transit" | "paid" | "pending";

            /**
             * Can be bank_account or card.
             */
            type: PayoutTypes;
        }

        interface IPayoutCreationOptions extends IDataOptionsWithMetadata {
            /**
             * A positive integer in cents representing how much to payout.
             */
            amount: number;

            /**
             * Three-letter ISO currency code, in lowercase. Must be a supported currency.
             * https://stripe.com/docs/currencies
             */
            currency: string;

            /**
             * An arbitrary string attached to the object. Often useful for displaying to users.
             * This can be unset by updating the value to null and then saving.
             */
            description?: string;

            /**
             * The ID of a bank account or a card to send the payout to. If no destination is supplied,
             * the default external account for the specified currency will be used.
             */
            destination?: string;

            /**
             * The method used to send this payout, which can be standard or instant.
             * instant is only supported for payouts to debit cards.
             */
            method?: PayoutMethods;

            /**
             * The source balance to draw this payout from. Balances for different payment sources are
             * kept separately. You can find the amounts with the balances API.
             * Valid options are: alipay_account, bank_account, and card.
             */
            source_type?: "alipay_account" | "bank_account" | "card";

            /**
             * A string to be displayed on the recipient’s bank or card statement. This may be at most 22 characters.
             * Attempting to use a statement_descriptor longer than 22 characters will return an error.
             * Note: Most banks will truncate this information and/or display it inconsistently. Some may not display it at all.
             */
            statement_descriptor?: string;
        }

        interface IPayoutListOptions extends IListOptionsCreated {
            arrival_date?: string | IDateFilter;
            destination?: string;
            status?: "canceled" | "failed" | "paid" | "pending";
        }

        type PayoutMethods = "instant" | "standard";
        type PayoutTypes = "bank_account" | "card";
    }

    namespace paymentIntents {
        interface IPaymentIntent extends IResourceObject {
            /**
             * Value is "payment_intent".
             */
            object: 'payment_intent';

            /**
             * The amount in cents that is to be collected from this PaymentIntent.
             */
            amount: number;

            /**
             * The amount that can be captured with from this PaymentIntent (in cents).
             */
            amount_capturable: number;

            /**
             * The amount that was collected from this PaymentIntent (in cents).
             */
            amount_received: number;

            /**
             * ID of the Connect application that created the PaymentIntent. [Expandable]
             */
            application?: string | applications.IApplication | null;

            /**
             * A fee in cents that will be applied to the invoice and transferred to the application owner's Stripe account.
             */
            application_fee_amount?: number | null;

            /**
             * Populated when `status` is `canceled`, this is the time at which the PaymentIntent was canceled.
             * Measured in seconds since the Unix epoch.
             */
            canceled_at: number | null;

            /**
             * User-given reason for cancellation of this PaymentIntent.
             */
            cancelation_reason: PaymentIntentCancelationReason | null;

            /**
             * Capture method of this PaymentIntent.
             */
            capture_method: 'automatic' | 'manual';

            /**
             * Charges that were created by this PaymentIntent, if any.
             */
            charges: IList<charges.ICharge>;

            /**
             * The client secret of this PaymentIntent. Used for client-side retrieval using a publishable key. Please refer to dynamic authentication guide on how client_secret should be handled.
             */
            client_secret: string;

            /**
             * Confirmation method of this PaymentIntent.
             */
            confirmation_method: 'secret' | 'publishable';

            /**
             * Time at which the object was created. Measured in seconds since the Unix epoch.
             */
            created: number;

            /**
             * Three-letter ISO currency code, in lowercase. Must be a supported currency.
             */
            currency: string;

            /**
             * ID of the Customer this PaymentIntent is for if one exists. [Expandable]
             */
            customer: string | customers.ICustomer | null;

            /**
             * An arbitrary string attached to the object. Often useful for displaying to users.
             */
            description?: string;

            /**
             * The payment error encountered in the previous PaymentIntent confirmation.
             */
            last_payment_error: IStripeError | null;

            livemode: boolean;

            metadata: IMetadata;

            /**
             * If present, this property tells you what actions you need to take in order for your customer to fulfill a payment using the provided source.
             */
            next_action:
                | IPaymentIntentNextActionUseStripeSdk
                | IPaymentIntentNextActionRedirectToUrl;

            /**
             * The account (if any) for which the funds of the PaymentIntent are intended. See the PaymentIntents Connect usage guide for details. [Expandable]
             */
            on_behalf_of?: string | null;

            /**
             * The list of payment method types (e.g. card) that this PaymentIntent is allowed to use.
             */
            payment_method_types: string[];

            /**
             * Email address that the receipt for the resulting payment will be sent to.
             */
            receipt_email: string | null;

            /**
             * ID of the review associated with this PaymentIntent, if any. [Expandable]
             */
            review?: string | reviews.IReview | null;

            /**
             * Shipping information for this PaymentIntent.
             */
            shipping?: IShippingInformation | null;

            /**
             * ID of the source used in this PaymentIntent. [Expandable]
             */
            source:
                | string
                | cards.ICard
                | bitcoinReceivers.IBitcoinReceiver
                | bankAccounts.IBankAccount;

            /**
             * Extra information about a PaymentIntent. This will appear on your customer’s statement when this PaymentIntent succeeds in creating a charge.
             */
            statement_descriptor: string | null;

            /**
             * The several states the PaymentIntent goes through until it it either canceled or succeeds.
             */
            status:
                | 'requires_payment_method'
                | 'requires_action'
                | 'processing'
                | 'requires_authorization'
                | 'requires_capture'
                | 'canceled'
                | 'succeeded';

            /**
             * The data with which to automatically create a Transfer when the payment is finalized.
             */
            transfer_data: IPaymentIntentTransferData | null;

            /**
             * A string that identifies the resulting payment as part of a group.
             */
            transfer_group: string | null;
        }

        interface IPaymentIntentTransferData {
            /**
             * The account (if any) the payment will be attributed to for tax reporting, and where funds from the payment will be transferred to upon payment success. [Expandable]
             */
            destination:
                | string
                | bankAccounts.IBankAccount
                | cards.ICardHash
                | accounts.IAccountCreationOptions;
        }

        interface IPaymentIntentNextActionRedirectToUrl {
            type: 'redirect_to_url';
            /**
             * Contains instructions for authenticating a payment by redirecting your customer to another page or application.
             */
            redirect_to_url: { return_url: string; url: string };
        }

        interface IPaymentIntentNextActionUseStripeSdk {
            type: 'use_stripe_sdk';
            /**
             * When confirming a PaymentIntent with js, js depends on the contents of this object to invoke authentication flows. The shape of the contents is subject to change and is only intended to be used by js.
             */
            use_stripe_sdk: any;
        }

        type PaymentIntentCancelationReason = 'duplicate' | 'fraudulent' | 'requested_by_customer' | 'failed_invoice';

        interface IPaymentIntentCreationOptions {
            /**
             * Amount intended to be collected by this PaymentIntent (in cents).
             */
            amount: number;

            /**
             * Three-letter ISO currency code, in lowercase. Must be a supported currency.
             */
            currency: string;

            /**
             * The list of payment method types (e.g. card) that this PaymentIntent is allowed to use.
             */
            payment_method_types: string[];

            /**
             * The amount of the application fee in cents (if any) that will be applied to the payment and transferred to the application owner’s Stripe account. To use an application fee, the request must be made on behalf of another account, using the `Stripe-Account` header or an OAuth key.
             */
            application_fee_amount?: number;

            /**
             * Capture method of this PaymentIntent.
             */
            capture_method?: 'automatic' | 'manual';

            /**
             * Attempt to confirm this PaymentIntent immediately. If the payment method attached is a card, a return_url must be provided in case additional authentication is required.
             */
            confirm?: boolean;

            /**
             * ID of the customer this PaymentIntent is for if one exists.
             */
            customer?: string;

            /**
             * An arbitrary string attached to the object. Often useful for displaying to users. This can be unset by updating the value to null and then saving.
             */
            description?: string | null;

            /**
             * A set of key/value pairs that you can attach to an object. It can be
             * useful for storing additional information about the object in a structured
             * format. You can unset an individual key by setting its value to null and
             * then saving. To clear all keys, set metadata to null, then save.
             */
            metadata?: IOptionsMetadata;

            /**
             * The Stripe account ID for which these funds are intended.
             */
            on_behalf_of?: string;

            /**
             * Email address that the receipt for the resulting payment will be sent to.
             */
            receipt_email?: string;

            /**
             * The URL to redirect your customer back to after they authenticate or cancel their payment on the payment method’s app or site. If you’d prefer to redirect to a mobile application, you can alternatively supply an application URI scheme. This param can only be used if `confirm=true`.
             */
            return_url?: string;

            /**
             * Set to `true` to save this PaymentIntent’s payment method to the associated Customer, if the payment method is not already attached. This parameter only applies to the payment method passed in the same request or the current payment method attached to the PaymentIntent and must be specified again if a new payment method is added.
             */
            save_payment_method?: boolean;

            /**
             * Shipping information for this PaymentIntent.
             */
            shipping?: IShippingInformation;

            /**
             * ID of the Source object to attach to this PaymentIntent.
             */
            source?: string;

            /**
             * Extra information about a PaymentIntent. This will appear on your customer’s statement when this PaymentIntent succeeds in creating a charge.
             */
            statement_descriptor?: string;

            /**
             * The parameters used to automatically create a Transfer when the payment succeeds.
             */
            transfer_data?: IPaymentIntentTransferData;

            /**
             * A string that identifies the resulting payment as part of a group.
             */
            transfer_group?: string;
        }

        interface IPaymentIntentUpdateOptions {
            /**
             * Amount intended to be collected by this PaymentIntent (in cents).
             */
            amount?: number;

            /**
             * The amount of the application fee in cents (if any) that will be applied to the payment and transferred to the application owner’s Stripe account. To use an application fee, the request must be made on behalf of another account, using the `Stripe-Account` header or an OAuth key.
             */
            application_fee_amount?: number;

            /**
             * Three-letter ISO currency code, in lowercase. Must be a supported currency.
             */
            currency?: string;

            /**
             * ID of the customer this PaymentIntent is for if one exists.
             */
            customer?: string;

            /**
             * An arbitrary string attached to the object. Often useful for displaying to users. This can be unset by updating the value to null and then saving.
             */
            description?: string | null;

            /**
             * A set of key/value pairs that you can attach to an object. It can be
             * useful for storing additional information about the object in a structured
             * format. You can unset an individual key by setting its value to null and
             * then saving. To clear all keys, set metadata to null, then save.
             */
            metadata?: IOptionsMetadata;

            /**
             * Email address that the receipt for the resulting payment will be sent to.
             */
            receipt_email?: string;

            /**
             * Set to `true` to save this PaymentIntent’s payment method to the associated Customer, if the payment method is not already attached. This parameter only applies to the payment method passed in the same request or the current payment method attached to the PaymentIntent and must be specified again if a new payment method is added.
             */
            save_payment_method?: boolean;

            /**
             * Shipping information for this PaymentIntent.
             */
            shipping?: IShippingInformation;

            /**
             * ID of the Source object to attach to this PaymentIntent.
             */
            source?: string;

            /**
             * A string that identifies the resulting payment as part of a group.
             */
            transfer_group?: string;
        }

        interface IPaymentIntentConfirmOptions {
            /**
             * The client secret of this PaymentIntent. Used for client-side retrieval using a publishable key. Please refer to dynamic authentication guide on how client_secret should be handled. Required if using Publishable Key!
             */
            client_secret?: string;

            /**
             * Email address that the receipt for the resulting payment will be sent to.
             */
            receipt_email?: string | null;

            /**
             * The URL to redirect your customer back to after they authenticate or cancel their payment on the payment method’s app or site. If you’d prefer to redirect to a mobile application, you can alternatively supply an application URI scheme. This parameter is only used for cards and other redirect-based payment methods.
             */
            return_url?: string;

            /**
             * Set to `true` to save this PaymentIntent’s payment method to the associated Customer, if the payment method is not already attached. This parameter only applies to the payment method passed in the same request or the current payment method attached to the PaymentIntent and must be specified again if a new payment method is added.
             */
            save_payment_method?: boolean;

            /**
             * Shipping information for this PaymentIntent.
             */
            shipping?: IShippingInformation | null;

            /**
             * ID of the source used in this PaymentIntent.
             */
            source?: string;
        }

        interface IPaymentIntentRetrieveOptions {
            /**
             * The client secret of the PaymentIntent. Required if a publishable key is used to retrieve the source.
             *
             * REQUIRED IF USING PUBLISHABLE KEY!
             */
            client_secret: string;
        }

        interface IPaymentIntentCaptureOptions {
            /**
             * The amount to capture (in cents) from the PaymentIntent, which must be less than or equal to the original amount. Any additional amount will be automatically refunded. Defaults to the full `amount_capturable` if not provided.
             */
            amount_to_capture?: number;

            /**
             * The amount of the application fee (if any) that will be applied to the payment and transferred to the application owner’s Stripe account. To use an application fee, the request must be made on behalf of another account, using the `Stripe-Account` header or an OAuth key.
             */
            application_fee_amount?: number;
        }

        interface IPaymentIntentListOptions extends IListOptionsCreated {
            /**
             * Filter links by their expiration status. By default, all links are returned.
             */
            expired?: boolean;

            /**
             * Only return links for the given file.
             */
            file?: boolean;
        }
    }

    namespace plans {
        interface ITier {
            /**
             * Per unit price for units relevant to the tier.
             */
            amount: number;

            /**
             * Up to and including to this quantity will be contained in the tier.
             */
            up_to: number;
        }

        interface ITransformUsage {
            /**
             * Divide usage by this number.
             */
            divide_by: number;

            /**
             * After division, either round the result `up` or `down`.
             */
            round: "up" | "down";
        }

        /**
         * A subscription plan contains the pricing information for different products and feature levels on your site.
         * For example, you might have a $10/month plan for basic features and a different $20/month plan for premium features.
         */
        interface IPlan extends IResourceObject {
            /**
             * Value is "plan"
             */
            object: "plan";

            /**
             * Whether the plan is currently available for new subscriptions.
             */
            active: boolean;

            /**
             * Specifies a usage aggregation strategy for plans of `usage_type=metered`. Allowed values are `sum` for summing up all usage during a period, `last_during_period` for picking the last usage record reported within a period, `last_ever` for picking the last usage record ever (across period bounds) or `max` which picks the usage record with the maximum reported usage during a period. Defaults to `sum`.
             */
            aggregate_usage: "sum" | "last_during_period" | "last_ever" | "max" | null;

            /**
             * The amount in cents to be charged on the interval specified
             */
            amount: number;

            /**
             * Describes how to compute the price per period. Either `per_unit` or `tiered`. `per_unit` indicates that the fixed amount (specified in `amount`) will be charged per unit in `quantity` (for plans with `usage_type=licensed`), or per unit of total usage (for plans with `usage_type=metered`). `tiered` indicates that the unit pricing will be computed using a tiering strategy as defined using the `tiers` and `tiers_mode` attributes.
             */
            billing_scheme: "per_unit" | "tiered";

            /**
             * Time at which the object was created. Measured in seconds since the Unix epoch.
             */
            created: number;

            /**
             * Three-letter ISO currency code, in lowercase. Must be a supported currency.
             */
            currency: string;

            /**
             * One of `day`, `week`, `month` or `year`. The frequency with which a subscription should be billed.
             */
            interval: IntervalUnit;

            /**
             * The number of intervals (specified in the `interval` property) between subscription billings. For example, `interval=month` and `interval_count=3` bills every 3 months.
             */
            interval_count: number;

            /**
             * Has the value `true` if the object exists in live mode or the value `false` if the object exists in test mode.
             */
            livemode: boolean;

            /**
             * Set of key-value pairs that you can attach to an object. This can be useful for storing additional information about the object in a structured format.
             */
            metadata: IMetadata;

            /**
             * A brief description of the plan, hidden from customers.
             */
            nickname: string | null;

            /**
             * The product whose pricing this plan determines. [Expandable]
             */
            product?: string | products.IProduct;

            /**
             * Each element represents a pricing tier. This parameter requires `billing_scheme` to be set to `tiered`. See also the documentation for `billing_scheme`.
             */
            tiers: ITier[] | null;

            /**
             * Defines if the tiering price should be `graduated` or `volume` based. In `volume`-based tiering, the maximum quantity within a period determines the per unit price, in `graduated` tiering pricing can successively change as the quantity grows.
             */
            tiers_mode: "graduated" | "volume" | null;

            /**
             * Apply a transformation to the reported usage or set quantity before computing the billed price. Cannot be combined with `tiers`.
             */
            transform_usage: ITransformUsage | null;

            /**
             * Default number of trial days when subscribing a customer to this plan using `trial_from_plan=true`.
             */
            trial_period_days: number;

            /**
             * Configures how the quantity per period should be determined, can be either `metered` or `licensed`. `licensed` will automatically bill the `quantity` set for a plan when adding it to a subscription, `metered` will aggregate the total usage based on usage records. Defaults to `licensed`.
             */
            usage_type: "metered" | "licensed";
        }

        interface IPlanCreationOptions extends IDataOptionsWithMetadata {
            /**
             * An identifier randomly generated by Stripe. Used to identify this plan when subscribing a customer. You can optionally override this
             * ID, but the ID must be unique across all plans in your Stripe account. You can, however, use the same plan ID in both live and test
             * modes.
             */
            id?: string;

            /**
             * A positive integer in cents/pence (or 0 for a free plan) representing how much to charge (on a recurring basis).
             */
            amount: number;

            /**
             * 3-letter ISO code for currency.
             */
            currency: string;

            /**
             * Specifies billing frequency. Either "day", "week", "month" or "year".
             */
            interval: IntervalUnit;

            /**
             * The product whose pricing the created plan will represent. This can either be the ID of an existing product, or a dictionary containing
             * fields used to create a service product.
             */
            product: string | IPlanCreationOptionsProductHash;

            /**
             * The number of intervals between each subscription billing. For example, interval=month and interval_count=3 bills every 3 months.
             * Maximum of one year interval allowed (1 year, 12 months, or 52 weeks).
             */
            interval_count?: number;

            /**
             * A brief description of the plan, hidden from customers.
             */
            nickname?: string;

            /**
             * Specifies a usage aggregation strategy for plans of `usage_type=metered`. Allowed values are `sum` for summing up all usage during a period, `last_during_period` for picking the last usage record reported within a period, `last_ever` for picking the last usage record ever (across period bounds) or `max` which picks the usage record with the maximum reported usage during a period. Defaults to `sum`.
             */
            aggregate_usage?: "sum" | "last_during_period" | "last_ever" | "max";

            /**
             * Describes how to compute the price per period. Either `per_unit` or `tiered`. `per_unit` indicates that the fixed amount (specified in `amount`) will be charged per unit in `quantity` (for plans with `usage_type=licensed`), or per unit of total usage (for plans with `usage_type=metered`). `tiered` indicates that the unit pricing will be computed using a tiering strategy as defined using the `tiers` and `tiers_mode` attributes.
             */
            billing_scheme?: "per_unit" | "tiered";

            /**
             * Has the value `true` if the object exists in live mode or the value `false` if the object exists in test mode.
             */
            livemode?: boolean;

            /**
             * Set of key-value pairs that you can attach to an object. This can be useful for storing additional information about the object in a structured format.
             */
            metadata?: IMetadata;

            /**
             * Each element represents a pricing tier. This parameter requires `billing_scheme` to be set to `tiered`. See also the documentation for `billing_scheme`.
             */
            tiers?: ITier[];

            /**
             * Defines if the tiering price should be `graduated` or `volume` based. In `volume`-based tiering, the maximum quantity within a period determines the per unit price, in `graduated` tiering pricing can successively change as the quantity grows.
             */
            tiers_mode?: "graduated" | "volume";

            /**
             * Apply a transformation to the reported usage or set quantity before computing the billed price. Cannot be combined with `tiers`.
             */
            transform_usage?: ITransformUsage;

            /**
             * Default number of trial days when subscribing a customer to this plan using `trial_from_plan=true`.
             */
            trial_period_days?: number;

            /**
             * Configures how the quantity per period should be determined, can be either `metered` or `licensed`. `licensed` will automatically bill the `quantity` set for a plan when adding it to a subscription, `metered` will aggregate the total usage based on usage records. Defaults to `licensed`.
             */
            usage_type?: "metered" | "licensed";
        }

        interface IPlanUpdateOptions extends IDataOptionsWithMetadata {
            /**
             * A brief description of the plan, hidden from customers. This can be unset by updating the value to null and then saving.
             */
            nickname?: string;

            /**
             * The product the plan belongs to. Note that after updating, statement descriptors and line items of the plan in active subscriptions will
             * be affected.
             */
            product?: string;
        }

        interface IPlanCreationOptionsProductHash {
            /**
             * The identifier for the product. Must be unique. If not provided, an identifier will be randomly generated.
             */
            id?: string;

            /**
             * The product’s name, meant to be displayable to the customer.
             */
            name: string;

            /**
             * Set of key/value pairs that you can attach to an object. It can be useful for storing additional information about the object in a structured
             * format. Individual keys can be unset by posting an empty value to them. All keys can be unset by posting an empty value to metadata.
             */
            metadata?: IOptionsMetadata;

            /**
             * An arbitrary string to be displayed on your customer’s credit card statement. This may be up to 22 characters. The statement description may not
             * include <>”’ characters, and will appear on your customer’s statement in capital letters. Non-ASCII characters are automatically stripped. While
             * most banks display this information consistently, some may display it incorrectly or not at all.
             */
            statement_descriptor?: string;
        }

        type IntervalUnit = "day" | "week" | "month" | "year";
    }

    namespace products {
        interface IProduct extends IResourceObject {
            /**
             * Value is "product"
             */
            object: "product";

            /**
             * Whether or not the product is currently available for purchase.
             */
            active: boolean;

            /**
             * A list of up to 5 attributes that each SKU can provide values for (e.g. ["color", "size"]).
             */
            attributes: string[];

            /**
             * A short one-line description of the product, meant to be displayable to the customer.
             */
            caption: string;

            /**
             * Time at which the object was created. Measured in seconds since the Unix epoch.
             */
            created: number;

            /**
             * An array of connect application identifiers that cannot purchase this product.
             */
            deactivated_on: string[];

            /**
             * The product’s description, meant to be displayable to the customer.
             */
            description: string;

            /**
             * A list of up to 8 URLs of images for this product, meant to be displayable to the customer.
             */
            images: string[];

            livemode: boolean;
            metadata: IMetadata;

            /**
             * The product’s name, meant to be displayable to the customer.
             */
            name: string;

            package_dimensions: IPackageDimensions;

            /**
             * Whether this product is a shipped good.
             */
            shippable: boolean;

            /**
             * A sublist of active SKUs associated with this product.
             */
            skus: IList<skus.ISku>;

            updated: number;

            /**
             * Extra information about a product which will appear on your customer’s credit card statement. In the case that multiple products are billed
             * at once, the first statement descriptor will be used. Only available on products of type=service.
             */
            statement_descriptor: string;

            /**
             * The type of the product. The product is either of type good, which is eligible for use with Orders and SKUs, or service, which is eligible for
             * use with Subscriptions and Plans.
             */
            type: ProductType;

            /**
             * A URL of a publicly-accessible webpage for this product.
             */
            url: string;
        }

        interface IProductCreationOptions extends IDataOptionsWithMetadata {
            /**
             * The identifier for the product. Must be unique. If not provided, an identifier will be randomly generated.
             * Applicable to both service and good types.
             */
            id?: string;

            /**
             * The product’s name, meant to be displayable to the customer.
             * Applicable to both service and good types.
             */
            name: string;

            /**
             * The type of the product. The product is either of type service, which is eligible for use with Subscriptions
             * and Plans or good, which is eligible for use with Orders and SKUs.
             */
            type: ProductType;

            /**
             * Whether or not the product is currently available for purchase. Defaults to true. May only be set if type=good.
             */
            active?: boolean;

            /**
             * A list of up to 5 alphanumeric attributes that each SKU can provide values for (e.g. ["color", "size"]).
             * Applicable to both service and good types.
             */
            attributes?: string[];

            /**
             * A short one-line description of the product, meant to be displayable to the customer. May only be set if type=good.
             */
            caption?: string;

            /**
             * An array of Connect application names or identifiers that should not be able to order the SKUs for this product.
             * May only be set if type=good.
             */
            deactivate_on?: string[];

            /**
             * The product’s description, meant to be displayable to the customer. May only be set if type=good.
             */
            description?: string;

            /**
             * A list of up to 8 URLs of images for this product, meant to be displayable to the customer. May only be set if type=good.
             */
            images?: string[];

            /**
             * The dimensions of this product for shipping purposes. A SKU associated with this product can override this value by having its own
             * package_dimensions. May only be set if type=good.
             */
            package_dimensions?: IPackageDimensions;

            /**
             * Whether this product is shipped (i.e. physical goods). Defaults to true. May only be set if type=good.
             */
            shippable?: boolean;

            /**
             * A URL of a publicly-accessible webpage for this product. May only be set if type=good.
             */
            url?: string;

            /**
             * An arbitrary string to be displayed on your customer’s credit card statement. This may be up to 22 characters. The statement description
             * may not include <>”’ characters, and will appear on your customer’s statement in capital letters. Non-ASCII characters are automatically
             * stripped. While most banks display this information consistently, some may display it incorrectly or not at all.
             * May only be set if type=service.
             */
            statement_descriptor?: string;

            /**
             * A label that represents units of this product, such as seat(s), in Stripe and on customers’ receipts and invoices.
             * Only available on products of type=service.
             */
            unit_label?: string;
        }

        interface IProductUpdateOptions extends IDataOptionsWithMetadata {
            /**
             * Whether or not the product is available for purchase. Setting this to false also deactivates any active, related SKUs. Setting this to
             * true does not automatically activate any deactivated, related SKUs.
             */
            active?: boolean;

            /**
             * A short one-line description of the product, meant to be displayable to the customer.
             */
            caption?: string;

            /**
             * An array of Connect application names or identifiers that should not be able to order the SKUs for this product. This can be unset
             * by updating the value to null and then saving.
             */
            deactivate_on?: string[];

            /**
             * The product’s description, meant to be displayable to the customer.
             */
            description?: string;

            /**
             * A list of up to 8 URLs of images for this product, meant to be displayable to the customer. This can be unset by updating the value to
             * null and then saving.
             */
            images?: string[];

            /**
             * The product’s name, meant to be displayable to the customer.
             */
            name?: string;

            /**
             * The dimensions of this product for shipping purposes. A SKU associated with this product can override this value by having its own
             * package_dimensions.
             */
            package_dimensions?: IPackageDimensions;

            /**
             * Whether this product is shipped (i.e. physical goods). Defaults to true.
             */
            shippable?: boolean;

            /**
             * A URL of a publicly-accessible webpage for this product.
             */
            url?: string;

            /**
             * An arbitrary string to be displayed on your customer’s credit card statement. This may be up to 22 characters. The statement description
             * may not include <>”’ characters, and will appear on your customer’s statement in capital letters. Non-ASCII characters are automatically
             * stripped. While most banks display this information consistently, some may display it incorrectly or not at all.
             * May only be set if type=service.
             */
            statement_descriptor?: string;
        }

        interface IProductListOptions extends IListOptions {
            /**
             * Only return products that are active or inactive (e.g. pass false to list all inactive products).
             */
            active?: boolean;

            /**
             * Only return products with the given IDs.
             */
            ids?: string[];

            /**
             * Only return products that can be shipped (i.e., physical, not digital products).
             */
            shippable?: boolean;

            /**
             * Only return products with the given url
             */
            url?: string;

            /**
             * Only return products of this type
             */
            type?: string;

            /**
             * A filter on the list based on the object created field. The value can be a string with an integer Unix timestamp,
             * or it can be a dictionary with the following options:
             */
            created?: IDateFilter;
        }

        /**
         * The dimensions of this product for shipping purposes. A SKU associated with this product can override this value by having its
         * own package_dimensions
         */
        interface IPackageDimensions {
            /**
             * Height, in inches. Maximum precision is 2 decimal places.
             */
            height: number;
            /**
             * Length, in inches. Maximum precision is 2 decimal places.
             */
            length: number;
            /**
             * Weight, in ounces. Maximum precision is 2 decimal places.
             */
            weight: number;
            /**
             * Width, in inches. Maximum precision is 2 decimal places.
             */
            width: number;
        }

        type ProductType = "service" | "good";
    }

    namespace recipientCards { }

    namespace recipients {
        // tslint:disable-next-line:no-empty-interface
        interface IRecipient extends IResourceObject {
        }
     }

    namespace skus {
        interface ISku extends IResourceObject {
            /**
             * Value is "sku"
             */
            object: "sku";

            /**
             * Whether or not the SKU is available for purchase.
             */
            active: boolean;

            attributes: ISkuAttributes;
            created: number;

            /**
             * 3-letter ISO code for currency.
             */
            currency: string;

            /**
             * The URL of an image for this SKU, meant to be displayable to the customer.
             */
            image: string;

            inventory: IInventory;
            livemode: boolean;
            metadata: IMetadata;

            /**
             * The dimensions of this SKU for shipping purposes.
             */
            package_dimensions: products.IPackageDimensions;

            /**
             * The cost of the item as a positive integer in the smallest currency unit (that is, 100 cents to charge $1.00, or 1 to charge ¥1,
             * Japanese Yen being a 0-decimal currency).
             */
            price: number;

            /**
             * The ID of the product this SKU is associated with. The product must be currently active. [Expandable]
             */
            product: string | products.IProduct;

            updated: number;
        }

        interface ISkuCreationOptions extends IDataOptionsWithMetadata {
            /**
             * The identifier for the SKU. Must be unique. If not provided, an identifier will be randomly generated.
             */
            id?: string;

            /**
             * 3-letter ISO code for currency.
             */
            currency: string;

            inventory: IInventory;

            /**
             * The cost of the item as a nonnegative integer in the smallest currency unit (that is, 100 cents to charge $1.00, or 1 to charge ¥1,
             * Japanese Yen being a 0-decimal currency).
             */
            price: number;

            /**
             * The ID of the product this SKU is associated with.
             */
            product: string;

            /**
             * Whether or not the SKU is available for purchase. Default to true.
             */
            active?: boolean;

            attributes?: ISkuAttributes;

            /**
             * The URL of an image for this SKU, meant to be displayable to the customer.
             */
            image?: string;

            /**
             * The dimensions of this SKU for shipping purposes.
             */
            package_dimensions?: products.IPackageDimensions;
        }

        interface ISkuUpdateOptions extends IDataOptionsWithMetadata {
            /**
             * Whether or not the SKU is available for purchase.
             */
            active?: boolean;

            /**
             * 3-letter ISO code for currency.
             */
            currency?: string;

            /**
             * The URL of an image for this SKU, meant to be displayable to the customer.
             * This can be unset by updating the value to null and then saving.
             */
            image?: string;

            inventory?: IInventory;

            /**
             * The dimensions of this SKU for shipping purposes.
             */
            package_dimensions?: products.IPackageDimensions;

            /**
             * The cost of the item as a nonnegative integer in the smallest currency unit (that is, 100 cents to charge $1.00, or 1 to charge ¥1,
             * Japanese Yen being a 0-decimal currency).
             */
            price?: number;

            /**
             * The ID of the product this SKU is associated with.
             */
            product?: string;
        }

        interface ISkuListOptions extends IListOptions {
            /**
             * Only return SKUs that are active or inactive (e.g. pass false to list all inactive products).
             */
            active?: boolean;

            /**
             * Only return SKUs that have the specified key/value pairs in this partially constructed dictionary.
             * Can be specified only if product is also supplied. For instance, if the associated product has
             * attributes ["color", "size"], passing in attributes[color]=red returns all the SKUs for this product
             * that have color set to red.
             */
            attributes?: ISkuAttributes;

            /**
             * Only return SKUs with the given IDs.
             */
            ids?: string[];

            /**
             * Only return SKUs that are either in stock or out of stock (e.g. pass false to list all SKUs that are out of stock).
             * If no value is provided, all SKUs are returned.
             */
            in_stock?: boolean;

            /**
             * The ID of the product whose SKUs will be retrieved.
             */
            product?: string;
        }

        /**
         * Description of the SKU’s inventory.
         */
        interface IInventory {
            /**
             * The count of inventory available. Will be present if and only if type is "finite".
             *
             * Positive integer or zero
             */
            quantity?: number;

            /**
             * Inventory type. Possible values are "finite", "bucket"" (not quantified), and "infinite".
             */
            type: "finite" | "bucket" | "infinite" ;

            /**
             * An indicator of the inventory available. Possible values are "in_stock", "limited", and "out_of_stock".
             * Will be present if and only if type is "bucket".
             */
            value?: "in_stock" | "limited" | "out_of_stock";
        }

        /**
         * A dictionary of attributes and values for the attributes defined by the product.
         * If, for example, a product’s attributes are ["size", "gender"],
         * a valid SKU has the following dictionary of attributes: {"size": "Medium", "gender": "Unisex"}.
         */
        // tslint:disable-next-line:no-empty-interface
        interface ISkuAttributes {}
    }

    namespace ephemeralKeys {
        interface IStripeVersion {
            /**
             * https://stripe.com/docs/upgrades#api-changelog
             */
            stripe_version: string;
        }

        interface ICustomer {
            /**
             * customer id
             */
            customer: string;
        }

        interface IEphemeralKey extends IResourceObject {
            object: "ephemeral_key";
            associated_objects: IAssociatedObject[];
            created: number;
            expires: number;
            livemode: boolean;
            secret: string;
        }

        interface IAssociatedObject {
            id: string;
            type: string;
        }
    }

    namespace tokens {
        interface IToken extends ICardToken, IBankAccountToken { }

        interface ICardToken extends ITokenBase {
            /**
             * Hash describing the card used to make the charge
             */
            card?: cards.ICardHash;
        }

        interface IBankAccountToken extends ITokenBase {
            /**
             * Hash describing the bank account
             */
            bank_account?: bankAccounts.IBankAccountHash;
        }

        interface ITokenBase extends IResourceObject {
            /**
             * Value is "token""
             */
            object: "token" ;

            /**
             * IP address of the client that generated the token
             */
            client_ip: string;

            created: number;
            livemode: boolean;

            /**
             * Type of the token: card or bank_account
             */
            type: "card" | "bank_account" ;

            /**
             * Whether or not this token has already been used (tokens can be used only once)
             */
            used: boolean;
        }

        interface ITokenCreationOptionsBase extends IDataOptions {
            /**
             * The customer (owned by the application's account) to create a
             * token for. For use with Stripe Connect only; this can only be used
             * with an OAuth access token or Stripe-Account header. For more
             * details, see the shared customers documentation.
             *
             * Stripe connect only
             */
            customer?: string;
        }

        interface ICardTokenCreationOptions extends ITokenCreationOptionsBase {
            /**
             * The card this token will represent. If you also pass in a customer,
             * the card must be the ID of a card belonging to the customer.
             * Otherwise, if you do not pass a customer, a object containing a
             * user's credit card details, with the options described below.
             */
            card?: sources.ISourceCreationOptions;
        }

        interface IBankAccountTokenCreationOptions extends ITokenCreationOptionsBase {
            /**
             * The card this token will represent. If you also pass in a customer,
             * the card must be the ID of a card belonging to the customer.
             * Otherwise, if you do not pass a customer, a object containing a
             * user's credit card details, with the options described below.
             */
            bank_account: bankAccounts.ISourceCreationOptions;
        }

        interface IPiiTokenCreationOptions extends IDataOptions {
            pii: {
                /**
                 * The personal_id_number for PII in string form.
                 */
                personal_id_number: string;
            };
        }
    }

    namespace transfers {
        interface ITransfer extends IResourceObject {
            /**
             * Value is "transfer"
             */
            object: "transfer";

            /**
             * Amount (in cents) to be transferred to your bank account
             */
            amount: number;

            /**
             * Amount in cents reversed (can be less than the amount attribute on the transfer if a partial reversal was issued).
             */
            amount_reversed: number;

            application_fee: string;

            /**
             * Balance transaction that describes the impact of this transfer on your account balance. [Expandable]
             */
            balance_transaction: string | balance.IBalanceTransaction;

            /**
             * Time that this record of the transfer was first created.
             */
            created: number;

            /**
             * Three-letter ISO currency code representing the currency.
             */
            currency: string;

            /**
             * Date the transfer is scheduled to arrive in the bank. This factors in delays like weekends or bank holidays.
             */
            date: number;

            /**
             * Internal-only description of the transfer
             */
            description: string;

            /**
             * ID of the bank account, card, or Stripe account the transfer was sent to. [Expandable]
             */
            destination: string | bankAccounts.IBankAccount | cards.ICardHash | accounts.IAccount;

            /**
             * If the destination is a Stripe account, this will be the ID of the
             * payment that the destination account received for the transfer. [Expandable]
             */
            destination_payment: string;

            /**
             * Error code explaining reason for transfer failure if available. See Types of transfer failures for a
             * list of failure codes: https://stripe.com/docs/api#transfer_failures
             */
            failure_code: string;

            /**
             * Message to user further explaining reason for transfer failure if available.
             */
            failure_message: string;

            livemode: boolean;
            metadata: IMetadata;

            /**
             * A list of reversals that have been applied to the transfer.
             */
            reversals: ITransferReversals;

            /**
             * Whether or not the transfer has been fully reversed. If the transfer is only partially reversed, this attribute
             * will still be false.
             */
            reversed: boolean;

            /**
             * ID of the charge (or other transaction) that was used to fund the
             * transfer. If null, the transfer was funded from the available
             * balance. [Expandable]
             */
            source_transaction: string | charges.ICharge;

            /**
             * The source balance this transfer came from.
             * One of card, bank_account, bitcoin_receiver, or alipay_account
             */
            source_type: SourceTypes;

            /**
             * Extra information about a transfer to be displayed on the user's bank statement.
             */
            statement_descriptor: string;

            /**
             * Current status of the transfer (paid, pending, in_transit, canceled or failed).
             * A transfer will be pending until it is submitted to the bank, at which point
             * it becomes in_transit. It will then change to paid if the transaction goes
             * through. If it does not go through successfully, its status will change to
             * failed or canceled.
             */
            status: Statuses;

            /**
             * Can be card, bank_account, or stripe_account.
             */
            type: "card" | "bank_account" | "stripe_account" ;
        }

        interface ITransferReversals extends IList<transferReversals.IReversal>, resources.TransferReversals {}

        interface ITransferCreationOptions extends IDataOptionsWithMetadata {
            /**
             * A positive integer in cents/pence representing how much to transfer.
             */
            amount: number;

            /**
             * 3-letter ISO code for currency.
             */
            currency: string;

            /**
             * The id of a bank account or a card to send the transfer to, or the
             * string "default_for_currency" to use the default external
             * account for the specified currency.
             *
             * If you use Stripe Connect, this can be the the id of a connected
             * Stripe account; see the details about when such transfers are
             * permitted.
             */
            destination: string;

            /**
             * You can use this parameter to transfer funds from a charge (or
             * other transaction) before they are added to your available
             * balance. A pending balance will transfer immediately but the
             * funds will not become available until the original charge
             * becomes available. See the Connect documentation for details.
             */
            source_transaction?: string;

            /**
             * A string that identifies this transaction as part of a group.
             * See the Connect documentation for details.
             */
            transfer_group?: string;
        }

        interface ITransferUpdateOptions extends IDataOptionsWithMetadata {
            /**
             * An arbitrary string which you can attach to a transfer object. It is
             * displayed when in the web interface alongside the transfer. This
             * can be unset by updating the value to null and then saving.
             */
            description?: string;
        }

        interface ITransferListOptions extends IListOptionsCreated {
            date?: IDateFilter;

            /**
             * Only return transfers for the destination specified by this
             * account ID.
             */
            destination?: string;

            /**
             * Only return transfers with the specified transfer group.
             */
            transfer_group?: string | null;
        }

        type SourceTypes = "alipay_account" | "bank_account" | "bitcoin_receiver" | "card";

        type Statuses = "pending" | "paid" | "failed" | "in_transit" | "canceled";
    }

    namespace transferReversals {
        interface IReversal extends IResourceObject {
            /**
             * Value is 'transfer_reversal'
             */
            object: "transfer_reversal";

            /**
             * Amount reversed, in cents/pence.
             */
            amount: number;

            /**
             * Balance transaction that describes the impact of this reversal on your account balance. [Expandable]
             */
            balance_transaction: string | balance.IBalanceTransaction;

            created: number;

            /**
             * Three-letter ISO currency code representing the currency.
             */
            currency: string;

            metadata: IMetadata;

            /**
             * ID of the transfer that was reversed. [Expandable]
             */
            transfer: string | transfers.ITransfer;
        }

        interface IReversalCreationOptions extends IDataOptionsWithMetadata {
            /**
             * A positive integer in cents/pence representing how much of this transfer to reverse. Can only reverse up to the unreversed amount
             * remaining of the transfer. Partial transfer reversals are only allowed for transfers to Stripe Accounts.
             */
            amount?: number;

            /**
             * An arbitrary string which you can attach to a reversal object. It is displayed alongside the reversal in the dashboard. This will
             * be unset if you POST an empty value.
             */
            description?: string;

            /**
             * Boolean indicating whether the application fee should be refunded when reversing this transfer. If a full transfer reversal is
             * given, the full application fee will be refunded. Otherwise, the application fee will be refunded with an amount proportional to
             * the amount of the transfer reversed.
             */
            refund_application_fee?: boolean;
        }

        interface IReversalUpdateOptions extends IDataOptionsWithMetadata {
            /**
             * An arbitrary string which you can attach to a reversal object. It is displayed when in the web interface alongside the
             * reversal. This can be unset by updating the value to null and then saving.
             */
            description?: string;
        }
    }

    namespace bankAccounts {
        interface IBankAccount extends IBankAccountHash {
            account?: string;

            /**
             * This indicates whether or not this bank account is the default external account for its currency.
             */
            default_for_currency?: boolean;

            /**
             * A set of key/value pairs that you can attach to a bank account object. It
             * can be useful for storing additional information about the bank account in
             * a structured format.
             */
            metadata: IMetadata;
        }

        interface IBankAccountHash extends IResourceObject {
            /**
             * value is "bank_account"
             */
            object: "bank_account";

            /**
             * The name of the person or business that owns the bank account.
             */
            account_holder_name: string | null;

            /**
             * The type of entity that holds the account. This can be either
             * "individual"" or "company".
             */
            account_holder_type: "individual" | "company" | null;

            /**
             * Name of the bank associated with the routing number, e.g. WELLS FARGO.
             */
            bank_name: string;

            /**
             * Two-letter ISO code representing the country the bank account is located in.
             */
            country: string;

            /**
             * Three-letter ISO currency code representing the currency paid out to the bank account.
             */
            currency: string;

            customer?: string;

            /**
             * Uniquely identifies this particular bank account. You can use this attribute
             * to check whether two bank accounts are the same.
             */
            fingerprint: string;

            last4: string;

            /**
             * The routing transit number for the bank account.
             */
            routing_number: string;

            /**
             * Possible values are "new", "validated", "verified", "verification_failed",
             * or "errored". A bank account that hasn’t had any activity or validation
             * performed is "new". If Stripe can determine that the bank account exists, its
             * status will be "validated". Note that there often isn’t enough information
             * to know (e.g. for smaller credit unions), and the validation is not always
             * run. If customer bank account verification has succeeded, the bank
             * account status will be "verified". If the verification failed for any reason,
             * such as microdeposit failure, the status will be "verification_failed". If a
             * transfer sent to this bank account fails, we’ll set the status to "errored""
             * and will not continue to send transfers until the bank details are updated.
             */
            status: "new" | "validated" | "verified" | "verification_failed" | "errored";
        }

        interface ISourceCreationOptions {
            /**
             * The account number for the bank account in string form.
             * Must be a checking account.
             */
            account_number: string;

            /**
             * The country the bank account is in.
             */
            country: string;

            /**
             * The currency the bank account is in. This must be a
             * country/currency pairing that Stripe supports.
             */
            currency: string;

            /**
             * The routing number, sort code, or other country-appropriate
             * institution number for the bank account. For US bank
             * accounts, this is required and should be the ACH routing
             * number, not the wire routing number. If you are providing an
             * IBAN for account_number, this field is not required.
             */
            routing_number?: string;

            /**
             * The name of the person or business that owns the bank
             * account. This field is required when attaching the bank
             * account to a customer object.
             */
            account_holder_name?: string;

            /**
             * The type of entity that holds the account. This can be either
             * "individual" or "company". This field is required when
             * attaching the bank account to a customer object.
             */
            account_holder_type?: "individual" | "company" ;
        }

        interface IBankAccountUpdateOptions extends IDataOptionsWithMetadata {
            /**
             * The name of the person or business that owns the bank account.
             */
            account_holder_name?: string | null;

            /**
             * The type of entity that holds the account. This can be either "individual" or "company".
             */
            account_holder_type?: "individual" | "company" | null;
        }

        interface IBankAccountVerifyOptions {
            /**
             * Two positive integers, in cents, equal to the values of the microdeposits sent to the bank account.
             */
            amounts: [number, number];
        }
    }

    namespace bitcoinReceivers {
        /**
         * A Bitcoin receiver wraps a Bitcoin address so that a customer can push a payment to you. This guide describes how to use
         * receivers to create Bitcoin payments.
         */
        interface IBitcoinReceiver extends IResourceObject {
            /**
             * Value is "bitcoin_receiver"
             */
            object: "bitcoin_receiver";

            /**
             * True when this bitcoin receiver has received a non-zero amount of bitcoin.
             */
            active: boolean;

            /**
             * The amount of currency that you are collecting as payment.
             */
            amount: number;

            /**
             * The amount of currency to which bitcoin_amount_received has been converted.
             */
            amount_received: number;

            /**
             * The amount of bitcoin that the customer should send to fill the receiver. The bitcoin_amount is denominated in Satoshi:
             * there are 10^8 Satoshi in one bitcoin.
             */
            bitcoin_amount: number;

            /**
             * The amount of bitcoin that has been sent by the customer to this receiver.
             */
            bitcoin_amount_received: number;

            /**
             * This URI can be displayed to the customer as a clickable link (to activate their bitcoin client) or as a QR code (for mobile wallets).
             */
            bitcoin_uri: number;

            created: number;

            /**
             * Three-letter ISO currency code representing the currency to which the bitcoin will be converted.
             */
            currency: string;

            customer: string;
            description: string;

            /**
             * The customer's email address, set by the API call that creates the receiver.
             */
            email: string;

            /**
             * This flag is initially false and updates to true when the customer sends the bitcoin_amount to this receiver.
             */
            filled: boolean;

            /**
             * A bitcoin address that is specific to this receiver. The customer can send bitcoin to this address to fill the receiver.
             */
            inbound_address: string;

            livemode: boolean;
            metadata: IMetadata;

            /**
             * The ID of the payment created from the receiver, if any. Hidden when viewing the receiver with a publishable key.
             */
            payment: string;

            /**
             * The refund address for these bitcoin, if communicated by the customer.
             */
            refund_address: string;

            /**
             * A list with one entry for each time that the customer sent bitcoin to the receiver. Hidden when viewing the
             * receiver with a publishable key.
             */
            transactions: IList<IBitcoinTransaction>;

            /**
             * This receiver contains uncaptured funds that can be used for a payment or refunded.
             */
            uncaptured_funds: boolean;

            used_for_payment: boolean;
        }

        interface IBitcoinTransaction extends IResourceObject {
            /**
             * Value is 'list'
             */
            object: string;

            /**
             * The amount of currency that the transaction was converted to in real-time.
             */
            amount: number;

            /**
             * The amount of bitcoin contained in the transaction.
             */
            bitcoin_amount: number;

            created: number;

            /**
             * The currency to which this transaction was converted.
             */
            currency: string;

            /**
             * The receiver to which this transaction was sent.
             */
            receiver: string;
        }

        interface IBitcoinReceiverCreationOptions extends IDataOptionsWithMetadata {
            /**
             * The amount of currency that you will be paid.
             */
            amount: number;

            /**
             * The currency to which the bitcoin will be converted. You will be paid out in this currency. Only USD is currently supported.
             */
            currency: string;

            /**
             * The email address of the customer.
             */
            email: string;

            description?: string;

            /**
             * A flag that indicates whether you would like Stripe to automatically handle refunds for any mispayments to the receiver.
             */
            refund_mispayments?: boolean;
        }

        interface IBitcoinReceiverListOptions extends IListOptions {
            /**
             * Filter for active receivers.
             */
            active?: boolean;

            /**
             * Filter for filled receivers.
             */
            filled?: boolean;

            /**
             * Filter for receivers with uncaptured funds.
             */
            uncaptured_funds?: boolean;
        }
    }

    namespace cards {
        /**
         * You can store multiple cards on a customer in order to charge the customer later. You
         * can also store multiple debit cards on a recipient in order to transfer to those cards later.
         */
        interface ICard extends ICardHash {
            /**
             * The account this card belongs to. This attribute will not be in the
             * card object if the card belongs to a customer or recipient instead.
             * [Expandable]
             */
            account?: string | accounts.IAccount;

            /**
             * Only applicable on accounts (not customers or recipients). The
             * card can be used as a transfer destination for funds in this
             * currency.
             */
            currency?: string;

            /**
             * The customer that this card belongs to. This attribute will not be
             * in the card object if the card belongs to an account or recipient
             * instead.
             */
            customer?: string | customers.ICustomer | null;

            /**
             * Only applicable on accounts (not customers or recipients). This
             * indicates whether or not this card is the default external account
             * for its currency.
             */
            default_for_currency?: boolean;

            /**
             * The recipient that this card belongs to. This attribute will not be
             * in the card object if the card belongs to a customer or account
             * instead. [Expandable]
             */
            recipient?: string | recipients.IRecipient;
        }

        /**
         * Hash describing the card used to make the charge
         */
        interface ICardHash extends IResourceObject {
            /**
             * ID of card (used in conjunction with a customer or recipient ID)
             */
            id: string;

            /**
             * Value is 'card'
             */
            object: "card";

            /**
             * The card number
             */
            number?: string;

            /**
             * Card brand. Can be Visa, American Express, MasterCard, Discover, JCB, Diners Club, or Unknown.
             */
            brand: "Visa" | "American Express" | "MasterCard" | "Discover" | "JCB" | "Diners Club" | "Unknown" ;
            exp_month: number;
            exp_year: number;

            /**
             * Card funding type. Can be credit, debit, prepaid, or unknown
             */
            funding: "credit" | "debit" | "prepaid" | "unknown";
            last4: string;
            address_city: string | null;

            /**
             * Billing address country, if provided when creating card
             */
            address_country: string | null;
            address_line1: string | null;

            /**
             * If address_line1 was provided, results of the check: pass, fail, unavailable, or unchecked.
             */
            address_line1_check: "pass" | "fail" | "unavailable" | "unchecked" | null;
            address_line2: string | null;
            address_state: string | null;
            address_zip: string | null;

            /**
             * If address_zip was provided, results of the check: pass, fail, unavailable, or unchecked.
             */
            address_zip_check: "pass" | "fail" | "unavailable" | "unchecked" | null;

            /**
             * Two-letter ISO code representing the country of the card. You could use this
             * attribute to get a sense of the international breakdown of cards you've collected.
             */
            country: string;

            /**
             * If a CVC was provided, results of the check: pass, fail, unavailable, or unchecked
             */
            cvc_check: "pass" | "fail" | "unavailable" | "unchecked";

            /**
             * (For Apple Pay integrations only.) The last four digits of the device account number.
             */
            dynamic_last4: string | null;

            /**
             * Cardholder name
             */
            name: string | null;

            /**
             * Uniquely identifies this particular card number. You can use this attribute to check
             * whether two customers who've signed up with you are using the same card number, for example.
             */
            fingerprint: string;

            metadata?: IMetadata;

            /**
             * If the card number is tokenized, this is the method that was
             * used. Can be "apple_pay" or "android_pay".
             */
            tokenization_method: "apple_pay" | "android_pay" | null;
        }

        interface ICardUpdateOptions extends IDataOptionsWithMetadata {
            address_city?: string;
            address_country?: string;
            address_line1?: string;
            address_line2?: string;
            address_state?: string;
            address_zip?: string;

            /**
             * Only applicable on accounts (not customers or recipients).
             * If set to true, this card will become the default external
             * account for its currency.
             *
             * Managed accounts only
             */
            default_for_currency?: boolean;

            exp_month?: number;
            exp_year?: number;

            /**
             * Cardholder name
             */
            name?: string;
        }

        interface ISourceCreationOptions {
            /**
             * The type of payment source. Should be "card".
             */
            object: "card";

            /**
             * Two digit number representing the card's expiration month.
             */
            exp_month: number;

            /**
             * Two or four digit number representing the card's expiration year.
             */
            exp_year: number;

            /**
             * The card number, as a string without any separators.
             */
            number: string;

            /**
             * Card security code. Required unless your account is registered in
             * Australia, Canada, or the United States. Highly recommended to always
             * include this value.
             */
            cvc?: string;

            /**
             * Cardholder's full name.
             */
            name?: string;

            address_city?: string;
            address_country?: string;
            address_line1?: string;
            address_line2?: string;
            address_state?: string;
            address_zip?: string;

            metadata?: IOptionsMetadata;
        }

        interface ISourceCreationOptionsExtended extends ISourceCreationOptions {
            /**
             * Required when adding a card to an account (not applicable to a
             * customers or recipients). The card (which must be a debit card) can be
             * used as a transfer destination for funds in this currency. Currently, the
             * only supported currency for debit card transfers is usd.
             *
             * Managed accounts only.
             */
            currency?: string;

            /**
             * Only applicable on accounts (not customers or recipients). If you set
             * this to true (or if this is the first external account being added in this
             * currency) this card will become the default external account for its
             * currency.
             *
             * Managed accounts only.
             */
            default_for_currency?: boolean;
        }
    }

    namespace subscriptions {
        type SubscriptionStatus = "incomplete" | "incomplete_expired" | "trialing" | "active" | "past_due" | "canceled" | "unpaid";
        type SubscriptionBilling = "charge_automatically" | "send_invoice";
        /**
         * Subscriptions allow you to charge a customer's card on a recurring basis. A subscription ties a customer to
         * a particular plan you've created: https://stripe.com/docs/api#create_plan
         */
        interface ISubscription extends IResourceObject {
            /**
             * Value is "subscription"
             */
            object: "subscription";

            /**
             * A positive decimal that represents the fee percentage of the subscription invoice amount that will be transferred to
             * the application owner's Stripe account each billing period.
             */
            application_fee_percent: number;

            /**
             * If the subscription has been canceled with the at_period_end flag set to true, cancel_at_period_end on the
             * subscription will be true. You can use this attribute to determine whether a subscription that has a status
             * of active is scheduled to be canceled at the end of the current period.
             */
            cancel_at_period_end: boolean;

            /**
             * If the subscription has been canceled, the date of that cancellation. If the subscription was canceled with
             * cancel_at_period_end, canceled_at will still reflect the date of the initial cancellation request, not the end of the
             * subscription period when the subscription is automatically moved to a canceled state.
             */
            canceled_at: number | null;

            created: number;

            /**
             * End of the current period that the subscription has been invoiced for. At the end of this period, a new invoice will be created.
             */
            current_period_end: number;

            /**
             * Start of the current period that the subscription has been invoiced for
             */
            current_period_start: number;

            /**
             * ID of the customer who owns the subscription. [Expandable]
             */
            customer: string | customers.ICustomer;

            /**
             * Describes the current discount applied to this subscription, if there is one. When billing, a discount applied to a
             * subscription overrides a discount applied on a customer-wide basis.
             */
            discount: coupons.IDiscount | null;

            /**
             * If the subscription has ended (either because it was canceled or because the customer was switched to a subscription
             * to a new plan), the date the subscription ended
             */
            ended_at: number | null;

            metadata: IMetadata;

            items: IList<subscriptionItems.ISubscriptionItem>;

            /**
             * Hash describing the plan the customer is subscribed to.  Only set if the subscription
             * contains a single plan.
             */
            plan?: plans.IPlan | null;

            /**
             * The number of subscriptions for the associated plan
             */
            quantity: number;

            /**
             * Date the subscription started
             */
            start: number;

            /**
             * Possible values are `incomplete`, `incomplete_expired`, `trialing`, `active`,
             * `past_due`, `canceled`, or `unpaid`.
             *
             * For `billing=charge_automatically` a subscription moves into `incomplete` if the
             * initial payment attempt fails. A subscription in this state can only have metadata
             * and default_source updated. Once the first invoice is paid, the subscription moves
             * into an `active` state. If the first invoice is not paid within 23 hours, the
             * subscription transitions to `incomplete_expired`. This is a terminal state, the open
             * invoice will be voided and no further invoices will be generated.
             *
             * A subscription that is currently in a trial period is `trialing` and moves to
             * `active` when the trial period is over.
             *
             * If subscription `billing=charge_automatically` it becomes `past_due` when payment to
             * renew it fails and `canceled` or `unpaid` (depending on your subscriptions settings)
             * when Stripe has exhausted all payment retry attempts.
             *
             * If subscription `billing=send_invoice` it becomes `past_due` when its invoice is not
             * paid by the due date, and `canceled` or `unpaid` if it is still not paid by an
             * additional deadline after that. Note that when a subscription has a status of
             * `unpaid`, no subsequent invoices will be attempted (invoices will be created, but
             * then immediately automatically closed). After receiving updated payment information
             * from a customer, you may choose to reopen and pay their closed invoices.
             */
            status: SubscriptionStatus;

            /**
             * If provided, each invoice created by this subscription will apply the tax rate, increasing the amount billed to the customer.
             */
            tax_percent: number;

            /**
             * If the subscription has a trial, the end of that trial.
             */
            trial_end: number | null;

            /**
             * If the subscription has a trial, the beginning of that trial.
             */
            trial_start: number | null;

            /**
             * Either "charge_automatically", or "send_invoice". When charging automatically, Stripe will attempt to pay this subscription at the
             * end of the cycle using the default source attached to the customer. When sending an invoice, Stripe will email your customer an
             * invoice with payment instructions.
             */
            billing: SubscriptionBilling;

            /**
             * ID of the default payment source for the subscription.
             * It must belong to the customer associated with the subscription and be in a chargeable state.
             * If not set, defaults to the customer’s default source. [Expandable]
             */
            default_source: string;
        }

        interface ISubscriptionCustCreationOptions extends IDataOptionsWithMetadata {
            /**
             * @deprecated Use items property instead.
             */
            plan?: string;

            /**
             * A positive decimal (with at most two decimal places) between 1 and 100. This represents the percentage of the subscription invoice
             * subtotal that will be transferred to the application owner’s Stripe account. The request must be made with an OAuth key in order
             * to set an application fee percentage. For more information, see the application fees documentation.
             */
            application_fee_percent?: number;

            /**
             * The code of the coupon to apply to this subscription. A coupon applied to a subscription will only affect invoices created for that
             * particular subscription.
             */
            coupon?: string;

            source?: sources.ISourceCreationOptions;

            /**
             * The quantity you'd like to apply to the subscription you're creating. For example, if your plan is £10/user/month, and your customer
             * has 5 users, you could pass 5 as the quantity to have the customer charged £50 (5 x £10) monthly. If you update a subscription but
             * don't change the plan ID (e.g. changing only the trial_end), the subscription will inherit the old subscription's quantity attribute
             * unless you pass a new quantity parameter. If you update a subscription and change the plan ID, the new subscription will not inherit
             * the quantity attribute and will default to 1 unless you pass a quantity parameter.
             */
            quantity?: number;

            /**
             * A positive decimal (with at most two decimal places) between 1 and 100. This represents the percentage of the subscription invoice
             * subtotal that will be calculated and added as tax to the final amount each billing period. For example, a plan which charges $10/month
             * with a tax_percent of 20.0 will charge $12 per invoice.
             */
            tax_percent?: number;

            /**
             * Unix timestamp representing the end of the trial period the customer will get before being charged for the first time. If set, trial_end
             * will override the default trial period of the plan the customer is being subscribed to. The special value now can be provided to end the
             * customer's trial immediately.
             */
            trial_end?: number | "now";

            /**
             * Integer representing the number of trial period days before the customer is charged for the first time.
             */
            trial_period_days?: number;

            /**
             * Indicates if a plan’s trial_period_days should be applied to the subscription. Setting trial_end per subscription is preferred,
             * and this defaults to false. Setting this flag to true together with trial_end is not allowed.
             */
            trial_from_plan?: boolean;

            /**
             * List of subscription items, each with an attached plan.
             */
            items?: ISubscriptionCreationItem[];

            /**
             * Either "charge_automatically", or "send_invoice". When charging automatically, Stripe will attempt to pay this subscription at the end of the
             * cycle using the default source attached to the customer. When sending an invoice, Stripe will email your customer an invoice with payment
             * instructions. Defaults to "charge_automatically".
             */
            billing?: SubscriptionBilling;

            /**
             * Number of days a customer has to pay invoices generated by this subscription.
             * Only valid for subscriptions where billing=send_invoice.
             */
            days_until_due?: number;

            /**
             * A future timestamp to anchor the subscription’s billing cycle. This is used to determine the date of the first full invoice, and, for plans
             * with month or year intervals, the day of the month for subsequent invoices.
             */
            billing_cycle_anchor?: number;

            /**
             * Boolean (default true). Use with a billing_cycle_anchor timestamp to determine whether the customer will be invoiced a prorated amount until
             * the anchor date. If false, the anchor period will be free (similar to a trial).
             */
            prorate?: boolean;
        }

        interface ISubscriptionCreationOptions extends ISubscriptionCustCreationOptions {
            /***
             * The identifier of the customer to subscribe.
             */
            customer: string;
        }

        interface ISubscriptionUpdateOptions extends IDataOptionsWithMetadata {
            /**
             * A positive decimal (with at most two decimal places) between 1 and 100. This represents the percentage of the subscription invoice
             * subtotal that will be transferred to the application owner’s Stripe account. The request must be made with an OAuth key in order
             * to set an application fee percentage. For more information, see the application fees documentation.
             */
            application_fee_percent?: number;

            /**
             * The code of the coupon to apply to this subscription. A coupon applied to a subscription will only affect invoices created for that
             * particular subscription.
             */
            coupon?: string;

            /**
             * @deprecated Use items property instead.
             */
            plan?: string;

            /**
             * Flag telling us whether to prorate switching plans during a billing cycle.
             */
            prorate?: boolean;

            /**
             * If set, the proration will be calculated as though the subscription was updated at the given time. This can be used to apply exactly the
             * same proration that was previewed with upcoming invoice endpoint. It can also be used to implement custom proration logic, such as
             * prorating by day instead of by second, by providing the time that you wish to use for proration calculations.
             */
            proration_date?: number;

            /**
             * The quantity you'd like to apply to the subscription you're creating. For example, if your plan is £10/user/month, and your customer
             * has 5 users, you could pass 5 as the quantity to have the customer charged £50 (5 x £10) monthly. If you update a subscription but
             * don't change the plan ID (e.g. changing only the trial_end), the subscription will inherit the old subscription's quantity attribute
             * unless you pass a new quantity parameter. If you update a subscription and change the plan ID, the new subscription will not inherit
             * the quantity attribute and will default to 1 unless you pass a quantity parameter.
             */
            quantity?: number;

            source?: sources.ISourceCreationOptions;

            /**
             * A positive decimal (with at most two decimal places) between 1 and 100. This represents the percentage of the subscription invoice
             * subtotal that will be calculated and added as tax to the final amount each billing period. For example, a plan which charges $10/month
             * with a tax_percent of 20.0 will charge $12 per invoice.
             */
            tax_percent?: number;

            /**
             * Unix timestamp representing the end of the trial period the customer will get before being charged for the first time. If set, trial_end
             * will override the default trial period of the plan the customer is being subscribed to. The special value now can be provided to end the
             * customer's trial immediately.
             */
            trial_end?: number | "now";

            /**
             * Either "charge_automatically", or "send_invoice". When charging automatically, Stripe will attempt to pay this subscription at the end of the
             * cycle using the default source attached to the customer. When sending an invoice, Stripe will email your customer an invoice with payment
             * instructions.
             */
            billing?: SubscriptionBilling;

            /**
             * Number of days a customer has to pay invoices generated by this subscription. Only valid for subscriptions where billing=send_invoice.
             */
            days_until_due?: number;

            /**
             * List of subscription items, each with an attached plan.
             */
            items?: ISubscriptionUpdateItem[];

            /**
             * String, unchanged (default) or now. This allows you to reset the billing cycle of a subscription.
             */
            billing_cycle_anchor?: "unchanged" | "now";

            /**
             * Boolean indicating whether this subscription should cancel at the end of the current period.
             */
            cancel_at_period_end?: boolean;
        }

        interface ISubscriptionCancellationOptions extends IDataOptions {
            /**
             * Will generate a final invoice that invoices for any un-invoiced metered usage and new/pending proration invoice items.
             */
            invoice_now?: boolean;

            /**
             * Will generate a proration invoice item that credits remaining unused time until the subscription period end.
             */
            prorate?: boolean;

            /**
             * @deprecated Use subscription update with cancel_at_period_end option as of 2018-08-23.
             *
             * A flag that if set to true will delay the cancellation of the subscription until the end of the current period.
             */
            at_period_end?: boolean;
        }

        interface ISubscriptionListOptions extends IListOptionsCreated {
            /**
             * The billing mode of the subscriptions to retrieve. Either "charge_automatically" or "send_invoice".
             */
            billing?: SubscriptionBilling;

            /**
             * The ID of the customer whose subscriptions will be retrieved
             */
            customer?: string;

            /**
             * The ID of the plan whose subscriptions will be retrieved
             */
            plan?: string;

            /**
             * The status of the subscriptions to retrieve.
             */
            status?: SubscriptionStatus | "all";
        }

        interface ISubscriptionCreationItem {
            /**
             * Plan ID for this item.
             */
            plan: string;

            /**
             * Quantity for this item.
             */
            quantity?: number;
        }

        interface ISubscriptionUpdateItem {
            /**
             * SubscriptionItem to update.
             */
            id?: string;

            /**
             * Delete all usage for a given subscription item. Only allowed when deleted is set to true and the current plan’s
             * usage_type is metered.
             */
            clear_usage?: boolean;

            /**
             * Delete the specified item if set to true.
             */
            deleted?: boolean;

            /**
             * Set of key/value pairs that you can attach to an object. It can be useful for storing additional information about
             * the object in a structured format.
             */
            metadata?: IOptionsMetadata;

            /**
             * Plan ID for this item.
             */
            plan?: string;

            /**
             * Quantity for this item.
             */
            quantity?: number;
        }
    }

    namespace subscriptionItems {
        /**
         * Subscription items allow you to create customer subscriptions with more than one plan, making it easy to represent
         * complex billing relationships.
         */
        interface ISubscriptionItem extends IResourceObject {
            /**
             * Value is "subscription_item"
             */
            object: "subscription_item";

            created: number;

            /**
             * Set of key/value pairs that you can attach to an object. It can be useful for storing additional information
             * about the object in a structured format.
             */
            metadata: IMetadata;

            /**
             * Hash describing the plan the customer is subscribed to
             */
            plan: plans.IPlan;

            /**
             * The quantity of the plan to which the customer should be subscribed.
             */
            quantity: number;
        }

        interface ISubscriptionItemCreationOptions extends IDataOptionsWithMetadata {
            /**
             * The identifier of the plan to add to the subscription.
             */
            plan: string;

            /**
             * The identifier of the subscription to modify.
             */
            subscription: string;

            /**
             * The quantity you’d like to apply to the subscription item you’re creating.
             */
            quantity?: number;

            /**
             * Flag indicating whether to prorate switching plans during a billing cycle.
             */
            prorate?: boolean;

            /**
             * If set, the proration will be calculated as though the subscription was updated at the given time. This can be used to apply the same
             * proration that was previewed with the upcoming invoice endpoint.
             */
            proration_date?: number;
        }

        interface ISubscriptionItemUpdateOptions extends IDataOptionsWithMetadata {
            /**
             * The identifier of the new plan for this subscription item.
             */
            plan?: string;

            /**
             * Flag indicating whether to prorate switching plans during a billing cycle.
             */
            prorate?: boolean;

            /**
             * If set, the proration will be calculated as though the subscription was updated at the given time. This can be used to apply the same
             * proration that was previewed with the upcoming invoice endpoint.
             */
            proration_date?: number;

            /**
             * The quantity you’d like to apply to the subscription item you’re creating.
             */
            quantity?: number;
        }

        interface ISubscriptionItemDeleteOptions extends IDataOptions {
            /**
             * Flag indicating whether to prorate switching plans during a billing cycle.
             */
            prorate?: boolean;

            /**
             * If set, the proration will be calculated as though the subscription was updated at the given time. This can be used to apply the same
             * proration that was previewed with the upcoming invoice endpoint.
             */
            proration_date?: number;
        }

        interface ISubscriptionItemListOptions extends IListOptionsCreated {
            /**
             * The ID of the subscription whose items will be retrieved.
             */
            subscription: string;
        }
    }

    namespace refunds {
        interface IRefund {
            id: string;

            /**
             * Value is 'refund'
             */
            object: string;

            /**
             * Amount in cents/pence.
             */
            amount: number;

            /**
             * Balance transaction that describes the impact of this reversal on your account balance.
             */
            balance_transaction: string | balance.IBalanceTransaction;

            /**
             * ID of the charge that was refunded. [Expandable]
             */
            charge: string | charges.ICharge;

            created: number;

            /**
             * Three-letter ISO currency code representing the currency in which the charge was made.
             */
            currency: string;

            description: string;

            /**
             * A set of key/value pairs that you can attach to the object. It can be useful
             * for storing additional information in a structured format.
             */
            metadata: IMetadata;

            /**
             * Reason for the refund. If set, possible values are "duplicate", "fraudulent", and "requested_by_customer".
             */
            reason: string;

            /**
             * This is the transaction number that appears on email receipts sent for this refund.
             */
            receipt_number: string;

            /**
             * Status of the refund. For credit card refunds, this can be succeeded or failed.
             * For other types of refunds, it can be pending, succeeded, failed, or canceled.
             */
            status: "pending" | "succeeded" | "failed" | "canceled";

            /**
             * If the refund failed, the reason for refund failure if known.
             */
            failure_reason?: "lost_or_stolen_card" | "expired_or_canceled_card" | "unknown";
        }

        interface IRefundCreationOptions extends IDataOptionsWithMetadata {
            /**
             * A positive integer in cents/pence representing how much of this charge to
             * refund. Can only refund up to the unrefunded amount remaining of the
             * charge.
             *
             * default is entire charge
             */
            amount?: number;

            /**
             * String indicating the reason for the refund. If set, possible values are
             * "duplicate", "fraudulent", and "requested_by_customer". Specifying
             * "fraudulent" as the reason when you believe the charge to be fraudulent
             * will help us improve our fraud detection algorithms.
             */
            reason?: string;

            /**
             * Boolean indicating whether the application fee should be refunded when
             * refunding this charge. If a full charge refund is given, the full application
             * fee will be refunded. Else, the application fee will be refunded with an
             * amount proportional to the amount of the charge refunded.
             * An application fee can only be refunded by the application that created the
             * charge.
             *
             * Connect only, default is false.
             */
            refund_application_fee?: boolean;

            /**
             * Boolean indicating whether the transfer should be reversed when
             * refunding this charge. The transfer will be reversed for the same amount
             * being refunded (either the entire or partial amount).
             * A transfer can only be reversed by the application that created the charge.
             *
             * Connect only, default is false.
             */
            reverse_transfer?: boolean;
        }

        interface IRefundCreationOptionsWithCharge extends IRefundCreationOptions {
            /**
             * The identifier of the charge to refund.
             */
            charge: string;
        }

        interface IRefundListOptions extends IListOptions {
            /**
             * Only return refunds for the charge specified by this charge ID.
             */
            charge?: string;
        }
    }

    namespace sources {
        /**
         * The source can either be a token, like the ones returned by our
         * Stripe.js, or a object containing a user's credit card details (with
         * the options shown below). You must provide a source if the
         * customer does not already have a valid source attached, and you
         * are subscribing the customer for a plan that is not free. Passing
         * source will create a new source object, make it the customer
         * default source, and delete the old customer default if one exists.
         * If you want to add an additional source to use with subscriptions,
         * instead use the card creation API to add the card and then the
         * customer update API to set it as the default. Whenever you
         * attach a card to a customer, Stripe will automatically validate the
         * card.
         */
        type ISourceCreationOptions = string | cards.ISourceCreationOptions;

        /**
         * The source can either be a token, like the ones returned by our
         * Stripe.js, or a object containing a user's credit card details (with
         * the options shown below). You must provide a source if the
         * customer does not already have a valid source attached, and you
         * are subscribing the customer for a plan that is not free. Passing
         * source will create a new source object, make it the customer
         * default source, and delete the old customer default if one exists.
         * If you want to add an additional source to use with subscriptions,
         * instead use the card creation API to add the card and then the
         * customer update API to set it as the default. Whenever you
         * attach a card to a customer, Stripe will automatically validate the
         * card.
         */
        type ISourceCreationOptionsExtended = string | cards.ISourceCreationOptionsExtended;
    }

    namespace countrySpecs {
        interface ICountrySpec extends IResourceObject {
            /**
             * Value is "country_spec"
             */
            object: "country_spec";

            /**
             * The default currency for this country. This applies to both payment methods and bank accounts.
             */
            default_currency: string;

            /**
             * Currencies that can be accepted in the specific country (for transfers).
             */
            supported_bank_account_currencies: {};

            /**
             * Currencies that can be accepted in the specified country (for payments).
             */
            supported_payment_currencies: string[];

            /**
             * Payment methods available in the specified country. You will need to enable bitcoin and ACH payments on your account for those methods to
             * appear in this list. The stripe payment method refers to charging through your platform.
             */
            supported_payment_methods: string[];

            /**
             * Lists the types of verification data needed to keep an account open. Includes 'minimum' fields, which every account must eventually
             * provide, as well as a 'additional' fields, which are only required for some merchants.
             */
            verification_fields: {
                individual: {
                    minimum: string[];
                    additional: string[];
                },
                company: {
                    minimum: string[];
                    additional: string[];
                }
            };
        }
    }

    namespace reviews {
        interface IReview extends IResourceObject {
            /**
             * String representing the object’s type. Objects of the same type share the same value.
             */
            object: "review";

            /**
             * The charge associated with this review. [Expandable]
             */
            charge: string | charges.ICharge;

            /**
             * Time at which the object was created. Measured in seconds since the Unix epoch.
             */
            created: number;

            /**
             * Has the value true if the object exists in live mode or the value false if the object exists in test mode.
             */
            livemode: boolean;

            /**
             * If true, the review needs action.
             */
            open: boolean;

            /**
             * The reason the review is currently open or closed.
             */
            reason: "rule" | "manual" | "approved" | "refunded" | "refunded_as_fraud" | "disputed";
        }
    }

    namespace applications {
        interface IApplication extends IResourceObject {
            /**
             * String representing the object’s type. Objects of the same type share the same value.
             */
            object: "application";

            /**
             * String representing the application’s name.
             */
            name: string;
        }
    }

    namespace usageRecords {
        type IUsageRecordAction = "increment" | "set";

        interface IUsageRecordCreationOptions {
          /**
           * The usage quantity for the specified timestamp
           */
          quantity: number;
          /**
           * The timestamp for the usage event. This timestamp must be within the current billing period of the subscription of the provided subscription_item
           */
          timestamp: number;
          /**
           * Valid values are increment (default) or set. When using increment the specified quantity will be added to the usage at the specified
           * timestamp. The set action will overwrite the usage quantity at that timestamp.
           */
          action?: IUsageRecordAction;
        }

        interface IUsageRecord extends IObject {
          object: 'usage_record';
          id: string;
          livemode: boolean;
          quantity: number;
          subscription_item: string;
          timestamp: number;
        }
    }

    namespace usageRecordSummaries {
        /**
         * A object with a data property that contains an array of up to limit summaries,
         * starting after summary starting_after. Each entry in the array is a separate summary object.
         * If no more summaries are available, the resulting array is empty.
         */
        interface IUsageRecordSummaries extends IList<IUsageRecordSummariesItem> {
            object: 'list';
        }

        interface IUsageRecordSummariesItem {
            id: string;
            object: string;
            invoice: string;
            livemode: boolean;
            period: invoices.IPeriod;
            subscription_item: string;
            total_usage: number;
        }
    }

    // tslint:disable-next-line:no-unnecessary-class
    class StripeResource {
        constructor(stripe: Stripe, urlData: any);
    }

    namespace resources {
        class UsageRecords extends StripeResource {
            /**
             * Creates a usage record for a specified subscription item and date, and fills it with a quantity.
             */
            create(subscription: string, data: usageRecords.IUsageRecordCreationOptions, options: HeaderOptions, response?: IResponseFn<usageRecords.IUsageRecord>): Promise<usageRecords.IUsageRecord>;
            create(subscription: string, data: usageRecords.IUsageRecordCreationOptions, response?: IResponseFn<usageRecords.IUsageRecord>): Promise<usageRecords.IUsageRecord>;
        }

        class UsageRecordSummaries extends StripeResource {
            /**
             * Creates a usage record for a specified subscription item and date, and fills it with a quantity.
             */
            list(subscriptionItem: string, options: IListOptions, response?: IResponseFn<usageRecordSummaries.IUsageRecordSummaries>): Promise<usageRecordSummaries.IUsageRecordSummaries>;
            list(subscriptionItem: string, response?: IResponseFn<usageRecordSummaries.IUsageRecordSummaries>): Promise<usageRecordSummaries.IUsageRecordSummaries>;
        }

        class Accounts extends StripeResource {
            /**
             * With Connect, you can create Stripe accounts for your users. To do this, you'll first need to register your platform.
             */
            create(data: accounts.IAccountCreationOptions, options: HeaderOptions, response?: IResponseFn<accounts.IAccount>): Promise<accounts.IAccount>;
            create(data: accounts.IAccountCreationOptions, response?: IResponseFn<accounts.IAccount>): Promise<accounts.IAccount>;

            /**
             * Retrieves the details of the account.
             */
            retrieve(id: string, data: IDataOptions, options: HeaderOptions, response?: IResponseFn<accounts.IAccount>): Promise<accounts.IAccount>;
            retrieve(id: string, data: IDataOptions, response?: IResponseFn<accounts.IAccount>): Promise<accounts.IAccount>;
            retrieve(id: string, options: HeaderOptions, response?: IResponseFn<accounts.IAccount>): Promise<accounts.IAccount>;
            retrieve(id: string, response?: IResponseFn<accounts.IAccount>): Promise<accounts.IAccount>;
            retrieve(options: HeaderOptions, response?: IResponseFn<accounts.IAccount>): Promise<accounts.IAccount>;
            retrieve(response?: IResponseFn<accounts.IAccount>): Promise<accounts.IAccount>;

            /**
             * Updates an account by setting the values of the parameters passed. Any parameters not provided will be left unchanged.
             *
             * You may only update accounts that you manage. To update your own account, you can currently only do so via the dashboard.
             * For more information on updating managed accounts, see our guide.
             */
            update(id: string, data: accounts.IAccountUpdateOptions, options: HeaderOptions, response?: IResponseFn<accounts.IAccount>): Promise<accounts.IAccount>;
            update(id: string, data: accounts.IAccountUpdateOptions, response?: IResponseFn<accounts.IAccount>): Promise<accounts.IAccount>;

            /**
             * With Connect, you may delete Stripe accounts you manage.
             *
             * Managed accounts created using test-mode keys can be deleted at any time. Managed accounts created using live-mode keys may only be
             * deleted once all balances are zero.
             *
             * If you are looking to close your own account, use the data tab in your account settings instead.
             */
            del(id: string, options: HeaderOptions, response?: IResponseFn<IDeleteConfirmation>): Promise<IDeleteConfirmation>;
            del(id: string, response?: IResponseFn<IDeleteConfirmation>): Promise<IDeleteConfirmation>;
            del(options: HeaderOptions, response?: IResponseFn<IDeleteConfirmation>): Promise<IDeleteConfirmation>;
            del(response?: IResponseFn<IDeleteConfirmation>): Promise<IDeleteConfirmation>;

            /**
             * With Connect, you may flag managed accounts as suspicious.
             *
             * Managed accounts created using test-mode keys can be rejected at any time. Managed accounts created using live-mode keys may only be
             * rejected once all balances are zero.
             */
            reject(id: string, data: accounts.IRejectReason, options: HeaderOptions, response?: IResponseFn<accounts.IAccount>): Promise<accounts.IAccount>;
            reject(id: string, data: accounts.IRejectReason, response?: IResponseFn<accounts.IAccount>): Promise<accounts.IAccount>;

            /**
             * Returns a list of accounts connected to your platform via Connect. If you’re not a platform, the list will be empty.
             */
            list(data: IListOptions, options: HeaderOptions, response?: IResponseFn<IList<accounts.IAccount>>): Promise<IList<accounts.IAccount>>;
            list(data: IListOptions, response?: IResponseFn<IList<accounts.IAccount>>): Promise<IList<accounts.IAccount>>;
            list(options: HeaderOptions, response?: IResponseFn<IList<accounts.IAccount>>): Promise<IList<accounts.IAccount>>;
            list(response?: IResponseFn<IList<accounts.IAccount>>): Promise<IList<accounts.IAccount>>;

            /**
             * When you create a new bank account or credit card, you must specify a managed account to create it on.
             *
             * If the bank account's owner has no other external account in the bank account's currency, the new bank account will become the
             * default for that currency. However, if the owner already has a bank account for that currency, the new account will only become
             * the default if the default_for_currency parameter is set to true.
             *
             * If the account has no default destination card, then the new card will become the default. However, if the owner already has a
             * default then it will not change. To change the default, you should set default_for_currency to true when creating a card for a
             * managed account.
             */
            createExternalAccount(accId: string, data: accounts.IExternalAccountCreationOptions, options: HeaderOptions, response?: IResponseFn<cards.ICard | bankAccounts.IBankAccount>): Promise<cards.ICard | bankAccounts.IBankAccount>;
            createExternalAccount(accId: string, data: accounts.IExternalAccountCreationOptions, response?: IResponseFn<cards.ICard | bankAccounts.IBankAccount>): Promise<cards.ICard | bankAccounts.IBankAccount>;

            /**
             * By default, you can see the 10 most recent bank accounts stored on a managed account directly on the object, but you can also
             * retrieve details about a specific bank account stored on the Stripe account.
             */
            retrieveExternalAccount(accId: string, bankAccId: string, options: HeaderOptions, response?: IResponseFn<bankAccounts.IBankAccount>): Promise<bankAccounts.IBankAccount>;
            retrieveExternalAccount(accId: string, bankAccId: string, response?: IResponseFn<bankAccounts.IBankAccount>): Promise<bankAccounts.IBankAccount>;

            /**
             * You can always see the 10 most recent cards directly on a managed account; this method lets you retrieve details about a specific
             * card stored on the account.
             */
            retrieveCard(accId: string, cardId: string, options: HeaderOptions, response?: IResponseFn<cards.ICard>): Promise<cards.ICard>;
            retrieveCard(accId: string, cardId: string, response?: IResponseFn<cards.ICard>): Promise<cards.ICard>;

            /**
             * Updates the metadata of a bank account belonging to a managed account, and optionally sets it as the default for its currency.
             * Other bank account details are not editable by design.
             */
            updateExternalAccount(accId: string, bankAccId: string, data: accounts.IExternalAccountUpdateOptions, options: HeaderOptions, response?: IResponseFn<bankAccounts.IBankAccount>): Promise<bankAccounts.IBankAccount>;
            updateExternalAccount(accId: string, bankAccId: string, data: accounts.IExternalAccountUpdateOptions, response?: IResponseFn<bankAccounts.IBankAccount>): Promise<bankAccounts.IBankAccount>;
            /**
             * If you need to update only some card details, like the billing address or expiration date, you can do so without having to re-enter the
             * full card details. Stripe also works directly with card networks so that your customers can continue using your service without
             * interruption.
             *
             * When you update a card, Stripe will automatically validate the card.
             */
            updateExternalAccount(accId: string, cardId: string, data: cards.ICardUpdateOptions, options: HeaderOptions, response?: IResponseFn<cards.ICard>): Promise<cards.ICard>;
            updateExternalAccount(accId: string, cardId: string, data: cards.ICardUpdateOptions, response?: IResponseFn<cards.ICard>): Promise<cards.ICard>;

            /**
             * You can delete destination bank accounts and cards from a managed account. If a bank account is the default external account for its currency
             * or card's default_for_currency property is true, it can only be deleted if it is the only external account for that currency, and the
             * currency is not the Stripe account's default currency. Otherwise, you must set another external account to be the default for the currency
             * before deleting it.
             */
            deleteExternalAccount(accId: string, id: string, options: HeaderOptions, response?: IResponseFn<IDeleteConfirmation>): Promise<IDeleteConfirmation>;
            deleteExternalAccount(accId: string, id: string, response?: IResponseFn<IDeleteConfirmation>): Promise<IDeleteConfirmation>;

            /**
             * You can see a list of the bank accounts belonging to a managed account. Note that the 10 most recent external accounts are always
             * available by default on the corresponding Stripe object. If you need more than those 10, you can use this API method and the limit
             * and starting_after parameters to page through additional bank accounts.
             */
            listExternalAccounts(accId: string, data: accounts.IBankAccountListOptions, options: HeaderOptions, response?: IResponseFn<IList<bankAccounts.IBankAccount>>): Promise<IList<bankAccounts.IBankAccount>>;
            listExternalAccounts(accId: string, data: accounts.IBankAccountListOptions, response?: IResponseFn<IList<bankAccounts.IBankAccount>>): Promise<IList<bankAccounts.IBankAccount>>;

            /**
             * You can see a list of the cards belonging to a managed account. Note that the 10 most recent external accounts are available on the
             * account object. If you need more than those 10, you can use this API method and the limit and starting_after parameters to page
             * through additional cards.
             */
            listExternalAccounts(accId: string, data: accounts.ICardListOptions, options: HeaderOptions, response?: IResponseFn<IList<cards.ICard>>): Promise<IList<cards.ICard>>;
            listExternalAccounts(accId: string, data: accounts.ICardListOptions, response?: IResponseFn<IList<cards.ICard>>): Promise<IList<cards.ICard>>;

            /**
             * Creates a single-use login link for an Express account to access their Stripe dashboard.
             * You may only create login links for Express accounts connected to your platform.
             * Returns a login link object if the call succeeded.
             */
            createLoginLink(accId: string, response?: IResponseFn<accounts.ILoginLink>): Promise<accounts.ILoginLink>;
            createLoginLink(accId: string, redirectUrl?: string, response?: IResponseFn<accounts.ILoginLink>): Promise<accounts.ILoginLink>;
        }

        class ApplicationFees extends StripeResource {
            /**
             * Retrieves the details of an application fee that your account has collected. The same information is returned when refunding the
             * application fee.
             */
            retrieve(id: string, data: IDataOptions, options: HeaderOptions, response?: IResponseFn<applicationFees.IApplicationFee>): Promise<applicationFees.IApplicationFee>;
            retrieve(id: string, data: IDataOptions, response?: IResponseFn<applicationFees.IApplicationFee>): Promise<applicationFees.IApplicationFee>;
            retrieve(id: string, options: HeaderOptions, response?: IResponseFn<applicationFees.IApplicationFee>): Promise<applicationFees.IApplicationFee>;
            retrieve(id: string, response?: IResponseFn<applicationFees.IApplicationFee>): Promise<applicationFees.IApplicationFee>;

            /**
             * Returns a list of application fees you’ve previously collected. The application fees are returned in sorted order, with the most
             * recent fees appearing first.
             */
            list(data: applicationFees.IApplicationFeeListOptions, options: HeaderOptions, response?: IResponseFn<IList<applicationFees.IApplicationFee>>): Promise<IList<applicationFees.IApplicationFee>>;
            list(data: applicationFees.IApplicationFeeListOptions, response?: IResponseFn<IList<applicationFees.IApplicationFee>>): Promise<IList<applicationFees.IApplicationFee>>;
            list(options: HeaderOptions, response?: IResponseFn<IList<applicationFees.IApplicationFee>>): Promise<IList<applicationFees.IApplicationFee>>;
            list(response?: IResponseFn<IList<applicationFees.IApplicationFee>>): Promise<IList<applicationFees.IApplicationFee>>;

            /**
             * Refunds an application fee that has previously been collected but not yet refunded. Funds will be refunded to the Stripe account that
             * the fee was originally collected from.
             *
             * You can optionally refund only part of an application fee. You can do so as many times as you wish until the entire fee has been refunded.
             *
             * Once entirely refunded, an application fee can't be refunded again. This method will throw an error when called on an already-refunded
             * application fee, or when trying to refund more money than is left on an application fee.
             */
            refund(feeId: string, data: applicationFees.IApplicationFeeRefundCreationOptions, options: HeaderOptions, response?: IResponseFn<applicationFees.IApplicationFeeRefund>): Promise<applicationFees.IApplicationFeeRefund>;
            refund(feeId: string, data: applicationFees.IApplicationFeeRefundCreationOptions, response?: IResponseFn<applicationFees.IApplicationFeeRefund>): Promise<applicationFees.IApplicationFeeRefund>;
            refund(feeId: string, options: HeaderOptions, response?: IResponseFn<applicationFees.IApplicationFeeRefund>): Promise<applicationFees.IApplicationFeeRefund>;
            refund(feeId: string, response?: IResponseFn<applicationFees.IApplicationFeeRefund>): Promise<applicationFees.IApplicationFeeRefund>;

            /**
             * Refunds an application fee that has previously been collected but not yet refunded. Funds will be refunded to the Stripe account that
             * the fee was originally collected from.
             *
             * You can optionally refund only part of an application fee. You can do so as many times as you wish until the entire fee has been refunded.
             *
             * Once entirely refunded, an application fee can't be refunded again. This method will throw an error when called on an already-refunded
             * application fee, or when trying to refund more money than is left on an application fee.
             */
            createRefund(feeId: string, data: applicationFees.IApplicationFeeRefundCreationOptions, options: HeaderOptions, response?: IResponseFn<applicationFees.IApplicationFeeRefund>): Promise<applicationFees.IApplicationFeeRefund>;
            createRefund(feeId: string, data: applicationFees.IApplicationFeeRefundCreationOptions, response?: IResponseFn<applicationFees.IApplicationFeeRefund>): Promise<applicationFees.IApplicationFeeRefund>;
            createRefund(feeId: string, response?: IResponseFn<applicationFees.IApplicationFeeRefund>): Promise<applicationFees.IApplicationFeeRefund>;
            createRefund(feeId: string, options: HeaderOptions, response?: IResponseFn<applicationFees.IApplicationFeeRefund>): Promise<applicationFees.IApplicationFeeRefund>;

            /**
             * By default, you can see the 10 most recent refunds stored directly on the application fee object, but you can also retrieve details
             * about a specific refund stored on the application fee.
             */
            retreiveRefund(feeId: string, refundId: string, options: HeaderOptions, response?: IResponseFn<applicationFees.IApplicationFeeRefund>): Promise<applicationFees.IApplicationFeeRefund>;
            retreiveRefund(feeId: string, refundId: string, response?: IResponseFn<applicationFees.IApplicationFeeRefund>): Promise<applicationFees.IApplicationFeeRefund>;

            /**
             * Updates the specified application fee refund by setting the values of the parameters passed. Any parameters not provided will be left
             * unchanged.
             *
             * This request only accepts metadata as an argument.
             */
            updateRefund(feeId: string, refundId: string, data: { metadata?: IOptionsMetadata }, options: HeaderOptions, response?: IResponseFn<applicationFees.IApplicationFeeRefund>): Promise<applicationFees.IApplicationFeeRefund>;
            updateRefund(feeId: string, refundId: string, data: { metadata?: IOptionsMetadata }, response?: IResponseFn<applicationFees.IApplicationFeeRefund>): Promise<applicationFees.IApplicationFeeRefund>;

            /**
             * You can see a list of the refunds belonging to a specific application fee. Note that the 10 most recent refunds are always available
             * by default on the application fee object. If you need more than those 10, you can use this API method and the limit and starting_after
             * parameters to page through additional refunds.
             */
            listRefunds(feeId: string, data: IListOptions, options: HeaderOptions, response?: IResponseFn<IList<applicationFees.IApplicationFeeRefund>>): Promise<IList<applicationFees.IApplicationFeeRefund>>;
            listRefunds(feeId: string, data: IListOptions, response?: IResponseFn<IList<applicationFees.IApplicationFeeRefund>>): Promise<IList<applicationFees.IApplicationFeeRefund>>;
            listRefunds(feeId: string, options: HeaderOptions, response?: IResponseFn<IList<applicationFees.IApplicationFeeRefund>>): Promise<IList<applicationFees.IApplicationFeeRefund>>;
            listRefunds(feeId: string, response?: IResponseFn<IList<applicationFees.IApplicationFeeRefund>>): Promise<IList<applicationFees.IApplicationFeeRefund>>;
        }

        class ApplicationFeeRefunds extends StripeResource {
            /**
             * Refunds an application fee that has previously been collected but not yet refunded. Funds will be refunded to the Stripe account that
             * the fee was originally collected from.
             *
             * You can optionally refund only part of an application fee. You can do so as many times as you wish until the entire fee has been refunded.
             *
             * Once entirely refunded, an application fee can't be refunded again. This method will throw an error when called on an already-refunded
             * application fee, or when trying to refund more money than is left on an application fee.
             */
            create(data: applicationFees.IApplicationFeeRefundCreationOptions, options: HeaderOptions, response?: IResponseFn<applicationFees.IApplicationFeeRefund>): Promise<applicationFees.IApplicationFeeRefund>;
            create(data: applicationFees.IApplicationFeeRefundCreationOptions, response?: IResponseFn<applicationFees.IApplicationFeeRefund>): Promise<applicationFees.IApplicationFeeRefund>;
            create(options: HeaderOptions, response?: IResponseFn<applicationFees.IApplicationFeeRefund>): Promise<applicationFees.IApplicationFeeRefund>;
            create(response?: IResponseFn<applicationFees.IApplicationFeeRefund>): Promise<applicationFees.IApplicationFeeRefund>;

            /**
             * By default, you can see the 10 most recent refunds stored directly on the application fee object, but you can also retrieve details
             * about a specific refund stored on the application fee.
             */
            retrieve(refundId: string, data: IDataOptions, options: HeaderOptions, response?: IResponseFn<applicationFees.IApplicationFeeRefund>): Promise<applicationFees.IApplicationFeeRefund>;
            retrieve(refundId: string, options: IDataOptions, response?: IResponseFn<applicationFees.IApplicationFeeRefund>): Promise<applicationFees.IApplicationFeeRefund>;
            retrieve(refundId: string, options: HeaderOptions, response?: IResponseFn<applicationFees.IApplicationFeeRefund>): Promise<applicationFees.IApplicationFeeRefund>;
            retrieve(refundId: string, response?: IResponseFn<applicationFees.IApplicationFeeRefund>): Promise<applicationFees.IApplicationFeeRefund>;

            /**
             * Updates the specified application fee refund by setting the values of the parameters passed. Any parameters not provided will be left
             * unchanged.
             *
             * This request only accepts metadata as an argument.
             */
            update(refundId: string, data: { metadata?: IOptionsMetadata }, options: HeaderOptions, response?: IResponseFn<applicationFees.IApplicationFeeRefund>): Promise<applicationFees.IApplicationFeeRefund>;
            update(refundId: string, data: { metadata?: IOptionsMetadata }, response?: IResponseFn<applicationFees.IApplicationFeeRefund>): Promise<applicationFees.IApplicationFeeRefund>;

            /**
             * You can see a list of the refunds belonging to a specific application fee. Note that the 10 most recent refunds are always available
             * by default on the application fee object. If you need more than those 10, you can use this API method and the limit and starting_after
             * parameters to page through additional refunds.
             */
            list(data: IListOptions, options: HeaderOptions, response?: IResponseFn<IList<applicationFees.IApplicationFeeRefund>>): Promise<IList<applicationFees.IApplicationFeeRefund>>;
            list(data: IListOptions, response?: IResponseFn<IList<applicationFees.IApplicationFeeRefund>>): Promise<IList<applicationFees.IApplicationFeeRefund>>;
            list(options: HeaderOptions, response?: IResponseFn<IList<applicationFees.IApplicationFeeRefund>>): Promise<IList<applicationFees.IApplicationFeeRefund>>;
            list(response?: IResponseFn<IList<applicationFees.IApplicationFeeRefund>>): Promise<IList<applicationFees.IApplicationFeeRefund>>;
        }

        class Balance extends StripeResource {
            retrieve(options: HeaderOptions, response?: IResponseFn<balance.IBalance>): Promise<balance.IBalance>;
            retrieve(response?: IResponseFn<balance.IBalance>): Promise<balance.IBalance>;

            retrieveTransaction(id: string, options: HeaderOptions, response?: IResponseFn<balance.IBalanceTransaction>): Promise<balance.IBalanceTransaction>;
            retrieveTransaction(id: string, response?: IResponseFn<balance.IBalanceTransaction>): Promise<balance.IBalanceTransaction>;

            listTransactions(data: balance.IBalanceListOptions, options: HeaderOptions, response?: IResponseFn<balance.IBalanceTransaction>): Promise<IList<balance.IBalanceTransaction>>;
            listTransactions(data: balance.IBalanceListOptions, response?: IResponseFn<balance.IBalanceTransaction>): Promise<IList<balance.IBalanceTransaction>>;
            listTransactions(options: HeaderOptions, response?: IResponseFn<balance.IBalanceTransaction>): Promise<IList<balance.IBalanceTransaction>>;
            listTransactions(response?: IResponseFn<balance.IBalanceTransaction>): Promise<IList<balance.IBalanceTransaction>>;
        }

        class BitcoinReceivers extends StripeResource {
            /**
             * Creates a Bitcoin receiver object that can be used to accept bitcoin payments from your customer. The receiver exposes a Bitcoin address
             * and is created with a bitcoin to USD exchange rate that is valid for 10 minutes.
             */
            create(data: bitcoinReceivers.IBitcoinReceiverCreationOptions, options: HeaderOptions, response?: IResponseFn<bitcoinReceivers.IBitcoinReceiver>): Promise<bitcoinReceivers.IBitcoinReceiver>;
            create(data: bitcoinReceivers.IBitcoinReceiverCreationOptions, response?: IResponseFn<bitcoinReceivers.IBitcoinReceiver>): Promise<bitcoinReceivers.IBitcoinReceiver>;

            /**
             * Retrieves the Bitcoin receiver with the given ID.
             */
            retrieve(id: string, data: IDataOptions, options: HeaderOptions, response?: IResponseFn<bitcoinReceivers.IBitcoinReceiver>): Promise<bitcoinReceivers.IBitcoinReceiver>;
            retrieve(id: string, data: IDataOptions, response?: IResponseFn<bitcoinReceivers.IBitcoinReceiver>): Promise<bitcoinReceivers.IBitcoinReceiver>;
            retrieve(id: string, options: HeaderOptions, response?: IResponseFn<bitcoinReceivers.IBitcoinReceiver>): Promise<bitcoinReceivers.IBitcoinReceiver>;
            retrieve(id: string, response?: IResponseFn<bitcoinReceivers.IBitcoinReceiver>): Promise<bitcoinReceivers.IBitcoinReceiver>;

            /**
             * Returns a list of your receivers. Receivers are returned sorted by creation date, with the most recently created receivers appearing first.
             */
            list(data: bitcoinReceivers.IBitcoinReceiverListOptions, options: HeaderOptions, response?: IResponseFn<IList<bitcoinReceivers.IBitcoinReceiver>>): Promise<IList<bitcoinReceivers.IBitcoinReceiver>>;
            list(data: bitcoinReceivers.IBitcoinReceiverListOptions, response?: IResponseFn<IList<bitcoinReceivers.IBitcoinReceiver>>): Promise<IList<bitcoinReceivers.IBitcoinReceiver>>;

            // update(id: string): void; // This does seem to be a method in the library (https://github.com/stripe/stripe-node/blob/master/lib/resources/BitcoinReceivers.js#L12), but isn't in the API documentation.

            setMetadata(): void; // TODO: Implement placeholder method
            getMetadata(): void; // TODO: Implement placeholder method
        }

        class Charges extends StripeResource {
            /**
             * To charge a credit card, you create a charge object. If your API key is in test mode, the supplied card won't actually be charged, though
             * everything else will occur as if in live mode. (Stripe assumes that the charge would have completed successfully).
             *
             * @returns Returns a charge object if the charge succeeded. Throws an error if something goes wrong. A common source of error is an invalid or
             * expired card, or a valid card with insufficient available balance. If the cvc parameter is provided, Stripe will attempt to check the CVC's
             * correctness, and the check's result will be returned. Similarly, If address_line1 or address_zip are provided, Stripe will similarly try to
             * check the validity of those parameters. Some banks do not support checking one or more of these parameters, in which case Stripe will return
             * an 'unavailable' result. Also note that, depending on the bank, charges can succeed even when passed incorrect CVC and address information.
             *
             * @param options Options for creating a charge.
             * @param response A callback to receive the response and newly created charge, or errors if they exist.
             */
            create(data: charges.IChargeCreationOptions, options: HeaderOptions, response?: IResponseFn<charges.ICharge>): Promise<charges.ICharge>;
            create(data: charges.IChargeCreationOptions, response?: IResponseFn<charges.ICharge>): Promise<charges.ICharge>;

            /**
             * Retrieves the details of a charge that has previously been created. Supply the unique charge ID that was returned
             * from your previous request, and Stripe will return the corresponding charge information. The same information is
             * returned when creating or refunding the charge.
             *
             * @param id The identifier of the charge to be retrieved
             * @param response A callback that takes in a potential error and a charge object.
             */
            retrieve(id: string, data: IDataOptions, options: HeaderOptions, response?: IResponseFn<charges.ICharge>): Promise<charges.ICharge>;
            retrieve(id: string, data: IDataOptions, response?: IResponseFn<charges.ICharge>): Promise<charges.ICharge>;
            retrieve(id: string, options: HeaderOptions, response?: IResponseFn<charges.ICharge>): Promise<charges.ICharge>;
            retrieve(id: string, response?: IResponseFn<charges.ICharge>): Promise<charges.ICharge>;

            /**
             * Updates the specified charge by setting the values of the parameters passed. Any parameters not provided will be left unchanged.
             * This request accepts only the description, metadata, receipt_emailand fraud_details as arguments.
             *
             * @param id The identifier of the charge to be updated
             * @param data An object containing the updated properties.
             */
            update(id: string, data: charges.IChargeUpdateOptions, options: HeaderOptions, response?: IResponseFn<charges.ICharge>): Promise<charges.ICharge>;
            update(id: string, data: charges.IChargeUpdateOptions, response?: IResponseFn<charges.ICharge>): Promise<charges.ICharge>;

            /**
             * Capture the payment of an existing, uncaptured, charge. This is the second half of the two-step payment flow, where first
             * you created a charge with the capture option set to false. Uncaptured payments expire exactly seven days after they are
             * created. If they are not captured by that point in time, they will be marked as refunded and will no longer be capturable.
             */
            capture(id: string, data?: charges.IChargeCaptureOptions, options?: HeaderOptions, response?: IResponseFn<charges.ICharge>): Promise<charges.ICharge>;

            /**
             * Returns a list of charges you've previously created. The charges are returned in sorted order, with the most recent charges
             * appearing first.
             *
             * @returns An object with a data property that contains an array of up to limit charges, starting after charge starting_after.
             * Each entry in the array is a separate charge object. If no more charges are available, the resulting array will be empty.
             * If you provide a non-existent customer ID, this call throws an error. You can optionally request that the response include
             * the total count of all charges that match your filters. To do so, specify include[]=total_count in your request.
             *
             * @param data Filtering options for the returned items.
             */
            list(data: charges.IChargeListOptions, options: HeaderOptions, response?: IResponseFn<IList<charges.ICharge>>): Promise<IList<charges.ICharge>>;
            list(data: charges.IChargeListOptions, response?: IResponseFn<IList<charges.ICharge>>): Promise<IList<charges.ICharge>>;
            list(options: HeaderOptions, response?: IResponseFn<IList<charges.ICharge>>): Promise<IList<charges.ICharge>>;
            list(response?: IResponseFn<IList<charges.ICharge>>): Promise<IList<charges.ICharge>>;

            /**
             * When you create a new refund, you must specify a charge to create it on.
             * Creating a new refund will refund a charge that has previously been created but not yet refunded. Funds will be refunded to the credit or debit card that was originally charged. The fees you were originally charged are also refunded.
             * You can optionally refund only part of a charge. You can do so as many times as you wish until the entire charge has been refunded.
             * Once entirely refunded, a charge can't be refunded again. This method will throw an error when called on an already-refunded charge, or when trying to refund more money than is left on a charge.
             */
            refund(chargeId: string, data: refunds.IRefundCreationOptions, options: HeaderOptions, response?: IResponseFn<refunds.IRefund>): Promise<refunds.IRefund>;
            refund(chargeId: string, data: refunds.IRefundCreationOptions, response?: IResponseFn<refunds.IRefund>): Promise<refunds.IRefund>;
            refund(chargeId: string, options: HeaderOptions, response?: IResponseFn<refunds.IRefund>): Promise<refunds.IRefund>;
            refund(chargeId: string, response?: IResponseFn<refunds.IRefund>): Promise<refunds.IRefund>;

            /**
             * When you create a new refund, you must specify a charge to create it on. Creating a new refund will refund a charge that has previously
             * been created but not yet refunded. Funds will be refunded to the credit or debit card that was originally charged. The fees you were
             * originally charged are also refunded. You can optionally refund only part of a charge. You can do so as many times as you wish until
             * the entire charge has been refunded. Once entirely refunded, a charge can't be refunded again. This method will throw an error when
             * called on an already-refunded charge, or when trying to refund more money than is left on a charge.
             *
             * @returns Returns the refund object if the refund succeeded. Throws an error if the charge has already been refunded or an invalid
             * charge identifier was provided.
             *
             * @param id The identifier of the charge to be refunded.
             * @param data Options for specifying reasons and refund amount
             * @param response The refund.
             *
             * @deprecated According to source code (https://github.com/stripe/stripe-node/blob/master/lib/resources/Charges.js#L43)
             */
            createRefund(id: string, data: refunds.IRefundCreationOptions, options: HeaderOptions, response?: IResponseFn<refunds.IRefund>): Promise<refunds.IRefund>;
            createRefund(id: string, data: refunds.IRefundCreationOptions, response?: IResponseFn<refunds.IRefund>): Promise<refunds.IRefund>;
            createRefund(id: string, options: HeaderOptions, response?: IResponseFn<refunds.IRefund>): Promise<refunds.IRefund>;
            createRefund(id: string, response?: IResponseFn<refunds.IRefund>): Promise<refunds.IRefund>;

            /**
             * By default, you can see the 10 most recent refunds stored directly on the charge object, but you can also retrieve details about a specific
             * refund stored on the charge.
             *
             * @param chargeId The ID of the charge refunded
             * @param refundId The ID of the refund to retrieve
             */
            retrieveRefund(chargeId: string, refundId: string, options: HeaderOptions, response?: IResponseFn<refunds.IRefund>): Promise<refunds.IRefund>;
            retrieveRefund(chargeId: string, refundId: string, response?: IResponseFn<refunds.IRefund>): Promise<refunds.IRefund>;

            /**
             * Updates the specified refund by setting the values of the parameters passed. Any parameters not provided will be left unchanged.
             * This request only accepts metadata as an argument.
             *
             * @param chargeId The ID of the charge refunded
             * @param refundId The ID of the refund to update
             */
            updateRefund(chargeId: string, refundId: string, data: IDataOptionsWithMetadata, options: HeaderOptions, response?: IResponseFn<refunds.IRefund>): Promise<refunds.IRefund>;
            updateRefund(chargeId: string, refundId: string, data: IDataOptionsWithMetadata, response?: IResponseFn<refunds.IRefund>): Promise<refunds.IRefund>;

            /**
             * You can see a list of the refunds belonging to a specific charge. Note that the 10 most recent refunds are always available by default on
             * the charge object. If you need more than those 10, you can use this API method and the limit and starting_after parameters to page through
             * additional refunds.
             *
             * @returns A object with a data property that contains an array of up to limit refunds, starting after refund starting_after.
             * Each entry in the array is a separate refund object. If no more refunds are available, the resulting array will be empty. If you provide
             * a non-existent customer ID or charge ID, this call throws an error. You can optionally request that the response include the total count
             * of all refunds that match your filters. To do so, specify include[]=total_count in your request.
             *
             * @param chargeId The ID of the charge refunded
             * @param data Used to filter the refunds returned
             */
            listRefunds(chargeId: string, data: IListOptions, options: HeaderOptions, response?: IResponseFn<IList<refunds.IRefund>>): Promise<IList<refunds.IRefund>>;
            listRefunds(chargeId: string, data: IListOptions, response?: IResponseFn<IList<refunds.IRefund>>): Promise<IList<refunds.IRefund>>;
            listRefunds(chargeId: string, options: HeaderOptions, response?: IResponseFn<IList<refunds.IRefund>>): Promise<IList<refunds.IRefund>>;
            listRefunds(chargeId: string, response?: IResponseFn<IList<refunds.IRefund>>): Promise<IList<refunds.IRefund>>;

            markAsSafe(chargeId: string, response?: IResponseFn<charges.ICharge>): Promise<charges.ICharge>;
            markAsFraudulent(chargeId: string, response?: IResponseFn<charges.ICharge>): Promise<charges.ICharge>;
        }

        class ChargeRefunds extends StripeResource {
            /**
             * When you create a new refund, you must specify a charge to create it on.
             *
             * Creating a new refund will refund a charge that has previously been created but not yet refunded.
             * Funds will be refunded to the credit or debit card that was originally charged.
             * The fees you were originally charged are also refunded.
             *
             * You can optionally refund only part of a charge.
             * You can do so as many times as you wish until the entire charge has been refunded.
             *
             * Once entirely refunded, a charge can't be refunded again.
             * This method will throw an error when called on an already-refunded charge, or when trying to refund more money than is left on a charge.
             */
            create?(data: refunds.IRefundCreationOptions, options: HeaderOptions, response?: IResponseFn<refunds.IRefund>): Promise<refunds.IRefund>;
            create?(data: refunds.IRefundCreationOptions, response?: IResponseFn<refunds.IRefund>): Promise<refunds.IRefund>;
            create?(options: HeaderOptions, response?: IResponseFn<refunds.IRefund>): Promise<refunds.IRefund>;
            create?(response?: IResponseFn<refunds.IRefund>): Promise<refunds.IRefund>;

            /**
             * Retrieves the details of an existing refund.
             */
            retrieve?(id: string, data: IDataOptions, options: HeaderOptions, response?: IResponseFn<refunds.IRefund>): Promise<refunds.IRefund>;
            retrieve?(id: string, data: IDataOptions, response?: IResponseFn<refunds.IRefund>): Promise<refunds.IRefund>;
            retrieve?(id: string, options: HeaderOptions, response?: IResponseFn<refunds.IRefund>): Promise<refunds.IRefund>;
            retrieve?(id: string, response?: IResponseFn<refunds.IRefund>): Promise<refunds.IRefund>;

            /**
             * Updates the specified refund by setting the values of the parameters passed.
             * Any parameters not provided will be left unchanged.
             *
             * This request only accepts metadata as an argument.
             */
            update?(id: string, data: IDataOptionsWithMetadata, options: HeaderOptions, response?: IResponseFn<refunds.IRefund>): Promise<refunds.IRefund>;
            update?(id: string, data: IDataOptionsWithMetadata, response?: IResponseFn<refunds.IRefund>): Promise<refunds.IRefund>;

            /**
             * Returns a list of all refunds you’ve previously created. The refunds are returned in sorted order,
             * with the most recent refunds appearing first.
             * For convenience, the 10 most recent refunds are always available by default on the charge object.
             */
            list?(data: refunds.IRefundListOptions, options: HeaderOptions, response?: IResponseFn<IList<refunds.IRefund>>): Promise<IList<refunds.IRefund>>;
            list?(data: refunds.IRefundListOptions, response?: IResponseFn<IList<refunds.IRefund>>): Promise<IList<refunds.IRefund>>;
            list?(options: HeaderOptions, response?: IResponseFn<IList<refunds.IRefund>>): Promise<IList<refunds.IRefund>>;
            list?(response?: IResponseFn<IList<refunds.IRefund>>): Promise<IList<refunds.IRefund>>;
        }

        class Coupons extends StripeResource {
            /**
             * You can create coupons easily via the coupon management page of the Stripe dashboard. Coupon creation is also accessible via the API if
             * you need to create coupons on the fly. A coupon has either a percent_off or an amount_off and currency. If you set an amount_off, that
             * amount will be subtracted from any invoice's subtotal. For example, an invoice with a subtotal of $10 will have a final total of $0 if
             * a coupon with an amount_off of 2000 is applied to it and an invoice with a subtotal of $30 will have a final total of $10 if a coupon
             * with an amount_off of 2000 is applied to it.
             *
             * @returns Returns the coupon object.
             *
             * @param data Options for creating the coupon.
             */
            create(data: coupons.ICouponCreationOptions, options: HeaderOptions, response?: IResponseFn<coupons.ICoupon>): Promise<coupons.ICoupon>;
            create(data: coupons.ICouponCreationOptions, response?: IResponseFn<coupons.ICoupon>): Promise<coupons.ICoupon>;

            /**
             * Retrieves the coupon with the given ID.
             *
             * @returns Returns a coupon if a valid coupon ID was provided. Throws an error otherwise.
             *
             * @param id The ID of the desired coupon
             */
            retrieve(id: string, data: IDataOptions, options: HeaderOptions, response?: IResponseFn<coupons.ICoupon>): Promise<coupons.ICoupon>;
            retrieve(id: string, data: IDataOptions, response?: IResponseFn<coupons.ICoupon>): Promise<coupons.ICoupon>;
            retrieve(id: string, options: HeaderOptions, response?: IResponseFn<coupons.ICoupon>): Promise<coupons.ICoupon>;
            retrieve(id: string, response?: IResponseFn<coupons.ICoupon>): Promise<coupons.ICoupon>;

            /**
             * Updates the metadata of a coupon. Other coupon details (currency, duration, amount_off) are, by design, not editable.
             *
             * @returns The newly updated coupon object if the call succeeded. Otherwise, this call throws an error, such as if the coupon has
             * been deleted.
             *
             * @param id The ID of the coupon to be updated
             * @param data Metadata to update
             */
            update(id: string, data: IDataOptionsWithMetadata, options: HeaderOptions, response?: IResponseFn<coupons.ICoupon>): Promise<coupons.ICoupon>;
            update(id: string, data: IDataOptionsWithMetadata, response?: IResponseFn<coupons.ICoupon>): Promise<coupons.ICoupon>;

            /**
             * You can delete coupons via the coupon management page of the Stripe dashboard. However, deleting a coupon does not affect any
             * customers who have already applied the coupon; it means that new customers can't redeem the coupon. You can also delete coupons
             * via the API.
             *
             * @returns An object with the deleted coupon's ID and a deleted flag upon success. Otherwise, this call throws an error, such as
             * if the coupon has already been deleted.
             *
             * @param id The ID of the coupon to be deleted.
             */
            del(id: string, options: HeaderOptions, response?: IResponseFn<IDeleteConfirmation>): Promise<IDeleteConfirmation>;
            del(id: string, response?: IResponseFn<IDeleteConfirmation>): Promise<IDeleteConfirmation>;

            /**
             * Returns a list of your coupons.
             *
             * @returns A object with a data property that contains an array of up to limit coupons, starting after coupon starting_after. Each
             * entry in the array is a separate coupon object. If no more coupons are available, the resulting array will be empty. This request
             * should never throw an error. You can optionally request that the response include the total count of all coupons. To do so, specify
             * include[]=total_count in your request.
             *
             * @param data Filtering options for the list.
             */
            list(data: IListOptionsCreated, options: HeaderOptions, response?: IResponseFn<IList<coupons.ICoupon>>): Promise<IList<coupons.ICoupon>>;
            list(data: IListOptionsCreated, response?: IResponseFn<IList<coupons.ICoupon>>): Promise<IList<coupons.ICoupon>>;
            list(options: HeaderOptions, response?: IResponseFn<IList<coupons.ICoupon>>): Promise<IList<coupons.ICoupon>>;
            list(response?: IResponseFn<IList<coupons.ICoupon>>): Promise<IList<coupons.ICoupon>>;
        }

        class CustomerCards extends StripeResource {
            /**
             * When you create a new credit card, you must specify a customer or recipient to create it on. If the card's owner has no default card,
             * then the new card will become the default. However, if the owner already has a default then it will not change. To change the default,
             * you should either update the customer to have a new default_source or update the recipient to have a new default_card.
             *
             * @returns Returns the card object.
             */
            create(data: {
                card?: sources.ISourceCreationOptionsExtended;
            }, options: HeaderOptions, response?: IResponseFn<cards.ICard>): Promise<cards.ICard>;
            create(data: {
                card?: sources.ISourceCreationOptionsExtended;
            }, response?: IResponseFn<cards.ICard>): Promise<cards.ICard>;

            /**
             * You can see a list of the cards belonging to a customer or recipient. Note that the 10 most recent
             * cards are always available by default on the customer or recipient object. If you need more than
             * those 10, you can use this API method and the limit and starting_after parameters to page through
             * additional cards.
             *
             * @returns Returns a list of the cards stored on the customer or recipient. You can optionally request
             * that the response include the total count of all cards for the customer or recipient. To do so,
             * specify include[]=total_count in your request.
             * @param data Filtering options
             */
            list(data: IListOptions, options: HeaderOptions, response?: IResponseFn<IList<cards.ICard>>): Promise<IList<cards.ICard>>;
            list(data: IListOptions, response?: IResponseFn<IList<cards.ICard>>): Promise<IList<cards.ICard>>;
            list(options: HeaderOptions, response?: IResponseFn<IList<cards.ICard>>): Promise<IList<cards.ICard>>;
            list(response?: IResponseFn<IList<cards.ICard>>): Promise<IList<cards.ICard>>;

            /**
             * If you need to update only some card details, like the billing address or expiration date, you can do so without having to re-enter the
             * full card details. Stripe also works directly with card networks so that your customers can continue using your service without
             * interruption. When you update a card, Stripe will automatically validate the card.
             *
             * @returns Returns the card object.
             *
             * @param cardId The ID of the card to be retrieved.
             */
            update(cardId: string, data: cards.ICardUpdateOptions, options: HeaderOptions, response?: IResponseFn<cards.ICard>): Promise<cards.ICard>;
            update(cardId: string, data: cards.ICardUpdateOptions, response?: IResponseFn<cards.ICard>): Promise<cards.ICard>;

            /**
             * By default, you can see the 10 most recent cards stored on a customer or recipient directly on the customer or recipient object, but
             * you can also retrieve details about a specific card stored on the customer or recipient.
             *
             * @returns Returns the card object.
             *
             * @param cardId The ID of the card to be retrieved.
             */
            retrieve(cardId: string, options: HeaderOptions, response?: IResponseFn<cards.ICard>): Promise<cards.ICard>;
            retrieve(cardId: string, response?: IResponseFn<cards.ICard>): Promise<cards.ICard>;

            /**
             * You can delete cards from a customer or recipient. If you delete a card that is currently the
             * default source on a customer, then the most recently added source will become the new default.
             * If you delete a card that is the last remaining source on the customer then the default_source
             * attribute will become null. Similarly, if you delete the default card on a recipient, then the
             * most recently added card will become the new default. If you delete the last remaining card on
             * a recipient, then the default_card attribute will become null. Note that for cards belonging to
             * customers, you may want to prevent customers on paid subscriptions from deleting all cards on
             * file so that there is at least one default card for the next invoice payment attempt.
             *
             * @returns Returns the deleted card object.
             *
             * @param cardId The ID of the card to be retrieved.
             */
            del(cardId: string, options: HeaderOptions, response?: IResponseFn<IDeleteConfirmation>): Promise<IDeleteConfirmation>;
            del(cardId: string, response?: IResponseFn<IDeleteConfirmation>): Promise<IDeleteConfirmation>;
        }

        class Customers extends StripeResource {
            /**
             * Creates a new customer object.
             *
             * @returns Returns a customer object if the call succeeded. The returned object will have information about subscriptions, discount,
             * and payment sources, if that information has been provided. If a non-free plan is specified and a source is not provided (unless
             * the plan has a trial period), the call will throw an error. If a non-existent plan or a non-existent or expired coupon is provided,
             * the call will throw an error. If a source has been attached to the customer, the returned customer object will have a default_source
             * attribute, which is an ID that can be expanded into the full source details when retrieving the customer.
             *
             * @param data The options for the new customer
             */
            create(data: customers.ICustomerCreationOptions, options: HeaderOptions, response?: IResponseFn<customers.ICustomer>): Promise<customers.ICustomer>;
            create(data: customers.ICustomerCreationOptions, response?: IResponseFn<customers.ICustomer>): Promise<customers.ICustomer>;

            /**
             * Returns a list of your customers. The customers are returned sorted by creation date, with the most recently created customers
             * appearing first.
             *
             * @returns A object with a data property that contains an array of up to limit customers, starting after customer starting_after.
             * Each entry in the array is a separate customer object. If no more customers are available, the resulting array will be empty.
             * This request should never throw an error. You can optionally request that the response include the total count of all customers
             * that match your filters. To do so, specify include[]=total_count in your request.
             *
             * @param data Allows you to filter the customers you want.
             */
            list(data: customers.ICustomerListOptions, options: HeaderOptions, response?: IResponseFn<IList<customers.ICustomer>>): Promise<IList<customers.ICustomer>>;
            list(data: customers.ICustomerListOptions, response?: IResponseFn<IList<customers.ICustomer>>): Promise<IList<customers.ICustomer>>;
            list(options: HeaderOptions, response?: IResponseFn<IList<customers.ICustomer>>): Promise<IList<customers.ICustomer>>;
            list(response?: IResponseFn<IList<customers.ICustomer>>): Promise<IList<customers.ICustomer>>;

            /**
             * Updates the specified customer by setting the values of the parameters passed. Any parameters not provided will be left unchanged.
             * For example, if you pass the card parameter, that becomes the customer's active card to be used for all charges in the future.
             * When you update a customer to a new valid card: for each of the customer's current subscriptions, if the subscription is in the
             * past_due state, then the latest unpaid, unclosed invoice for the subscription will be retried (note that this retry will not count
             * as an automatic retry, and will not affect the next regularly scheduled payment for the invoice). (Note also that no invoices
             * pertaining to subscriptions in the unpaid state, or invoices pertaining to canceled subscriptions, will be retried as a result
             * of updating the customer's card.) This request accepts mostly the same arguments as the customer creation call.
             *
             * @returns Returns the customer object if the update succeeded. Throws an error if update parameters are invalid (e.g. specifying
             * an invalid coupon or an invalid card).
             *
             * @param id The identifier of the customer to be retrieved.
             */
            update(id: string, data: customers.ICustomerUpdateOptions, options: HeaderOptions, response?: IResponseFn<customers.ICustomer>): Promise<customers.ICustomer>;
            update(id: string, data: customers.ICustomerUpdateOptions, response?: IResponseFn<customers.ICustomer>): Promise<customers.ICustomer>;

            /**
             * Retrieves the details of an existing customer. You need only supply the unique customer identifier that was returned upon customer
             * creation.
             *
             * @returns Returns a customer object if a valid identifier was provided. When requesting the ID of a customer that has been deleted,
             * a subset of the customer's information will be returned, including a "deleted" property, which will be true.
             *
             * @param id The identifier of the customer to be retrieved.
             */
            retrieve(id: string, data: IDataOptions, options: HeaderOptions, response?: IResponseFn<customers.ICustomer>): Promise<customers.ICustomer>;
            retrieve(id: string, data: IDataOptions, response?: IResponseFn<customers.ICustomer>): Promise<customers.ICustomer>;
            retrieve(id: string, options: HeaderOptions, response?: IResponseFn<customers.ICustomer>): Promise<customers.ICustomer>;
            retrieve(id: string, response?: IResponseFn<customers.ICustomer>): Promise<customers.ICustomer>;

            /**
             * Permanently deletes a customer. It cannot be undone. Also immediately cancels any active subscriptions on the customer.
             *
             * @returns Returns an object with a deleted parameter on success. If the customer ID does not exist, this call throws an error. Unlike
             * other objects, deleted customers can still be retrieved through the API, in order to be able to track the history of customers while
             * still removing their credit card details and preventing any further operations to be performed (such as adding a new subscription).
             *
             * @param id The identifier of the customer to be deleted.
             */
            del(id: string, options: HeaderOptions, response?: IResponseFn<IDeleteConfirmation>): Promise<IDeleteConfirmation>;
            del(id: string, response?: IResponseFn<IDeleteConfirmation>): Promise<IDeleteConfirmation>;

            /**
             * When you create a new credit card, you must specify a customer or recipient to create it on. If the card's owner has no default card,
             * then the new card will become the default. However, if the owner already has a default then it will not change. To change the default,
             * you should either update the customer to have a new default_source or update the recipient to have a new default_card.
             *
             * @returns Returns the card object.
             *
             * @param customerId The customer ID to which to add the card.
             *
             * @deprecated
             */
            createCard(customerId: string, data: {
                card?: sources.ISourceCreationOptionsExtended;
            }, options: HeaderOptions, response?: IResponseFn<cards.ICard>): Promise<cards.ICard>;
            createCard(customerId: string, data: {
                card?: sources.ISourceCreationOptionsExtended;
            }, response?: IResponseFn<cards.ICard>): Promise<cards.ICard>;

            /**
             * By default, you can see the 10 most recent cards stored on a customer or recipient directly on the customer or recipient object, but
             * you can also retrieve details about a specific card stored on the customer or recipient.
             *
             * @returns Returns the card object.
             *
             * @param customerId The ID of the customer whose card needs to be retrieved.
             * @param cardId The ID of the card to be retrieved.
             */
            retrieveCard(customerId: string, cardId: string, options: HeaderOptions, response?: IResponseFn<cards.ICard>): Promise<cards.ICard>;
            retrieveCard(customerId: string, cardId: string, response?: IResponseFn<cards.ICard>): Promise<cards.ICard>;

            /**
             * If you need to update only some card details, like the billing address or expiration date, you can do so without having to re-enter the
             * full card details. Stripe also works directly with card networks so that your customers can continue using your service without
             * interruption. When you update a card, Stripe will automatically validate the card.
             *
             * @returns Returns the card object.
             *
             * @param customerId The ID of the customer whose card needs to be retrieved.
             * @param cardId The ID of the card to be retrieved.
             */
            updateCard(customerId: string, cardId: string, data: cards.ICardUpdateOptions, options: HeaderOptions, response?: IResponseFn<cards.ICard>): Promise<cards.ICard>;
            updateCard(customerId: string, cardId: string, data: cards.ICardUpdateOptions, response?: IResponseFn<cards.ICard>): Promise<cards.ICard>;

            /**
             * You can delete cards from a customer or recipient. If you delete a card that is currently the
             * default source on a customer, then the most recently added source will become the new default.
             * If you delete a card that is the last remaining source on the customer then the default_source
             * attribute will become null. Similarly, if you delete the default card on a recipient, then the
             * most recently added card will become the new default. If you delete the last remaining card on
             * a recipient, then the default_card attribute will become null. Note that for cards belonging to
             * customers, you may want to prevent customers on paid subscriptions from deleting all cards on
             * file so that there is at least one default card for the next invoice payment attempt.
             *
             * @returns Returns the deleted card object.
             *
             * @param customerId The ID of the customer whose card needs to be retrieved.
             * @param cardId The ID of the card to be retrieved.
             */
            deleteCard(customerId: string, cardId: string, options: HeaderOptions, response?: IResponseFn<IDeleteConfirmation>): Promise<IDeleteConfirmation>;
            deleteCard(customerId: string, cardId: string, response?: IResponseFn<IDeleteConfirmation>): Promise<IDeleteConfirmation>;

            /**
             * You can see a list of the cards belonging to a customer or recipient. Note that the 10 most recent
             * cards are always available by default on the customer or recipient object. If you need more than
             * those 10, you can use this API method and the limit and starting_after parameters to page through
             * additional cards.
             *
             * @returns Returns a list of the cards stored on the customer or recipient. You can optionally request
             * that the response include the total count of all cards for the customer or recipient. To do so,
             * specify include[]=total_count in your request.
             *
             * @param customerId The ID of the customer whose cards will be retrieved
             * @param data Filtering options
             */
            listCards(customerId: string, data: IListOptions, options: HeaderOptions, response?: IResponseFn<IList<cards.ICard>>): Promise<IList<cards.ICard>>;
            listCards(customerId: string, data: IListOptions, response?: IResponseFn<IList<cards.ICard>>): Promise<IList<cards.ICard>>;
            listCards(customerId: string, options: HeaderOptions, response?: IResponseFn<IList<cards.ICard>>): Promise<IList<cards.ICard>>;
            listCards(customerId: string, response?: IResponseFn<IList<cards.ICard>>): Promise<IList<cards.ICard>>;

            /**
             * When adding a card to a customer, the parameter name is source. When
             * adding to an account, the parameter name is external_account. The
             * value can either be a token, like the ones returned by our Stripe.js, or a
             * dictionary containing a user's credit card details.
             * Stripe will automatically validate the card.
             *
             * @returns Returns the card object.
             *
             * @param customerId The customer ID to which to add the card.
             */
            createSource(customerId: string, data: customers.ICustomerCardSourceCreationOptions, options: HeaderOptions, response?: IResponseFn<cards.ICard>): Promise<cards.ICard>;
            createSource(customerId: string, data: customers.ICustomerCardSourceCreationOptions, response?: IResponseFn<cards.ICard>): Promise<cards.ICard>;
            /**
             * When adding a card to a customer, the parameter name is source. When
             * adding to an account, the parameter name is external_account. The
             * value can either be a token, like the ones returned by our Stripe.js, or a
             * dictionary containing a user’s credit card details.
             * Stripe will automatically validate the card.
             *
             * @returns Returns the card or bank account object.
             *
             * @param customerId The customer ID to which to add the card.
             */
            createSource(customerId: string, data: customers.ICustomerSourceCreationOptions, options: HeaderOptions, response?: IResponseFn<cards.ICard | bankAccounts.IBankAccount>): Promise<cards.ICard | bankAccounts.IBankAccount>;
            createSource(customerId: string, data: customers.ICustomerSourceCreationOptions, response?: IResponseFn<cards.ICard | bankAccounts.IBankAccount>): Promise<cards.ICard | bankAccounts.IBankAccount>;

            /**
             * You can see a list of the cards belonging to a customer or recipient. Note that the 10 most recent
             * cards are always available by default on the customer or recipient object. If you need more than
             * those 10, you can use this API method and the limit and starting_after parameters to page through
             * additional cards.
             *
             * @returns Returns a list of the cards stored on the customer or recipient. You can optionally request
             * that the response include the total count of all cards for the customer or recipient. To do so,
             * specify include[]=total_count in your request.
             *
             * @param customerId The ID of the customer whose cards will be retrieved
             * @param data Filtering options
             */
            listSources(customerId: string, data: customers.ICardSourceListOptions, options: HeaderOptions, response?: IResponseFn<IList<cards.ICard>>): Promise<IList<cards.ICard>>;
            listSources(customerId: string, data: customers.ICardSourceListOptions, response?: IResponseFn<IList<cards.ICard>>): Promise<IList<cards.ICard>>;
            /**
             * You can see a list of the bank accounts belonging to a customer or recipient. Note that the 10 most recent
             * bank accounts are always available by default on the customer or recipient object. If you need more than
             * those 10, you can use this API method and the limit and starting_after parameters to page through
             * additional cards.
             *
             * @returns Returns a list of the bank accounts stored on the customer or recipient. You can optionally request
             * that the response include the total count of all bank accounts for the customer or recipient. To do so,
             * specify include[]=total_count in your request.
             *
             * @param customerId The ID of the customer whose cards will be retrieved
             * @param data Filtering options
             */
            listSources(customerId: string, data: customers.IBankAccountSourceListOptions, options: HeaderOptions, response?: IResponseFn<IList<bankAccounts.IBankAccount>>): Promise<IList<bankAccounts.IBankAccount>>;
            listSources(customerId: string, data: customers.IBankAccountSourceListOptions, response?: IResponseFn<IList<bankAccounts.IBankAccount>>): Promise<IList<bankAccounts.IBankAccount>>;

            /**
             * By default, you can see the 10 most recent cards/bank accounts stored on a customer or recipient directly on the customer or recipient object, but
             * you can also retrieve details about a specific card/bank account stored on the customer or recipient.
             *
             * @returns Returns the card/bank account object.
             *
             * @param customerId The ID of the customer whose card needs to be retrieved.
             * @param sourceId The ID of the source to be retrieved.
             */
            retrieveSource(customerId: string, sourceId: string, options: HeaderOptions, response?: IResponseFn<cards.ICard | bankAccounts.IBankAccount>): Promise<cards.ICard | bankAccounts.IBankAccount>;
            retrieveSource(customerId: string, sourceId: string, response?: IResponseFn<cards.ICard | bankAccounts.IBankAccount>): Promise<cards.ICard | bankAccounts.IBankAccount>;

            /**
             * If you need to update only some card details, like the billing address or expiration date, you can do so without having to re-enter the
             * full card details. Stripe also works directly with card networks so that your customers can continue using your service without
             * interruption. When you update a card, Stripe will automatically validate the card.
             *
             * @returns Returns the card object.
             *
             * @param customerId The ID of the customer whose card needs to be retrieved.
             * @param sourceId The ID of the card to be retrieved.
             */
            updateSource(customerId: string, sourceId: string, data: cards.ICardUpdateOptions, options: HeaderOptions, response?: IResponseFn<cards.ICard>): Promise<cards.ICard>;
            updateSource(customerId: string, sourceId: string, data: cards.ICardUpdateOptions, response?: IResponseFn<cards.ICard>): Promise<cards.ICard>;

            /**
             * Updates the metadata, account_holder_name, and account_holder_type of a bank account belonging to a Customer. Other bank account details
             * are not editable by design.
             *
             * @returns Returns the bank account object.
             *
             * @param customerId The ID of the customer whose card needs to be retrieved.
             * @param sourceId The ID of the bank account to be updated.
             */
            updateSource(customerId: string, sourceId: string, data: bankAccounts.IBankAccountUpdateOptions, options: HeaderOptions, response?: IResponseFn<cards.ICard>): Promise<cards.ICard>;
            updateSource(customerId: string, sourceId: string, data: bankAccounts.IBankAccountUpdateOptions, response?: IResponseFn<bankAccounts.IBankAccount>): Promise<bankAccounts.IBankAccount>;

            /**
             * You can delete cards or bank accounts from a customer or recipient. If you delete a card or bank account that is currently the
             * default source on a customer, then the most recently added source will become the new default.
             * If you delete a card or bank account that is the last remaining source on the customer then the default_source
             * attribute will become null. Similarly, if you delete the default card or bank account on a recipient, then the
             * most recently added source will become the new default. If you delete the last remaining source on
             * a recipient, then the default_card attribute will become null. Note that for sources belonging to
             * customers, you may want to prevent customers on paid subscriptions from deleting all sources on
             * file so that there is at least one default source for the next invoice payment attempt.
             *
             * @returns Returns a confirmation object.
             *
             * @param customerId The ID of the customer whose source needs to be deleted.
             * @param sourceId The ID of the source to be deleted.
             */
            deleteSource(customerId: string, sourceId: string, options: HeaderOptions, response?: IResponseFn<IDeleteConfirmation>): Promise<IDeleteConfirmation>;
            deleteSource(customerId: string, sourceId: string, response?: IResponseFn<IDeleteConfirmation>): Promise<IDeleteConfirmation>;

            /**
             * A customer's bank account must first be verified before it can be charged. Stripe supports instant verification using Plaid for many of
             * the most popular banks. If your customer's bank is not supported or you do not wish to integrate with Plaid, you must manually verify
             * the customer's bank account using the API.
             *
             * @returns Returns the bank account object.
             *
             * @param customerId The ID of the customer whose source needs to be verified.
             * @param sourceId The ID of the source to be verified.
             */
            verifySource(customerId: string, sourceId: string, data: bankAccounts.IBankAccountVerifyOptions, options: HeaderOptions): Promise<bankAccounts.IBankAccount>;
            verifySource(customerId: string, sourceId: string, data: bankAccounts.IBankAccountVerifyOptions): Promise<bankAccounts.IBankAccount>;

            /**
             * Creates a new subscription on an existing customer.
             *
             * @returns The newly created subscription object if the call succeeded. If the customer has no card or the
             * attempted charge fails, this call throws an error (unless the specified plan is free or has a trial
             * period).
             *
             * @param customerId The customer to which the add the subscription.
             * @param options The options for the new subscription
             */
            createSubscription(customerId: string, data: subscriptions.ISubscriptionCustCreationOptions, options: HeaderOptions, response?: IResponseFn<subscriptions.ISubscription>): Promise<subscriptions.ISubscription>;
            createSubscription(customerId: string, data: subscriptions.ISubscriptionCustCreationOptions, response?: IResponseFn<subscriptions.ISubscription>): Promise<subscriptions.ISubscription>;

            /**
             * By default, you can see the 10 most recent active subscriptions stored on a customer directly on the customer
             * object, but you can also retrieve details about a specific active subscription for a customer.
             *
             * @returns Returns the subscription object.
             *
             * @param customerId The customer ID for the subscription
             * @param subscriptionId The ID of the subscription to retrieve
             */
            retrieveSubscription(customerId: string, subscriptionId: string, options: HeaderOptions, response?: IResponseFn<subscriptions.ISubscription>): Promise<subscriptions.ISubscription>;
            retrieveSubscription(customerId: string, subscriptionId: string, response?: IResponseFn<subscriptions.ISubscription>): Promise<subscriptions.ISubscription>;

            /**
             * Updates an existing subscription on a customer to match the specified parameters. When changing plans or quantities,
             * we will optionally prorate the price we charge next month to make up for any price changes.
             *
             * By default, we prorate subscription changes. For example, if a customer signs up on May 1 for a $10 plan, she'll be billed
             * $10 immediately. If she then switches to a $20 plan on May 15, on June 1 she'll be billed $25 ($20 for a renewal of her
             * subscription and a $5 prorating adjustment for the previous month). Similarly, a downgrade will generate a credit to be
             * applied to the next invoice. We also prorate when you make quantity changes. Switching plans does not change the billing
             * date or generate an immediate charge unless you're switching between different intervals (e.g. monthly to yearly), in which
             * case we apply a credit for the time unused on the old plan and charge for the new plan starting right away, resetting the
             * billing date. (Note that if we charge for the new plan, and that payment fails, the plan change will not go into effect). If
             * you'd like to charge for an upgrade immediately, just pass prorate as true as usual, and then invoice the customer as soon
             * as you make the subscription change. That'll collect the proration adjustments into a new invoice, and Stripe will automatically
             * attempt to pay the invoice. If you don't want to prorate at all, set the prorate option to false and the customer would be billed
             * $10 on May 1 and $20 on June 1. Similarly, if you set prorate to false when switching between different billing intervals
             * (monthly to yearly, for example), we won't generate any credits for the old subscription's unused time, although we will still
             * reset the billing date and bill immediately for the new subscription.
             *
             * @returns The newly updated subscription object if the call succeeded. If a charge is required for the update, and
             * the charge fails, this call raises throws an error, and the subscription update does not go into effect.
             *
             * @param customerId The ID of the customer whose subscription needs to be updated.
             * @param subscriptionId The ID of the subscription to update.
             * @param data The fields to update
             */
            updateSubscription(customerId: string, subscriptionId: string, data: subscriptions.ISubscriptionUpdateOptions, options: HeaderOptions, response?: IResponseFn<subscriptions.ISubscription>): Promise<subscriptions.ISubscription>;
            updateSubscription(customerId: string, subscriptionId: string, data: subscriptions.ISubscriptionUpdateOptions, response?: IResponseFn<subscriptions.ISubscription>): Promise<subscriptions.ISubscription>;

            /**
             * Cancels a customer's subscription. If you set the at_period_end parameter to true, the subscription will remain active until
             * the end of the period, at which point it will be canceled and not renewed. By default, the subscription is terminated
             * immediately. In either case, the customer will not be charged again for the subscription. Note, however, that any pending
             * invoice items that you've created will still be charged for at the end of the period unless manually deleted. If you've set
             * the subscription to cancel at period end, any pending prorations will also be left in place and collected at the end of the
             * period, but if the subscription is set to cancel immediately, pending prorations will be removed. By default, all unpaid
             * invoices for the customer will be closed upon subscription cancellation. We do this in order to prevent unexpected payment
             * retries once the customer has canceled a subscription. However, you can reopen the invoices manually after subscription
             * cancellation to have us proceed with automatic retries, or you could even re-attempt payment yourself on all unpaid invoices
             * before allowing the customer to cancel the subscription at all.
             *
             * @returns The canceled subscription object. Its subscription status will be set to "canceled" unless you've set at_period_end
             * to true when canceling, in which case the status will remain "active" but the cancel_at_period_end attribute will change to true.
             *
             * @param customerId The ID of the customer whose subscription needs to be cancelled.
             * @param subscriptionId The ID of the subscription to cancel.
             * @param data Specify when to cancel the subscription
             */
            cancelSubscription(customerId: string, subscriptionId: string, data: subscriptions.ISubscriptionCancellationOptions, options: HeaderOptions, response?: IResponseFn<subscriptions.ISubscription>): Promise<subscriptions.ISubscription>;
            cancelSubscription(customerId: string, subscriptionId: string, data: subscriptions.ISubscriptionCancellationOptions, response?: IResponseFn<subscriptions.ISubscription>): Promise<subscriptions.ISubscription>;
            cancelSubscription(customerId: string, subscriptionId: string, response?: IResponseFn<subscriptions.ISubscription>): Promise<subscriptions.ISubscription>;

            /**
             * You can see a list of the customer's active subscriptions. Note that the 10 most recent active subscriptions are always available
             * by default on the customer object. If you need more than those 10, you can use the limit and starting_after parameters to page
             * through additional subscriptions.
             *
             * @returns Returns a list of the customer's active subscriptions. You can optionally request that the response include the total
             * count of all subscriptions for the customer. To do so, specify include[]=total_count in your request.
             *
             * @param customerId The ID of the customer whose subscriptions will be retrieved
             * @param data Filtering options
             */
            listSubscriptions(customerId: string, data: IListOptions, options: HeaderOptions, response?: IResponseFn<IList<subscriptions.ISubscription>>): Promise<IList<subscriptions.ISubscription>>;
            listSubscriptions(customerId: string, data: IListOptions, response?: IResponseFn<IList<subscriptions.ISubscription>>): Promise<IList<subscriptions.ISubscription>>;
            listSubscriptions(customerId: string, options: HeaderOptions, response?: IResponseFn<IList<subscriptions.ISubscription>>): Promise<IList<subscriptions.ISubscription>>;
            listSubscriptions(customerId: string, response?: IResponseFn<IList<subscriptions.ISubscription>>): Promise<IList<subscriptions.ISubscription>>;

            /**
             * Removes the currently applied discount on a customer.
             *
             * @returns An object with a deleted flag set to true upon success. This call throws an error otherwise, such as if no
             * discount exists on this customer.
             *
             * @param customerId The ID of the customer.
             */
            deleteDiscount(customerId: string, options: HeaderOptions, response?: IResponseFn<IDeleteConfirmation>): Promise<IDeleteConfirmation>;
            deleteDiscount(customerId: string, response?: IResponseFn<IDeleteConfirmation>): Promise<IDeleteConfirmation>;

            /**
             * Removes the currently applied discount on a subscription.
             *
             * @returns An object with a deleted flag set to true upon success. This call throws an error otherwise, such as if no
             * discount exists on this subscription.
             *
             * @param customerId The ID of the customer.
             * @param subscriptionId The ID of the subscription.
             */
            deleteSubscriptionDiscount(customerId: string, subscriptionId: string, options: HeaderOptions, response?: IResponseFn<IDeleteConfirmation>): Promise<IDeleteConfirmation>;
            deleteSubscriptionDiscount(customerId: string, subscriptionId: string, response?: IResponseFn<IDeleteConfirmation>): Promise<IDeleteConfirmation>;
        }

        class SubscriptionsBase extends StripeResource {
            /**
             * By default, you can see the 10 most recent active subscriptions stored on a customer directly on the customer
             * object, but you can also retrieve details about a specific active subscription for a customer.
             *
             * @returns Returns the subscription object.
             *
             * @param subscriptionId The ID of the subscription to retrieve
             */
            retrieve(subscriptionId: string, options: HeaderOptions, response?: IResponseFn<subscriptions.ISubscription>): Promise<subscriptions.ISubscription>;
            retrieve(subscriptionId: string, response?: IResponseFn<subscriptions.ISubscription>): Promise<subscriptions.ISubscription>;

            /**
             * Updates an existing subscription on a customer to match the specified parameters. When changing plans or quantities,
             * we will optionally prorate the price we charge next month to make up for any price changes.
             *
             * By default, we prorate subscription changes. For example, if a customer signs up on May 1 for a $10 plan, she'll be billed
             * $10 immediately. If she then switches to a $20 plan on May 15, on June 1 she'll be billed $25 ($20 for a renewal of her
             * subscription and a $5 prorating adjustment for the previous month). Similarly, a downgrade will generate a credit to be
             * applied to the next invoice. We also prorate when you make quantity changes. Switching plans does not change the billing
             * date or generate an immediate charge unless you're switching between different intervals (e.g. monthly to yearly), in which
             * case we apply a credit for the time unused on the old plan and charge for the new plan starting right away, resetting the
             * billing date. (Note that if we charge for the new plan, and that payment fails, the plan change will not go into effect). If
             * you'd like to charge for an upgrade immediately, just pass prorate as true as usual, and then invoice the customer as soon
             * as you make the subscription change. That'll collect the proration adjustments into a new invoice, and Stripe will automatically
             * attempt to pay the invoice. If you don't want to prorate at all, set the prorate option to false and the customer would be billed
             * $10 on May 1 and $20 on June 1. Similarly, if you set prorate to false when switching between different billing intervals
             * (monthly to yearly, for example), we won't generate any credits for the old subscription's unused time, although we will still
             * reset the billing date and bill immediately for the new subscription.
             *
             * @returns The newly updated subscription object if the call succeeded. If a charge is required for the update, and
             * the charge fails, this call raises throws an error, and the subscription update does not go into effect.
             *
             * @param subscriptionId The ID of the subscription to update.
             * @param data The fields to update
             */
            update(subscriptionId: string, data: subscriptions.ISubscriptionUpdateOptions, options: HeaderOptions, response?: IResponseFn<subscriptions.ISubscription>): Promise<subscriptions.ISubscription>;
            update(subscriptionId: string, data: subscriptions.ISubscriptionUpdateOptions, response?: IResponseFn<subscriptions.ISubscription>): Promise<subscriptions.ISubscription>;

            /**
             * Cancels a customer's subscription. If you set the at_period_end parameter to true, the subscription will remain active until
             * the end of the period, at which point it will be canceled and not renewed. By default, the subscription is terminated
             * immediately. In either case, the customer will not be charged again for the subscription. Note, however, that any pending
             * invoice items that you've created will still be charged for at the end of the period unless manually deleted. If you've set
             * the subscription to cancel at period end, any pending prorations will also be left in place and collected at the end of the
             * period, but if the subscription is set to cancel immediately, pending prorations will be removed. By default, all unpaid
             * invoices for the customer will be closed upon subscription cancellation. We do this in order to prevent unexpected payment
             * retries once the customer has canceled a subscription. However, you can reopen the invoices manually after subscription
             * cancellation to have us proceed with automatic retries, or you could even re-attempt payment yourself on all unpaid invoices
             * before allowing the customer to cancel the subscription at all.
             *
             * @returns The canceled subscription object. Its subscription status will be set to "canceled" unless you've set at_period_end
             * to true when canceling, in which case the status will remain "active" but the cancel_at_period_end attribute will change to true.
             *
             * @param subscriptionId The ID of the subscription to cancel.
             * @param data Specify when to cancel the subscription
             */
            del(subscriptionId: string, data: subscriptions.ISubscriptionCancellationOptions, options: HeaderOptions, response?: IResponseFn<subscriptions.ISubscription>): Promise<subscriptions.ISubscription>;
            del(subscriptionId: string, data: subscriptions.ISubscriptionCancellationOptions, response?: IResponseFn<subscriptions.ISubscription>): Promise<subscriptions.ISubscription>;
            del(subscriptionId: string, options: HeaderOptions, response?: IResponseFn<subscriptions.ISubscription>): Promise<subscriptions.ISubscription>;
            del(subscriptionId: string, response?: IResponseFn<subscriptions.ISubscription>): Promise<subscriptions.ISubscription>;

            /**
             * You can see a list of the customer's active subscriptions. Note that the 10 most recent active subscriptions are always available
             * by default on the customer object. If you need more than those 10, you can use the limit and starting_after parameters to page
             * through additional subscriptions.
             *
             * @returns Returns a list of the customer's active subscriptions. You can optionally request that the response include the total
             * count of all subscriptions for the customer. To do so, specify include[]=total_count in your request.
             *
             * @param data Filtering options
             */
            list(data: subscriptions.ISubscriptionListOptions, options: HeaderOptions, response?: IResponseFn<IList<subscriptions.ISubscription>>): Promise<IList<subscriptions.ISubscription>>;
            list(data: subscriptions.ISubscriptionListOptions, response?: IResponseFn<IList<subscriptions.ISubscription>>): Promise<IList<subscriptions.ISubscription>>;
            list(options: HeaderOptions, response?: IResponseFn<IList<subscriptions.ISubscription>>): Promise<IList<subscriptions.ISubscription>>;
            list(response?: IResponseFn<IList<subscriptions.ISubscription>>): Promise<IList<subscriptions.ISubscription>>;

            /**
             * Removes the currently applied discount on a subscription.
             *
             * @returns An object with a deleted flag set to true upon success. This call throws an error otherwise, such as if no
             * discount exists on this subscription.
             *
             * @param subscriptionId The ID of the subscription.
             */
            deleteDiscount(subscriptionId: string, options: HeaderOptions, response?: IResponseFn<IDeleteConfirmation>): Promise<IDeleteConfirmation>;
            deleteDiscount(subscriptionId: string, response?: IResponseFn<IDeleteConfirmation>): Promise<IDeleteConfirmation>;
        }

        class Subscriptions extends SubscriptionsBase {
            /**
             * Creates a new subscription on an existing customer.
             *
             * @returns The newly created subscription object if the call succeeded. If the customer has no card or the
             * attempted charge fails, this call throws an error (unless the specified plan is free or has a trial
             * period).
             *
             * @param options The options for the new subscription
             */
            create(data: subscriptions.ISubscriptionCreationOptions, options: HeaderOptions, response?: IResponseFn<subscriptions.ISubscription>): Promise<subscriptions.ISubscription>;
            create(data: subscriptions.ISubscriptionCreationOptions, response?: IResponseFn<subscriptions.ISubscription>): Promise<subscriptions.ISubscription>;
        }
        class CustomerSubscriptions extends SubscriptionsBase {
            /**
             * Creates a new subscription on an existing customer.
             *
             * @returns The newly created subscription object if the call succeeded. If the customer has no card or the
             * attempted charge fails, this call throws an error (unless the specified plan is free or has a trial
             * period).
             *
             * @param options The options for the new subscription
             */
            create(data: subscriptions.ISubscriptionCustCreationOptions, options: HeaderOptions, response?: IResponseFn<subscriptions.ISubscription>): Promise<subscriptions.ISubscription>;
            create(data: subscriptions.ISubscriptionCustCreationOptions, response?: IResponseFn<subscriptions.ISubscription>): Promise<subscriptions.ISubscription>;
        }

        class SubscriptionItems extends StripeResource {
            /**
             * Adds a new item to an existing subscription. No existing items will be changed or replaced.
             *
             * @returns The created subscription item object is returned if successful. Otherwise, this call throws an error.
             *
             * @param options The options for the new subscription item.
             */
            create(data: subscriptionItems.ISubscriptionItemCreationOptions, options: HeaderOptions, response?: IResponseFn<subscriptionItems.ISubscriptionItem>): Promise<subscriptionItems.ISubscriptionItem>;
            create(data: subscriptionItems.ISubscriptionItemCreationOptions, response?: IResponseFn<subscriptionItems.ISubscriptionItem>): Promise<subscriptionItems.ISubscriptionItem>;

            /**
             * Retrieves the subscription item with the given ID.
             *
             * @returns Returns a subscription item if a valid subscription item ID was provided. Throws an error otherwise.
             *
             * @param subscriptionItemId The identifier of the subscription item to retrieve.
             */
            retrieve(subscriptionItemId: string, options: HeaderOptions, response?: IResponseFn<subscriptionItems.ISubscriptionItem>): Promise<subscriptionItems.ISubscriptionItem>;
            retrieve(subscriptionItemId: string, response?: IResponseFn<subscriptionItems.ISubscriptionItem>): Promise<subscriptionItems.ISubscriptionItem>;

            /**
             * Updates the plan or quantity of an item on a current subscription.
             *
             * @param subscriptionItemId The identifier of the subscription item to modify.
             * @param data The fields to update
             */
            update(subscriptionItemId: string, data: subscriptionItems.ISubscriptionItemUpdateOptions, options: HeaderOptions, response?: IResponseFn<subscriptionItems.ISubscriptionItem>): Promise<subscriptionItems.ISubscriptionItem>;
            update(subscriptionItemId: string, data: subscriptionItems.ISubscriptionItemUpdateOptions, response?: IResponseFn<subscriptionItems.ISubscriptionItem>): Promise<subscriptionItems.ISubscriptionItem>;

            /**
             * Deletes an item from the subscription. Removing a subscription item from a subscription will not cancel the subscription.
             *
             * @returns An subscription item object with a deleted flag upon success. Otherwise, this call throws an error, such as if the
             * subscription item has already been deleted.
             *
             * @param subscriptionItemId The identifier of the subscription item to delete.
             * @param data Specify whether to prorate and from when.
             */
            del(subscriptionItemId: string, data: subscriptionItems.ISubscriptionItemDeleteOptions, options: HeaderOptions, response?: IResponseFn<subscriptionItems.ISubscriptionItem>): Promise<subscriptionItems.ISubscriptionItem>;
            del(subscriptionItemId: string, data: subscriptionItems.ISubscriptionItemDeleteOptions, response?: IResponseFn<subscriptionItems.ISubscriptionItem>): Promise<subscriptionItems.ISubscriptionItem>;
            del(subscriptionItemId: string, options: HeaderOptions, response?: IResponseFn<subscriptionItems.ISubscriptionItem>): Promise<subscriptionItems.ISubscriptionItem>;
            del(subscriptionItemId: string, response?: IResponseFn<subscriptionItems.ISubscriptionItem>): Promise<subscriptionItems.ISubscriptionItem>;

            /**
             * Returns a list of your subscription items for a given subscription.
             *
             * @returns Returns a list of your subscription items for a given subscription.
             *
             * @param data Filtering options
             */
            list(data: subscriptionItems.ISubscriptionItemListOptions, options: HeaderOptions, response?: IResponseFn<IList<subscriptionItems.ISubscriptionItem>>): Promise<IList<subscriptionItems.ISubscriptionItem>>;
            list(data: subscriptionItems.ISubscriptionItemListOptions, response?: IResponseFn<IList<subscriptionItems.ISubscriptionItem>>): Promise<IList<subscriptionItems.ISubscriptionItem>>;
        }

        class Disputes extends StripeResource {
            /**
             * Retrieves the dispute with the given ID.
             */
            retrieve(disputeId: string, data: IDataOptions, options: HeaderOptions, response?: IResponseFn<disputes.IDispute>): Promise<disputes.IDispute>;
            retrieve(disputeId: string, data: IDataOptions, response?: IResponseFn<disputes.IDispute>): Promise<disputes.IDispute>;
            retrieve(disputeId: string, options: HeaderOptions, response?: IResponseFn<disputes.IDispute>): Promise<disputes.IDispute>;
            retrieve(disputeId: string, response?: IResponseFn<disputes.IDispute>): Promise<disputes.IDispute>;

            /**
             * When you get a dispute, contacting your customer is always the best first step. If that doesn't work, you can submit evidence in
             * order to help us resolve the dispute in your favor. You can do this in your dashboard, but if you prefer, you can use the API to
             * submit evidence programmatically. Depending on your dispute type, different evidence fields will give you a better chance of winning
             * your dispute. You may want to consult our guide to dispute types to help you figure out which evidence fields to provide:
             * https://stripe.com/help/dispute-types
             *
             * @param data The fields to update
             */
            update(disputeId: string, data: disputes.IDisputeUpdateOptions, options: HeaderOptions, response?: IResponseFn<disputes.IDispute>): Promise<disputes.IDispute>;
            update(disputeId: string, data: disputes.IDisputeUpdateOptions, response?: IResponseFn<disputes.IDispute>): Promise<disputes.IDispute>;

            /**
             * Closing the dispute for a charge indicates that you do not have any evidence to submit and are
             * essentially ‘dismissing’ the dispute, acknowledging it as lost
             *
             * The status of the dispute will change from needs_response to lost.
             *
             * *Closing a dispute is irreversible!*
             */
            close(disputeId: string, options: HeaderOptions, response?: IResponseFn<disputes.IDispute>): Promise<disputes.IDispute>;
            close(disputeId: string, response?: IResponseFn<disputes.IDispute>): Promise<disputes.IDispute>;

            /**
             * Returns a list of your disputes.
             */
            list(data: IListOptionsCreated, options: HeaderOptions, response?: IResponseFn<IList<disputes.IDispute>>): Promise<IList<disputes.IDispute>>;
            list(data: IListOptionsCreated, response?: IResponseFn<IList<disputes.IDispute>>): Promise<IList<disputes.IDispute>>;
            list(options: HeaderOptions, response?: IResponseFn<IList<disputes.IDispute>>): Promise<IList<disputes.IDispute>>;
            list(response?: IResponseFn<IList<disputes.IDispute>>): Promise<IList<disputes.IDispute>>;

            setMetadata(): void; // TODO: Implement placeholder method
            getMetadata(): void; // TODO: Implement placeholder method
        }

        class Events extends StripeResource {
            /**
             * Retrieves the details of an event. Supply the unique identifier of the event, which you might have
             * received in a webhook.
             */
            retrieve(id: string, data: IDataOptions, options: HeaderOptions, response?: IResponseFn<events.IEvent>): Promise<events.IEvent>;
            retrieve(id: string, data: IDataOptions, response?: IResponseFn<events.IEvent>): Promise<events.IEvent>;
            retrieve(id: string, options: HeaderOptions, response?: IResponseFn<events.IEvent>): Promise<events.IEvent>;
            retrieve(id: string, response?: IResponseFn<events.IEvent>): Promise<events.IEvent>;

            /**
             * List events, going back up to 30 days.
             */
            list(data: events.IEventListOptions, options: HeaderOptions, response?: IResponseFn<IList<events.IEvent>>): Promise<IList<events.IEvent>>;
            list(data: events.IEventListOptions, response?: IResponseFn<IList<events.IEvent>>): Promise<IList<events.IEvent>>;
            list(options: HeaderOptions, response?: IResponseFn<IList<events.IEvent>>): Promise<IList<events.IEvent>>;
            list(response?: IResponseFn<IList<events.IEvent>>): Promise<IList<events.IEvent>>;
        }

        class FileUploads extends StripeResource {
            /**
             * To upload a file to Stripe, you’ll need to send a request of type multipart/form-data.
             * The request should contain the file you would like to upload, as well as the parameters for creating a file.
             *
             * All of Stripe’s officially supported API libraries should have support for sending multipart/form-data.
             */
            create(data: fileUploads.IFileUploadCreationOptions, options: HeaderOptions, response?: IResponseFn<fileUploads.IFileUpdate>): Promise<fileUploads.IFileUpdate>;
            create(data: fileUploads.IFileUploadCreationOptions, response?: IResponseFn<fileUploads.IFileUpdate>): Promise<fileUploads.IFileUpdate>;

            /**
             * Retrieves the details of an existing file object.
             * Supply the unique file upload ID from a file creation request, and Stripe will return the corresponding transfer information.
             */
            retrieve(id: string, data: IDataOptions, options: HeaderOptions, response?: IResponseFn<fileUploads.IFileUpdate>): Promise<fileUploads.IFileUpdate>;
            retrieve(id: string, data: IDataOptions, response?: IResponseFn<fileUploads.IFileUpdate>): Promise<fileUploads.IFileUpdate>;
            retrieve(id: string, options: HeaderOptions, response?: IResponseFn<fileUploads.IFileUpdate>): Promise<fileUploads.IFileUpdate>;
            retrieve(id: string, response?: IResponseFn<fileUploads.IFileUpdate>): Promise<fileUploads.IFileUpdate>;

            /**
             * Returns a list of the files that you have uploaded to Stripe.
             * The file uploads are returned sorted by creation date, with the most recently created file uploads appearing first.
             */
            list(data: fileUploads.IFileUploadListOptions, options: HeaderOptions, response?: IResponseFn<IList<fileUploads.IFileUpdate>>): Promise<IList<fileUploads.IFileUpdate>>;
            list(data: fileUploads.IFileUploadListOptions, response?: IResponseFn<IList<fileUploads.IFileUpdate>>): Promise<IList<fileUploads.IFileUpdate>>;
            list(options: HeaderOptions, response?: IResponseFn<IList<fileUploads.IFileUpdate>>): Promise<IList<fileUploads.IFileUpdate>>;
            list(response?: IResponseFn<IList<fileUploads.IFileUpdate>>): Promise<IList<fileUploads.IFileUpdate>>;
        }

        class Invoices extends StripeResource {
            /**
             * If you need to invoice your customer outside the regular billing cycle, you can create an invoice that
             * pulls in all pending invoice items, including prorations. The customer's billing cycle and regular subscription
             * won't be affected. Once you create the invoice, it'll be picked up and paid automatically, though you can
             * choose to pay it right away: https://stripe.com/docs/api#pay_invoice
             *
             * @returns Returns the invoice object if there are pending invoice items to invoice. Throws an error if there
             * are no pending invoice items or if the customer ID provided is invalid.
             *
             * @param data Options used to create the invoice.
             */
            create(data: invoices.IInvoiceCreationOptions, options: HeaderOptions, response?: IResponseFn<invoices.IInvoice>): Promise<invoices.IInvoice>;
            create(data: invoices.IInvoiceCreationOptions, response?: IResponseFn<invoices.IInvoice>): Promise<invoices.IInvoice>;

            /**
             * Retrieves the invoice with the given ID. The invoice object contains a
             * lines hash that contains information about the subscriptions and invoice items that have been applied to the
             * invoice, as well as any prorations that Stripe has automatically calculated. Each line on the invoice has an
             * amount attribute that represents the amount actually contributed to the invoice's total. For invoice items and
             * prorations, the amount attribute is the same as for the invoice item or proration respectively. For
             * subscriptions, the amount may be different from the plan's regular price depending on whether the invoice
             * covers a trial period or the invoice period differs from the plan's usual interval. The invoice object has
             * both a subtotal and a total. The subtotal represents the total before any discounts, while the total is the final
             * amount to be charged to the customer after all coupons have been applied. The invoice also has a
             * next_payment_attempt attribute that tells you the next time (as a Unix timestamp) payment for the invoice will be
             * automatically attempted. For invoices that have been closed or that have reached the maximum number of retries
             * (specified in your retry settings), the next_payment_attempt will be null.
             *
             * @returns Returns an invoice object if a valid invoice ID was provided. Throws an error otherwise.
             *
             * @param id The ID of the desired invoice.
             */
            retrieve(id: string, data: IDataOptions, options: HeaderOptions, response?: IResponseFn<invoices.IInvoice>): Promise<invoices.IInvoice>;
            retrieve(id: string, data: IDataOptions, response?: IResponseFn<invoices.IInvoice>): Promise<invoices.IInvoice>;
            retrieve(id: string, options: HeaderOptions, response?: IResponseFn<invoices.IInvoice>): Promise<invoices.IInvoice>;
            retrieve(id: string, response?: IResponseFn<invoices.IInvoice>): Promise<invoices.IInvoice>;

            /**
             * When retrieving an invoice, you'll get a lines property containing the total count of line items and the first
             * handful of those items. There is also a URL where you can retrieve the full (paginated) list of line items.
             *
             * @returns Returns a list of line_item objects.
             *
             * @param id The id of the invoice containing the lines to be retrieved
             * @param data Filtering options
             */
            retrieveLines(id: string, data: invoices.IInvoiceLineItemRetrievalOptions, options: HeaderOptions, response?: IResponseFn<IList<invoices.IInvoiceLineItem>>): Promise<IList<invoices.IInvoiceLineItem>>;
            retrieveLines(id: string, data: invoices.IInvoiceLineItemRetrievalOptions, response?: IResponseFn<IList<invoices.IInvoiceLineItem>>): Promise<IList<invoices.IInvoiceLineItem>>;
            retrieveLines(id: string, options: HeaderOptions, response?: IResponseFn<IList<invoices.IInvoiceLineItem>>): Promise<IList<invoices.IInvoiceLineItem>>;
            retrieveLines(id: string, response?: IResponseFn<IList<invoices.IInvoiceLineItem>>): Promise<IList<invoices.IInvoiceLineItem>>;

            /**
             * At any time, you can preview the upcoming invoice for a customer. This will show you all the charges that are pending,
             * including subscription renewal charges, invoice item charges, etc. It will also show you any discount that is applicable
             * to the customer. Note that when you are viewing an upcoming invoice, you are simply viewing a preview -- the invoice has
             * not yet been created. As such, the upcoming invoice will not show up in invoice listing calls, and you cannot use the API
             * to pay or edit the invoice. If you want to change the amount that your customer will be billed, you can add, remove, or
             * update pending invoice items, or update the customer's discount.
             *
             * @returns Returns an invoice if a valid customer ID was provided. Throws an error otherwise.
             *
             * @param id The identifier of the customer whose upcoming invoice you'd like to retrieve.
             */
            retrieveUpcoming(id: string, data: invoices.IInvoiceUpcomingOptions, options: HeaderOptions, response?: IResponseFn<invoices.IInvoice>): Promise<invoices.IInvoice>;
            retrieveUpcoming(id: string, data: invoices.IInvoiceUpcomingOptions, response?: IResponseFn<invoices.IInvoice>): Promise<invoices.IInvoice>;
            retrieveUpcoming(id: string, options: HeaderOptions, response?: IResponseFn<invoices.IInvoice>): Promise<invoices.IInvoice>;
            retrieveUpcoming(id: string, response?: IResponseFn<invoices.IInvoice>): Promise<invoices.IInvoice>;

            /**
             * Until an invoice is paid, it is marked as open (closed=false). If you'd like to stop Stripe from automatically attempting
             * payment on an invoice or would simply like to close the invoice out as no longer owed by the customer, you can update the
             * closed parameter.
             *
             * @returns Returns the invoice object.
             *
             * @param id The ID of the invoice to update
             * @param data Fields to update
             */
            update(id: string, data: invoices.IInvoiceUpdateOptions, options: HeaderOptions, response?: IResponseFn<invoices.IInvoice>): Promise<invoices.IInvoice>;
            update(id: string, data: invoices.IInvoiceUpdateOptions, response?: IResponseFn<invoices.IInvoice>): Promise<invoices.IInvoice>;

            /**
             * Stripe automatically creates and then attempts to pay invoices for customers on subscriptions. We'll also retry unpaid
             * invoices according to your retry settings. However, if you'd like to attempt to collect payment on an invoice out of the
             * normal retry schedule or for some other reason, you can do so.
             *
             * @returns Returns the invoice object.
             *
             * @param id The ID of the invoice to pay.
             */
            pay(id: string, data: invoices.IInvoicePayOptions, options: HeaderOptions, response?: IResponseFn<invoices.IInvoice>): Promise<invoices.IInvoice>;
            pay(id: string, data: invoices.IInvoicePayOptions, response: IResponseFn<invoices.IInvoice>): Promise<invoices.IInvoice>;
            pay(id: string, data: invoices.IInvoicePayOptions): Promise<invoices.IInvoice>;
            pay(id: string, options: HeaderOptions, response?: IResponseFn<invoices.IInvoice>): Promise<invoices.IInvoice>;
            pay(id: string, response?: IResponseFn<invoices.IInvoice>): Promise<invoices.IInvoice>;

            /**
             * You can list all invoices, or list the invoices for a specific customer. The invoices are returned
             * sorted by creation date, with the most recently created invoices appearing first.
             *
             * @returns A object with a data property that contains an array of invoice objects. Throws an error if the
             * customer ID is invalid.
             *
             * @param data Filtering options
             */
            list(data: invoices.IInvoiceListOptions, options: HeaderOptions, response?: IResponseFn<IList<invoices.IInvoice>>): Promise<IList<invoices.IInvoice>>;
            list(data: invoices.IInvoiceListOptions, response?: IResponseFn<IList<invoices.IInvoice>>): Promise<IList<invoices.IInvoice>>;
            list(response?: IResponseFn<IList<invoices.IInvoice>>): Promise<IList<invoices.IInvoice>>;
        }

        class InvoiceItems extends StripeResource {
            /**
             * Adds an arbitrary charge or credit to the customer’s upcoming invoice.
             */
            create(data: invoiceItems.InvoiceItemCreationOptions, options: HeaderOptions, response?: IResponseFn<invoiceItems.InvoiceItem>): Promise<invoiceItems.InvoiceItem>;
            create(data: invoiceItems.InvoiceItemCreationOptions, response?: IResponseFn<invoiceItems.InvoiceItem>): Promise<invoiceItems.InvoiceItem>;

            /**
             * Retrieves the invoice item with the given ID.
             */
            retrieve(invoiceItemId: string, options: HeaderOptions, response?: IResponseFn<invoiceItems.InvoiceItem>): Promise<invoiceItems.InvoiceItem>;
            retrieve(invoiceItemId: string, response?: IResponseFn<invoiceItems.InvoiceItem>): Promise<invoiceItems.InvoiceItem>;

            /**
             * Updates the amount or description of an invoice item on an upcoming invoice. Updating an invoice item is only possible before the
             * invoice it's attached to is closed.
             */
            update(invoiceItemId: string, data: invoiceItems.InvoiceItemUpdateOptions, options: HeaderOptions, response?: IResponseFn<invoiceItems.InvoiceItem>): Promise<invoiceItems.InvoiceItem>;
            update(invoiceItemId: string, data: invoiceItems.InvoiceItemUpdateOptions, response?: IResponseFn<invoiceItems.InvoiceItem>): Promise<invoiceItems.InvoiceItem>;

            /**
             * Returns a list of your invoice items. Invoice items are returned sorted by creation date, with the most recently created invoice
             * items appearing first.
             */
            list(data: invoiceItems.InvoiceItemListOptions, options: HeaderOptions, response?: IResponseFn<IList<invoiceItems.InvoiceItem>>): Promise<IList<invoiceItems.InvoiceItem>>;
            list(data: invoiceItems.InvoiceItemListOptions, response?: IResponseFn<IList<invoiceItems.InvoiceItem>>): Promise<IList<invoiceItems.InvoiceItem>>;
            list(options: HeaderOptions, response?: IResponseFn<IList<invoiceItems.InvoiceItem>>): Promise<IList<invoiceItems.InvoiceItem>>;
            list(response?: IResponseFn<IList<invoiceItems.InvoiceItem>>): Promise<IList<invoiceItems.InvoiceItem>>;

            /**
             * Removes an invoice item from the upcoming invoice. Removing an invoice item is only possible before the invoice it's attached
             * to is closed.
             */
            del(invoiceItemId: string, options: HeaderOptions, response?: IResponseFn<IDeleteConfirmation>): Promise<IDeleteConfirmation>;
            del(invoiceItemId: string, response?: IResponseFn<IDeleteConfirmation>): Promise<IDeleteConfirmation>;
        }

        class PaymentIntents extends StripeResource {
            /**
             * Creates a PaymentIntent object.
             */
            create(
                data: paymentIntents.IPaymentIntentCreationOptions,
                options: HeaderOptions,
                response?: IResponseFn<paymentIntents.IPaymentIntent>,
            ): Promise<paymentIntents.IPaymentIntent>;
            create(
                data: paymentIntents.IPaymentIntentCreationOptions,
                response?: IResponseFn<paymentIntents.IPaymentIntent>,
            ): Promise<paymentIntents.IPaymentIntent>;

            /**
             * Returns a list of PaymentIntents.
             *
             * @returns A object with a data property that contains an array of up to limit PaymentIntents, starting after PaymentIntent starting_after. Each entry in the array is a separate PaymentIntent object. If no more PaymentIntents are available, the resulting array will be empty. This request should never throw an error.
             */
            list(
                data: paymentIntents.IPaymentIntentListOptions,
                options: HeaderOptions,
                response?: IResponseFn<IList<paymentIntents.IPaymentIntent>>,
            ): Promise<IList<paymentIntents.IPaymentIntent>>;
            list(
                data: paymentIntents.IPaymentIntentListOptions,
                response?: IResponseFn<IList<paymentIntents.IPaymentIntent>>,
            ): Promise<IList<paymentIntents.IPaymentIntent>>;
            list(
                options: HeaderOptions,
                response?: IResponseFn<IList<paymentIntents.IPaymentIntent>>,
            ): Promise<IList<paymentIntents.IPaymentIntent>>;
            list(
                response?: IResponseFn<IList<paymentIntents.IPaymentIntent>>,
            ): Promise<IList<paymentIntents.IPaymentIntent>>;

            /**
             * Updates a PaymentIntent object.
             */
            update(
                id: string,
                data: paymentIntents.IPaymentIntentUpdateOptions,
                options: HeaderOptions,
                response?: IResponseFn<paymentIntents.IPaymentIntent>,
            ): Promise<paymentIntents.IPaymentIntent>;
            update(
                id: string,
                data: paymentIntents.IPaymentIntentUpdateOptions,
                response?: IResponseFn<paymentIntents.IPaymentIntent>,
            ): Promise<paymentIntents.IPaymentIntent>;

            /**
             * Retrieves the details of a PaymentIntent that has previously been created.
             * Client-side retrieval using a publishable key is allowed when the client_secret is provided in the query string.
             * When retrieved with a publishable key, only a subset of properties will be returned. Please refer to the payment intent object reference for more details.
             */
            retrieve(
                id: string,
                data: paymentIntents.IPaymentIntentRetrieveOptions,
                options: HeaderOptions,
                response?: IResponseFn<paymentIntents.IPaymentIntent>,
            ): Promise<paymentIntents.IPaymentIntent>;
            retrieve(
                id: string,
                data: paymentIntents.IPaymentIntentRetrieveOptions,
                response?: IResponseFn<paymentIntents.IPaymentIntent>,
            ): Promise<paymentIntents.IPaymentIntent>;
            retrieve(
                id: string,
                options: HeaderOptions,
                response?: IResponseFn<paymentIntents.IPaymentIntent>,
            ): Promise<paymentIntents.IPaymentIntent>;
            retrieve(
                id: string,
                response?: IResponseFn<paymentIntents.IPaymentIntent>,
            ): Promise<paymentIntents.IPaymentIntent>;

            /**
             * Confirm that your customer intends to pay with current or provided `source`. Upon confirmation, the PaymentIntent will attempt to initiate a payment.
             *
             * If the selected source requires additional authentication steps, the PaymentIntent will transition to the `requires_action` status and suggest additional actions via `next_source_action`. If payment fails, the PaymentIntent will transition to the `requires_payment_method` status. If payment succeeds, the PaymentIntent will transition to the `succeeded` status (or `requires_capture`, if `capture_method` is set to `manual`).
             *
             * When using a publishable key, the client_secret must be provided to confirm the PaymentIntent.
             */
            confirm(
                paymentIntentId: string,
                data: paymentIntents.IPaymentIntentConfirmOptions,
                options: HeaderOptions,
                response?: IResponseFn<paymentIntents.IPaymentIntent>,
            ): Promise<paymentIntents.IPaymentIntent>;
            confirm(
                paymentIntentId: string,
                data: paymentIntents.IPaymentIntentConfirmOptions,
                response?: IResponseFn<paymentIntents.IPaymentIntent>,
            ): Promise<paymentIntents.IPaymentIntent>;
            confirm(
                paymentIntentId: string,
                options: HeaderOptions,
                response?: IResponseFn<paymentIntents.IPaymentIntent>,
            ): Promise<paymentIntents.IPaymentIntent>;
            confirm(
                paymentIntentId: string,
                response?: IResponseFn<paymentIntents.IPaymentIntent>,
            ): Promise<paymentIntents.IPaymentIntent>;

            /**
             * Capture the funds of an existing uncaptured PaymentIntent where `required_action="requires_capture"`.
             * Uncaptured PaymentIntents will be canceled exactly seven days after they are created.
             *
             * @returns Returns a PaymentIntent object with `status="succeeded"` if the PaymentIntent was capturable. Returns an error if the PaymentIntent was not capturable or an invalid amount to capture was provided.
             */
            capture(
                paymentIntentId: string,
                data: paymentIntents.IPaymentIntentCaptureOptions,
                options: HeaderOptions,
                response?: IResponseFn<paymentIntents.IPaymentIntent>,
            ): Promise<paymentIntents.IPaymentIntent>;
            capture(
                paymentIntentId: string,
                data: paymentIntents.IPaymentIntentCaptureOptions,
                response?: IResponseFn<paymentIntents.IPaymentIntent>,
            ): Promise<paymentIntents.IPaymentIntent>;
            capture(
                paymentIntentId: string,
                options: HeaderOptions,
                response?: IResponseFn<paymentIntents.IPaymentIntent>,
            ): Promise<paymentIntents.IPaymentIntent>;
            capture(
                paymentIntentId: string,
                response?: IResponseFn<paymentIntents.IPaymentIntent>,
            ): Promise<paymentIntents.IPaymentIntent>;

            /**
             * A PaymentIntent object can be canceled when it is in one of these statuses: `requires_payment_method`, `requires_capture`, `requires_confirmation`, `requires_action`.
             * Once canceled, no additional charges will be made by the PaymentIntent and any operations on the PaymentIntent will fail with an error. For PaymentIntents with `status='requires_capture'`, the remaining `amount_capturable` will automatically be refunded.
             *
             * @returns Returns a PaymentIntent object if the cancellation succeeded. Returns an error if the PaymentIntent has already been canceled or is not in a cancelable state.
             */
            cancel(
                paymentIntentId: string,
                data: {
                    cancellation_reason?: paymentIntents.PaymentIntentCancelationReason,
                },
                options: HeaderOptions,
                response?: IResponseFn<paymentIntents.IPaymentIntent>,
            ): Promise<paymentIntents.IPaymentIntent>;
            cancel(
                paymentIntentId: string,
                options: HeaderOptions,
                response?: IResponseFn<paymentIntents.IPaymentIntent>,
            ): Promise<paymentIntents.IPaymentIntent>;
            cancel(
                paymentIntentId: string,
                data: {
                    cancellation_reason?: paymentIntents.PaymentIntentCancelationReason,
                },
                response?: IResponseFn<paymentIntents.IPaymentIntent>,
            ): Promise<paymentIntents.IPaymentIntent>;
            cancel(
                paymentIntentId: string,
                response?: IResponseFn<paymentIntents.IPaymentIntent>,
            ): Promise<paymentIntents.IPaymentIntent>;
        }

        class Payouts extends StripeResource {
            /**
             * To send funds to your own bank account, you create a new payout object. Your Stripe balance must be able to cover the payout amount, or you’ll receive an “Insufficient Funds” error.
             *
             * If your API key is in test mode, money won’t actually be sent, though everything else will occur as if in live mode.
             *
             * If you are creating a manual payout on a Stripe account that uses multiple payment source types, you’ll need to specify the source type balance that the payout should draw from.
             * The balance object details available and pending amounts by source type.
             *
             */
            create(data: payouts.IPayoutCreationOptions, options: HeaderOptions, response?: IResponseFn<payouts.IPayout>): Promise<payouts.IPayout>;
            create(data: payouts.IPayoutCreationOptions, response?: IResponseFn<payouts.IPayout>): Promise<payouts.IPayout>;

            /**
             * Retrieves the details of an existing payout. Supply the unique payout ID from either a payout creation request or the payout list, and Stripe will return the corresponding payout information.
             */
            retrieve(payoutId: string, options: HeaderOptions, response?: IResponseFn<payouts.IPayout>): Promise<payouts.IPayout>;
            retrieve(payoutId: string, response?: IResponseFn<payouts.IPayout>): Promise<payouts.IPayout>;

            /**
             * Updates the specified payout by setting the values of the parameters passed. Any parameters not provided will be left unchanged. This request accepts only the metadata as arguments.
             */
            update(payoutId: string, data: IDataOptionsWithMetadata, options: HeaderOptions, response?: IResponseFn<payouts.IPayout>): Promise<payouts.IPayout>;
            update(payoutId: string, data: IDataOptionsWithMetadata, response?: IResponseFn<payouts.IPayout>): Promise<payouts.IPayout>;

            /**
             * Returns a list of existing payouts sent to third-party bank accounts or that Stripe has sent you. The payouts are returned in sorted order, with the most recently created payouts appearing first.
             */
            list(data: payouts.IPayoutListOptions, options: HeaderOptions, response?: IResponseFn<IList<payouts.IPayout>>): Promise<IList<payouts.IPayout>>;
            list(data: payouts.IPayoutListOptions, response?: IResponseFn<IList<payouts.IPayout>>): Promise<IList<payouts.IPayout>>;
            list(options: HeaderOptions, response?: IResponseFn<IList<payouts.IPayout>>): Promise<IList<payouts.IPayout>>;
            list(response?: IResponseFn<IList<payouts.IPayout>>): Promise<IList<payouts.IPayout>>;

            /**
             * A previously created payout can be canceled if it has not yet been paid out. Funds will be refunded to your available balance, and the fees you were originally charged on the payout will be refunded.
             * You may not cancel automatic Stripe payouts.
             */
            cancel(payoutId: string, options: HeaderOptions, response?: IResponseFn<payouts.IPayout>): Promise<payouts.IPayout>;
            cancel(payoutId: string, response?: IResponseFn<payouts.IPayout>): Promise<payouts.IPayout>;
        }

        class Plans extends StripeResource {
            /**
             * You can create plans easily via the plan management page of the Stripe dashboard. Plan creation is also
             * accessible via the API if you need to create plans on the fly.
             *
             * @returns The newly created plan
             *
             * @param data Creation options for the new plan.
             */
            create(data: plans.IPlanCreationOptions, options: HeaderOptions, response?: IResponseFn<plans.IPlan>): Promise<plans.IPlan>;
            create(data: plans.IPlanCreationOptions, response?: IResponseFn<plans.IPlan>): Promise<plans.IPlan>;

            /**
             * Retrieves the plan with the given ID.
             *
             * @returns Returns a plan if a valid plan ID was provided. Throws an error otherwise.
             *
             * @param planName The identifier of the desired plan.
             */
            retrieve(planName: string, options: HeaderOptions, response?: IResponseFn<plans.IPlan>): Promise<plans.IPlan>;
            retrieve(planName: string, response?: IResponseFn<plans.IPlan>): Promise<plans.IPlan>;

            /**
             * Updates the name of a plan. Other plan details (price, interval, etc.) are, by design, not editable.
             *
             * @returns The updated plan object is returned upon success. Otherwise, this call throws an error.
             *
             * @param planName The identifier of the plan to update
             * @param data The fields to update
             */
            update(planName: string, data: plans.IPlanUpdateOptions, options: HeaderOptions, response?: IResponseFn<plans.IPlan>): Promise<plans.IPlan>;
            update(planName: string, data: plans.IPlanUpdateOptions, response?: IResponseFn<plans.IPlan>): Promise<plans.IPlan>;

            /**
             * You can delete plans via the plan management page of the Stripe dashboard. However, deleting a plan does not affect
             * any current subscribers to the plan; it merely means that new subscribers can't be added to that plan. You can also
             * delete plans via the API.
             *
             * @returns An object with the deleted plan's ID and a deleted flag upon success. Otherwise, this call throws an error, such as if the plan has already been deleted.
             *
             * @param planName The identifier of the plan to be deleted.
             */
            del(planName: string, options: HeaderOptions, response?: IResponseFn<IDeleteConfirmation>): Promise<IDeleteConfirmation>;
            del(planName: string, response?: IResponseFn<IDeleteConfirmation>): Promise<IDeleteConfirmation>;

            /**
             * Returns a list of your plans.
             *
             * @returns An object with a data property that contains an array of up to limit plans, starting after plan starting_after.
             * Each entry in the array is a separate plan object. If no more plans are available, the resulting array will be empty. This
             * request should never throw an error. You can optionally request that the response include the total count of all plans. To
             * do so, specify include[]=total_count in your request.
             */
            list(data: IPlanListOptions, options: HeaderOptions, response?: IResponseFn<IList<plans.IPlan>>): Promise<IList<plans.IPlan>>;
            list(data: IPlanListOptions, response?: IResponseFn<IList<plans.IPlan>>): Promise<IList<plans.IPlan>>;
            list(options: HeaderOptions, response?: IResponseFn<IList<plans.IPlan>>): Promise<IList<plans.IPlan>>;
            list(response?: IResponseFn<IList<plans.IPlan>>): Promise<IList<plans.IPlan>>;
        }

        interface IPlanListOptions extends IListOptionsCreated {
            /**
             * Only return plans that are active or inactive (e.g., pass false to list all inactive products).
             */
            active?: boolean;

            /**
             * Only return plans for the given product.
             */
            product?: string;
        }

        /**
         * @deprecated
         */
        class RecipientCards extends StripeResource {
            /**
             * @deprecated
             */
            create(): void;
            /**
             * @deprecated
             */
            list(): void;
            /**
             * @deprecated
             */
            update(id: string): void;
            /**
             * @deprecated
             */
            retrieve(id: string): void;
            // options: IDataOptions
            /**
             * @deprecated
             */
            del(id: string): void;
        }

        /**
         * @deprecated
         */
        class Recipients extends StripeResource {
            /**
             * @deprecated
             */
            create(): void;
            /**
             * @deprecated
             */
            list(): void;
            /**
             * @deprecated
             */
            update(id: string): void;
            /**
             * @deprecated
             */
            retrieve(id: string): void;
            // options: IDataOptions
            /**
             * @deprecated
             */
            del(id: string): void;
        }

        class Refunds extends StripeResource {
            /**
             * When you create a new refund, you must specify a charge to create it on.
             *
             * Creating a new refund will refund a charge that has previously been created but not yet refunded.
             * Funds will be refunded to the credit or debit card that was originally charged.
             * The fees you were originally charged are also refunded.
             *
             * You can optionally refund only part of a charge.
             * You can do so as many times as you wish until the entire charge has been refunded.
             *
             * Once entirely refunded, a charge can't be refunded again.
             * This method will throw an error when called on an already-refunded charge, or when trying to refund more money than is left on a charge.
             */
            create(data: refunds.IRefundCreationOptionsWithCharge, options: HeaderOptions, response?: IResponseFn<refunds.IRefund>): Promise<refunds.IRefund>;
            create(data: refunds.IRefundCreationOptionsWithCharge, response?: IResponseFn<refunds.IRefund>): Promise<refunds.IRefund>;

            /**
             * Retrieves the details of an existing refund.
             */
            retrieve(id: string, data: IDataOptions, options: HeaderOptions, response?: IResponseFn<refunds.IRefund>): Promise<refunds.IRefund>;
            retrieve(id: string, data: IDataOptions, response?: IResponseFn<refunds.IRefund>): Promise<refunds.IRefund>;
            retrieve(id: string, options: HeaderOptions, response?: IResponseFn<refunds.IRefund>): Promise<refunds.IRefund>;
            retrieve(id: string, response?: IResponseFn<refunds.IRefund>): Promise<refunds.IRefund>;

            /**
             * Updates the specified refund by setting the values of the parameters passed.
             * Any parameters not provided will be left unchanged.
             *
             * This request only accepts metadata as an argument.
             */
            update(id: string, data: IDataOptionsWithMetadata, options: HeaderOptions, response?: IResponseFn<refunds.IRefund>): Promise<refunds.IRefund>;
            update(id: string, data: IDataOptionsWithMetadata, response?: IResponseFn<refunds.IRefund>): Promise<refunds.IRefund>;

            /**
             * Returns a list of all refunds you’ve previously created. The refunds are returned in sorted order,
             * with the most recent refunds appearing first.
             * For convenience, the 10 most recent refunds are always available by default on the charge object.
             */
            list(data: refunds.IRefundListOptions, options: HeaderOptions, response?: IResponseFn<IList<refunds.IRefund>>): Promise<IList<refunds.IRefund>>;
            list(data: refunds.IRefundListOptions, response?: IResponseFn<IList<refunds.IRefund>>): Promise<IList<refunds.IRefund>>;
            list(options: HeaderOptions, response?: IResponseFn<IList<refunds.IRefund>>): Promise<IList<refunds.IRefund>>;
            list(response?: IResponseFn<IList<refunds.IRefund>>): Promise<IList<refunds.IRefund>>;
        }

        class Tokens extends StripeResource {
            /**
             * Creates a single use token that wraps the details of a credit card. This token can be used
             * in place of a credit card object with any API method. These tokens can only be used once:
             * by creating a new charge object, or attaching them to a customer.
             */
            create(data: tokens.ICardTokenCreationOptions, options: HeaderOptions, response?: IResponseFn<tokens.ICardToken>): Promise<tokens.ICardToken>;
            create(data: tokens.ICardTokenCreationOptions, response?: IResponseFn<tokens.ICardToken>): Promise<tokens.ICardToken>;

            /**
             * Creates a single use token that wraps the details of a bank account. This token can be used
             * in place of a bank account object with any API method. These tokens can only be used once:
             * by attaching them to a recipient or managed account.
             */
            create(data: tokens.IBankAccountTokenCreationOptions, options: HeaderOptions, response?: IResponseFn<tokens.IBankAccountToken>): Promise<tokens.IBankAccountToken>;
            create(data: tokens.IBankAccountTokenCreationOptions, response?: IResponseFn<tokens.IBankAccountToken>): Promise<tokens.IBankAccountToken>;

            /**
             * Creates a single use token that wraps the details of personally identifiable information (PII).
             * This token can be used in place of a personal_id_number in the Account Update API method.
             * These tokens can only be used once.
             */
            create(data: tokens.IPiiTokenCreationOptions, options: HeaderOptions, response?: IResponseFn<tokens.IToken>): Promise<tokens.IToken>;
            create(data: tokens.IPiiTokenCreationOptions, response?: IResponseFn<tokens.IToken>): Promise<tokens.IToken>;

            /**
             * Retrieves the token with the given ID.
             */
            retrieve(tokenId: string, data: IDataOptions, options: HeaderOptions, response?: IResponseFn<tokens.IToken>): Promise<tokens.IToken>;
            retrieve(tokenId: string, data: IDataOptions, response?: IResponseFn<tokens.IToken>): Promise<tokens.IToken>;
            retrieve(tokenId: string, options: HeaderOptions, response?: IResponseFn<tokens.IToken>): Promise<tokens.IToken>;
            retrieve(tokenId: string, response?: IResponseFn<tokens.IToken>): Promise<tokens.IToken>;
        }

        class Transfers extends StripeResource {
            /**
             * To send funds from your Stripe account to a third-party recipient or to your own bank account, you create a new transfer
             * object. Your Stripe balance must be able to cover the transfer amount, or you'll receive an "Insufficient Funds" error.
             *
             * If your API key is in test mode, money won't actually be sent, though everything else will occur as if in live mode.
             *
             * If you are creating a manual transfer or a special case transfer on a Stripe account that uses multiple payment source
             * types, you'll need to specify the source type balance that the transfer should draw from. The balance object details
             * available and pending amounts by source type.
             */
            create(data: transfers.ITransferCreationOptions, options: HeaderOptions, response?: IResponseFn<transfers.ITransfer>): Promise<transfers.ITransfer>;
            create(data: transfers.ITransferCreationOptions, response?: IResponseFn<transfers.ITransfer>): Promise<transfers.ITransfer>;

            /**
             * Retrieves the details of an existing transfer. Supply the unique transfer ID from either a transfer creation request or
             * the transfer list, and Stripe will return the corresponding transfer information.
             */
            retrieve(id: string, data: IDataOptions, options: HeaderOptions, response?: IResponseFn<transfers.ITransfer>): Promise<transfers.ITransfer>;
            retrieve(id: string, data: IDataOptions, response?: IResponseFn<transfers.ITransfer>): Promise<transfers.ITransfer>;
            retrieve(id: string, options: HeaderOptions, response?: IResponseFn<transfers.ITransfer>): Promise<transfers.ITransfer>;
            retrieve(id: string, response?: IResponseFn<transfers.ITransfer>): Promise<transfers.ITransfer>;

            /**
             * Updates the specified transfer by setting the values of the parameters passed. Any parameters not provided will be left
             * unchanged.
             *
             * This request accepts only the description and metadata as arguments.
             */
            update(id: string, data: transfers.ITransferUpdateOptions, options: HeaderOptions, response?: IResponseFn<transfers.ITransfer>): Promise<transfers.ITransfer>;
            update(id: string, data: transfers.ITransferUpdateOptions, response?: IResponseFn<transfers.ITransfer>): Promise<transfers.ITransfer>;

            /**
             * Returns a list of existing transfers sent to third-party bank accounts or that Stripe has sent you. The transfers are
             * returned in sorted order, with the most recently created transfers appearing first.
             */
            list(data: transfers.ITransferListOptions, options: HeaderOptions, response?: IResponseFn<IList<transfers.ITransfer>>): Promise<IList<transfers.ITransfer>>;
            list(data: transfers.ITransferListOptions, response?: IResponseFn<IList<transfers.ITransfer>>): Promise<IList<transfers.ITransfer>>;
            list(options: HeaderOptions, response?: IResponseFn<IList<transfers.ITransfer>>): Promise<IList<transfers.ITransfer>>;
            list(response?: IResponseFn<IList<transfers.ITransfer>>): Promise<IList<transfers.ITransfer>>;

            cancel(id: string, options: HeaderOptions, response?: IResponseFn<transfers.ITransfer>): Promise<transfers.ITransfer>;
            cancel(id: string, response?: IResponseFn<transfers.ITransfer>): Promise<transfers.ITransfer>;

            listTransactions(options: HeaderOptions, response?: IResponseFn<IList<charges.ICharge>>): Promise<IList<charges.ICharge>>; // TODO: Not sure if this should be a list of balance transactions or charges.
            listTransactions(response?: IResponseFn<IList<charges.ICharge>>): Promise<IList<charges.ICharge>>; // TODO: Not sure if this should be a list of balance transactions or charges.

            /**
             * When you create a new reversal, you must specify a transfer to create it on.
             *
             * Creating a new reversal on a transfer that has previously been created but not paid out will return the funds to your available balance
             * and refund the fees you were originally charged on the transfer. You may not reverse automatic Stripe transfers.
             *
             * When reversing transfers to Stripe accounts, you can optionally reverse part of the transfer. You can do so as many times as you wish
             * until the entire transfer has been reversed.
             *
             * Once entirely reversed, a transfer can't be reversed again. This method will return an error when called on an already-reversed transfer,
             * or when trying to reverse more money than is left on a transfer.
             */
            reverse(id: string, data: transferReversals.IReversalCreationOptions, options: HeaderOptions, response?: IResponseFn<transferReversals.IReversal>): Promise<transferReversals.IReversal>;
            reverse(id: string, options: HeaderOptions, response?: IResponseFn<transferReversals.IReversal>): Promise<transferReversals.IReversal>;
            reverse(id: string, response?: IResponseFn<transferReversals.IReversal>): Promise<transferReversals.IReversal>;

            /**
             * When you create a new reversal, you must specify a transfer to create it on.
             *
             * Creating a new reversal on a transfer that has previously been created but not paid out will return the funds to your available balance
             * and refund the fees you were originally charged on the transfer. You may not reverse automatic Stripe transfers.
             *
             * When reversing transfers to Stripe accounts, you can optionally reverse part of the transfer. You can do so as many times as you wish
             * until the entire transfer has been reversed.
             *
             * Once entirely reversed, a transfer can't be reversed again. This method will return an error when called on an already-reversed transfer,
             * or when trying to reverse more money than is left on a transfer.
             */
            createReversal(transferId: string, data: transferReversals.IReversalCreationOptions, options: HeaderOptions, response?: IResponseFn<transferReversals.IReversal>): Promise<transferReversals.IReversal>;
            createReversal(transferId: string, options: HeaderOptions, response?: IResponseFn<transferReversals.IReversal>): Promise<transferReversals.IReversal>;
            createReversal(transferId: string, response?: IResponseFn<transferReversals.IReversal>): Promise<transferReversals.IReversal>;

            /**
             * By default, you can see the 10 most recent reversals stored directly on the transfer object, but you can also retrieve details about a
             * specific reversal stored on the transfer.
             */
            retrieveReversal(transferId: string, reversalId: string, options: HeaderOptions, response?: IResponseFn<transferReversals.IReversal>): Promise<transferReversals.IReversal>;
            retrieveReversal(transferId: string, reversalId: string, response?: IResponseFn<transferReversals.IReversal>): Promise<transferReversals.IReversal>;

            /**
             * Updates the specified reversal by setting the values of the parameters passed. Any parameters not provided will be left unchanged.
             *
             * This request only accepts metadata and description as arguments.
             */
            updateReversal(transferId: string, reversalId: string, data: transferReversals.IReversalUpdateOptions, options: HeaderOptions, response?: IResponseFn<transferReversals.IReversal>): Promise<transferReversals.IReversal>;
            updateReversal(transferId: string, reversalId: string, data: transferReversals.IReversalUpdateOptions, response?: IResponseFn<transferReversals.IReversal>): Promise<transferReversals.IReversal>;

            /**
             * You can see a list of the reversals belonging to a specific transfer. Note that the 10 most recent reversals are always available by
             * default on the transfer object. If you need more than those 10, you can use this API method and the limit and starting_after
             * parameters to page through additional reversals.
             */
            listReversals(transferId: string, data: IListOptions, options: HeaderOptions, response?: IResponseFn<IList<transferReversals.IReversal>>): Promise<IList<transferReversals.IReversal>>;
            listReversals(transferId: string, data: IListOptions, response?: IResponseFn<IList<transferReversals.IReversal>>): Promise<IList<transferReversals.IReversal>>;
            listReversals(transferId: string, options: HeaderOptions, response?: IResponseFn<IList<transferReversals.IReversal>>): Promise<IList<transferReversals.IReversal>>;
            listReversals(transferId: string, response?: IResponseFn<IList<transferReversals.IReversal>>): Promise<IList<transferReversals.IReversal>>;

            setMetadata(): void; // TODO: Implement placeholder method
            getMetadata(): void; // TODO: Implement placeholder method
        }

        class TransferReversals extends StripeResource {
            /**
             * When you create a new reversal, you must specify a transfer to create it on.
             *
             * Creating a new reversal on a transfer that has previously been created but not paid out will return the funds to your available balance
             * and refund the fees you were originally charged on the transfer. You may not reverse automatic Stripe transfers.
             *
             * When reversing transfers to Stripe accounts, you can optionally reverse part of the transfer. You can do so as many times as you wish
             * until the entire transfer has been reversed.
             *
             * Once entirely reversed, a transfer can't be reversed again. This method will return an error when called on an already-reversed transfer,
             * or when trying to reverse more money than is left on a transfer.
             */
            create(data: transferReversals.IReversalCreationOptions, options: HeaderOptions, response?: IResponseFn<transferReversals.IReversal>): Promise<transferReversals.IReversal>;
            create(options: HeaderOptions, response?: IResponseFn<transferReversals.IReversal>): Promise<transferReversals.IReversal>;
            create(response?: IResponseFn<transferReversals.IReversal>): Promise<transferReversals.IReversal>;

            /**
             * By default, you can see the 10 most recent reversals stored directly on the transfer object, but you can also retrieve details about a
             * specific reversal stored on the transfer.
             */
            retrieve(reversalId: string, data: IDataOptions, options: HeaderOptions, response?: IResponseFn<transferReversals.IReversal>): Promise<transferReversals.IReversal>;
            retrieve(reversalId: string, data: IDataOptions, response?: IResponseFn<transferReversals.IReversal>): Promise<transferReversals.IReversal>;
            retrieve(reversalId: string, options: HeaderOptions, response?: IResponseFn<transferReversals.IReversal>): Promise<transferReversals.IReversal>;
            retrieve(reversalId: string, response?: IResponseFn<transferReversals.IReversal>): Promise<transferReversals.IReversal>;

            /**
             * Updates the specified reversal by setting the values of the parameters passed. Any parameters not provided will be left unchanged.
             *
             * This request only accepts metadata and description as arguments.
             */
            update(reversalId: string, data: transferReversals.IReversalUpdateOptions, options: HeaderOptions, response?: IResponseFn<transferReversals.IReversal>): Promise<transferReversals.IReversal>;
            update(reversalId: string, data: transferReversals.IReversalUpdateOptions, response?: IResponseFn<transferReversals.IReversal>): Promise<transferReversals.IReversal>;

            /**
             * You can see a list of the reversals belonging to a specific transfer. Note that the 10 most recent reversals are always available by
             * default on the transfer object. If you need more than those 10, you can use this API method and the limit and starting_after
             * parameters to page through additional reversals.
             */
            list(data: IListOptions, options: HeaderOptions, response?: IResponseFn<IList<transferReversals.IReversal>>): Promise<IList<transferReversals.IReversal>>;
            list(data: IListOptions, response?: IResponseFn<IList<transferReversals.IReversal>>): Promise<IList<transferReversals.IReversal>>;
            list(options: HeaderOptions, response?: IResponseFn<IList<transferReversals.IReversal>>): Promise<IList<transferReversals.IReversal>>;
            list(response?: IResponseFn<IList<transferReversals.IReversal>>): Promise<IList<transferReversals.IReversal>>;
        }

        class CountrySpecs extends StripeResource {
            /**
             * Lists all Country Spec objects available in the API.
             */
            list(data: IListOptions, options: HeaderOptions, response?: IResponseFn<IList<countrySpecs.ICountrySpec>>): Promise<IList<countrySpecs.ICountrySpec>>;
            list(data: IListOptions, response?: IResponseFn<IList<countrySpecs.ICountrySpec>>): Promise<IList<countrySpecs.ICountrySpec>>;
            list(options: HeaderOptions, response?: IResponseFn<IList<countrySpecs.ICountrySpec>>): Promise<IList<countrySpecs.ICountrySpec>>;
            list(response?: IResponseFn<IList<countrySpecs.ICountrySpec>>): Promise<IList<countrySpecs.ICountrySpec>>;

            /**
             * Returns a Country Spec for a given Country code.
             *
             * @param retrieve  An ISO country code. Available country codes can be listed with the List Country Specs endpoint.
             */
            retrieve(id: string, data: IDataOptions, options: HeaderOptions, response?: IResponseFn<countrySpecs.ICountrySpec>): Promise<countrySpecs.ICountrySpec>;
            retrieve(id: string, data: IDataOptions, response?: IResponseFn<countrySpecs.ICountrySpec>): Promise<countrySpecs.ICountrySpec>;
            retrieve(id: string, options: HeaderOptions, response?: IResponseFn<countrySpecs.ICountrySpec>): Promise<countrySpecs.ICountrySpec>;
            retrieve(id: string, response?: IResponseFn<countrySpecs.ICountrySpec>): Promise<countrySpecs.ICountrySpec>;
        }

        class Orders {
            /**
             * Creates a new order object.
             */
            create(data: orders.IOrderCreationOptions, options: HeaderOptions, response?: IResponseFn<orders.IOrder>): Promise<orders.IOrder>;
            create(data: orders.IOrderCreationOptions, response?: IResponseFn<orders.IOrder>): Promise<orders.IOrder>;

            /**
             * Retrieves the details of an existing order. Supply the unique order ID from either an order creation request or the order list,
             * and Stripe will return the corresponding order information.
             */
            retrieve(orderId: string, data: IDataOptions, options: HeaderOptions, response?: IResponseFn<orders.IOrder>): Promise<orders.IOrder>;
            retrieve(orderId: string, data: IDataOptions, response?: IResponseFn<orders.IOrder>): Promise<orders.IOrder>;
            retrieve(orderId: string, options: HeaderOptions, response?: IResponseFn<orders.IOrder>): Promise<orders.IOrder>;
            retrieve(orderId: string, response?: IResponseFn<orders.IOrder>): Promise<orders.IOrder>;

            /**
             * Updates the specific order by setting the values of the parameters passed. Any parameters not provided will be left unchanged.
             * This request accepts only the metadata, and status as arguments.
             */
            update(orderId: string, data: orders.IOrderUpdateOptions, options: HeaderOptions, response?: IResponseFn<orders.IOrder>): Promise<orders.IOrder>;
            update(orderId: string, data: orders.IOrderUpdateOptions, response?: IResponseFn<orders.IOrder>): Promise<orders.IOrder>;

            /**
             * Pay an order by providing a source to create a payment.
             */
            pay(orderId: string, data: orders.IOrderPayOptions, options: HeaderOptions, response?: IResponseFn<orders.IOrder>): Promise<orders.IOrder>;
            pay(orderId: string, data: orders.IOrderPayOptions, response?: IResponseFn<orders.IOrder>): Promise<orders.IOrder>;

            /**
             * Returns a list of your orders. The orders are returned sorted by creation date, with the most recently created orders appearing first.
             */
            list(data: orders.IOrderListOptions, options: HeaderOptions, response?: IResponseFn<IList<orders.IOrder>>): Promise<IList<orders.IOrder>>;
            list(data: orders.IOrderListOptions, response?: IResponseFn<IList<orders.IOrder>>): Promise<IList<orders.IOrder>>;
            list(options: HeaderOptions, response?: IResponseFn<IList<orders.IOrder>>): Promise<IList<orders.IOrder>>;
            list(response?: IResponseFn<IList<orders.IOrder>>): Promise<IList<orders.IOrder>>;
        }

        class Products {
            /**
             * Creates a new product object.
             */
            create(data: products.IProductCreationOptions, options: HeaderOptions, response?: IResponseFn<products.IProduct>): Promise<products.IProduct>;
            create(data: products.IProductCreationOptions, response?: IResponseFn<products.IProduct>): Promise<products.IProduct>;

            /**
             * Retrieves the details of an existing product. Supply the unique product ID from either a product creation request or the product
             * list, and Stripe will return the corresponding product information.
             */
            retrieve(productId: string, data: IDataOptions, options: HeaderOptions, response?: IResponseFn<products.IProduct>): Promise<products.IProduct>;
            retrieve(productId: string, data: IDataOptions, response?: IResponseFn<products.IProduct>): Promise<products.IProduct>;
            retrieve(productId: string, options: HeaderOptions, response?: IResponseFn<products.IProduct>): Promise<products.IProduct>;
            retrieve(productId: string, response?: IResponseFn<products.IProduct>): Promise<products.IProduct>;

            /**
             * Updates the specific product by setting the values of the parameters passed. Any parameters not provided will be left unchanged.
             *
             * Note that a product's attributes are not editable. Instead, you would need to deactivate the existing product and create a new one
             * with the new attribute values.
             */
            update(productId: string, data: products.IProductUpdateOptions, options: HeaderOptions, response?: IResponseFn<products.IProduct>): Promise<products.IProduct>;
            update(productId: string, data: products.IProductUpdateOptions, response?: IResponseFn<products.IProduct>): Promise<products.IProduct>;

            /**
             * Returns a list of your products. The products are returned sorted by creation date, with the most recently created products appearing first.
             */
            list(data: products.IProductListOptions, options: HeaderOptions, response?: IResponseFn<IList<products.IProduct>>): Promise<IList<products.IProduct>>;
            list(data: products.IProductListOptions, response?: IResponseFn<IList<products.IProduct>>): Promise<IList<products.IProduct>>;
            list(options: HeaderOptions, response?: IResponseFn<IList<products.IProduct>>): Promise<IList<products.IProduct>>;
            list(response?: IResponseFn<IList<products.IProduct>>): Promise<IList<products.IProduct>>;

            /**
             * Delete a product. Deleting a product is only possible if it has no SKUs associated with it.
             */
            del(productId: string, options: HeaderOptions, response?: IResponseFn<IDeleteConfirmation>): Promise<IDeleteConfirmation>;
            del(productId: string, response?: IResponseFn<IDeleteConfirmation>): Promise<IDeleteConfirmation>;
        }

        class SKUs {
            /**
             * Creates a new SKU associated with a product.
             */
            create(data: skus.ISkuCreationOptions, options: HeaderOptions, response?: IResponseFn<skus.ISku>): Promise<skus.ISku>;
            create(data: skus.ISkuCreationOptions, response?: IResponseFn<skus.ISku>): Promise<skus.ISku>;

            /**
             * Retrieves the details of an existing SKU. Supply the unique SKU identifier from either a SKU creation request or from the
             * product, and Stripe will return the corresponding SKU information.
             */
            retrieve(skuId: string, data: IDataOptions, options: HeaderOptions, response?: IResponseFn<skus.ISku>): Promise<skus.ISku>;
            retrieve(skuId: string, data: IDataOptions, response?: IResponseFn<skus.ISku>): Promise<skus.ISku>;
            retrieve(skuId: string, options: HeaderOptions, response?: IResponseFn<skus.ISku>): Promise<skus.ISku>;
            retrieve(skuId: string, response?: IResponseFn<skus.ISku>): Promise<skus.ISku>;

            /**
             * Updates the specific SKU by setting the values of the parameters passed. Any parameters not provided will be left unchanged.
             *
             * Note that a SKU's attributes are not editable. Instead, you would need to deactivate the existing SKU and create a new one with
             * the new attribute values.
             */
            update(skuId: string, data: skus.ISkuUpdateOptions, options: HeaderOptions, response?: IResponseFn<skus.ISku>): Promise<skus.ISku>;
            update(skuId: string, data: skus.ISkuUpdateOptions, response?: IResponseFn<skus.ISku>): Promise<skus.ISku>;

            /**
             * Returns a list of your SKUs. The SKUs are returned sorted by creation date, with the most recently created SKUs appearing first.
             */
            list(data: skus.ISkuListOptions, options: HeaderOptions, response?: IResponseFn<IList<skus.ISku>>): Promise<IList<skus.ISku>>;
            list(data: skus.ISkuListOptions, response?: IResponseFn<IList<skus.ISku>>): Promise<IList<skus.ISku>>;
            list(options: HeaderOptions, response?: IResponseFn<IList<skus.ISku>>): Promise<IList<skus.ISku>>;
            list(response?: IResponseFn<IList<skus.ISku>>): Promise<IList<skus.ISku>>;

            /**
             * Delete a SKU. Deleting a SKU is only possible until it has been used in an order.
             */
            del(skuId: string, options: HeaderOptions, response?: IResponseFn<IDeleteConfirmation>): Promise<IDeleteConfirmation>;
            del(skuId: string, response?: IResponseFn<IDeleteConfirmation>): Promise<IDeleteConfirmation>;
        }

        class WebHooks {
            constructEvent(requestBody: any, signature: string | string[], endpointSecret: string, tolerance?: number): events.IEvent;
        }

        class EphemeralKeys {
            create(customer: ephemeralKeys.ICustomer, stripe_version: ephemeralKeys.IStripeVersion, response?: IResponseFn<ephemeralKeys.IEphemeralKey>): Promise<ephemeralKeys.IEphemeralKey>;
        }
    }

    interface IObject {
        object: string;
    }

    interface IResourceObject extends IObject {
        id: string;
    }

    type IResponseFn<R> = (err: IStripeError, value: R) => void;

    interface IDeleteConfirmation {
        id: string;
        object: string;
        deleted: boolean;
    }

    /**
     * A filter on the list based on this object field. The value can
     * be a string with an integer Unix timestamp, or it can be a
     * dictionary with the following options:
     */
    type IDateFilter = string | {
        /**
         * Return values where the created field is after this timestamp.
         */
        gt?: string;

        /**
         * Return values where the created field is after or equal to this timestamp.
         */
        gte?: string;

        /**
         * Return values where the created field is before this timestamp.
         */
        lt?: string;

        /**
         * Return values where the created field is before or equal to this timestamp.
         */
        lte?: string;
    };

    /**
     * A set of key/value pairs that you can attach to an object. It can be useful for storing
     * additional information about the object in a structured format.
     */
    interface IOptionsMetadata {
        [x: string]: string | number;
    }

    /**
     * A set of key/value pairs that you can attach to an object. It can be useful for storing
     * additional information about the object in a structured format.
     */
    interface IMetadata {
        [x: string]: string;
    }

    interface IShippingInformation {
        /**
         * Shipping address.
         */
        address: {
            /**
             * Address line 1 (Street address/PO Box/Company name)
             */
            line1: string;

            /**
             * Address line 2 (Apartment/Suite/Unit/Building)
             */
            line2?: string;

            /**
             * City/Suburb/Town/Village
             */
            city?: string;

            /**
             * State/Province/County
             */
            state?: string;

            /**
             * Zip/Postal Code
             */
            postal_code?: string;

            /**
             * 2-letter country code
             */
            country?: string;
        };

        /**
         * Recipient name.
         */
        name: string;

        /**
         * The delivery service that shipped a physical product, such as Fedex, UPS, USPS, etc.
         */
        carrier?: string;

        /**
         * Recipient phone (including extension).
         */
        phone?: string;

        /**
         * The tracking number for a physical product, obtained from the delivery service. If multiple
         * tracking numbers were generated for this purchase, please separate them with commas.
         */
        tracking_number?: string;
    }

    interface IList<T> {
        /**
         * Value is 'list'
         */
        object: string;

        /**
         * An array containing the actual response elements, paginated by any request parameters.
         */
        data: T[];

        /**
         * Whether or not there are more elements available after this set. If false, this set comprises the end of the list.
         */
        has_more: boolean;

        /**
         * The URL for accessing this list.
         */
        url: string;

        /**
         * The total number of items available. This value is not included by default,
         * but you can request it by specifying ?include[]=total_count
         */
        total_count?: number;
    }

    interface IListOptions extends IDataOptions {
        /**
         * A cursor for use in pagination. ending_before is an object ID that defines your place in the list. For instance, if you make
         * a list request and receive 100 objects, starting with obj_bar, your subsequent call can include ending_before=obj_bar in
         * order to fetch the previous page of the list.
         */
        ending_before?: string;

        /**
         * A limit on the number of objects to be returned. Limit can range between 1 and 100 items.
         */
        limit?: number;

        /**
         * A cursor for use in pagination. starting_after is an object ID that defines your place in the list. For instance, if you make
         * a list request and receive 100 objects, ending with obj_foo, your subsequent call can include starting_after=obj_foo in order
         * to fetch the next page of the list.
         */
        starting_after?: string;
    }

    interface IListOptionsCreated extends IListOptions {
        /**
         * A filter on the list based on the object created field. The value can be a string with an integer Unix timestamp, or it can
         * be a dictionary.
         */
        created?: string | IDateFilter;
    }

    interface IDataOptions {
        expand?: string[];
        include?: string[];
    }

    interface IDataOptionsWithMetadata extends IDataOptions {
        /**
         * A set of key/value pairs that you can attach to an object. It can be
         * useful for storing additional information about the object in a structured
         * format. You can unset an individual key by setting its value to null and
         * then saving. To clear all keys, set metadata to null, then save.
         */
        metadata?: IOptionsMetadata;
    }

    interface IHeaderOptions {
        /**
         * To safely retry an API request without accidentally performing the same operation twice,
         * you can attach a unique key to any POST request made to the Stripe API via the Idempotency-Key: <key> header.
         * For example, if a request to create a charge fails due to a network connection error, you can make
         * a second request with the same key to guarantee that only a single charge is created.
         * The creation of the key is completely up to you. We suggest using random strings or UUIDs.
         * We'll always send back the same response for requests made with the same key, even if you make the request
         * with different request parameters. The keys expire after 24 hours.
         */
        idempotency_key?: string;

        stripe_account?: string;

        api_key?: string;

        /**
         * Many objects contain the ID of a related object in their response properties. For example, a Charge may have an associated Customer ID.
         * Those objects can be expanded inline with the expand request parameter. Objects that can be expanded are noted in this documentation.
         * This parameter is available on all API requests, and applies to the response of that request only.
         *
         * You can nest expand requests with the dot property. For example, requesting invoice.customer on a charge will expand the invoice property
         * into a full Invoice object, and will then expand the customer property on that invoice into a full Customer object.
         *
         * You can expand multiple objects at once by identifying multiple items in the expand array.
         */
        expand?: string[];
    }

    /**
     * Header options can either be a Connect Account Secret Key,
     * or a hash with one or more of these keys: idempotency_key, stripe_account, api_key
     */
    type HeaderOptions = IHeaderOptions | string;

    /**
     * Contains all stripe error classes
     */
    namespace errors {
        class _Error extends Error {
            readonly message: string;
        }
        namespace _Error {
        }

        type RawType = 'card_error' | 'invalid_request_error' | 'api_error' | 'idempotency_error';

        abstract class StripeError extends _Error implements IStripeError {
            static populate(type: RawType): StripeError;
            readonly rawType: RawType;
            readonly code?: string;
            readonly raw: any;
            readonly headers: {
                [key: string]: string;
            };
            readonly requestId: string;
            readonly detail?: any;
            readonly: number;
            readonly params?: string;
            readonly type: string;
        }
        class StripeCardError extends StripeError {
            readonly type: 'StripeCardError';
        }
        class StripeInvalidRequestError extends StripeError {
            readonly type: 'StripeInvalidRequestError';
        }
        class StripeAPIError extends StripeError {
            readonly type: 'StripeAPIError';
        }
        class StripeAuthenticationError extends StripeError {
            readonly type: 'StripeAuthenticationError';
        }
        class StripePermissionError extends StripeError {
            readonly type: 'StripePermissionError';
        }
        class StripeRateLimitError extends StripeError {
            readonly type: 'StripeRateLimitError';
        }
        class StripeConnectionError extends StripeError {
            readonly type: 'StripeConnectionError';
        }
        class StripeSignatureVerificationError extends StripeError {
            readonly type: 'StripeSignatureVerificationError';
        }
        class StripeIdempotencyError extends StripeError {
            readonly type: 'StripeIdempotencyError';
        }
    }

    /**
     * Stripe uses conventional HTTP response codes to indicate success or failure of an API request.
     * In general, codes in the 2xx range indicate success, codes in the 4xx range indicate an error that
     * resulted from the provided information (e.g. a required parameter was missing, a charge failed, etc.),
     * and codes in the 5xx range indicate an error with Stripe's servers. Not all errors map cleanly onto HTTP
     * response codes, however. When a request is valid but does not complete successfully (e.g. a card is
     * declined), we return a 402 error code.
     *
     * 200 - OK                           Everything worked as expected.
     * 400 - Bad Request                  Often missing a required parameter.
     * 401 - Unauthorized                 No valid API key provided.
     * 402 - Request Failed               Parameters were valid but request failed.
     * 404 - Not Found                    The requested item doesn't exist.
     * 500, 502, 503, 504 - Server Errors Something went wrong on Stripe's end.
     */
    interface IStripeError {
        /**
         * The type of error returned. Can be invalid_request_error, api_error, or card_error.
         *
         *
         * invalid_request_error Invalid request errors arise when your request has invalid parameters.
         *
         * api_error             API errors cover any other type of problem (e.g. a temporary problem with Stripe's
         *                       servers) and should turn up only very infrequently.
         *
         * card_error            Card errors are the most common type of error you should expect to handle. They result
         *                       when the user enters a card that can't be charged for some reason.
         */
        type: string;

        /**
         * A human-readable message giving more details about the error. For card errors, these messages can
         * be shown to your users.
         */
        message?: string;

        /**
         * For card errors, a short string from amongst those listed on the right describing the kind of card
         * error that occurred.
         *
         * incorrect_number          The card number is incorrect.
         * invalid_number            The card number is not a valid credit card number.
         * invalid_expiry_month      The card's expiration month is invalid.
         * invalid_expiry_year       The card's expiration year is invalid.
         * invalid_cvc               The card's security code is invalid.
         * expired_card              The card has expired.
         * incorrect_cvc             The card's security code is incorrect.
         * incorrect_zip             The card's zip code failed validation.
         * card_declined             The card was declined.
         * missing                   There is no card on a customer that is being charged.
         * processing_error          An error occurred while processing the card.
         * rate_limit                An error occurred due to requests hitting the API too
         *                             quickly. Please let us know if you're consistently running
         *                             into this error.
         */
        code?: string;

        /**
         * The parameter the error relates to if the error is parameter-specific. You can use this to display a
         * message near the correct form field, for example.
         */
        param?: string;
    }
}<|MERGE_RESOLUTION|>--- conflicted
+++ resolved
@@ -213,55 +213,6 @@
             account_token?: string;
 
             /**
-             * Non-essential business information about the account
-             */
-            business_profile?: {
-                /**
-                 * The merchant category code for the account.
-                 * MCCs are used to classify businesses based on the goods or services they provide.
-                 * This can be unset by updating the value to null and then saving.
-                 */
-                mcc?: string;
-
-                /**
-                 * The customer-facing business name.
-                 * This can be unset by updating the value to null and then saving.
-                 */
-                name?: string;
-
-                /**
-                 * Internal-only description of the product sold by, or service provided by, the business.
-                 * Used by Stripe for risk and underwriting purposes.
-                 * This can be unset by updating the value to null and then saving.
-                 */
-                product_description?: string;
-
-                /**
-                 * A publicly available email address for sending support issues to.
-                 */
-                support_email?: string;
-
-                /**
-                 * A publicly available phone number to call with support issues.
-                 */
-                support_phone?: string;
-
-                /**
-                 * A publicly available website for handling support issues.
-                 */
-                support_url?: string;
-
-                /**
-                 * The business’s publicly available website.
-                 * This can be unset by updating the value to null and then saving.
-                 */
-                url?: string;
-            };
-
-            /**
-<<<<<<< HEAD
-             * The business type. Can be individual or company.
-=======
              * Optional information related to the business.
              */
             business_profile?: {
@@ -339,8 +290,7 @@
             };
 
             /**
-             * The URL that best shows the service or product provided for this account
->>>>>>> 14db1e4e
+             * The business type. Can be individual or company.
              */
             business_type?: "individual" | "company";
 
@@ -832,8 +782,6 @@
             metadata?: IMetadata;
 
             /**
-<<<<<<< HEAD
-=======
              * Internal-only description of the product being sold or service being
              * provided by this account. It’s used by Stripe for risk and underwriting
              * purposes.
@@ -1007,7 +955,6 @@
             support_url?: string;
 
             /**
->>>>>>> 14db1e4e
              * Details on who accepted the Stripe terms of service, and when they
              * accepted it. See our updating managed accounts guide for more
              * information
