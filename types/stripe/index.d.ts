--- conflicted
+++ resolved
@@ -19,11 +19,8 @@
 //                 Adam Duren <https://github.com/adamduren>
 //                 Saransh Kataria <https://github.com/saranshkataria>
 //                 Jonas Keisel <https://github.com/0xJoKe>
-<<<<<<< HEAD
 //                 Jay Bell <https://github.com/yharaskrik>
-=======
-//                 Andrew Delianides <https://github.com/delianides>
->>>>>>> dae28f3f
+//                 Andrew Delianides <https://github.com/delianides
 // Definitions: https://github.com/DefinitelyTyped/DefinitelyTyped
 // TypeScript Version: 2.2
 
