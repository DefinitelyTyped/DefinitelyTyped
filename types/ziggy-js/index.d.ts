// Type definitions for ziggy-js 1.3
// Project: https://github.com/tightenco/ziggy#readme
// Definitions by: Ben Allfree <https://github.com/benallfree>
// Definitions: https://github.com/DefinitelyTyped/DefinitelyTyped
// Minimum TypeScript Version: 3.6

import * as H from 'history';

export interface Routable {
    id: number | string;
}

export type RouteParam = Routable | string | number | boolean;

export type RouteParams = { [key: string]: RouteParam } | RouteParam[];

export interface QueryParams {
    [key: string]: QueryParams | string | number | boolean;
}

export type RouteParamsWithQueryOverload =
    | RouteParams
    | {
          _query: QueryParams;
      };

export interface Route {
    uri: string;
    methods: Array<'GET' | 'HEAD' | 'POST' | 'PATCH' | 'PUT' | 'OPTIONS' | 'DELETE'>;
    domain?: null | string | undefined;
}

export interface Config {
    routes: {
        [key: string]: Route;
    };
<<<<<<< HEAD
    url: string;
    port?: number | null;
    location?: H.Location;
    defaults: {
        [key: string]: string | number;
=======
    baseUrl: string;
    baseProtocol: 'http' | 'https';
    baseDomain: string;
    basePort?: number | null | undefined;
    defaultParameters: {
        [_: string]: string | number;
>>>>>>> d849b723
    };
}

export class Router extends String {
    /**
     * Get the name of the route matching the current window URL, or, given a route name
     * and parameters, check if the current window URL and parameters match that route.
     *
     * @example
     * // at URL https://ziggy.dev/posts/4 with 'posts.show' route 'posts/{post}'
     * route().current(); // 'posts.show'
     * route().current('posts.index'); // false
     * route().current('posts.show'); // true
     * route().current('posts.show', { post: 1 }); // false
     * route().current('posts.show', { post: 4 }); // true
     */
    current(): string | undefined;
    current(name: string, params?: RouteParamsWithQueryOverload): boolean;

    /**
     * @deprecated since v1.0, use `has()` instead.
     */
    check(name: string): boolean;

    /**
     * Check whether the given route exists.
     */
    has(name: string): boolean;

    /**
     * Get all parameter values from the current window URL.
     *
     * @example
     * // at URL https://tighten.ziggy.dev/posts/4?lang=en with 'posts.show' route 'posts/{post}' and domain '{team}.ziggy.dev'
     * route().params; // { team: 'tighten', post: 4, lang: 'en' }
     */
    get params(): RouteParams;

    toString(): string;

    valueOf(): string;
}

declare function route(
    name?: undefined,
    params?: RouteParamsWithQueryOverload,
    absolute?: boolean,
    config?: Config,
): Router;

declare function route(
    name: string,
    params?: RouteParamsWithQueryOverload,
    absolute?: boolean,
    config?: Config,
): string;

export default route;<|MERGE_RESOLUTION|>--- conflicted
+++ resolved
@@ -34,20 +34,11 @@
     routes: {
         [key: string]: Route;
     };
-<<<<<<< HEAD
     url: string;
-    port?: number | null;
+    port?: number | null | undefined;
     location?: H.Location;
     defaults: {
-        [key: string]: string | number;
-=======
-    baseUrl: string;
-    baseProtocol: 'http' | 'https';
-    baseDomain: string;
-    basePort?: number | null | undefined;
-    defaultParameters: {
-        [_: string]: string | number;
->>>>>>> d849b723
+        [key: string]: string | number
     };
 }
 
