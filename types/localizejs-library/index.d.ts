--- conflicted
+++ resolved
@@ -15,11 +15,7 @@
          * If true and you have machine translations enabled, any new phrases found in your website will be automatically
          * moved to the Published bin, and a machine translation will be generated.
          */
-<<<<<<< HEAD
         autoApprove?: boolean;
-=======
-        autoApprove: boolean;
->>>>>>> 1e20d05a
 
         /**
          * Language to translate your website to.
@@ -39,20 +35,12 @@
         /**
          * Defaults to true. If true, "alt" attributes will be translated.
          */
-<<<<<<< HEAD
         translateAlt?: boolean;
-=======
-        translateAlt: boolean;
->>>>>>> 1e20d05a
 
         /**
          * Defaults to true. If true, aria-label attributes within HTML elements will be found by Localize and brought into the dashboard, allowing you to translate them.
          */
-<<<<<<< HEAD
         translateAriaLabels?: boolean;
-=======
-        translateAriaLabels: boolean;
->>>>>>> 1e20d05a
 
         /**
          * Defaults to false. Set to true to prefetch all active languages, or pass a language code or an array of codes to.
@@ -172,21 +160,13 @@
         /**
          * Defaults to false. If true, the Localize library will pick up numbers as phrases.
          */
-<<<<<<< HEAD
         translateNumbers?: boolean;
-=======
-        translateNumbers: boolean;
->>>>>>> 1e20d05a
 
         /**
          * Defaults to true. If true, text contained within SVGs will be found by Localize and brought into the dashboard,
          * allowing you to translate the text. (SVG files are not supported)
          */
-<<<<<<< HEAD
         translateSVGElement?: boolean;
-=======
-        translateSVGElement: boolean;
->>>>>>> 1e20d05a
     }
 
     interface RateData {
