{
    "compilerOptions": {
<<<<<<< HEAD
        "module": "ESNext",
=======
        "module": "node16",
>>>>>>> 64828b61
        "lib": [
            "es6"
        ],
        "noImplicitAny": true,
        "noImplicitThis": true,
        "strictFunctionTypes": true,
        "strictNullChecks": true,
        "types": [],
        "noEmit": true,
        "forceConsistentCasingInFileNames": true
    },
    "files": [
        "index.d.ts",
        "array-bounds-tests.ts"
    ]
}<|MERGE_RESOLUTION|>--- conflicted
+++ resolved
@@ -1,10 +1,6 @@
 {
     "compilerOptions": {
-<<<<<<< HEAD
-        "module": "ESNext",
-=======
         "module": "node16",
->>>>>>> 64828b61
         "lib": [
             "es6"
         ],
