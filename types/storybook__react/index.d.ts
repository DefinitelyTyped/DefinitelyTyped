--- conflicted
+++ resolved
@@ -10,12 +10,7 @@
 import * as React from 'react';
 
 export type Renderable = React.ComponentType | JSX.Element;
-<<<<<<< HEAD
-export type RenderFunction = () => Renderable | Array<Renderable>;
-=======
 export type RenderFunction = () => Renderable | Renderable[];
->>>>>>> 117bff6e
-
 export type StoryDecorator = (story: RenderFunction, context: { kind: string, story: string }) => Renderable | null;
 
 export interface Story {
