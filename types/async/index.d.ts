// Type definitions for Async 3.0
// Project: https://github.com/caolan/async, https://caolan.github.io/async
// Definitions by: Boris Yankov <https://github.com/borisyankov>
//                 Arseniy Maximov <https://github.com/kern0>
//                 Joe Herman <https://github.com/Penryn>
//                 Angus Fenying <https://github.com/fenying>
//                 Pascal Martin <https://github.com/pascalmartin>
//                 Dmitri Trofimov <https://github.com/Dmitri1337>
//                 Etienne Rossignon <https://github.com/erossignon>
//                 Lifeng Zhu <https://github.com/Juliiii>
// Definitions: https://github.com/DefinitelyTyped/DefinitelyTyped
// TypeScript Version: 2.3

export as namespace async;

export interface Dictionary<T> { [key: string]: T; }
export type IterableCollection<T> = T[] | IterableIterator<T> | Dictionary<T>;

export interface ErrorCallback<E = Error> { (err?: E | null): void; }
export interface AsyncBooleanResultCallback<E = Error> { (err?: E | null, truthValue?: boolean): void; }
export interface AsyncResultCallback<T, E = Error> { (err?: E | null, result?: T): void; }
export interface AsyncResultArrayCallback<T, E = Error> { (err?: E | null, results?: Array<T | undefined>): void; }
export interface AsyncResultObjectCallback<T, E = Error> { (err: E | undefined, results: Dictionary<T | undefined>): void; }

export interface AsyncFunction<T, E = Error> { (callback: (err?: E | null, result?: T) => void): void; }
export interface AsyncFunctionEx<T, E = Error> { (callback: (err?: E | null, ...results: T[]) => void): void; }
export interface AsyncIterator<T, E = Error> { (item: T, callback: ErrorCallback<E>): void; }
export interface AsyncForEachOfIterator<T, E = Error> { (item: T, key: number|string, callback: ErrorCallback<E>): void; }
export interface AsyncResultIterator<T, R, E = Error> { (item: T, callback: AsyncResultCallback<R, E>): void; }
export interface AsyncMemoIterator<T, R, E = Error> { (memo: R | undefined, item: T, callback: AsyncResultCallback<R, E>): void; }
export interface AsyncBooleanIterator<T, E = Error> { (item: T, callback: AsyncBooleanResultCallback<E>): void; }

export interface AsyncWorker<T, E = Error> { (task: T, callback: ErrorCallback<E>): void; }
export interface AsyncVoidFunction<E = Error> { (callback: ErrorCallback<E>): void; }

export type AsyncAutoTasks<R extends Dictionary<any>, E> = { [K in keyof R]: AsyncAutoTask<R[K], R, E> };
export type AsyncAutoTask<R1, R extends Dictionary<any>, E> = AsyncAutoTaskFunctionWithoutDependencies<R1, E> | Array<keyof R | AsyncAutoTaskFunction<R1, R, E>>;
export interface AsyncAutoTaskFunctionWithoutDependencies<R1, E = Error> { (cb: AsyncResultCallback<R1, E> | ErrorCallback<E>): void; }
export interface AsyncAutoTaskFunction<R1, R extends Dictionary<any>, E = Error> { (results: R, cb: AsyncResultCallback<R1, E> | ErrorCallback<E>): void; }

export interface DataContainer<T> {
    data: T;
}

export interface CallbackContainer {
    callback: Function;
}

export interface PriorityContainer {
    priority: number;
}

export interface AsyncQueue<T> {
    length(): number;
    started: boolean;
    running(): number;
    idle(): boolean;
    concurrency: number;
    push<R, E = Error>(task: T | T[], callback?: AsyncResultCallback<R, E>): void;
    unshift<E = Error>(task: T | T[], callback?: ErrorCallback<E>): void;
    remove(filter: (node: DataContainer<T>) => boolean): void;

    saturated(): Promise<void>;
    saturated(handler: () => void): void;
    empty(): Promise<void>;
    empty(handler: () => void): void;
    drain(): Promise<void>;
    drain(handler: () => void): void;

    paused: boolean;
    pause(): void;
    resume(): void;
    kill(): void;
    workersList<TWorker extends DataContainer<T>, CallbackContainer>(): TWorker[];

    error(): Promise<void>;
    error(handler: (error: Error, task: T) => void): void;

    unsaturated(): void;
    buffer: number;
}

export interface AsyncPriorityQueue<T> {
    length(): number;
    concurrency: number;
    started: boolean;
    paused: boolean;
    push<R, E = Error>(task: T | T[], priority: number, callback?: AsyncResultArrayCallback<R, E>): void;
    saturated: () => any;
    empty: () => any;
    drain: () => any;
    running(): number;
    idle(): boolean;
    pause(): void;
    resume(): void;
    kill(): void;
    workersList<TWorker extends DataContainer<T>, CallbackContainer, PriorityContainer>(): TWorker[];
    error(error: Error, data: any): void;
    unsaturated(): void;
    buffer: number;
}

export interface AsyncCargo {
    length(): number;
    payload?: number;
    push(task: any, callback?: Function): void;
    saturated(): void;
    empty(): void;
    drain(): void;
    idle(): boolean;
    pause(): void;
    resume(): void;
    kill(): void;
}

<<<<<<< HEAD
interface Async {

    // Collections
    each<T, E>(arr: T[] | IterableIterator<T>, iterator: AsyncIterator<T, E>, callback?: ErrorCallback<E>): void;
    each<T, E>(arr: Dictionary<T>, iterator: AsyncIterator<T, E>, callback?: ErrorCallback<E>): void;
    eachSeries: typeof async.each;
    eachLimit<T, E>(arr: T[] | IterableIterator<T>, limit: number, iterator: AsyncIterator<T, E>, callback?: ErrorCallback<E>): void;
    eachLimit<T, E>(arr: Dictionary<T>, limit: number, iterator: AsyncIterator<T, E>, callback?: ErrorCallback<E>): void;
    forEach: typeof async.each;
    forEachSeries: typeof async.each;
    forEachLimit: typeof async.eachLimit;
    forEachOf<T, E>(obj: T[] | IterableIterator<T>, iterator: AsyncForEachOfIterator<T, E>, callback?: ErrorCallback<E>): void;
    forEachOf<T, E>(obj: Dictionary<T>, iterator: AsyncForEachOfIterator<T, E>, callback?: ErrorCallback<E>): void;
    forEachOfSeries: typeof async.forEachOf;
    forEachOfLimit<T, E>(obj: T[] | IterableIterator<T>, limit: number, iterator: AsyncForEachOfIterator<T, E>, callback?: ErrorCallback<E>): void;
    forEachOfLimit<T, E>(obj: Dictionary<T>, limit: number, iterator: AsyncForEachOfIterator<T, E>, callback?: ErrorCallback<E>): void;
    eachOf: typeof async.forEachOf;
    eachOfSeries: typeof async.forEachOf;
    eachOfLimit: typeof async.forEachOfLimit;
    map<T, R, E>(arr: T[] | IterableIterator<T>, iterator: AsyncResultIterator<T, R, E>, callback?: AsyncResultArrayCallback<R, E>): void;
    map<T, R, E>(arr: Dictionary<T>, iterator: AsyncResultIterator<T, R, E>, callback?: AsyncResultArrayCallback<R, E>): void;
    mapSeries: typeof async.map;
    mapLimit<T, R, E>(arr: T[] | IterableIterator<T>, limit: number, iterator: AsyncResultIterator<T, R, E>, callback?: AsyncResultArrayCallback<R, E>): void;
    mapLimit<T, R, E>(arr: Dictionary<T>, limit: number, iterator: AsyncResultIterator<T, R, E>, callback?: AsyncResultArrayCallback<R, E>): void;
    mapValuesLimit<T, R, E>(obj: Dictionary<T>, limit: number, iteratee: (value: T, key: string, callback: AsyncResultCallback<R, E>) => void, callback: AsyncResultObjectCallback<R, E>): void;
    mapValues<T, R, E>(obj: Dictionary<T>, iteratee: (value: T, key: string, callback: AsyncResultCallback<R, E>) => void, callback: AsyncResultObjectCallback<R, E>): void;
    mapValuesSeries: typeof async.mapValues;
    filter<T, E>(arr: T[] | IterableIterator<T>, iterator: AsyncBooleanIterator<T, E>, callback?: AsyncResultArrayCallback<T, E>): void;
    filter<T, E>(arr: Dictionary<T>, iterator: AsyncBooleanIterator<T, E>, callback?: AsyncResultArrayCallback<T, E>): void;
    filterSeries: typeof async.filter;
    filterLimit<T, E>(arr: T[] | IterableIterator<T>, limit: number, iterator: AsyncBooleanIterator<T, E>, callback?: AsyncResultArrayCallback<T, E>): void;
    filterLimit<T, E>(arr: Dictionary<T>, limit: number, iterator: AsyncBooleanIterator<T, E>, callback?: AsyncResultArrayCallback<T, E>): void;
    select: typeof async.filter;
    selectSeries: typeof async.filter;
    selectLimit: typeof async.filterLimit;
    reject: typeof async.filter;
    rejectSeries: typeof async.filter;
    rejectLimit: typeof async.filterLimit;
    reduce<T, R, E>(arr: T[] | IterableIterator<T>, memo: R, iterator: AsyncMemoIterator<T, R, E>, callback?: AsyncResultCallback<R, E>): void;
    inject: typeof async.reduce;
    foldl: typeof async.reduce;
    reduceRight: typeof async.reduce;
    foldr: typeof async.reduce;
    detect<T, E>(arr: T[] | IterableIterator<T>, iterator: AsyncBooleanIterator<T, E>, callback?: AsyncResultCallback<T, E>): void;
    detect<T, E>(arr: Dictionary<T>, iterator: AsyncBooleanIterator<T, E>, callback?: AsyncResultCallback<T, E>): void;
    detectSeries: typeof async.detect;
    detectLimit<T, E>(arr: T[] | IterableIterator<T>, limit: number, iterator: AsyncBooleanIterator<T, E>, callback?: AsyncResultCallback<T, E>): void;
    detectLimit<T, E>(arr: Dictionary<T>, limit: number, iterator: AsyncBooleanIterator<T, E>, callback?: AsyncResultCallback<T, E>): void;
    find: typeof async.detect;
    findSeries: typeof async.detect;
    findLimit: typeof async.detectLimit;
    sortBy<T, V, E>(arr: T[] | IterableIterator<T>, iterator: AsyncResultIterator<T, V, E>, callback?: AsyncResultArrayCallback<T, E>): void;
    some<T, E>(arr: T[] | IterableIterator<T>, iterator: AsyncBooleanIterator<T, E>, callback?: AsyncBooleanResultCallback<E>): void;
    some<T, E>(arr: Dictionary<T>, iterator: AsyncBooleanIterator<T, E>, callback?: AsyncBooleanResultCallback<E>): void;
    someSeries: typeof async.some;
    someLimit<T, E>(arr: T[] | IterableIterator<T>, limit: number, iterator: AsyncBooleanIterator<T, E>, callback?: AsyncBooleanResultCallback<E>): void;
    someLimit<T, E>(arr: Dictionary<T>, limit: number, iterator: AsyncBooleanIterator<T, E>, callback?: AsyncBooleanResultCallback<E>): void;
    any: typeof async.some;
    anySeries: typeof async.someSeries;
    anyLimit: typeof async.someLimit;
    every<T, E>(arr: T[] | IterableIterator<T>, iterator: AsyncBooleanIterator<T, E>, callback?: AsyncBooleanResultCallback<E>): void;
    every<T, E>(arr: Dictionary<T>, iterator: AsyncBooleanIterator<T, E>, callback?: AsyncBooleanResultCallback<E>): void;
    everySeries: typeof async.every;
    everyLimit<T, E>(arr: T[] | IterableIterator<T>, limit: number, iterator: AsyncBooleanIterator<T, E>, callback?: AsyncBooleanResultCallback<E>): void;
    everyLimit<T, E>(arr: Dictionary<T>, limit: number, iterator: AsyncBooleanIterator<T, E>, callback?: AsyncBooleanResultCallback<E>): void;
    all: typeof async.every;
    allSeries: typeof async.every;
    allLimit: typeof async.everyLimit;

    concat<T, R, E>(arr: T[] | IterableIterator<T>, iterator: AsyncResultIterator<T, R[], E>, callback?: AsyncResultArrayCallback<R, E>): void;
    concat<T, R, E>(arr: Dictionary<T>, iterator: AsyncResultIterator<T, R[], E>, callback?: AsyncResultArrayCallback<R, E>): void;
    concatSeries: typeof async.concat;

    // Control Flow
    series<T, E>(tasks: AsyncFunction<T, E>[], callback?: AsyncResultArrayCallback<T, E>): void;
    series<T, E>(tasks: Dictionary<AsyncFunction<T, E>>, callback?: AsyncResultObjectCallback<T, E>): void;
    parallel<T, E>(tasks: Array<AsyncFunction<T, E>>, callback?: AsyncResultArrayCallback<T, E>): void;
    parallel<T, E>(tasks: Dictionary<AsyncFunction<T, E>>, callback?: AsyncResultObjectCallback<T, E>): void;
    parallelLimit<T, E>(tasks: Array<AsyncFunction<T, E>>, limit: number, callback?: AsyncResultArrayCallback<T, E>): void;
    parallelLimit<T, E>(tasks: Dictionary<AsyncFunction<T, E>>, limit: number, callback?: AsyncResultObjectCallback<T, E>): void;
    whilst<E>(test: () => boolean, fn: AsyncVoidFunction<E>, callback: ErrorCallback<E>): void;
    doWhilst<E>(fn: AsyncVoidFunction<E>, test: () => boolean, callback: ErrorCallback<E>): void;
    until<E>(test: () => boolean, fn: AsyncVoidFunction<E>, callback: ErrorCallback<E>): void;
    doUntil<E>(fn: AsyncVoidFunction<E>, test: () => boolean, callback: ErrorCallback<E>): void;
    during<E>(test: (testCallback : AsyncBooleanResultCallback<E>) => void, fn: AsyncVoidFunction<E>, callback: ErrorCallback<E>): void;
    doDuring<E>(fn: AsyncVoidFunction<E>, test: (testCallback: AsyncBooleanResultCallback<E>) => void, callback: ErrorCallback<E>): void;
    forever<E>(next: (next : ErrorCallback<E>) => void, errBack: ErrorCallback<E>) : void;
    waterfall<T, E>(tasks: Function[], callback?: AsyncResultCallback<T, E | Error>): void;
    compose(...fns: Function[]): Function;
    seq(...fns: Function[]): Function;
    applyEach(fns: Function[], argsAndCallback: any[]): void;           // applyEach(fns, args..., callback). TS does not support ... for a middle argument. Callback is optional.
    applyEachSeries(fns: Function[], argsAndCallback: any[]): void;     // applyEachSeries(fns, args..., callback). TS does not support ... for a middle argument. Callback is optional.
    queue<T, E>(worker: AsyncWorker<T, E>, concurrency?: number): AsyncQueue<T>;
    queue<T, R, E>(worker: AsyncResultIterator<T, R, E>, concurrency?: number): AsyncQueue<T>;
    priorityQueue<T, E>(worker: AsyncWorker<T, E>, concurrency: number): AsyncPriorityQueue<T>;
    cargo<E>(worker : (tasks: any[], callback : ErrorCallback<E>) => void, payload? : number) : AsyncCargo;
    auto<E>(tasks: any, callback?: AsyncResultCallback<any, E>): void;
    auto<E>(tasks: any, concurrency?: number, callback?: AsyncResultCallback<any, E>): void;
    autoInject<E>(tasks: any, callback?: AsyncResultCallback<any, E>): void;
    retry<T, E>(opts: number, task: (callback : AsyncResultCallback<T, E>, results: any) => void, callback:  AsyncResultCallback<any, E | Error>): void;
    retry<T, E>(opts: { times: number, interval: number|((retryCount: number) => number) }, task: (callback: AsyncResultCallback<T, E>, results : any) => void, callback:  AsyncResultCallback<any, E | Error>): void;
    retryable<T, E>(opts: number | {times: number, interval: number}, task: AsyncFunction<T, E>): AsyncFunction<T, E | Error>;
    apply<E>(fn: Function, ...arguments: any[]): AsyncFunction<any,E | Error>;
    nextTick(callback: Function, ...args: any[]): void;
    setImmediate: typeof async.nextTick;

    reflect<T, E>(fn: AsyncFunction<T, E>) : (callback: (err: null, result: {error?: E, value?: T}) => void) => void;
    reflectAll<T, E>(tasks: AsyncFunction<T, E>[]): ((callback: (err: null, result: {error?: E, value?: T}) => void) => void)[];

    timeout<T, E>(fn: AsyncFunction<T, E>, milliseconds: number, info?: any): AsyncFunction<T, E | Error>;
    timeout<T, R, E>(fn: AsyncResultIterator<T, R, E>, milliseconds: number, info?: any): AsyncResultIterator<T, R, E | Error>;

    times<T, E> (n: number, iterator: AsyncResultIterator<number, T, E>, callback: AsyncResultArrayCallback<T, E>): void;
    timesSeries<T, E>(n: number, iterator: AsyncResultIterator<number, T, E>, callback: AsyncResultArrayCallback<T, E>): void;
    timesLimit<T, E>(n: number, limit: number, iterator: AsyncResultIterator<number, T, E>, callback: AsyncResultArrayCallback<T, E>): void;

    transform<T, R, E>(arr: T[], iteratee: (acc: R[], item: T, key: number, callback: (error?: E) => void) => void, callback?: AsyncResultArrayCallback<T, E>): void;
    transform<T, R, E>(arr: T[], acc: R[], iteratee: (acc: R[], item: T, key: number, callback: (error?: E) => void) => void, callback?: AsyncResultArrayCallback<T, E>): void;

    transform<T, R, E>(arr: {[key: string] : T}, iteratee: (acc: {[key: string] : R}, item: T, key: string, callback: (error?: E) => void) => void, callback?: AsyncResultObjectCallback<T, E>): void;
    transform<T, R, E>(arr: {[key: string] : T}, acc: {[key: string] : R}, iteratee: (acc: {[key: string] : R}, item: T, key: string, callback: (error?: E) => void) => void, callback?: AsyncResultObjectCallback<T, E>): void;

    race<T, E>(tasks: (AsyncFunction<T, E>)[], callback: AsyncResultCallback<T, E | Error>) : void;

    // Utils
    memoize(fn: Function, hasher?: Function): Function;
    unmemoize(fn: Function): Function;
    ensureAsync(fn: (... argsAndCallback: any[]) => void): Function;
    constant(...values: any[]): Function;
    asyncify(fn: Function): Function;
    wrapSync(fn: Function): Function;
    log(fn: Function, ...arguments: any[]): void;
    dir(fn: Function, ...arguments: any[]): void;
}
=======
// Collections
export function each<T, E = Error>(arr: IterableCollection<T>, iterator: AsyncIterator<T, E>, callback?: ErrorCallback<E>): void;
export const eachSeries: typeof each;
export function eachLimit<T, E = Error>(arr: IterableCollection<T>, limit: number, iterator: AsyncIterator<T, E>, callback?: ErrorCallback<E>): void;
export const forEach: typeof each;
export const forEachSeries: typeof each;
export const forEachLimit: typeof eachLimit;
export function forEachOf<T, E = Error>(obj: IterableCollection<T>, iterator: AsyncForEachOfIterator<T, E>, callback?: ErrorCallback<E>): void;
export const forEachOfSeries: typeof forEachOf;
export function forEachOfLimit<T, E = Error>(obj: IterableCollection<T>, limit: number, iterator: AsyncForEachOfIterator<T, E>, callback?: ErrorCallback<E>): void;
export const eachOf: typeof forEachOf;
export const eachOfSeries: typeof forEachOf;
export const eachOfLimit: typeof forEachOfLimit;
export function map<T, R, E = Error>(arr: T[] | IterableIterator<T> | Dictionary<T>, iterator: AsyncResultIterator<T, R, E>, callback?: AsyncResultArrayCallback<R, E>): void;
export const mapSeries: typeof map;
export function mapLimit<T, R, E = Error>(arr: IterableCollection<T>, limit: number, iterator: AsyncResultIterator<T, R, E>, callback?: AsyncResultArrayCallback<R, E>): void;

export function mapValuesLimit<T, R, E = Error>(
    obj: Dictionary<T>,
    limit: number,
    iteratee: (value: T, key: string, callback: AsyncResultCallback<R, E>) => void,
    callback: AsyncResultObjectCallback<R, E>
    ): void;

export function mapValues<T, R, E = Error>(obj: Dictionary<T>, iteratee: (value: T, key: string, callback: AsyncResultCallback<R, E>) => void, callback: AsyncResultObjectCallback<R, E>): void;
export const mapValuesSeries: typeof mapValues;
export function filter<T, E = Error>(arr: IterableCollection<T>, iterator: AsyncBooleanIterator<T, E>, callback?: AsyncResultArrayCallback<T, E>): void;
export const filterSeries: typeof filter;
export function filterLimit<T, E = Error>(arr: IterableCollection<T>, limit: number, iterator: AsyncBooleanIterator<T, E>, callback?: AsyncResultArrayCallback<T, E>): void;
export const select: typeof filter;
export const selectSeries: typeof filter;
export const selectLimit: typeof filterLimit;
export const reject: typeof filter;
export const rejectSeries: typeof filter;
export const rejectLimit: typeof filterLimit;
export function reduce<T, R, E = Error>(arr: T[] | IterableIterator<T>, memo: R, iterator: AsyncMemoIterator<T, R, E>, callback?: AsyncResultCallback<R, E>): void;
export const inject: typeof reduce;
export const foldl: typeof reduce;
export const reduceRight: typeof reduce;
export const foldr: typeof reduce;
export function detect<T, E = Error>(arr: IterableCollection<T>, iterator: AsyncBooleanIterator<T, E>, callback?: AsyncResultCallback<T, E>): void;
export const detectSeries: typeof detect;
export function detectLimit<T, E = Error>(arr: IterableCollection<T>, limit: number, iterator: AsyncBooleanIterator<T, E>, callback?: AsyncResultCallback<T, E>): void;
export const find: typeof detect;
export const findSeries: typeof detect;
export const findLimit: typeof detectLimit;
export function sortBy<T, V, E = Error>(arr: T[] | IterableIterator<T>, iterator: AsyncResultIterator<T, V, E>, callback?: AsyncResultArrayCallback<T, E>): void;
export function some<T, E = Error>(arr: IterableCollection<T>, iterator: AsyncBooleanIterator<T, E>, callback?: AsyncBooleanResultCallback<E>): void;
export const someSeries: typeof some;
export function someLimit<T, E = Error>(arr: IterableCollection<T>, limit: number, iterator: AsyncBooleanIterator<T, E>, callback?: AsyncBooleanResultCallback<E>): void;
export const any: typeof some;
export const anySeries: typeof someSeries;
export const anyLimit: typeof someLimit;
export function every<T, E = Error>(arr: IterableCollection<T>, iterator: AsyncBooleanIterator<T, E>, callback?: AsyncBooleanResultCallback<E>): void;
export const everySeries: typeof every;
export function everyLimit<T, E = Error>(arr: IterableCollection<T>, limit: number, iterator: AsyncBooleanIterator<T, E>, callback?: AsyncBooleanResultCallback<E>): void;
export const all: typeof every;
export const allSeries: typeof every;
export const allLimit: typeof everyLimit;

export function concat<T, R, E = Error>(arr: IterableCollection<T>, iterator: AsyncResultIterator<T, R[], E>, callback?: AsyncResultArrayCallback<R, E>): void;
export function concatLimit<T, R, E = Error>(arr: IterableCollection<T>, limit: number, iterator: AsyncResultIterator<T, R[], E>, callback?: AsyncResultArrayCallback<R, E>): void;
export const concatSeries: typeof concat;

// Control Flow
export function series<T, E = Error>(tasks: Array<AsyncFunction<T, E>>, callback?: AsyncResultArrayCallback<T, E>): void;
export function series<T, E = Error>(tasks: Dictionary<AsyncFunction<T, E>>, callback?: AsyncResultObjectCallback<T, E>): void;
export function parallel<T, E = Error>(tasks: Array<AsyncFunction<T, E>>, callback?: AsyncResultArrayCallback<T, E>): void;
export function parallel<T, E = Error>(tasks: Dictionary<AsyncFunction<T, E>>, callback?: AsyncResultObjectCallback<T, E>): void;
export function parallelLimit<T, E = Error>(tasks: Array<AsyncFunction<T, E>>, limit: number, callback?: AsyncResultArrayCallback<T, E>): void;
export function parallelLimit<T, E = Error>(tasks: Dictionary<AsyncFunction<T, E>>, limit: number, callback?: AsyncResultObjectCallback<T, E>): void;
export function whilst<E = Error>(test: () => boolean, fn: AsyncVoidFunction<E>, callback: ErrorCallback<E>): void;
export function doWhilst<T, E = Error>(fn: AsyncFunctionEx<T, E>, test: (...results: T[]) => boolean, callback: ErrorCallback<E>): void;
export function until<E = Error>(test: () => boolean, fn: AsyncVoidFunction<E>, callback: ErrorCallback<E>): void;
export function doUntil<T, E = Error>(fn: AsyncFunctionEx<T, E>, test: (...results: T[]) => boolean, callback: ErrorCallback<E>): void;
export function during<E = Error>(test: (testCallback: AsyncBooleanResultCallback<E>) => void, fn: AsyncVoidFunction<E>, callback: ErrorCallback<E>): void;
export function doDuring<E = Error>(fn: AsyncVoidFunction<E>, test: (testCallback: AsyncBooleanResultCallback<E>) => void, callback: ErrorCallback<E>): void;
export function forever<E = Error>(next: (next: ErrorCallback<E>) => void, errBack: ErrorCallback<E>): void;
export function waterfall<T, E = Error>(tasks: Function[], callback?: AsyncResultCallback<T, E>): void;
export function compose(...fns: Function[]): Function;
export function seq(...fns: Function[]): Function;
export function applyEach(fns: Function[], ...argsAndCallback: any[]): void;           // applyEach(fns, args..., callback). TS does not support ... for a middle argument. Callback is optional.
export function applyEachSeries(fns: Function[], ...argsAndCallback: any[]): void;     // applyEachSeries(fns, args..., callback). TS does not support ... for a middle argument. Callback is optional.
export function queue<T, E = Error>(worker: AsyncWorker<T, E>, concurrency?: number): AsyncQueue<T>;
export function queue<T, R, E = Error>(worker: AsyncResultIterator<T, R, E>, concurrency?: number): AsyncQueue<T>;
export function priorityQueue<T, E = Error>(worker: AsyncWorker<T, E>, concurrency: number): AsyncPriorityQueue<T>;
export function cargo<E = Error>(worker: (tasks: any[], callback: ErrorCallback<E>) => void, payload?: number): AsyncCargo;
export function auto<R extends Dictionary<any>, E = Error>(tasks: AsyncAutoTasks<R, E>, concurrency?: number, callback?: AsyncResultCallback<R, E>): void;
export function auto<R extends Dictionary<any>, E = Error>(tasks: AsyncAutoTasks<R, E>, callback?: AsyncResultCallback<R, E>): void;
export function autoInject<E = Error>(tasks: any, callback?: AsyncResultCallback<any, E>): void;

export function retry<T, E = Error>(
    opts: number | {
        times: number,
        interval: number | ((retryCount: number) => number),
        errorFilter?: (error: Error) => boolean
    },
    task: (callback: AsyncResultCallback<T, E>, results: any) => void,
    callback: AsyncResultCallback<any, E>
    ): void;

export function retryable<T, E = Error>(opts: number | {times: number, interval: number}, task: AsyncFunction<T, E>): AsyncFunction<T, E>;
export function apply<E = Error>(fn: Function, ...args: any[]): AsyncFunction<any, E>;
export function nextTick(callback: Function, ...args: any[]): void;
export const setImmediate: typeof nextTick;

export function reflect<T, E = Error>(fn: AsyncFunction<T, E>): (callback: (err: null, result: {error?: E, value?: T}) => void) => void;
export function reflectAll<T, E = Error>(tasks: Array<AsyncFunction<T, E>>): Array<(callback: (err: null, result: {error?: E, value?: T}) => void) => void>;

export function timeout<T, E = Error>(fn: AsyncFunction<T, E>, milliseconds: number, info?: any): AsyncFunction<T, E>;
export function timeout<T, R, E = Error>(fn: AsyncResultIterator<T, R, E>, milliseconds: number, info?: any): AsyncResultIterator<T, R, E>;

export function times<T, E>(n: number, iterator: AsyncResultIterator<number, T, E>, callback: AsyncResultArrayCallback<T, E>): void;
export function timesSeries<T, E = Error>(n: number, iterator: AsyncResultIterator<number, T, E>, callback: AsyncResultArrayCallback<T, E>): void;
export function timesLimit<T, E = Error>(n: number, limit: number, iterator: AsyncResultIterator<number, T, E>, callback: AsyncResultArrayCallback<T, E>): void;

export function transform<T, R, E = Error>(arr: T[], iteratee: (acc: R[], item: T, key: number, callback: (error?: E) => void) => void, callback?: AsyncResultArrayCallback<T, E>): void;
export function transform<T, R, E = Error>(arr: T[], acc: R[], iteratee: (acc: R[], item: T, key: number, callback: (error?: E) => void) => void, callback?: AsyncResultArrayCallback<T, E>): void;

export function transform<T, R, E = Error>(
    arr: {[key: string]: T},
    iteratee: (acc: {[key: string]: R}, item: T, key: string, callback: (error?: E) => void) => void,
    callback?: AsyncResultObjectCallback<T, E>
    ): void;

export function transform<T, R, E = Error>(
    arr: {[key: string]: T},
    acc: {[key: string]: R},
    iteratee: (acc: {[key: string]: R}, item: T, key: string, callback: (error?: E) => void) => void,
    callback?: AsyncResultObjectCallback<T, E>
    ): void;
>>>>>>> de12907d

export function race<T, E = Error>(tasks: Array<AsyncFunction<T, E>>, callback: AsyncResultCallback<T, E>): void;

// Utils
export function memoize(fn: Function, hasher?: Function): Function;
export function unmemoize(fn: Function): Function;
export function ensureAsync(fn: (... argsAndCallback: any[]) => void): Function;
export function constant(...values: any[]): Function;
export function asyncify(fn: Function): (...args: any[]) => any;
export function wrapSync(fn: Function): Function;
export function log(fn: Function, ...args: any[]): void;
export function dir(fn: Function, ...args: any[]): void;<|MERGE_RESOLUTION|>--- conflicted
+++ resolved
@@ -113,142 +113,6 @@
     kill(): void;
 }
 
-<<<<<<< HEAD
-interface Async {
-
-    // Collections
-    each<T, E>(arr: T[] | IterableIterator<T>, iterator: AsyncIterator<T, E>, callback?: ErrorCallback<E>): void;
-    each<T, E>(arr: Dictionary<T>, iterator: AsyncIterator<T, E>, callback?: ErrorCallback<E>): void;
-    eachSeries: typeof async.each;
-    eachLimit<T, E>(arr: T[] | IterableIterator<T>, limit: number, iterator: AsyncIterator<T, E>, callback?: ErrorCallback<E>): void;
-    eachLimit<T, E>(arr: Dictionary<T>, limit: number, iterator: AsyncIterator<T, E>, callback?: ErrorCallback<E>): void;
-    forEach: typeof async.each;
-    forEachSeries: typeof async.each;
-    forEachLimit: typeof async.eachLimit;
-    forEachOf<T, E>(obj: T[] | IterableIterator<T>, iterator: AsyncForEachOfIterator<T, E>, callback?: ErrorCallback<E>): void;
-    forEachOf<T, E>(obj: Dictionary<T>, iterator: AsyncForEachOfIterator<T, E>, callback?: ErrorCallback<E>): void;
-    forEachOfSeries: typeof async.forEachOf;
-    forEachOfLimit<T, E>(obj: T[] | IterableIterator<T>, limit: number, iterator: AsyncForEachOfIterator<T, E>, callback?: ErrorCallback<E>): void;
-    forEachOfLimit<T, E>(obj: Dictionary<T>, limit: number, iterator: AsyncForEachOfIterator<T, E>, callback?: ErrorCallback<E>): void;
-    eachOf: typeof async.forEachOf;
-    eachOfSeries: typeof async.forEachOf;
-    eachOfLimit: typeof async.forEachOfLimit;
-    map<T, R, E>(arr: T[] | IterableIterator<T>, iterator: AsyncResultIterator<T, R, E>, callback?: AsyncResultArrayCallback<R, E>): void;
-    map<T, R, E>(arr: Dictionary<T>, iterator: AsyncResultIterator<T, R, E>, callback?: AsyncResultArrayCallback<R, E>): void;
-    mapSeries: typeof async.map;
-    mapLimit<T, R, E>(arr: T[] | IterableIterator<T>, limit: number, iterator: AsyncResultIterator<T, R, E>, callback?: AsyncResultArrayCallback<R, E>): void;
-    mapLimit<T, R, E>(arr: Dictionary<T>, limit: number, iterator: AsyncResultIterator<T, R, E>, callback?: AsyncResultArrayCallback<R, E>): void;
-    mapValuesLimit<T, R, E>(obj: Dictionary<T>, limit: number, iteratee: (value: T, key: string, callback: AsyncResultCallback<R, E>) => void, callback: AsyncResultObjectCallback<R, E>): void;
-    mapValues<T, R, E>(obj: Dictionary<T>, iteratee: (value: T, key: string, callback: AsyncResultCallback<R, E>) => void, callback: AsyncResultObjectCallback<R, E>): void;
-    mapValuesSeries: typeof async.mapValues;
-    filter<T, E>(arr: T[] | IterableIterator<T>, iterator: AsyncBooleanIterator<T, E>, callback?: AsyncResultArrayCallback<T, E>): void;
-    filter<T, E>(arr: Dictionary<T>, iterator: AsyncBooleanIterator<T, E>, callback?: AsyncResultArrayCallback<T, E>): void;
-    filterSeries: typeof async.filter;
-    filterLimit<T, E>(arr: T[] | IterableIterator<T>, limit: number, iterator: AsyncBooleanIterator<T, E>, callback?: AsyncResultArrayCallback<T, E>): void;
-    filterLimit<T, E>(arr: Dictionary<T>, limit: number, iterator: AsyncBooleanIterator<T, E>, callback?: AsyncResultArrayCallback<T, E>): void;
-    select: typeof async.filter;
-    selectSeries: typeof async.filter;
-    selectLimit: typeof async.filterLimit;
-    reject: typeof async.filter;
-    rejectSeries: typeof async.filter;
-    rejectLimit: typeof async.filterLimit;
-    reduce<T, R, E>(arr: T[] | IterableIterator<T>, memo: R, iterator: AsyncMemoIterator<T, R, E>, callback?: AsyncResultCallback<R, E>): void;
-    inject: typeof async.reduce;
-    foldl: typeof async.reduce;
-    reduceRight: typeof async.reduce;
-    foldr: typeof async.reduce;
-    detect<T, E>(arr: T[] | IterableIterator<T>, iterator: AsyncBooleanIterator<T, E>, callback?: AsyncResultCallback<T, E>): void;
-    detect<T, E>(arr: Dictionary<T>, iterator: AsyncBooleanIterator<T, E>, callback?: AsyncResultCallback<T, E>): void;
-    detectSeries: typeof async.detect;
-    detectLimit<T, E>(arr: T[] | IterableIterator<T>, limit: number, iterator: AsyncBooleanIterator<T, E>, callback?: AsyncResultCallback<T, E>): void;
-    detectLimit<T, E>(arr: Dictionary<T>, limit: number, iterator: AsyncBooleanIterator<T, E>, callback?: AsyncResultCallback<T, E>): void;
-    find: typeof async.detect;
-    findSeries: typeof async.detect;
-    findLimit: typeof async.detectLimit;
-    sortBy<T, V, E>(arr: T[] | IterableIterator<T>, iterator: AsyncResultIterator<T, V, E>, callback?: AsyncResultArrayCallback<T, E>): void;
-    some<T, E>(arr: T[] | IterableIterator<T>, iterator: AsyncBooleanIterator<T, E>, callback?: AsyncBooleanResultCallback<E>): void;
-    some<T, E>(arr: Dictionary<T>, iterator: AsyncBooleanIterator<T, E>, callback?: AsyncBooleanResultCallback<E>): void;
-    someSeries: typeof async.some;
-    someLimit<T, E>(arr: T[] | IterableIterator<T>, limit: number, iterator: AsyncBooleanIterator<T, E>, callback?: AsyncBooleanResultCallback<E>): void;
-    someLimit<T, E>(arr: Dictionary<T>, limit: number, iterator: AsyncBooleanIterator<T, E>, callback?: AsyncBooleanResultCallback<E>): void;
-    any: typeof async.some;
-    anySeries: typeof async.someSeries;
-    anyLimit: typeof async.someLimit;
-    every<T, E>(arr: T[] | IterableIterator<T>, iterator: AsyncBooleanIterator<T, E>, callback?: AsyncBooleanResultCallback<E>): void;
-    every<T, E>(arr: Dictionary<T>, iterator: AsyncBooleanIterator<T, E>, callback?: AsyncBooleanResultCallback<E>): void;
-    everySeries: typeof async.every;
-    everyLimit<T, E>(arr: T[] | IterableIterator<T>, limit: number, iterator: AsyncBooleanIterator<T, E>, callback?: AsyncBooleanResultCallback<E>): void;
-    everyLimit<T, E>(arr: Dictionary<T>, limit: number, iterator: AsyncBooleanIterator<T, E>, callback?: AsyncBooleanResultCallback<E>): void;
-    all: typeof async.every;
-    allSeries: typeof async.every;
-    allLimit: typeof async.everyLimit;
-
-    concat<T, R, E>(arr: T[] | IterableIterator<T>, iterator: AsyncResultIterator<T, R[], E>, callback?: AsyncResultArrayCallback<R, E>): void;
-    concat<T, R, E>(arr: Dictionary<T>, iterator: AsyncResultIterator<T, R[], E>, callback?: AsyncResultArrayCallback<R, E>): void;
-    concatSeries: typeof async.concat;
-
-    // Control Flow
-    series<T, E>(tasks: AsyncFunction<T, E>[], callback?: AsyncResultArrayCallback<T, E>): void;
-    series<T, E>(tasks: Dictionary<AsyncFunction<T, E>>, callback?: AsyncResultObjectCallback<T, E>): void;
-    parallel<T, E>(tasks: Array<AsyncFunction<T, E>>, callback?: AsyncResultArrayCallback<T, E>): void;
-    parallel<T, E>(tasks: Dictionary<AsyncFunction<T, E>>, callback?: AsyncResultObjectCallback<T, E>): void;
-    parallelLimit<T, E>(tasks: Array<AsyncFunction<T, E>>, limit: number, callback?: AsyncResultArrayCallback<T, E>): void;
-    parallelLimit<T, E>(tasks: Dictionary<AsyncFunction<T, E>>, limit: number, callback?: AsyncResultObjectCallback<T, E>): void;
-    whilst<E>(test: () => boolean, fn: AsyncVoidFunction<E>, callback: ErrorCallback<E>): void;
-    doWhilst<E>(fn: AsyncVoidFunction<E>, test: () => boolean, callback: ErrorCallback<E>): void;
-    until<E>(test: () => boolean, fn: AsyncVoidFunction<E>, callback: ErrorCallback<E>): void;
-    doUntil<E>(fn: AsyncVoidFunction<E>, test: () => boolean, callback: ErrorCallback<E>): void;
-    during<E>(test: (testCallback : AsyncBooleanResultCallback<E>) => void, fn: AsyncVoidFunction<E>, callback: ErrorCallback<E>): void;
-    doDuring<E>(fn: AsyncVoidFunction<E>, test: (testCallback: AsyncBooleanResultCallback<E>) => void, callback: ErrorCallback<E>): void;
-    forever<E>(next: (next : ErrorCallback<E>) => void, errBack: ErrorCallback<E>) : void;
-    waterfall<T, E>(tasks: Function[], callback?: AsyncResultCallback<T, E | Error>): void;
-    compose(...fns: Function[]): Function;
-    seq(...fns: Function[]): Function;
-    applyEach(fns: Function[], argsAndCallback: any[]): void;           // applyEach(fns, args..., callback). TS does not support ... for a middle argument. Callback is optional.
-    applyEachSeries(fns: Function[], argsAndCallback: any[]): void;     // applyEachSeries(fns, args..., callback). TS does not support ... for a middle argument. Callback is optional.
-    queue<T, E>(worker: AsyncWorker<T, E>, concurrency?: number): AsyncQueue<T>;
-    queue<T, R, E>(worker: AsyncResultIterator<T, R, E>, concurrency?: number): AsyncQueue<T>;
-    priorityQueue<T, E>(worker: AsyncWorker<T, E>, concurrency: number): AsyncPriorityQueue<T>;
-    cargo<E>(worker : (tasks: any[], callback : ErrorCallback<E>) => void, payload? : number) : AsyncCargo;
-    auto<E>(tasks: any, callback?: AsyncResultCallback<any, E>): void;
-    auto<E>(tasks: any, concurrency?: number, callback?: AsyncResultCallback<any, E>): void;
-    autoInject<E>(tasks: any, callback?: AsyncResultCallback<any, E>): void;
-    retry<T, E>(opts: number, task: (callback : AsyncResultCallback<T, E>, results: any) => void, callback:  AsyncResultCallback<any, E | Error>): void;
-    retry<T, E>(opts: { times: number, interval: number|((retryCount: number) => number) }, task: (callback: AsyncResultCallback<T, E>, results : any) => void, callback:  AsyncResultCallback<any, E | Error>): void;
-    retryable<T, E>(opts: number | {times: number, interval: number}, task: AsyncFunction<T, E>): AsyncFunction<T, E | Error>;
-    apply<E>(fn: Function, ...arguments: any[]): AsyncFunction<any,E | Error>;
-    nextTick(callback: Function, ...args: any[]): void;
-    setImmediate: typeof async.nextTick;
-
-    reflect<T, E>(fn: AsyncFunction<T, E>) : (callback: (err: null, result: {error?: E, value?: T}) => void) => void;
-    reflectAll<T, E>(tasks: AsyncFunction<T, E>[]): ((callback: (err: null, result: {error?: E, value?: T}) => void) => void)[];
-
-    timeout<T, E>(fn: AsyncFunction<T, E>, milliseconds: number, info?: any): AsyncFunction<T, E | Error>;
-    timeout<T, R, E>(fn: AsyncResultIterator<T, R, E>, milliseconds: number, info?: any): AsyncResultIterator<T, R, E | Error>;
-
-    times<T, E> (n: number, iterator: AsyncResultIterator<number, T, E>, callback: AsyncResultArrayCallback<T, E>): void;
-    timesSeries<T, E>(n: number, iterator: AsyncResultIterator<number, T, E>, callback: AsyncResultArrayCallback<T, E>): void;
-    timesLimit<T, E>(n: number, limit: number, iterator: AsyncResultIterator<number, T, E>, callback: AsyncResultArrayCallback<T, E>): void;
-
-    transform<T, R, E>(arr: T[], iteratee: (acc: R[], item: T, key: number, callback: (error?: E) => void) => void, callback?: AsyncResultArrayCallback<T, E>): void;
-    transform<T, R, E>(arr: T[], acc: R[], iteratee: (acc: R[], item: T, key: number, callback: (error?: E) => void) => void, callback?: AsyncResultArrayCallback<T, E>): void;
-
-    transform<T, R, E>(arr: {[key: string] : T}, iteratee: (acc: {[key: string] : R}, item: T, key: string, callback: (error?: E) => void) => void, callback?: AsyncResultObjectCallback<T, E>): void;
-    transform<T, R, E>(arr: {[key: string] : T}, acc: {[key: string] : R}, iteratee: (acc: {[key: string] : R}, item: T, key: string, callback: (error?: E) => void) => void, callback?: AsyncResultObjectCallback<T, E>): void;
-
-    race<T, E>(tasks: (AsyncFunction<T, E>)[], callback: AsyncResultCallback<T, E | Error>) : void;
-
-    // Utils
-    memoize(fn: Function, hasher?: Function): Function;
-    unmemoize(fn: Function): Function;
-    ensureAsync(fn: (... argsAndCallback: any[]) => void): Function;
-    constant(...values: any[]): Function;
-    asyncify(fn: Function): Function;
-    wrapSync(fn: Function): Function;
-    log(fn: Function, ...arguments: any[]): void;
-    dir(fn: Function, ...arguments: any[]): void;
-}
-=======
 // Collections
 export function each<T, E = Error>(arr: IterableCollection<T>, iterator: AsyncIterator<T, E>, callback?: ErrorCallback<E>): void;
 export const eachSeries: typeof each;
@@ -380,7 +244,6 @@
     iteratee: (acc: {[key: string]: R}, item: T, key: string, callback: (error?: E) => void) => void,
     callback?: AsyncResultObjectCallback<T, E>
     ): void;
->>>>>>> de12907d
 
 export function race<T, E = Error>(tasks: Array<AsyncFunction<T, E>>, callback: AsyncResultCallback<T, E>): void;
 
