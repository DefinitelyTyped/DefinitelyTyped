--- conflicted
+++ resolved
@@ -1,9 +1,5 @@
-<<<<<<< HEAD
 import indy from "indy-sdk";
 import { Buffer } from 'buffer';
-=======
-import indy, { RevocRegDef, RevRegDef } from 'indy-sdk';
->>>>>>> 35caefb1
 
 indy.openBlobStorageWriter('default', {
     base_dir: 'dir',
@@ -13,7 +9,7 @@
     base_dir: 'dir',
 });
 
-const revRegDef: RevocRegDef = {
+const revRegDef: indy.RevocRegDef = {
     id: '10',
     revocDefType: 'CL_ACCUM',
     tag: 'tag',
