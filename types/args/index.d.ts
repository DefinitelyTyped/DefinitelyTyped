--- conflicted
+++ resolved
@@ -28,10 +28,9 @@
     printMainColor: any; // depends on chalk
     printSubColor: any; // depends on chalk
     Args(): any; // not sure what this is supposed to be
-<<<<<<< HEAD
     handleType(value: any): (string | ((value: any) => any))[]; // value -> initialType
     readOption(option: {defaultValue: any, usage: string[], description: string, init?: any} | Command | Example | boolean): { [key: string]: any};
-    getOptions(definedSubcommand: {defaultValue: any, usage: string[], description: string, init?: any} | Command | Example | boolean): boolean; // can also return map type options or details
+    getOptions(definedSubcommand: {defaultValue: any, usage: string[], description: string, init?: any} | Command | Example | boolean): boolean | Options[]; // can also return map type options or details
     generateExamples(): string[];
     generateDetails(kind: {defaultValue: any, usage: string[], description: string, init?: any}[]): string[];
     runCommand(details: any, options: any): void;
@@ -41,20 +40,6 @@
     optionWasProvided(name: string): boolean;
     raw?: Object; // not too sure...
     binary?: string;
-=======
-    handleType(value: any): string[];
-    readOption(option: Option): { [key: string]: any };
-    getOptions(definedSubcommand: boolean): Option[];
-    generateExamples(): string[];
-    generateDetails(kind: any): any;
-    runCommand(details: any, options: any): any;
-    checkHelp(): any;
-    checkVersion(): any;
-    isDefined(name: any, list: any): any;
-    optionWasProvided(name: any): any;
-    raw?: any;
-    binary?: any;
->>>>>>> fce68358
     sub?: string[];
     // test props
     reset?: () => any; // returns args object
