import * as PropTypes from "prop-types";
import * as React from "react";
import * as ReactDOM from "react-dom";
import * as ReactDOMServer from "react-dom/server";
import createFragment = require("react-addons-create-fragment");
import * as LinkedStateMixin from "react-addons-linked-state-mixin";
import * as PureRenderMixin from "react-addons-pure-render-mixin";
import shallowCompare = require("react-addons-shallow-compare");
import update = require("react-addons-update");
import createReactClass = require("create-react-class");
import * as DOM from "react-dom-factories";
import "trusted-types";

// NOTE: forward declarations for tests
declare function setInterval(...args: any[]): any;
declare function clearInterval(...args: any[]): any;
declare var console: Console;
interface Console {
    log(...args: any[]): void;
}

interface Props {
    hello: string;
    world?: string | null | undefined;
    foo: number;
}

interface State {
    inputValue?: string | null | undefined;
    seconds?: number | undefined;
}

interface Snapshot {
    baz: string;
}

interface Context {
    someValue?: string | null | undefined;
}

interface ChildContext {
    someOtherValue: string;
}

interface MyComponent extends React.Component<Props, State> {
    reset(): void;
}

// use any for ClassAttribute type sine we're using string refs
const props: Props & React.ClassAttributes<any> = {
    key: 42,
    ref: "myComponent42",
    hello: "world",
    foo: 42,
};

const scProps: SCProps = {
    foo: 42,
};

declare const container: Element;

//
// Top-Level API
// --------------------------------------------------------------------------
{
    interface State {
        inputValue: string;
        seconds: number;
    }
    class SettingStateFromCtorComponent extends React.Component<Props, State, Snapshot> {
        constructor(props: Props) {
            super(props);
            // @ts-expect-error
            this.state = {
                inputValue: "hello",
            };
        }
        render() {
            return null;
        }
    }

    class BadlyInitializedState extends React.Component<Props, State, Snapshot> {
        // state = {
        //     secondz: 0,
        //     inputValuez: 'hello'
        // };
        render() {
            return null;
        }
    }
    class BetterPropsAndStateChecksComponent extends React.Component<Props, State, Snapshot> {
        render() {
            return null;
        }
        componentDidMount() {
            console.log(this.state.inputValue);
        }
        mutateState() {
            // @ts-expect-error
            this.state = {
                inputValue: "hello",
            };

            // Even if state is not set, this is allowed by React
            this.setState({ inputValue: "hello" });
            this.setState((prevState, props) => {
                // @ts-expect-error
                props = { foo: "nope" };
                // @ts-expect-error
                props.foo = "nope";

                return { inputValue: prevState.inputValue + " foo" };
            });
        }
        mutateProps() {
            // @ts-expect-error
            this.props = {};
            // @ts-expect-error
            this.props = {
                key: 42,
                ref: "myComponent42",
                hello: "world",
                foo: 42,
            };
        }
    }
}

class ModernComponent extends React.Component<Props, State, Snapshot>
    implements MyComponent, React.ChildContextProvider<ChildContext>
{
    static propTypes: React.ValidationMap<Props> = {
        hello: PropTypes.string.isRequired,
        world: PropTypes.string,
        foo: PropTypes.number.isRequired,
    };

    static contextTypes: React.ValidationMap<Context> = {
        someValue: PropTypes.string,
    };

    static childContextTypes: React.ValidationMap<ChildContext> = {
        someOtherValue: PropTypes.string.isRequired,
    };

    context: Context = {};

    getChildContext() {
        return {
            someOtherValue: "foo",
        };
    }

    state = {
        inputValue: this.context.someValue,
        seconds: this.props.foo,
    };

    reset() {
        this._myComponent.reset();
        this.setState({
            inputValue: this.context.someValue,
            seconds: this.props.foo,
        });
    }

    private readonly _myComponent: MyComponent;
    private _input: HTMLInputElement | null;

    render() {
        return DOM.div(
            null,
            DOM.input({
                ref: input => this._input = input,
                value: this.state.inputValue ? this.state.inputValue : undefined,
            }),
            DOM.input({
                onChange: event => console.log(event.target),
            }),
        );
    }

    shouldComponentUpdate(nextProps: Props, nextState: State, nextContext: any): boolean {
        return shallowCompare(this, nextProps, nextState);
    }

    getSnapshotBeforeUpdate(prevProps: Readonly<Props>) {
        return { baz: `${prevProps.foo}baz` };
    }

    componentDidUpdate(prevProps: Readonly<Props>, prevState: Readonly<State>, snapshot: Snapshot) {
        return;
    }
}

class ModernComponentArrayRender extends React.Component<Props> {
    render() {
        return [DOM.h1({ key: "1" }, "1"), DOM.h1({ key: "2" }, "2")];
    }
}

class ModernComponentNoState extends React.Component<Props> {}
class ModernComponentNoPropsAndState extends React.Component {}

interface SCProps {
    foo?: number | undefined;
}

function FunctionComponent(props: SCProps) {
    return props.foo ? DOM.div(null, props.foo) : null;
}

// tslint:disable-next-line:no-namespace
namespace FunctionComponent {
    export const displayName = "FunctionComponent";
    export const defaultProps = { foo: 42 };
}

const FunctionComponent2: React.FunctionComponent<SCProps> =
    // props is contextually typed
    props => DOM.div(null, props.foo);
FunctionComponent2.displayName = "FunctionComponent2";
FunctionComponent2.defaultProps = {
    foo: 42,
};

// allows null as props
const FunctionComponent4: React.FunctionComponent = props => null;

// undesired: Rejects `false` because of https://github.com/DefinitelyTyped/DefinitelyTyped/issues/18051
// leaving here to document limitation and inspect error message
// @ts-expect-error
const FunctionComponent5: React.FunctionComponent = () => false;

// React.createFactory
const factory: React.CFactory<Props, ModernComponent> = React.createFactory(ModernComponent);
const factoryElement: React.CElement<Props, ModernComponent> = factory(props);

const functionComponentFactory: React.FunctionComponentFactory<SCProps> = React.createFactory(FunctionComponent);
const functionComponentFactoryElement: React.FunctionComponentElement<SCProps> = functionComponentFactory(props);

const legacyStatelessComponentFactory: React.SFCFactory<SCProps> = React.createFactory(FunctionComponent);

const domFactory: React.DOMFactory<React.DOMAttributes<{}>, Element> = React.createFactory("div");
const domFactoryElement: React.DOMElement<React.DOMAttributes<{}>, Element> = domFactory();

// React.createElement
const element: React.CElement<Props, ModernComponent> = React.createElement(ModernComponent, props);
const elementNoState: React.CElement<Props, ModernComponentNoState> = React.createElement(
    ModernComponentNoState,
    props,
);
const elementNullProps: React.CElement<{}, ModernComponentNoPropsAndState> = React.createElement(
    ModernComponentNoPropsAndState,
    null,
);
const functionComponentElement: React.FunctionComponentElement<SCProps> = React.createElement(
    FunctionComponent,
    scProps,
);
const functionComponentElementNullProps: React.FunctionComponentElement<SCProps> = React.createElement(
    FunctionComponent4,
    null,
);
const domElement: React.DOMElement<React.HTMLAttributes<HTMLDivElement>, HTMLDivElement> = React.createElement("div");
const domElementNullProps = React.createElement("div", null);
const htmlElement = React.createElement("input", { type: "text" });
const inputElementNullProps: React.DOMElement<React.InputHTMLAttributes<HTMLInputElement>, HTMLInputElement> = React
    .createElement("input", null);
const svgElement = React.createElement("svg", { accentHeight: 12 });
const svgElementNullProps = React.createElement("svg", null);
const fragmentElement: React.ReactElement<{}> = React.createElement(React.Fragment, {}, [
    React.createElement("div"),
    React.createElement("div"),
]);
const fragmentElementNullProps: React.ReactElement<{}> = React.createElement(React.Fragment, null, [
    React.createElement("div"),
    React.createElement("div"),
]);

const customProps: React.HTMLProps<HTMLElement> = props;
const customDomElement = "my-element";
const nonLiteralElement = React.createElement(customDomElement, customProps);
const customDomElementNullProps = React.createElement(customDomElement, null);

// https://github.com/Microsoft/TypeScript/issues/15019

function foo3(child: React.ComponentClass<{ name: string }> | React.FunctionComponent<{ name: string }> | string) {
    React.createElement(child, { name: "bar" });
}

// React.cloneElement
const clonedElement: React.CElement<Props, ModernComponent> = React.cloneElement(element, { foo: 43 });

React.cloneElement(element, {});
React.cloneElement(element, {}, null);

const clonedElement2: React.CElement<Props, ModernComponent> = React.cloneElement(element, {
    ref: c => c && c.reset(),
});
const clonedElement3: React.CElement<Props, ModernComponent> = React.cloneElement(element, {
    key: "8eac7",
    foo: 55,
});
const clonedfunctionComponentElement: React.FunctionComponentElement<SCProps> = React.cloneElement(
    functionComponentElement,
    { foo: 44 },
);
// Clone base DOMElement
const clonedDOMElement: React.DOMElement<React.HTMLAttributes<HTMLDivElement>, HTMLDivElement> = React.cloneElement(
    domElement,
    {
        className: "clonedDOMElement",
    },
);
// Clone ReactHTMLElement
const clonedHtmlElement: React.ReactHTMLElement<HTMLInputElement> = React.cloneElement(htmlElement, {
    className: "clonedHTMLElement",
});
// Clone ReactSVGElement
const clonedSvgElement: React.ReactSVGElement = React.cloneElement(svgElement, {
    className: "clonedVGElement",
});

// React.render
const component: ModernComponent = ReactDOM.render(element, container);
const componentNullContainer: ModernComponent = ReactDOM.render(element, null);

const componentElementOrNull: ModernComponent = ReactDOM.render(element, container);
const componentNoState: ModernComponentNoState = ReactDOM.render(elementNoState, container);
const componentNoStateElementOrNull: ModernComponentNoState = ReactDOM.render(elementNoState, container);
const domComponent: Element = ReactDOM.render(domElement, container);

// Other Top-Level API
const unmounted: boolean = ReactDOM.unmountComponentAtNode(container);
const str: string = ReactDOMServer.renderToString(element);
const markup: string = ReactDOMServer.renderToStaticMarkup(element);
const notValid: boolean = React.isValidElement(props); // false
const isValid = React.isValidElement(element); // true
let domNode = ReactDOM.findDOMNode(component);
domNode = ReactDOM.findDOMNode(domNode as Element);
const fragmentType: React.ComponentType = React.Fragment;

//
// React Elements
// --------------------------------------------------------------------------

const type: React.ComponentClass<Props> = element.type;
const elementProps: Props = element.props;
const key = element.key;

//
// Component API
// --------------------------------------------------------------------------

// modern
const componentState: State = component.state;
component.setState({ inputValue: "!!!" });
component.forceUpdate();

const myComponent = component as MyComponent;
myComponent.reset();

//
// Refs
// --------------------------------------------------------------------------

interface RCProps {}

class RefComponent extends React.Component<RCProps> {
    static create = React.createFactory(RefComponent);
    refMethod() {
    }
}

let componentRef: RefComponent | null = new RefComponent({});
RefComponent.create({ ref: "componentRef" });
// type of c should be inferred
RefComponent.create({ ref: c => componentRef = c });
componentRef.refMethod();

let domNodeRef: Element | null;
DOM.div({ ref: "domRef" });
// type of node should be inferred
DOM.div({ ref: node => domNodeRef = node });

let inputNodeRef: HTMLInputElement | null;
DOM.input({ ref: node => inputNodeRef = node as HTMLInputElement });

interface ForwardingRefComponentProps {
    hello: string;
    world?: string | null | undefined;
    foo: number;
}

const ForwardingRefComponent = React.forwardRef((props: ForwardingRefComponentProps, ref: React.Ref<RefComponent>) => {
    return React.createElement(RefComponent, { ref });
});

// Declaring forwardRef render function separately (not inline).
const ForwardRefRenderFunction = (props: ForwardingRefComponentProps, ref: React.ForwardedRef<RefComponent>) => {
    return React.createElement(RefComponent, { ref });
};
React.forwardRef(ForwardRefRenderFunction);

const ForwardingRefComponentPropTypes: React.WeakValidationMap<ForwardingRefComponentProps> = {};
ForwardingRefComponent.propTypes = ForwardingRefComponentPropTypes;

// render function tests
// need the explicit type declaration for typescript < 3.1
const ForwardRefRenderFunctionWithPropTypes: { (): null; propTypes?: {} | undefined } = () => null;
// Warning: forwardRef render functions do not support propTypes or defaultProps
// @ts-expect-error
React.forwardRef(ForwardRefRenderFunctionWithPropTypes);

const ForwardRefRenderFunctionWithDefaultProps: { (): null; defaultProps?: {} | undefined } = () => null;
// Warning: forwardRef render functions do not support propTypes or defaultProps
// @ts-expect-error
React.forwardRef(ForwardRefRenderFunctionWithDefaultProps);

function RefCarryingComponent() {
    const ref = React.createRef<RefComponent>();
    // Without the explicit type argument, TypeScript infers `{ref: React.RefObject<RefComponent>}`
    // from the second argument because both of the inferences generated by the first argument
    // (both to the `P` in the call signature and the `P` in `defaultProps`) have low priority.
    // Then we get a type error because `ForwardingRefComponent.defaultProps` has the wrong type.
    // Can/should this be fixed somehow?
    return React.createElement<React.RefAttributes<RefComponent> & ForwardingRefComponentProps>(
        ForwardingRefComponent,
        {
            ref,
            hello: "there",
            foo: 0,
        },
    );
}
const ForwardingRefComponent2 = React.forwardRef<HTMLElement>((props, ref) => {
    return React.createElement("div", {
        ref(e: HTMLDivElement) {
            if (typeof ref === "function") {
                ref(e);
            } else if (ref) {
                ref.current = e;
            }
        },
    });
});

const MemoizedForwardingRefComponent = React.memo(ForwardingRefComponent);
const LazyComponent = React.lazy(() => Promise.resolve({ default: RefComponent }));

type ClassComponentAsRef = React.ElementRef<typeof RefComponent>; // $ExpectType RefComponent
type FunctionComponentWithoutPropsAsRef = React.ElementRef<typeof RefCarryingComponent>; // $ExpectType never
type FunctionComponentWithPropsAsRef = React.ElementRef<typeof FunctionComponent>; // $ExpectType never
type HTMLIntrinsicAsRef = React.ElementRef<"div">; // $ExpectType HTMLDivElement
type SVGIntrinsicAsRef = React.ElementRef<"svg">; // $ExpectType SVGSVGElement
type ForwardingRefComponentAsRef = React.ElementRef<typeof ForwardingRefComponent>; // $ExpectType RefComponent
type MemoizedForwardingRefComponentAsRef = React.ElementRef<typeof MemoizedForwardingRefComponent>; // $ExpectType RefComponent
type LazyComponentAsRef = React.ElementRef<typeof LazyComponent>; // $ExpectType RefComponent

//
// Attributes
// --------------------------------------------------------------------------

const children: any[] = ["Hello world", [null], DOM.span(null)];
const divStyle: React.CSSProperties = { // CSSProperties
    flex: "1 1 main-size",
    backgroundImage: "url('hello.png')",
};
const htmlAttr: React.HTMLProps<HTMLElement> = {
    key: 36,
    ref: "htmlComponent",
    children,
    className: "test-attr",
    style: divStyle,
    slot: "HTMLComponent",
    onClick: (event: React.MouseEvent<{}>) => {
        event.preventDefault();
        event.stopPropagation();
    },
    onClickCapture: (event: React.MouseEvent<{}>) => {
        event.preventDefault();
        event.stopPropagation();
    },
    onAnimationStart: event => {
        const currentTarget: EventTarget & HTMLElement = event.currentTarget;
    },
    onBlur: (event: React.FocusEvent) => {
        const {
            // $ExpectType (EventTarget & Element) | null
            relatedTarget,
            // $ExpectType EventTarget & Element
            target,
        } = event;
    },
    onFocus: (event: React.FocusEvent) => {
        const {
            // $ExpectType (EventTarget & Element) | null
            relatedTarget,
            // $ExpectType EventTarget & Element
            target,
        } = event;
    },
    dangerouslySetInnerHTML: {
        __html: "<strong>STRONG</strong>",
    },
    unselectable: "on",
    "aria-atomic": false,
    "aria-checked": "true",
    "aria-colcount": 7,
    "aria-label": "test",
    "aria-relevant": "additions removals",
};
DOM.div(htmlAttr);
DOM.span(htmlAttr);
DOM.input(htmlAttr);

DOM.svg(
    {
        viewBox: "0 0 48 48",
        xmlns: "http://www.w3.org/2000/svg",
    },
    DOM.rect({
        className: "foobar",
        id: "foo",
        color: "black",
        x: 22,
        y: 10,
        width: 4,
        height: 28,
        strokeDasharray: "30%",
        strokeDashoffset: "20%",
    }),
    DOM.rect({
        x: 10,
        y: 22,
        width: 28,
        height: 4,
        strokeDasharray: 30,
        strokeDashoffset: 20,
    }),
    DOM.path({
        d: "M0,0V3H3V0ZM1,1V2H2V1Z",
        fill: "#999999",
        fillRule: "evenodd",
    }),
);

declare const window: Window;
const trustedTypes = window.trustedTypes!;
const trustedHtml = trustedTypes.emptyHTML;

const trustedTypesHTMLAttr: React.HTMLProps<HTMLElement> = {
    dangerouslySetInnerHTML: {
        __html: trustedHtml,
    },
};
DOM.div(trustedTypesHTMLAttr);
DOM.span(trustedTypesHTMLAttr);

//
// React.Children
// --------------------------------------------------------------------------

const mappedChildrenArray: number[] = React.Children.map(children, (child: any) => 42);
const childrenArray: Array<React.ReactElement<{ p: number }>> = children;
<<<<<<< HEAD
const mappedChildrenArrayWithKnownChildren: number[] = React.Children.map(childrenArray, (child) => child.props.p);
React.Children.forEach(children, (child) => {});
=======
const mappedChildrenArrayWithKnownChildren: number[] = React.Children.map(childrenArray, child => child.props.p);
React.Children.forEach(children, child => {});
>>>>>>> 3e167688
const nChildren: number = React.Children.count(children);
let onlyChild: React.ReactElement = React.Children.only(DOM.div()); // ok
onlyChild = React.Children.only([null, [[["Hallo"], true]], false]); // error
const childrenToArray: Array<Exclude<React.ReactNode, boolean | null | undefined>> = React.Children.toArray(children);

declare const numberChildren: number[];
declare const nodeChildren: React.ReactNode;
declare const elementChildren: JSX.Element[];
declare const mixedChildren: Array<JSX.Element | string>;
declare const singlePluralChildren: JSX.Element | JSX.Element[];
declare const renderPropsChildren: () => JSX.Element;

// $ExpectType null
const mappedChildrenArray0 = React.Children.map(null, num => num);
// $ExpectType undefined
const mappedChildrenArray1 = React.Children.map(undefined, num => num);
// $ExpectType number[]
const mappedChildrenArray2 = React.Children.map(numberChildren, num => num);
// $ExpectType Element[]
const mappedChildrenArray3 = React.Children.map(elementChildren, element => element);
// $ExpectType (string | Element)[]
const mappedChildrenArray4 = React.Children.map(mixedChildren, elementOrString => elementOrString);
// This test uses a conditional type because otherwise it gets flaky and can resolve to either Key or ReactText, both
// of which are aliases for `string | number`.
const mappedChildrenArray5 = React.Children.map(singlePluralChildren, element => element.key);
// $ExpectType true
type mappedChildrenArray5Type = typeof mappedChildrenArray5 extends React.Key[] ? true : false;
// $ExpectType string[]
const mappedChildrenArray6 = React.Children.map(renderPropsChildren, element => element.name);
// The return type may not be an array
// @ts-expect-error
const mappedChildrenArray7 = React.Children.map(nodeChildren, node => node).map;

//
// createFragment addon
// --------------------------------------------------------------------------
createFragment({
    a: DOM.div(),
    b: ["a", false, React.createElement("span")],
});

//
// LinkedStateMixin addon
// --------------------------------------------------------------------------
createReactClass({
    mixins: [LinkedStateMixin],
    getInitialState() {
        return {
            isChecked: false,
            message: "hello!",
        };
    },
    render() {
        return DOM.div(
            null,
            DOM.input({
                type: "checkbox",
                checkedLink: this.linkState("isChecked"),
            }),
            DOM.input({
                type: "text",
                valueLink: this.linkState("message"),
            }),
        );
    },
});

//
// PureRenderMixin addon
// --------------------------------------------------------------------------
createReactClass({
    mixins: [PureRenderMixin],
    render() {
        return DOM.div(null);
    },
});

//
// update addon
// --------------------------------------------------------------------------
{
    // These are copied from https://facebook.github.io/react/docs/update.html
    const initialArray = [1, 2, 3];
    const newArray = update(initialArray, { $push: [4] }); // => [1, 2, 3, 4]

    const collection = [1, 2, { a: [12, 17, 15] }];
    const newCollection = update(collection, { 2: { a: { $splice: [[1, 1, 13, 14]] } } });
    // => [1, 2, {a: [12, 13, 14, 15]}]

    const obj = { a: 5, b: 3 };
    const newObj = update(obj, {
        b: {
<<<<<<< HEAD
            $apply: (x) => x * 2,
=======
            $apply: x => x * 2,
>>>>>>> 3e167688
        },
    });
    // => {a: 5, b: 6}
    const newObj2 = update(obj, { b: { $set: obj.b * 2 } });

    const objShallow = { a: 5, b: 3 };
    const newObjShallow = update(obj, { $merge: { b: 6, c: 7 } }); // => {a: 5, b: 6, c: 7}
}

//
// Events
// --------------------------------------------------------------------------
function eventHandler<T extends React.BaseSyntheticEvent>(e: T) {}

function handler(e: React.MouseEvent) {
    eventHandler(e);
}

const keyboardExtendsUI: React.UIEventHandler = (e: React.KeyboardEvent) => {};

//
// The SyntheticEvent.target.value should be accessible for onChange
// --------------------------------------------------------------------------
class SyntheticEventTargetValue extends React.Component<{}, { value: string }> {
    state: { value: string };
    constructor(props: {}) {
        super(props);
        this.state = { value: "a" };
    }
    render() {
        return DOM.textarea({
            value: this.state.value,
            onChange: e => {
                const target: HTMLTextAreaElement = e.target;
            },
        });
    }
}

DOM.input({
    onChange: event => {
        // `event.target` is guaranteed to be HTMLInputElement
        const target: HTMLInputElement = event.target;
    },
});

// A ChangeEvent is a valid FormEvent (maintain compatibility with existing
// event handlers)

type InputChangeEvent = React.ChangeEvent<HTMLInputElement>;
type InputFormEvent = React.FormEvent<HTMLInputElement>;
const changeEvent: InputChangeEvent = undefined as any;
const formEvent: InputFormEvent = changeEvent;

// defaultProps should be optional of props
{
    interface ComponentProps {
        prop1: string;
        prop2: string;
        prop3?: string | undefined;
    }
    class ComponentWithDefaultProps extends React.Component<ComponentProps> {
        static defaultProps = {
            prop3: "default value",
        };
    }
    const VariableWithAClass: React.ComponentClass<ComponentProps> = ComponentWithDefaultProps;
}

// complex React.DOMElement type
declare var x: React.DOMElement<{
    className: string;
    style: {
        height: string;
        overflowY: "auto";
        transition: string;
    };
}, Element>;

// React 16 should be able to render its children directly
class RenderChildren extends React.Component<{ children?: React.ReactNode }> {
    render() {
        const { children } = this.props;
        return children !== undefined ? children : null;
    }
}

// ReactNode tests
{
    // Mix of empty return and some return results in `(undefined | JSX.Element)[]`
    const mixedEmptyReturn: React.ReactNode = ["a", "b", null].map(label => {
        if (!label) {
            return;
        }
        return label;
    });
    // But just an empty return results in `void`.
    // @ts-expect-error
    const emptyReturn: React.ReactNode = ["a", "b"].map(label => {
        return;
    });
    // Mix of no return and some return results in `(undefined | JSX.Element)[]`
    const mixedNoReturn: React.ReactNode = ["a", "b", null].map(label => {
        if (label) {
            return label;
        }
    });
    // But no return results in `void`.
    // @ts-expect-error
    const noReturn: React.ReactNode = ["a", "b"].map(label => {});

    // @ts-expect-error
    const render: React.ReactNode = () => React.createElement("div");
    // @ts-expect-error
    const emptyObject: React.ReactNode = {};
    // @ts-expect-error
    const plainObject: React.ReactNode = { dave: true };
    // Will not type-check in a real project but accepted in DT tests since experimental.d.ts is part of compilation.
    const promise: React.ReactNode = Promise.resolve("React");
}

const Memoized1 = React.memo(function Foo(props: { foo: string }) {
    return null;
});
React.createElement(Memoized1, { foo: "string" });

const Memoized2 = React.memo<{ bar: string }>(
    function Bar(props: { bar: string }) {
        return null;
    },
    (prevProps, nextProps) => prevProps.bar === nextProps.bar,
);
React.createElement(Memoized2, { bar: "string" });

const specialSfc1: React.ExoticComponent<any> = Memoized1;
const functionComponent: React.FunctionComponent<any> = Memoized2;

const propsWithChildren: React.PropsWithChildren<Props> = {
    hello: "world",
    foo: 42,
    children: React.createElement(functionComponent),
};

type UnionProps =
    | ({ type: "single"; value?: number } & React.RefAttributes<HTMLDivElement>)
    | ({ type: "multiple"; value?: number[] } & React.RefAttributes<HTMLDivElement>);

// @ts-expect-error
const propsWithoutRef: React.PropsWithoutRef<UnionProps> = {
    type: "single",
    value: [2],
};

// JSXElemenConstructor vs Component assignability
{
    interface ExactProps {
        value: "A" | "B";
    }
    interface NarrowerProps {
        value: "A";
    }
    interface WiderProps {
        value: "A" | "B" | "C";
    }

    // We don't actually care about the concrete type of `Wrapper` i.e.
    // we don't care about the value created by `new Wrapper()`.
    // We only care about the props we can pass to the component.
    let Wrapper: React.JSXElementConstructor<ExactProps>;
    // @ts-expect-error
    Wrapper = class Narrower extends React.Component<NarrowerProps> {};
    // @ts-expect-error
    Wrapper = (props: NarrowerProps) => null;
    Wrapper = class Exact extends React.Component<ExactProps> {};
    Wrapper = (props: ExactProps) => null;
    Wrapper = class Wider extends React.Component<WiderProps> {};
    Wrapper = (props: WiderProps) => null;
    Wrapper = (props, legacyContext) => {
        // $ExpectType any
        legacyContext;
        return null;
    };
    Wrapper = (props, legacyContext: { foo: number }) => null;
    Wrapper = class Exact extends React.Component<ExactProps> {
        constructor(props: ExactProps, legacyContext: { foo: number }) {
            super(props, legacyContext);
        }
    };

    React.createElement(Wrapper, { value: "A" });
    React.createElement(Wrapper, { value: "B" });
    // @ts-expect-error
    React.createElement(Wrapper, { value: "C" });
}

// ComponentPropsWithRef and JSXElementConstructor
{
    interface Props {
        value: string;
    }
    type InferredProps = React.ComponentPropsWithRef<React.JSXElementConstructor<Props>>;
    const props: Props = {
        value: "inferred",
        // @ts-expect-error
        notImplemented: 5,
    };
    const inferredProps: InferredProps = {
        value: "inferred",
        // @ts-expect-error
        notImplemented: 5,
    };
}<|MERGE_RESOLUTION|>--- conflicted
+++ resolved
@@ -566,13 +566,8 @@
 
 const mappedChildrenArray: number[] = React.Children.map(children, (child: any) => 42);
 const childrenArray: Array<React.ReactElement<{ p: number }>> = children;
-<<<<<<< HEAD
-const mappedChildrenArrayWithKnownChildren: number[] = React.Children.map(childrenArray, (child) => child.props.p);
-React.Children.forEach(children, (child) => {});
-=======
 const mappedChildrenArrayWithKnownChildren: number[] = React.Children.map(childrenArray, child => child.props.p);
 React.Children.forEach(children, child => {});
->>>>>>> 3e167688
 const nChildren: number = React.Children.count(children);
 let onlyChild: React.ReactElement = React.Children.only(DOM.div()); // ok
 onlyChild = React.Children.only([null, [[["Hallo"], true]], false]); // error
@@ -665,11 +660,7 @@
     const obj = { a: 5, b: 3 };
     const newObj = update(obj, {
         b: {
-<<<<<<< HEAD
-            $apply: (x) => x * 2,
-=======
             $apply: x => x * 2,
->>>>>>> 3e167688
         },
     });
     // => {a: 5, b: 6}
