--- conflicted
+++ resolved
@@ -147,15 +147,9 @@
      *
      * **If some state update causes a component to suspend, that state update should be wrapped in a transition.**
      *
-     * @param config An optional object with `timeoutMs`
-     *
      * @see https://reactjs.org/docs/concurrent-mode-reference.html#usetransition
      */
-<<<<<<< HEAD
-    export function unstable_useTransition(config?: SuspenseConfig | null): [boolean, TransitionStartFunction];
-=======
-    export function unstable_useTransition(): [TransitionStartFunction, boolean];
->>>>>>> 0113c894
+    export function unstable_useTransition(): [boolean, TransitionStartFunction];
 
     const opaqueIdentifierBranding: unique symbol;
     /**
