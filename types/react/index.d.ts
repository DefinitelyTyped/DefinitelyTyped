// Type definitions for React 16.9
// Project: http://facebook.github.io/react/
// Definitions by: Asana <https://asana.com>
//                 AssureSign <http://www.assuresign.com>
//                 Microsoft <https://microsoft.com>
//                 John Reilly <https://github.com/johnnyreilly>
//                 Benoit Benezech <https://github.com/bbenezech>
//                 Patricio Zavolinsky <https://github.com/pzavolinsky>
//                 Digiguru <https://github.com/digiguru>
//                 Eric Anderson <https://github.com/ericanderson>
//                 Dovydas Navickas <https://github.com/DovydasNavickas>
//                 Josh Rutherford <https://github.com/theruther4d>
//                 Guilherme Hübner <https://github.com/guilhermehubner>
//                 Ferdy Budhidharma <https://github.com/ferdaber>
//                 Johann Rakotoharisoa <https://github.com/jrakotoharisoa>
//                 Olivier Pascal <https://github.com/pascaloliv>
//                 Martin Hochel <https://github.com/hotell>
//                 Frank Li <https://github.com/franklixuefei>
//                 Jessica Franco <https://github.com/Jessidhia>
//                 Saransh Kataria <https://github.com/saranshkataria>
//                 Kanitkorn Sujautra <https://github.com/lukyth>
//                 Sebastian Silbermann <https://github.com/eps1lon>
//                 Kyle Scully <https://github.com/zieka>
//                 Cong Zhang <https://github.com/dancerphil>
//                 Dimitri Mitropoulos <https://github.com/dimitropoulos>
<<<<<<< HEAD
//                 JongChan Choi <https://github.com/disjukr>
=======
//                 Victor Magalhães <https://github.com/vhfmag>
>>>>>>> ab7d2485
// Definitions: https://github.com/DefinitelyTyped/DefinitelyTyped
// TypeScript Version: 2.8

// NOTE: Users of the `experimental` builds of React should add a reference
// to 'react/experimental' in their project. See experimental.d.ts's top comment
// for reference and documentation on how exactly to do it.

/// <reference path="global.d.ts" />

import * as CSS from 'csstype';
import * as PropTypes from 'prop-types';

type NativeAnimationEvent = AnimationEvent;
type NativeClipboardEvent = ClipboardEvent;
type NativeCompositionEvent = CompositionEvent;
type NativeDragEvent = DragEvent;
type NativeFocusEvent = FocusEvent;
type NativeKeyboardEvent = KeyboardEvent;
type NativeMouseEvent = MouseEvent;
type NativeTouchEvent = TouchEvent;
type NativePointerEvent = PointerEvent;
type NativeTransitionEvent = TransitionEvent;
type NativeUIEvent = UIEvent;
type NativeWheelEvent = WheelEvent;
type Booleanish = boolean | 'true' | 'false';

/**
 * defined in scheduler/tracing
 */
interface SchedulerInteraction {
    id: number;
    name: string;
    timestamp: number;
}

// tslint:disable-next-line:export-just-namespace
export = React;
export as namespace React;

declare namespace React {
    //
    // React Elements
    // ----------------------------------------------------------------------

    type ElementType<P = any> =
        {
            [K in keyof JSX.IntrinsicElements]: P extends JSX.IntrinsicElements[K] ? K : never
        }[keyof JSX.IntrinsicElements] |
        ComponentType<P>;
    /**
     * @deprecated Please use `ElementType`
     */
    type ReactType<P = any> = ElementType<P>;
    type ComponentType<P = {}> = ComponentClass<P> | FunctionComponent<P>;

    type JSXElementConstructor<P> =
        | ((props: P) => ReactElement | null)
        | (new (props: P) => Component<P, any>);

    interface RefObject<T> {
        readonly current: T | null;
    }
    type RefCallback<T> = { bivarianceHack(instance: T | null): void }["bivarianceHack"];
    type Ref<T> = RefCallback<T> | RefObject<T> | null;
    type LegacyRef<T> = string | Ref<T>;
    /**
     * Gets the instance type for a React element. The instance will be different for various component types:
     *
     * - React class components will be the class instance. So if you had `class Foo extends React.Component<{}> {}`
     *   and used `React.ElementRef<typeof Foo>` then the type would be the instance of `Foo`.
     * - React stateless functional components do not have a backing instance and so `React.ElementRef<typeof Bar>`
     *   (when `Bar` is `function Bar() {}`) will give you the `undefined` type.
     * - JSX intrinsics like `div` will give you their DOM instance. For `React.ElementRef<'div'>` that would be
     *   `HTMLDivElement`. For `React.ElementRef<'input'>` that would be `HTMLInputElement`.
     * - React stateless functional components that forward a `ref` will give you the `ElementRef` of the forwarded
     *   to component.
     *
     * `C` must be the type _of_ a React component so you need to use typeof as in React.ElementRef<typeof MyComponent>.
     *
     * @todo In Flow, this works a little different with forwarded refs and the `AbstractComponent` that
     *       `React.forwardRef()` returns.
     */
    type ElementRef<
        C extends
            | ForwardRefExoticComponent<any>
            | { new (props: any): Component<any> }
            | ((props: any, context?: any) => ReactElement | null)
            | keyof JSX.IntrinsicElements
    > = C extends ForwardRefExoticComponent<infer FP>
        ? FP extends RefAttributes<infer FC>
            ? FC
            : never
        : C extends { new (props: any): Component<any> }
        ? InstanceType<C>
        : C extends ((props: any, context?: any) => ReactElement | null)
        ? undefined
        : C extends keyof JSX.IntrinsicElements
        ? JSX.IntrinsicElements[C] extends DOMAttributes<infer E>
            ? E
            : never
        : never;

    type ComponentState = any;

    type Key = string | number;

    /**
     * @internal You shouldn't need to use this type since you never see these attributes
     * inside your component or have to validate them.
     */
    interface Attributes {
        key?: Key;
    }
    interface RefAttributes<T> extends Attributes {
        ref?: Ref<T>;
    }
    interface ClassAttributes<T> extends Attributes {
        ref?: LegacyRef<T>;
    }

    interface ReactElement<P = any, T extends string | JSXElementConstructor<any> = string | JSXElementConstructor<any>> {
        type: T;
        props: P;
        key: Key | null;
    }

    interface ReactComponentElement<
        T extends keyof JSX.IntrinsicElements | JSXElementConstructor<any>,
        P = Pick<ComponentProps<T>, Exclude<keyof ComponentProps<T>, 'key' | 'ref'>>
    > extends ReactElement<P, Exclude<T, number>> { }

    /**
     * @deprecated Please use `FunctionComponentElement`
     */
    type SFCElement<P> = FunctionComponentElement<P>;

    interface FunctionComponentElement<P> extends ReactElement<P, FunctionComponent<P>> {
        ref?: 'ref' extends keyof P ? P extends { ref?: infer R } ? R : never : never;
    }

    type CElement<P, T extends Component<P, ComponentState>> = ComponentElement<P, T>;
    interface ComponentElement<P, T extends Component<P, ComponentState>> extends ReactElement<P, ComponentClass<P>> {
        ref?: LegacyRef<T>;
    }

    type ClassicElement<P> = CElement<P, ClassicComponent<P, ComponentState>>;

    // string fallback for custom web-components
    interface DOMElement<P extends HTMLAttributes<T> | SVGAttributes<T>, T extends Element> extends ReactElement<P, string> {
        ref: LegacyRef<T>;
    }

    // ReactHTML for ReactHTMLElement
    // tslint:disable-next-line:no-empty-interface
    interface ReactHTMLElement<T extends HTMLElement> extends DetailedReactHTMLElement<AllHTMLAttributes<T>, T> { }

    interface DetailedReactHTMLElement<P extends HTMLAttributes<T>, T extends HTMLElement> extends DOMElement<P, T> {
        type: keyof ReactHTML;
    }

    // ReactSVG for ReactSVGElement
    interface ReactSVGElement extends DOMElement<SVGAttributes<SVGElement>, SVGElement> {
        type: keyof ReactSVG;
    }

    interface ReactPortal extends ReactElement {
        key: Key | null;
        children: ReactNode;
    }

    //
    // Factories
    // ----------------------------------------------------------------------

    type Factory<P> = (props?: Attributes & P, ...children: ReactNode[]) => ReactElement<P>;

    /**
     * @deprecated Please use `FunctionComponentFactory`
     */
    type SFCFactory<P> = FunctionComponentFactory<P>;

    type FunctionComponentFactory<P> = (props?: Attributes & P, ...children: ReactNode[]) => FunctionComponentElement<P>;

    type ComponentFactory<P, T extends Component<P, ComponentState>> =
        (props?: ClassAttributes<T> & P, ...children: ReactNode[]) => CElement<P, T>;

    type CFactory<P, T extends Component<P, ComponentState>> = ComponentFactory<P, T>;
    type ClassicFactory<P> = CFactory<P, ClassicComponent<P, ComponentState>>;

    type DOMFactory<P extends DOMAttributes<T>, T extends Element> =
        (props?: ClassAttributes<T> & P | null, ...children: ReactNode[]) => DOMElement<P, T>;

    // tslint:disable-next-line:no-empty-interface
    interface HTMLFactory<T extends HTMLElement> extends DetailedHTMLFactory<AllHTMLAttributes<T>, T> {}

    interface DetailedHTMLFactory<P extends HTMLAttributes<T>, T extends HTMLElement> extends DOMFactory<P, T> {
        (props?: ClassAttributes<T> & P | null, ...children: ReactNode[]): DetailedReactHTMLElement<P, T>;
    }

    interface SVGFactory extends DOMFactory<SVGAttributes<SVGElement>, SVGElement> {
        (props?: ClassAttributes<SVGElement> & SVGAttributes<SVGElement> | null, ...children: ReactNode[]): ReactSVGElement;
    }

    //
    // React Nodes
    // http://facebook.github.io/react/docs/glossary.html
    // ----------------------------------------------------------------------

    type ReactText = string | number;
    type ReactChild = ReactElement | ReactText;

    interface ReactNodeArray extends Array<ReactNode> {}
    type ReactFragment = {} | ReactNodeArray;
    type ReactNode = ReactChild | ReactFragment | ReactPortal | boolean | null | undefined;

    //
    // Top Level API
    // ----------------------------------------------------------------------

    // DOM Elements
    function createFactory<T extends HTMLElement>(
        type: keyof ReactHTML): HTMLFactory<T>;
    function createFactory(
        type: keyof ReactSVG): SVGFactory;
    function createFactory<P extends DOMAttributes<T>, T extends Element>(
        type: string): DOMFactory<P, T>;

    // Custom components
    function createFactory<P>(type: FunctionComponent<P>): FunctionComponentFactory<P>;
    function createFactory<P>(
        type: ClassType<P, ClassicComponent<P, ComponentState>, ClassicComponentClass<P>>): CFactory<P, ClassicComponent<P, ComponentState>>;
    function createFactory<P, T extends Component<P, ComponentState>, C extends ComponentClass<P>>(
        type: ClassType<P, T, C>): CFactory<P, T>;
    function createFactory<P>(type: ComponentClass<P>): Factory<P>;

    // DOM Elements
    // TODO: generalize this to everything in `keyof ReactHTML`, not just "input"
    function createElement(
        type: "input",
        props?: InputHTMLAttributes<HTMLInputElement> & ClassAttributes<HTMLInputElement> | null,
        ...children: ReactNode[]): DetailedReactHTMLElement<InputHTMLAttributes<HTMLInputElement>, HTMLInputElement>;
    function createElement<P extends HTMLAttributes<T>, T extends HTMLElement>(
        type: keyof ReactHTML,
        props?: ClassAttributes<T> & P | null,
        ...children: ReactNode[]): DetailedReactHTMLElement<P, T>;
    function createElement<P extends SVGAttributes<T>, T extends SVGElement>(
        type: keyof ReactSVG,
        props?: ClassAttributes<T> & P | null,
        ...children: ReactNode[]): ReactSVGElement;
    function createElement<P extends DOMAttributes<T>, T extends Element>(
        type: string,
        props?: ClassAttributes<T> & P | null,
        ...children: ReactNode[]): DOMElement<P, T>;

    // Custom components

    function createElement<P extends {}>(
        type: FunctionComponent<P>,
        props?: Attributes & P | null,
        ...children: ReactNode[]): FunctionComponentElement<P>;
    function createElement<P extends {}>(
        type: ClassType<P, ClassicComponent<P, ComponentState>, ClassicComponentClass<P>>,
        props?: ClassAttributes<ClassicComponent<P, ComponentState>> & P | null,
        ...children: ReactNode[]): CElement<P, ClassicComponent<P, ComponentState>>;
    function createElement<P extends {}, T extends Component<P, ComponentState>, C extends ComponentClass<P>>(
        type: ClassType<P, T, C>,
        props?: ClassAttributes<T> & P | null,
        ...children: ReactNode[]): CElement<P, T>;
    function createElement<P extends {}>(
        type: FunctionComponent<P> | ComponentClass<P> | string,
        props?: Attributes & P | null,
        ...children: ReactNode[]): ReactElement<P>;

    // DOM Elements
    // ReactHTMLElement
    function cloneElement<P extends HTMLAttributes<T>, T extends HTMLElement>(
        element: DetailedReactHTMLElement<P, T>,
        props?: P,
        ...children: ReactNode[]): DetailedReactHTMLElement<P, T>;
    // ReactHTMLElement, less specific
    function cloneElement<P extends HTMLAttributes<T>, T extends HTMLElement>(
        element: ReactHTMLElement<T>,
        props?: P,
        ...children: ReactNode[]): ReactHTMLElement<T>;
    // SVGElement
    function cloneElement<P extends SVGAttributes<T>, T extends SVGElement>(
        element: ReactSVGElement,
        props?: P,
        ...children: ReactNode[]): ReactSVGElement;
    // DOM Element (has to be the last, because type checking stops at first overload that fits)
    function cloneElement<P extends DOMAttributes<T>, T extends Element>(
        element: DOMElement<P, T>,
        props?: DOMAttributes<T> & P,
        ...children: ReactNode[]): DOMElement<P, T>;

    // Custom components
    function cloneElement<P>(
        element: FunctionComponentElement<P>,
        props?: Partial<P> & Attributes,
        ...children: ReactNode[]): FunctionComponentElement<P>;
    function cloneElement<P, T extends Component<P, ComponentState>>(
        element: CElement<P, T>,
        props?: Partial<P> & ClassAttributes<T>,
        ...children: ReactNode[]): CElement<P, T>;
    function cloneElement<P>(
        element: ReactElement<P>,
        props?: Partial<P> & Attributes,
        ...children: ReactNode[]): ReactElement<P>;

    // Context via RenderProps
    interface ProviderProps<T> {
        value: T;
        children?: ReactNode;
    }

    interface ConsumerProps<T> {
        children: (value: T) => ReactNode;
        unstable_observedBits?: number;
    }

    // TODO: similar to how Fragment is actually a symbol, the values returned from createContext,
    // forwardRef and memo are actually objects that are treated specially by the renderer; see:
    // https://github.com/facebook/react/blob/v16.6.0/packages/react/src/ReactContext.js#L35-L48
    // https://github.com/facebook/react/blob/v16.6.0/packages/react/src/forwardRef.js#L42-L45
    // https://github.com/facebook/react/blob/v16.6.0/packages/react/src/memo.js#L27-L31
    // However, we have no way of telling the JSX parser that it's a JSX element type or its props other than
    // by pretending to be a normal component.
    //
    // We don't just use ComponentType or SFC types because you are not supposed to attach statics to this
    // object, but rather to the original function.
    interface ExoticComponent<P = {}> {
        /**
         * **NOTE**: Exotic components are not callable.
         */
        (props: P): (ReactElement|null);
        readonly $$typeof: symbol;
    }

    interface NamedExoticComponent<P = {}> extends ExoticComponent<P> {
        displayName?: string;
    }

    interface ProviderExoticComponent<P> extends ExoticComponent<P> {
        propTypes?: WeakValidationMap<P>;
    }

    type ContextType<C extends Context<any>> = C extends Context<infer T> ? T : never;

    // NOTE: only the Context object itself can get a displayName
    // https://github.com/facebook/react-devtools/blob/e0b854e4c/backend/attachRendererFiber.js#L310-L325
    type Provider<T> = ProviderExoticComponent<ProviderProps<T>>;
    type Consumer<T> = ExoticComponent<ConsumerProps<T>>;
    interface Context<T> {
        Provider: Provider<T>;
        Consumer: Consumer<T>;
        displayName?: string;
    }
    function createContext<T>(
        // If you thought this should be optional, see
        // https://github.com/DefinitelyTyped/DefinitelyTyped/pull/24509#issuecomment-382213106
        defaultValue: T,
        calculateChangedBits?: (prev: T, next: T) => number
    ): Context<T>;

    function isValidElement<P>(object: {} | null | undefined): object is ReactElement<P>;

    const Children: ReactChildren;
    const Fragment: ExoticComponent<{ children?: ReactNode }>;
    const StrictMode: ExoticComponent<{ children?: ReactNode }>;

    interface SuspenseProps {
        children?: ReactNode;

        /** A fallback react tree to show when a Suspense child (like React.lazy) suspends */
        fallback: NonNullable<ReactNode>|null;
        /**
         * Tells React whether to “skip” revealing this boundary during the initial load.
         * This API will likely be removed in a future release.
         */
        // NOTE: this is unflagged and is respected even in stable builds
        unstable_avoidThisFallback?: boolean;
    }
    /**
     * This feature is not yet available for server-side rendering.
     * Suspense support will be added in a later release.
     */
    const Suspense: ExoticComponent<SuspenseProps>;
    const version: string;

    /**
     * {@link https://github.com/bvaughn/rfcs/blob/profiler/text/0000-profiler.md#detailed-design | API}
     */
    type ProfilerOnRenderCallback = (
        id: string,
        phase: "mount" | "update",
        actualDuration: number,
        baseDuration: number,
        startTime: number,
        commitTime: number,
        interactions: Set<SchedulerInteraction>,
    ) => void;
    interface ProfilerProps {
        children?: ReactNode;
        id: string;
        onRender: ProfilerOnRenderCallback;
    }

    const Profiler: ExoticComponent<ProfilerProps>;

    //
    // Component API
    // ----------------------------------------------------------------------

    type ReactInstance = Component<any> | Element;

    // Base component for plain JS classes
    // tslint:disable-next-line:no-empty-interface
    interface Component<P = {}, S = {}, SS = any> extends ComponentLifecycle<P, S, SS> { }
    class Component<P, S> {
        // tslint won't let me format the sample code in a way that vscode likes it :(
        /**
         * If set, `this.context` will be set at runtime to the current value of the given Context.
         *
         * Usage:
         *
         * ```ts
         * type MyContext = number
         * const Ctx = React.createContext<MyContext>(0)
         *
         * class Foo extends React.Component {
         *   static contextType = Ctx
         *   context!: React.ContextType<typeof Ctx>
         *   render () {
         *     return <>My context's value: {this.context}</>;
         *   }
         * }
         * ```
         *
         * @see https://reactjs.org/docs/context.html#classcontexttype
         */
        static contextType?: Context<any>;

        /**
         * If using the new style context, re-declare this in your class to be the
         * `React.ContextType` of your `static contextType`.
         * Should be used with type annotation or static contextType.
         *
         * ```ts
         * static contextType = MyContext
         * // For TS pre-3.7:
         * context!: React.ContextType<typeof MyContext>
         * // For TS 3.7 and above:
         * declare context: React.ContextType<typeof MyContext>
         * ```
         *
         * @see https://reactjs.org/docs/context.html
         */
        // TODO (TypeScript 3.0): unknown
        context: any;

        constructor(props: Readonly<P>);
        /**
         * @deprecated
         * @see https://reactjs.org/docs/legacy-context.html
         */
        constructor(props: P, context?: any);

        // We MUST keep setState() as a unified signature because it allows proper checking of the method return type.
        // See: https://github.com/DefinitelyTyped/DefinitelyTyped/issues/18365#issuecomment-351013257
        // Also, the ` | S` allows intellisense to not be dumbisense
        setState<K extends keyof S>(
            state: ((prevState: Readonly<S>, props: Readonly<P>) => (Pick<S, K> | S | null)) | (Pick<S, K> | S | null),
            callback?: () => void
        ): void;

        forceUpdate(callback?: () => void): void;
        render(): ReactNode;

        // React.Props<T> is now deprecated, which means that the `children`
        // property is not available on `P` by default, even though you can
        // always pass children as variadic arguments to `createElement`.
        // In the future, if we can define its call signature conditionally
        // on the existence of `children` in `P`, then we should remove this.
        readonly props: Readonly<P> & Readonly<{ children?: ReactNode }>;
        state: Readonly<S>;
        /**
         * @deprecated
         * https://reactjs.org/docs/refs-and-the-dom.html#legacy-api-string-refs
         */
        refs: {
            [key: string]: ReactInstance
        };
    }

    class PureComponent<P = {}, S = {}, SS = any> extends Component<P, S, SS> { }

    interface ClassicComponent<P = {}, S = {}> extends Component<P, S> {
        replaceState(nextState: S, callback?: () => void): void;
        isMounted(): boolean;
        getInitialState?(): S;
    }

    interface ChildContextProvider<CC> {
        getChildContext(): CC;
    }

    //
    // Class Interfaces
    // ----------------------------------------------------------------------

    /**
     * @deprecated as of recent React versions, function components can no
     * longer be considered 'stateless'. Please use `FunctionComponent` instead.
     *
     * @see [React Hooks](https://reactjs.org/docs/hooks-intro.html)
     */
    type SFC<P = {}> = FunctionComponent<P>;

    /**
     * @deprecated as of recent React versions, function components can no
     * longer be considered 'stateless'. Please use `FunctionComponent` instead.
     *
     * @see [React Hooks](https://reactjs.org/docs/hooks-intro.html)
     */
    type StatelessComponent<P = {}> = FunctionComponent<P>;

    type FC<P = {}> = FunctionComponent<P>;

    interface FunctionComponent<P = {}> {
        (props: PropsWithChildren<P>, context?: any): ReactElement<any, any> | null;
        propTypes?: WeakValidationMap<P>;
        contextTypes?: ValidationMap<any>;
        defaultProps?: Partial<P>;
        displayName?: string;
    }

    interface ForwardRefRenderFunction<T, P = {}> {
        (props: PropsWithChildren<P>, ref: ((instance: T | null) => void) | MutableRefObject<T | null> | null): ReactElement | null;
        displayName?: string;
        // explicit rejected with `never` required due to
        // https://github.com/microsoft/TypeScript/issues/36826
        /**
         * defaultProps are not supported on render functions
         */
        defaultProps?: never;
        /**
         * propTypes are not supported on render functions
         */
        propTypes?: never;
    }

    /**
     * @deprecated Use ForwardRefRenderFunction. forwardRef doesn't accept a
     *             "real" component.
     */
    interface RefForwardingComponent <T, P = {}> extends ForwardRefRenderFunction<T, P> {}

    interface ComponentClass<P = {}, S = ComponentState> extends StaticLifecycle<P, S> {
        new (props: P, context?: any): Component<P, S>;
        propTypes?: WeakValidationMap<P>;
        contextType?: Context<any>;
        contextTypes?: ValidationMap<any>;
        childContextTypes?: ValidationMap<any>;
        defaultProps?: Partial<P>;
        displayName?: string;
    }

    interface ClassicComponentClass<P = {}> extends ComponentClass<P> {
        new (props: P, context?: any): ClassicComponent<P, ComponentState>;
        getDefaultProps?(): P;
    }

    /**
     * We use an intersection type to infer multiple type parameters from
     * a single argument, which is useful for many top-level API defs.
     * See https://github.com/Microsoft/TypeScript/issues/7234 for more info.
     */
    type ClassType<P, T extends Component<P, ComponentState>, C extends ComponentClass<P>> =
        C &
        (new (props: P, context?: any) => T);

    //
    // Component Specs and Lifecycle
    // ----------------------------------------------------------------------

    // This should actually be something like `Lifecycle<P, S> | DeprecatedLifecycle<P, S>`,
    // as React will _not_ call the deprecated lifecycle methods if any of the new lifecycle
    // methods are present.
    interface ComponentLifecycle<P, S, SS = any> extends NewLifecycle<P, S, SS>, DeprecatedLifecycle<P, S> {
        /**
         * Called immediately after a component is mounted. Setting state here will trigger re-rendering.
         */
        componentDidMount?(): void;
        /**
         * Called to determine whether the change in props and state should trigger a re-render.
         *
         * `Component` always returns true.
         * `PureComponent` implements a shallow comparison on props and state and returns true if any
         * props or states have changed.
         *
         * If false is returned, `Component#render`, `componentWillUpdate`
         * and `componentDidUpdate` will not be called.
         */
        shouldComponentUpdate?(nextProps: Readonly<P>, nextState: Readonly<S>, nextContext: any): boolean;
        /**
         * Called immediately before a component is destroyed. Perform any necessary cleanup in this method, such as
         * cancelled network requests, or cleaning up any DOM elements created in `componentDidMount`.
         */
        componentWillUnmount?(): void;
        /**
         * Catches exceptions generated in descendant components. Unhandled exceptions will cause
         * the entire component tree to unmount.
         */
        componentDidCatch?(error: Error, errorInfo: ErrorInfo): void;
    }

    // Unfortunately, we have no way of declaring that the component constructor must implement this
    interface StaticLifecycle<P, S> {
        getDerivedStateFromProps?: GetDerivedStateFromProps<P, S>;
        getDerivedStateFromError?: GetDerivedStateFromError<P, S>;
    }

    type GetDerivedStateFromProps<P, S> =
        /**
         * Returns an update to a component's state based on its new props and old state.
         *
         * Note: its presence prevents any of the deprecated lifecycle methods from being invoked
         */
        (nextProps: Readonly<P>, prevState: S) => Partial<S> | null;

    type GetDerivedStateFromError<P, S> =
        /**
         * This lifecycle is invoked after an error has been thrown by a descendant component.
         * It receives the error that was thrown as a parameter and should return a value to update state.
         *
         * Note: its presence prevents any of the deprecated lifecycle methods from being invoked
         */
        (error: any) => Partial<S> | null;

    // This should be "infer SS" but can't use it yet
    interface NewLifecycle<P, S, SS> {
        /**
         * Runs before React applies the result of `render` to the document, and
         * returns an object to be given to componentDidUpdate. Useful for saving
         * things such as scroll position before `render` causes changes to it.
         *
         * Note: the presence of getSnapshotBeforeUpdate prevents any of the deprecated
         * lifecycle events from running.
         */
        getSnapshotBeforeUpdate?(prevProps: Readonly<P>, prevState: Readonly<S>): SS | null;
        /**
         * Called immediately after updating occurs. Not called for the initial render.
         *
         * The snapshot is only present if getSnapshotBeforeUpdate is present and returns non-null.
         */
        componentDidUpdate?(prevProps: Readonly<P>, prevState: Readonly<S>, snapshot?: SS): void;
    }

    interface DeprecatedLifecycle<P, S> {
        /**
         * Called immediately before mounting occurs, and before `Component#render`.
         * Avoid introducing any side-effects or subscriptions in this method.
         *
         * Note: the presence of getSnapshotBeforeUpdate or getDerivedStateFromProps
         * prevents this from being invoked.
         *
         * @deprecated 16.3, use componentDidMount or the constructor instead; will stop working in React 17
         * @see https://reactjs.org/blog/2018/03/27/update-on-async-rendering.html#initializing-state
         * @see https://reactjs.org/blog/2018/03/27/update-on-async-rendering.html#gradual-migration-path
         */
        componentWillMount?(): void;
        /**
         * Called immediately before mounting occurs, and before `Component#render`.
         * Avoid introducing any side-effects or subscriptions in this method.
         *
         * This method will not stop working in React 17.
         *
         * Note: the presence of getSnapshotBeforeUpdate or getDerivedStateFromProps
         * prevents this from being invoked.
         *
         * @deprecated 16.3, use componentDidMount or the constructor instead
         * @see https://reactjs.org/blog/2018/03/27/update-on-async-rendering.html#initializing-state
         * @see https://reactjs.org/blog/2018/03/27/update-on-async-rendering.html#gradual-migration-path
         */
        UNSAFE_componentWillMount?(): void;
        /**
         * Called when the component may be receiving new props.
         * React may call this even if props have not changed, so be sure to compare new and existing
         * props if you only want to handle changes.
         *
         * Calling `Component#setState` generally does not trigger this method.
         *
         * Note: the presence of getSnapshotBeforeUpdate or getDerivedStateFromProps
         * prevents this from being invoked.
         *
         * @deprecated 16.3, use static getDerivedStateFromProps instead; will stop working in React 17
         * @see https://reactjs.org/blog/2018/03/27/update-on-async-rendering.html#updating-state-based-on-props
         * @see https://reactjs.org/blog/2018/03/27/update-on-async-rendering.html#gradual-migration-path
         */
        componentWillReceiveProps?(nextProps: Readonly<P>, nextContext: any): void;
        /**
         * Called when the component may be receiving new props.
         * React may call this even if props have not changed, so be sure to compare new and existing
         * props if you only want to handle changes.
         *
         * Calling `Component#setState` generally does not trigger this method.
         *
         * This method will not stop working in React 17.
         *
         * Note: the presence of getSnapshotBeforeUpdate or getDerivedStateFromProps
         * prevents this from being invoked.
         *
         * @deprecated 16.3, use static getDerivedStateFromProps instead
         * @see https://reactjs.org/blog/2018/03/27/update-on-async-rendering.html#updating-state-based-on-props
         * @see https://reactjs.org/blog/2018/03/27/update-on-async-rendering.html#gradual-migration-path
         */
        UNSAFE_componentWillReceiveProps?(nextProps: Readonly<P>, nextContext: any): void;
        /**
         * Called immediately before rendering when new props or state is received. Not called for the initial render.
         *
         * Note: You cannot call `Component#setState` here.
         *
         * Note: the presence of getSnapshotBeforeUpdate or getDerivedStateFromProps
         * prevents this from being invoked.
         *
         * @deprecated 16.3, use getSnapshotBeforeUpdate instead; will stop working in React 17
         * @see https://reactjs.org/blog/2018/03/27/update-on-async-rendering.html#reading-dom-properties-before-an-update
         * @see https://reactjs.org/blog/2018/03/27/update-on-async-rendering.html#gradual-migration-path
         */
        componentWillUpdate?(nextProps: Readonly<P>, nextState: Readonly<S>, nextContext: any): void;
        /**
         * Called immediately before rendering when new props or state is received. Not called for the initial render.
         *
         * Note: You cannot call `Component#setState` here.
         *
         * This method will not stop working in React 17.
         *
         * Note: the presence of getSnapshotBeforeUpdate or getDerivedStateFromProps
         * prevents this from being invoked.
         *
         * @deprecated 16.3, use getSnapshotBeforeUpdate instead
         * @see https://reactjs.org/blog/2018/03/27/update-on-async-rendering.html#reading-dom-properties-before-an-update
         * @see https://reactjs.org/blog/2018/03/27/update-on-async-rendering.html#gradual-migration-path
         */
        UNSAFE_componentWillUpdate?(nextProps: Readonly<P>, nextState: Readonly<S>, nextContext: any): void;
    }

    interface Mixin<P, S> extends ComponentLifecycle<P, S> {
        mixins?: Array<Mixin<P, S>>;
        statics?: {
            [key: string]: any;
        };

        displayName?: string;
        propTypes?: ValidationMap<any>;
        contextTypes?: ValidationMap<any>;
        childContextTypes?: ValidationMap<any>;

        getDefaultProps?(): P;
        getInitialState?(): S;
    }

    interface ComponentSpec<P, S> extends Mixin<P, S> {
        render(): ReactNode;

        [propertyName: string]: any;
    }

    function createRef<T>(): RefObject<T>;

    // will show `ForwardRef(${Component.displayName || Component.name})` in devtools by default,
    // but can be given its own specific name
    interface ForwardRefExoticComponent<P> extends NamedExoticComponent<P> {
        defaultProps?: Partial<P>;
        propTypes?: WeakValidationMap<P>;
    }

    function forwardRef<T, P = {}>(render: ForwardRefRenderFunction<T, P>): ForwardRefExoticComponent<PropsWithoutRef<P> & RefAttributes<T>>;

    /** Ensures that the props do not include ref at all */
    type PropsWithoutRef<P> =
        // Just Pick would be sufficient for this, but I'm trying to avoid unnecessary mapping over union types
        // https://github.com/Microsoft/TypeScript/issues/28339
        'ref' extends keyof P
            ? Pick<P, Exclude<keyof P, 'ref'>>
            : P;
    /** Ensures that the props do not include string ref, which cannot be forwarded */
    type PropsWithRef<P> =
        // Just "P extends { ref?: infer R }" looks sufficient, but R will infer as {} if P is {}.
        'ref' extends keyof P
            ? P extends { ref?: infer R }
                ? string extends R
                    ? PropsWithoutRef<P> & { ref?: Exclude<R, string> }
                    : P
                : P
            : P;

    type PropsWithChildren<P> = P & { children?: ReactNode };

    /**
     * NOTE: prefer ComponentPropsWithRef, if the ref is forwarded,
     * or ComponentPropsWithoutRef when refs are not supported.
     */
    type ComponentProps<T extends keyof JSX.IntrinsicElements | JSXElementConstructor<any>> =
        T extends JSXElementConstructor<infer P>
            ? P
            : T extends keyof JSX.IntrinsicElements
                ? JSX.IntrinsicElements[T]
                : {};
    type ComponentPropsWithRef<T extends ElementType> =
        T extends ComponentClass<infer P>
            ? PropsWithoutRef<P> & RefAttributes<InstanceType<T>>
            : PropsWithRef<ComponentProps<T>>;
    type ComponentPropsWithoutRef<T extends ElementType> =
        PropsWithoutRef<ComponentProps<T>>;

    // will show `Memo(${Component.displayName || Component.name})` in devtools by default,
    // but can be given its own specific name
    type MemoExoticComponent<T extends ComponentType<any>> = NamedExoticComponent<ComponentPropsWithRef<T>> & {
        readonly type: T;
    };

    function memo<P extends object>(
        Component: SFC<P>,
        propsAreEqual?: (prevProps: Readonly<PropsWithChildren<P>>, nextProps: Readonly<PropsWithChildren<P>>) => boolean
    ): NamedExoticComponent<P>;
    function memo<T extends ComponentType<any>>(
        Component: T,
        propsAreEqual?: (prevProps: Readonly<ComponentProps<T>>, nextProps: Readonly<ComponentProps<T>>) => boolean
    ): MemoExoticComponent<T>;

    type LazyExoticComponent<T extends ComponentType<any>> = ExoticComponent<ComponentPropsWithRef<T>> & {
        readonly _result: T;
    };

    function lazy<T extends ComponentType<any>>(
        factory: () => Promise<{ default: T }>
    ): LazyExoticComponent<T>;

    //
    // React Hooks
    // ----------------------------------------------------------------------

    // based on the code in https://github.com/facebook/react/pull/13968

    // Unlike the class component setState, the updates are not allowed to be partial
    type SetStateAction<S> = S | ((prevState: S) => S);
    // this technically does accept a second argument, but it's already under a deprecation warning
    // and it's not even released so probably better to not define it.
    type Dispatch<A> = (value: A) => void;
    // Since action _can_ be undefined, dispatch may be called without any parameters.
    type DispatchWithoutAction = () => void;
    // Unlike redux, the actions _can_ be anything
    type Reducer<S, A> = (prevState: S, action: A) => S;
    // If useReducer accepts a reducer without action, dispatch may be called without any parameters.
    type ReducerWithoutAction<S> = (prevState: S) => S;
    // types used to try and prevent the compiler from reducing S
    // to a supertype common with the second argument to useReducer()
    type ReducerState<R extends Reducer<any, any>> = R extends Reducer<infer S, any> ? S : never;
    type ReducerAction<R extends Reducer<any, any>> = R extends Reducer<any, infer A> ? A : never;
    // The identity check is done with the SameValue algorithm (Object.is), which is stricter than ===
    type ReducerStateWithoutAction<R extends ReducerWithoutAction<any>> =
        R extends ReducerWithoutAction<infer S> ? S : never;
    // TODO (TypeScript 3.0): ReadonlyArray<unknown>
    type DependencyList = ReadonlyArray<any>;

    // NOTE: callbacks are _only_ allowed to return either void, or a destructor.
    // The destructor is itself only allowed to return void.
    type EffectCallback = () => (void | (() => void | undefined));

    interface MutableRefObject<T> {
        current: T;
    }

    // This will technically work if you give a Consumer<T> or Provider<T> but it's deprecated and warns
    /**
     * Accepts a context object (the value returned from `React.createContext`) and returns the current
     * context value, as given by the nearest context provider for the given context.
     *
     * @version 16.8.0
     * @see https://reactjs.org/docs/hooks-reference.html#usecontext
     */
    function useContext<T>(context: Context<T>/*, (not public API) observedBits?: number|boolean */): T;
    /**
     * Returns a stateful value, and a function to update it.
     *
     * @version 16.8.0
     * @see https://reactjs.org/docs/hooks-reference.html#usestate
     */
    function useState<S>(initialState: S | (() => S)): [S, Dispatch<SetStateAction<S>>];
    // convenience overload when first argument is ommitted
    /**
     * Returns a stateful value, and a function to update it.
     *
     * @version 16.8.0
     * @see https://reactjs.org/docs/hooks-reference.html#usestate
     */
    function useState<S = undefined>(): [S | undefined, Dispatch<SetStateAction<S | undefined>>];
    /**
     * An alternative to `useState`.
     *
     * `useReducer` is usually preferable to `useState` when you have complex state logic that involves
     * multiple sub-values. It also lets you optimize performance for components that trigger deep
     * updates because you can pass `dispatch` down instead of callbacks.
     *
     * @version 16.8.0
     * @see https://reactjs.org/docs/hooks-reference.html#usereducer
     */
    // overload where dispatch could accept 0 arguments.
    function useReducer<R extends ReducerWithoutAction<any>, I>(
        reducer: R,
        initializerArg: I,
        initializer: (arg: I) => ReducerStateWithoutAction<R>
    ): [ReducerStateWithoutAction<R>, DispatchWithoutAction];
    /**
     * An alternative to `useState`.
     *
     * `useReducer` is usually preferable to `useState` when you have complex state logic that involves
     * multiple sub-values. It also lets you optimize performance for components that trigger deep
     * updates because you can pass `dispatch` down instead of callbacks.
     *
     * @version 16.8.0
     * @see https://reactjs.org/docs/hooks-reference.html#usereducer
     */
    // overload where dispatch could accept 0 arguments.
    function useReducer<R extends ReducerWithoutAction<any>>(
        reducer: R,
        initializerArg: ReducerStateWithoutAction<R>,
        initializer?: undefined
    ): [ReducerStateWithoutAction<R>, DispatchWithoutAction];
    /**
     * An alternative to `useState`.
     *
     * `useReducer` is usually preferable to `useState` when you have complex state logic that involves
     * multiple sub-values. It also lets you optimize performance for components that trigger deep
     * updates because you can pass `dispatch` down instead of callbacks.
     *
     * @version 16.8.0
     * @see https://reactjs.org/docs/hooks-reference.html#usereducer
     */
    // overload where "I" may be a subset of ReducerState<R>; used to provide autocompletion.
    // If "I" matches ReducerState<R> exactly then the last overload will allow initializer to be ommitted.
    // the last overload effectively behaves as if the identity function (x => x) is the initializer.
    function useReducer<R extends Reducer<any, any>, I>(
        reducer: R,
        initializerArg: I & ReducerState<R>,
        initializer: (arg: I & ReducerState<R>) => ReducerState<R>
    ): [ReducerState<R>, Dispatch<ReducerAction<R>>];
    /**
     * An alternative to `useState`.
     *
     * `useReducer` is usually preferable to `useState` when you have complex state logic that involves
     * multiple sub-values. It also lets you optimize performance for components that trigger deep
     * updates because you can pass `dispatch` down instead of callbacks.
     *
     * @version 16.8.0
     * @see https://reactjs.org/docs/hooks-reference.html#usereducer
     */
    // overload for free "I"; all goes as long as initializer converts it into "ReducerState<R>".
    function useReducer<R extends Reducer<any, any>, I>(
        reducer: R,
        initializerArg: I,
        initializer: (arg: I) => ReducerState<R>
    ): [ReducerState<R>, Dispatch<ReducerAction<R>>];
    /**
     * An alternative to `useState`.
     *
     * `useReducer` is usually preferable to `useState` when you have complex state logic that involves
     * multiple sub-values. It also lets you optimize performance for components that trigger deep
     * updates because you can pass `dispatch` down instead of callbacks.
     *
     * @version 16.8.0
     * @see https://reactjs.org/docs/hooks-reference.html#usereducer
     */

    // I'm not sure if I keep this 2-ary or if I make it (2,3)-ary; it's currently (2,3)-ary.
    // The Flow types do have an overload for 3-ary invocation with undefined initializer.

    // NOTE: without the ReducerState indirection, TypeScript would reduce S to be the most common
    // supertype between the reducer's return type and the initialState (or the initializer's return type),
    // which would prevent autocompletion from ever working.

    // TODO: double-check if this weird overload logic is necessary. It is possible it's either a bug
    // in older versions, or a regression in newer versions of the typescript completion service.
    function useReducer<R extends Reducer<any, any>>(
        reducer: R,
        initialState: ReducerState<R>,
        initializer?: undefined
    ): [ReducerState<R>, Dispatch<ReducerAction<R>>];
    /**
     * `useRef` returns a mutable ref object whose `.current` property is initialized to the passed argument
     * (`initialValue`). The returned object will persist for the full lifetime of the component.
     *
     * Note that `useRef()` is useful for more than the `ref` attribute. It’s handy for keeping any mutable
     * value around similar to how you’d use instance fields in classes.
     *
     * @version 16.8.0
     * @see https://reactjs.org/docs/hooks-reference.html#useref
     */
    // TODO (TypeScript 3.0): <T extends unknown>
    function useRef<T>(initialValue: T): MutableRefObject<T>;
    // convenience overload for refs given as a ref prop as they typically start with a null value
    /**
     * `useRef` returns a mutable ref object whose `.current` property is initialized to the passed argument
     * (`initialValue`). The returned object will persist for the full lifetime of the component.
     *
     * Note that `useRef()` is useful for more than the `ref` attribute. It’s handy for keeping any mutable
     * value around similar to how you’d use instance fields in classes.
     *
     * Usage note: if you need the result of useRef to be directly mutable, include `| null` in the type
     * of the generic argument.
     *
     * @version 16.8.0
     * @see https://reactjs.org/docs/hooks-reference.html#useref
     */
    // TODO (TypeScript 3.0): <T extends unknown>
    function useRef<T>(initialValue: T|null): RefObject<T>;
    // convenience overload for potentially undefined initialValue / call with 0 arguments
    // has a default to stop it from defaulting to {} instead
    /**
     * `useRef` returns a mutable ref object whose `.current` property is initialized to the passed argument
     * (`initialValue`). The returned object will persist for the full lifetime of the component.
     *
     * Note that `useRef()` is useful for more than the `ref` attribute. It’s handy for keeping any mutable
     * value around similar to how you’d use instance fields in classes.
     *
     * @version 16.8.0
     * @see https://reactjs.org/docs/hooks-reference.html#useref
     */
    // TODO (TypeScript 3.0): <T extends unknown>
    function useRef<T = undefined>(): MutableRefObject<T | undefined>;
    /**
     * The signature is identical to `useEffect`, but it fires synchronously after all DOM mutations.
     * Use this to read layout from the DOM and synchronously re-render. Updates scheduled inside
     * `useLayoutEffect` will be flushed synchronously, before the browser has a chance to paint.
     *
     * Prefer the standard `useEffect` when possible to avoid blocking visual updates.
     *
     * If you’re migrating code from a class component, `useLayoutEffect` fires in the same phase as
     * `componentDidMount` and `componentDidUpdate`.
     *
     * @version 16.8.0
     * @see https://reactjs.org/docs/hooks-reference.html#uselayouteffect
     */
    function useLayoutEffect(effect: EffectCallback, deps?: DependencyList): void;
    /**
     * Accepts a function that contains imperative, possibly effectful code.
     *
     * @param effect Imperative function that can return a cleanup function
     * @param deps If present, effect will only activate if the values in the list change.
     *
     * @version 16.8.0
     * @see https://reactjs.org/docs/hooks-reference.html#useeffect
     */
    function useEffect(effect: EffectCallback, deps?: DependencyList): void;
    // NOTE: this does not accept strings, but this will have to be fixed by removing strings from type Ref<T>
    /**
     * `useImperativeHandle` customizes the instance value that is exposed to parent components when using
     * `ref`. As always, imperative code using refs should be avoided in most cases.
     *
     * `useImperativeHandle` should be used with `React.forwardRef`.
     *
     * @version 16.8.0
     * @see https://reactjs.org/docs/hooks-reference.html#useimperativehandle
     */
    function useImperativeHandle<T, R extends T>(ref: Ref<T>|undefined, init: () => R, deps?: DependencyList): void;
    // I made 'inputs' required here and in useMemo as there's no point to memoizing without the memoization key
    // useCallback(X) is identical to just using X, useMemo(() => Y) is identical to just using Y.
    /**
     * `useCallback` will return a memoized version of the callback that only changes if one of the `inputs`
     * has changed.
     *
     * @version 16.8.0
     * @see https://reactjs.org/docs/hooks-reference.html#usecallback
     */
    // TODO (TypeScript 3.0): <T extends (...args: never[]) => unknown>
    function useCallback<T extends (...args: any[]) => any>(callback: T, deps: DependencyList): T;
    /**
     * `useMemo` will only recompute the memoized value when one of the `deps` has changed.
     *
     * Usage note: if calling `useMemo` with a referentially stable function, also give it as the input in
     * the second argument.
     *
     * ```ts
     * function expensive () { ... }
     *
     * function Component () {
     *   const expensiveResult = useMemo(expensive, [expensive])
     *   return ...
     * }
     * ```
     *
     * @version 16.8.0
     * @see https://reactjs.org/docs/hooks-reference.html#usememo
     */
    // allow undefined, but don't make it optional as that is very likely a mistake
    function useMemo<T>(factory: () => T, deps: DependencyList | undefined): T;
    /**
     * `useDebugValue` can be used to display a label for custom hooks in React DevTools.
     *
     * NOTE: We don’t recommend adding debug values to every custom hook.
     * It’s most valuable for custom hooks that are part of shared libraries.
     *
     * @version 16.8.0
     * @see https://reactjs.org/docs/hooks-reference.html#usedebugvalue
     */
    // the name of the custom hook is itself derived from the function name at runtime:
    // it's just the function name without the "use" prefix.
    function useDebugValue<T>(value: T, format?: (value: T) => any): void;

    //
    // Event System
    // ----------------------------------------------------------------------
    // TODO: change any to unknown when moving to TS v3
    interface BaseSyntheticEvent<E = object, C = any, T = any> {
        nativeEvent: E;
        currentTarget: C;
        target: T;
        bubbles: boolean;
        cancelable: boolean;
        defaultPrevented: boolean;
        eventPhase: number;
        isTrusted: boolean;
        preventDefault(): void;
        isDefaultPrevented(): boolean;
        stopPropagation(): void;
        isPropagationStopped(): boolean;
        persist(): void;
        timeStamp: number;
        type: string;
    }

    /**
     * currentTarget - a reference to the element on which the event listener is registered.
     *
     * target - a reference to the element from which the event was originally dispatched.
     * This might be a child element to the element on which the event listener is registered.
     * If you thought this should be `EventTarget & T`, see https://github.com/DefinitelyTyped/DefinitelyTyped/pull/12239
     */
    interface SyntheticEvent<T = Element, E = Event> extends BaseSyntheticEvent<E, EventTarget & T, EventTarget> {}

    interface ClipboardEvent<T = Element> extends SyntheticEvent<T, NativeClipboardEvent> {
        clipboardData: DataTransfer;
    }

    interface CompositionEvent<T = Element> extends SyntheticEvent<T, NativeCompositionEvent> {
        data: string;
    }

    interface DragEvent<T = Element> extends MouseEvent<T, NativeDragEvent> {
        dataTransfer: DataTransfer;
    }

    interface PointerEvent<T = Element> extends MouseEvent<T, NativePointerEvent> {
        pointerId: number;
        pressure: number;
        tangentialPressure: number;
        tiltX: number;
        tiltY: number;
        twist: number;
        width: number;
        height: number;
        pointerType: 'mouse' | 'pen' | 'touch';
        isPrimary: boolean;
    }

    interface FocusEvent<T = Element> extends SyntheticEvent<T, NativeFocusEvent> {
        relatedTarget: EventTarget | null;
        target: EventTarget & T;
    }

    // tslint:disable-next-line:no-empty-interface
    interface FormEvent<T = Element> extends SyntheticEvent<T> {
    }

    interface InvalidEvent<T = Element> extends SyntheticEvent<T> {
        target: EventTarget & T;
    }

    interface ChangeEvent<T = Element> extends SyntheticEvent<T> {
        target: EventTarget & T;
    }

    interface KeyboardEvent<T = Element> extends SyntheticEvent<T, NativeKeyboardEvent> {
        altKey: boolean;
        charCode: number;
        ctrlKey: boolean;
        /**
         * See [DOM Level 3 Events spec](https://www.w3.org/TR/uievents-key/#keys-modifier). for a list of valid (case-sensitive) arguments to this method.
         */
        getModifierState(key: string): boolean;
        /**
         * See the [DOM Level 3 Events spec](https://www.w3.org/TR/uievents-key/#named-key-attribute-values). for possible values
         */
        key: string;
        keyCode: number;
        locale: string;
        location: number;
        metaKey: boolean;
        repeat: boolean;
        shiftKey: boolean;
        which: number;
    }

    interface MouseEvent<T = Element, E = NativeMouseEvent> extends UIEvent<T, E> {
        altKey: boolean;
        button: number;
        buttons: number;
        clientX: number;
        clientY: number;
        ctrlKey: boolean;
        /**
         * See [DOM Level 3 Events spec](https://www.w3.org/TR/uievents-key/#keys-modifier). for a list of valid (case-sensitive) arguments to this method.
         */
        getModifierState(key: string): boolean;
        metaKey: boolean;
        movementX: number;
        movementY: number;
        pageX: number;
        pageY: number;
        relatedTarget: EventTarget | null;
        screenX: number;
        screenY: number;
        shiftKey: boolean;
    }

    interface TouchEvent<T = Element> extends SyntheticEvent<T, NativeTouchEvent> {
        altKey: boolean;
        changedTouches: TouchList;
        ctrlKey: boolean;
        /**
         * See [DOM Level 3 Events spec](https://www.w3.org/TR/uievents-key/#keys-modifier). for a list of valid (case-sensitive) arguments to this method.
         */
        getModifierState(key: string): boolean;
        metaKey: boolean;
        shiftKey: boolean;
        targetTouches: TouchList;
        touches: TouchList;
    }

    interface UIEvent<T = Element, E = NativeUIEvent> extends SyntheticEvent<T, E> {
        detail: number;
        view: AbstractView;
    }

    interface WheelEvent<T = Element> extends MouseEvent<T, NativeWheelEvent> {
        deltaMode: number;
        deltaX: number;
        deltaY: number;
        deltaZ: number;
    }

    interface AnimationEvent<T = Element> extends SyntheticEvent<T, NativeAnimationEvent> {
        animationName: string;
        elapsedTime: number;
        pseudoElement: string;
    }

    interface TransitionEvent<T = Element> extends SyntheticEvent<T, NativeTransitionEvent> {
        elapsedTime: number;
        propertyName: string;
        pseudoElement: string;
    }

    //
    // Event Handler Types
    // ----------------------------------------------------------------------

    type EventHandler<E extends SyntheticEvent<any>> = { bivarianceHack(event: E): void }["bivarianceHack"];

    type ReactEventHandler<T = Element> = EventHandler<SyntheticEvent<T>>;

    type ClipboardEventHandler<T = Element> = EventHandler<ClipboardEvent<T>>;
    type CompositionEventHandler<T = Element> = EventHandler<CompositionEvent<T>>;
    type DragEventHandler<T = Element> = EventHandler<DragEvent<T>>;
    type FocusEventHandler<T = Element> = EventHandler<FocusEvent<T>>;
    type FormEventHandler<T = Element> = EventHandler<FormEvent<T>>;
    type ChangeEventHandler<T = Element> = EventHandler<ChangeEvent<T>>;
    type KeyboardEventHandler<T = Element> = EventHandler<KeyboardEvent<T>>;
    type MouseEventHandler<T = Element> = EventHandler<MouseEvent<T>>;
    type TouchEventHandler<T = Element> = EventHandler<TouchEvent<T>>;
    type PointerEventHandler<T = Element> = EventHandler<PointerEvent<T>>;
    type UIEventHandler<T = Element> = EventHandler<UIEvent<T>>;
    type WheelEventHandler<T = Element> = EventHandler<WheelEvent<T>>;
    type AnimationEventHandler<T = Element> = EventHandler<AnimationEvent<T>>;
    type TransitionEventHandler<T = Element> = EventHandler<TransitionEvent<T>>;

    //
    // Props / DOM Attributes
    // ----------------------------------------------------------------------

    /**
     * @deprecated. This was used to allow clients to pass `ref` and `key`
     * to `createElement`, which is no longer necessary due to intersection
     * types. If you need to declare a props object before passing it to
     * `createElement` or a factory, use `ClassAttributes<T>`:
     *
     * ```ts
     * var b: Button | null;
     * var props: ButtonProps & ClassAttributes<Button> = {
     *     ref: b => button = b, // ok!
     *     label: "I'm a Button"
     * };
     * ```
     */
    interface Props<T> {
        children?: ReactNode;
        key?: Key;
        ref?: LegacyRef<T>;
    }

    interface HTMLProps<T> extends AllHTMLAttributes<T>, ClassAttributes<T> {
    }

    type DetailedHTMLProps<E extends HTMLAttributes<T>, T> = ClassAttributes<T> & E;

    interface SVGProps<T> extends SVGAttributes<T>, ClassAttributes<T> {
    }

    interface DOMAttributes<T> {
        children?: ReactNode;
        dangerouslySetInnerHTML?: {
            __html: string;
        };

        // Clipboard Events
        onCopy?: ClipboardEventHandler<T>;
        onCopyCapture?: ClipboardEventHandler<T>;
        onCut?: ClipboardEventHandler<T>;
        onCutCapture?: ClipboardEventHandler<T>;
        onPaste?: ClipboardEventHandler<T>;
        onPasteCapture?: ClipboardEventHandler<T>;

        // Composition Events
        onCompositionEnd?: CompositionEventHandler<T>;
        onCompositionEndCapture?: CompositionEventHandler<T>;
        onCompositionStart?: CompositionEventHandler<T>;
        onCompositionStartCapture?: CompositionEventHandler<T>;
        onCompositionUpdate?: CompositionEventHandler<T>;
        onCompositionUpdateCapture?: CompositionEventHandler<T>;

        // Focus Events
        onFocus?: FocusEventHandler<T>;
        onFocusCapture?: FocusEventHandler<T>;
        onBlur?: FocusEventHandler<T>;
        onBlurCapture?: FocusEventHandler<T>;

        // Form Events
        onChange?: FormEventHandler<T>;
        onChangeCapture?: FormEventHandler<T>;
        onBeforeInput?: FormEventHandler<T>;
        onBeforeInputCapture?: FormEventHandler<T>;
        onInput?: FormEventHandler<T>;
        onInputCapture?: FormEventHandler<T>;
        onReset?: FormEventHandler<T>;
        onResetCapture?: FormEventHandler<T>;
        onSubmit?: FormEventHandler<T>;
        onSubmitCapture?: FormEventHandler<T>;
        onInvalid?: FormEventHandler<T>;
        onInvalidCapture?: FormEventHandler<T>;

        // Image Events
        onLoad?: ReactEventHandler<T>;
        onLoadCapture?: ReactEventHandler<T>;
        onError?: ReactEventHandler<T>; // also a Media Event
        onErrorCapture?: ReactEventHandler<T>; // also a Media Event

        // Keyboard Events
        onKeyDown?: KeyboardEventHandler<T>;
        onKeyDownCapture?: KeyboardEventHandler<T>;
        onKeyPress?: KeyboardEventHandler<T>;
        onKeyPressCapture?: KeyboardEventHandler<T>;
        onKeyUp?: KeyboardEventHandler<T>;
        onKeyUpCapture?: KeyboardEventHandler<T>;

        // Media Events
        onAbort?: ReactEventHandler<T>;
        onAbortCapture?: ReactEventHandler<T>;
        onCanPlay?: ReactEventHandler<T>;
        onCanPlayCapture?: ReactEventHandler<T>;
        onCanPlayThrough?: ReactEventHandler<T>;
        onCanPlayThroughCapture?: ReactEventHandler<T>;
        onDurationChange?: ReactEventHandler<T>;
        onDurationChangeCapture?: ReactEventHandler<T>;
        onEmptied?: ReactEventHandler<T>;
        onEmptiedCapture?: ReactEventHandler<T>;
        onEncrypted?: ReactEventHandler<T>;
        onEncryptedCapture?: ReactEventHandler<T>;
        onEnded?: ReactEventHandler<T>;
        onEndedCapture?: ReactEventHandler<T>;
        onLoadedData?: ReactEventHandler<T>;
        onLoadedDataCapture?: ReactEventHandler<T>;
        onLoadedMetadata?: ReactEventHandler<T>;
        onLoadedMetadataCapture?: ReactEventHandler<T>;
        onLoadStart?: ReactEventHandler<T>;
        onLoadStartCapture?: ReactEventHandler<T>;
        onPause?: ReactEventHandler<T>;
        onPauseCapture?: ReactEventHandler<T>;
        onPlay?: ReactEventHandler<T>;
        onPlayCapture?: ReactEventHandler<T>;
        onPlaying?: ReactEventHandler<T>;
        onPlayingCapture?: ReactEventHandler<T>;
        onProgress?: ReactEventHandler<T>;
        onProgressCapture?: ReactEventHandler<T>;
        onRateChange?: ReactEventHandler<T>;
        onRateChangeCapture?: ReactEventHandler<T>;
        onSeeked?: ReactEventHandler<T>;
        onSeekedCapture?: ReactEventHandler<T>;
        onSeeking?: ReactEventHandler<T>;
        onSeekingCapture?: ReactEventHandler<T>;
        onStalled?: ReactEventHandler<T>;
        onStalledCapture?: ReactEventHandler<T>;
        onSuspend?: ReactEventHandler<T>;
        onSuspendCapture?: ReactEventHandler<T>;
        onTimeUpdate?: ReactEventHandler<T>;
        onTimeUpdateCapture?: ReactEventHandler<T>;
        onVolumeChange?: ReactEventHandler<T>;
        onVolumeChangeCapture?: ReactEventHandler<T>;
        onWaiting?: ReactEventHandler<T>;
        onWaitingCapture?: ReactEventHandler<T>;

        // MouseEvents
        onAuxClick?: MouseEventHandler<T>;
        onAuxClickCapture?: MouseEventHandler<T>;
        onClick?: MouseEventHandler<T>;
        onClickCapture?: MouseEventHandler<T>;
        onContextMenu?: MouseEventHandler<T>;
        onContextMenuCapture?: MouseEventHandler<T>;
        onDoubleClick?: MouseEventHandler<T>;
        onDoubleClickCapture?: MouseEventHandler<T>;
        onDrag?: DragEventHandler<T>;
        onDragCapture?: DragEventHandler<T>;
        onDragEnd?: DragEventHandler<T>;
        onDragEndCapture?: DragEventHandler<T>;
        onDragEnter?: DragEventHandler<T>;
        onDragEnterCapture?: DragEventHandler<T>;
        onDragExit?: DragEventHandler<T>;
        onDragExitCapture?: DragEventHandler<T>;
        onDragLeave?: DragEventHandler<T>;
        onDragLeaveCapture?: DragEventHandler<T>;
        onDragOver?: DragEventHandler<T>;
        onDragOverCapture?: DragEventHandler<T>;
        onDragStart?: DragEventHandler<T>;
        onDragStartCapture?: DragEventHandler<T>;
        onDrop?: DragEventHandler<T>;
        onDropCapture?: DragEventHandler<T>;
        onMouseDown?: MouseEventHandler<T>;
        onMouseDownCapture?: MouseEventHandler<T>;
        onMouseEnter?: MouseEventHandler<T>;
        onMouseLeave?: MouseEventHandler<T>;
        onMouseMove?: MouseEventHandler<T>;
        onMouseMoveCapture?: MouseEventHandler<T>;
        onMouseOut?: MouseEventHandler<T>;
        onMouseOutCapture?: MouseEventHandler<T>;
        onMouseOver?: MouseEventHandler<T>;
        onMouseOverCapture?: MouseEventHandler<T>;
        onMouseUp?: MouseEventHandler<T>;
        onMouseUpCapture?: MouseEventHandler<T>;

        // Selection Events
        onSelect?: ReactEventHandler<T>;
        onSelectCapture?: ReactEventHandler<T>;

        // Touch Events
        onTouchCancel?: TouchEventHandler<T>;
        onTouchCancelCapture?: TouchEventHandler<T>;
        onTouchEnd?: TouchEventHandler<T>;
        onTouchEndCapture?: TouchEventHandler<T>;
        onTouchMove?: TouchEventHandler<T>;
        onTouchMoveCapture?: TouchEventHandler<T>;
        onTouchStart?: TouchEventHandler<T>;
        onTouchStartCapture?: TouchEventHandler<T>;

        // Pointer Events
        onPointerDown?: PointerEventHandler<T>;
        onPointerDownCapture?: PointerEventHandler<T>;
        onPointerMove?: PointerEventHandler<T>;
        onPointerMoveCapture?: PointerEventHandler<T>;
        onPointerUp?: PointerEventHandler<T>;
        onPointerUpCapture?: PointerEventHandler<T>;
        onPointerCancel?: PointerEventHandler<T>;
        onPointerCancelCapture?: PointerEventHandler<T>;
        onPointerEnter?: PointerEventHandler<T>;
        onPointerEnterCapture?: PointerEventHandler<T>;
        onPointerLeave?: PointerEventHandler<T>;
        onPointerLeaveCapture?: PointerEventHandler<T>;
        onPointerOver?: PointerEventHandler<T>;
        onPointerOverCapture?: PointerEventHandler<T>;
        onPointerOut?: PointerEventHandler<T>;
        onPointerOutCapture?: PointerEventHandler<T>;
        onGotPointerCapture?: PointerEventHandler<T>;
        onGotPointerCaptureCapture?: PointerEventHandler<T>;
        onLostPointerCapture?: PointerEventHandler<T>;
        onLostPointerCaptureCapture?: PointerEventHandler<T>;

        // UI Events
        onScroll?: UIEventHandler<T>;
        onScrollCapture?: UIEventHandler<T>;

        // Wheel Events
        onWheel?: WheelEventHandler<T>;
        onWheelCapture?: WheelEventHandler<T>;

        // Animation Events
        onAnimationStart?: AnimationEventHandler<T>;
        onAnimationStartCapture?: AnimationEventHandler<T>;
        onAnimationEnd?: AnimationEventHandler<T>;
        onAnimationEndCapture?: AnimationEventHandler<T>;
        onAnimationIteration?: AnimationEventHandler<T>;
        onAnimationIterationCapture?: AnimationEventHandler<T>;

        // Transition Events
        onTransitionEnd?: TransitionEventHandler<T>;
        onTransitionEndCapture?: TransitionEventHandler<T>;
    }

    export interface CSSProperties extends CSS.Properties<string | number> {
        /**
         * The index signature was removed to enable closed typing for style
         * using CSSType. You're able to use type assertion or module augmentation
         * to add properties or an index signature of your own.
         *
         * For examples and more information, visit:
         * https://github.com/frenic/csstype#what-should-i-do-when-i-get-type-errors
         */
    }

    // All the WAI-ARIA 1.1 attributes from https://www.w3.org/TR/wai-aria-1.1/
    interface AriaAttributes {
        /** Identifies the currently active element when DOM focus is on a composite widget, textbox, group, or application. */
        'aria-activedescendant'?: string;
        /** Indicates whether assistive technologies will present all, or only parts of, the changed region based on the change notifications defined by the aria-relevant attribute. */
        'aria-atomic'?: boolean | 'false' | 'true';
        /**
         * Indicates whether inputting text could trigger display of one or more predictions of the user's intended value for an input and specifies how predictions would be
         * presented if they are made.
         */
        'aria-autocomplete'?: 'none' | 'inline' | 'list' | 'both';
        /** Indicates an element is being modified and that assistive technologies MAY want to wait until the modifications are complete before exposing them to the user. */
        'aria-busy'?: boolean | 'false' | 'true';
        /**
         * Indicates the current "checked" state of checkboxes, radio buttons, and other widgets.
         * @see aria-pressed @see aria-selected.
         */
        'aria-checked'?: boolean | 'false' | 'mixed' | 'true';
        /**
         * Defines the total number of columns in a table, grid, or treegrid.
         * @see aria-colindex.
         */
        'aria-colcount'?: number;
        /**
         * Defines an element's column index or position with respect to the total number of columns within a table, grid, or treegrid.
         * @see aria-colcount @see aria-colspan.
         */
        'aria-colindex'?: number;
        /**
         * Defines the number of columns spanned by a cell or gridcell within a table, grid, or treegrid.
         * @see aria-colindex @see aria-rowspan.
         */
        'aria-colspan'?: number;
        /**
         * Identifies the element (or elements) whose contents or presence are controlled by the current element.
         * @see aria-owns.
         */
        'aria-controls'?: string;
        /** Indicates the element that represents the current item within a container or set of related elements. */
        'aria-current'?: boolean | 'false' | 'true' | 'page' | 'step' | 'location' | 'date' | 'time';
        /**
         * Identifies the element (or elements) that describes the object.
         * @see aria-labelledby
         */
        'aria-describedby'?: string;
        /**
         * Identifies the element that provides a detailed, extended description for the object.
         * @see aria-describedby.
         */
        'aria-details'?: string;
        /**
         * Indicates that the element is perceivable but disabled, so it is not editable or otherwise operable.
         * @see aria-hidden @see aria-readonly.
         */
        'aria-disabled'?: boolean | 'false' | 'true';
        /**
         * Indicates what functions can be performed when a dragged object is released on the drop target.
         * @deprecated in ARIA 1.1
         */
        'aria-dropeffect'?: 'none' | 'copy' | 'execute' | 'link' | 'move' | 'popup';
        /**
         * Identifies the element that provides an error message for the object.
         * @see aria-invalid @see aria-describedby.
         */
        'aria-errormessage'?: string;
        /** Indicates whether the element, or another grouping element it controls, is currently expanded or collapsed. */
        'aria-expanded'?: boolean | 'false' | 'true';
        /**
         * Identifies the next element (or elements) in an alternate reading order of content which, at the user's discretion,
         * allows assistive technology to override the general default of reading in document source order.
         */
        'aria-flowto'?: string;
        /**
         * Indicates an element's "grabbed" state in a drag-and-drop operation.
         * @deprecated in ARIA 1.1
         */
        'aria-grabbed'?: boolean | 'false' | 'true';
        /** Indicates the availability and type of interactive popup element, such as menu or dialog, that can be triggered by an element. */
        'aria-haspopup'?: boolean | 'false' | 'true' | 'menu' | 'listbox' | 'tree' | 'grid' | 'dialog';
        /**
         * Indicates whether the element is exposed to an accessibility API.
         * @see aria-disabled.
         */
        'aria-hidden'?: boolean | 'false' | 'true';
        /**
         * Indicates the entered value does not conform to the format expected by the application.
         * @see aria-errormessage.
         */
        'aria-invalid'?: boolean | 'false' | 'true' | 'grammar' | 'spelling';
        /** Indicates keyboard shortcuts that an author has implemented to activate or give focus to an element. */
        'aria-keyshortcuts'?: string;
        /**
         * Defines a string value that labels the current element.
         * @see aria-labelledby.
         */
        'aria-label'?: string;
        /**
         * Identifies the element (or elements) that labels the current element.
         * @see aria-describedby.
         */
        'aria-labelledby'?: string;
        /** Defines the hierarchical level of an element within a structure. */
        'aria-level'?: number;
        /** Indicates that an element will be updated, and describes the types of updates the user agents, assistive technologies, and user can expect from the live region. */
        'aria-live'?: 'off' | 'assertive' | 'polite';
        /** Indicates whether an element is modal when displayed. */
        'aria-modal'?: boolean | 'false' | 'true';
        /** Indicates whether a text box accepts multiple lines of input or only a single line. */
        'aria-multiline'?: boolean | 'false' | 'true';
        /** Indicates that the user may select more than one item from the current selectable descendants. */
        'aria-multiselectable'?: boolean | 'false' | 'true';
        /** Indicates whether the element's orientation is horizontal, vertical, or unknown/ambiguous. */
        'aria-orientation'?: 'horizontal' | 'vertical';
        /**
         * Identifies an element (or elements) in order to define a visual, functional, or contextual parent/child relationship
         * between DOM elements where the DOM hierarchy cannot be used to represent the relationship.
         * @see aria-controls.
         */
        'aria-owns'?: string;
        /**
         * Defines a short hint (a word or short phrase) intended to aid the user with data entry when the control has no value.
         * A hint could be a sample value or a brief description of the expected format.
         */
        'aria-placeholder'?: string;
        /**
         * Defines an element's number or position in the current set of listitems or treeitems. Not required if all elements in the set are present in the DOM.
         * @see aria-setsize.
         */
        'aria-posinset'?: number;
        /**
         * Indicates the current "pressed" state of toggle buttons.
         * @see aria-checked @see aria-selected.
         */
        'aria-pressed'?: boolean | 'false' | 'mixed' | 'true';
        /**
         * Indicates that the element is not editable, but is otherwise operable.
         * @see aria-disabled.
         */
        'aria-readonly'?: boolean | 'false' | 'true';
        /**
         * Indicates what notifications the user agent will trigger when the accessibility tree within a live region is modified.
         * @see aria-atomic.
         */
        'aria-relevant'?: 'additions' | 'additions text' | 'all' | 'removals' | 'text';
        /** Indicates that user input is required on the element before a form may be submitted. */
        'aria-required'?: boolean | 'false' | 'true';
        /** Defines a human-readable, author-localized description for the role of an element. */
        'aria-roledescription'?: string;
        /**
         * Defines the total number of rows in a table, grid, or treegrid.
         * @see aria-rowindex.
         */
        'aria-rowcount'?: number;
        /**
         * Defines an element's row index or position with respect to the total number of rows within a table, grid, or treegrid.
         * @see aria-rowcount @see aria-rowspan.
         */
        'aria-rowindex'?: number;
        /**
         * Defines the number of rows spanned by a cell or gridcell within a table, grid, or treegrid.
         * @see aria-rowindex @see aria-colspan.
         */
        'aria-rowspan'?: number;
        /**
         * Indicates the current "selected" state of various widgets.
         * @see aria-checked @see aria-pressed.
         */
        'aria-selected'?: boolean | 'false' | 'true';
        /**
         * Defines the number of items in the current set of listitems or treeitems. Not required if all elements in the set are present in the DOM.
         * @see aria-posinset.
         */
        'aria-setsize'?: number;
        /** Indicates if items in a table or grid are sorted in ascending or descending order. */
        'aria-sort'?: 'none' | 'ascending' | 'descending' | 'other';
        /** Defines the maximum allowed value for a range widget. */
        'aria-valuemax'?: number;
        /** Defines the minimum allowed value for a range widget. */
        'aria-valuemin'?: number;
        /**
         * Defines the current value for a range widget.
         * @see aria-valuetext.
         */
        'aria-valuenow'?: number;
        /** Defines the human readable text alternative of aria-valuenow for a range widget. */
        'aria-valuetext'?: string;
    }

    interface HTMLAttributes<T> extends AriaAttributes, DOMAttributes<T> {
        // React-specific Attributes
        defaultChecked?: boolean;
        defaultValue?: string | number | string[];
        suppressContentEditableWarning?: boolean;
        suppressHydrationWarning?: boolean;

        // Standard HTML Attributes
        accessKey?: string;
        className?: string;
        contentEditable?: Booleanish | "inherit";
        contextMenu?: string;
        dir?: string;
        draggable?: Booleanish;
        hidden?: boolean;
        id?: string;
        lang?: string;
        placeholder?: string;
        slot?: string;
        spellCheck?: Booleanish;
        style?: CSSProperties;
        tabIndex?: number;
        title?: string;
        translate?: 'yes' | 'no';

        // Unknown
        radioGroup?: string; // <command>, <menuitem>

        // WAI-ARIA
        role?: string;

        // RDFa Attributes
        about?: string;
        datatype?: string;
        inlist?: any;
        prefix?: string;
        property?: string;
        resource?: string;
        typeof?: string;
        vocab?: string;

        // Non-standard Attributes
        autoCapitalize?: string;
        autoCorrect?: string;
        autoSave?: string;
        color?: string;
        itemProp?: string;
        itemScope?: boolean;
        itemType?: string;
        itemID?: string;
        itemRef?: string;
        results?: number;
        security?: string;
        unselectable?: 'on' | 'off';

        // Living Standard
        /**
         * Hints at the type of data that might be entered by the user while editing the element or its contents
         * @see https://html.spec.whatwg.org/multipage/interaction.html#input-modalities:-the-inputmode-attribute
         */
        inputMode?: 'none' | 'text' | 'tel' | 'url' | 'email' | 'numeric' | 'decimal' | 'search';
        /**
         * Specify that a standard HTML element should behave like a defined custom built-in element
         * @see https://html.spec.whatwg.org/multipage/custom-elements.html#attr-is
         */
        is?: string;
    }

    interface AllHTMLAttributes<T> extends HTMLAttributes<T> {
        // Standard HTML Attributes
        accept?: string;
        acceptCharset?: string;
        action?: string;
        allowFullScreen?: boolean;
        allowTransparency?: boolean;
        alt?: string;
        as?: string;
        async?: boolean;
        autoComplete?: string;
        autoFocus?: boolean;
        autoPlay?: boolean;
        capture?: boolean | string;
        cellPadding?: number | string;
        cellSpacing?: number | string;
        charSet?: string;
        challenge?: string;
        checked?: boolean;
        cite?: string;
        classID?: string;
        cols?: number;
        colSpan?: number;
        content?: string;
        controls?: boolean;
        coords?: string;
        crossOrigin?: string;
        data?: string;
        dateTime?: string;
        default?: boolean;
        defer?: boolean;
        disabled?: boolean;
        download?: any;
        encType?: string;
        form?: string;
        formAction?: string;
        formEncType?: string;
        formMethod?: string;
        formNoValidate?: boolean;
        formTarget?: string;
        frameBorder?: number | string;
        headers?: string;
        height?: number | string;
        high?: number;
        href?: string;
        hrefLang?: string;
        htmlFor?: string;
        httpEquiv?: string;
        integrity?: string;
        keyParams?: string;
        keyType?: string;
        kind?: string;
        label?: string;
        list?: string;
        loop?: boolean;
        low?: number;
        manifest?: string;
        marginHeight?: number;
        marginWidth?: number;
        max?: number | string;
        maxLength?: number;
        media?: string;
        mediaGroup?: string;
        method?: string;
        min?: number | string;
        minLength?: number;
        multiple?: boolean;
        muted?: boolean;
        name?: string;
        nonce?: string;
        noValidate?: boolean;
        open?: boolean;
        optimum?: number;
        pattern?: string;
        placeholder?: string;
        playsInline?: boolean;
        poster?: string;
        preload?: string;
        readOnly?: boolean;
        rel?: string;
        required?: boolean;
        reversed?: boolean;
        rows?: number;
        rowSpan?: number;
        sandbox?: string;
        scope?: string;
        scoped?: boolean;
        scrolling?: string;
        seamless?: boolean;
        selected?: boolean;
        shape?: string;
        size?: number;
        sizes?: string;
        span?: number;
        src?: string;
        srcDoc?: string;
        srcLang?: string;
        srcSet?: string;
        start?: number;
        step?: number | string;
        summary?: string;
        target?: string;
        type?: string;
        useMap?: string;
        value?: string | string[] | number;
        width?: number | string;
        wmode?: string;
        wrap?: string;
    }

    interface AnchorHTMLAttributes<T> extends HTMLAttributes<T> {
        download?: any;
        href?: string;
        hrefLang?: string;
        media?: string;
        ping?: string;
        rel?: string;
        target?: string;
        type?: string;
        referrerPolicy?: string;
    }

    // tslint:disable-next-line:no-empty-interface
    interface AudioHTMLAttributes<T> extends MediaHTMLAttributes<T> {}

    interface AreaHTMLAttributes<T> extends HTMLAttributes<T> {
        alt?: string;
        coords?: string;
        download?: any;
        href?: string;
        hrefLang?: string;
        media?: string;
        rel?: string;
        shape?: string;
        target?: string;
    }

    interface BaseHTMLAttributes<T> extends HTMLAttributes<T> {
        href?: string;
        target?: string;
    }

    interface BlockquoteHTMLAttributes<T> extends HTMLAttributes<T> {
        cite?: string;
    }

    interface ButtonHTMLAttributes<T> extends HTMLAttributes<T> {
        autoFocus?: boolean;
        disabled?: boolean;
        form?: string;
        formAction?: string;
        formEncType?: string;
        formMethod?: string;
        formNoValidate?: boolean;
        formTarget?: string;
        name?: string;
        type?: 'submit' | 'reset' | 'button';
        value?: string | string[] | number;
    }

    interface CanvasHTMLAttributes<T> extends HTMLAttributes<T> {
        height?: number | string;
        width?: number | string;
    }

    interface ColHTMLAttributes<T> extends HTMLAttributes<T> {
        span?: number;
        width?: number | string;
    }

    interface ColgroupHTMLAttributes<T> extends HTMLAttributes<T> {
        span?: number;
    }

    interface DataHTMLAttributes<T> extends HTMLAttributes<T> {
        value?: string | string[] | number;
    }

    interface DetailsHTMLAttributes<T> extends HTMLAttributes<T> {
        open?: boolean;
    }

    interface DelHTMLAttributes<T> extends HTMLAttributes<T> {
        cite?: string;
        dateTime?: string;
    }

    interface DialogHTMLAttributes<T> extends HTMLAttributes<T> {
        open?: boolean;
    }

    interface EmbedHTMLAttributes<T> extends HTMLAttributes<T> {
        height?: number | string;
        src?: string;
        type?: string;
        width?: number | string;
    }

    interface FieldsetHTMLAttributes<T> extends HTMLAttributes<T> {
        disabled?: boolean;
        form?: string;
        name?: string;
    }

    interface FormHTMLAttributes<T> extends HTMLAttributes<T> {
        acceptCharset?: string;
        action?: string;
        autoComplete?: string;
        encType?: string;
        method?: string;
        name?: string;
        noValidate?: boolean;
        target?: string;
    }

    interface HtmlHTMLAttributes<T> extends HTMLAttributes<T> {
        manifest?: string;
    }

    interface IframeHTMLAttributes<T> extends HTMLAttributes<T> {
        allow?: string;
        allowFullScreen?: boolean;
        allowTransparency?: boolean;
        frameBorder?: number | string;
        height?: number | string;
        marginHeight?: number;
        marginWidth?: number;
        name?: string;
        referrerPolicy?: string;
        sandbox?: string;
        scrolling?: string;
        seamless?: boolean;
        src?: string;
        srcDoc?: string;
        width?: number | string;
    }

    interface ImgHTMLAttributes<T> extends HTMLAttributes<T> {
        alt?: string;
        crossOrigin?: "anonymous" | "use-credentials" | "";
        decoding?: "async" | "auto" | "sync";
        height?: number | string;
        loading?: "eager" | "lazy";
        referrerPolicy?: "no-referrer" | "origin" | "unsafe-url";
        sizes?: string;
        src?: string;
        srcSet?: string;
        useMap?: string;
        width?: number | string;
    }

    interface InsHTMLAttributes<T> extends HTMLAttributes<T> {
        cite?: string;
        dateTime?: string;
    }

    interface InputHTMLAttributes<T> extends HTMLAttributes<T> {
        accept?: string;
        alt?: string;
        autoComplete?: string;
        autoFocus?: boolean;
        capture?: boolean | string; // https://www.w3.org/TR/html-media-capture/#the-capture-attribute
        checked?: boolean;
        crossOrigin?: string;
        disabled?: boolean;
        form?: string;
        formAction?: string;
        formEncType?: string;
        formMethod?: string;
        formNoValidate?: boolean;
        formTarget?: string;
        height?: number | string;
        list?: string;
        max?: number | string;
        maxLength?: number;
        min?: number | string;
        minLength?: number;
        multiple?: boolean;
        name?: string;
        pattern?: string;
        placeholder?: string;
        readOnly?: boolean;
        required?: boolean;
        size?: number;
        src?: string;
        step?: number | string;
        type?: string;
        value?: string | string[] | number;
        width?: number | string;

        onChange?: ChangeEventHandler<T>;
    }

    interface KeygenHTMLAttributes<T> extends HTMLAttributes<T> {
        autoFocus?: boolean;
        challenge?: string;
        disabled?: boolean;
        form?: string;
        keyType?: string;
        keyParams?: string;
        name?: string;
    }

    interface LabelHTMLAttributes<T> extends HTMLAttributes<T> {
        form?: string;
        htmlFor?: string;
    }

    interface LiHTMLAttributes<T> extends HTMLAttributes<T> {
        value?: string | string[] | number;
    }

    interface LinkHTMLAttributes<T> extends HTMLAttributes<T> {
        as?: string;
        crossOrigin?: string;
        href?: string;
        hrefLang?: string;
        integrity?: string;
        media?: string;
        rel?: string;
        sizes?: string;
        type?: string;
        charSet?: string;
    }

    interface MapHTMLAttributes<T> extends HTMLAttributes<T> {
        name?: string;
    }

    interface MenuHTMLAttributes<T> extends HTMLAttributes<T> {
        type?: string;
    }

    interface MediaHTMLAttributes<T> extends HTMLAttributes<T> {
        autoPlay?: boolean;
        controls?: boolean;
        controlsList?: string;
        crossOrigin?: string;
        loop?: boolean;
        mediaGroup?: string;
        muted?: boolean;
        playsInline?: boolean;
        preload?: string;
        src?: string;
    }

    interface MetaHTMLAttributes<T> extends HTMLAttributes<T> {
        charSet?: string;
        content?: string;
        httpEquiv?: string;
        name?: string;
    }

    interface MeterHTMLAttributes<T> extends HTMLAttributes<T> {
        form?: string;
        high?: number;
        low?: number;
        max?: number | string;
        min?: number | string;
        optimum?: number;
        value?: string | string[] | number;
    }

    interface QuoteHTMLAttributes<T> extends HTMLAttributes<T> {
        cite?: string;
    }

    interface ObjectHTMLAttributes<T> extends HTMLAttributes<T> {
        classID?: string;
        data?: string;
        form?: string;
        height?: number | string;
        name?: string;
        type?: string;
        useMap?: string;
        width?: number | string;
        wmode?: string;
    }

    interface OlHTMLAttributes<T> extends HTMLAttributes<T> {
        reversed?: boolean;
        start?: number;
        type?: '1' | 'a' | 'A' | 'i' | 'I';
    }

    interface OptgroupHTMLAttributes<T> extends HTMLAttributes<T> {
        disabled?: boolean;
        label?: string;
    }

    interface OptionHTMLAttributes<T> extends HTMLAttributes<T> {
        disabled?: boolean;
        label?: string;
        selected?: boolean;
        value?: string | string[] | number;
    }

    interface OutputHTMLAttributes<T> extends HTMLAttributes<T> {
        form?: string;
        htmlFor?: string;
        name?: string;
    }

    interface ParamHTMLAttributes<T> extends HTMLAttributes<T> {
        name?: string;
        value?: string | string[] | number;
    }

    interface ProgressHTMLAttributes<T> extends HTMLAttributes<T> {
        max?: number | string;
        value?: string | string[] | number;
    }

    interface SlotHTMLAttributes<T> extends HTMLAttributes<T> {
        name?: string;
    }

    interface ScriptHTMLAttributes<T> extends HTMLAttributes<T> {
        async?: boolean;
        charSet?: string;
        crossOrigin?: string;
        defer?: boolean;
        integrity?: string;
        noModule?: boolean;
        nonce?: string;
        src?: string;
        type?: string;
    }

    interface SelectHTMLAttributes<T> extends HTMLAttributes<T> {
        autoComplete?: string;
        autoFocus?: boolean;
        disabled?: boolean;
        form?: string;
        multiple?: boolean;
        name?: string;
        required?: boolean;
        size?: number;
        value?: string | string[] | number;
        onChange?: ChangeEventHandler<T>;
    }

    interface SourceHTMLAttributes<T> extends HTMLAttributes<T> {
        media?: string;
        sizes?: string;
        src?: string;
        srcSet?: string;
        type?: string;
    }

    interface StyleHTMLAttributes<T> extends HTMLAttributes<T> {
        media?: string;
        nonce?: string;
        scoped?: boolean;
        type?: string;
    }

    interface TableHTMLAttributes<T> extends HTMLAttributes<T> {
        cellPadding?: number | string;
        cellSpacing?: number | string;
        summary?: string;
    }

    interface TextareaHTMLAttributes<T> extends HTMLAttributes<T> {
        autoComplete?: string;
        autoFocus?: boolean;
        cols?: number;
        dirName?: string;
        disabled?: boolean;
        form?: string;
        maxLength?: number;
        minLength?: number;
        name?: string;
        placeholder?: string;
        readOnly?: boolean;
        required?: boolean;
        rows?: number;
        value?: string | string[] | number;
        wrap?: string;

        onChange?: ChangeEventHandler<T>;
    }

    interface TdHTMLAttributes<T> extends HTMLAttributes<T> {
        align?: "left" | "center" | "right" | "justify" | "char";
        colSpan?: number;
        headers?: string;
        rowSpan?: number;
        scope?: string;
        abbr?: string;
        valign?: "top" | "middle" | "bottom" | "baseline";
    }

    interface ThHTMLAttributes<T> extends HTMLAttributes<T> {
        align?: "left" | "center" | "right" | "justify" | "char";
        colSpan?: number;
        headers?: string;
        rowSpan?: number;
        scope?: string;
        abbr?: string;
    }

    interface TimeHTMLAttributes<T> extends HTMLAttributes<T> {
        dateTime?: string;
    }

    interface TrackHTMLAttributes<T> extends HTMLAttributes<T> {
        default?: boolean;
        kind?: string;
        label?: string;
        src?: string;
        srcLang?: string;
    }

    interface VideoHTMLAttributes<T> extends MediaHTMLAttributes<T> {
        height?: number | string;
        playsInline?: boolean;
        poster?: string;
        width?: number | string;
        disablePictureInPicture?: boolean;
    }

    // this list is "complete" in that it contains every SVG attribute
    // that React supports, but the types can be improved.
    // Full list here: https://facebook.github.io/react/docs/dom-elements.html
    //
    // The three broad type categories are (in order of restrictiveness):
    //   - "number | string"
    //   - "string"
    //   - union of string literals
    interface SVGAttributes<T> extends AriaAttributes, DOMAttributes<T> {
        // Attributes which also defined in HTMLAttributes
        // See comment in SVGDOMPropertyConfig.js
        className?: string;
        color?: string;
        height?: number | string;
        id?: string;
        lang?: string;
        max?: number | string;
        media?: string;
        method?: string;
        min?: number | string;
        name?: string;
        style?: CSSProperties;
        target?: string;
        type?: string;
        width?: number | string;

        // Other HTML properties supported by SVG elements in browsers
        role?: string;
        tabIndex?: number;
        crossOrigin?: "anonymous" | "use-credentials" | "";

        // SVG Specific attributes
        accentHeight?: number | string;
        accumulate?: "none" | "sum";
        additive?: "replace" | "sum";
        alignmentBaseline?: "auto" | "baseline" | "before-edge" | "text-before-edge" | "middle" | "central" | "after-edge" |
        "text-after-edge" | "ideographic" | "alphabetic" | "hanging" | "mathematical" | "inherit";
        allowReorder?: "no" | "yes";
        alphabetic?: number | string;
        amplitude?: number | string;
        arabicForm?: "initial" | "medial" | "terminal" | "isolated";
        ascent?: number | string;
        attributeName?: string;
        attributeType?: string;
        autoReverse?: Booleanish;
        azimuth?: number | string;
        baseFrequency?: number | string;
        baselineShift?: number | string;
        baseProfile?: number | string;
        bbox?: number | string;
        begin?: number | string;
        bias?: number | string;
        by?: number | string;
        calcMode?: number | string;
        capHeight?: number | string;
        clip?: number | string;
        clipPath?: string;
        clipPathUnits?: number | string;
        clipRule?: number | string;
        colorInterpolation?: number | string;
        colorInterpolationFilters?: "auto" | "sRGB" | "linearRGB" | "inherit";
        colorProfile?: number | string;
        colorRendering?: number | string;
        contentScriptType?: number | string;
        contentStyleType?: number | string;
        cursor?: number | string;
        cx?: number | string;
        cy?: number | string;
        d?: string;
        decelerate?: number | string;
        descent?: number | string;
        diffuseConstant?: number | string;
        direction?: number | string;
        display?: number | string;
        divisor?: number | string;
        dominantBaseline?: number | string;
        dur?: number | string;
        dx?: number | string;
        dy?: number | string;
        edgeMode?: number | string;
        elevation?: number | string;
        enableBackground?: number | string;
        end?: number | string;
        exponent?: number | string;
        externalResourcesRequired?: Booleanish;
        fill?: string;
        fillOpacity?: number | string;
        fillRule?: "nonzero" | "evenodd" | "inherit";
        filter?: string;
        filterRes?: number | string;
        filterUnits?: number | string;
        floodColor?: number | string;
        floodOpacity?: number | string;
        focusable?: Booleanish | "auto";
        fontFamily?: string;
        fontSize?: number | string;
        fontSizeAdjust?: number | string;
        fontStretch?: number | string;
        fontStyle?: number | string;
        fontVariant?: number | string;
        fontWeight?: number | string;
        format?: number | string;
        from?: number | string;
        fx?: number | string;
        fy?: number | string;
        g1?: number | string;
        g2?: number | string;
        glyphName?: number | string;
        glyphOrientationHorizontal?: number | string;
        glyphOrientationVertical?: number | string;
        glyphRef?: number | string;
        gradientTransform?: string;
        gradientUnits?: string;
        hanging?: number | string;
        horizAdvX?: number | string;
        horizOriginX?: number | string;
        href?: string;
        ideographic?: number | string;
        imageRendering?: number | string;
        in2?: number | string;
        in?: string;
        intercept?: number | string;
        k1?: number | string;
        k2?: number | string;
        k3?: number | string;
        k4?: number | string;
        k?: number | string;
        kernelMatrix?: number | string;
        kernelUnitLength?: number | string;
        kerning?: number | string;
        keyPoints?: number | string;
        keySplines?: number | string;
        keyTimes?: number | string;
        lengthAdjust?: number | string;
        letterSpacing?: number | string;
        lightingColor?: number | string;
        limitingConeAngle?: number | string;
        local?: number | string;
        markerEnd?: string;
        markerHeight?: number | string;
        markerMid?: string;
        markerStart?: string;
        markerUnits?: number | string;
        markerWidth?: number | string;
        mask?: string;
        maskContentUnits?: number | string;
        maskUnits?: number | string;
        mathematical?: number | string;
        mode?: number | string;
        numOctaves?: number | string;
        offset?: number | string;
        opacity?: number | string;
        operator?: number | string;
        order?: number | string;
        orient?: number | string;
        orientation?: number | string;
        origin?: number | string;
        overflow?: number | string;
        overlinePosition?: number | string;
        overlineThickness?: number | string;
        paintOrder?: number | string;
        panose1?: number | string;
        path?: string;
        pathLength?: number | string;
        patternContentUnits?: string;
        patternTransform?: number | string;
        patternUnits?: string;
        pointerEvents?: number | string;
        points?: string;
        pointsAtX?: number | string;
        pointsAtY?: number | string;
        pointsAtZ?: number | string;
        preserveAlpha?: Booleanish;
        preserveAspectRatio?: string;
        primitiveUnits?: number | string;
        r?: number | string;
        radius?: number | string;
        refX?: number | string;
        refY?: number | string;
        renderingIntent?: number | string;
        repeatCount?: number | string;
        repeatDur?: number | string;
        requiredExtensions?: number | string;
        requiredFeatures?: number | string;
        restart?: number | string;
        result?: string;
        rotate?: number | string;
        rx?: number | string;
        ry?: number | string;
        scale?: number | string;
        seed?: number | string;
        shapeRendering?: number | string;
        slope?: number | string;
        spacing?: number | string;
        specularConstant?: number | string;
        specularExponent?: number | string;
        speed?: number | string;
        spreadMethod?: string;
        startOffset?: number | string;
        stdDeviation?: number | string;
        stemh?: number | string;
        stemv?: number | string;
        stitchTiles?: number | string;
        stopColor?: string;
        stopOpacity?: number | string;
        strikethroughPosition?: number | string;
        strikethroughThickness?: number | string;
        string?: number | string;
        stroke?: string;
        strokeDasharray?: string | number;
        strokeDashoffset?: string | number;
        strokeLinecap?: "butt" | "round" | "square" | "inherit";
        strokeLinejoin?: "miter" | "round" | "bevel" | "inherit";
        strokeMiterlimit?: number | string;
        strokeOpacity?: number | string;
        strokeWidth?: number | string;
        surfaceScale?: number | string;
        systemLanguage?: number | string;
        tableValues?: number | string;
        targetX?: number | string;
        targetY?: number | string;
        textAnchor?: string;
        textDecoration?: number | string;
        textLength?: number | string;
        textRendering?: number | string;
        to?: number | string;
        transform?: string;
        u1?: number | string;
        u2?: number | string;
        underlinePosition?: number | string;
        underlineThickness?: number | string;
        unicode?: number | string;
        unicodeBidi?: number | string;
        unicodeRange?: number | string;
        unitsPerEm?: number | string;
        vAlphabetic?: number | string;
        values?: string;
        vectorEffect?: number | string;
        version?: string;
        vertAdvY?: number | string;
        vertOriginX?: number | string;
        vertOriginY?: number | string;
        vHanging?: number | string;
        vIdeographic?: number | string;
        viewBox?: string;
        viewTarget?: number | string;
        visibility?: number | string;
        vMathematical?: number | string;
        widths?: number | string;
        wordSpacing?: number | string;
        writingMode?: number | string;
        x1?: number | string;
        x2?: number | string;
        x?: number | string;
        xChannelSelector?: string;
        xHeight?: number | string;
        xlinkActuate?: string;
        xlinkArcrole?: string;
        xlinkHref?: string;
        xlinkRole?: string;
        xlinkShow?: string;
        xlinkTitle?: string;
        xlinkType?: string;
        xmlBase?: string;
        xmlLang?: string;
        xmlns?: string;
        xmlnsXlink?: string;
        xmlSpace?: string;
        y1?: number | string;
        y2?: number | string;
        y?: number | string;
        yChannelSelector?: string;
        z?: number | string;
        zoomAndPan?: string;
    }

    interface WebViewHTMLAttributes<T> extends HTMLAttributes<T> {
        allowFullScreen?: boolean;
        allowpopups?: boolean;
        autoFocus?: boolean;
        autosize?: boolean;
        blinkfeatures?: string;
        disableblinkfeatures?: string;
        disableguestresize?: boolean;
        disablewebsecurity?: boolean;
        guestinstance?: string;
        httpreferrer?: string;
        nodeintegration?: boolean;
        partition?: string;
        plugins?: boolean;
        preload?: string;
        src?: string;
        useragent?: string;
        webpreferences?: string;
    }

    //
    // React.DOM
    // ----------------------------------------------------------------------

    interface ReactHTML {
        a: DetailedHTMLFactory<AnchorHTMLAttributes<HTMLAnchorElement>, HTMLAnchorElement>;
        abbr: DetailedHTMLFactory<HTMLAttributes<HTMLElement>, HTMLElement>;
        address: DetailedHTMLFactory<HTMLAttributes<HTMLElement>, HTMLElement>;
        area: DetailedHTMLFactory<AreaHTMLAttributes<HTMLAreaElement>, HTMLAreaElement>;
        article: DetailedHTMLFactory<HTMLAttributes<HTMLElement>, HTMLElement>;
        aside: DetailedHTMLFactory<HTMLAttributes<HTMLElement>, HTMLElement>;
        audio: DetailedHTMLFactory<AudioHTMLAttributes<HTMLAudioElement>, HTMLAudioElement>;
        b: DetailedHTMLFactory<HTMLAttributes<HTMLElement>, HTMLElement>;
        base: DetailedHTMLFactory<BaseHTMLAttributes<HTMLBaseElement>, HTMLBaseElement>;
        bdi: DetailedHTMLFactory<HTMLAttributes<HTMLElement>, HTMLElement>;
        bdo: DetailedHTMLFactory<HTMLAttributes<HTMLElement>, HTMLElement>;
        big: DetailedHTMLFactory<HTMLAttributes<HTMLElement>, HTMLElement>;
        blockquote: DetailedHTMLFactory<BlockquoteHTMLAttributes<HTMLElement>, HTMLElement>;
        body: DetailedHTMLFactory<HTMLAttributes<HTMLBodyElement>, HTMLBodyElement>;
        br: DetailedHTMLFactory<HTMLAttributes<HTMLBRElement>, HTMLBRElement>;
        button: DetailedHTMLFactory<ButtonHTMLAttributes<HTMLButtonElement>, HTMLButtonElement>;
        canvas: DetailedHTMLFactory<CanvasHTMLAttributes<HTMLCanvasElement>, HTMLCanvasElement>;
        caption: DetailedHTMLFactory<HTMLAttributes<HTMLElement>, HTMLElement>;
        cite: DetailedHTMLFactory<HTMLAttributes<HTMLElement>, HTMLElement>;
        code: DetailedHTMLFactory<HTMLAttributes<HTMLElement>, HTMLElement>;
        col: DetailedHTMLFactory<ColHTMLAttributes<HTMLTableColElement>, HTMLTableColElement>;
        colgroup: DetailedHTMLFactory<ColgroupHTMLAttributes<HTMLTableColElement>, HTMLTableColElement>;
        data: DetailedHTMLFactory<DataHTMLAttributes<HTMLDataElement>, HTMLDataElement>;
        datalist: DetailedHTMLFactory<HTMLAttributes<HTMLDataListElement>, HTMLDataListElement>;
        dd: DetailedHTMLFactory<HTMLAttributes<HTMLElement>, HTMLElement>;
        del: DetailedHTMLFactory<DelHTMLAttributes<HTMLElement>, HTMLElement>;
        details: DetailedHTMLFactory<DetailsHTMLAttributes<HTMLElement>, HTMLElement>;
        dfn: DetailedHTMLFactory<HTMLAttributes<HTMLElement>, HTMLElement>;
        dialog: DetailedHTMLFactory<DialogHTMLAttributes<HTMLDialogElement>, HTMLDialogElement>;
        div: DetailedHTMLFactory<HTMLAttributes<HTMLDivElement>, HTMLDivElement>;
        dl: DetailedHTMLFactory<HTMLAttributes<HTMLDListElement>, HTMLDListElement>;
        dt: DetailedHTMLFactory<HTMLAttributes<HTMLElement>, HTMLElement>;
        em: DetailedHTMLFactory<HTMLAttributes<HTMLElement>, HTMLElement>;
        embed: DetailedHTMLFactory<EmbedHTMLAttributes<HTMLEmbedElement>, HTMLEmbedElement>;
        fieldset: DetailedHTMLFactory<FieldsetHTMLAttributes<HTMLFieldSetElement>, HTMLFieldSetElement>;
        figcaption: DetailedHTMLFactory<HTMLAttributes<HTMLElement>, HTMLElement>;
        figure: DetailedHTMLFactory<HTMLAttributes<HTMLElement>, HTMLElement>;
        footer: DetailedHTMLFactory<HTMLAttributes<HTMLElement>, HTMLElement>;
        form: DetailedHTMLFactory<FormHTMLAttributes<HTMLFormElement>, HTMLFormElement>;
        h1: DetailedHTMLFactory<HTMLAttributes<HTMLHeadingElement>, HTMLHeadingElement>;
        h2: DetailedHTMLFactory<HTMLAttributes<HTMLHeadingElement>, HTMLHeadingElement>;
        h3: DetailedHTMLFactory<HTMLAttributes<HTMLHeadingElement>, HTMLHeadingElement>;
        h4: DetailedHTMLFactory<HTMLAttributes<HTMLHeadingElement>, HTMLHeadingElement>;
        h5: DetailedHTMLFactory<HTMLAttributes<HTMLHeadingElement>, HTMLHeadingElement>;
        h6: DetailedHTMLFactory<HTMLAttributes<HTMLHeadingElement>, HTMLHeadingElement>;
        head: DetailedHTMLFactory<HTMLAttributes<HTMLElement>, HTMLHeadElement>;
        header: DetailedHTMLFactory<HTMLAttributes<HTMLElement>, HTMLElement>;
        hgroup: DetailedHTMLFactory<HTMLAttributes<HTMLElement>, HTMLElement>;
        hr: DetailedHTMLFactory<HTMLAttributes<HTMLHRElement>, HTMLHRElement>;
        html: DetailedHTMLFactory<HtmlHTMLAttributes<HTMLHtmlElement>, HTMLHtmlElement>;
        i: DetailedHTMLFactory<HTMLAttributes<HTMLElement>, HTMLElement>;
        iframe: DetailedHTMLFactory<IframeHTMLAttributes<HTMLIFrameElement>, HTMLIFrameElement>;
        img: DetailedHTMLFactory<ImgHTMLAttributes<HTMLImageElement>, HTMLImageElement>;
        input: DetailedHTMLFactory<InputHTMLAttributes<HTMLInputElement>, HTMLInputElement>;
        ins: DetailedHTMLFactory<InsHTMLAttributes<HTMLModElement>, HTMLModElement>;
        kbd: DetailedHTMLFactory<HTMLAttributes<HTMLElement>, HTMLElement>;
        keygen: DetailedHTMLFactory<KeygenHTMLAttributes<HTMLElement>, HTMLElement>;
        label: DetailedHTMLFactory<LabelHTMLAttributes<HTMLLabelElement>, HTMLLabelElement>;
        legend: DetailedHTMLFactory<HTMLAttributes<HTMLLegendElement>, HTMLLegendElement>;
        li: DetailedHTMLFactory<LiHTMLAttributes<HTMLLIElement>, HTMLLIElement>;
        link: DetailedHTMLFactory<LinkHTMLAttributes<HTMLLinkElement>, HTMLLinkElement>;
        main: DetailedHTMLFactory<HTMLAttributes<HTMLElement>, HTMLElement>;
        map: DetailedHTMLFactory<MapHTMLAttributes<HTMLMapElement>, HTMLMapElement>;
        mark: DetailedHTMLFactory<HTMLAttributes<HTMLElement>, HTMLElement>;
        menu: DetailedHTMLFactory<MenuHTMLAttributes<HTMLElement>, HTMLElement>;
        menuitem: DetailedHTMLFactory<HTMLAttributes<HTMLElement>, HTMLElement>;
        meta: DetailedHTMLFactory<MetaHTMLAttributes<HTMLMetaElement>, HTMLMetaElement>;
        meter: DetailedHTMLFactory<MeterHTMLAttributes<HTMLElement>, HTMLElement>;
        nav: DetailedHTMLFactory<HTMLAttributes<HTMLElement>, HTMLElement>;
        noscript: DetailedHTMLFactory<HTMLAttributes<HTMLElement>, HTMLElement>;
        object: DetailedHTMLFactory<ObjectHTMLAttributes<HTMLObjectElement>, HTMLObjectElement>;
        ol: DetailedHTMLFactory<OlHTMLAttributes<HTMLOListElement>, HTMLOListElement>;
        optgroup: DetailedHTMLFactory<OptgroupHTMLAttributes<HTMLOptGroupElement>, HTMLOptGroupElement>;
        option: DetailedHTMLFactory<OptionHTMLAttributes<HTMLOptionElement>, HTMLOptionElement>;
        output: DetailedHTMLFactory<OutputHTMLAttributes<HTMLElement>, HTMLElement>;
        p: DetailedHTMLFactory<HTMLAttributes<HTMLParagraphElement>, HTMLParagraphElement>;
        param: DetailedHTMLFactory<ParamHTMLAttributes<HTMLParamElement>, HTMLParamElement>;
        picture: DetailedHTMLFactory<HTMLAttributes<HTMLElement>, HTMLElement>;
        pre: DetailedHTMLFactory<HTMLAttributes<HTMLPreElement>, HTMLPreElement>;
        progress: DetailedHTMLFactory<ProgressHTMLAttributes<HTMLProgressElement>, HTMLProgressElement>;
        q: DetailedHTMLFactory<QuoteHTMLAttributes<HTMLQuoteElement>, HTMLQuoteElement>;
        rp: DetailedHTMLFactory<HTMLAttributes<HTMLElement>, HTMLElement>;
        rt: DetailedHTMLFactory<HTMLAttributes<HTMLElement>, HTMLElement>;
        ruby: DetailedHTMLFactory<HTMLAttributes<HTMLElement>, HTMLElement>;
        s: DetailedHTMLFactory<HTMLAttributes<HTMLElement>, HTMLElement>;
        samp: DetailedHTMLFactory<HTMLAttributes<HTMLElement>, HTMLElement>;
        slot: DetailedHTMLFactory<SlotHTMLAttributes<HTMLSlotElement>, HTMLSlotElement>;
        script: DetailedHTMLFactory<ScriptHTMLAttributes<HTMLScriptElement>, HTMLScriptElement>;
        section: DetailedHTMLFactory<HTMLAttributes<HTMLElement>, HTMLElement>;
        select: DetailedHTMLFactory<SelectHTMLAttributes<HTMLSelectElement>, HTMLSelectElement>;
        small: DetailedHTMLFactory<HTMLAttributes<HTMLElement>, HTMLElement>;
        source: DetailedHTMLFactory<SourceHTMLAttributes<HTMLSourceElement>, HTMLSourceElement>;
        span: DetailedHTMLFactory<HTMLAttributes<HTMLSpanElement>, HTMLSpanElement>;
        strong: DetailedHTMLFactory<HTMLAttributes<HTMLElement>, HTMLElement>;
        style: DetailedHTMLFactory<StyleHTMLAttributes<HTMLStyleElement>, HTMLStyleElement>;
        sub: DetailedHTMLFactory<HTMLAttributes<HTMLElement>, HTMLElement>;
        summary: DetailedHTMLFactory<HTMLAttributes<HTMLElement>, HTMLElement>;
        sup: DetailedHTMLFactory<HTMLAttributes<HTMLElement>, HTMLElement>;
        table: DetailedHTMLFactory<TableHTMLAttributes<HTMLTableElement>, HTMLTableElement>;
        template: DetailedHTMLFactory<HTMLAttributes<HTMLTemplateElement>, HTMLTemplateElement>;
        tbody: DetailedHTMLFactory<HTMLAttributes<HTMLTableSectionElement>, HTMLTableSectionElement>;
        td: DetailedHTMLFactory<TdHTMLAttributes<HTMLTableDataCellElement>, HTMLTableDataCellElement>;
        textarea: DetailedHTMLFactory<TextareaHTMLAttributes<HTMLTextAreaElement>, HTMLTextAreaElement>;
        tfoot: DetailedHTMLFactory<HTMLAttributes<HTMLTableSectionElement>, HTMLTableSectionElement>;
        th: DetailedHTMLFactory<ThHTMLAttributes<HTMLTableHeaderCellElement>, HTMLTableHeaderCellElement>;
        thead: DetailedHTMLFactory<HTMLAttributes<HTMLTableSectionElement>, HTMLTableSectionElement>;
        time: DetailedHTMLFactory<TimeHTMLAttributes<HTMLElement>, HTMLElement>;
        title: DetailedHTMLFactory<HTMLAttributes<HTMLTitleElement>, HTMLTitleElement>;
        tr: DetailedHTMLFactory<HTMLAttributes<HTMLTableRowElement>, HTMLTableRowElement>;
        track: DetailedHTMLFactory<TrackHTMLAttributes<HTMLTrackElement>, HTMLTrackElement>;
        u: DetailedHTMLFactory<HTMLAttributes<HTMLElement>, HTMLElement>;
        ul: DetailedHTMLFactory<HTMLAttributes<HTMLUListElement>, HTMLUListElement>;
        "var": DetailedHTMLFactory<HTMLAttributes<HTMLElement>, HTMLElement>;
        video: DetailedHTMLFactory<VideoHTMLAttributes<HTMLVideoElement>, HTMLVideoElement>;
        wbr: DetailedHTMLFactory<HTMLAttributes<HTMLElement>, HTMLElement>;
        webview: DetailedHTMLFactory<WebViewHTMLAttributes<HTMLWebViewElement>, HTMLWebViewElement>;
    }

    interface ReactSVG {
        animate: SVGFactory;
        circle: SVGFactory;
        clipPath: SVGFactory;
        defs: SVGFactory;
        desc: SVGFactory;
        ellipse: SVGFactory;
        feBlend: SVGFactory;
        feColorMatrix: SVGFactory;
        feComponentTransfer: SVGFactory;
        feComposite: SVGFactory;
        feConvolveMatrix: SVGFactory;
        feDiffuseLighting: SVGFactory;
        feDisplacementMap: SVGFactory;
        feDistantLight: SVGFactory;
        feDropShadow: SVGFactory;
        feFlood: SVGFactory;
        feFuncA: SVGFactory;
        feFuncB: SVGFactory;
        feFuncG: SVGFactory;
        feFuncR: SVGFactory;
        feGaussianBlur: SVGFactory;
        feImage: SVGFactory;
        feMerge: SVGFactory;
        feMergeNode: SVGFactory;
        feMorphology: SVGFactory;
        feOffset: SVGFactory;
        fePointLight: SVGFactory;
        feSpecularLighting: SVGFactory;
        feSpotLight: SVGFactory;
        feTile: SVGFactory;
        feTurbulence: SVGFactory;
        filter: SVGFactory;
        foreignObject: SVGFactory;
        g: SVGFactory;
        image: SVGFactory;
        line: SVGFactory;
        linearGradient: SVGFactory;
        marker: SVGFactory;
        mask: SVGFactory;
        metadata: SVGFactory;
        path: SVGFactory;
        pattern: SVGFactory;
        polygon: SVGFactory;
        polyline: SVGFactory;
        radialGradient: SVGFactory;
        rect: SVGFactory;
        stop: SVGFactory;
        svg: SVGFactory;
        switch: SVGFactory;
        symbol: SVGFactory;
        text: SVGFactory;
        textPath: SVGFactory;
        tspan: SVGFactory;
        use: SVGFactory;
        view: SVGFactory;
    }

    interface ReactDOM extends ReactHTML, ReactSVG { }

    //
    // React.PropTypes
    // ----------------------------------------------------------------------

    type Validator<T> = PropTypes.Validator<T>;

    type Requireable<T> = PropTypes.Requireable<T>;

    type ValidationMap<T> = PropTypes.ValidationMap<T>;

    type WeakValidationMap<T> = {
        [K in keyof T]?: null extends T[K]
            ? Validator<T[K] | null | undefined>
            : undefined extends T[K]
            ? Validator<T[K] | null | undefined>
            : Validator<T[K]>
    };

    interface ReactPropTypes {
        any: typeof PropTypes.any;
        array: typeof PropTypes.array;
        bool: typeof PropTypes.bool;
        func: typeof PropTypes.func;
        number: typeof PropTypes.number;
        object: typeof PropTypes.object;
        string: typeof PropTypes.string;
        node: typeof PropTypes.node;
        element: typeof PropTypes.element;
        instanceOf: typeof PropTypes.instanceOf;
        oneOf: typeof PropTypes.oneOf;
        oneOfType: typeof PropTypes.oneOfType;
        arrayOf: typeof PropTypes.arrayOf;
        objectOf: typeof PropTypes.objectOf;
        shape: typeof PropTypes.shape;
        exact: typeof PropTypes.exact;
    }

    //
    // React.Children
    // ----------------------------------------------------------------------

    interface ReactChildren {
        map<T, C>(children: C | C[], fn: (child: C, index: number) => T):
            C extends null | undefined ? C : Array<Exclude<T, boolean | null | undefined>>;
        forEach<C>(children: C | C[], fn: (child: C, index: number) => void): void;
        count(children: any): number;
        only<C>(children: C): C extends any[] ? never : C;
        toArray(children: ReactNode | ReactNode[]): Array<Exclude<ReactNode, boolean | null | undefined>>;
    }

    //
    // Browser Interfaces
    // https://github.com/nikeee/2048-typescript/blob/master/2048/js/touch.d.ts
    // ----------------------------------------------------------------------

    interface AbstractView {
        styleMedia: StyleMedia;
        document: Document;
    }

    interface Touch {
        identifier: number;
        target: EventTarget;
        screenX: number;
        screenY: number;
        clientX: number;
        clientY: number;
        pageX: number;
        pageY: number;
    }

    interface TouchList {
        [index: number]: Touch;
        length: number;
        item(index: number): Touch;
        identifiedTouch(identifier: number): Touch;
    }

    //
    // Error Interfaces
    // ----------------------------------------------------------------------
    interface ErrorInfo {
        /**
         * Captures which component contained the exception, and its ancestors.
         */
        componentStack: string;
    }
}

// naked 'any' type in a conditional type will short circuit and union both the then/else branches
// so boolean is only resolved for T = any
type IsExactlyAny<T> = boolean extends (T extends never ? true : false) ? true : false;

type ExactlyAnyPropertyKeys<T> = { [K in keyof T]: IsExactlyAny<T[K]> extends true ? K : never }[keyof T];
type NotExactlyAnyPropertyKeys<T> = Exclude<keyof T, ExactlyAnyPropertyKeys<T>>;

// Try to resolve ill-defined props like for JS users: props can be any, or sometimes objects with properties of type any
type MergePropTypes<P, T> =
    // Distribute over P in case it is a union type
    P extends any
        // If props is type any, use propTypes definitions
        ? IsExactlyAny<P> extends true ? T :
            // If declared props have indexed properties, ignore inferred props entirely as keyof gets widened
            string extends keyof P ? P :
                // Prefer declared types which are not exactly any
                & Pick<P, NotExactlyAnyPropertyKeys<P>>
                // For props which are exactly any, use the type inferred from propTypes if present
                & Pick<T, Exclude<keyof T, NotExactlyAnyPropertyKeys<P>>>
                // Keep leftover props not specified in propTypes
                & Pick<P, Exclude<keyof P, keyof T>>
        : never;

// Any prop that has a default prop becomes optional, but its type is unchanged
// Undeclared default props are augmented into the resulting allowable attributes
// If declared props have indexed properties, ignore default props entirely as keyof gets widened
// Wrap in an outer-level conditional type to allow distribution over props that are unions
type Defaultize<P, D> = P extends any
    ? string extends keyof P ? P :
        & Pick<P, Exclude<keyof P, keyof D>>
        & Partial<Pick<P, Extract<keyof P, keyof D>>>
        & Partial<Pick<D, Exclude<keyof D, keyof P>>>
    : never;

type ReactManagedAttributes<C, P> = C extends { propTypes: infer T; defaultProps: infer D; }
    ? Defaultize<MergePropTypes<P, PropTypes.InferProps<T>>, D>
    : C extends { propTypes: infer T; }
        ? MergePropTypes<P, PropTypes.InferProps<T>>
        : C extends { defaultProps: infer D; }
            ? Defaultize<P, D>
            : P;

declare global {
    namespace JSX {
        // tslint:disable-next-line:no-empty-interface
        interface Element extends React.ReactElement<any, any> { }
        interface ElementClass extends React.Component<any> {
            render(): React.ReactNode;
        }
        interface ElementAttributesProperty { props: {}; }
        interface ElementChildrenAttribute { children: {}; }

        // We can't recurse forever because `type` can't be self-referential;
        // let's assume it's reasonable to do a single React.lazy() around a single React.memo() / vice-versa
        type LibraryManagedAttributes<C, P> = C extends React.MemoExoticComponent<infer T> | React.LazyExoticComponent<infer T>
            ? T extends React.MemoExoticComponent<infer U> | React.LazyExoticComponent<infer U>
                ? ReactManagedAttributes<U, P>
                : ReactManagedAttributes<T, P>
            : ReactManagedAttributes<C, P>;

        // tslint:disable-next-line:no-empty-interface
        interface IntrinsicAttributes extends React.Attributes { }
        // tslint:disable-next-line:no-empty-interface
        interface IntrinsicClassAttributes<T> extends React.ClassAttributes<T> { }

        interface IntrinsicElements {
            // HTML
            a: React.DetailedHTMLProps<React.AnchorHTMLAttributes<HTMLAnchorElement>, HTMLAnchorElement>;
            abbr: React.DetailedHTMLProps<React.HTMLAttributes<HTMLElement>, HTMLElement>;
            address: React.DetailedHTMLProps<React.HTMLAttributes<HTMLElement>, HTMLElement>;
            area: React.DetailedHTMLProps<React.AreaHTMLAttributes<HTMLAreaElement>, HTMLAreaElement>;
            article: React.DetailedHTMLProps<React.HTMLAttributes<HTMLElement>, HTMLElement>;
            aside: React.DetailedHTMLProps<React.HTMLAttributes<HTMLElement>, HTMLElement>;
            audio: React.DetailedHTMLProps<React.AudioHTMLAttributes<HTMLAudioElement>, HTMLAudioElement>;
            b: React.DetailedHTMLProps<React.HTMLAttributes<HTMLElement>, HTMLElement>;
            base: React.DetailedHTMLProps<React.BaseHTMLAttributes<HTMLBaseElement>, HTMLBaseElement>;
            bdi: React.DetailedHTMLProps<React.HTMLAttributes<HTMLElement>, HTMLElement>;
            bdo: React.DetailedHTMLProps<React.HTMLAttributes<HTMLElement>, HTMLElement>;
            big: React.DetailedHTMLProps<React.HTMLAttributes<HTMLElement>, HTMLElement>;
            blockquote: React.DetailedHTMLProps<React.BlockquoteHTMLAttributes<HTMLElement>, HTMLElement>;
            body: React.DetailedHTMLProps<React.HTMLAttributes<HTMLBodyElement>, HTMLBodyElement>;
            br: React.DetailedHTMLProps<React.HTMLAttributes<HTMLBRElement>, HTMLBRElement>;
            button: React.DetailedHTMLProps<React.ButtonHTMLAttributes<HTMLButtonElement>, HTMLButtonElement>;
            canvas: React.DetailedHTMLProps<React.CanvasHTMLAttributes<HTMLCanvasElement>, HTMLCanvasElement>;
            caption: React.DetailedHTMLProps<React.HTMLAttributes<HTMLElement>, HTMLElement>;
            cite: React.DetailedHTMLProps<React.HTMLAttributes<HTMLElement>, HTMLElement>;
            code: React.DetailedHTMLProps<React.HTMLAttributes<HTMLElement>, HTMLElement>;
            col: React.DetailedHTMLProps<React.ColHTMLAttributes<HTMLTableColElement>, HTMLTableColElement>;
            colgroup: React.DetailedHTMLProps<React.ColgroupHTMLAttributes<HTMLTableColElement>, HTMLTableColElement>;
            data: React.DetailedHTMLProps<React.DataHTMLAttributes<HTMLDataElement>, HTMLDataElement>;
            datalist: React.DetailedHTMLProps<React.HTMLAttributes<HTMLDataListElement>, HTMLDataListElement>;
            dd: React.DetailedHTMLProps<React.HTMLAttributes<HTMLElement>, HTMLElement>;
            del: React.DetailedHTMLProps<React.DelHTMLAttributes<HTMLElement>, HTMLElement>;
            details: React.DetailedHTMLProps<React.DetailsHTMLAttributes<HTMLElement>, HTMLElement>;
            dfn: React.DetailedHTMLProps<React.HTMLAttributes<HTMLElement>, HTMLElement>;
            dialog: React.DetailedHTMLProps<React.DialogHTMLAttributes<HTMLDialogElement>, HTMLDialogElement>;
            div: React.DetailedHTMLProps<React.HTMLAttributes<HTMLDivElement>, HTMLDivElement>;
            dl: React.DetailedHTMLProps<React.HTMLAttributes<HTMLDListElement>, HTMLDListElement>;
            dt: React.DetailedHTMLProps<React.HTMLAttributes<HTMLElement>, HTMLElement>;
            em: React.DetailedHTMLProps<React.HTMLAttributes<HTMLElement>, HTMLElement>;
            embed: React.DetailedHTMLProps<React.EmbedHTMLAttributes<HTMLEmbedElement>, HTMLEmbedElement>;
            fieldset: React.DetailedHTMLProps<React.FieldsetHTMLAttributes<HTMLFieldSetElement>, HTMLFieldSetElement>;
            figcaption: React.DetailedHTMLProps<React.HTMLAttributes<HTMLElement>, HTMLElement>;
            figure: React.DetailedHTMLProps<React.HTMLAttributes<HTMLElement>, HTMLElement>;
            footer: React.DetailedHTMLProps<React.HTMLAttributes<HTMLElement>, HTMLElement>;
            form: React.DetailedHTMLProps<React.FormHTMLAttributes<HTMLFormElement>, HTMLFormElement>;
            h1: React.DetailedHTMLProps<React.HTMLAttributes<HTMLHeadingElement>, HTMLHeadingElement>;
            h2: React.DetailedHTMLProps<React.HTMLAttributes<HTMLHeadingElement>, HTMLHeadingElement>;
            h3: React.DetailedHTMLProps<React.HTMLAttributes<HTMLHeadingElement>, HTMLHeadingElement>;
            h4: React.DetailedHTMLProps<React.HTMLAttributes<HTMLHeadingElement>, HTMLHeadingElement>;
            h5: React.DetailedHTMLProps<React.HTMLAttributes<HTMLHeadingElement>, HTMLHeadingElement>;
            h6: React.DetailedHTMLProps<React.HTMLAttributes<HTMLHeadingElement>, HTMLHeadingElement>;
            head: React.DetailedHTMLProps<React.HTMLAttributes<HTMLHeadElement>, HTMLHeadElement>;
            header: React.DetailedHTMLProps<React.HTMLAttributes<HTMLElement>, HTMLElement>;
            hgroup: React.DetailedHTMLProps<React.HTMLAttributes<HTMLElement>, HTMLElement>;
            hr: React.DetailedHTMLProps<React.HTMLAttributes<HTMLHRElement>, HTMLHRElement>;
            html: React.DetailedHTMLProps<React.HtmlHTMLAttributes<HTMLHtmlElement>, HTMLHtmlElement>;
            i: React.DetailedHTMLProps<React.HTMLAttributes<HTMLElement>, HTMLElement>;
            iframe: React.DetailedHTMLProps<React.IframeHTMLAttributes<HTMLIFrameElement>, HTMLIFrameElement>;
            img: React.DetailedHTMLProps<React.ImgHTMLAttributes<HTMLImageElement>, HTMLImageElement>;
            input: React.DetailedHTMLProps<React.InputHTMLAttributes<HTMLInputElement>, HTMLInputElement>;
            ins: React.DetailedHTMLProps<React.InsHTMLAttributes<HTMLModElement>, HTMLModElement>;
            kbd: React.DetailedHTMLProps<React.HTMLAttributes<HTMLElement>, HTMLElement>;
            keygen: React.DetailedHTMLProps<React.KeygenHTMLAttributes<HTMLElement>, HTMLElement>;
            label: React.DetailedHTMLProps<React.LabelHTMLAttributes<HTMLLabelElement>, HTMLLabelElement>;
            legend: React.DetailedHTMLProps<React.HTMLAttributes<HTMLLegendElement>, HTMLLegendElement>;
            li: React.DetailedHTMLProps<React.LiHTMLAttributes<HTMLLIElement>, HTMLLIElement>;
            link: React.DetailedHTMLProps<React.LinkHTMLAttributes<HTMLLinkElement>, HTMLLinkElement>;
            main: React.DetailedHTMLProps<React.HTMLAttributes<HTMLElement>, HTMLElement>;
            map: React.DetailedHTMLProps<React.MapHTMLAttributes<HTMLMapElement>, HTMLMapElement>;
            mark: React.DetailedHTMLProps<React.HTMLAttributes<HTMLElement>, HTMLElement>;
            menu: React.DetailedHTMLProps<React.MenuHTMLAttributes<HTMLElement>, HTMLElement>;
            menuitem: React.DetailedHTMLProps<React.HTMLAttributes<HTMLElement>, HTMLElement>;
            meta: React.DetailedHTMLProps<React.MetaHTMLAttributes<HTMLMetaElement>, HTMLMetaElement>;
            meter: React.DetailedHTMLProps<React.MeterHTMLAttributes<HTMLElement>, HTMLElement>;
            nav: React.DetailedHTMLProps<React.HTMLAttributes<HTMLElement>, HTMLElement>;
            noindex: React.DetailedHTMLProps<React.HTMLAttributes<HTMLElement>, HTMLElement>;
            noscript: React.DetailedHTMLProps<React.HTMLAttributes<HTMLElement>, HTMLElement>;
            object: React.DetailedHTMLProps<React.ObjectHTMLAttributes<HTMLObjectElement>, HTMLObjectElement>;
            ol: React.DetailedHTMLProps<React.OlHTMLAttributes<HTMLOListElement>, HTMLOListElement>;
            optgroup: React.DetailedHTMLProps<React.OptgroupHTMLAttributes<HTMLOptGroupElement>, HTMLOptGroupElement>;
            option: React.DetailedHTMLProps<React.OptionHTMLAttributes<HTMLOptionElement>, HTMLOptionElement>;
            output: React.DetailedHTMLProps<React.OutputHTMLAttributes<HTMLElement>, HTMLElement>;
            p: React.DetailedHTMLProps<React.HTMLAttributes<HTMLParagraphElement>, HTMLParagraphElement>;
            param: React.DetailedHTMLProps<React.ParamHTMLAttributes<HTMLParamElement>, HTMLParamElement>;
            picture: React.DetailedHTMLProps<React.HTMLAttributes<HTMLElement>, HTMLElement>;
            pre: React.DetailedHTMLProps<React.HTMLAttributes<HTMLPreElement>, HTMLPreElement>;
            progress: React.DetailedHTMLProps<React.ProgressHTMLAttributes<HTMLProgressElement>, HTMLProgressElement>;
            q: React.DetailedHTMLProps<React.QuoteHTMLAttributes<HTMLQuoteElement>, HTMLQuoteElement>;
            rp: React.DetailedHTMLProps<React.HTMLAttributes<HTMLElement>, HTMLElement>;
            rt: React.DetailedHTMLProps<React.HTMLAttributes<HTMLElement>, HTMLElement>;
            ruby: React.DetailedHTMLProps<React.HTMLAttributes<HTMLElement>, HTMLElement>;
            s: React.DetailedHTMLProps<React.HTMLAttributes<HTMLElement>, HTMLElement>;
            samp: React.DetailedHTMLProps<React.HTMLAttributes<HTMLElement>, HTMLElement>;
            slot: React.DetailedHTMLProps<React.SlotHTMLAttributes<HTMLSlotElement>, HTMLSlotElement>;
            script: React.DetailedHTMLProps<React.ScriptHTMLAttributes<HTMLScriptElement>, HTMLScriptElement>;
            section: React.DetailedHTMLProps<React.HTMLAttributes<HTMLElement>, HTMLElement>;
            select: React.DetailedHTMLProps<React.SelectHTMLAttributes<HTMLSelectElement>, HTMLSelectElement>;
            small: React.DetailedHTMLProps<React.HTMLAttributes<HTMLElement>, HTMLElement>;
            source: React.DetailedHTMLProps<React.SourceHTMLAttributes<HTMLSourceElement>, HTMLSourceElement>;
            span: React.DetailedHTMLProps<React.HTMLAttributes<HTMLSpanElement>, HTMLSpanElement>;
            strong: React.DetailedHTMLProps<React.HTMLAttributes<HTMLElement>, HTMLElement>;
            style: React.DetailedHTMLProps<React.StyleHTMLAttributes<HTMLStyleElement>, HTMLStyleElement>;
            sub: React.DetailedHTMLProps<React.HTMLAttributes<HTMLElement>, HTMLElement>;
            summary: React.DetailedHTMLProps<React.HTMLAttributes<HTMLElement>, HTMLElement>;
            sup: React.DetailedHTMLProps<React.HTMLAttributes<HTMLElement>, HTMLElement>;
            table: React.DetailedHTMLProps<React.TableHTMLAttributes<HTMLTableElement>, HTMLTableElement>;
            template: React.DetailedHTMLProps<React.HTMLAttributes<HTMLTemplateElement>, HTMLTemplateElement>;
            tbody: React.DetailedHTMLProps<React.HTMLAttributes<HTMLTableSectionElement>, HTMLTableSectionElement>;
            td: React.DetailedHTMLProps<React.TdHTMLAttributes<HTMLTableDataCellElement>, HTMLTableDataCellElement>;
            textarea: React.DetailedHTMLProps<React.TextareaHTMLAttributes<HTMLTextAreaElement>, HTMLTextAreaElement>;
            tfoot: React.DetailedHTMLProps<React.HTMLAttributes<HTMLTableSectionElement>, HTMLTableSectionElement>;
            th: React.DetailedHTMLProps<React.ThHTMLAttributes<HTMLTableHeaderCellElement>, HTMLTableHeaderCellElement>;
            thead: React.DetailedHTMLProps<React.HTMLAttributes<HTMLTableSectionElement>, HTMLTableSectionElement>;
            time: React.DetailedHTMLProps<React.TimeHTMLAttributes<HTMLElement>, HTMLElement>;
            title: React.DetailedHTMLProps<React.HTMLAttributes<HTMLTitleElement>, HTMLTitleElement>;
            tr: React.DetailedHTMLProps<React.HTMLAttributes<HTMLTableRowElement>, HTMLTableRowElement>;
            track: React.DetailedHTMLProps<React.TrackHTMLAttributes<HTMLTrackElement>, HTMLTrackElement>;
            u: React.DetailedHTMLProps<React.HTMLAttributes<HTMLElement>, HTMLElement>;
            ul: React.DetailedHTMLProps<React.HTMLAttributes<HTMLUListElement>, HTMLUListElement>;
            "var": React.DetailedHTMLProps<React.HTMLAttributes<HTMLElement>, HTMLElement>;
            video: React.DetailedHTMLProps<React.VideoHTMLAttributes<HTMLVideoElement>, HTMLVideoElement>;
            wbr: React.DetailedHTMLProps<React.HTMLAttributes<HTMLElement>, HTMLElement>;
            webview: React.DetailedHTMLProps<React.WebViewHTMLAttributes<HTMLWebViewElement>, HTMLWebViewElement>;

            // SVG
            svg: React.SVGProps<SVGSVGElement>;

            animate: React.SVGProps<SVGElement>; // TODO: It is SVGAnimateElement but is not in TypeScript's lib.dom.d.ts for now.
            animateMotion: React.SVGProps<SVGElement>;
            animateTransform: React.SVGProps<SVGElement>; // TODO: It is SVGAnimateTransformElement but is not in TypeScript's lib.dom.d.ts for now.
            circle: React.SVGProps<SVGCircleElement>;
            clipPath: React.SVGProps<SVGClipPathElement>;
            defs: React.SVGProps<SVGDefsElement>;
            desc: React.SVGProps<SVGDescElement>;
            ellipse: React.SVGProps<SVGEllipseElement>;
            feBlend: React.SVGProps<SVGFEBlendElement>;
            feColorMatrix: React.SVGProps<SVGFEColorMatrixElement>;
            feComponentTransfer: React.SVGProps<SVGFEComponentTransferElement>;
            feComposite: React.SVGProps<SVGFECompositeElement>;
            feConvolveMatrix: React.SVGProps<SVGFEConvolveMatrixElement>;
            feDiffuseLighting: React.SVGProps<SVGFEDiffuseLightingElement>;
            feDisplacementMap: React.SVGProps<SVGFEDisplacementMapElement>;
            feDistantLight: React.SVGProps<SVGFEDistantLightElement>;
            feDropShadow: React.SVGProps<SVGFEDropShadowElement>;
            feFlood: React.SVGProps<SVGFEFloodElement>;
            feFuncA: React.SVGProps<SVGFEFuncAElement>;
            feFuncB: React.SVGProps<SVGFEFuncBElement>;
            feFuncG: React.SVGProps<SVGFEFuncGElement>;
            feFuncR: React.SVGProps<SVGFEFuncRElement>;
            feGaussianBlur: React.SVGProps<SVGFEGaussianBlurElement>;
            feImage: React.SVGProps<SVGFEImageElement>;
            feMerge: React.SVGProps<SVGFEMergeElement>;
            feMergeNode: React.SVGProps<SVGFEMergeNodeElement>;
            feMorphology: React.SVGProps<SVGFEMorphologyElement>;
            feOffset: React.SVGProps<SVGFEOffsetElement>;
            fePointLight: React.SVGProps<SVGFEPointLightElement>;
            feSpecularLighting: React.SVGProps<SVGFESpecularLightingElement>;
            feSpotLight: React.SVGProps<SVGFESpotLightElement>;
            feTile: React.SVGProps<SVGFETileElement>;
            feTurbulence: React.SVGProps<SVGFETurbulenceElement>;
            filter: React.SVGProps<SVGFilterElement>;
            foreignObject: React.SVGProps<SVGForeignObjectElement>;
            g: React.SVGProps<SVGGElement>;
            image: React.SVGProps<SVGImageElement>;
            line: React.SVGProps<SVGLineElement>;
            linearGradient: React.SVGProps<SVGLinearGradientElement>;
            marker: React.SVGProps<SVGMarkerElement>;
            mask: React.SVGProps<SVGMaskElement>;
            metadata: React.SVGProps<SVGMetadataElement>;
            mpath: React.SVGProps<SVGElement>;
            path: React.SVGProps<SVGPathElement>;
            pattern: React.SVGProps<SVGPatternElement>;
            polygon: React.SVGProps<SVGPolygonElement>;
            polyline: React.SVGProps<SVGPolylineElement>;
            radialGradient: React.SVGProps<SVGRadialGradientElement>;
            rect: React.SVGProps<SVGRectElement>;
            stop: React.SVGProps<SVGStopElement>;
            switch: React.SVGProps<SVGSwitchElement>;
            symbol: React.SVGProps<SVGSymbolElement>;
            text: React.SVGProps<SVGTextElement>;
            textPath: React.SVGProps<SVGTextPathElement>;
            tspan: React.SVGProps<SVGTSpanElement>;
            use: React.SVGProps<SVGUseElement>;
            view: React.SVGProps<SVGViewElement>;
        }
    }
}<|MERGE_RESOLUTION|>--- conflicted
+++ resolved
@@ -23,11 +23,8 @@
 //                 Kyle Scully <https://github.com/zieka>
 //                 Cong Zhang <https://github.com/dancerphil>
 //                 Dimitri Mitropoulos <https://github.com/dimitropoulos>
-<<<<<<< HEAD
 //                 JongChan Choi <https://github.com/disjukr>
-=======
 //                 Victor Magalhães <https://github.com/vhfmag>
->>>>>>> ab7d2485
 // Definitions: https://github.com/DefinitelyTyped/DefinitelyTyped
 // TypeScript Version: 2.8
 
