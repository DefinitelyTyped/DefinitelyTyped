// Type definitions for React 16.3
// Project: http://facebook.github.io/react/
// Definitions by: Asana <https://asana.com>
//                 AssureSign <http://www.assuresign.com>
//                 Microsoft <https://microsoft.com>
//                 John Reilly <https://github.com/johnnyreilly>
//                 Benoit Benezech <https://github.com/bbenezech>
//                 Patricio Zavolinsky <https://github.com/pzavolinsky>
//                 Digiguru <https://github.com/digiguru>
//                 Eric Anderson <https://github.com/ericanderson>
//                 Albert Kurniawan <https://github.com/morcerf>
//                 Tanguy Krotoff <https://github.com/tkrotoff>
//                 Dovydas Navickas <https://github.com/DovydasNavickas>
//                 Stéphane Goetz <https://github.com/onigoetz>
//                 Josh Rutherford <https://github.com/theruther4d>
//                 Guilherme Hübner <https://github.com/guilhermehubner>
//                 Josh Goldberg <https://github.com/joshuakgoldberg>
//                 Johann Rakotoharisoa <https://github.com/jrakotoharisoa>
// Definitions: https://github.com/DefinitelyTyped/DefinitelyTyped
// TypeScript Version: 2.6

/*
Known Problems & Workarounds
1. The type of cloneElement is incorrect.
cloneElement(element, props) should accept props object with a subset of properties on element.props.
React attributes, such as key and ref, should also be accepted in props, but should not exist on element.props.
The "correct" way to model this, then, is with:
declare function cloneElement<P extends Q, Q>(
    element: ReactElement<P>,
    props?: Q & Attributes,
    ...children: ReactNode[]): ReactElement<P>;
However, type inference for Q defaults to {} when intersected with another type.
(https://github.com/Microsoft/TypeScript/pull/5738#issuecomment-181904905)
And since any object is assignable to {}, we would lose the type safety of the P extends Q constraint.
Therefore, the type of props is left as Q, which should work for most cases.
If you need to call cloneElement with key or ref, you'll need a type cast:
interface ButtonProps {
    label: string;
    isDisabled?: boolean;
}
var element: React.CElement<ButtonProps, Button>;
React.cloneElement(element, { label: "label" });
// cloning with optional props requires a cast
React.cloneElement(element, <{ isDisabled?: boolean }>{ isDisabled: true });
// cloning with key or ref requires a cast
React.cloneElement(element, <React.ClassAttributes<Button>>{ ref: button => button.reset() });
React.cloneElement(element, <{ isDisabled?: boolean } & React.Attributes>{
    key: "disabledButton",
    isDisabled: true
});
*/

/// <reference path="global.d.ts" />

import * as CSS from 'csstype';

type NativeAnimationEvent = AnimationEvent;
type NativeClipboardEvent = ClipboardEvent;
type NativeCompositionEvent = CompositionEvent;
type NativeDragEvent = DragEvent;
type NativeFocusEvent = FocusEvent;
type NativeKeyboardEvent = KeyboardEvent;
type NativeMouseEvent = MouseEvent;
type NativeTouchEvent = TouchEvent;
type NativeTransitionEvent = TransitionEvent;
type NativeUIEvent = UIEvent;
type NativeWheelEvent = WheelEvent;

// tslint:disable-next-line:export-just-namespace
export = React;
export as namespace React;

declare namespace React {
    //
    // React Elements
    // ----------------------------------------------------------------------

    type ReactType<P = any> = string | ComponentType<P>;
    type ComponentType<P = {}> = ComponentClass<P> | StatelessComponent<P>;

    type Key = string | number;
    type Ref<T> = string | { bivarianceHack(instance: T | null): any }["bivarianceHack"];

    // tslint:disable-next-line:interface-over-type-literal
    type ComponentState = {};

    interface Attributes {
        key?: Key;
    }
    interface ClassAttributes<T> extends Attributes {
        ref?: Ref<T>;
    }

    interface ReactElement<P> {
        type: string | ComponentClass<P> | SFC<P>;
        props: P;
        key: Key | null;
    }

    interface SFCElement<P> extends ReactElement<P> {
        type: SFC<P>;
    }

    type CElement<P, T extends Component<P, ComponentState>> = ComponentElement<P, T>;
    interface ComponentElement<P, T extends Component<P, ComponentState>> extends ReactElement<P> {
        type: ComponentClass<P>;
        ref?: Ref<T>;
    }

    type ClassicElement<P> = CElement<P, ClassicComponent<P, ComponentState>>;

    // string fallback for custom web-components
    interface DOMElement<P extends HTMLAttributes<T> | SVGAttributes<T>, T extends Element> extends ReactElement<P> {
        type: string;
        ref: Ref<T>;
    }

    // ReactHTML for ReactHTMLElement
    // tslint:disable-next-line:no-empty-interface
    interface ReactHTMLElement<T extends HTMLElement> extends DetailedReactHTMLElement<AllHTMLAttributes<T>, T> { }

    interface DetailedReactHTMLElement<P extends HTMLAttributes<T>, T extends HTMLElement> extends DOMElement<P, T> {
        type: keyof ReactHTML;
    }

    // ReactSVG for ReactSVGElement
    interface ReactSVGElement extends DOMElement<SVGAttributes<SVGElement>, SVGElement> {
        type: keyof ReactSVG;
    }

    interface ReactPortal {
        key: Key | null;
        children: ReactNode;
    }

    //
    // Factories
    // ----------------------------------------------------------------------

    type Factory<P> = (props?: Attributes & P, ...children: ReactNode[]) => ReactElement<P>;

    type SFCFactory<P> = (props?: Attributes & P, ...children: ReactNode[]) => SFCElement<P>;

    type ComponentFactory<P, T extends Component<P, ComponentState>> =
        (props?: ClassAttributes<T> & P, ...children: ReactNode[]) => CElement<P, T>;

    type CFactory<P, T extends Component<P, ComponentState>> = ComponentFactory<P, T>;
    type ClassicFactory<P> = CFactory<P, ClassicComponent<P, ComponentState>>;

    type DOMFactory<P extends DOMAttributes<T>, T extends Element> =
        (props?: ClassAttributes<T> & P | null, ...children: ReactNode[]) => DOMElement<P, T>;

    // tslint:disable-next-line:no-empty-interface
    interface HTMLFactory<T extends HTMLElement> extends DetailedHTMLFactory<AllHTMLAttributes<T>, T> {}

    interface DetailedHTMLFactory<P extends HTMLAttributes<T>, T extends HTMLElement> extends DOMFactory<P, T> {
        (props?: ClassAttributes<T> & P | null, ...children: ReactNode[]): DetailedReactHTMLElement<P, T>;
    }

    interface SVGFactory extends DOMFactory<SVGAttributes<SVGElement>, SVGElement> {
        (props?: ClassAttributes<SVGElement> & SVGAttributes<SVGElement> | null, ...children: ReactNode[]): ReactSVGElement;
    }

    //
    // React Nodes
    // http://facebook.github.io/react/docs/glossary.html
    // ----------------------------------------------------------------------

    type ReactText = string | number;
    type ReactChild = ReactElement<any> | ReactText;

    // Should be Array<ReactNode> but type aliases cannot be recursive
    type ReactFragment = {} | Array<ReactChild | any[] | boolean>;
    type ReactNode = ReactChild | ReactFragment | ReactPortal | string | number | boolean | null | undefined;

    //
    // Top Level API
    // ----------------------------------------------------------------------

    // DOM Elements
    function createFactory<T extends HTMLElement>(
        type: keyof ReactHTML): HTMLFactory<T>;
    function createFactory(
        type: keyof ReactSVG): SVGFactory;
    function createFactory<P extends DOMAttributes<T>, T extends Element>(
        type: string): DOMFactory<P, T>;

    // Custom components
    function createFactory<P>(type: SFC<P>): SFCFactory<P>;
    function createFactory<P>(
        type: ClassType<P, ClassicComponent<P, ComponentState>, ClassicComponentClass<P>>): CFactory<P, ClassicComponent<P, ComponentState>>;
    function createFactory<P, T extends Component<P, ComponentState>, C extends ComponentClass<P>>(
        type: ClassType<P, T, C>): CFactory<P, T>;
    function createFactory<P>(type: ComponentClass<P>): Factory<P>;

    // DOM Elements
    // TODO: generalize this to everything in `keyof ReactHTML`, not just "input"
    function createElement(
        type: "input",
        props?: InputHTMLAttributes<HTMLInputElement> & ClassAttributes<HTMLInputElement> | null,
        ...children: ReactNode[]): DetailedReactHTMLElement<InputHTMLAttributes<HTMLInputElement>, HTMLInputElement>;
    function createElement<P extends HTMLAttributes<T>, T extends HTMLElement>(
        type: keyof ReactHTML,
        props?: ClassAttributes<T> & P | null,
        ...children: ReactNode[]): DetailedReactHTMLElement<P, T>;
    function createElement<P extends SVGAttributes<T>, T extends SVGElement>(
        type: keyof ReactSVG,
        props?: ClassAttributes<T> & P | null,
        ...children: ReactNode[]): ReactSVGElement;
    function createElement<P extends DOMAttributes<T>, T extends Element>(
        type: string,
        props?: ClassAttributes<T> & P | null,
        ...children: ReactNode[]): DOMElement<P, T>;

    // Custom components
    function createElement<P>(
        type: SFC<P>,
        props?: Attributes & P | null,
        ...children: ReactNode[]): SFCElement<P>;
    function createElement<P>(
        type: ClassType<P, ClassicComponent<P, ComponentState>, ClassicComponentClass<P>>,
        props?: ClassAttributes<ClassicComponent<P, ComponentState>> & P | null,
        ...children: ReactNode[]): CElement<P, ClassicComponent<P, ComponentState>>;
    function createElement<P, T extends Component<P, ComponentState>, C extends ComponentClass<P>>(
        type: ClassType<P, T, C>,
        props?: ClassAttributes<T> & P | null,
        ...children: ReactNode[]): CElement<P, T>;
    function createElement<P>(
        type: SFC<P> | ComponentClass<P> | string,
        props?: Attributes & P | null,
        ...children: ReactNode[]): ReactElement<P>;

    // DOM Elements
    // ReactHTMLElement
    function cloneElement<P extends HTMLAttributes<T>, T extends HTMLElement>(
        element: DetailedReactHTMLElement<P, T>,
        props?: P,
        ...children: ReactNode[]): DetailedReactHTMLElement<P, T>;
    // ReactHTMLElement, less specific
    function cloneElement<P extends HTMLAttributes<T>, T extends HTMLElement>(
        element: ReactHTMLElement<T>,
        props?: P,
        ...children: ReactNode[]): ReactHTMLElement<T>;
    // SVGElement
    function cloneElement<P extends SVGAttributes<T>, T extends SVGElement>(
        element: ReactSVGElement,
        props?: P,
        ...children: ReactNode[]): ReactSVGElement;
    // DOM Element (has to be the last, because type checking stops at first overload that fits)
    function cloneElement<P extends DOMAttributes<T>, T extends Element>(
        element: DOMElement<P, T>,
        props?: DOMAttributes<T> & P,
        ...children: ReactNode[]): DOMElement<P, T>;

    // Custom components
    function cloneElement<P extends Q, Q>(
        element: SFCElement<P>,
        props?: Q, // should be Q & Attributes, but then Q is inferred as {}
        ...children: ReactNode[]): SFCElement<P>;
    function cloneElement<P extends Q, Q, T extends Component<P, ComponentState>>(
        element: CElement<P, T>,
        props?: Q, // should be Q & ClassAttributes<T>
        ...children: ReactNode[]): CElement<P, T>;
    function cloneElement<P extends Q, Q>(
        element: ReactElement<P>,
        props?: Q, // should be Q & Attributes
        ...children: ReactNode[]): ReactElement<P>;

    function isValidElement<P>(object: {} | null | undefined): object is ReactElement<P>;

    const Children: ReactChildren;
    const Fragment: ComponentType;
    const StrictMode: ComponentType;
    const version: string;

    //
    // Component API
    // ----------------------------------------------------------------------

    type ReactInstance = Component<any> | Element;

    // Base component for plain JS classes
    // tslint:disable-next-line:no-empty-interface
    interface Component<P = {}, S = {}, SS = never> extends ComponentLifecycle<P, S, SS> { }
    class Component<P, S> {
        constructor(props: P, context?: any);

        // We MUST keep setState() as a unified signature because it allows proper checking of the method return type.
        // See: https://github.com/DefinitelyTyped/DefinitelyTyped/issues/18365#issuecomment-351013257
        // Also, the ` | S` allows intellisense to not be dumbisense
        setState<K extends keyof S>(
            state: ((prevState: Readonly<S>, props: P) => (Pick<S, K> | S | null)) | (Pick<S, K> | S | null),
            callback?: () => void
        ): void;

        forceUpdate(callBack?: () => void): void;
        render(): ReactNode;

        // React.Props<T> is now deprecated, which means that the `children`
        // property is not available on `P` by default, even though you can
        // always pass children as variadic arguments to `createElement`.
        // In the future, if we can define its call signature conditionally
        // on the existence of `children` in `P`, then we should remove this.
        props: Readonly<{ children?: ReactNode }> & Readonly<P>;
        state: Readonly<S>;
        context: any;
        refs: {
            [key: string]: ReactInstance
        };
    }

    class PureComponent<P = {}, S = {}> extends Component<P, S> { }

    interface ClassicComponent<P = {}, S = {}> extends Component<P, S> {
        replaceState(nextState: S, callback?: () => void): void;
        isMounted(): boolean;
        getInitialState?(): S;
    }

    interface ChildContextProvider<CC> {
        getChildContext(): CC;
    }

    //
    // Class Interfaces
    // ----------------------------------------------------------------------

    type SFC<P = {}> = StatelessComponent<P>;
    interface StatelessComponent<P = {}> {
        (props: P & { children?: ReactNode }, context?: any): ReactElement<any> | null;
        propTypes?: ValidationMap<P>;
        contextTypes?: ValidationMap<any>;
        defaultProps?: Partial<P>;
        displayName?: string;
    }

    interface ComponentClass<P = {}> extends StaticLifecycle<P, any> {
        new (props: P, context?: any): Component<P, ComponentState>;
        propTypes?: ValidationMap<P>;
        contextTypes?: ValidationMap<any>;
        childContextTypes?: ValidationMap<any>;
        defaultProps?: Partial<P>;
        displayName?: string;
    }

    interface ClassicComponentClass<P = {}> extends ComponentClass<P> {
        new (props: P, context?: any): ClassicComponent<P, ComponentState>;
        getDefaultProps?(): P;
    }

    /**
     * We use an intersection type to infer multiple type parameters from
     * a single argument, which is useful for many top-level API defs.
     * See https://github.com/Microsoft/TypeScript/issues/7234 for more info.
     */
    type ClassType<P, T extends Component<P, ComponentState>, C extends ComponentClass<P>> =
        C &
        (new (props: P, context?: any) => T) &
        (new (props: P, context?: any) => { props: P });

    //
    // Component Specs and Lifecycle
    // ----------------------------------------------------------------------

    // This should actually be something like `Lifecycle<P, S> | DeprecatedLifecycle<P, S>`,
    // as React will _not_ call the deprecated lifecycle methods if any of the new lifecycle
    // methods are present.
    interface ComponentLifecycle<P, S, SS = never> extends NewLifecycle<P, S, SS>, DeprecatedLifecycle<P, S> {
        /**
         * Called immediately after a compoment is mounted. Setting state here will trigger re-rendering.
         */
        componentDidMount?(): void;
        /**
         * Called to determine whether the change in props and state should trigger a re-render.
         *
         * `Component` always returns true.
         * `PureComponent` implements a shallow comparison on props and state and returns true if any
         * props or states have changed.
         *
         * If false is returned, `Component#render`, `componentWillUpdate`
         * and `componentDidUpdate` will not be called.
         */
        shouldComponentUpdate?(nextProps: Readonly<P>, nextState: Readonly<S>, nextContext: any): boolean;
        /**
         * Called immediately before a component is destroyed. Perform any necessary cleanup in this method, such as
         * cancelled network requests, or cleaning up any DOM elements created in `componentDidMount`.
         */
        componentWillUnmount?(): void;
        /**
         * Catches exceptions generated in descendant components. Unhandled exceptions will cause
         * the entire component tree to unmount.
         */
        componentDidCatch?(error: Error, errorInfo: ErrorInfo): void;
    }

    // Unfortunately, we have no way of declaring that the component constructor must implement this
    interface StaticLifecycle<P, S> {
        getDerivedStateFromProps?: GetDerivedStateFromProps<P, S>;
    }

    type GetDerivedStateFromProps<P, S> =
        /**
         * Returns an update to a component's state based on its new props and old state.
         *
         * Note: its presence prevents any of the deprecated lifecycle methods from being invoked
         */
        (nextProps: Readonly<P>, prevState: S) => Partial<S> | null;

    // This should be "infer SS" but can't use it yet
    interface NewLifecycle<P, S, SS> {
        /**
         * Runs before React applies the result of `render` to the document, and
         * returns an object to be given to componentDidUpdate. Useful for saving
         * things such as scroll position before `render` causes changes to it.
         *
         * Note: the presence of getSnapshotBeforeUpdate prevents any of the deprecated
         * lifecycle events from running.
         */
        getSnapshotBeforeUpdate?(prevProps: Readonly<P>, prevState: Readonly<S>): SS | null;
        /**
         * Called immediately after updating occurs. Not called for the initial render.
         *
         * The snapshot is only present if getSnapshotBeforeUpdate is present and returns non-null.
         */
        componentDidUpdate?(prevProps: Readonly<P>, prevState: Readonly<S>, snapshot?: SS): void;
    }

    interface DeprecatedLifecycle<P, S> {
        /**
         * Called immediately before mounting occurs, and before `Component#render`.
         * Avoid introducing any side-effects or subscriptions in this method.
         *
         * Note: the presence of getSnapshotBeforeUpdate or getDerivedStateFromProps
         * prevents this from being invoked.
         *
         * @deprecated 16.3, use componentDidMount or the constructor instead; will stop working in React 17
         * @see https://reactjs.org/blog/2018/03/27/update-on-async-rendering.html#initializing-state
         * @see https://reactjs.org/blog/2018/03/27/update-on-async-rendering.html#gradual-migration-path
         */
        componentWillMount?(): void;
        /**
         * Called immediately before mounting occurs, and before `Component#render`.
         * Avoid introducing any side-effects or subscriptions in this method.
         *
         * This method will not stop working in React 17.
         *
         * Note: the presence of getSnapshotBeforeUpdate or getDerivedStateFromProps
         * prevents this from being invoked.
         *
         * @deprecated 16.3, use componentDidMount or the constructor instead
         * @see https://reactjs.org/blog/2018/03/27/update-on-async-rendering.html#initializing-state
         * @see https://reactjs.org/blog/2018/03/27/update-on-async-rendering.html#gradual-migration-path
         */
        UNSAFE_componentWillMount?(): void;
        /**
         * Called when the component may be receiving new props.
         * React may call this even if props have not changed, so be sure to compare new and existing
         * props if you only want to handle changes.
         *
         * Calling `Component#setState` generally does not trigger this method.
         *
         * Note: the presence of getSnapshotBeforeUpdate or getDerivedStateFromProps
         * prevents this from being invoked.
         *
         * @deprecated 16.3, use static getDerivedStateFromProps instead; will stop working in React 17
         * @see https://reactjs.org/blog/2018/03/27/update-on-async-rendering.html#updating-state-based-on-props
         * @see https://reactjs.org/blog/2018/03/27/update-on-async-rendering.html#gradual-migration-path
         */
        componentWillReceiveProps?(nextProps: Readonly<P>, nextContext: any): void;
        /**
         * Called when the component may be receiving new props.
         * React may call this even if props have not changed, so be sure to compare new and existing
         * props if you only want to handle changes.
         *
         * Calling `Component#setState` generally does not trigger this method.
         *
         * This method will not stop working in React 17.
         *
         * Note: the presence of getSnapshotBeforeUpdate or getDerivedStateFromProps
         * prevents this from being invoked.
         *
         * @deprecated 16.3, use static getDerivedStateFromProps instead
         * @see https://reactjs.org/blog/2018/03/27/update-on-async-rendering.html#updating-state-based-on-props
         * @see https://reactjs.org/blog/2018/03/27/update-on-async-rendering.html#gradual-migration-path
         */
        UNSAFE_componentWillReceiveProps?(nextProps: Readonly<P>, nextContext: any): void;
        /**
         * Called immediately before rendering when new props or state is received. Not called for the initial render.
         *
         * Note: You cannot call `Component#setState` here.
         *
         * Note: the presence of getSnapshotBeforeUpdate or getDerivedStateFromProps
         * prevents this from being invoked.
         *
         * @deprecated 16.3, use getSnapshotBeforeUpdate instead; will stop working in React 17
         * @see https://reactjs.org/blog/2018/03/27/update-on-async-rendering.html#reading-dom-properties-before-an-update
         * @see https://reactjs.org/blog/2018/03/27/update-on-async-rendering.html#gradual-migration-path
         */
        componentWillUpdate?(nextProps: Readonly<P>, nextState: Readonly<S>, nextContext: any): void;
        /**
         * Called immediately before rendering when new props or state is received. Not called for the initial render.
         *
         * Note: You cannot call `Component#setState` here.
         *
         * This method will not stop working in React 17.
         *
         * Note: the presence of getSnapshotBeforeUpdate or getDerivedStateFromProps
         * prevents this from being invoked.
         *
         * @deprecated 16.3, use getSnapshotBeforeUpdate instead
         * @see https://reactjs.org/blog/2018/03/27/update-on-async-rendering.html#reading-dom-properties-before-an-update
         * @see https://reactjs.org/blog/2018/03/27/update-on-async-rendering.html#gradual-migration-path
         */
        UNSAFE_componentWillUpdate?(nextProps: Readonly<P>, nextState: Readonly<S>, nextContext: any): void;
    }

    interface Mixin<P, S> extends ComponentLifecycle<P, S> {
        mixins?: Array<Mixin<P, S>>;
        statics?: {
            [key: string]: any;
        };

        displayName?: string;
        propTypes?: ValidationMap<any>;
        contextTypes?: ValidationMap<any>;
        childContextTypes?: ValidationMap<any>;

        getDefaultProps?(): P;
        getInitialState?(): S;
    }

    interface ComponentSpec<P, S> extends Mixin<P, S> {
        render(): ReactNode;

        [propertyName: string]: any;
    }

    //
    // Event System
    // ----------------------------------------------------------------------

    interface SyntheticEvent<T> {
        bubbles: boolean;
        /**
         * A reference to the element on which the event listener is registered.
         */
        currentTarget: EventTarget & T;
        cancelable: boolean;
        defaultPrevented: boolean;
        eventPhase: number;
        isTrusted: boolean;
        nativeEvent: Event;
        preventDefault(): void;
        isDefaultPrevented(): boolean;
        stopPropagation(): void;
        isPropagationStopped(): boolean;
        persist(): void;
        // If you thought this should be `EventTarget & T`, see https://github.com/DefinitelyTyped/DefinitelyTyped/pull/12239
        /**
         * A reference to the element from which the event was originally dispatched.
         * This might be a child element to the element on which the event listener is registered.
         *
         * @see currentTarget
         */
        target: EventTarget;
        timeStamp: number;
        type: string;
    }

    interface ClipboardEvent<T> extends SyntheticEvent<T> {
        clipboardData: DataTransfer;
        nativeEvent: NativeClipboardEvent;
    }

    interface CompositionEvent<T> extends SyntheticEvent<T> {
        data: string;
        nativeEvent: NativeCompositionEvent;
    }

    interface DragEvent<T> extends MouseEvent<T> {
        dataTransfer: DataTransfer;
        nativeEvent: NativeDragEvent;
    }

    interface FocusEvent<T> extends SyntheticEvent<T> {
        nativeEvent: NativeFocusEvent;
        relatedTarget: EventTarget;
        target: EventTarget & T;
    }

    // tslint:disable-next-line:no-empty-interface
    interface FormEvent<T> extends SyntheticEvent<T> {
    }

    interface InvalidEvent<T> extends SyntheticEvent<T> {
        target: EventTarget & T;
    }

    interface ChangeEvent<T> extends SyntheticEvent<T> {
        target: EventTarget & T;
    }

    interface KeyboardEvent<T> extends SyntheticEvent<T> {
        altKey: boolean;
        charCode: number;
        ctrlKey: boolean;
        /**
         * See [DOM Level 3 Events spec](https://www.w3.org/TR/uievents-key/#keys-modifier). for a list of valid (case-sensitive) arguments to this method.
         */
        getModifierState(key: string): boolean;
        /**
         * See the [DOM Level 3 Events spec](https://www.w3.org/TR/uievents-key/#named-key-attribute-values). for possible values
         */
        key: string;
        keyCode: number;
        locale: string;
        location: number;
        metaKey: boolean;
        nativeEvent: NativeKeyboardEvent;
        repeat: boolean;
        shiftKey: boolean;
        which: number;
    }

    interface MouseEvent<T> extends SyntheticEvent<T> {
        altKey: boolean;
        button: number;
        buttons: number;
        clientX: number;
        clientY: number;
        ctrlKey: boolean;
        /**
         * See [DOM Level 3 Events spec](https://www.w3.org/TR/uievents-key/#keys-modifier). for a list of valid (case-sensitive) arguments to this method.
         */
        getModifierState(key: string): boolean;
        metaKey: boolean;
        nativeEvent: NativeMouseEvent;
        pageX: number;
        pageY: number;
        relatedTarget: EventTarget;
        screenX: number;
        screenY: number;
        shiftKey: boolean;
    }

    interface TouchEvent<T> extends SyntheticEvent<T> {
        altKey: boolean;
        changedTouches: TouchList;
        ctrlKey: boolean;
        /**
         * See [DOM Level 3 Events spec](https://www.w3.org/TR/uievents-key/#keys-modifier). for a list of valid (case-sensitive) arguments to this method.
         */
        getModifierState(key: string): boolean;
        metaKey: boolean;
        nativeEvent: NativeTouchEvent;
        shiftKey: boolean;
        targetTouches: TouchList;
        touches: TouchList;
    }

    interface UIEvent<T> extends SyntheticEvent<T> {
        detail: number;
        nativeEvent: NativeUIEvent;
        view: AbstractView;
    }

    interface WheelEvent<T> extends MouseEvent<T> {
        deltaMode: number;
        deltaX: number;
        deltaY: number;
        deltaZ: number;
        nativeEvent: NativeWheelEvent;
    }

    interface AnimationEvent<T> extends SyntheticEvent<T> {
        animationName: string;
        elapsedTime: number;
        nativeEvent: NativeAnimationEvent;
        pseudoElement: string;
    }

    interface TransitionEvent<T> extends SyntheticEvent<T> {
        elapsedTime: number;
        nativeEvent: NativeTransitionEvent;
        propertyName: string;
        pseudoElement: string;
    }

    //
    // Event Handler Types
    // ----------------------------------------------------------------------

    type EventHandler<E extends SyntheticEvent<any>> = { bivarianceHack(event: E): void }["bivarianceHack"];

    type ReactEventHandler<T> = EventHandler<SyntheticEvent<T>>;

    type ClipboardEventHandler<T> = EventHandler<ClipboardEvent<T>>;
    type CompositionEventHandler<T> = EventHandler<CompositionEvent<T>>;
    type DragEventHandler<T> = EventHandler<DragEvent<T>>;
    type FocusEventHandler<T> = EventHandler<FocusEvent<T>>;
    type FormEventHandler<T> = EventHandler<FormEvent<T>>;
    type ChangeEventHandler<T> = EventHandler<ChangeEvent<T>>;
    type KeyboardEventHandler<T> = EventHandler<KeyboardEvent<T>>;
    type MouseEventHandler<T> = EventHandler<MouseEvent<T>>;
    type TouchEventHandler<T> = EventHandler<TouchEvent<T>>;
    type UIEventHandler<T> = EventHandler<UIEvent<T>>;
    type WheelEventHandler<T> = EventHandler<WheelEvent<T>>;
    type AnimationEventHandler<T> = EventHandler<AnimationEvent<T>>;
    type TransitionEventHandler<T> = EventHandler<TransitionEvent<T>>;

    //
    // Props / DOM Attributes
    // ----------------------------------------------------------------------

    /**
     * @deprecated. This was used to allow clients to pass `ref` and `key`
     * to `createElement`, which is no longer necessary due to intersection
     * types. If you need to declare a props object before passing it to
     * `createElement` or a factory, use `ClassAttributes<T>`:
     *
     * ```ts
     * var b: Button | null;
     * var props: ButtonProps & ClassAttributes<Button> = {
     *     ref: b => button = b, // ok!
     *     label: "I'm a Button"
     * };
     * ```
     */
    interface Props<T> {
        children?: ReactNode;
        key?: Key;
        ref?: Ref<T>;
    }

    interface HTMLProps<T> extends AllHTMLAttributes<T>, ClassAttributes<T> {
    }

    type DetailedHTMLProps<E extends HTMLAttributes<T>, T> = ClassAttributes<T> & E;

    interface SVGProps<T> extends SVGAttributes<T>, ClassAttributes<T> {
    }

    interface DOMAttributes<T> {
        children?: ReactNode;
        dangerouslySetInnerHTML?: {
            __html: string;
        };

        // Clipboard Events
        onCopy?: ClipboardEventHandler<T>;
        onCopyCapture?: ClipboardEventHandler<T>;
        onCut?: ClipboardEventHandler<T>;
        onCutCapture?: ClipboardEventHandler<T>;
        onPaste?: ClipboardEventHandler<T>;
        onPasteCapture?: ClipboardEventHandler<T>;

        // Composition Events
        onCompositionEnd?: CompositionEventHandler<T>;
        onCompositionEndCapture?: CompositionEventHandler<T>;
        onCompositionStart?: CompositionEventHandler<T>;
        onCompositionStartCapture?: CompositionEventHandler<T>;
        onCompositionUpdate?: CompositionEventHandler<T>;
        onCompositionUpdateCapture?: CompositionEventHandler<T>;

        // Focus Events
        onFocus?: FocusEventHandler<T>;
        onFocusCapture?: FocusEventHandler<T>;
        onBlur?: FocusEventHandler<T>;
        onBlurCapture?: FocusEventHandler<T>;

        // Form Events
        onChange?: FormEventHandler<T>;
        onChangeCapture?: FormEventHandler<T>;
        onInput?: FormEventHandler<T>;
        onInputCapture?: FormEventHandler<T>;
        onReset?: FormEventHandler<T>;
        onResetCapture?: FormEventHandler<T>;
        onSubmit?: FormEventHandler<T>;
        onSubmitCapture?: FormEventHandler<T>;
        onInvalid?: FormEventHandler<T>;
        onInvalidCapture?: FormEventHandler<T>;

        // Image Events
        onLoad?: ReactEventHandler<T>;
        onLoadCapture?: ReactEventHandler<T>;
        onError?: ReactEventHandler<T>; // also a Media Event
        onErrorCapture?: ReactEventHandler<T>; // also a Media Event

        // Keyboard Events
        onKeyDown?: KeyboardEventHandler<T>;
        onKeyDownCapture?: KeyboardEventHandler<T>;
        onKeyPress?: KeyboardEventHandler<T>;
        onKeyPressCapture?: KeyboardEventHandler<T>;
        onKeyUp?: KeyboardEventHandler<T>;
        onKeyUpCapture?: KeyboardEventHandler<T>;

        // Media Events
        onAbort?: ReactEventHandler<T>;
        onAbortCapture?: ReactEventHandler<T>;
        onCanPlay?: ReactEventHandler<T>;
        onCanPlayCapture?: ReactEventHandler<T>;
        onCanPlayThrough?: ReactEventHandler<T>;
        onCanPlayThroughCapture?: ReactEventHandler<T>;
        onDurationChange?: ReactEventHandler<T>;
        onDurationChangeCapture?: ReactEventHandler<T>;
        onEmptied?: ReactEventHandler<T>;
        onEmptiedCapture?: ReactEventHandler<T>;
        onEncrypted?: ReactEventHandler<T>;
        onEncryptedCapture?: ReactEventHandler<T>;
        onEnded?: ReactEventHandler<T>;
        onEndedCapture?: ReactEventHandler<T>;
        onLoadedData?: ReactEventHandler<T>;
        onLoadedDataCapture?: ReactEventHandler<T>;
        onLoadedMetadata?: ReactEventHandler<T>;
        onLoadedMetadataCapture?: ReactEventHandler<T>;
        onLoadStart?: ReactEventHandler<T>;
        onLoadStartCapture?: ReactEventHandler<T>;
        onPause?: ReactEventHandler<T>;
        onPauseCapture?: ReactEventHandler<T>;
        onPlay?: ReactEventHandler<T>;
        onPlayCapture?: ReactEventHandler<T>;
        onPlaying?: ReactEventHandler<T>;
        onPlayingCapture?: ReactEventHandler<T>;
        onProgress?: ReactEventHandler<T>;
        onProgressCapture?: ReactEventHandler<T>;
        onRateChange?: ReactEventHandler<T>;
        onRateChangeCapture?: ReactEventHandler<T>;
        onSeeked?: ReactEventHandler<T>;
        onSeekedCapture?: ReactEventHandler<T>;
        onSeeking?: ReactEventHandler<T>;
        onSeekingCapture?: ReactEventHandler<T>;
        onStalled?: ReactEventHandler<T>;
        onStalledCapture?: ReactEventHandler<T>;
        onSuspend?: ReactEventHandler<T>;
        onSuspendCapture?: ReactEventHandler<T>;
        onTimeUpdate?: ReactEventHandler<T>;
        onTimeUpdateCapture?: ReactEventHandler<T>;
        onVolumeChange?: ReactEventHandler<T>;
        onVolumeChangeCapture?: ReactEventHandler<T>;
        onWaiting?: ReactEventHandler<T>;
        onWaitingCapture?: ReactEventHandler<T>;

        // MouseEvents
        onClick?: MouseEventHandler<T>;
        onClickCapture?: MouseEventHandler<T>;
        onContextMenu?: MouseEventHandler<T>;
        onContextMenuCapture?: MouseEventHandler<T>;
        onDoubleClick?: MouseEventHandler<T>;
        onDoubleClickCapture?: MouseEventHandler<T>;
        onDrag?: DragEventHandler<T>;
        onDragCapture?: DragEventHandler<T>;
        onDragEnd?: DragEventHandler<T>;
        onDragEndCapture?: DragEventHandler<T>;
        onDragEnter?: DragEventHandler<T>;
        onDragEnterCapture?: DragEventHandler<T>;
        onDragExit?: DragEventHandler<T>;
        onDragExitCapture?: DragEventHandler<T>;
        onDragLeave?: DragEventHandler<T>;
        onDragLeaveCapture?: DragEventHandler<T>;
        onDragOver?: DragEventHandler<T>;
        onDragOverCapture?: DragEventHandler<T>;
        onDragStart?: DragEventHandler<T>;
        onDragStartCapture?: DragEventHandler<T>;
        onDrop?: DragEventHandler<T>;
        onDropCapture?: DragEventHandler<T>;
        onMouseDown?: MouseEventHandler<T>;
        onMouseDownCapture?: MouseEventHandler<T>;
        onMouseEnter?: MouseEventHandler<T>;
        onMouseLeave?: MouseEventHandler<T>;
        onMouseMove?: MouseEventHandler<T>;
        onMouseMoveCapture?: MouseEventHandler<T>;
        onMouseOut?: MouseEventHandler<T>;
        onMouseOutCapture?: MouseEventHandler<T>;
        onMouseOver?: MouseEventHandler<T>;
        onMouseOverCapture?: MouseEventHandler<T>;
        onMouseUp?: MouseEventHandler<T>;
        onMouseUpCapture?: MouseEventHandler<T>;

        // Selection Events
        onSelect?: ReactEventHandler<T>;
        onSelectCapture?: ReactEventHandler<T>;

        // Touch Events
        onTouchCancel?: TouchEventHandler<T>;
        onTouchCancelCapture?: TouchEventHandler<T>;
        onTouchEnd?: TouchEventHandler<T>;
        onTouchEndCapture?: TouchEventHandler<T>;
        onTouchMove?: TouchEventHandler<T>;
        onTouchMoveCapture?: TouchEventHandler<T>;
        onTouchStart?: TouchEventHandler<T>;
        onTouchStartCapture?: TouchEventHandler<T>;

        // UI Events
        onScroll?: UIEventHandler<T>;
        onScrollCapture?: UIEventHandler<T>;

        // Wheel Events
        onWheel?: WheelEventHandler<T>;
        onWheelCapture?: WheelEventHandler<T>;

        // Animation Events
        onAnimationStart?: AnimationEventHandler<T>;
        onAnimationStartCapture?: AnimationEventHandler<T>;
        onAnimationEnd?: AnimationEventHandler<T>;
        onAnimationEndCapture?: AnimationEventHandler<T>;
        onAnimationIteration?: AnimationEventHandler<T>;
        onAnimationIterationCapture?: AnimationEventHandler<T>;

        // Transition Events
        onTransitionEnd?: TransitionEventHandler<T>;
        onTransitionEndCapture?: TransitionEventHandler<T>;
    }

    export interface CSSProperties extends CSS.Properties<string | number> {
        // The string index signature fallback is needed at least until csstype
        // provides SVG CSS properties: https://github.com/frenic/csstype/issues/4
        [propertyName: string]: any;
    }

    interface HTMLAttributes<T> extends DOMAttributes<T> {
        // React-specific Attributes
        defaultChecked?: boolean;
        defaultValue?: string | string[];
        suppressContentEditableWarning?: boolean;
        suppressHydrationWarning?: boolean;

        // Standard HTML Attributes
        accessKey?: string;
        className?: string;
        contentEditable?: boolean;
        contextMenu?: string;
        dir?: string;
        draggable?: boolean;
        hidden?: boolean;
        id?: string;
        lang?: string;
        slot?: string;
        spellCheck?: boolean;
        style?: CSSProperties;
        tabIndex?: number;
        title?: string;

        // Unknown
        inputMode?: string;
        is?: string;
        radioGroup?: string; // <command>, <menuitem>

        // WAI-ARIA
        role?: string;

        // RDFa Attributes
        about?: string;
        datatype?: string;
        inlist?: any;
        prefix?: string;
        property?: string;
        resource?: string;
        typeof?: string;
        vocab?: string;

        // Non-standard Attributes
        autoCapitalize?: string;
        autoCorrect?: string;
        autoSave?: string;
        color?: string;
        itemProp?: string;
        itemScope?: boolean;
        itemType?: string;
        itemID?: string;
        itemRef?: string;
        results?: number;
        security?: string;
        unselectable?: boolean;
    }

    // All the WAI-ARIA 1.1 attributes from https://www.w3.org/TR/wai-aria-1.1/
    interface HTMLAttributes<T> extends DOMAttributes<T> {
        /** Identifies the currently active element when DOM focus is on a composite widget, textbox, group, or application. */
        'aria-activedescendant'?: string;
        /** Indicates whether assistive technologies will present all, or only parts of, the changed region based on the change notifications defined by the aria-relevant attribute. */
        'aria-atomic'?: boolean | 'false' | 'true';
        /**
         * Indicates whether inputting text could trigger display of one or more predictions of the user's intended value for an input and specifies how predictions would be
         * presented if they are made.
         */
        'aria-autocomplete'?: 'none' | 'inline' | 'list' | 'both';
        /** Indicates an element is being modified and that assistive technologies MAY want to wait until the modifications are complete before exposing them to the user. */
        'aria-busy'?: boolean | 'false' | 'true';
        /**
         * Indicates the current "checked" state of checkboxes, radio buttons, and other widgets.
         * @see aria-pressed @see aria-selected.
         */
        'aria-checked'?: boolean | 'false' | 'mixed' | 'true';
        /**
         * Defines the total number of columns in a table, grid, or treegrid.
         * @see aria-colindex.
         */
        'aria-colcount'?: number;
        /**
         * Defines an element's column index or position with respect to the total number of columns within a table, grid, or treegrid.
         * @see aria-colcount @see aria-colspan.
         */
        'aria-colindex'?: number;
        /**
         * Defines the number of columns spanned by a cell or gridcell within a table, grid, or treegrid.
         * @see aria-colindex @see aria-rowspan.
         */
        'aria-colspan'?: number;
        /**
         * Identifies the element (or elements) whose contents or presence are controlled by the current element.
         * @see aria-owns.
         */
<<<<<<< HEAD
        borderLeftStyle?: CSSWideKeyword | any;

        /**
         * Sets the width of an element's left border. To set all four borders,
         * use the border-width shorthand property which sets the values simultaneously for border-top-width,
         * border-right-width, border-bottom-width, and border-left-width.
         */
        borderLeftWidth?: CSSWideKeyword | any;

        /**
         * Shorthand property that sets the rounding of all four corners.
         */
        borderRadius?: CSSWideKeyword | CSSLength;

        /**
         * Shorthand property that defines the border-width, border-style and border-color of an element's right border
         * in a single declaration. Note that you can use the corresponding longhand properties to set specific
         * individual properties of the right border — border-right-width, border-right-style and border-right-color.
         */
        borderRight?: CSSWideKeyword | any;

        /**
         * Sets the color of an element's right border. This page explains the border-right-color value,
         * but often you will find it more convenient to fix the border's right color as part of a shorthand set,
         * either border-right or border-color.
         * Colors can be defined several ways. For more information, see Usage.
         */
        borderRightColor?: CSSWideKeyword | any;

        /**
         * Sets the style of an element's right border. To set all four borders, use the shorthand property,
         * border-style. Otherwise, you can set the borders individually with border-top-style, border-right-style,
         * border-bottom-style, border-left-style.
         */
        borderRightStyle?: CSSWideKeyword | any;

        /**
         * Sets the width of an element's right border. To set all four borders,
         * use the border-width shorthand property which sets the values simultaneously for border-top-width,
         * border-right-width, border-bottom-width, and border-left-width.
         */
        borderRightWidth?: CSSWideKeyword | any;

        /**
         * Specifies the distance between the borders of adjacent cells.
         */
        borderSpacing?: CSSWideKeyword | any;

        /**
         * Sets the style of an element's four borders. This property can have from one to four values.
         * With only one value, the value will be applied to all four borders;
         * otherwise, this works as a shorthand property for each of border-top-style, border-right-style,
         * border-bottom-style, border-left-style, where each border style may be assigned a separate value.
         */
        borderStyle?: CSSWideKeyword | any;

        /**
         * Shorthand property that defines the border-width, border-style and border-color of an element's top border
         * in a single declaration. Note that you can use the corresponding longhand properties to set specific
         * individual properties of the top border — border-top-width, border-top-style and border-top-color.
         */
        borderTop?: CSSWideKeyword | any;

        /**
         * Sets the color of an element's top border. This page explains the border-top-color value,
         * but often you will find it more convenient to fix the border's top color as part of a shorthand set,
         * either border-top or border-color.
         * Colors can be defined several ways. For more information, see Usage.
         */
        borderTopColor?: CSSWideKeyword | any;

        /**
         * Sets the rounding of the top-left corner of the element.
         */
        borderTopLeftRadius?: CSSWideKeyword | CSSLength;

        /**
         * Sets the rounding of the top-right corner of the element.
         */
        borderTopRightRadius?: CSSWideKeyword | CSSLength;

        /**
         * Sets the style of an element's top border. To set all four borders, use the shorthand property, border-style.
         * Otherwise, you can set the borders individually with border-top-style, border-right-style, border-bottom-style, border-left-style.
         */
        borderTopStyle?: CSSWideKeyword | any;

        /**
         * Sets the width of an element's top border. To set all four borders,
         * use the border-width shorthand property which sets the values simultaneously for border-top-width,
         * border-right-width, border-bottom-width, and border-left-width.
         */
        borderTopWidth?: CSSWideKeyword | any;

        /**
         * Sets the width of an element's four borders. This property can have from one to four values.
         * This is a shorthand property for setting values simultaneously for border-top-width,
         * border-right-width, border-bottom-width, and border-left-width.
         */
        borderWidth?: CSSWideKeyword | any;

        /**
         * This property specifies how far an absolutely positioned box's bottom margin edge
         * is offset above the bottom edge of the box's containing block. For relatively positioned boxes,
         * the offset is with respect to the bottom edges of the box itself
         * (i.e., the box is given a position in the normal flow, then offset from that position according to these properties).
         */
        bottom?: CSSWideKeyword | any;

        /**
         * Obsolete.
         */
        boxAlign?: CSSWideKeyword | any;

        /**
         * Breaks a box into fragments creating new borders,
         * padding and repeating backgrounds or lets it stay as a continuous box on a page break,
         * column break, or, for inline elements, at a line break.
         */
        boxDecorationBreak?: CSSWideKeyword | any;

        /**
         * Deprecated
         */
        boxDirection?: CSSWideKeyword | any;

        /**
         * Do not use. This property has been replaced by the flex-wrap property.
         * Gets or sets a value that specifies the direction to add successive rows or columns when the value of box-lines is set to multiple.
         */
        boxLineProgression?: CSSWideKeyword | any;

        /**
         * Do not use. This property has been replaced by the flex-wrap property.
         * Gets or sets a value that specifies whether child elements wrap onto multiple lines or columns based on the space available in the object.
         */
        boxLines?: CSSWideKeyword | any;

        /**
         * Do not use. This property has been replaced by flex-order.
         * Specifies the ordinal group that a child element of the object belongs to.
         * This ordinal value identifies the display order (along the axis defined by the box-orient property) for the group.
         */
        boxOrdinalGroup?: CSSWideKeyword | any;

        /**
         * Deprecated.
         */
        boxFlex?: CSSWideKeyword | number;

        /**
         * Deprecated.
         */
        boxFlexGroup?: CSSWideKeyword | number;

        /**
         * Cast a drop shadow from the frame of almost any element.
         * MDN: https://developer.mozilla.org/en-US/docs/Web/CSS/box-shadow
         */
        boxShadow?: CSSWideKeyword | any;

        /**
         * The CSS break-after property allows you to force a break on multi-column layouts.
         * More specifically, it allows you to force a break after an element.
         * It allows you to determine if a break should occur, and what type of break it should be.
         * The break-after CSS property describes how the page, column or region break behaves after the generated box.
         * If there is no generated box, the property is ignored.
         */
        breakAfter?: CSSWideKeyword | any;

        /**
         * Control page/column/region breaks that fall above a block of content
         */
        breakBefore?: CSSWideKeyword | any;

        /**
         * Control page/column/region breaks that fall within a block of content
         */
        breakInside?: CSSWideKeyword | any;

        /**
         * The clear CSS property specifies if an element can be positioned next to
         * or must be positioned below the floating elements that precede it in the markup.
         */
        clear?: CSSWideKeyword | any;

        /**
         * Deprecated; see clip-path.
         * Lets you specify the dimensions of an absolutely positioned element that should be visible,
         * and the element is clipped into this shape, and displayed.
         */
        clip?: CSSWideKeyword | any;

        /**
         * Clipping crops an graphic, so that only a portion of the graphic is rendered, or filled.
         * This clip-rule property, when used with the clip-path property, defines which clip rule, or algorithm,
         * to use when filling the different parts of a graphics.
         */
        clipRule?: CSSWideKeyword | any;

        /**
         * The color property sets the color of an element's foreground content (usually text),
         * accepting any standard CSS color from keywords and hex values to RGB(a) and HSL(a).
         */
        color?: CSSWideKeyword | any;

        /**
         * Describes the number of columns of the element.
         * See CSS 3 column-count property https://www.w3.org/TR/css3-multicol/#cc
         */
        columnCount?: CSSWideKeyword | number | "auto";

        /**
         * Specifies how to fill columns (balanced or sequential).
         */
        columnFill?: CSSWideKeyword | any;

        /**
         * The column-gap property controls the width of the gap between columns in multi-column elements.
         */
        columnGap?: CSSWideKeyword | any;

        /**
         * Sets the width, style, and color of the rule between columns.
         */
        columnRule?: CSSWideKeyword | any;

        /**
         * Specifies the color of the rule between columns.
         */
        columnRuleColor?: CSSWideKeyword | any;

        /**
         * Specifies the width of the rule between columns.
         */
        columnRuleWidth?: CSSWideKeyword | any;

        /**
         * The column-span CSS property makes it possible for an element to span across all columns when its value is set to all.
         * An element that spans more than one column is called a spanning element.
         */
        columnSpan?: CSSWideKeyword | any;

        /**
         * Specifies the width of columns in multi-column elements.
         */
        columnWidth?: CSSWideKeyword | any;

        /**
         * This property is a shorthand property for setting column-width and/or column-count.
         */
        columns?: CSSWideKeyword | any;

        /**
         * The counter-increment property accepts one or more names of counters (identifiers),
         * each one optionally followed by an integer which specifies the value by which the counter should be incremented
         * (e.g. if the value is 2, the counter increases by 2 each time it is invoked).
         */
        counterIncrement?: CSSWideKeyword | any;

        /**
         * The counter-reset property contains a list of one or more names of counters,
         * each one optionally followed by an integer (otherwise, the integer defaults to 0.).
         * Each time the given element is invoked, the counters specified by the property are set to the given integer.
         */
        counterReset?: CSSWideKeyword | any;

        /**
         * The cue property specifies sound files (known as an "auditory icon") to be played by speech media agents
         * before and after presenting an element's content; if only one file is specified, it is played both before and after.
         * The volume at which the file(s) should be played, relative to the volume of the main element, may also be specified.
         * The icon files may also be set separately with the cue-before and cue-after properties.
         */
        cue?: CSSWideKeyword | any;

        /**
         * The cue-after property specifies a sound file (known as an "auditory icon") to be played by speech media agents
         * after presenting an element's content; the volume at which the file should be played may also be specified.
         * The shorthand property cue sets cue sounds for both before and after the element is presented.
         */
        cueAfter?: CSSWideKeyword | any;

        /**
         * Specifies the mouse cursor displayed when the mouse pointer is over an element.
         */
        cursor?: CSSWideKeyword | any;

        /**
         * The direction CSS property specifies the text direction/writing direction. The rtl is used for Hebrew or Arabic text, the ltr is for other languages.
         */
        direction?: CSSWideKeyword | any;

        /**
         * This property specifies the type of rendering box used for an element. It is a shorthand property for many other display properties.
         */
        display?: CSSWideKeyword | any;

        /**
         * The ‘fill’ property paints the interior of the given graphical element.
         * The area to be painted consists of any areas inside the outline of the shape.
         * To determine the inside of the shape, all subpaths are considered,
         * and the interior is determined according to the rules associated with the current value of the ‘fill-rule’ property.
         * The zero-width geometric outline of a shape is included in the area to be painted.
         */
        fill?: CSSWideKeyword | any;

        /**
         * SVG: Specifies the opacity of the color or the content the current object is filled with.
         * See SVG 1.1 https://www.w3.org/TR/SVG/painting.html#FillOpacityProperty
         */
        fillOpacity?: CSSWideKeyword | number;

        /**
         * The ‘fill-rule’ property indicates the algorithm which is to be used to determine what parts of the canvas are included inside the shape.
         * For a simple, non-intersecting path, it is intuitively clear what region lies "inside";
         * however, for a more complex path, such as a path that intersects itself or where one subpath encloses another,
         * the interpretation of "inside" is not so obvious.
         * The ‘fill-rule’ property provides two options for how the inside of a shape is determined:
         */
        fillRule?: CSSWideKeyword | any;

        /**
         * Applies various image processing effects. This property is largely unsupported. See Compatibility section for more information.
         */
        filter?: CSSWideKeyword | any;

        /**
         * Shorthand for `flex-grow`, `flex-shrink`, and `flex-basis`.
         */
        flex?: CSSWideKeyword | number | string;

        /**
         * Obsolete, do not use. This property has been renamed to align-items.
         * Specifies the alignment (perpendicular to the layout axis defined by the flex-direction property) of child elements of the object.
         */
        flexAlign?: CSSWideKeyword | any;

        /**
         * The flex-basis CSS property describes the initial main size of the flex item
         * before any free space is distributed according to the flex factors described in the flex property (flex-grow and flex-shrink).
         */
        flexBasis?: CSSWideKeyword | any;

        /**
         * The flex-direction CSS property describes how flex items are placed in the flex container, by setting the direction of the flex container's main axis.
         */
        flexDirection?: CSSWideKeyword | "row" | "row-reverse" | "column" | "column-reverse";

        /**
         * The flex-flow CSS property defines the flex container's main and cross axis. It is a shorthand property for the flex-direction and flex-wrap properties.
         */
        flexFlow?: CSSWideKeyword | string;

        /**
         * Specifies the flex grow factor of a flex item.
         * See CSS flex-grow property https://drafts.csswg.org/css-flexbox-1/#flex-grow-property
         */
        flexGrow?: CSSWideKeyword | number;

        /**
         * Do not use. This property has been renamed to align-self
         * Specifies the alignment (perpendicular to the layout axis defined by flex-direction) of child elements of the object.
         */
        flexItemAlign?: CSSWideKeyword | any;

        /**
         * Do not use. This property has been renamed to align-content.
         * Specifies how a flexbox's lines align within the flexbox when there is extra space along the axis that is perpendicular to the axis defined by the flex-direction property.
         */
        flexLinePack?: CSSWideKeyword | any;

        /**
         * Gets or sets a value that specifies the ordinal group that a flexbox element belongs to. This ordinal value identifies the display order for the group.
         */
        flexOrder?: CSSWideKeyword | any;

        /**
         * Specifies the flex shrink factor of a flex item.
         * See CSS flex-shrink property https://drafts.csswg.org/css-flexbox-1/#flex-shrink-property
         */
        flexShrink?: CSSWideKeyword | number;

        /**
         * Specifies whether flex items are forced into a single line or can be wrapped onto multiple lines.
         * If wrapping is allowed, this property also enables you to control the direction in which lines are stacked.
         * See CSS flex-wrap property https://drafts.csswg.org/css-flexbox-1/#flex-wrap-property
         */
        flexWrap?: CSSWideKeyword | "nowrap" | "wrap" | "wrap-reverse";

        /**
         * Elements which have the style float are floated horizontally.
         * These elements can move as far to the left or right of the containing element.
         * All elements after the floating element will flow around it, but elements before the floating element are not impacted.
         * If several floating elements are placed after each other, they will float next to each other as long as there is room.
         */
        float?: CSSWideKeyword | any;

        /**
         * Flows content from a named flow (specified by a corresponding flow-into) through selected elements to form a dynamic chain of layout regions.
         */
        flowFrom?: CSSWideKeyword | any;

        /**
         * The font property is shorthand that allows you to do one of two things: you can either set up six of the most mature font properties in one line,
         * or you can set one of a choice of keywords to adopt a system font setting.
         */
        font?: CSSWideKeyword | any;

        /**
         * The font-family property allows one or more font family names and/or generic family names to be specified for usage on the selected element(s)' text.
         * The browser then goes through the list; for each character in the selection it applies the first font family that has an available glyph for that character.
         */
        fontFamily?: CSSWideKeyword | any;

        /**
         * The font-kerning property allows contextual adjustment of inter-glyph spacing, i.e. the spaces between the characters in text.
         * This property controls <bold>metric kerning</bold> - that utilizes adjustment data contained in the font. Optical Kerning is not supported as yet.
         */
        fontKerning?: CSSWideKeyword | any;

        /**
         * Specifies the size of the font. Used to compute em and ex units.
         * See CSS 3 font-size property https://www.w3.org/TR/css-fonts-3/#propdef-font-size
         */
        fontSize?: CSSWideKeyword |
        "xx-small" | "x-small" | "small" | "medium" | "large" | "x-large" | "xx-large" |
        "larger" | "smaller" |
        CSSLength | CSSPercentage;

        /**
         * The font-size-adjust property adjusts the font-size of the fallback fonts defined with font-family,
         * so that the x-height is the same no matter what font is used.
         * This preserves the readability of the text when fallback happens.
         * See CSS 3 font-size-adjust property https://www.w3.org/TR/css-fonts-3/#propdef-font-size-adjust
         */
        fontSizeAdjust?: CSSWideKeyword | "none" | number;

        /**
         * Allows you to expand or condense the widths for a normal, condensed, or expanded font face.
         * See CSS 3 font-stretch property https://drafts.csswg.org/css-fonts-3/#propdef-font-stretch
         */
        fontStretch?: CSSWideKeyword |
        "normal" | "ultra-condensed" | "extra-condensed" | "condensed" | "semi-condensed" |
        "semi-expanded" | "expanded" | "extra-expanded" | "ultra-expanded";

        /**
         * The font-style property allows normal, italic, or oblique faces to be selected.
         * Italic forms are generally cursive in nature while oblique faces are typically sloped versions of the regular face.
         * Oblique faces can be simulated by artificially sloping the glyphs of the regular face.
         * See CSS 3 font-style property https://www.w3.org/TR/css-fonts-3/#propdef-font-style
         */
        fontStyle?: CSSWideKeyword | "normal" | "italic" | "oblique";

        /**
         * This value specifies whether the user agent is allowed to synthesize bold or oblique font faces when a font family lacks bold or italic faces.
         */
        fontSynthesis?: CSSWideKeyword | any;

        /**
         * The font-variant property enables you to select the small-caps font within a font family.
         */
        fontVariant?: CSSWideKeyword | any;

        /**
         * Fonts can provide alternate glyphs in addition to default glyph for a character. This property provides control over the selection of these alternate glyphs.
         */
        fontVariantAlternates?: CSSWideKeyword | any;

        /**
         * Specifies the weight or boldness of the font.
         * See CSS 3 'font-weight' property https://www.w3.org/TR/css-fonts-3/#propdef-font-weight
         */
        fontWeight?: CSSWideKeyword | "normal" | "bold" | "bolder" | "lighter" | 100 | 200 | 300 | 400 | 500 | 600 | 700 | 800 | 900;

        /**
         * Lays out one or more grid items bound by 4 grid lines. Shorthand for setting grid-column-start, grid-column-end, grid-row-start, and grid-row-end in a single declaration.
         */
        gridArea?: CSSWideKeyword | any;

        /**
         * Controls a grid item's placement in a grid area, particularly grid position and a grid span. Shorthand for setting grid-column-start and grid-column-end in a single declaration.
         */
        gridColumn?: CSSWideKeyword | any;

        /**
         * Controls a grid item's placement in a grid area as well as grid position and a grid span.
         * The grid-column-end property (with grid-row-start, grid-row-end, and grid-column-start) determines a grid item's placement by specifying the grid lines of a grid item's grid area.
         */
        gridColumnEnd?: CSSWideKeyword | any;

        /**
         * Determines a grid item's placement by specifying the starting grid lines of a grid item's grid area.
         * A grid item's placement in a grid area consists of a grid position and a grid span.
         * See also ( grid-row-start, grid-row-end, and grid-column-end)
         */
        gridColumnStart?: CSSWideKeyword | any;

        /**
         * Gets or sets a value that indicates which row an element within a Grid should appear in. Shorthand for setting grid-row-start and grid-row-end in a single declaration.
         */
        gridRow?: CSSWideKeyword | any;

        /**
         * Determines a grid item’s placement by specifying the block-end. A grid item's placement in a grid area consists of a grid position and a grid span.
         * The grid-row-end property (with grid-row-start, grid-column-start, and grid-column-end) determines a grid item's placement by specifying the grid lines of a grid item's grid area.
         */
        gridRowEnd?: CSSWideKeyword | any;

        /**
         * Specifies a row position based upon an integer location, string value, or desired row size.
         * css/properties/grid-row is used as short-hand for grid-row-position and grid-row-position
         */
        gridRowPosition?: CSSWideKeyword | any;

        gridRowSpan?: CSSWideKeyword | any;

        /**
         * Specifies named grid areas which are not associated with any particular grid item, but can be referenced from the grid-placement properties.
         * The syntax of the grid-template-areas property also provides a visualization of the structure of the grid, making the overall layout of the grid container easier to understand.
         */
        gridTemplateAreas?: CSSWideKeyword | any;

        /**
         * Specifies (with grid-template-rows) the line names and track sizing functions of the grid.
         * Each sizing function can be specified as a length, a percentage of the grid container’s size,
         * a measurement of the contents occupying the column or row, or a fraction of the free space in the grid.
         */
        gridTemplateColumns?: CSSWideKeyword | any;

        /**
         * Specifies (with grid-template-columns) the line names and track sizing functions of the grid.
         * Each sizing function can be specified as a length, a percentage of the grid container’s size,
         * a measurement of the contents occupying the column or row, or a fraction of the free space in the grid.
         */
        gridTemplateRows?: CSSWideKeyword | any;

        /**
         * Sets the height of an element. The content area of the element height does not include the padding, border, and margin of the element.
         */
        height?: CSSWideKeyword | any;

        /**
         * Specifies the minimum number of characters in a hyphenated word
         */
        hyphenateLimitChars?: CSSWideKeyword | any;

        /**
         * Indicates the maximum number of successive hyphenated lines in an element. The ‘no-limit’ value means that there is no limit.
         */
        hyphenateLimitLines?: CSSWideKeyword | any;

        /**
         * Specifies the maximum amount of trailing whitespace (before justification) that may be left in a line before hyphenation is triggered
         * to pull part of a word from the next line back up into the current one.
         */
        hyphenateLimitZone?: CSSWideKeyword | any;

        /**
         * Specifies whether or not words in a sentence can be split by the use of a manual or automatic hyphenation mechanism.
         */
        hyphens?: CSSWideKeyword | any;

        imeMode?: CSSWideKeyword | any;

        /**
         * Defines how the browser distributes space between and around flex items
         * along the main-axis of their container.
         * See CSS justify-content property https://www.w3.org/TR/css-flexbox-1/#justify-content-property
         */
        justifyContent?: CSSWideKeyword | "flex-start" | "flex-end" | "center" | "space-between" | "space-around" | "space-evenly" | "stretch";

        layoutGrid?: CSSWideKeyword | any;

        layoutGridChar?: CSSWideKeyword | any;

        layoutGridLine?: CSSWideKeyword | any;

        layoutGridMode?: CSSWideKeyword | any;

        layoutGridType?: CSSWideKeyword | any;

        /**
         * Sets the left edge of an element
         */
        left?: CSSWideKeyword | any;

        /**
         * The letter-spacing CSS property specifies the spacing behavior between text characters.
         */
        letterSpacing?: CSSWideKeyword | any;

        /**
         * Deprecated. Gets or sets line-breaking rules for text in selected languages such as Japanese, Chinese, and Korean.
         */
        lineBreak?: CSSWideKeyword | any;

        lineClamp?: CSSWideKeyword | number;

        /**
         * Specifies the height of an inline block level element.
         * See CSS 2.1 line-height property https://www.w3.org/TR/CSS21/visudet.html#propdef-line-height
         */
        lineHeight?: CSSWideKeyword | "normal" | number | CSSLength | CSSPercentage;

        /**
         * Shorthand property that sets the list-style-type, list-style-position and list-style-image properties in one declaration.
         */
        listStyle?: CSSWideKeyword | any;

        /**
         * This property sets the image that will be used as the list item marker. When the image is available,
         * it will replace the marker set with the 'list-style-type' marker. That also means that if the image is not available,
         * it will show the style specified by list-style-property
         */
        listStyleImage?: CSSWideKeyword | any;

        /**
         * Specifies if the list-item markers should appear inside or outside the content flow.
         */
        listStylePosition?: CSSWideKeyword | any;

        /**
         * Specifies the type of list-item marker in a list.
         */
        listStyleType?: CSSWideKeyword | any;

        /**
         * The margin property is shorthand to allow you to set all four margins of an element at once.
         * Its equivalent longhand properties are margin-top, margin-right, margin-bottom and margin-left.
         * Negative values are also allowed.
         */
        margin?: CSSWideKeyword | any;

        /**
         * margin-bottom sets the bottom margin of an element.
         */
        marginBottom?: CSSWideKeyword | any;

        /**
         * margin-left sets the left margin of an element.
         */
        marginLeft?: CSSWideKeyword | any;

        /**
         * margin-right sets the right margin of an element.
         */
        marginRight?: CSSWideKeyword | any;

        /**
         * margin-top sets the top margin of an element.
         */
        marginTop?: CSSWideKeyword | any;

        /**
         * The marquee-direction determines the initial direction in which the marquee content moves.
         */
        marqueeDirection?: CSSWideKeyword | any;

        /**
         * The 'marquee-style' property determines a marquee's scrolling behavior.
         */
        marqueeStyle?: CSSWideKeyword | any;

        /**
         * This property is shorthand for setting mask-image, mask-mode, mask-repeat, mask-position, mask-clip, mask-origin, mask-composite and mask-size.
         * Omitted values are set to their original properties' initial values.
         */
        mask?: CSSWideKeyword | any;

        /**
         * This property is shorthand for setting mask-border-source, mask-border-slice, mask-border-width, mask-border-outset, and mask-border-repeat.
         * Omitted values are set to their original properties' initial values.
         */
        maskBorder?: CSSWideKeyword | any;

        /**
         * This property specifies how the images for the sides and the middle part of the mask image are scaled and tiled.
         * The first keyword applies to the horizontal sides, the second one applies to the vertical ones.
         * If the second keyword is absent, it is assumed to be the same as the first, similar to the CSS border-image-repeat property.
         */
        maskBorderRepeat?: CSSWideKeyword | any;

        /**
         * This property specifies inward offsets from the top, right, bottom, and left edges of the mask image,
         * dividing it into nine regions: four corners, four edges, and a middle.
         * The middle image part is discarded and treated as fully transparent black unless the fill keyword is present.
         * The four values set the top, right, bottom and left offsets in that order, similar to the CSS border-image-slice property.
         */
        maskBorderSlice?: CSSWideKeyword | any;

        /**
         * Specifies an image to be used as a mask. An image that is empty, fails to download, is non-existent, or cannot be displayed is ignored and does not mask the element.
         */
        maskBorderSource?: CSSWideKeyword | any;

        /**
         * This property sets the width of the mask box image, similar to the CSS border-image-width property.
         */
        maskBorderWidth?: CSSWideKeyword | any;

        /**
         * Determines the mask painting area, which defines the area that is affected by the mask.
         * The painted content of an element may be restricted to this area.
         */
        maskClip?: CSSWideKeyword | any;

        /**
         * For elements rendered as a single box, specifies the mask positioning area.
         * For elements rendered as multiple boxes (e.g., inline boxes on several lines, boxes on several pages)
         * specifies which boxes box-decoration-break operates on to determine the mask positioning area(s).
         */
        maskOrigin?: CSSWideKeyword | any;

        /**
         * This property must not be used. It is no longer included in any standard or standard track specification,
         * nor is it implemented in any browser. It is only used when the text-align-last property is set to size.
         * It controls allowed adjustments of font-size to fit line content.
         */
        maxFontSize?: CSSWideKeyword | any;

        /**
         * Sets the maximum height for an element. It prevents the height of the element to exceed the specified value.
         * If min-height is specified and is greater than max-height, max-height is overridden.
         */
        maxHeight?: CSSWideKeyword | any;

        /**
         * Sets the maximum width for an element. It limits the width property to be larger than the value specified in max-width.
         */
        maxWidth?: CSSWideKeyword | any;

        /**
         * Sets the minimum height for an element. It prevents the height of the element to be smaller than the specified value.
         * The value of min-height overrides both max-height and height.
         */
        minHeight?: CSSWideKeyword | any;

        /**
         * Sets the minimum width of an element. It limits the width property to be not smaller than the value specified in min-width.
         */
        minWidth?: CSSWideKeyword | any;

        /**
         * Specifies the transparency of an element.
         * See CSS 3 opacity property https://drafts.csswg.org/css-color-3/#opacity
         */
        opacity?: CSSWideKeyword | number;

        /**
         * Specifies the order used to lay out flex items in their flex container.
         * Elements are laid out in the ascending order of the order value.
         * See CSS order property https://drafts.csswg.org/css-flexbox-1/#order-property
         */
        order?: CSSWideKeyword | number;

        /**
         * In paged media, this property defines the minimum number of lines in
         * a block container that must be left at the bottom of the page.
         * See CSS 3 orphans, widows properties https://drafts.csswg.org/css-break-3/#widows-orphans
         */
        orphans?: CSSWideKeyword | number;

        /**
         * The CSS outline property is a shorthand property for setting one or more of the individual outline properties outline-style,
         * outline-width and outline-color in a single rule. In most cases the use of this shortcut is preferable and more convenient.
         * Outlines differ from borders in the following ways:
         *      •       Outlines do not take up space, they are drawn above the content.
         *      •       Outlines may be non-rectangular. They are rectangular in Gecko/Firefox.
         *              Internet Explorer attempts to place the smallest contiguous outline around all elements or shapes that are indicated to have an outline.
         *              Opera draws a non-rectangular shape around a construct.
         */
        outline?: CSSWideKeyword | any;

        /**
         * The outline-color property sets the color of the outline of an element. An outline is a line that is drawn around elements, outside the border edge, to make the element stand out.
         */
        outlineColor?: CSSWideKeyword | any;

        /**
         * The outline-offset property offsets the outline and draw it beyond the border edge.
         */
        outlineOffset?: CSSWideKeyword | any;

        /**
         * The overflow property controls how extra content exceeding the bounding box of an element is rendered.
         * It can be used in conjunction with an element that has a fixed width and height, to eliminate text-induced page distortion.
         */
        overflow?: CSSWideKeyword | "auto" | "hidden" | "scroll" | "visible";

        /**
         * Specifies the preferred scrolling methods for elements that overflow.
         */
        overflowStyle?: CSSWideKeyword | any;

        /**
         * Controls how extra content exceeding the x-axis of the bounding box of an element is rendered.
         */
        overflowX?: CSSWideKeyword | "auto" | "hidden" | "scroll" | "visible";

        /**
         * Controls how extra content exceeding the y-axis of the bounding box of an element is rendered.
         */
        overflowY?: CSSWideKeyword | "auto" | "hidden" | "scroll" | "visible";

        /**
         * The padding optional CSS property sets the required padding space on one to four sides of an element.
         * The padding area is the space between an element and its border. Negative values are not allowed but decimal values are permitted.
         * The element size is treated as fixed, and the content of the element shifts toward the center as padding is increased.
         * The padding property is a shorthand to avoid setting each side separately (padding-top, padding-right, padding-bottom, padding-left).
         */
        padding?: CSSWideKeyword | any;

        /**
         * The padding-bottom CSS property of an element sets the padding space required on the bottom of an element.
         * The padding area is the space between the content of the element and its border.
         * Contrary to margin-bottom values, negative values of padding-bottom are invalid.
         */
        paddingBottom?: CSSWideKeyword | any;

        /**
         * The padding-left CSS property of an element sets the padding space required on the left side of an element.
         * The padding area is the space between the content of the element and its border.
         * Contrary to margin-left values, negative values of padding-left are invalid.
         */
        paddingLeft?: CSSWideKeyword | any;

        /**
         * The padding-right CSS property of an element sets the padding space required on the right side of an element.
         * The padding area is the space between the content of the element and its border.
         * Contrary to margin-right values, negative values of padding-right are invalid.
         */
        paddingRight?: CSSWideKeyword | any;

        /**
         * The padding-top CSS property of an element sets the padding space required on the top of an element.
         * The padding area is the space between the content of the element and its border.
         * Contrary to margin-top values, negative values of padding-top are invalid.
         */
        paddingTop?: CSSWideKeyword | any;

        /**
         * The page-break-after property is supported in all major browsers. With CSS3, page-break-* properties are only aliases of the break-* properties.
         * The CSS3 Fragmentation spec defines breaks for all CSS box fragmentation.
         */
        pageBreakAfter?: CSSWideKeyword | any;

        /**
         * The page-break-before property sets the page-breaking behavior before an element.
         * With CSS3, page-break-* properties are only aliases of the break-* properties.
         * The CSS3 Fragmentation spec defines breaks for all CSS box fragmentation.
         */
        pageBreakBefore?: CSSWideKeyword | any;

        /**
         * Sets the page-breaking behavior inside an element. With CSS3, page-break-* properties are only aliases of the break-* properties.
         * The CSS3 Fragmentation spec defines breaks for all CSS box fragmentation.
         */
        pageBreakInside?: CSSWideKeyword | any;

        /**
         * The pause property determines how long a speech media agent should pause before and after presenting an element.
         * It is a shorthand for the pause-before and pause-after properties.
         */
        pause?: CSSWideKeyword | any;

        /**
         * The pause-after property determines how long a speech media agent should pause after presenting an element.
         * It may be replaced by the shorthand property pause, which sets pause time before and after.
         */
        pauseAfter?: CSSWideKeyword | any;

        /**
         * The pause-before property determines how long a speech media agent should pause before presenting an element.
         * It may be replaced by the shorthand property pause, which sets pause time before and after.
         */
        pauseBefore?: CSSWideKeyword | any;

        /**
         * The perspective property defines how far an element is placed from the view on the z-axis, from the screen to the viewer.
         * Perspective defines how an object is viewed. In graphic arts, perspective is the representation on a flat surface of what the viewer's eye would see in a 3D space.
         * (See Wikipedia for more information about graphical perspective and for related illustrations.)
         * The illusion of perspective on a flat surface, such as a computer screen,
         * is created by projecting points on the flat surface as they would appear if the flat surface were a window
         * through which the viewer was looking at the object. In discussion of virtual environments, this flat surface is called a projection plane.
         */
        perspective?: CSSWideKeyword | any;

        /**
         * The perspective-origin property establishes the origin for the perspective property.
         * It effectively sets the X and Y position at which the viewer appears to be looking at the children of the element.
         * When used with perspective, perspective-origin changes the appearance of an object,
         * as if a viewer were looking at it from a different origin.
         * An object appears differently if a viewer is looking directly at it versus looking at it from below, above, or from the side.
         * Thus, the perspective-origin is like a vanishing point.
         * The default value of perspective-origin is 50% 50%.
         * This displays an object as if the viewer's eye were positioned directly at the center of the screen, both top-to-bottom and left-to-right.
         * A value of 0% 0% changes the object as if the viewer was looking toward the top left angle.
         * A value of 100% 100% changes the appearance as if viewed toward the bottom right angle.
         */
        perspectiveOrigin?: CSSWideKeyword | any;

        /**
         * The pointer-events property allows you to control whether an element can be the target for the pointing device (e.g, mouse, pen) events.
         */
        pointerEvents?: CSSWideKeyword | any;

        /**
         * The position property controls the type of positioning used by an element within its parent elements.
         * The effect of the position property depends on a lot of factors, for example the position property of parent elements.
         */
        position?: CSSWideKeyword | "static" | "relative" | "absolute" | "fixed" | "sticky";

        /**
         * Obsolete: unsupported.
         * This property determines whether or not a full-width punctuation mark character should be trimmed if it appears at the beginning of a line,
         * so that its "ink" lines up with the first glyph in the line above and below.
         */
        punctuationTrim?: CSSWideKeyword | any;

        /**
         * Sets the type of quotation marks for embedded quotations.
         */
        quotes?: CSSWideKeyword | any;

        /**
         * Controls whether the last region in a chain displays additional 'overset' content according its default overflow property,
         * or if it displays a fragment of content as if it were flowing into a subsequent region.
         */
        regionFragment?: CSSWideKeyword | any;

        /**
         * The rest-after property determines how long a speech media agent should pause after presenting an element's main content,
         * before presenting that element's exit cue sound. It may be replaced by the shorthand property rest, which sets rest time before and after.
         */
        restAfter?: CSSWideKeyword | any;

        /**
         * The rest-before property determines how long a speech media agent should pause after presenting an intro cue sound for an element,
         * before presenting that element's main content. It may be replaced by the shorthand property rest, which sets rest time before and after.
         */
        restBefore?: CSSWideKeyword | any;

        /**
         * Specifies the position an element in relation to the right side of the containing element.
         */
        right?: CSSWideKeyword | any;

        rubyAlign?: CSSWideKeyword | any;

        rubyPosition?: CSSWideKeyword | any;

        /**
         * Defines the alpha channel threshold used to extract a shape from an image. Can be thought of as a "minimum opacity" threshold;
         * that is, a value of 0.5 means that the shape will enclose all the pixels that are more than 50% opaque.
         */
        shapeImageThreshold?: CSSWideKeyword | any;

        /**
         * A future level of CSS Shapes will define a shape-inside property, which will define a shape to wrap content within the element.
         * See Editor's Draft <http://dev.w3.org/csswg/css-shapes/> and CSSWG wiki page on next-level plans <http://wiki.csswg.org/spec/css-shapes>
         */
        shapeInside?: CSSWideKeyword | any;

        /**
         * Adds a margin to a shape-outside. In effect, defines a new shape that is the smallest contour around all the points
         * that are the shape-margin distance outward perpendicular to each point on the underlying shape.
         * For points where a perpendicular direction is not defined (e.g., a triangle corner),
         * takes all points on a circle centered at the point and with a radius of the shape-margin distance.
         * This property accepts only non-negative values.
         */
        shapeMargin?: CSSWideKeyword | any;

        /**
         * Declares a shape around which text should be wrapped, with possible modifications from the shape-margin property.
         * The shape defined by shape-outside and shape-margin changes the geometry of a float element's float area.
         */
        shapeOutside?: CSSWideKeyword | any;

        /**
         * The speak property determines whether or not a speech synthesizer will read aloud the contents of an element.
         */
        speak?: CSSWideKeyword | any;

        /**
         * The speak-as property determines how the speech synthesizer interprets the content: words as whole words or as a sequence of letters,
         * numbers as a numerical value or a sequence of digits, punctuation as pauses in speech or named punctuation characters.
         */
        speakAs?: CSSWideKeyword | any;

        /**
         * SVG: Specifies the opacity of the outline on the current object.
         * See SVG 1.1 https://www.w3.org/TR/SVG/painting.html#StrokeOpacityProperty
         */
        strokeOpacity?: CSSWideKeyword | number;

        /**
         * SVG: Specifies the width of the outline on the current object.
         * See SVG 1.1 https://www.w3.org/TR/SVG/painting.html#StrokeWidthProperty
         */
        strokeWidth?: CSSWideKeyword | CSSPercentage | CSSLength;

        /**
         * The tab-size CSS property is used to customise the width of a tab (U+0009) character.
         */
        tabSize?: CSSWideKeyword | any;

        /**
         * The 'table-layout' property controls the algorithm used to lay out the table cells, rows, and columns.
         */
        tableLayout?: CSSWideKeyword | any;

        /**
         * The text-align CSS property describes how inline content like text is aligned in its parent block element.
         * text-align does not control the alignment of block elements itself, only their inline content.
         */
        textAlign?: CSSWideKeyword | any;

        /**
         * The text-align-last CSS property describes how the last line of a block element or a line before line break is aligned in its parent block element.
         */
        textAlignLast?: CSSWideKeyword | any;

        /**
         * The text-decoration CSS property is used to set the text formatting to underline, overline, line-through or blink.
         * underline and overline decorations are positioned under the text, line-through over it.
         */
        textDecoration?: CSSWideKeyword | any;

        /**
         * Sets the color of any text decoration, such as underlines, overlines, and strike throughs.
         */
        textDecorationColor?: CSSWideKeyword | any;

        /**
         * Sets what kind of line decorations are added to an element, such as underlines, overlines, etc.
         */
        textDecorationLine?: CSSWideKeyword | any;

        textDecorationLineThrough?: CSSWideKeyword | any;

        textDecorationNone?: CSSWideKeyword | any;

        textDecorationOverline?: CSSWideKeyword | any;

        /**
         * Specifies what parts of an element’s content are skipped over when applying any text decoration.
         */
        textDecorationSkip?: CSSWideKeyword | any;

        /**
         * This property specifies the style of the text decoration line drawn on the specified element.
         * The intended meaning for the values are the same as those of the border-style-properties.
         */
        textDecorationStyle?: CSSWideKeyword | any;

        textDecorationUnderline?: CSSWideKeyword | any;

        /**
         * The text-emphasis property will apply special emphasis marks to the elements text.
         * Slightly similar to the text-decoration property only that this property can have affect on the line-height.
         * It also is noted that this is shorthand for text-emphasis-style and for text-emphasis-color.
         */
        textEmphasis?: CSSWideKeyword | any;

        /**
         * The text-emphasis-color property specifies the foreground color of the emphasis marks.
         */
        textEmphasisColor?: CSSWideKeyword | any;

        /**
         * The text-emphasis-style property applies special emphasis marks to an element's text.
         */
        textEmphasisStyle?: CSSWideKeyword | any;

        /**
         * This property helps determine an inline box's block-progression dimension,
         * derived from the text-height and font-size properties for non-replaced elements,
         * the height or the width for replaced elements, and the stacked block-progression dimension for inline-block elements.
         * The block-progression dimension determines the position of the padding, border and margin for the element.
         */
        textHeight?: CSSWideKeyword | any;

        /**
         * Specifies the amount of space horizontally that should be left on the first line of the text of an element.
         * This horizontal spacing is at the beginning of the first line and is in respect to the left edge of the containing block box.
         */
        textIndent?: CSSWideKeyword | any;

        textJustifyTrim?: CSSWideKeyword | any;

        textKashidaSpace?: CSSWideKeyword | any;

        /**
         * The text-line-through property is a shorthand property for text-line-through-style, text-line-through-color and text-line-through-mode.
         * (Considered obsolete; use text-decoration instead.)
         */
        textLineThrough?: CSSWideKeyword | any;

        /**
         * Specifies the line colors for the line-through text decoration.
         * (Considered obsolete; use text-decoration-color instead.)
         */
        textLineThroughColor?: CSSWideKeyword | any;

        /**
         * Sets the mode for the line-through text decoration, determining whether the text decoration affects the space characters or not.
         * (Considered obsolete; use text-decoration-skip instead.)
         */
        textLineThroughMode?: CSSWideKeyword | any;

        /**
         * Specifies the line style for line-through text decoration.
         * (Considered obsolete; use text-decoration-style instead.)
         */
        textLineThroughStyle?: CSSWideKeyword | any;

        /**
         * Specifies the line width for the line-through text decoration.
         */
        textLineThroughWidth?: CSSWideKeyword | any;

        /**
         * The text-overflow shorthand CSS property determines how overflowed content that is not displayed is signaled to the users.
         * It can be clipped, display an ellipsis ('…', U+2026 HORIZONTAL ELLIPSIS) or a Web author-defined string.
         * It covers the two long-hand properties text-overflow-mode and text-overflow-ellipsis
         */
        textOverflow?: CSSWideKeyword | any;

        /**
         * The text-overline property is the shorthand for the text-overline-style, text-overline-width, text-overline-color, and text-overline-mode properties.
         */
        textOverline?: CSSWideKeyword | any;

        /**
         * Specifies the line color for the overline text decoration.
         */
        textOverlineColor?: CSSWideKeyword | any;

        /**
         * Sets the mode for the overline text decoration, determining whether the text decoration affects the space characters or not.
         */
        textOverlineMode?: CSSWideKeyword | any;

        /**
         * Specifies the line style for overline text decoration.
         */
        textOverlineStyle?: CSSWideKeyword | any;

        /**
         * Specifies the line width for the overline text decoration.
         */
        textOverlineWidth?: CSSWideKeyword | any;

        /**
         * The text-rendering CSS property provides information to the browser about how to optimize when rendering text.
         * Options are: legibility, speed or geometric precision.
         */
        textRendering?: CSSWideKeyword | any;

        /**
         * Obsolete: unsupported.
         */
        textScript?: CSSWideKeyword | any;

        /**
         * The CSS text-shadow property applies one or more drop shadows to the text and <text-decorations> of an element.
         * Each shadow is specified as an offset from the text, along with optional color and blur radius values.
         */
        textShadow?: CSSWideKeyword | any;

        /**
         * This property transforms text for styling purposes. (It has no effect on the underlying content.)
         */
        textTransform?: CSSWideKeyword | any;

        /**
         * Unsupported.
         * This property will add a underline position value to the element that has an underline defined.
         */
        textUnderlinePosition?: CSSWideKeyword | any;

        /**
         * After review this should be replaced by text-decoration should it not?
         * This property will set the underline style for text with a line value for underline, overline, and line-through.
         */
        textUnderlineStyle?: CSSWideKeyword | any;

        /**
         * This property specifies how far an absolutely positioned box's top margin edge is offset below the top edge of the box's containing block.
         * For relatively positioned boxes, the offset is with respect to the top edges of the box itself (i.e., the box is given a position in the normal flow,
         * then offset from that position according to these properties).
         */
        top?: CSSWideKeyword | any;

        /**
         * Determines whether touch input may trigger default behavior supplied by the user agent, such as panning or zooming.
         */
        touchAction?: CSSWideKeyword | any;

        /**
         * CSS transforms allow elements styled with CSS to be transformed in two-dimensional or three-dimensional space.
         * Using this property, elements can be translated, rotated, scaled, and skewed. The value list may consist of 2D and/or 3D transform values.
         */
        transform?: CSSWideKeyword | any;

        /**
         * This property defines the origin of the transformation axes relative to the element to which the transformation is applied.
         */
        transformOrigin?: CSSWideKeyword | any;

        /**
         * This property allows you to define the relative position of the origin of the transformation grid along the z-axis.
         */
        transformOriginZ?: CSSWideKeyword | any;

        /**
         * This property specifies how nested elements are rendered in 3D space relative to their parent.
         */
        transformStyle?: CSSWideKeyword | any;

        /**
         * The transition CSS property is a shorthand property for transition-property, transition-duration, transition-timing-function,
         * and transition-delay. It allows to define the transition between two states of an element.
         */
        transition?: CSSWideKeyword | any;

        /**
         * Defines when the transition will start. A value of ‘0s’ means the transition will execute as soon as the property is changed.
         * Otherwise, the value specifies an offset from the moment the property is changed, and the transition will delay execution by that offset.
         */
        transitionDelay?: CSSWideKeyword | any;

        /**
         * The 'transition-duration' property specifies the length of time a transition animation takes to complete.
         */
        transitionDuration?: CSSWideKeyword | any;

        /**
         * The 'transition-property' property specifies the name of the CSS property to which the transition is applied.
         */
        transitionProperty?: CSSWideKeyword | any;

        /**
         * Sets the pace of action within a transition
         */
        transitionTimingFunction?: CSSWideKeyword | any;

        /**
         * The unicode-bidi CSS property specifies the level of embedding with respect to the bidirectional algorithm.
         */
        unicodeBidi?: CSSWideKeyword | any;

        /**
         * unicode-range allows you to set a specific range of characters to be downloaded from a font (embedded using @font-face) and made available for use on the current page.
         */
        unicodeRange?: CSSWideKeyword | any;

        /**
         * This is for all the high level UX stuff.
         */
        userFocus?: CSSWideKeyword | any;

        /**
         * For inputing user content
         */
        userInput?: CSSWideKeyword | any;

        /**
         * The vertical-align property controls how inline elements or text are vertically aligned compared to the baseline.
         * If this property is used on table-cells it controls the vertical alignment of content of the table cell.
         */
        verticalAlign?: CSSWideKeyword | any;

        /**
         * The visibility property specifies whether the boxes generated by an element are rendered.
         */
        visibility?: CSSWideKeyword | any;

        /**
         * The voice-balance property sets the apparent position (in stereo sound) of the synthesized voice for spoken media.
         */
        voiceBalance?: CSSWideKeyword | any;

        /**
         * The voice-duration property allows the author to explicitly set the amount of time it should take a speech synthesizer to read an element's content,
         * for example to allow the speech to be synchronized with other media.
         * With a value of auto (the default) the length of time it takes to read the content is determined by the content itself and the voice-rate property.
         */
        voiceDuration?: CSSWideKeyword | any;

        /**
         * The voice-family property sets the speaker's voice used by a speech media agent to read an element.
         * The speaker may be specified as a named character (to match a voice option in the speech reading software)
         * or as a generic description of the age and gender of the voice.
         * Similar to the font-family property for visual media,
         * a comma-separated list of fallback options may be given in case the speech reader does not recognize the character name
         * or cannot synthesize the requested combination of generic properties.
         */
        voiceFamily?: CSSWideKeyword | any;

        /**
         * The voice-pitch property sets pitch or tone (high or low) for the synthesized speech when reading an element;
         * the pitch may be specified absolutely or relative to the normal pitch for the voice-family used to read the text.
         */
        voicePitch?: CSSWideKeyword | any;

        /**
         * The voice-range property determines how much variation in pitch or tone will be created by the speech synthesize when reading an element.
         * Emphasized text, grammatical structures and punctuation may all be rendered as changes in pitch,
         * this property determines how strong or obvious those changes are;
         * large ranges are associated with enthusiastic or emotional speech,
         * while small ranges are associated with flat or mechanical speech.
         */
        voiceRange?: CSSWideKeyword | any;

        /**
         * The voice-rate property sets the speed at which the voice synthesized by a speech media agent will read content.
         */
        voiceRate?: CSSWideKeyword | any;

        /**
         * The voice-stress property sets the level of vocal emphasis to be used for synthesized speech reading the element.
         */
        voiceStress?: CSSWideKeyword | any;

        /**
         * The voice-volume property sets the volume for spoken content in speech media. It replaces the deprecated volume property.
         */
        voiceVolume?: CSSWideKeyword | any;

        /**
         * The white-space property controls whether and how white space inside the element is collapsed, and whether lines may wrap at unforced "soft wrap" opportunities.
         */
        whiteSpace?: CSSWideKeyword | any;

        /**
         * Obsolete: unsupported.
         */
        whiteSpaceTreatment?: CSSWideKeyword | any;

        /**
         * In paged media, this property defines the mimimum number of lines
         * that must be left at the top of the second page.
         * See CSS 3 orphans, widows properties https://drafts.csswg.org/css-break-3/#widows-orphans
         */
        widows?: CSSWideKeyword | number;

        /**
         * Specifies the width of the content area of an element. The content area of the element width does not include the padding, border, and margin of the element.
         */
        width?: CSSWideKeyword | any;

        /**
         * The word-break property is often used when there is long generated content that is strung together without and spaces or hyphens to beak apart.
         * A common case of this is when there is a long URL that does not have any hyphens. This case could potentially cause the breaking of the layout as it could extend past the parent element.
         */
        wordBreak?: CSSWideKeyword | any;

        /**
         * The word-spacing CSS property specifies the spacing behavior between "words".
         */
        wordSpacing?: CSSWideKeyword | any;

        /**
         * An alias of css/properties/overflow-wrap, word-wrap defines whether to break words when the content exceeds the boundaries of its container.
         */
        wordWrap?: CSSWideKeyword | any;

        /**
         * Specifies how exclusions affect inline content within block-level elements. Elements lay out their inline content in their content area but wrap around exclusion areas.
         */
        wrapFlow?: CSSWideKeyword | any;

        /**
         * Set the value that is used to offset the inner wrap shape from other shapes. Inline content that intersects a shape with this property will be pushed by this shape's margin.
         */
        wrapMargin?: CSSWideKeyword | any;

        /**
         * Obsolete and unsupported. Do not use.
         * This CSS property controls the text when it reaches the end of the block in which it is enclosed.
         */
        wrapOption?: CSSWideKeyword | any;

        /**
         * writing-mode specifies if lines of text are laid out horizontally or vertically, and the direction which lines of text and blocks progress.
         */
        writingMode?: CSSWideKeyword | any;

        /**
         * The z-index property specifies the z-order of an element and its descendants.
         * When elements overlap, z-order determines which one covers the other.
         * See CSS 2 z-index property https://www.w3.org/TR/CSS2/visuren.html#z-index
         */
        zIndex?: CSSWideKeyword | "auto" | number;

        /**
         * Sets the initial zoom factor of a document defined by @viewport.
         * See CSS zoom descriptor https://drafts.csswg.org/css-device-adapt/#zoom-desc
         */
        zoom?: CSSWideKeyword | "auto" | number | CSSPercentage;

        [propertyName: string]: any;
    }

    interface HTMLAttributes<T> extends DOMAttributes<T> {
        // React-specific Attributes
        defaultChecked?: boolean;
        defaultValue?: string | string[];
        suppressContentEditableWarning?: boolean;

        // Standard HTML Attributes
        accessKey?: string;
        className?: string;
        contentEditable?: boolean;
        contextMenu?: string;
        dir?: string;
        draggable?: boolean;
        hidden?: boolean;
        id?: string;
        lang?: string;
        placeholder?: string;
        slot?: string;
        spellCheck?: boolean;
        style?: CSSProperties;
        tabIndex?: number;
        title?: string;

        // Unknown
        inputMode?: string;
        is?: string;
        radioGroup?: string; // <command>, <menuitem>

        // WAI-ARIA
        role?: string;

        // RDFa Attributes
        about?: string;
        datatype?: string;
        inlist?: any;
        prefix?: string;
        property?: string;
        resource?: string;
        typeof?: string;
        vocab?: string;

        // Non-standard Attributes
        autoCapitalize?: string;
        autoCorrect?: string;
        autoSave?: string;
        color?: string;
        itemProp?: string;
        itemScope?: boolean;
        itemType?: string;
        itemID?: string;
        itemRef?: string;
        results?: number;
        security?: string;
        unselectable?: boolean;
    }

    // All the WAI-ARIA 1.1 attributes from https://www.w3.org/TR/wai-aria-1.1/
    interface HTMLAttributes<T> extends DOMAttributes<T> {
        /** Identifies the currently active element when DOM focus is on a composite widget, textbox, group, or application. */
        'aria-activedescendant'?: string;
        /** Indicates whether assistive technologies will present all, or only parts of, the changed region based on the change notifications defined by the aria-relevant attribute. */
        'aria-atomic'?: boolean | 'false' | 'true';
        /**
         * Indicates whether inputting text could trigger display of one or more predictions of the user's intended value for an input and specifies how predictions would be
         * presented if they are made.
         */
        'aria-autocomplete'?: 'none' | 'inline' | 'list' | 'both';
        /** Indicates an element is being modified and that assistive technologies MAY want to wait until the modifications are complete before exposing them to the user. */
        'aria-busy'?: boolean | 'false' | 'true';
        /**
         * Indicates the current "checked" state of checkboxes, radio buttons, and other widgets.
         * @see aria-pressed @see aria-selected.
         */
        'aria-checked'?: boolean | 'false' | 'mixed' | 'true';
        /**
         * Defines the total number of columns in a table, grid, or treegrid.
         * @see aria-colindex.
         */
        'aria-colcount'?: number;
        /**
         * Defines an element's column index or position with respect to the total number of columns within a table, grid, or treegrid.
         * @see aria-colcount @see aria-colspan.
         */
        'aria-colindex'?: number;
        /**
         * Defines the number of columns spanned by a cell or gridcell within a table, grid, or treegrid.
         * @see aria-colindex @see aria-rowspan.
         */
        'aria-colspan'?: number;
=======
        'aria-controls'?: string;
>>>>>>> 03aba67b
        /** Indicates the element that represents the current item within a container or set of related elements. */
        'aria-current'?: boolean | 'false' | 'true' | 'page' | 'step' | 'location' | 'date' | 'time';
        /**
         * Identifies the element (or elements) that describes the object.
         * @see aria-labelledby
         */
        'aria-describedby'?: string;
        /**
         * Identifies the element that provides a detailed, extended description for the object.
         * @see aria-describedby.
         */
        'aria-details'?: string;
        /**
         * Indicates that the element is perceivable but disabled, so it is not editable or otherwise operable.
         * @see aria-hidden @see aria-readonly.
         */
        'aria-disabled'?: boolean | 'false' | 'true';
        /**
         * Indicates what functions can be performed when a dragged object is released on the drop target.
         * @deprecated in ARIA 1.1
         */
        'aria-dropeffect'?: 'none' | 'copy' | 'execute' | 'link' | 'move' | 'popup';
        /**
         * Identifies the element that provides an error message for the object.
         * @see aria-invalid @see aria-describedby.
         */
        'aria-errormessage'?: string;
        /** Indicates whether the element, or another grouping element it controls, is currently expanded or collapsed. */
        'aria-expanded'?: boolean | 'false' | 'true';
        /**
         * Identifies the next element (or elements) in an alternate reading order of content which, at the user's discretion,
         * allows assistive technology to override the general default of reading in document source order.
         */
        'aria-flowto'?: string;
        /**
         * Indicates an element's "grabbed" state in a drag-and-drop operation.
         * @deprecated in ARIA 1.1
         */
        'aria-grabbed'?: boolean | 'false' | 'true';
        /** Indicates the availability and type of interactive popup element, such as menu or dialog, that can be triggered by an element. */
        'aria-haspopup'?: boolean | 'false' | 'true' | 'menu' | 'listbox' | 'tree' | 'grid' | 'dialog';
        /**
         * Indicates whether the element is exposed to an accessibility API.
         * @see aria-disabled.
         */
        'aria-hidden'?: boolean | 'false' | 'true';
        /**
         * Indicates the entered value does not conform to the format expected by the application.
         * @see aria-errormessage.
         */
        'aria-invalid'?: boolean | 'false' | 'true' | 'grammar' | 'spelling';
        /** Indicates keyboard shortcuts that an author has implemented to activate or give focus to an element. */
        'aria-keyshortcuts'?: string;
        /**
         * Defines a string value that labels the current element.
         * @see aria-labelledby.
         */
        'aria-label'?: string;
        /**
         * Identifies the element (or elements) that labels the current element.
         * @see aria-describedby.
         */
        'aria-labelledby'?: string;
        /** Defines the hierarchical level of an element within a structure. */
        'aria-level'?: number;
        /** Indicates that an element will be updated, and describes the types of updates the user agents, assistive technologies, and user can expect from the live region. */
        'aria-live'?: 'off' | 'assertive' | 'polite';
        /** Indicates whether an element is modal when displayed. */
        'aria-modal'?: boolean | 'false' | 'true';
        /** Indicates whether a text box accepts multiple lines of input or only a single line. */
        'aria-multiline'?: boolean | 'false' | 'true';
        /** Indicates that the user may select more than one item from the current selectable descendants. */
        'aria-multiselectable'?: boolean | 'false' | 'true';
        /** Indicates whether the element's orientation is horizontal, vertical, or unknown/ambiguous. */
        'aria-orientation'?: 'horizontal' | 'vertical';
        /**
         * Identifies an element (or elements) in order to define a visual, functional, or contextual parent/child relationship
         * between DOM elements where the DOM hierarchy cannot be used to represent the relationship.
         * @see aria-controls.
         */
        'aria-owns'?: string;
        /**
         * Defines a short hint (a word or short phrase) intended to aid the user with data entry when the control has no value.
         * A hint could be a sample value or a brief description of the expected format.
         */
        'aria-placeholder'?: string;
        /**
         * Defines an element's number or position in the current set of listitems or treeitems. Not required if all elements in the set are present in the DOM.
         * @see aria-setsize.
         */
        'aria-posinset'?: number;
        /**
         * Indicates the current "pressed" state of toggle buttons.
         * @see aria-checked @see aria-selected.
         */
        'aria-pressed'?: boolean | 'false' | 'mixed' | 'true';
        /**
         * Indicates that the element is not editable, but is otherwise operable.
         * @see aria-disabled.
         */
        'aria-readonly'?: boolean | 'false' | 'true';
        /**
         * Indicates what notifications the user agent will trigger when the accessibility tree within a live region is modified.
         * @see aria-atomic.
         */
        'aria-relevant'?: 'additions' | 'additions text' | 'all' | 'removals' | 'text';
        /** Indicates that user input is required on the element before a form may be submitted. */
        'aria-required'?: boolean | 'false' | 'true';
        /** Defines a human-readable, author-localized description for the role of an element. */
        'aria-roledescription'?: string;
        /**
         * Defines the total number of rows in a table, grid, or treegrid.
         * @see aria-rowindex.
         */
        'aria-rowcount'?: number;
        /**
         * Defines an element's row index or position with respect to the total number of rows within a table, grid, or treegrid.
         * @see aria-rowcount @see aria-rowspan.
         */
        'aria-rowindex'?: number;
        /**
         * Defines the number of rows spanned by a cell or gridcell within a table, grid, or treegrid.
         * @see aria-rowindex @see aria-colspan.
         */
        'aria-rowspan'?: number;
        /**
         * Indicates the current "selected" state of various widgets.
         * @see aria-checked @see aria-pressed.
         */
        'aria-selected'?: boolean | 'false' | 'true';
        /**
         * Defines the number of items in the current set of listitems or treeitems. Not required if all elements in the set are present in the DOM.
         * @see aria-posinset.
         */
        'aria-setsize'?: number;
        /** Indicates if items in a table or grid are sorted in ascending or descending order. */
        'aria-sort'?: 'none' | 'ascending' | 'descending' | 'other';
        /** Defines the maximum allowed value for a range widget. */
        'aria-valuemax'?: number;
        /** Defines the minimum allowed value for a range widget. */
        'aria-valuemin'?: number;
        /**
         * Defines the current value for a range widget.
         * @see aria-valuetext.
         */
        'aria-valuenow'?: number;
        /** Defines the human readable text alternative of aria-valuenow for a range widget. */
        'aria-valuetext'?: string;
    }

    interface AllHTMLAttributes<T> extends HTMLAttributes<T> {
        // Standard HTML Attributes
        accept?: string;
        acceptCharset?: string;
        action?: string;
        allowFullScreen?: boolean;
        allowTransparency?: boolean;
        alt?: string;
        as?: string;
        async?: boolean;
        autoComplete?: string;
        autoFocus?: boolean;
        autoPlay?: boolean;
        capture?: boolean;
        cellPadding?: number | string;
        cellSpacing?: number | string;
        charSet?: string;
        challenge?: string;
        checked?: boolean;
        cite?: string;
        classID?: string;
        cols?: number;
        colSpan?: number;
        content?: string;
        controls?: boolean;
        coords?: string;
        crossOrigin?: string;
        data?: string;
        dateTime?: string;
        default?: boolean;
        defer?: boolean;
        disabled?: boolean;
        download?: any;
        encType?: string;
        form?: string;
        formAction?: string;
        formEncType?: string;
        formMethod?: string;
        formNoValidate?: boolean;
        formTarget?: string;
        frameBorder?: number | string;
        headers?: string;
        height?: number | string;
        high?: number;
        href?: string;
        hrefLang?: string;
        htmlFor?: string;
        httpEquiv?: string;
        integrity?: string;
        keyParams?: string;
        keyType?: string;
        kind?: string;
        label?: string;
        list?: string;
        loop?: boolean;
        low?: number;
        manifest?: string;
        marginHeight?: number;
        marginWidth?: number;
        max?: number | string;
        maxLength?: number;
        media?: string;
        mediaGroup?: string;
        method?: string;
        min?: number | string;
        minLength?: number;
        multiple?: boolean;
        muted?: boolean;
        name?: string;
        nonce?: string;
        noValidate?: boolean;
        open?: boolean;
        optimum?: number;
        pattern?: string;
        placeholder?: string;
        playsInline?: boolean;
        poster?: string;
        preload?: string;
        readOnly?: boolean;
        rel?: string;
        required?: boolean;
        reversed?: boolean;
        rows?: number;
        rowSpan?: number;
        sandbox?: string;
        scope?: string;
        scoped?: boolean;
        scrolling?: string;
        seamless?: boolean;
        selected?: boolean;
        shape?: string;
        size?: number;
        sizes?: string;
        span?: number;
        src?: string;
        srcDoc?: string;
        srcLang?: string;
        srcSet?: string;
        start?: number;
        step?: number | string;
        summary?: string;
        target?: string;
        type?: string;
        useMap?: string;
        value?: string | string[] | number;
        width?: number | string;
        wmode?: string;
        wrap?: string;
    }

    interface AnchorHTMLAttributes<T> extends HTMLAttributes<T> {
        download?: any;
        href?: string;
        hrefLang?: string;
        media?: string;
        rel?: string;
        target?: string;
        type?: string;
        as?: string;
    }

    // tslint:disable-next-line:no-empty-interface
    interface AudioHTMLAttributes<T> extends MediaHTMLAttributes<T> {}

    interface AreaHTMLAttributes<T> extends HTMLAttributes<T> {
        alt?: string;
        coords?: string;
        download?: any;
        href?: string;
        hrefLang?: string;
        media?: string;
        rel?: string;
        shape?: string;
        target?: string;
    }

    interface BaseHTMLAttributes<T> extends HTMLAttributes<T> {
        href?: string;
        target?: string;
    }

    interface BlockquoteHTMLAttributes<T> extends HTMLAttributes<T> {
        cite?: string;
    }

    interface ButtonHTMLAttributes<T> extends HTMLAttributes<T> {
        autoFocus?: boolean;
        disabled?: boolean;
        form?: string;
        formAction?: string;
        formEncType?: string;
        formMethod?: string;
        formNoValidate?: boolean;
        formTarget?: string;
        name?: string;
        type?: string;
        value?: string | string[] | number;
    }

    interface CanvasHTMLAttributes<T> extends HTMLAttributes<T> {
        height?: number | string;
        width?: number | string;
    }

    interface ColHTMLAttributes<T> extends HTMLAttributes<T> {
        span?: number;
        width?: number | string;
    }

    interface ColgroupHTMLAttributes<T> extends HTMLAttributes<T> {
        span?: number;
    }

    interface DetailsHTMLAttributes<T> extends HTMLAttributes<T> {
        open?: boolean;
    }

    interface DelHTMLAttributes<T> extends HTMLAttributes<T> {
        cite?: string;
        dateTime?: string;
    }

    interface DialogHTMLAttributes<T> extends HTMLAttributes<T> {
        open?: boolean;
    }

    interface EmbedHTMLAttributes<T> extends HTMLAttributes<T> {
        height?: number | string;
        src?: string;
        type?: string;
        width?: number | string;
    }

    interface FieldsetHTMLAttributes<T> extends HTMLAttributes<T> {
        disabled?: boolean;
        form?: string;
        name?: string;
    }

    interface FormHTMLAttributes<T> extends HTMLAttributes<T> {
        acceptCharset?: string;
        action?: string;
        autoComplete?: string;
        encType?: string;
        method?: string;
        name?: string;
        noValidate?: boolean;
        target?: string;
    }

    interface HtmlHTMLAttributes<T> extends HTMLAttributes<T> {
        manifest?: string;
    }

    interface IframeHTMLAttributes<T> extends HTMLAttributes<T> {
        allowFullScreen?: boolean;
        allowTransparency?: boolean;
        frameBorder?: number | string;
        height?: number | string;
        marginHeight?: number;
        marginWidth?: number;
        name?: string;
        sandbox?: string;
        scrolling?: string;
        seamless?: boolean;
        src?: string;
        srcDoc?: string;
        width?: number | string;
    }

    interface ImgHTMLAttributes<T> extends HTMLAttributes<T> {
        alt?: string;
        crossOrigin?: "anonymous" | "use-credentials" | "";
        height?: number | string;
        sizes?: string;
        src?: string;
        srcSet?: string;
        useMap?: string;
        width?: number | string;
    }

    interface InsHTMLAttributes<T> extends HTMLAttributes<T> {
        cite?: string;
        dateTime?: string;
    }

    interface InputHTMLAttributes<T> extends HTMLAttributes<T> {
        accept?: string;
        alt?: string;
        autoComplete?: string;
        autoFocus?: boolean;
        capture?: boolean; // https://www.w3.org/TR/html-media-capture/#the-capture-attribute
        checked?: boolean;
        crossOrigin?: string;
        disabled?: boolean;
        form?: string;
        formAction?: string;
        formEncType?: string;
        formMethod?: string;
        formNoValidate?: boolean;
        formTarget?: string;
        height?: number | string;
        list?: string;
        max?: number | string;
        maxLength?: number;
        min?: number | string;
        minLength?: number;
        multiple?: boolean;
        name?: string;
        pattern?: string;
        placeholder?: string;
        readOnly?: boolean;
        required?: boolean;
        size?: number;
        src?: string;
        step?: number | string;
        type?: string;
        value?: string | string[] | number;
        width?: number | string;

        onChange?: ChangeEventHandler<T>;
    }

    interface KeygenHTMLAttributes<T> extends HTMLAttributes<T> {
        autoFocus?: boolean;
        challenge?: string;
        disabled?: boolean;
        form?: string;
        keyType?: string;
        keyParams?: string;
        name?: string;
    }

    interface LabelHTMLAttributes<T> extends HTMLAttributes<T> {
        form?: string;
        htmlFor?: string;
    }

    interface LiHTMLAttributes<T> extends HTMLAttributes<T> {
        value?: string | string[] | number;
    }

    interface LinkHTMLAttributes<T> extends HTMLAttributes<T> {
        as?: string;
        crossOrigin?: string;
        href?: string;
        hrefLang?: string;
        integrity?: string;
        media?: string;
        rel?: string;
        sizes?: string;
        type?: string;
    }

    interface MapHTMLAttributes<T> extends HTMLAttributes<T> {
        name?: string;
    }

    interface MenuHTMLAttributes<T> extends HTMLAttributes<T> {
        type?: string;
    }

    interface MediaHTMLAttributes<T> extends HTMLAttributes<T> {
        autoPlay?: boolean;
        controls?: boolean;
        controlsList?: string;
        crossOrigin?: string;
        loop?: boolean;
        mediaGroup?: string;
        muted?: boolean;
        playsinline?: boolean;
        preload?: string;
        src?: string;
    }

    interface MetaHTMLAttributes<T> extends HTMLAttributes<T> {
        charSet?: string;
        content?: string;
        httpEquiv?: string;
        name?: string;
    }

    interface MeterHTMLAttributes<T> extends HTMLAttributes<T> {
        form?: string;
        high?: number;
        low?: number;
        max?: number | string;
        min?: number | string;
        optimum?: number;
        value?: string | string[] | number;
    }

    interface QuoteHTMLAttributes<T> extends HTMLAttributes<T> {
        cite?: string;
    }

    interface ObjectHTMLAttributes<T> extends HTMLAttributes<T> {
        classID?: string;
        data?: string;
        form?: string;
        height?: number | string;
        name?: string;
        type?: string;
        useMap?: string;
        width?: number | string;
        wmode?: string;
    }

    interface OlHTMLAttributes<T> extends HTMLAttributes<T> {
        reversed?: boolean;
        start?: number;
    }

    interface OptgroupHTMLAttributes<T> extends HTMLAttributes<T> {
        disabled?: boolean;
        label?: string;
    }

    interface OptionHTMLAttributes<T> extends HTMLAttributes<T> {
        disabled?: boolean;
        label?: string;
        selected?: boolean;
        value?: string | string[] | number;
    }

    interface OutputHTMLAttributes<T> extends HTMLAttributes<T> {
        form?: string;
        htmlFor?: string;
        name?: string;
    }

    interface ParamHTMLAttributes<T> extends HTMLAttributes<T> {
        name?: string;
        value?: string | string[] | number;
    }

    interface ProgressHTMLAttributes<T> extends HTMLAttributes<T> {
        max?: number | string;
        value?: string | string[] | number;
    }

    interface ScriptHTMLAttributes<T> extends HTMLAttributes<T> {
        async?: boolean;
        charSet?: string;
        crossOrigin?: string;
        defer?: boolean;
        integrity?: string;
        noModule?: boolean;
        nonce?: string;
        src?: string;
        type?: string;
    }

    interface SelectHTMLAttributes<T> extends HTMLAttributes<T> {
        autoFocus?: boolean;
        disabled?: boolean;
        form?: string;
        multiple?: boolean;
        name?: string;
        required?: boolean;
        size?: number;
        value?: string | string[] | number;
        onChange?: ChangeEventHandler<T>;
    }

    interface SourceHTMLAttributes<T> extends HTMLAttributes<T> {
        media?: string;
        sizes?: string;
        src?: string;
        srcSet?: string;
        type?: string;
    }

    interface StyleHTMLAttributes<T> extends HTMLAttributes<T> {
        media?: string;
        nonce?: string;
        scoped?: boolean;
        type?: string;
    }

    interface TableHTMLAttributes<T> extends HTMLAttributes<T> {
        cellPadding?: number | string;
        cellSpacing?: number | string;
        summary?: string;
    }

    interface TextareaHTMLAttributes<T> extends HTMLAttributes<T> {
        autoComplete?: string;
        autoFocus?: boolean;
        cols?: number;
        dirName?: string;
        disabled?: boolean;
        form?: string;
        maxLength?: number;
        minLength?: number;
        name?: string;
        placeholder?: string;
        readOnly?: boolean;
        required?: boolean;
        rows?: number;
        value?: string | string[] | number;
        wrap?: string;

        onChange?: ChangeEventHandler<T>;
    }

    interface TdHTMLAttributes<T> extends HTMLAttributes<T> {
        colSpan?: number;
        headers?: string;
        rowSpan?: number;
        scope?: string;
    }

    interface ThHTMLAttributes<T> extends HTMLAttributes<T> {
        colSpan?: number;
        headers?: string;
        rowSpan?: number;
        scope?: string;
    }

    interface TimeHTMLAttributes<T> extends HTMLAttributes<T> {
        dateTime?: string;
    }

    interface TrackHTMLAttributes<T> extends HTMLAttributes<T> {
        default?: boolean;
        kind?: string;
        label?: string;
        src?: string;
        srcLang?: string;
    }

    interface VideoHTMLAttributes<T> extends MediaHTMLAttributes<T> {
        height?: number | string;
        playsInline?: boolean;
        poster?: string;
        width?: number | string;
    }

    // this list is "complete" in that it contains every SVG attribute
    // that React supports, but the types can be improved.
    // Full list here: https://facebook.github.io/react/docs/dom-elements.html
    //
    // The three broad type categories are (in order of restrictiveness):
    //   - "number | string"
    //   - "string"
    //   - union of string literals
    interface SVGAttributes<T> extends DOMAttributes<T> {
        // Attributes which also defined in HTMLAttributes
        // See comment in SVGDOMPropertyConfig.js
        className?: string;
        color?: string;
        height?: number | string;
        id?: string;
        lang?: string;
        max?: number | string;
        media?: string;
        method?: string;
        min?: number | string;
        name?: string;
        style?: CSSProperties;
        target?: string;
        type?: string;
        width?: number | string;

        // Other HTML properties supported by SVG elements in browsers
        role?: string;
        tabIndex?: number;

        // SVG Specific attributes
        accentHeight?: number | string;
        accumulate?: "none" | "sum";
        additive?: "replace" | "sum";
        alignmentBaseline?: "auto" | "baseline" | "before-edge" | "text-before-edge" | "middle" | "central" | "after-edge" |
        "text-after-edge" | "ideographic" | "alphabetic" | "hanging" | "mathematical" | "inherit";
        allowReorder?: "no" | "yes";
        alphabetic?: number | string;
        amplitude?: number | string;
        arabicForm?: "initial" | "medial" | "terminal" | "isolated";
        ascent?: number | string;
        attributeName?: string;
        attributeType?: string;
        autoReverse?: number | string;
        azimuth?: number | string;
        baseFrequency?: number | string;
        baselineShift?: number | string;
        baseProfile?: number | string;
        bbox?: number | string;
        begin?: number | string;
        bias?: number | string;
        by?: number | string;
        calcMode?: number | string;
        capHeight?: number | string;
        clip?: number | string;
        clipPath?: string;
        clipPathUnits?: number | string;
        clipRule?: number | string;
        colorInterpolation?: number | string;
        colorInterpolationFilters?: "auto" | "sRGB" | "linearRGB" | "inherit";
        colorProfile?: number | string;
        colorRendering?: number | string;
        contentScriptType?: number | string;
        contentStyleType?: number | string;
        cursor?: number | string;
        cx?: number | string;
        cy?: number | string;
        d?: string;
        decelerate?: number | string;
        descent?: number | string;
        diffuseConstant?: number | string;
        direction?: number | string;
        display?: number | string;
        divisor?: number | string;
        dominantBaseline?: number | string;
        dur?: number | string;
        dx?: number | string;
        dy?: number | string;
        edgeMode?: number | string;
        elevation?: number | string;
        enableBackground?: number | string;
        end?: number | string;
        exponent?: number | string;
        externalResourcesRequired?: number | string;
        fill?: string;
        fillOpacity?: number | string;
        fillRule?: "nonzero" | "evenodd" | "inherit";
        filter?: string;
        filterRes?: number | string;
        filterUnits?: number | string;
        floodColor?: number | string;
        floodOpacity?: number | string;
        focusable?: number | string;
        fontFamily?: string;
        fontSize?: number | string;
        fontSizeAdjust?: number | string;
        fontStretch?: number | string;
        fontStyle?: number | string;
        fontVariant?: number | string;
        fontWeight?: number | string;
        format?: number | string;
        from?: number | string;
        fx?: number | string;
        fy?: number | string;
        g1?: number | string;
        g2?: number | string;
        glyphName?: number | string;
        glyphOrientationHorizontal?: number | string;
        glyphOrientationVertical?: number | string;
        glyphRef?: number | string;
        gradientTransform?: string;
        gradientUnits?: string;
        hanging?: number | string;
        horizAdvX?: number | string;
        horizOriginX?: number | string;
        ideographic?: number | string;
        imageRendering?: number | string;
        in2?: number | string;
        in?: string;
        intercept?: number | string;
        k1?: number | string;
        k2?: number | string;
        k3?: number | string;
        k4?: number | string;
        k?: number | string;
        kernelMatrix?: number | string;
        kernelUnitLength?: number | string;
        kerning?: number | string;
        keyPoints?: number | string;
        keySplines?: number | string;
        keyTimes?: number | string;
        lengthAdjust?: number | string;
        letterSpacing?: number | string;
        lightingColor?: number | string;
        limitingConeAngle?: number | string;
        local?: number | string;
        markerEnd?: string;
        markerHeight?: number | string;
        markerMid?: string;
        markerStart?: string;
        markerUnits?: number | string;
        markerWidth?: number | string;
        mask?: string;
        maskContentUnits?: number | string;
        maskUnits?: number | string;
        mathematical?: number | string;
        mode?: number | string;
        numOctaves?: number | string;
        offset?: number | string;
        opacity?: number | string;
        operator?: number | string;
        order?: number | string;
        orient?: number | string;
        orientation?: number | string;
        origin?: number | string;
        overflow?: number | string;
        overlinePosition?: number | string;
        overlineThickness?: number | string;
        paintOrder?: number | string;
        panose1?: number | string;
        pathLength?: number | string;
        patternContentUnits?: string;
        patternTransform?: number | string;
        patternUnits?: string;
        pointerEvents?: number | string;
        points?: string;
        pointsAtX?: number | string;
        pointsAtY?: number | string;
        pointsAtZ?: number | string;
        preserveAlpha?: number | string;
        preserveAspectRatio?: string;
        primitiveUnits?: number | string;
        r?: number | string;
        radius?: number | string;
        refX?: number | string;
        refY?: number | string;
        renderingIntent?: number | string;
        repeatCount?: number | string;
        repeatDur?: number | string;
        requiredExtensions?: number | string;
        requiredFeatures?: number | string;
        restart?: number | string;
        result?: string;
        rotate?: number | string;
        rx?: number | string;
        ry?: number | string;
        scale?: number | string;
        seed?: number | string;
        shapeRendering?: number | string;
        slope?: number | string;
        spacing?: number | string;
        specularConstant?: number | string;
        specularExponent?: number | string;
        speed?: number | string;
        spreadMethod?: string;
        startOffset?: number | string;
        stdDeviation?: number | string;
        stemh?: number | string;
        stemv?: number | string;
        stitchTiles?: number | string;
        stopColor?: string;
        stopOpacity?: number | string;
        strikethroughPosition?: number | string;
        strikethroughThickness?: number | string;
        string?: number | string;
        stroke?: string;
        strokeDasharray?: string | number;
        strokeDashoffset?: string | number;
        strokeLinecap?: "butt" | "round" | "square" | "inherit";
        strokeLinejoin?: "miter" | "round" | "bevel" | "inherit";
        strokeMiterlimit?: number | string;
        strokeOpacity?: number | string;
        strokeWidth?: number | string;
        surfaceScale?: number | string;
        systemLanguage?: number | string;
        tableValues?: number | string;
        targetX?: number | string;
        targetY?: number | string;
        textAnchor?: string;
        textDecoration?: number | string;
        textLength?: number | string;
        textRendering?: number | string;
        to?: number | string;
        transform?: string;
        u1?: number | string;
        u2?: number | string;
        underlinePosition?: number | string;
        underlineThickness?: number | string;
        unicode?: number | string;
        unicodeBidi?: number | string;
        unicodeRange?: number | string;
        unitsPerEm?: number | string;
        vAlphabetic?: number | string;
        values?: string;
        vectorEffect?: number | string;
        version?: string;
        vertAdvY?: number | string;
        vertOriginX?: number | string;
        vertOriginY?: number | string;
        vHanging?: number | string;
        vIdeographic?: number | string;
        viewBox?: string;
        viewTarget?: number | string;
        visibility?: number | string;
        vMathematical?: number | string;
        widths?: number | string;
        wordSpacing?: number | string;
        writingMode?: number | string;
        x1?: number | string;
        x2?: number | string;
        x?: number | string;
        xChannelSelector?: string;
        xHeight?: number | string;
        xlinkActuate?: string;
        xlinkArcrole?: string;
        xlinkHref?: string;
        xlinkRole?: string;
        xlinkShow?: string;
        xlinkTitle?: string;
        xlinkType?: string;
        xmlBase?: string;
        xmlLang?: string;
        xmlns?: string;
        xmlnsXlink?: string;
        xmlSpace?: string;
        y1?: number | string;
        y2?: number | string;
        y?: number | string;
        yChannelSelector?: string;
        z?: number | string;
        zoomAndPan?: string;
    }

    interface WebViewHTMLAttributes<T> extends HTMLAttributes<T> {
        allowFullScreen?: boolean;
        allowpopups?: boolean;
        autoFocus?: boolean;
        autosize?: boolean;
        blinkfeatures?: string;
        disableblinkfeatures?: string;
        disableguestresize?: boolean;
        disablewebsecurity?: boolean;
        guestinstance?: string;
        httpreferrer?: string;
        nodeintegration?: boolean;
        partition?: string;
        plugins?: boolean;
        preload?: string;
        src?: string;
        useragent?: string;
        webpreferences?: string;
    }

    //
    // React.DOM
    // ----------------------------------------------------------------------

    interface ReactHTML {
        a: DetailedHTMLFactory<AnchorHTMLAttributes<HTMLAnchorElement>, HTMLAnchorElement>;
        abbr: DetailedHTMLFactory<HTMLAttributes<HTMLElement>, HTMLElement>;
        address: DetailedHTMLFactory<HTMLAttributes<HTMLElement>, HTMLElement>;
        area: DetailedHTMLFactory<AreaHTMLAttributes<HTMLAreaElement>, HTMLAreaElement>;
        article: DetailedHTMLFactory<HTMLAttributes<HTMLElement>, HTMLElement>;
        aside: DetailedHTMLFactory<HTMLAttributes<HTMLElement>, HTMLElement>;
        audio: DetailedHTMLFactory<AudioHTMLAttributes<HTMLAudioElement>, HTMLAudioElement>;
        b: DetailedHTMLFactory<HTMLAttributes<HTMLElement>, HTMLElement>;
        base: DetailedHTMLFactory<BaseHTMLAttributes<HTMLBaseElement>, HTMLBaseElement>;
        bdi: DetailedHTMLFactory<HTMLAttributes<HTMLElement>, HTMLElement>;
        bdo: DetailedHTMLFactory<HTMLAttributes<HTMLElement>, HTMLElement>;
        big: DetailedHTMLFactory<HTMLAttributes<HTMLElement>, HTMLElement>;
        blockquote: DetailedHTMLFactory<BlockquoteHTMLAttributes<HTMLElement>, HTMLElement>;
        body: DetailedHTMLFactory<HTMLAttributes<HTMLBodyElement>, HTMLBodyElement>;
        br: DetailedHTMLFactory<HTMLAttributes<HTMLBRElement>, HTMLBRElement>;
        button: DetailedHTMLFactory<ButtonHTMLAttributes<HTMLButtonElement>, HTMLButtonElement>;
        canvas: DetailedHTMLFactory<CanvasHTMLAttributes<HTMLCanvasElement>, HTMLCanvasElement>;
        caption: DetailedHTMLFactory<HTMLAttributes<HTMLElement>, HTMLElement>;
        cite: DetailedHTMLFactory<HTMLAttributes<HTMLElement>, HTMLElement>;
        code: DetailedHTMLFactory<HTMLAttributes<HTMLElement>, HTMLElement>;
        col: DetailedHTMLFactory<ColHTMLAttributes<HTMLTableColElement>, HTMLTableColElement>;
        colgroup: DetailedHTMLFactory<ColgroupHTMLAttributes<HTMLTableColElement>, HTMLTableColElement>;
        data: DetailedHTMLFactory<HTMLAttributes<HTMLElement>, HTMLElement>;
        datalist: DetailedHTMLFactory<HTMLAttributes<HTMLDataListElement>, HTMLDataListElement>;
        dd: DetailedHTMLFactory<HTMLAttributes<HTMLElement>, HTMLElement>;
        del: DetailedHTMLFactory<DelHTMLAttributes<HTMLElement>, HTMLElement>;
        details: DetailedHTMLFactory<DetailsHTMLAttributes<HTMLElement>, HTMLElement>;
        dfn: DetailedHTMLFactory<HTMLAttributes<HTMLElement>, HTMLElement>;
        dialog: DetailedHTMLFactory<DialogHTMLAttributes<HTMLDialogElement>, HTMLDialogElement>;
        div: DetailedHTMLFactory<HTMLAttributes<HTMLDivElement>, HTMLDivElement>;
        dl: DetailedHTMLFactory<HTMLAttributes<HTMLDListElement>, HTMLDListElement>;
        dt: DetailedHTMLFactory<HTMLAttributes<HTMLElement>, HTMLElement>;
        em: DetailedHTMLFactory<HTMLAttributes<HTMLElement>, HTMLElement>;
        embed: DetailedHTMLFactory<EmbedHTMLAttributes<HTMLEmbedElement>, HTMLEmbedElement>;
        fieldset: DetailedHTMLFactory<FieldsetHTMLAttributes<HTMLFieldSetElement>, HTMLFieldSetElement>;
        figcaption: DetailedHTMLFactory<HTMLAttributes<HTMLElement>, HTMLElement>;
        figure: DetailedHTMLFactory<HTMLAttributes<HTMLElement>, HTMLElement>;
        footer: DetailedHTMLFactory<HTMLAttributes<HTMLElement>, HTMLElement>;
        form: DetailedHTMLFactory<FormHTMLAttributes<HTMLFormElement>, HTMLFormElement>;
        h1: DetailedHTMLFactory<HTMLAttributes<HTMLHeadingElement>, HTMLHeadingElement>;
        h2: DetailedHTMLFactory<HTMLAttributes<HTMLHeadingElement>, HTMLHeadingElement>;
        h3: DetailedHTMLFactory<HTMLAttributes<HTMLHeadingElement>, HTMLHeadingElement>;
        h4: DetailedHTMLFactory<HTMLAttributes<HTMLHeadingElement>, HTMLHeadingElement>;
        h5: DetailedHTMLFactory<HTMLAttributes<HTMLHeadingElement>, HTMLHeadingElement>;
        h6: DetailedHTMLFactory<HTMLAttributes<HTMLHeadingElement>, HTMLHeadingElement>;
        head: DetailedHTMLFactory<HTMLAttributes<HTMLElement>, HTMLHeadElement>;
        header: DetailedHTMLFactory<HTMLAttributes<HTMLElement>, HTMLElement>;
        hgroup: DetailedHTMLFactory<HTMLAttributes<HTMLElement>, HTMLElement>;
        hr: DetailedHTMLFactory<HTMLAttributes<HTMLHRElement>, HTMLHRElement>;
        html: DetailedHTMLFactory<HtmlHTMLAttributes<HTMLHtmlElement>, HTMLHtmlElement>;
        i: DetailedHTMLFactory<HTMLAttributes<HTMLElement>, HTMLElement>;
        iframe: DetailedHTMLFactory<IframeHTMLAttributes<HTMLIFrameElement>, HTMLIFrameElement>;
        img: DetailedHTMLFactory<ImgHTMLAttributes<HTMLImageElement>, HTMLImageElement>;
        input: DetailedHTMLFactory<InputHTMLAttributes<HTMLInputElement>, HTMLInputElement>;
        ins: DetailedHTMLFactory<InsHTMLAttributes<HTMLModElement>, HTMLModElement>;
        kbd: DetailedHTMLFactory<HTMLAttributes<HTMLElement>, HTMLElement>;
        keygen: DetailedHTMLFactory<KeygenHTMLAttributes<HTMLElement>, HTMLElement>;
        label: DetailedHTMLFactory<LabelHTMLAttributes<HTMLLabelElement>, HTMLLabelElement>;
        legend: DetailedHTMLFactory<HTMLAttributes<HTMLLegendElement>, HTMLLegendElement>;
        li: DetailedHTMLFactory<LiHTMLAttributes<HTMLLIElement>, HTMLLIElement>;
        link: DetailedHTMLFactory<LinkHTMLAttributes<HTMLLinkElement>, HTMLLinkElement>;
        main: DetailedHTMLFactory<HTMLAttributes<HTMLElement>, HTMLElement>;
        map: DetailedHTMLFactory<MapHTMLAttributes<HTMLMapElement>, HTMLMapElement>;
        mark: DetailedHTMLFactory<HTMLAttributes<HTMLElement>, HTMLElement>;
        menu: DetailedHTMLFactory<MenuHTMLAttributes<HTMLElement>, HTMLElement>;
        menuitem: DetailedHTMLFactory<HTMLAttributes<HTMLElement>, HTMLElement>;
        meta: DetailedHTMLFactory<MetaHTMLAttributes<HTMLMetaElement>, HTMLMetaElement>;
        meter: DetailedHTMLFactory<MeterHTMLAttributes<HTMLElement>, HTMLElement>;
        nav: DetailedHTMLFactory<HTMLAttributes<HTMLElement>, HTMLElement>;
        noscript: DetailedHTMLFactory<HTMLAttributes<HTMLElement>, HTMLElement>;
        object: DetailedHTMLFactory<ObjectHTMLAttributes<HTMLObjectElement>, HTMLObjectElement>;
        ol: DetailedHTMLFactory<OlHTMLAttributes<HTMLOListElement>, HTMLOListElement>;
        optgroup: DetailedHTMLFactory<OptgroupHTMLAttributes<HTMLOptGroupElement>, HTMLOptGroupElement>;
        option: DetailedHTMLFactory<OptionHTMLAttributes<HTMLOptionElement>, HTMLOptionElement>;
        output: DetailedHTMLFactory<OutputHTMLAttributes<HTMLElement>, HTMLElement>;
        p: DetailedHTMLFactory<HTMLAttributes<HTMLParagraphElement>, HTMLParagraphElement>;
        param: DetailedHTMLFactory<ParamHTMLAttributes<HTMLParamElement>, HTMLParamElement>;
        picture: DetailedHTMLFactory<HTMLAttributes<HTMLElement>, HTMLElement>;
        pre: DetailedHTMLFactory<HTMLAttributes<HTMLPreElement>, HTMLPreElement>;
        progress: DetailedHTMLFactory<ProgressHTMLAttributes<HTMLProgressElement>, HTMLProgressElement>;
        q: DetailedHTMLFactory<QuoteHTMLAttributes<HTMLQuoteElement>, HTMLQuoteElement>;
        rp: DetailedHTMLFactory<HTMLAttributes<HTMLElement>, HTMLElement>;
        rt: DetailedHTMLFactory<HTMLAttributes<HTMLElement>, HTMLElement>;
        ruby: DetailedHTMLFactory<HTMLAttributes<HTMLElement>, HTMLElement>;
        s: DetailedHTMLFactory<HTMLAttributes<HTMLElement>, HTMLElement>;
        samp: DetailedHTMLFactory<HTMLAttributes<HTMLElement>, HTMLElement>;
        script: DetailedHTMLFactory<ScriptHTMLAttributes<HTMLScriptElement>, HTMLScriptElement>;
        section: DetailedHTMLFactory<HTMLAttributes<HTMLElement>, HTMLElement>;
        select: DetailedHTMLFactory<SelectHTMLAttributes<HTMLSelectElement>, HTMLSelectElement>;
        small: DetailedHTMLFactory<HTMLAttributes<HTMLElement>, HTMLElement>;
        source: DetailedHTMLFactory<SourceHTMLAttributes<HTMLSourceElement>, HTMLSourceElement>;
        span: DetailedHTMLFactory<HTMLAttributes<HTMLSpanElement>, HTMLSpanElement>;
        strong: DetailedHTMLFactory<HTMLAttributes<HTMLElement>, HTMLElement>;
        style: DetailedHTMLFactory<StyleHTMLAttributes<HTMLStyleElement>, HTMLStyleElement>;
        sub: DetailedHTMLFactory<HTMLAttributes<HTMLElement>, HTMLElement>;
        summary: DetailedHTMLFactory<HTMLAttributes<HTMLElement>, HTMLElement>;
        sup: DetailedHTMLFactory<HTMLAttributes<HTMLElement>, HTMLElement>;
        table: DetailedHTMLFactory<TableHTMLAttributes<HTMLTableElement>, HTMLTableElement>;
        tbody: DetailedHTMLFactory<HTMLAttributes<HTMLTableSectionElement>, HTMLTableSectionElement>;
        td: DetailedHTMLFactory<TdHTMLAttributes<HTMLTableDataCellElement>, HTMLTableDataCellElement>;
        textarea: DetailedHTMLFactory<TextareaHTMLAttributes<HTMLTextAreaElement>, HTMLTextAreaElement>;
        tfoot: DetailedHTMLFactory<HTMLAttributes<HTMLTableSectionElement>, HTMLTableSectionElement>;
        th: DetailedHTMLFactory<ThHTMLAttributes<HTMLTableHeaderCellElement>, HTMLTableHeaderCellElement>;
        thead: DetailedHTMLFactory<HTMLAttributes<HTMLTableSectionElement>, HTMLTableSectionElement>;
        time: DetailedHTMLFactory<TimeHTMLAttributes<HTMLElement>, HTMLElement>;
        title: DetailedHTMLFactory<HTMLAttributes<HTMLTitleElement>, HTMLTitleElement>;
        tr: DetailedHTMLFactory<HTMLAttributes<HTMLTableRowElement>, HTMLTableRowElement>;
        track: DetailedHTMLFactory<TrackHTMLAttributes<HTMLTrackElement>, HTMLTrackElement>;
        u: DetailedHTMLFactory<HTMLAttributes<HTMLElement>, HTMLElement>;
        ul: DetailedHTMLFactory<HTMLAttributes<HTMLUListElement>, HTMLUListElement>;
        "var": DetailedHTMLFactory<HTMLAttributes<HTMLElement>, HTMLElement>;
        video: DetailedHTMLFactory<VideoHTMLAttributes<HTMLVideoElement>, HTMLVideoElement>;
        wbr: DetailedHTMLFactory<HTMLAttributes<HTMLElement>, HTMLElement>;
        webview: DetailedHTMLFactory<WebViewHTMLAttributes<HTMLWebViewElement>, HTMLWebViewElement>;
    }

    interface ReactSVG {
        animate: SVGFactory;
        circle: SVGFactory;
        clipPath: SVGFactory;
        defs: SVGFactory;
        desc: SVGFactory;
        ellipse: SVGFactory;
        feBlend: SVGFactory;
        feColorMatrix: SVGFactory;
        feComponentTransfer: SVGFactory;
        feComposite: SVGFactory;
        feConvolveMatrix: SVGFactory;
        feDiffuseLighting: SVGFactory;
        feDisplacementMap: SVGFactory;
        feDistantLight: SVGFactory;
        feDropShadow: SVGFactory;
        feFlood: SVGFactory;
        feFuncA: SVGFactory;
        feFuncB: SVGFactory;
        feFuncG: SVGFactory;
        feFuncR: SVGFactory;
        feGaussianBlur: SVGFactory;
        feImage: SVGFactory;
        feMerge: SVGFactory;
        feMergeNode: SVGFactory;
        feMorphology: SVGFactory;
        feOffset: SVGFactory;
        fePointLight: SVGFactory;
        feSpecularLighting: SVGFactory;
        feSpotLight: SVGFactory;
        feTile: SVGFactory;
        feTurbulence: SVGFactory;
        filter: SVGFactory;
        foreignObject: SVGFactory;
        g: SVGFactory;
        image: SVGFactory;
        line: SVGFactory;
        linearGradient: SVGFactory;
        marker: SVGFactory;
        mask: SVGFactory;
        metadata: SVGFactory;
        path: SVGFactory;
        pattern: SVGFactory;
        polygon: SVGFactory;
        polyline: SVGFactory;
        radialGradient: SVGFactory;
        rect: SVGFactory;
        stop: SVGFactory;
        svg: SVGFactory;
        switch: SVGFactory;
        symbol: SVGFactory;
        text: SVGFactory;
        textPath: SVGFactory;
        tspan: SVGFactory;
        use: SVGFactory;
        view: SVGFactory;
    }

    interface ReactDOM extends ReactHTML, ReactSVG { }

    //
    // React.PropTypes
    // ----------------------------------------------------------------------

    type Validator<T> = { bivarianceHack(object: T, key: string, componentName: string, ...rest: any[]): Error | null }["bivarianceHack"];

    interface Requireable<T> extends Validator<T> {
        isRequired: Validator<T>;
    }

    type ValidationMap<T> = {[K in keyof T]?: Validator<T> };

    interface ReactPropTypes {
        any: Requireable<any>;
        array: Requireable<any>;
        bool: Requireable<any>;
        func: Requireable<any>;
        number: Requireable<any>;
        object: Requireable<any>;
        string: Requireable<any>;
        node: Requireable<any>;
        element: Requireable<any>;
        instanceOf(expectedClass: {}): Requireable<any>;
        oneOf(types: any[]): Requireable<any>;
        oneOfType(types: Array<Validator<any>>): Requireable<any>;
        arrayOf(type: Validator<any>): Requireable<any>;
        objectOf(type: Validator<any>): Requireable<any>;
        shape(type: ValidationMap<any>): Requireable<any>;
    }

    //
    // React.Children
    // ----------------------------------------------------------------------

    interface ReactChildren {
        map<T>(children: ReactNode, fn: (child: ReactChild, index: number) => T): T[];
        forEach(children: ReactNode, fn: (child: ReactChild, index: number) => void): void;
        count(children: ReactNode): number;
        only(children: ReactNode): ReactElement<any>;
        toArray(children: ReactNode): ReactChild[];
    }

    //
    // Browser Interfaces
    // https://github.com/nikeee/2048-typescript/blob/master/2048/js/touch.d.ts
    // ----------------------------------------------------------------------

    interface AbstractView {
        styleMedia: StyleMedia;
        document: Document;
    }

    interface Touch {
        identifier: number;
        target: EventTarget;
        screenX: number;
        screenY: number;
        clientX: number;
        clientY: number;
        pageX: number;
        pageY: number;
    }

    interface TouchList {
        [index: number]: Touch;
        length: number;
        item(index: number): Touch;
        identifiedTouch(identifier: number): Touch;
    }

    //
    // Error Interfaces
    // ----------------------------------------------------------------------
    interface ErrorInfo {
        /**
         * Captures which component contained the exception, and its ancestors.
         */
        componentStack: string;
    }
}

declare global {
    namespace JSX {
        // tslint:disable-next-line:no-empty-interface
        interface Element extends React.ReactElement<any> { }
        interface ElementClass extends React.Component<any> {
            render(): React.ReactNode;
        }
        interface ElementAttributesProperty { props: {}; }
        interface ElementChildrenAttribute { children: {}; }

        // tslint:disable-next-line:no-empty-interface
        interface IntrinsicAttributes extends React.Attributes { }
        // tslint:disable-next-line:no-empty-interface
        interface IntrinsicClassAttributes<T> extends React.ClassAttributes<T> { }

        interface IntrinsicElements {
            // HTML
            a: React.DetailedHTMLProps<React.AnchorHTMLAttributes<HTMLAnchorElement>, HTMLAnchorElement>;
            abbr: React.DetailedHTMLProps<React.HTMLAttributes<HTMLElement>, HTMLElement>;
            address: React.DetailedHTMLProps<React.HTMLAttributes<HTMLElement>, HTMLElement>;
            area: React.DetailedHTMLProps<React.AreaHTMLAttributes<HTMLAreaElement>, HTMLAreaElement>;
            article: React.DetailedHTMLProps<React.HTMLAttributes<HTMLElement>, HTMLElement>;
            aside: React.DetailedHTMLProps<React.HTMLAttributes<HTMLElement>, HTMLElement>;
            audio: React.DetailedHTMLProps<React.AudioHTMLAttributes<HTMLAudioElement>, HTMLAudioElement>;
            b: React.DetailedHTMLProps<React.HTMLAttributes<HTMLElement>, HTMLElement>;
            base: React.DetailedHTMLProps<React.BaseHTMLAttributes<HTMLBaseElement>, HTMLBaseElement>;
            bdi: React.DetailedHTMLProps<React.HTMLAttributes<HTMLElement>, HTMLElement>;
            bdo: React.DetailedHTMLProps<React.HTMLAttributes<HTMLElement>, HTMLElement>;
            big: React.DetailedHTMLProps<React.HTMLAttributes<HTMLElement>, HTMLElement>;
            blockquote: React.DetailedHTMLProps<React.BlockquoteHTMLAttributes<HTMLElement>, HTMLElement>;
            body: React.DetailedHTMLProps<React.HTMLAttributes<HTMLBodyElement>, HTMLBodyElement>;
            br: React.DetailedHTMLProps<React.HTMLAttributes<HTMLBRElement>, HTMLBRElement>;
            button: React.DetailedHTMLProps<React.ButtonHTMLAttributes<HTMLButtonElement>, HTMLButtonElement>;
            canvas: React.DetailedHTMLProps<React.CanvasHTMLAttributes<HTMLCanvasElement>, HTMLCanvasElement>;
            caption: React.DetailedHTMLProps<React.HTMLAttributes<HTMLElement>, HTMLElement>;
            cite: React.DetailedHTMLProps<React.HTMLAttributes<HTMLElement>, HTMLElement>;
            code: React.DetailedHTMLProps<React.HTMLAttributes<HTMLElement>, HTMLElement>;
            col: React.DetailedHTMLProps<React.ColHTMLAttributes<HTMLTableColElement>, HTMLTableColElement>;
            colgroup: React.DetailedHTMLProps<React.ColgroupHTMLAttributes<HTMLTableColElement>, HTMLTableColElement>;
            data: React.DetailedHTMLProps<React.HTMLAttributes<HTMLElement>, HTMLElement>;
            datalist: React.DetailedHTMLProps<React.HTMLAttributes<HTMLDataListElement>, HTMLDataListElement>;
            dd: React.DetailedHTMLProps<React.HTMLAttributes<HTMLElement>, HTMLElement>;
            del: React.DetailedHTMLProps<React.DelHTMLAttributes<HTMLElement>, HTMLElement>;
            details: React.DetailedHTMLProps<React.DetailsHTMLAttributes<HTMLElement>, HTMLElement>;
            dfn: React.DetailedHTMLProps<React.HTMLAttributes<HTMLElement>, HTMLElement>;
            dialog: React.DetailedHTMLProps<React.DialogHTMLAttributes<HTMLDialogElement>, HTMLDialogElement>;
            div: React.DetailedHTMLProps<React.HTMLAttributes<HTMLDivElement>, HTMLDivElement>;
            dl: React.DetailedHTMLProps<React.HTMLAttributes<HTMLDListElement>, HTMLDListElement>;
            dt: React.DetailedHTMLProps<React.HTMLAttributes<HTMLElement>, HTMLElement>;
            em: React.DetailedHTMLProps<React.HTMLAttributes<HTMLElement>, HTMLElement>;
            embed: React.DetailedHTMLProps<React.EmbedHTMLAttributes<HTMLEmbedElement>, HTMLEmbedElement>;
            fieldset: React.DetailedHTMLProps<React.FieldsetHTMLAttributes<HTMLFieldSetElement>, HTMLFieldSetElement>;
            figcaption: React.DetailedHTMLProps<React.HTMLAttributes<HTMLElement>, HTMLElement>;
            figure: React.DetailedHTMLProps<React.HTMLAttributes<HTMLElement>, HTMLElement>;
            footer: React.DetailedHTMLProps<React.HTMLAttributes<HTMLElement>, HTMLElement>;
            form: React.DetailedHTMLProps<React.FormHTMLAttributes<HTMLFormElement>, HTMLFormElement>;
            h1: React.DetailedHTMLProps<React.HTMLAttributes<HTMLHeadingElement>, HTMLHeadingElement>;
            h2: React.DetailedHTMLProps<React.HTMLAttributes<HTMLHeadingElement>, HTMLHeadingElement>;
            h3: React.DetailedHTMLProps<React.HTMLAttributes<HTMLHeadingElement>, HTMLHeadingElement>;
            h4: React.DetailedHTMLProps<React.HTMLAttributes<HTMLHeadingElement>, HTMLHeadingElement>;
            h5: React.DetailedHTMLProps<React.HTMLAttributes<HTMLHeadingElement>, HTMLHeadingElement>;
            h6: React.DetailedHTMLProps<React.HTMLAttributes<HTMLHeadingElement>, HTMLHeadingElement>;
            head: React.DetailedHTMLProps<React.HTMLAttributes<HTMLHeadElement>, HTMLHeadElement>;
            header: React.DetailedHTMLProps<React.HTMLAttributes<HTMLElement>, HTMLElement>;
            hgroup: React.DetailedHTMLProps<React.HTMLAttributes<HTMLElement>, HTMLElement>;
            hr: React.DetailedHTMLProps<React.HTMLAttributes<HTMLHRElement>, HTMLHRElement>;
            html: React.DetailedHTMLProps<React.HtmlHTMLAttributes<HTMLHtmlElement>, HTMLHtmlElement>;
            i: React.DetailedHTMLProps<React.HTMLAttributes<HTMLElement>, HTMLElement>;
            iframe: React.DetailedHTMLProps<React.IframeHTMLAttributes<HTMLIFrameElement>, HTMLIFrameElement>;
            img: React.DetailedHTMLProps<React.ImgHTMLAttributes<HTMLImageElement>, HTMLImageElement>;
            input: React.DetailedHTMLProps<React.InputHTMLAttributes<HTMLInputElement>, HTMLInputElement>;
            ins: React.DetailedHTMLProps<React.InsHTMLAttributes<HTMLModElement>, HTMLModElement>;
            kbd: React.DetailedHTMLProps<React.HTMLAttributes<HTMLElement>, HTMLElement>;
            keygen: React.DetailedHTMLProps<React.KeygenHTMLAttributes<HTMLElement>, HTMLElement>;
            label: React.DetailedHTMLProps<React.LabelHTMLAttributes<HTMLLabelElement>, HTMLLabelElement>;
            legend: React.DetailedHTMLProps<React.HTMLAttributes<HTMLLegendElement>, HTMLLegendElement>;
            li: React.DetailedHTMLProps<React.LiHTMLAttributes<HTMLLIElement>, HTMLLIElement>;
            link: React.DetailedHTMLProps<React.LinkHTMLAttributes<HTMLLinkElement>, HTMLLinkElement>;
            main: React.DetailedHTMLProps<React.HTMLAttributes<HTMLElement>, HTMLElement>;
            map: React.DetailedHTMLProps<React.MapHTMLAttributes<HTMLMapElement>, HTMLMapElement>;
            mark: React.DetailedHTMLProps<React.HTMLAttributes<HTMLElement>, HTMLElement>;
            menu: React.DetailedHTMLProps<React.MenuHTMLAttributes<HTMLElement>, HTMLElement>;
            menuitem: React.DetailedHTMLProps<React.HTMLAttributes<HTMLElement>, HTMLElement>;
            meta: React.DetailedHTMLProps<React.MetaHTMLAttributes<HTMLMetaElement>, HTMLMetaElement>;
            meter: React.DetailedHTMLProps<React.MeterHTMLAttributes<HTMLElement>, HTMLElement>;
            nav: React.DetailedHTMLProps<React.HTMLAttributes<HTMLElement>, HTMLElement>;
            noindex: React.DetailedHTMLProps<React.HTMLAttributes<HTMLElement>, HTMLElement>;
            noscript: React.DetailedHTMLProps<React.HTMLAttributes<HTMLElement>, HTMLElement>;
            object: React.DetailedHTMLProps<React.ObjectHTMLAttributes<HTMLObjectElement>, HTMLObjectElement>;
            ol: React.DetailedHTMLProps<React.OlHTMLAttributes<HTMLOListElement>, HTMLOListElement>;
            optgroup: React.DetailedHTMLProps<React.OptgroupHTMLAttributes<HTMLOptGroupElement>, HTMLOptGroupElement>;
            option: React.DetailedHTMLProps<React.OptionHTMLAttributes<HTMLOptionElement>, HTMLOptionElement>;
            output: React.DetailedHTMLProps<React.OutputHTMLAttributes<HTMLElement>, HTMLElement>;
            p: React.DetailedHTMLProps<React.HTMLAttributes<HTMLParagraphElement>, HTMLParagraphElement>;
            param: React.DetailedHTMLProps<React.ParamHTMLAttributes<HTMLParamElement>, HTMLParamElement>;
            picture: React.DetailedHTMLProps<React.HTMLAttributes<HTMLElement>, HTMLElement>;
            pre: React.DetailedHTMLProps<React.HTMLAttributes<HTMLPreElement>, HTMLPreElement>;
            progress: React.DetailedHTMLProps<React.ProgressHTMLAttributes<HTMLProgressElement>, HTMLProgressElement>;
            q: React.DetailedHTMLProps<React.QuoteHTMLAttributes<HTMLQuoteElement>, HTMLQuoteElement>;
            rp: React.DetailedHTMLProps<React.HTMLAttributes<HTMLElement>, HTMLElement>;
            rt: React.DetailedHTMLProps<React.HTMLAttributes<HTMLElement>, HTMLElement>;
            ruby: React.DetailedHTMLProps<React.HTMLAttributes<HTMLElement>, HTMLElement>;
            s: React.DetailedHTMLProps<React.HTMLAttributes<HTMLElement>, HTMLElement>;
            samp: React.DetailedHTMLProps<React.HTMLAttributes<HTMLElement>, HTMLElement>;
            script: React.DetailedHTMLProps<React.ScriptHTMLAttributes<HTMLScriptElement>, HTMLScriptElement>;
            section: React.DetailedHTMLProps<React.HTMLAttributes<HTMLElement>, HTMLElement>;
            select: React.DetailedHTMLProps<React.SelectHTMLAttributes<HTMLSelectElement>, HTMLSelectElement>;
            small: React.DetailedHTMLProps<React.HTMLAttributes<HTMLElement>, HTMLElement>;
            source: React.DetailedHTMLProps<React.SourceHTMLAttributes<HTMLSourceElement>, HTMLSourceElement>;
            span: React.DetailedHTMLProps<React.HTMLAttributes<HTMLSpanElement>, HTMLSpanElement>;
            strong: React.DetailedHTMLProps<React.HTMLAttributes<HTMLElement>, HTMLElement>;
            style: React.DetailedHTMLProps<React.StyleHTMLAttributes<HTMLStyleElement>, HTMLStyleElement>;
            sub: React.DetailedHTMLProps<React.HTMLAttributes<HTMLElement>, HTMLElement>;
            summary: React.DetailedHTMLProps<React.HTMLAttributes<HTMLElement>, HTMLElement>;
            sup: React.DetailedHTMLProps<React.HTMLAttributes<HTMLElement>, HTMLElement>;
            table: React.DetailedHTMLProps<React.TableHTMLAttributes<HTMLTableElement>, HTMLTableElement>;
            tbody: React.DetailedHTMLProps<React.HTMLAttributes<HTMLTableSectionElement>, HTMLTableSectionElement>;
            td: React.DetailedHTMLProps<React.TdHTMLAttributes<HTMLTableDataCellElement>, HTMLTableDataCellElement>;
            textarea: React.DetailedHTMLProps<React.TextareaHTMLAttributes<HTMLTextAreaElement>, HTMLTextAreaElement>;
            tfoot: React.DetailedHTMLProps<React.HTMLAttributes<HTMLTableSectionElement>, HTMLTableSectionElement>;
            th: React.DetailedHTMLProps<React.ThHTMLAttributes<HTMLTableHeaderCellElement>, HTMLTableHeaderCellElement>;
            thead: React.DetailedHTMLProps<React.HTMLAttributes<HTMLTableSectionElement>, HTMLTableSectionElement>;
            time: React.DetailedHTMLProps<React.TimeHTMLAttributes<HTMLElement>, HTMLElement>;
            title: React.DetailedHTMLProps<React.HTMLAttributes<HTMLTitleElement>, HTMLTitleElement>;
            tr: React.DetailedHTMLProps<React.HTMLAttributes<HTMLTableRowElement>, HTMLTableRowElement>;
            track: React.DetailedHTMLProps<React.TrackHTMLAttributes<HTMLTrackElement>, HTMLTrackElement>;
            u: React.DetailedHTMLProps<React.HTMLAttributes<HTMLElement>, HTMLElement>;
            ul: React.DetailedHTMLProps<React.HTMLAttributes<HTMLUListElement>, HTMLUListElement>;
            "var": React.DetailedHTMLProps<React.HTMLAttributes<HTMLElement>, HTMLElement>;
            video: React.DetailedHTMLProps<React.VideoHTMLAttributes<HTMLVideoElement>, HTMLVideoElement>;
            wbr: React.DetailedHTMLProps<React.HTMLAttributes<HTMLElement>, HTMLElement>;
            webview: React.DetailedHTMLProps<React.WebViewHTMLAttributes<HTMLWebViewElement>, HTMLWebViewElement>;

            // SVG
            svg: React.SVGProps<SVGSVGElement>;

            animate: React.SVGProps<SVGElement>; // TODO: It is SVGAnimateElement but is not in TypeScript's lib.dom.d.ts for now.
            animateTransform: React.SVGProps<SVGElement>; // TODO: It is SVGAnimateTransformElement but is not in TypeScript's lib.dom.d.ts for now.
            circle: React.SVGProps<SVGCircleElement>;
            clipPath: React.SVGProps<SVGClipPathElement>;
            defs: React.SVGProps<SVGDefsElement>;
            desc: React.SVGProps<SVGDescElement>;
            ellipse: React.SVGProps<SVGEllipseElement>;
            feBlend: React.SVGProps<SVGFEBlendElement>;
            feColorMatrix: React.SVGProps<SVGFEColorMatrixElement>;
            feComponentTransfer: React.SVGProps<SVGFEComponentTransferElement>;
            feComposite: React.SVGProps<SVGFECompositeElement>;
            feConvolveMatrix: React.SVGProps<SVGFEConvolveMatrixElement>;
            feDiffuseLighting: React.SVGProps<SVGFEDiffuseLightingElement>;
            feDisplacementMap: React.SVGProps<SVGFEDisplacementMapElement>;
            feDistantLight: React.SVGProps<SVGFEDistantLightElement>;
            feFlood: React.SVGProps<SVGFEFloodElement>;
            feFuncA: React.SVGProps<SVGFEFuncAElement>;
            feFuncB: React.SVGProps<SVGFEFuncBElement>;
            feFuncG: React.SVGProps<SVGFEFuncGElement>;
            feFuncR: React.SVGProps<SVGFEFuncRElement>;
            feGaussianBlur: React.SVGProps<SVGFEGaussianBlurElement>;
            feImage: React.SVGProps<SVGFEImageElement>;
            feMerge: React.SVGProps<SVGFEMergeElement>;
            feMergeNode: React.SVGProps<SVGFEMergeNodeElement>;
            feMorphology: React.SVGProps<SVGFEMorphologyElement>;
            feOffset: React.SVGProps<SVGFEOffsetElement>;
            fePointLight: React.SVGProps<SVGFEPointLightElement>;
            feSpecularLighting: React.SVGProps<SVGFESpecularLightingElement>;
            feSpotLight: React.SVGProps<SVGFESpotLightElement>;
            feTile: React.SVGProps<SVGFETileElement>;
            feTurbulence: React.SVGProps<SVGFETurbulenceElement>;
            filter: React.SVGProps<SVGFilterElement>;
            foreignObject: React.SVGProps<SVGForeignObjectElement>;
            g: React.SVGProps<SVGGElement>;
            image: React.SVGProps<SVGImageElement>;
            line: React.SVGProps<SVGLineElement>;
            linearGradient: React.SVGProps<SVGLinearGradientElement>;
            marker: React.SVGProps<SVGMarkerElement>;
            mask: React.SVGProps<SVGMaskElement>;
            metadata: React.SVGProps<SVGMetadataElement>;
            path: React.SVGProps<SVGPathElement>;
            pattern: React.SVGProps<SVGPatternElement>;
            polygon: React.SVGProps<SVGPolygonElement>;
            polyline: React.SVGProps<SVGPolylineElement>;
            radialGradient: React.SVGProps<SVGRadialGradientElement>;
            rect: React.SVGProps<SVGRectElement>;
            stop: React.SVGProps<SVGStopElement>;
            switch: React.SVGProps<SVGSwitchElement>;
            symbol: React.SVGProps<SVGSymbolElement>;
            text: React.SVGProps<SVGTextElement>;
            textPath: React.SVGProps<SVGTextPathElement>;
            tspan: React.SVGProps<SVGTSpanElement>;
            use: React.SVGProps<SVGUseElement>;
            view: React.SVGProps<SVGViewElement>;
        }
    }
}<|MERGE_RESOLUTION|>--- conflicted
+++ resolved
@@ -1010,1504 +1010,7 @@
          * Identifies the element (or elements) whose contents or presence are controlled by the current element.
          * @see aria-owns.
          */
-<<<<<<< HEAD
-        borderLeftStyle?: CSSWideKeyword | any;
-
-        /**
-         * Sets the width of an element's left border. To set all four borders,
-         * use the border-width shorthand property which sets the values simultaneously for border-top-width,
-         * border-right-width, border-bottom-width, and border-left-width.
-         */
-        borderLeftWidth?: CSSWideKeyword | any;
-
-        /**
-         * Shorthand property that sets the rounding of all four corners.
-         */
-        borderRadius?: CSSWideKeyword | CSSLength;
-
-        /**
-         * Shorthand property that defines the border-width, border-style and border-color of an element's right border
-         * in a single declaration. Note that you can use the corresponding longhand properties to set specific
-         * individual properties of the right border — border-right-width, border-right-style and border-right-color.
-         */
-        borderRight?: CSSWideKeyword | any;
-
-        /**
-         * Sets the color of an element's right border. This page explains the border-right-color value,
-         * but often you will find it more convenient to fix the border's right color as part of a shorthand set,
-         * either border-right or border-color.
-         * Colors can be defined several ways. For more information, see Usage.
-         */
-        borderRightColor?: CSSWideKeyword | any;
-
-        /**
-         * Sets the style of an element's right border. To set all four borders, use the shorthand property,
-         * border-style. Otherwise, you can set the borders individually with border-top-style, border-right-style,
-         * border-bottom-style, border-left-style.
-         */
-        borderRightStyle?: CSSWideKeyword | any;
-
-        /**
-         * Sets the width of an element's right border. To set all four borders,
-         * use the border-width shorthand property which sets the values simultaneously for border-top-width,
-         * border-right-width, border-bottom-width, and border-left-width.
-         */
-        borderRightWidth?: CSSWideKeyword | any;
-
-        /**
-         * Specifies the distance between the borders of adjacent cells.
-         */
-        borderSpacing?: CSSWideKeyword | any;
-
-        /**
-         * Sets the style of an element's four borders. This property can have from one to four values.
-         * With only one value, the value will be applied to all four borders;
-         * otherwise, this works as a shorthand property for each of border-top-style, border-right-style,
-         * border-bottom-style, border-left-style, where each border style may be assigned a separate value.
-         */
-        borderStyle?: CSSWideKeyword | any;
-
-        /**
-         * Shorthand property that defines the border-width, border-style and border-color of an element's top border
-         * in a single declaration. Note that you can use the corresponding longhand properties to set specific
-         * individual properties of the top border — border-top-width, border-top-style and border-top-color.
-         */
-        borderTop?: CSSWideKeyword | any;
-
-        /**
-         * Sets the color of an element's top border. This page explains the border-top-color value,
-         * but often you will find it more convenient to fix the border's top color as part of a shorthand set,
-         * either border-top or border-color.
-         * Colors can be defined several ways. For more information, see Usage.
-         */
-        borderTopColor?: CSSWideKeyword | any;
-
-        /**
-         * Sets the rounding of the top-left corner of the element.
-         */
-        borderTopLeftRadius?: CSSWideKeyword | CSSLength;
-
-        /**
-         * Sets the rounding of the top-right corner of the element.
-         */
-        borderTopRightRadius?: CSSWideKeyword | CSSLength;
-
-        /**
-         * Sets the style of an element's top border. To set all four borders, use the shorthand property, border-style.
-         * Otherwise, you can set the borders individually with border-top-style, border-right-style, border-bottom-style, border-left-style.
-         */
-        borderTopStyle?: CSSWideKeyword | any;
-
-        /**
-         * Sets the width of an element's top border. To set all four borders,
-         * use the border-width shorthand property which sets the values simultaneously for border-top-width,
-         * border-right-width, border-bottom-width, and border-left-width.
-         */
-        borderTopWidth?: CSSWideKeyword | any;
-
-        /**
-         * Sets the width of an element's four borders. This property can have from one to four values.
-         * This is a shorthand property for setting values simultaneously for border-top-width,
-         * border-right-width, border-bottom-width, and border-left-width.
-         */
-        borderWidth?: CSSWideKeyword | any;
-
-        /**
-         * This property specifies how far an absolutely positioned box's bottom margin edge
-         * is offset above the bottom edge of the box's containing block. For relatively positioned boxes,
-         * the offset is with respect to the bottom edges of the box itself
-         * (i.e., the box is given a position in the normal flow, then offset from that position according to these properties).
-         */
-        bottom?: CSSWideKeyword | any;
-
-        /**
-         * Obsolete.
-         */
-        boxAlign?: CSSWideKeyword | any;
-
-        /**
-         * Breaks a box into fragments creating new borders,
-         * padding and repeating backgrounds or lets it stay as a continuous box on a page break,
-         * column break, or, for inline elements, at a line break.
-         */
-        boxDecorationBreak?: CSSWideKeyword | any;
-
-        /**
-         * Deprecated
-         */
-        boxDirection?: CSSWideKeyword | any;
-
-        /**
-         * Do not use. This property has been replaced by the flex-wrap property.
-         * Gets or sets a value that specifies the direction to add successive rows or columns when the value of box-lines is set to multiple.
-         */
-        boxLineProgression?: CSSWideKeyword | any;
-
-        /**
-         * Do not use. This property has been replaced by the flex-wrap property.
-         * Gets or sets a value that specifies whether child elements wrap onto multiple lines or columns based on the space available in the object.
-         */
-        boxLines?: CSSWideKeyword | any;
-
-        /**
-         * Do not use. This property has been replaced by flex-order.
-         * Specifies the ordinal group that a child element of the object belongs to.
-         * This ordinal value identifies the display order (along the axis defined by the box-orient property) for the group.
-         */
-        boxOrdinalGroup?: CSSWideKeyword | any;
-
-        /**
-         * Deprecated.
-         */
-        boxFlex?: CSSWideKeyword | number;
-
-        /**
-         * Deprecated.
-         */
-        boxFlexGroup?: CSSWideKeyword | number;
-
-        /**
-         * Cast a drop shadow from the frame of almost any element.
-         * MDN: https://developer.mozilla.org/en-US/docs/Web/CSS/box-shadow
-         */
-        boxShadow?: CSSWideKeyword | any;
-
-        /**
-         * The CSS break-after property allows you to force a break on multi-column layouts.
-         * More specifically, it allows you to force a break after an element.
-         * It allows you to determine if a break should occur, and what type of break it should be.
-         * The break-after CSS property describes how the page, column or region break behaves after the generated box.
-         * If there is no generated box, the property is ignored.
-         */
-        breakAfter?: CSSWideKeyword | any;
-
-        /**
-         * Control page/column/region breaks that fall above a block of content
-         */
-        breakBefore?: CSSWideKeyword | any;
-
-        /**
-         * Control page/column/region breaks that fall within a block of content
-         */
-        breakInside?: CSSWideKeyword | any;
-
-        /**
-         * The clear CSS property specifies if an element can be positioned next to
-         * or must be positioned below the floating elements that precede it in the markup.
-         */
-        clear?: CSSWideKeyword | any;
-
-        /**
-         * Deprecated; see clip-path.
-         * Lets you specify the dimensions of an absolutely positioned element that should be visible,
-         * and the element is clipped into this shape, and displayed.
-         */
-        clip?: CSSWideKeyword | any;
-
-        /**
-         * Clipping crops an graphic, so that only a portion of the graphic is rendered, or filled.
-         * This clip-rule property, when used with the clip-path property, defines which clip rule, or algorithm,
-         * to use when filling the different parts of a graphics.
-         */
-        clipRule?: CSSWideKeyword | any;
-
-        /**
-         * The color property sets the color of an element's foreground content (usually text),
-         * accepting any standard CSS color from keywords and hex values to RGB(a) and HSL(a).
-         */
-        color?: CSSWideKeyword | any;
-
-        /**
-         * Describes the number of columns of the element.
-         * See CSS 3 column-count property https://www.w3.org/TR/css3-multicol/#cc
-         */
-        columnCount?: CSSWideKeyword | number | "auto";
-
-        /**
-         * Specifies how to fill columns (balanced or sequential).
-         */
-        columnFill?: CSSWideKeyword | any;
-
-        /**
-         * The column-gap property controls the width of the gap between columns in multi-column elements.
-         */
-        columnGap?: CSSWideKeyword | any;
-
-        /**
-         * Sets the width, style, and color of the rule between columns.
-         */
-        columnRule?: CSSWideKeyword | any;
-
-        /**
-         * Specifies the color of the rule between columns.
-         */
-        columnRuleColor?: CSSWideKeyword | any;
-
-        /**
-         * Specifies the width of the rule between columns.
-         */
-        columnRuleWidth?: CSSWideKeyword | any;
-
-        /**
-         * The column-span CSS property makes it possible for an element to span across all columns when its value is set to all.
-         * An element that spans more than one column is called a spanning element.
-         */
-        columnSpan?: CSSWideKeyword | any;
-
-        /**
-         * Specifies the width of columns in multi-column elements.
-         */
-        columnWidth?: CSSWideKeyword | any;
-
-        /**
-         * This property is a shorthand property for setting column-width and/or column-count.
-         */
-        columns?: CSSWideKeyword | any;
-
-        /**
-         * The counter-increment property accepts one or more names of counters (identifiers),
-         * each one optionally followed by an integer which specifies the value by which the counter should be incremented
-         * (e.g. if the value is 2, the counter increases by 2 each time it is invoked).
-         */
-        counterIncrement?: CSSWideKeyword | any;
-
-        /**
-         * The counter-reset property contains a list of one or more names of counters,
-         * each one optionally followed by an integer (otherwise, the integer defaults to 0.).
-         * Each time the given element is invoked, the counters specified by the property are set to the given integer.
-         */
-        counterReset?: CSSWideKeyword | any;
-
-        /**
-         * The cue property specifies sound files (known as an "auditory icon") to be played by speech media agents
-         * before and after presenting an element's content; if only one file is specified, it is played both before and after.
-         * The volume at which the file(s) should be played, relative to the volume of the main element, may also be specified.
-         * The icon files may also be set separately with the cue-before and cue-after properties.
-         */
-        cue?: CSSWideKeyword | any;
-
-        /**
-         * The cue-after property specifies a sound file (known as an "auditory icon") to be played by speech media agents
-         * after presenting an element's content; the volume at which the file should be played may also be specified.
-         * The shorthand property cue sets cue sounds for both before and after the element is presented.
-         */
-        cueAfter?: CSSWideKeyword | any;
-
-        /**
-         * Specifies the mouse cursor displayed when the mouse pointer is over an element.
-         */
-        cursor?: CSSWideKeyword | any;
-
-        /**
-         * The direction CSS property specifies the text direction/writing direction. The rtl is used for Hebrew or Arabic text, the ltr is for other languages.
-         */
-        direction?: CSSWideKeyword | any;
-
-        /**
-         * This property specifies the type of rendering box used for an element. It is a shorthand property for many other display properties.
-         */
-        display?: CSSWideKeyword | any;
-
-        /**
-         * The ‘fill’ property paints the interior of the given graphical element.
-         * The area to be painted consists of any areas inside the outline of the shape.
-         * To determine the inside of the shape, all subpaths are considered,
-         * and the interior is determined according to the rules associated with the current value of the ‘fill-rule’ property.
-         * The zero-width geometric outline of a shape is included in the area to be painted.
-         */
-        fill?: CSSWideKeyword | any;
-
-        /**
-         * SVG: Specifies the opacity of the color or the content the current object is filled with.
-         * See SVG 1.1 https://www.w3.org/TR/SVG/painting.html#FillOpacityProperty
-         */
-        fillOpacity?: CSSWideKeyword | number;
-
-        /**
-         * The ‘fill-rule’ property indicates the algorithm which is to be used to determine what parts of the canvas are included inside the shape.
-         * For a simple, non-intersecting path, it is intuitively clear what region lies "inside";
-         * however, for a more complex path, such as a path that intersects itself or where one subpath encloses another,
-         * the interpretation of "inside" is not so obvious.
-         * The ‘fill-rule’ property provides two options for how the inside of a shape is determined:
-         */
-        fillRule?: CSSWideKeyword | any;
-
-        /**
-         * Applies various image processing effects. This property is largely unsupported. See Compatibility section for more information.
-         */
-        filter?: CSSWideKeyword | any;
-
-        /**
-         * Shorthand for `flex-grow`, `flex-shrink`, and `flex-basis`.
-         */
-        flex?: CSSWideKeyword | number | string;
-
-        /**
-         * Obsolete, do not use. This property has been renamed to align-items.
-         * Specifies the alignment (perpendicular to the layout axis defined by the flex-direction property) of child elements of the object.
-         */
-        flexAlign?: CSSWideKeyword | any;
-
-        /**
-         * The flex-basis CSS property describes the initial main size of the flex item
-         * before any free space is distributed according to the flex factors described in the flex property (flex-grow and flex-shrink).
-         */
-        flexBasis?: CSSWideKeyword | any;
-
-        /**
-         * The flex-direction CSS property describes how flex items are placed in the flex container, by setting the direction of the flex container's main axis.
-         */
-        flexDirection?: CSSWideKeyword | "row" | "row-reverse" | "column" | "column-reverse";
-
-        /**
-         * The flex-flow CSS property defines the flex container's main and cross axis. It is a shorthand property for the flex-direction and flex-wrap properties.
-         */
-        flexFlow?: CSSWideKeyword | string;
-
-        /**
-         * Specifies the flex grow factor of a flex item.
-         * See CSS flex-grow property https://drafts.csswg.org/css-flexbox-1/#flex-grow-property
-         */
-        flexGrow?: CSSWideKeyword | number;
-
-        /**
-         * Do not use. This property has been renamed to align-self
-         * Specifies the alignment (perpendicular to the layout axis defined by flex-direction) of child elements of the object.
-         */
-        flexItemAlign?: CSSWideKeyword | any;
-
-        /**
-         * Do not use. This property has been renamed to align-content.
-         * Specifies how a flexbox's lines align within the flexbox when there is extra space along the axis that is perpendicular to the axis defined by the flex-direction property.
-         */
-        flexLinePack?: CSSWideKeyword | any;
-
-        /**
-         * Gets or sets a value that specifies the ordinal group that a flexbox element belongs to. This ordinal value identifies the display order for the group.
-         */
-        flexOrder?: CSSWideKeyword | any;
-
-        /**
-         * Specifies the flex shrink factor of a flex item.
-         * See CSS flex-shrink property https://drafts.csswg.org/css-flexbox-1/#flex-shrink-property
-         */
-        flexShrink?: CSSWideKeyword | number;
-
-        /**
-         * Specifies whether flex items are forced into a single line or can be wrapped onto multiple lines.
-         * If wrapping is allowed, this property also enables you to control the direction in which lines are stacked.
-         * See CSS flex-wrap property https://drafts.csswg.org/css-flexbox-1/#flex-wrap-property
-         */
-        flexWrap?: CSSWideKeyword | "nowrap" | "wrap" | "wrap-reverse";
-
-        /**
-         * Elements which have the style float are floated horizontally.
-         * These elements can move as far to the left or right of the containing element.
-         * All elements after the floating element will flow around it, but elements before the floating element are not impacted.
-         * If several floating elements are placed after each other, they will float next to each other as long as there is room.
-         */
-        float?: CSSWideKeyword | any;
-
-        /**
-         * Flows content from a named flow (specified by a corresponding flow-into) through selected elements to form a dynamic chain of layout regions.
-         */
-        flowFrom?: CSSWideKeyword | any;
-
-        /**
-         * The font property is shorthand that allows you to do one of two things: you can either set up six of the most mature font properties in one line,
-         * or you can set one of a choice of keywords to adopt a system font setting.
-         */
-        font?: CSSWideKeyword | any;
-
-        /**
-         * The font-family property allows one or more font family names and/or generic family names to be specified for usage on the selected element(s)' text.
-         * The browser then goes through the list; for each character in the selection it applies the first font family that has an available glyph for that character.
-         */
-        fontFamily?: CSSWideKeyword | any;
-
-        /**
-         * The font-kerning property allows contextual adjustment of inter-glyph spacing, i.e. the spaces between the characters in text.
-         * This property controls <bold>metric kerning</bold> - that utilizes adjustment data contained in the font. Optical Kerning is not supported as yet.
-         */
-        fontKerning?: CSSWideKeyword | any;
-
-        /**
-         * Specifies the size of the font. Used to compute em and ex units.
-         * See CSS 3 font-size property https://www.w3.org/TR/css-fonts-3/#propdef-font-size
-         */
-        fontSize?: CSSWideKeyword |
-        "xx-small" | "x-small" | "small" | "medium" | "large" | "x-large" | "xx-large" |
-        "larger" | "smaller" |
-        CSSLength | CSSPercentage;
-
-        /**
-         * The font-size-adjust property adjusts the font-size of the fallback fonts defined with font-family,
-         * so that the x-height is the same no matter what font is used.
-         * This preserves the readability of the text when fallback happens.
-         * See CSS 3 font-size-adjust property https://www.w3.org/TR/css-fonts-3/#propdef-font-size-adjust
-         */
-        fontSizeAdjust?: CSSWideKeyword | "none" | number;
-
-        /**
-         * Allows you to expand or condense the widths for a normal, condensed, or expanded font face.
-         * See CSS 3 font-stretch property https://drafts.csswg.org/css-fonts-3/#propdef-font-stretch
-         */
-        fontStretch?: CSSWideKeyword |
-        "normal" | "ultra-condensed" | "extra-condensed" | "condensed" | "semi-condensed" |
-        "semi-expanded" | "expanded" | "extra-expanded" | "ultra-expanded";
-
-        /**
-         * The font-style property allows normal, italic, or oblique faces to be selected.
-         * Italic forms are generally cursive in nature while oblique faces are typically sloped versions of the regular face.
-         * Oblique faces can be simulated by artificially sloping the glyphs of the regular face.
-         * See CSS 3 font-style property https://www.w3.org/TR/css-fonts-3/#propdef-font-style
-         */
-        fontStyle?: CSSWideKeyword | "normal" | "italic" | "oblique";
-
-        /**
-         * This value specifies whether the user agent is allowed to synthesize bold or oblique font faces when a font family lacks bold or italic faces.
-         */
-        fontSynthesis?: CSSWideKeyword | any;
-
-        /**
-         * The font-variant property enables you to select the small-caps font within a font family.
-         */
-        fontVariant?: CSSWideKeyword | any;
-
-        /**
-         * Fonts can provide alternate glyphs in addition to default glyph for a character. This property provides control over the selection of these alternate glyphs.
-         */
-        fontVariantAlternates?: CSSWideKeyword | any;
-
-        /**
-         * Specifies the weight or boldness of the font.
-         * See CSS 3 'font-weight' property https://www.w3.org/TR/css-fonts-3/#propdef-font-weight
-         */
-        fontWeight?: CSSWideKeyword | "normal" | "bold" | "bolder" | "lighter" | 100 | 200 | 300 | 400 | 500 | 600 | 700 | 800 | 900;
-
-        /**
-         * Lays out one or more grid items bound by 4 grid lines. Shorthand for setting grid-column-start, grid-column-end, grid-row-start, and grid-row-end in a single declaration.
-         */
-        gridArea?: CSSWideKeyword | any;
-
-        /**
-         * Controls a grid item's placement in a grid area, particularly grid position and a grid span. Shorthand for setting grid-column-start and grid-column-end in a single declaration.
-         */
-        gridColumn?: CSSWideKeyword | any;
-
-        /**
-         * Controls a grid item's placement in a grid area as well as grid position and a grid span.
-         * The grid-column-end property (with grid-row-start, grid-row-end, and grid-column-start) determines a grid item's placement by specifying the grid lines of a grid item's grid area.
-         */
-        gridColumnEnd?: CSSWideKeyword | any;
-
-        /**
-         * Determines a grid item's placement by specifying the starting grid lines of a grid item's grid area.
-         * A grid item's placement in a grid area consists of a grid position and a grid span.
-         * See also ( grid-row-start, grid-row-end, and grid-column-end)
-         */
-        gridColumnStart?: CSSWideKeyword | any;
-
-        /**
-         * Gets or sets a value that indicates which row an element within a Grid should appear in. Shorthand for setting grid-row-start and grid-row-end in a single declaration.
-         */
-        gridRow?: CSSWideKeyword | any;
-
-        /**
-         * Determines a grid item’s placement by specifying the block-end. A grid item's placement in a grid area consists of a grid position and a grid span.
-         * The grid-row-end property (with grid-row-start, grid-column-start, and grid-column-end) determines a grid item's placement by specifying the grid lines of a grid item's grid area.
-         */
-        gridRowEnd?: CSSWideKeyword | any;
-
-        /**
-         * Specifies a row position based upon an integer location, string value, or desired row size.
-         * css/properties/grid-row is used as short-hand for grid-row-position and grid-row-position
-         */
-        gridRowPosition?: CSSWideKeyword | any;
-
-        gridRowSpan?: CSSWideKeyword | any;
-
-        /**
-         * Specifies named grid areas which are not associated with any particular grid item, but can be referenced from the grid-placement properties.
-         * The syntax of the grid-template-areas property also provides a visualization of the structure of the grid, making the overall layout of the grid container easier to understand.
-         */
-        gridTemplateAreas?: CSSWideKeyword | any;
-
-        /**
-         * Specifies (with grid-template-rows) the line names and track sizing functions of the grid.
-         * Each sizing function can be specified as a length, a percentage of the grid container’s size,
-         * a measurement of the contents occupying the column or row, or a fraction of the free space in the grid.
-         */
-        gridTemplateColumns?: CSSWideKeyword | any;
-
-        /**
-         * Specifies (with grid-template-columns) the line names and track sizing functions of the grid.
-         * Each sizing function can be specified as a length, a percentage of the grid container’s size,
-         * a measurement of the contents occupying the column or row, or a fraction of the free space in the grid.
-         */
-        gridTemplateRows?: CSSWideKeyword | any;
-
-        /**
-         * Sets the height of an element. The content area of the element height does not include the padding, border, and margin of the element.
-         */
-        height?: CSSWideKeyword | any;
-
-        /**
-         * Specifies the minimum number of characters in a hyphenated word
-         */
-        hyphenateLimitChars?: CSSWideKeyword | any;
-
-        /**
-         * Indicates the maximum number of successive hyphenated lines in an element. The ‘no-limit’ value means that there is no limit.
-         */
-        hyphenateLimitLines?: CSSWideKeyword | any;
-
-        /**
-         * Specifies the maximum amount of trailing whitespace (before justification) that may be left in a line before hyphenation is triggered
-         * to pull part of a word from the next line back up into the current one.
-         */
-        hyphenateLimitZone?: CSSWideKeyword | any;
-
-        /**
-         * Specifies whether or not words in a sentence can be split by the use of a manual or automatic hyphenation mechanism.
-         */
-        hyphens?: CSSWideKeyword | any;
-
-        imeMode?: CSSWideKeyword | any;
-
-        /**
-         * Defines how the browser distributes space between and around flex items
-         * along the main-axis of their container.
-         * See CSS justify-content property https://www.w3.org/TR/css-flexbox-1/#justify-content-property
-         */
-        justifyContent?: CSSWideKeyword | "flex-start" | "flex-end" | "center" | "space-between" | "space-around" | "space-evenly" | "stretch";
-
-        layoutGrid?: CSSWideKeyword | any;
-
-        layoutGridChar?: CSSWideKeyword | any;
-
-        layoutGridLine?: CSSWideKeyword | any;
-
-        layoutGridMode?: CSSWideKeyword | any;
-
-        layoutGridType?: CSSWideKeyword | any;
-
-        /**
-         * Sets the left edge of an element
-         */
-        left?: CSSWideKeyword | any;
-
-        /**
-         * The letter-spacing CSS property specifies the spacing behavior between text characters.
-         */
-        letterSpacing?: CSSWideKeyword | any;
-
-        /**
-         * Deprecated. Gets or sets line-breaking rules for text in selected languages such as Japanese, Chinese, and Korean.
-         */
-        lineBreak?: CSSWideKeyword | any;
-
-        lineClamp?: CSSWideKeyword | number;
-
-        /**
-         * Specifies the height of an inline block level element.
-         * See CSS 2.1 line-height property https://www.w3.org/TR/CSS21/visudet.html#propdef-line-height
-         */
-        lineHeight?: CSSWideKeyword | "normal" | number | CSSLength | CSSPercentage;
-
-        /**
-         * Shorthand property that sets the list-style-type, list-style-position and list-style-image properties in one declaration.
-         */
-        listStyle?: CSSWideKeyword | any;
-
-        /**
-         * This property sets the image that will be used as the list item marker. When the image is available,
-         * it will replace the marker set with the 'list-style-type' marker. That also means that if the image is not available,
-         * it will show the style specified by list-style-property
-         */
-        listStyleImage?: CSSWideKeyword | any;
-
-        /**
-         * Specifies if the list-item markers should appear inside or outside the content flow.
-         */
-        listStylePosition?: CSSWideKeyword | any;
-
-        /**
-         * Specifies the type of list-item marker in a list.
-         */
-        listStyleType?: CSSWideKeyword | any;
-
-        /**
-         * The margin property is shorthand to allow you to set all four margins of an element at once.
-         * Its equivalent longhand properties are margin-top, margin-right, margin-bottom and margin-left.
-         * Negative values are also allowed.
-         */
-        margin?: CSSWideKeyword | any;
-
-        /**
-         * margin-bottom sets the bottom margin of an element.
-         */
-        marginBottom?: CSSWideKeyword | any;
-
-        /**
-         * margin-left sets the left margin of an element.
-         */
-        marginLeft?: CSSWideKeyword | any;
-
-        /**
-         * margin-right sets the right margin of an element.
-         */
-        marginRight?: CSSWideKeyword | any;
-
-        /**
-         * margin-top sets the top margin of an element.
-         */
-        marginTop?: CSSWideKeyword | any;
-
-        /**
-         * The marquee-direction determines the initial direction in which the marquee content moves.
-         */
-        marqueeDirection?: CSSWideKeyword | any;
-
-        /**
-         * The 'marquee-style' property determines a marquee's scrolling behavior.
-         */
-        marqueeStyle?: CSSWideKeyword | any;
-
-        /**
-         * This property is shorthand for setting mask-image, mask-mode, mask-repeat, mask-position, mask-clip, mask-origin, mask-composite and mask-size.
-         * Omitted values are set to their original properties' initial values.
-         */
-        mask?: CSSWideKeyword | any;
-
-        /**
-         * This property is shorthand for setting mask-border-source, mask-border-slice, mask-border-width, mask-border-outset, and mask-border-repeat.
-         * Omitted values are set to their original properties' initial values.
-         */
-        maskBorder?: CSSWideKeyword | any;
-
-        /**
-         * This property specifies how the images for the sides and the middle part of the mask image are scaled and tiled.
-         * The first keyword applies to the horizontal sides, the second one applies to the vertical ones.
-         * If the second keyword is absent, it is assumed to be the same as the first, similar to the CSS border-image-repeat property.
-         */
-        maskBorderRepeat?: CSSWideKeyword | any;
-
-        /**
-         * This property specifies inward offsets from the top, right, bottom, and left edges of the mask image,
-         * dividing it into nine regions: four corners, four edges, and a middle.
-         * The middle image part is discarded and treated as fully transparent black unless the fill keyword is present.
-         * The four values set the top, right, bottom and left offsets in that order, similar to the CSS border-image-slice property.
-         */
-        maskBorderSlice?: CSSWideKeyword | any;
-
-        /**
-         * Specifies an image to be used as a mask. An image that is empty, fails to download, is non-existent, or cannot be displayed is ignored and does not mask the element.
-         */
-        maskBorderSource?: CSSWideKeyword | any;
-
-        /**
-         * This property sets the width of the mask box image, similar to the CSS border-image-width property.
-         */
-        maskBorderWidth?: CSSWideKeyword | any;
-
-        /**
-         * Determines the mask painting area, which defines the area that is affected by the mask.
-         * The painted content of an element may be restricted to this area.
-         */
-        maskClip?: CSSWideKeyword | any;
-
-        /**
-         * For elements rendered as a single box, specifies the mask positioning area.
-         * For elements rendered as multiple boxes (e.g., inline boxes on several lines, boxes on several pages)
-         * specifies which boxes box-decoration-break operates on to determine the mask positioning area(s).
-         */
-        maskOrigin?: CSSWideKeyword | any;
-
-        /**
-         * This property must not be used. It is no longer included in any standard or standard track specification,
-         * nor is it implemented in any browser. It is only used when the text-align-last property is set to size.
-         * It controls allowed adjustments of font-size to fit line content.
-         */
-        maxFontSize?: CSSWideKeyword | any;
-
-        /**
-         * Sets the maximum height for an element. It prevents the height of the element to exceed the specified value.
-         * If min-height is specified and is greater than max-height, max-height is overridden.
-         */
-        maxHeight?: CSSWideKeyword | any;
-
-        /**
-         * Sets the maximum width for an element. It limits the width property to be larger than the value specified in max-width.
-         */
-        maxWidth?: CSSWideKeyword | any;
-
-        /**
-         * Sets the minimum height for an element. It prevents the height of the element to be smaller than the specified value.
-         * The value of min-height overrides both max-height and height.
-         */
-        minHeight?: CSSWideKeyword | any;
-
-        /**
-         * Sets the minimum width of an element. It limits the width property to be not smaller than the value specified in min-width.
-         */
-        minWidth?: CSSWideKeyword | any;
-
-        /**
-         * Specifies the transparency of an element.
-         * See CSS 3 opacity property https://drafts.csswg.org/css-color-3/#opacity
-         */
-        opacity?: CSSWideKeyword | number;
-
-        /**
-         * Specifies the order used to lay out flex items in their flex container.
-         * Elements are laid out in the ascending order of the order value.
-         * See CSS order property https://drafts.csswg.org/css-flexbox-1/#order-property
-         */
-        order?: CSSWideKeyword | number;
-
-        /**
-         * In paged media, this property defines the minimum number of lines in
-         * a block container that must be left at the bottom of the page.
-         * See CSS 3 orphans, widows properties https://drafts.csswg.org/css-break-3/#widows-orphans
-         */
-        orphans?: CSSWideKeyword | number;
-
-        /**
-         * The CSS outline property is a shorthand property for setting one or more of the individual outline properties outline-style,
-         * outline-width and outline-color in a single rule. In most cases the use of this shortcut is preferable and more convenient.
-         * Outlines differ from borders in the following ways:
-         *      •       Outlines do not take up space, they are drawn above the content.
-         *      •       Outlines may be non-rectangular. They are rectangular in Gecko/Firefox.
-         *              Internet Explorer attempts to place the smallest contiguous outline around all elements or shapes that are indicated to have an outline.
-         *              Opera draws a non-rectangular shape around a construct.
-         */
-        outline?: CSSWideKeyword | any;
-
-        /**
-         * The outline-color property sets the color of the outline of an element. An outline is a line that is drawn around elements, outside the border edge, to make the element stand out.
-         */
-        outlineColor?: CSSWideKeyword | any;
-
-        /**
-         * The outline-offset property offsets the outline and draw it beyond the border edge.
-         */
-        outlineOffset?: CSSWideKeyword | any;
-
-        /**
-         * The overflow property controls how extra content exceeding the bounding box of an element is rendered.
-         * It can be used in conjunction with an element that has a fixed width and height, to eliminate text-induced page distortion.
-         */
-        overflow?: CSSWideKeyword | "auto" | "hidden" | "scroll" | "visible";
-
-        /**
-         * Specifies the preferred scrolling methods for elements that overflow.
-         */
-        overflowStyle?: CSSWideKeyword | any;
-
-        /**
-         * Controls how extra content exceeding the x-axis of the bounding box of an element is rendered.
-         */
-        overflowX?: CSSWideKeyword | "auto" | "hidden" | "scroll" | "visible";
-
-        /**
-         * Controls how extra content exceeding the y-axis of the bounding box of an element is rendered.
-         */
-        overflowY?: CSSWideKeyword | "auto" | "hidden" | "scroll" | "visible";
-
-        /**
-         * The padding optional CSS property sets the required padding space on one to four sides of an element.
-         * The padding area is the space between an element and its border. Negative values are not allowed but decimal values are permitted.
-         * The element size is treated as fixed, and the content of the element shifts toward the center as padding is increased.
-         * The padding property is a shorthand to avoid setting each side separately (padding-top, padding-right, padding-bottom, padding-left).
-         */
-        padding?: CSSWideKeyword | any;
-
-        /**
-         * The padding-bottom CSS property of an element sets the padding space required on the bottom of an element.
-         * The padding area is the space between the content of the element and its border.
-         * Contrary to margin-bottom values, negative values of padding-bottom are invalid.
-         */
-        paddingBottom?: CSSWideKeyword | any;
-
-        /**
-         * The padding-left CSS property of an element sets the padding space required on the left side of an element.
-         * The padding area is the space between the content of the element and its border.
-         * Contrary to margin-left values, negative values of padding-left are invalid.
-         */
-        paddingLeft?: CSSWideKeyword | any;
-
-        /**
-         * The padding-right CSS property of an element sets the padding space required on the right side of an element.
-         * The padding area is the space between the content of the element and its border.
-         * Contrary to margin-right values, negative values of padding-right are invalid.
-         */
-        paddingRight?: CSSWideKeyword | any;
-
-        /**
-         * The padding-top CSS property of an element sets the padding space required on the top of an element.
-         * The padding area is the space between the content of the element and its border.
-         * Contrary to margin-top values, negative values of padding-top are invalid.
-         */
-        paddingTop?: CSSWideKeyword | any;
-
-        /**
-         * The page-break-after property is supported in all major browsers. With CSS3, page-break-* properties are only aliases of the break-* properties.
-         * The CSS3 Fragmentation spec defines breaks for all CSS box fragmentation.
-         */
-        pageBreakAfter?: CSSWideKeyword | any;
-
-        /**
-         * The page-break-before property sets the page-breaking behavior before an element.
-         * With CSS3, page-break-* properties are only aliases of the break-* properties.
-         * The CSS3 Fragmentation spec defines breaks for all CSS box fragmentation.
-         */
-        pageBreakBefore?: CSSWideKeyword | any;
-
-        /**
-         * Sets the page-breaking behavior inside an element. With CSS3, page-break-* properties are only aliases of the break-* properties.
-         * The CSS3 Fragmentation spec defines breaks for all CSS box fragmentation.
-         */
-        pageBreakInside?: CSSWideKeyword | any;
-
-        /**
-         * The pause property determines how long a speech media agent should pause before and after presenting an element.
-         * It is a shorthand for the pause-before and pause-after properties.
-         */
-        pause?: CSSWideKeyword | any;
-
-        /**
-         * The pause-after property determines how long a speech media agent should pause after presenting an element.
-         * It may be replaced by the shorthand property pause, which sets pause time before and after.
-         */
-        pauseAfter?: CSSWideKeyword | any;
-
-        /**
-         * The pause-before property determines how long a speech media agent should pause before presenting an element.
-         * It may be replaced by the shorthand property pause, which sets pause time before and after.
-         */
-        pauseBefore?: CSSWideKeyword | any;
-
-        /**
-         * The perspective property defines how far an element is placed from the view on the z-axis, from the screen to the viewer.
-         * Perspective defines how an object is viewed. In graphic arts, perspective is the representation on a flat surface of what the viewer's eye would see in a 3D space.
-         * (See Wikipedia for more information about graphical perspective and for related illustrations.)
-         * The illusion of perspective on a flat surface, such as a computer screen,
-         * is created by projecting points on the flat surface as they would appear if the flat surface were a window
-         * through which the viewer was looking at the object. In discussion of virtual environments, this flat surface is called a projection plane.
-         */
-        perspective?: CSSWideKeyword | any;
-
-        /**
-         * The perspective-origin property establishes the origin for the perspective property.
-         * It effectively sets the X and Y position at which the viewer appears to be looking at the children of the element.
-         * When used with perspective, perspective-origin changes the appearance of an object,
-         * as if a viewer were looking at it from a different origin.
-         * An object appears differently if a viewer is looking directly at it versus looking at it from below, above, or from the side.
-         * Thus, the perspective-origin is like a vanishing point.
-         * The default value of perspective-origin is 50% 50%.
-         * This displays an object as if the viewer's eye were positioned directly at the center of the screen, both top-to-bottom and left-to-right.
-         * A value of 0% 0% changes the object as if the viewer was looking toward the top left angle.
-         * A value of 100% 100% changes the appearance as if viewed toward the bottom right angle.
-         */
-        perspectiveOrigin?: CSSWideKeyword | any;
-
-        /**
-         * The pointer-events property allows you to control whether an element can be the target for the pointing device (e.g, mouse, pen) events.
-         */
-        pointerEvents?: CSSWideKeyword | any;
-
-        /**
-         * The position property controls the type of positioning used by an element within its parent elements.
-         * The effect of the position property depends on a lot of factors, for example the position property of parent elements.
-         */
-        position?: CSSWideKeyword | "static" | "relative" | "absolute" | "fixed" | "sticky";
-
-        /**
-         * Obsolete: unsupported.
-         * This property determines whether or not a full-width punctuation mark character should be trimmed if it appears at the beginning of a line,
-         * so that its "ink" lines up with the first glyph in the line above and below.
-         */
-        punctuationTrim?: CSSWideKeyword | any;
-
-        /**
-         * Sets the type of quotation marks for embedded quotations.
-         */
-        quotes?: CSSWideKeyword | any;
-
-        /**
-         * Controls whether the last region in a chain displays additional 'overset' content according its default overflow property,
-         * or if it displays a fragment of content as if it were flowing into a subsequent region.
-         */
-        regionFragment?: CSSWideKeyword | any;
-
-        /**
-         * The rest-after property determines how long a speech media agent should pause after presenting an element's main content,
-         * before presenting that element's exit cue sound. It may be replaced by the shorthand property rest, which sets rest time before and after.
-         */
-        restAfter?: CSSWideKeyword | any;
-
-        /**
-         * The rest-before property determines how long a speech media agent should pause after presenting an intro cue sound for an element,
-         * before presenting that element's main content. It may be replaced by the shorthand property rest, which sets rest time before and after.
-         */
-        restBefore?: CSSWideKeyword | any;
-
-        /**
-         * Specifies the position an element in relation to the right side of the containing element.
-         */
-        right?: CSSWideKeyword | any;
-
-        rubyAlign?: CSSWideKeyword | any;
-
-        rubyPosition?: CSSWideKeyword | any;
-
-        /**
-         * Defines the alpha channel threshold used to extract a shape from an image. Can be thought of as a "minimum opacity" threshold;
-         * that is, a value of 0.5 means that the shape will enclose all the pixels that are more than 50% opaque.
-         */
-        shapeImageThreshold?: CSSWideKeyword | any;
-
-        /**
-         * A future level of CSS Shapes will define a shape-inside property, which will define a shape to wrap content within the element.
-         * See Editor's Draft <http://dev.w3.org/csswg/css-shapes/> and CSSWG wiki page on next-level plans <http://wiki.csswg.org/spec/css-shapes>
-         */
-        shapeInside?: CSSWideKeyword | any;
-
-        /**
-         * Adds a margin to a shape-outside. In effect, defines a new shape that is the smallest contour around all the points
-         * that are the shape-margin distance outward perpendicular to each point on the underlying shape.
-         * For points where a perpendicular direction is not defined (e.g., a triangle corner),
-         * takes all points on a circle centered at the point and with a radius of the shape-margin distance.
-         * This property accepts only non-negative values.
-         */
-        shapeMargin?: CSSWideKeyword | any;
-
-        /**
-         * Declares a shape around which text should be wrapped, with possible modifications from the shape-margin property.
-         * The shape defined by shape-outside and shape-margin changes the geometry of a float element's float area.
-         */
-        shapeOutside?: CSSWideKeyword | any;
-
-        /**
-         * The speak property determines whether or not a speech synthesizer will read aloud the contents of an element.
-         */
-        speak?: CSSWideKeyword | any;
-
-        /**
-         * The speak-as property determines how the speech synthesizer interprets the content: words as whole words or as a sequence of letters,
-         * numbers as a numerical value or a sequence of digits, punctuation as pauses in speech or named punctuation characters.
-         */
-        speakAs?: CSSWideKeyword | any;
-
-        /**
-         * SVG: Specifies the opacity of the outline on the current object.
-         * See SVG 1.1 https://www.w3.org/TR/SVG/painting.html#StrokeOpacityProperty
-         */
-        strokeOpacity?: CSSWideKeyword | number;
-
-        /**
-         * SVG: Specifies the width of the outline on the current object.
-         * See SVG 1.1 https://www.w3.org/TR/SVG/painting.html#StrokeWidthProperty
-         */
-        strokeWidth?: CSSWideKeyword | CSSPercentage | CSSLength;
-
-        /**
-         * The tab-size CSS property is used to customise the width of a tab (U+0009) character.
-         */
-        tabSize?: CSSWideKeyword | any;
-
-        /**
-         * The 'table-layout' property controls the algorithm used to lay out the table cells, rows, and columns.
-         */
-        tableLayout?: CSSWideKeyword | any;
-
-        /**
-         * The text-align CSS property describes how inline content like text is aligned in its parent block element.
-         * text-align does not control the alignment of block elements itself, only their inline content.
-         */
-        textAlign?: CSSWideKeyword | any;
-
-        /**
-         * The text-align-last CSS property describes how the last line of a block element or a line before line break is aligned in its parent block element.
-         */
-        textAlignLast?: CSSWideKeyword | any;
-
-        /**
-         * The text-decoration CSS property is used to set the text formatting to underline, overline, line-through or blink.
-         * underline and overline decorations are positioned under the text, line-through over it.
-         */
-        textDecoration?: CSSWideKeyword | any;
-
-        /**
-         * Sets the color of any text decoration, such as underlines, overlines, and strike throughs.
-         */
-        textDecorationColor?: CSSWideKeyword | any;
-
-        /**
-         * Sets what kind of line decorations are added to an element, such as underlines, overlines, etc.
-         */
-        textDecorationLine?: CSSWideKeyword | any;
-
-        textDecorationLineThrough?: CSSWideKeyword | any;
-
-        textDecorationNone?: CSSWideKeyword | any;
-
-        textDecorationOverline?: CSSWideKeyword | any;
-
-        /**
-         * Specifies what parts of an element’s content are skipped over when applying any text decoration.
-         */
-        textDecorationSkip?: CSSWideKeyword | any;
-
-        /**
-         * This property specifies the style of the text decoration line drawn on the specified element.
-         * The intended meaning for the values are the same as those of the border-style-properties.
-         */
-        textDecorationStyle?: CSSWideKeyword | any;
-
-        textDecorationUnderline?: CSSWideKeyword | any;
-
-        /**
-         * The text-emphasis property will apply special emphasis marks to the elements text.
-         * Slightly similar to the text-decoration property only that this property can have affect on the line-height.
-         * It also is noted that this is shorthand for text-emphasis-style and for text-emphasis-color.
-         */
-        textEmphasis?: CSSWideKeyword | any;
-
-        /**
-         * The text-emphasis-color property specifies the foreground color of the emphasis marks.
-         */
-        textEmphasisColor?: CSSWideKeyword | any;
-
-        /**
-         * The text-emphasis-style property applies special emphasis marks to an element's text.
-         */
-        textEmphasisStyle?: CSSWideKeyword | any;
-
-        /**
-         * This property helps determine an inline box's block-progression dimension,
-         * derived from the text-height and font-size properties for non-replaced elements,
-         * the height or the width for replaced elements, and the stacked block-progression dimension for inline-block elements.
-         * The block-progression dimension determines the position of the padding, border and margin for the element.
-         */
-        textHeight?: CSSWideKeyword | any;
-
-        /**
-         * Specifies the amount of space horizontally that should be left on the first line of the text of an element.
-         * This horizontal spacing is at the beginning of the first line and is in respect to the left edge of the containing block box.
-         */
-        textIndent?: CSSWideKeyword | any;
-
-        textJustifyTrim?: CSSWideKeyword | any;
-
-        textKashidaSpace?: CSSWideKeyword | any;
-
-        /**
-         * The text-line-through property is a shorthand property for text-line-through-style, text-line-through-color and text-line-through-mode.
-         * (Considered obsolete; use text-decoration instead.)
-         */
-        textLineThrough?: CSSWideKeyword | any;
-
-        /**
-         * Specifies the line colors for the line-through text decoration.
-         * (Considered obsolete; use text-decoration-color instead.)
-         */
-        textLineThroughColor?: CSSWideKeyword | any;
-
-        /**
-         * Sets the mode for the line-through text decoration, determining whether the text decoration affects the space characters or not.
-         * (Considered obsolete; use text-decoration-skip instead.)
-         */
-        textLineThroughMode?: CSSWideKeyword | any;
-
-        /**
-         * Specifies the line style for line-through text decoration.
-         * (Considered obsolete; use text-decoration-style instead.)
-         */
-        textLineThroughStyle?: CSSWideKeyword | any;
-
-        /**
-         * Specifies the line width for the line-through text decoration.
-         */
-        textLineThroughWidth?: CSSWideKeyword | any;
-
-        /**
-         * The text-overflow shorthand CSS property determines how overflowed content that is not displayed is signaled to the users.
-         * It can be clipped, display an ellipsis ('…', U+2026 HORIZONTAL ELLIPSIS) or a Web author-defined string.
-         * It covers the two long-hand properties text-overflow-mode and text-overflow-ellipsis
-         */
-        textOverflow?: CSSWideKeyword | any;
-
-        /**
-         * The text-overline property is the shorthand for the text-overline-style, text-overline-width, text-overline-color, and text-overline-mode properties.
-         */
-        textOverline?: CSSWideKeyword | any;
-
-        /**
-         * Specifies the line color for the overline text decoration.
-         */
-        textOverlineColor?: CSSWideKeyword | any;
-
-        /**
-         * Sets the mode for the overline text decoration, determining whether the text decoration affects the space characters or not.
-         */
-        textOverlineMode?: CSSWideKeyword | any;
-
-        /**
-         * Specifies the line style for overline text decoration.
-         */
-        textOverlineStyle?: CSSWideKeyword | any;
-
-        /**
-         * Specifies the line width for the overline text decoration.
-         */
-        textOverlineWidth?: CSSWideKeyword | any;
-
-        /**
-         * The text-rendering CSS property provides information to the browser about how to optimize when rendering text.
-         * Options are: legibility, speed or geometric precision.
-         */
-        textRendering?: CSSWideKeyword | any;
-
-        /**
-         * Obsolete: unsupported.
-         */
-        textScript?: CSSWideKeyword | any;
-
-        /**
-         * The CSS text-shadow property applies one or more drop shadows to the text and <text-decorations> of an element.
-         * Each shadow is specified as an offset from the text, along with optional color and blur radius values.
-         */
-        textShadow?: CSSWideKeyword | any;
-
-        /**
-         * This property transforms text for styling purposes. (It has no effect on the underlying content.)
-         */
-        textTransform?: CSSWideKeyword | any;
-
-        /**
-         * Unsupported.
-         * This property will add a underline position value to the element that has an underline defined.
-         */
-        textUnderlinePosition?: CSSWideKeyword | any;
-
-        /**
-         * After review this should be replaced by text-decoration should it not?
-         * This property will set the underline style for text with a line value for underline, overline, and line-through.
-         */
-        textUnderlineStyle?: CSSWideKeyword | any;
-
-        /**
-         * This property specifies how far an absolutely positioned box's top margin edge is offset below the top edge of the box's containing block.
-         * For relatively positioned boxes, the offset is with respect to the top edges of the box itself (i.e., the box is given a position in the normal flow,
-         * then offset from that position according to these properties).
-         */
-        top?: CSSWideKeyword | any;
-
-        /**
-         * Determines whether touch input may trigger default behavior supplied by the user agent, such as panning or zooming.
-         */
-        touchAction?: CSSWideKeyword | any;
-
-        /**
-         * CSS transforms allow elements styled with CSS to be transformed in two-dimensional or three-dimensional space.
-         * Using this property, elements can be translated, rotated, scaled, and skewed. The value list may consist of 2D and/or 3D transform values.
-         */
-        transform?: CSSWideKeyword | any;
-
-        /**
-         * This property defines the origin of the transformation axes relative to the element to which the transformation is applied.
-         */
-        transformOrigin?: CSSWideKeyword | any;
-
-        /**
-         * This property allows you to define the relative position of the origin of the transformation grid along the z-axis.
-         */
-        transformOriginZ?: CSSWideKeyword | any;
-
-        /**
-         * This property specifies how nested elements are rendered in 3D space relative to their parent.
-         */
-        transformStyle?: CSSWideKeyword | any;
-
-        /**
-         * The transition CSS property is a shorthand property for transition-property, transition-duration, transition-timing-function,
-         * and transition-delay. It allows to define the transition between two states of an element.
-         */
-        transition?: CSSWideKeyword | any;
-
-        /**
-         * Defines when the transition will start. A value of ‘0s’ means the transition will execute as soon as the property is changed.
-         * Otherwise, the value specifies an offset from the moment the property is changed, and the transition will delay execution by that offset.
-         */
-        transitionDelay?: CSSWideKeyword | any;
-
-        /**
-         * The 'transition-duration' property specifies the length of time a transition animation takes to complete.
-         */
-        transitionDuration?: CSSWideKeyword | any;
-
-        /**
-         * The 'transition-property' property specifies the name of the CSS property to which the transition is applied.
-         */
-        transitionProperty?: CSSWideKeyword | any;
-
-        /**
-         * Sets the pace of action within a transition
-         */
-        transitionTimingFunction?: CSSWideKeyword | any;
-
-        /**
-         * The unicode-bidi CSS property specifies the level of embedding with respect to the bidirectional algorithm.
-         */
-        unicodeBidi?: CSSWideKeyword | any;
-
-        /**
-         * unicode-range allows you to set a specific range of characters to be downloaded from a font (embedded using @font-face) and made available for use on the current page.
-         */
-        unicodeRange?: CSSWideKeyword | any;
-
-        /**
-         * This is for all the high level UX stuff.
-         */
-        userFocus?: CSSWideKeyword | any;
-
-        /**
-         * For inputing user content
-         */
-        userInput?: CSSWideKeyword | any;
-
-        /**
-         * The vertical-align property controls how inline elements or text are vertically aligned compared to the baseline.
-         * If this property is used on table-cells it controls the vertical alignment of content of the table cell.
-         */
-        verticalAlign?: CSSWideKeyword | any;
-
-        /**
-         * The visibility property specifies whether the boxes generated by an element are rendered.
-         */
-        visibility?: CSSWideKeyword | any;
-
-        /**
-         * The voice-balance property sets the apparent position (in stereo sound) of the synthesized voice for spoken media.
-         */
-        voiceBalance?: CSSWideKeyword | any;
-
-        /**
-         * The voice-duration property allows the author to explicitly set the amount of time it should take a speech synthesizer to read an element's content,
-         * for example to allow the speech to be synchronized with other media.
-         * With a value of auto (the default) the length of time it takes to read the content is determined by the content itself and the voice-rate property.
-         */
-        voiceDuration?: CSSWideKeyword | any;
-
-        /**
-         * The voice-family property sets the speaker's voice used by a speech media agent to read an element.
-         * The speaker may be specified as a named character (to match a voice option in the speech reading software)
-         * or as a generic description of the age and gender of the voice.
-         * Similar to the font-family property for visual media,
-         * a comma-separated list of fallback options may be given in case the speech reader does not recognize the character name
-         * or cannot synthesize the requested combination of generic properties.
-         */
-        voiceFamily?: CSSWideKeyword | any;
-
-        /**
-         * The voice-pitch property sets pitch or tone (high or low) for the synthesized speech when reading an element;
-         * the pitch may be specified absolutely or relative to the normal pitch for the voice-family used to read the text.
-         */
-        voicePitch?: CSSWideKeyword | any;
-
-        /**
-         * The voice-range property determines how much variation in pitch or tone will be created by the speech synthesize when reading an element.
-         * Emphasized text, grammatical structures and punctuation may all be rendered as changes in pitch,
-         * this property determines how strong or obvious those changes are;
-         * large ranges are associated with enthusiastic or emotional speech,
-         * while small ranges are associated with flat or mechanical speech.
-         */
-        voiceRange?: CSSWideKeyword | any;
-
-        /**
-         * The voice-rate property sets the speed at which the voice synthesized by a speech media agent will read content.
-         */
-        voiceRate?: CSSWideKeyword | any;
-
-        /**
-         * The voice-stress property sets the level of vocal emphasis to be used for synthesized speech reading the element.
-         */
-        voiceStress?: CSSWideKeyword | any;
-
-        /**
-         * The voice-volume property sets the volume for spoken content in speech media. It replaces the deprecated volume property.
-         */
-        voiceVolume?: CSSWideKeyword | any;
-
-        /**
-         * The white-space property controls whether and how white space inside the element is collapsed, and whether lines may wrap at unforced "soft wrap" opportunities.
-         */
-        whiteSpace?: CSSWideKeyword | any;
-
-        /**
-         * Obsolete: unsupported.
-         */
-        whiteSpaceTreatment?: CSSWideKeyword | any;
-
-        /**
-         * In paged media, this property defines the mimimum number of lines
-         * that must be left at the top of the second page.
-         * See CSS 3 orphans, widows properties https://drafts.csswg.org/css-break-3/#widows-orphans
-         */
-        widows?: CSSWideKeyword | number;
-
-        /**
-         * Specifies the width of the content area of an element. The content area of the element width does not include the padding, border, and margin of the element.
-         */
-        width?: CSSWideKeyword | any;
-
-        /**
-         * The word-break property is often used when there is long generated content that is strung together without and spaces or hyphens to beak apart.
-         * A common case of this is when there is a long URL that does not have any hyphens. This case could potentially cause the breaking of the layout as it could extend past the parent element.
-         */
-        wordBreak?: CSSWideKeyword | any;
-
-        /**
-         * The word-spacing CSS property specifies the spacing behavior between "words".
-         */
-        wordSpacing?: CSSWideKeyword | any;
-
-        /**
-         * An alias of css/properties/overflow-wrap, word-wrap defines whether to break words when the content exceeds the boundaries of its container.
-         */
-        wordWrap?: CSSWideKeyword | any;
-
-        /**
-         * Specifies how exclusions affect inline content within block-level elements. Elements lay out their inline content in their content area but wrap around exclusion areas.
-         */
-        wrapFlow?: CSSWideKeyword | any;
-
-        /**
-         * Set the value that is used to offset the inner wrap shape from other shapes. Inline content that intersects a shape with this property will be pushed by this shape's margin.
-         */
-        wrapMargin?: CSSWideKeyword | any;
-
-        /**
-         * Obsolete and unsupported. Do not use.
-         * This CSS property controls the text when it reaches the end of the block in which it is enclosed.
-         */
-        wrapOption?: CSSWideKeyword | any;
-
-        /**
-         * writing-mode specifies if lines of text are laid out horizontally or vertically, and the direction which lines of text and blocks progress.
-         */
-        writingMode?: CSSWideKeyword | any;
-
-        /**
-         * The z-index property specifies the z-order of an element and its descendants.
-         * When elements overlap, z-order determines which one covers the other.
-         * See CSS 2 z-index property https://www.w3.org/TR/CSS2/visuren.html#z-index
-         */
-        zIndex?: CSSWideKeyword | "auto" | number;
-
-        /**
-         * Sets the initial zoom factor of a document defined by @viewport.
-         * See CSS zoom descriptor https://drafts.csswg.org/css-device-adapt/#zoom-desc
-         */
-        zoom?: CSSWideKeyword | "auto" | number | CSSPercentage;
-
-        [propertyName: string]: any;
-    }
-
-    interface HTMLAttributes<T> extends DOMAttributes<T> {
-        // React-specific Attributes
-        defaultChecked?: boolean;
-        defaultValue?: string | string[];
-        suppressContentEditableWarning?: boolean;
-
-        // Standard HTML Attributes
-        accessKey?: string;
-        className?: string;
-        contentEditable?: boolean;
-        contextMenu?: string;
-        dir?: string;
-        draggable?: boolean;
-        hidden?: boolean;
-        id?: string;
-        lang?: string;
-        placeholder?: string;
-        slot?: string;
-        spellCheck?: boolean;
-        style?: CSSProperties;
-        tabIndex?: number;
-        title?: string;
-
-        // Unknown
-        inputMode?: string;
-        is?: string;
-        radioGroup?: string; // <command>, <menuitem>
-
-        // WAI-ARIA
-        role?: string;
-
-        // RDFa Attributes
-        about?: string;
-        datatype?: string;
-        inlist?: any;
-        prefix?: string;
-        property?: string;
-        resource?: string;
-        typeof?: string;
-        vocab?: string;
-
-        // Non-standard Attributes
-        autoCapitalize?: string;
-        autoCorrect?: string;
-        autoSave?: string;
-        color?: string;
-        itemProp?: string;
-        itemScope?: boolean;
-        itemType?: string;
-        itemID?: string;
-        itemRef?: string;
-        results?: number;
-        security?: string;
-        unselectable?: boolean;
-    }
-
-    // All the WAI-ARIA 1.1 attributes from https://www.w3.org/TR/wai-aria-1.1/
-    interface HTMLAttributes<T> extends DOMAttributes<T> {
-        /** Identifies the currently active element when DOM focus is on a composite widget, textbox, group, or application. */
-        'aria-activedescendant'?: string;
-        /** Indicates whether assistive technologies will present all, or only parts of, the changed region based on the change notifications defined by the aria-relevant attribute. */
-        'aria-atomic'?: boolean | 'false' | 'true';
-        /**
-         * Indicates whether inputting text could trigger display of one or more predictions of the user's intended value for an input and specifies how predictions would be
-         * presented if they are made.
-         */
-        'aria-autocomplete'?: 'none' | 'inline' | 'list' | 'both';
-        /** Indicates an element is being modified and that assistive technologies MAY want to wait until the modifications are complete before exposing them to the user. */
-        'aria-busy'?: boolean | 'false' | 'true';
-        /**
-         * Indicates the current "checked" state of checkboxes, radio buttons, and other widgets.
-         * @see aria-pressed @see aria-selected.
-         */
-        'aria-checked'?: boolean | 'false' | 'mixed' | 'true';
-        /**
-         * Defines the total number of columns in a table, grid, or treegrid.
-         * @see aria-colindex.
-         */
-        'aria-colcount'?: number;
-        /**
-         * Defines an element's column index or position with respect to the total number of columns within a table, grid, or treegrid.
-         * @see aria-colcount @see aria-colspan.
-         */
-        'aria-colindex'?: number;
-        /**
-         * Defines the number of columns spanned by a cell or gridcell within a table, grid, or treegrid.
-         * @see aria-colindex @see aria-rowspan.
-         */
-        'aria-colspan'?: number;
-=======
         'aria-controls'?: string;
->>>>>>> 03aba67b
         /** Indicates the element that represents the current item within a container or set of related elements. */
         'aria-current'?: boolean | 'false' | 'true' | 'page' | 'step' | 'location' | 'date' | 'time';
         /**
