--- conflicted
+++ resolved
@@ -20,11 +20,7 @@
 //                 Frank Li <https://github.com/franklixuefei>
 //                 Jessica Franco <https://github.com/Jessidhia>
 //                 Paul Sherman <https://github.com/pshrmn>
-<<<<<<< HEAD
-=======
-//                 Sunil Pai <https://github.com/threepointone>
 //                 Saransh Kataria <https://github.com/saranshkataria>
->>>>>>> ae3762c3
 // Definitions: https://github.com/DefinitelyTyped/DefinitelyTyped
 // TypeScript Version: 2.8
 
