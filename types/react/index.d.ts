// Type definitions for React 17.0
// Project: http://facebook.github.io/react/
// Definitions by: Asana <https://asana.com>
//                 AssureSign <http://www.assuresign.com>
//                 Microsoft <https://microsoft.com>
//                 John Reilly <https://github.com/johnnyreilly>
//                 Benoit Benezech <https://github.com/bbenezech>
//                 Patricio Zavolinsky <https://github.com/pzavolinsky>
//                 Eric Anderson <https://github.com/ericanderson>
//                 Dovydas Navickas <https://github.com/DovydasNavickas>
//                 Josh Rutherford <https://github.com/theruther4d>
//                 Guilherme Hübner <https://github.com/guilhermehubner>
//                 Ferdy Budhidharma <https://github.com/ferdaber>
//                 Johann Rakotoharisoa <https://github.com/jrakotoharisoa>
//                 Olivier Pascal <https://github.com/pascaloliv>
//                 Martin Hochel <https://github.com/hotell>
//                 Frank Li <https://github.com/franklixuefei>
//                 Jessica Franco <https://github.com/Jessidhia>
//                 Saransh Kataria <https://github.com/saranshkataria>
//                 Kanitkorn Sujautra <https://github.com/lukyth>
//                 Sebastian Silbermann <https://github.com/eps1lon>
//                 Kyle Scully <https://github.com/zieka>
//                 Cong Zhang <https://github.com/dancerphil>
//                 Dimitri Mitropoulos <https://github.com/dimitropoulos>
//                 JongChan Choi <https://github.com/disjukr>
//                 Victor Magalhães <https://github.com/vhfmag>
//                 Dale Tan <https://github.com/hellatan>
//                 Priyanshu Rav <https://github.com/priyanshurav>
// Definitions: https://github.com/DefinitelyTyped/DefinitelyTyped
// TypeScript Version: 2.8

// NOTE: Users of the upcoming React 18 release should add a reference
// to 'react/next' in their project. See next.d.ts's top comment
// for reference and documentation on how exactly to do it.

// NOTE: Users of the `experimental` builds of React should add a reference
// to 'react/experimental' in their project. See experimental.d.ts's top comment
// for reference and documentation on how exactly to do it.

/// <reference path="global.d.ts" />

import * as CSS from 'csstype';
import * as PropTypes from 'prop-types';
import { Interaction as SchedulerInteraction } from 'scheduler/tracing';

type NativeAnimationEvent = AnimationEvent;
type NativeClipboardEvent = ClipboardEvent;
type NativeCompositionEvent = CompositionEvent;
type NativeDragEvent = DragEvent;
type NativeFocusEvent = FocusEvent;
type NativeKeyboardEvent = KeyboardEvent;
type NativeMouseEvent = MouseEvent;
type NativeTouchEvent = TouchEvent;
type NativePointerEvent = PointerEvent;
type NativeTransitionEvent = TransitionEvent;
type NativeUIEvent = UIEvent;
type NativeWheelEvent = WheelEvent;
type Booleanish = boolean | 'true' | 'false';

declare const UNDEFINED_VOID_ONLY: unique symbol;
// Destructors are only allowed to return void.
type Destructor = () => void | { [UNDEFINED_VOID_ONLY]: never };

// tslint:disable-next-line:export-just-namespace
export = React;
export as namespace React;

declare namespace React {
    //
    // React Elements
    // ----------------------------------------------------------------------

    type ElementType<P = any> =
        {
            [K in keyof JSX.IntrinsicElements]: P extends JSX.IntrinsicElements[K] ? K : never
        }[keyof JSX.IntrinsicElements] |
        ComponentType<P>;
    /**
     * @deprecated Please use `ElementType`
     */
    type ReactType<P = any> = ElementType<P>;
    type ComponentType<P = {}> = ComponentClass<P> | FunctionComponent<P>;

    type JSXElementConstructor<P> =
        | ((props: P) => ReactElement<any, any> | null)
        | (new (props: P) => Component<P, any>);

    interface RefObject<T> {
        readonly current: T | null;
    }
    type RefCallback<T> = { bivarianceHack(instance: T | null): void }["bivarianceHack"];
    type Ref<T> = RefCallback<T> | RefObject<T> | null;
    type LegacyRef<T> = string | Ref<T>;
    /**
     * Gets the instance type for a React element. The instance will be different for various component types:
     *
     * - React class components will be the class instance. So if you had `class Foo extends React.Component<{}> {}`
     *   and used `React.ElementRef<typeof Foo>` then the type would be the instance of `Foo`.
     * - React stateless functional components do not have a backing instance and so `React.ElementRef<typeof Bar>`
     *   (when `Bar` is `function Bar() {}`) will give you the `undefined` type.
     * - JSX intrinsics like `div` will give you their DOM instance. For `React.ElementRef<'div'>` that would be
     *   `HTMLDivElement`. For `React.ElementRef<'input'>` that would be `HTMLInputElement`.
     * - React stateless functional components that forward a `ref` will give you the `ElementRef` of the forwarded
     *   to component.
     *
     * `C` must be the type _of_ a React component so you need to use typeof as in React.ElementRef<typeof MyComponent>.
     *
     * @todo In Flow, this works a little different with forwarded refs and the `AbstractComponent` that
     *       `React.forwardRef()` returns.
     */
    type ElementRef<
        C extends
            | ForwardRefExoticComponent<any>
            | { new (props: any): Component<any> }
            | ((props: any, context?: any) => ReactElement | null)
            | keyof JSX.IntrinsicElements
    > =
        // need to check first if `ref` is a valid prop for ts@3.0
        // otherwise it will infer `{}` instead of `never`
        "ref" extends keyof ComponentPropsWithRef<C>
            ? NonNullable<ComponentPropsWithRef<C>["ref"]> extends Ref<
                infer Instance
            >
                ? Instance
                : never
            : never;

    type ComponentState = any;

    type Key = string | number;

    /**
     * @internal You shouldn't need to use this type since you never see these attributes
     * inside your component or have to validate them.
     */
    interface Attributes {
        key?: Key | null | undefined;
    }
    interface RefAttributes<T> extends Attributes {
        ref?: Ref<T> | undefined;
    }
    interface ClassAttributes<T> extends Attributes {
        ref?: LegacyRef<T> | undefined;
    }

    interface ReactElement<P = any, T extends string | JSXElementConstructor<any> = string | JSXElementConstructor<any>> {
        type: T;
        props: P;
        key: Key | null;
    }

    interface ReactComponentElement<
        T extends keyof JSX.IntrinsicElements | JSXElementConstructor<any>,
        P = Pick<ComponentProps<T>, Exclude<keyof ComponentProps<T>, 'key' | 'ref'>>
    > extends ReactElement<P, Exclude<T, number>> { }

    /**
     * @deprecated Please use `FunctionComponentElement`
     */
    type SFCElement<P> = FunctionComponentElement<P>;

    interface FunctionComponentElement<P> extends ReactElement<P, FunctionComponent<P>> {
        ref?: ('ref' extends keyof P ? P extends { ref?: infer R | undefined } ? R : never : never) | undefined;
    }

    type CElement<P, T extends Component<P, ComponentState>> = ComponentElement<P, T>;
    interface ComponentElement<P, T extends Component<P, ComponentState>> extends ReactElement<P, ComponentClass<P>> {
        ref?: LegacyRef<T> | undefined;
    }

    type ClassicElement<P> = CElement<P, ClassicComponent<P, ComponentState>>;

    // string fallback for custom web-components
    interface DOMElement<P extends HTMLAttributes<T> | SVGAttributes<T>, T extends Element> extends ReactElement<P, string> {
        ref: LegacyRef<T>;
    }

    // ReactHTML for ReactHTMLElement
    interface ReactHTMLElement<T extends HTMLElement> extends DetailedReactHTMLElement<AllHTMLAttributes<T>, T> { }

    interface DetailedReactHTMLElement<P extends HTMLAttributes<T>, T extends HTMLElement> extends DOMElement<P, T> {
        type: keyof ReactHTML;
    }

    // ReactSVG for ReactSVGElement
    interface ReactSVGElement extends DOMElement<SVGAttributes<SVGElement>, SVGElement> {
        type: keyof ReactSVG;
    }

    interface ReactPortal extends ReactElement {
        key: Key | null;
        children: ReactNode;
    }

    //
    // Factories
    // ----------------------------------------------------------------------

    type Factory<P> = (props?: Attributes & P, ...children: ReactNode[]) => ReactElement<P>;

    /**
     * @deprecated Please use `FunctionComponentFactory`
     */
    type SFCFactory<P> = FunctionComponentFactory<P>;

    type FunctionComponentFactory<P> = (props?: Attributes & P, ...children: ReactNode[]) => FunctionComponentElement<P>;

    type ComponentFactory<P, T extends Component<P, ComponentState>> =
        (props?: ClassAttributes<T> & P, ...children: ReactNode[]) => CElement<P, T>;

    type CFactory<P, T extends Component<P, ComponentState>> = ComponentFactory<P, T>;
    type ClassicFactory<P> = CFactory<P, ClassicComponent<P, ComponentState>>;

    type DOMFactory<P extends DOMAttributes<T>, T extends Element> =
        (props?: ClassAttributes<T> & P | null, ...children: ReactNode[]) => DOMElement<P, T>;

    interface HTMLFactory<T extends HTMLElement> extends DetailedHTMLFactory<AllHTMLAttributes<T>, T> {}

    interface DetailedHTMLFactory<P extends HTMLAttributes<T>, T extends HTMLElement> extends DOMFactory<P, T> {
        (props?: ClassAttributes<T> & P | null, ...children: ReactNode[]): DetailedReactHTMLElement<P, T>;
    }

    interface SVGFactory extends DOMFactory<SVGAttributes<SVGElement>, SVGElement> {
        (props?: ClassAttributes<SVGElement> & SVGAttributes<SVGElement> | null, ...children: ReactNode[]): ReactSVGElement;
    }

    //
    // React Nodes
    // http://facebook.github.io/react/docs/glossary.html
    // ----------------------------------------------------------------------

    type ReactText = string | number;
    type ReactChild = ReactElement | ReactText;

<<<<<<< HEAD
    interface ReactNodeArray extends Array<ReactNode> {}
    type ReactFragment = ReactNodeArray;
=======
    interface ReactNodeArray extends ReadonlyArray<ReactNode> {}
    type ReactFragment = {} | ReactNodeArray;
>>>>>>> e284e6b5
    type ReactNode = ReactChild | ReactFragment | ReactPortal | boolean | null | undefined;

    //
    // Top Level API
    // ----------------------------------------------------------------------

    // DOM Elements
    function createFactory<T extends HTMLElement>(
        type: keyof ReactHTML): HTMLFactory<T>;
    function createFactory(
        type: keyof ReactSVG): SVGFactory;
    function createFactory<P extends DOMAttributes<T>, T extends Element>(
        type: string): DOMFactory<P, T>;

    // Custom components
    function createFactory<P>(type: FunctionComponent<P>): FunctionComponentFactory<P>;
    function createFactory<P>(
        type: ClassType<P, ClassicComponent<P, ComponentState>, ClassicComponentClass<P>>): CFactory<P, ClassicComponent<P, ComponentState>>;
    function createFactory<P, T extends Component<P, ComponentState>, C extends ComponentClass<P>>(
        type: ClassType<P, T, C>): CFactory<P, T>;
    function createFactory<P>(type: ComponentClass<P>): Factory<P>;

    // DOM Elements
    // TODO: generalize this to everything in `keyof ReactHTML`, not just "input"
    function createElement(
        type: "input",
        props?: InputHTMLAttributes<HTMLInputElement> & ClassAttributes<HTMLInputElement> | null,
        ...children: ReactNode[]): DetailedReactHTMLElement<InputHTMLAttributes<HTMLInputElement>, HTMLInputElement>;
    function createElement<P extends HTMLAttributes<T>, T extends HTMLElement>(
        type: keyof ReactHTML,
        props?: ClassAttributes<T> & P | null,
        ...children: ReactNode[]): DetailedReactHTMLElement<P, T>;
    function createElement<P extends SVGAttributes<T>, T extends SVGElement>(
        type: keyof ReactSVG,
        props?: ClassAttributes<T> & P | null,
        ...children: ReactNode[]): ReactSVGElement;
    function createElement<P extends DOMAttributes<T>, T extends Element>(
        type: string,
        props?: ClassAttributes<T> & P | null,
        ...children: ReactNode[]): DOMElement<P, T>;

    // Custom components

    function createElement<P extends {}>(
        type: FunctionComponent<P>,
        props?: Attributes & P | null,
        ...children: ReactNode[]): FunctionComponentElement<P>;
    function createElement<P extends {}>(
        type: ClassType<P, ClassicComponent<P, ComponentState>, ClassicComponentClass<P>>,
        props?: ClassAttributes<ClassicComponent<P, ComponentState>> & P | null,
        ...children: ReactNode[]): CElement<P, ClassicComponent<P, ComponentState>>;
    function createElement<P extends {}, T extends Component<P, ComponentState>, C extends ComponentClass<P>>(
        type: ClassType<P, T, C>,
        props?: ClassAttributes<T> & P | null,
        ...children: ReactNode[]): CElement<P, T>;
    function createElement<P extends {}>(
        type: FunctionComponent<P> | ComponentClass<P> | string,
        props?: Attributes & P | null,
        ...children: ReactNode[]): ReactElement<P>;

    // DOM Elements
    // ReactHTMLElement
    function cloneElement<P extends HTMLAttributes<T>, T extends HTMLElement>(
        element: DetailedReactHTMLElement<P, T>,
        props?: P,
        ...children: ReactNode[]): DetailedReactHTMLElement<P, T>;
    // ReactHTMLElement, less specific
    function cloneElement<P extends HTMLAttributes<T>, T extends HTMLElement>(
        element: ReactHTMLElement<T>,
        props?: P,
        ...children: ReactNode[]): ReactHTMLElement<T>;
    // SVGElement
    function cloneElement<P extends SVGAttributes<T>, T extends SVGElement>(
        element: ReactSVGElement,
        props?: P,
        ...children: ReactNode[]): ReactSVGElement;
    // DOM Element (has to be the last, because type checking stops at first overload that fits)
    function cloneElement<P extends DOMAttributes<T>, T extends Element>(
        element: DOMElement<P, T>,
        props?: DOMAttributes<T> & P,
        ...children: ReactNode[]): DOMElement<P, T>;

    // Custom components
    function cloneElement<P>(
        element: FunctionComponentElement<P>,
        props?: Partial<P> & Attributes,
        ...children: ReactNode[]): FunctionComponentElement<P>;
    function cloneElement<P, T extends Component<P, ComponentState>>(
        element: CElement<P, T>,
        props?: Partial<P> & ClassAttributes<T>,
        ...children: ReactNode[]): CElement<P, T>;
    function cloneElement<P>(
        element: ReactElement<P>,
        props?: Partial<P> & Attributes,
        ...children: ReactNode[]): ReactElement<P>;

    // Context via RenderProps
    interface ProviderProps<T> {
        value: T;
        children?: ReactNode | undefined;
    }

    interface ConsumerProps<T> {
        children: (value: T) => ReactNode;
    }

    // TODO: similar to how Fragment is actually a symbol, the values returned from createContext,
    // forwardRef and memo are actually objects that are treated specially by the renderer; see:
    // https://github.com/facebook/react/blob/v16.6.0/packages/react/src/ReactContext.js#L35-L48
    // https://github.com/facebook/react/blob/v16.6.0/packages/react/src/forwardRef.js#L42-L45
    // https://github.com/facebook/react/blob/v16.6.0/packages/react/src/memo.js#L27-L31
    // However, we have no way of telling the JSX parser that it's a JSX element type or its props other than
    // by pretending to be a normal component.
    //
    // We don't just use ComponentType or FunctionComponent types because you are not supposed to attach statics to this
    // object, but rather to the original function.
    interface ExoticComponent<P = {}> {
        /**
         * **NOTE**: Exotic components are not callable.
         */
        (props: P): (ReactElement|null);
        readonly $$typeof: symbol;
    }

    interface NamedExoticComponent<P = {}> extends ExoticComponent<P> {
        displayName?: string | undefined;
    }

    interface ProviderExoticComponent<P> extends ExoticComponent<P> {
        propTypes?: WeakValidationMap<P> | undefined;
    }

    type ContextType<C extends Context<any>> = C extends Context<infer T> ? T : never;

    // NOTE: only the Context object itself can get a displayName
    // https://github.com/facebook/react-devtools/blob/e0b854e4c/backend/attachRendererFiber.js#L310-L325
    type Provider<T> = ProviderExoticComponent<ProviderProps<T>>;
    type Consumer<T> = ExoticComponent<ConsumerProps<T>>;
    interface Context<T> {
        Provider: Provider<T>;
        Consumer: Consumer<T>;
        displayName?: string | undefined;
    }
    function createContext<T>(
        // If you thought this should be optional, see
        // https://github.com/DefinitelyTyped/DefinitelyTyped/pull/24509#issuecomment-382213106
        defaultValue: T,
    ): Context<T>;

    function isValidElement<P>(object: {} | null | undefined): object is ReactElement<P>;

    const Children: ReactChildren;
    const Fragment: ExoticComponent<{ children?: ReactNode | undefined }>;
    const StrictMode: ExoticComponent<{ children?: ReactNode | undefined }>;

    interface SuspenseProps {
        children?: ReactNode | undefined;

        /** A fallback react tree to show when a Suspense child (like React.lazy) suspends */
        fallback: NonNullable<ReactNode>|null;
    }
    /**
     * This feature is not yet available for server-side rendering.
     * Suspense support will be added in a later release.
     */
    const Suspense: ExoticComponent<SuspenseProps>;
    const version: string;

    /**
     * {@link https://reactjs.org/docs/profiler.html#onrender-callback Profiler API}
     */
    type ProfilerOnRenderCallback = (
        id: string,
        phase: "mount" | "update",
        actualDuration: number,
        baseDuration: number,
        startTime: number,
        commitTime: number,
        interactions: Set<SchedulerInteraction>,
    ) => void;
    interface ProfilerProps {
        children?: ReactNode | undefined;
        id: string;
        onRender: ProfilerOnRenderCallback;
    }

    const Profiler: ExoticComponent<ProfilerProps>;

    //
    // Component API
    // ----------------------------------------------------------------------

    type ReactInstance = Component<any> | Element;

    // Base component for plain JS classes
    interface Component<P = {}, S = {}, SS = any> extends ComponentLifecycle<P, S, SS> { }
    class Component<P, S> {
        // tslint won't let me format the sample code in a way that vscode likes it :(
        /**
         * If set, `this.context` will be set at runtime to the current value of the given Context.
         *
         * Usage:
         *
         * ```ts
         * type MyContext = number
         * const Ctx = React.createContext<MyContext>(0)
         *
         * class Foo extends React.Component {
         *   static contextType = Ctx
         *   context!: React.ContextType<typeof Ctx>
         *   render () {
         *     return <>My context's value: {this.context}</>;
         *   }
         * }
         * ```
         *
         * @see https://reactjs.org/docs/context.html#classcontexttype
         */
        static contextType?: Context<any> | undefined;

        /**
         * If using the new style context, re-declare this in your class to be the
         * `React.ContextType` of your `static contextType`.
         * Should be used with type annotation or static contextType.
         *
         * ```ts
         * static contextType = MyContext
         * // For TS pre-3.7:
         * context!: React.ContextType<typeof MyContext>
         * // For TS 3.7 and above:
         * declare context: React.ContextType<typeof MyContext>
         * ```
         *
         * @see https://reactjs.org/docs/context.html
         */
        // TODO (TypeScript 3.0): unknown
        context: any;

        constructor(props: Readonly<P> | P);
        /**
         * @deprecated
         * @see https://reactjs.org/docs/legacy-context.html
         */
        constructor(props: P, context: any);

        // We MUST keep setState() as a unified signature because it allows proper checking of the method return type.
        // See: https://github.com/DefinitelyTyped/DefinitelyTyped/issues/18365#issuecomment-351013257
        // Also, the ` | S` allows intellisense to not be dumbisense
        setState<K extends keyof S>(
            state: ((prevState: Readonly<S>, props: Readonly<P>) => (Pick<S, K> | S | null)) | (Pick<S, K> | S | null),
            callback?: () => void
        ): void;

        forceUpdate(callback?: () => void): void;
        render(): ReactNode;

        // React.Props<T> is now deprecated, which means that the `children`
        // property is not available on `P` by default, even though you can
        // always pass children as variadic arguments to `createElement`.
        // In the future, if we can define its call signature conditionally
        // on the existence of `children` in `P`, then we should remove this.
        readonly props: Readonly<P> & Readonly<{ children?: ReactNode | undefined }>;
        state: Readonly<S>;
        /**
         * @deprecated
         * https://reactjs.org/docs/refs-and-the-dom.html#legacy-api-string-refs
         */
        refs: {
            [key: string]: ReactInstance
        };
    }

    class PureComponent<P = {}, S = {}, SS = any> extends Component<P, S, SS> { }

    interface ClassicComponent<P = {}, S = {}> extends Component<P, S> {
        replaceState(nextState: S, callback?: () => void): void;
        isMounted(): boolean;
        getInitialState?(): S;
    }

    interface ChildContextProvider<CC> {
        getChildContext(): CC;
    }

    //
    // Class Interfaces
    // ----------------------------------------------------------------------

    /**
     * @deprecated as of recent React versions, function components can no
     * longer be considered 'stateless'. Please use `FunctionComponent` instead.
     *
     * @see [React Hooks](https://reactjs.org/docs/hooks-intro.html)
     */
    type SFC<P = {}> = FunctionComponent<P>;

    /**
     * @deprecated as of recent React versions, function components can no
     * longer be considered 'stateless'. Please use `FunctionComponent` instead.
     *
     * @see [React Hooks](https://reactjs.org/docs/hooks-intro.html)
     */
    type StatelessComponent<P = {}> = FunctionComponent<P>;

    type FC<P = {}> = FunctionComponent<P>;

    interface FunctionComponent<P = {}> {
        (props: PropsWithChildren<P>, context?: any): ReactElement<any, any> | null;
        propTypes?: WeakValidationMap<P> | undefined;
        contextTypes?: ValidationMap<any> | undefined;
        defaultProps?: Partial<P> | undefined;
        displayName?: string | undefined;
    }

    type VFC<P = {}> = VoidFunctionComponent<P>;

    interface VoidFunctionComponent<P = {}> {
        (props: P, context?: any): ReactElement<any, any> | null;
        propTypes?: WeakValidationMap<P> | undefined;
        contextTypes?: ValidationMap<any> | undefined;
        defaultProps?: Partial<P> | undefined;
        displayName?: string | undefined;
    }

    type ForwardedRef<T> = ((instance: T | null) => void) | MutableRefObject<T | null> | null;

    interface ForwardRefRenderFunction<T, P = {}> {
        (props: PropsWithChildren<P>, ref: ForwardedRef<T>): ReactElement | null;
        displayName?: string | undefined;
        // explicit rejected with `never` required due to
        // https://github.com/microsoft/TypeScript/issues/36826
        /**
         * defaultProps are not supported on render functions
         */
        defaultProps?: never | undefined;
        /**
         * propTypes are not supported on render functions
         */
        propTypes?: never | undefined;
    }

    /**
     * @deprecated Use ForwardRefRenderFunction. forwardRef doesn't accept a
     *             "real" component.
     */
    interface RefForwardingComponent <T, P = {}> extends ForwardRefRenderFunction<T, P> {}

    interface ComponentClass<P = {}, S = ComponentState> extends StaticLifecycle<P, S> {
        new (props: P, context?: any): Component<P, S>;
        propTypes?: WeakValidationMap<P> | undefined;
        contextType?: Context<any> | undefined;
        contextTypes?: ValidationMap<any> | undefined;
        childContextTypes?: ValidationMap<any> | undefined;
        defaultProps?: Partial<P> | undefined;
        displayName?: string | undefined;
    }

    interface ClassicComponentClass<P = {}> extends ComponentClass<P> {
        new (props: P, context?: any): ClassicComponent<P, ComponentState>;
        getDefaultProps?(): P;
    }

    /**
     * We use an intersection type to infer multiple type parameters from
     * a single argument, which is useful for many top-level API defs.
     * See https://github.com/Microsoft/TypeScript/issues/7234 for more info.
     */
    type ClassType<P, T extends Component<P, ComponentState>, C extends ComponentClass<P>> =
        C &
        (new (props: P, context?: any) => T);

    //
    // Component Specs and Lifecycle
    // ----------------------------------------------------------------------

    // This should actually be something like `Lifecycle<P, S> | DeprecatedLifecycle<P, S>`,
    // as React will _not_ call the deprecated lifecycle methods if any of the new lifecycle
    // methods are present.
    interface ComponentLifecycle<P, S, SS = any> extends NewLifecycle<P, S, SS>, DeprecatedLifecycle<P, S> {
        /**
         * Called immediately after a component is mounted. Setting state here will trigger re-rendering.
         */
        componentDidMount?(): void;
        /**
         * Called to determine whether the change in props and state should trigger a re-render.
         *
         * `Component` always returns true.
         * `PureComponent` implements a shallow comparison on props and state and returns true if any
         * props or states have changed.
         *
         * If false is returned, `Component#render`, `componentWillUpdate`
         * and `componentDidUpdate` will not be called.
         */
        shouldComponentUpdate?(nextProps: Readonly<P>, nextState: Readonly<S>, nextContext: any): boolean;
        /**
         * Called immediately before a component is destroyed. Perform any necessary cleanup in this method, such as
         * cancelled network requests, or cleaning up any DOM elements created in `componentDidMount`.
         */
        componentWillUnmount?(): void;
        /**
         * Catches exceptions generated in descendant components. Unhandled exceptions will cause
         * the entire component tree to unmount.
         */
        componentDidCatch?(error: Error, errorInfo: ErrorInfo): void;
    }

    // Unfortunately, we have no way of declaring that the component constructor must implement this
    interface StaticLifecycle<P, S> {
        getDerivedStateFromProps?: GetDerivedStateFromProps<P, S> | undefined;
        getDerivedStateFromError?: GetDerivedStateFromError<P, S> | undefined;
    }

    type GetDerivedStateFromProps<P, S> =
        /**
         * Returns an update to a component's state based on its new props and old state.
         *
         * Note: its presence prevents any of the deprecated lifecycle methods from being invoked
         */
        (nextProps: Readonly<P>, prevState: S) => Partial<S> | null;

    type GetDerivedStateFromError<P, S> =
        /**
         * This lifecycle is invoked after an error has been thrown by a descendant component.
         * It receives the error that was thrown as a parameter and should return a value to update state.
         *
         * Note: its presence prevents any of the deprecated lifecycle methods from being invoked
         */
        (error: any) => Partial<S> | null;

    // This should be "infer SS" but can't use it yet
    interface NewLifecycle<P, S, SS> {
        /**
         * Runs before React applies the result of `render` to the document, and
         * returns an object to be given to componentDidUpdate. Useful for saving
         * things such as scroll position before `render` causes changes to it.
         *
         * Note: the presence of getSnapshotBeforeUpdate prevents any of the deprecated
         * lifecycle events from running.
         */
        getSnapshotBeforeUpdate?(prevProps: Readonly<P>, prevState: Readonly<S>): SS | null;
        /**
         * Called immediately after updating occurs. Not called for the initial render.
         *
         * The snapshot is only present if getSnapshotBeforeUpdate is present and returns non-null.
         */
        componentDidUpdate?(prevProps: Readonly<P>, prevState: Readonly<S>, snapshot?: SS): void;
    }

    interface DeprecatedLifecycle<P, S> {
        /**
         * Called immediately before mounting occurs, and before `Component#render`.
         * Avoid introducing any side-effects or subscriptions in this method.
         *
         * Note: the presence of getSnapshotBeforeUpdate or getDerivedStateFromProps
         * prevents this from being invoked.
         *
         * @deprecated 16.3, use componentDidMount or the constructor instead; will stop working in React 17
         * @see https://reactjs.org/blog/2018/03/27/update-on-async-rendering.html#initializing-state
         * @see https://reactjs.org/blog/2018/03/27/update-on-async-rendering.html#gradual-migration-path
         */
        componentWillMount?(): void;
        /**
         * Called immediately before mounting occurs, and before `Component#render`.
         * Avoid introducing any side-effects or subscriptions in this method.
         *
         * This method will not stop working in React 17.
         *
         * Note: the presence of getSnapshotBeforeUpdate or getDerivedStateFromProps
         * prevents this from being invoked.
         *
         * @deprecated 16.3, use componentDidMount or the constructor instead
         * @see https://reactjs.org/blog/2018/03/27/update-on-async-rendering.html#initializing-state
         * @see https://reactjs.org/blog/2018/03/27/update-on-async-rendering.html#gradual-migration-path
         */
        UNSAFE_componentWillMount?(): void;
        /**
         * Called when the component may be receiving new props.
         * React may call this even if props have not changed, so be sure to compare new and existing
         * props if you only want to handle changes.
         *
         * Calling `Component#setState` generally does not trigger this method.
         *
         * Note: the presence of getSnapshotBeforeUpdate or getDerivedStateFromProps
         * prevents this from being invoked.
         *
         * @deprecated 16.3, use static getDerivedStateFromProps instead; will stop working in React 17
         * @see https://reactjs.org/blog/2018/03/27/update-on-async-rendering.html#updating-state-based-on-props
         * @see https://reactjs.org/blog/2018/03/27/update-on-async-rendering.html#gradual-migration-path
         */
        componentWillReceiveProps?(nextProps: Readonly<P>, nextContext: any): void;
        /**
         * Called when the component may be receiving new props.
         * React may call this even if props have not changed, so be sure to compare new and existing
         * props if you only want to handle changes.
         *
         * Calling `Component#setState` generally does not trigger this method.
         *
         * This method will not stop working in React 17.
         *
         * Note: the presence of getSnapshotBeforeUpdate or getDerivedStateFromProps
         * prevents this from being invoked.
         *
         * @deprecated 16.3, use static getDerivedStateFromProps instead
         * @see https://reactjs.org/blog/2018/03/27/update-on-async-rendering.html#updating-state-based-on-props
         * @see https://reactjs.org/blog/2018/03/27/update-on-async-rendering.html#gradual-migration-path
         */
        UNSAFE_componentWillReceiveProps?(nextProps: Readonly<P>, nextContext: any): void;
        /**
         * Called immediately before rendering when new props or state is received. Not called for the initial render.
         *
         * Note: You cannot call `Component#setState` here.
         *
         * Note: the presence of getSnapshotBeforeUpdate or getDerivedStateFromProps
         * prevents this from being invoked.
         *
         * @deprecated 16.3, use getSnapshotBeforeUpdate instead; will stop working in React 17
         * @see https://reactjs.org/blog/2018/03/27/update-on-async-rendering.html#reading-dom-properties-before-an-update
         * @see https://reactjs.org/blog/2018/03/27/update-on-async-rendering.html#gradual-migration-path
         */
        componentWillUpdate?(nextProps: Readonly<P>, nextState: Readonly<S>, nextContext: any): void;
        /**
         * Called immediately before rendering when new props or state is received. Not called for the initial render.
         *
         * Note: You cannot call `Component#setState` here.
         *
         * This method will not stop working in React 17.
         *
         * Note: the presence of getSnapshotBeforeUpdate or getDerivedStateFromProps
         * prevents this from being invoked.
         *
         * @deprecated 16.3, use getSnapshotBeforeUpdate instead
         * @see https://reactjs.org/blog/2018/03/27/update-on-async-rendering.html#reading-dom-properties-before-an-update
         * @see https://reactjs.org/blog/2018/03/27/update-on-async-rendering.html#gradual-migration-path
         */
        UNSAFE_componentWillUpdate?(nextProps: Readonly<P>, nextState: Readonly<S>, nextContext: any): void;
    }

    interface Mixin<P, S> extends ComponentLifecycle<P, S> {
        mixins?: Array<Mixin<P, S>> | undefined;
        statics?: {
            [key: string]: any;
        } | undefined;

        displayName?: string | undefined;
        propTypes?: ValidationMap<any> | undefined;
        contextTypes?: ValidationMap<any> | undefined;
        childContextTypes?: ValidationMap<any> | undefined;

        getDefaultProps?(): P;
        getInitialState?(): S;
    }

    interface ComponentSpec<P, S> extends Mixin<P, S> {
        render(): ReactNode;

        [propertyName: string]: any;
    }

    function createRef<T>(): RefObject<T>;

    // will show `ForwardRef(${Component.displayName || Component.name})` in devtools by default,
    // but can be given its own specific name
    interface ForwardRefExoticComponent<P> extends NamedExoticComponent<P> {
        defaultProps?: Partial<P> | undefined;
        propTypes?: WeakValidationMap<P> | undefined;
    }

    function forwardRef<T, P = {}>(render: ForwardRefRenderFunction<T, P>): ForwardRefExoticComponent<PropsWithoutRef<P> & RefAttributes<T>>;

    /** Ensures that the props do not include ref at all */
    type PropsWithoutRef<P> =
        // Pick would not be sufficient for this. We'd like to avoid unnecessary mapping and need a distributive conditional to support unions.
        // see: https://www.typescriptlang.org/docs/handbook/2/conditional-types.html#distributive-conditional-types
        // https://github.com/Microsoft/TypeScript/issues/28339
        P extends any ? ('ref' extends keyof P ? Pick<P, Exclude<keyof P, 'ref'>> : P) : P;
    /** Ensures that the props do not include string ref, which cannot be forwarded */
    type PropsWithRef<P> =
        // Just "P extends { ref?: infer R }" looks sufficient, but R will infer as {} if P is {}.
        'ref' extends keyof P
            ? P extends { ref?: infer R | undefined }
                ? string extends R
                    ? PropsWithoutRef<P> & { ref?: Exclude<R, string> | undefined }
                    : P
                : P
            : P;

    type PropsWithChildren<P> = P & { children?: ReactNode | undefined };

    /**
     * NOTE: prefer ComponentPropsWithRef, if the ref is forwarded,
     * or ComponentPropsWithoutRef when refs are not supported.
     */
    type ComponentProps<T extends keyof JSX.IntrinsicElements | JSXElementConstructor<any>> =
        T extends JSXElementConstructor<infer P>
            ? P
            : T extends keyof JSX.IntrinsicElements
                ? JSX.IntrinsicElements[T]
                : {};
    type ComponentPropsWithRef<T extends ElementType> =
        T extends ComponentClass<infer P>
            ? PropsWithoutRef<P> & RefAttributes<InstanceType<T>>
            : PropsWithRef<ComponentProps<T>>;
    type ComponentPropsWithoutRef<T extends ElementType> =
        PropsWithoutRef<ComponentProps<T>>;

    type ComponentRef<T extends ElementType> = T extends NamedExoticComponent<
        ComponentPropsWithoutRef<T> & RefAttributes<infer Method>
    >
        ? Method
        : ComponentPropsWithRef<T> extends RefAttributes<infer Method>
            ? Method
            : never;

    // will show `Memo(${Component.displayName || Component.name})` in devtools by default,
    // but can be given its own specific name
    type MemoExoticComponent<T extends ComponentType<any>> = NamedExoticComponent<ComponentPropsWithRef<T>> & {
        readonly type: T;
    };

    function memo<P extends object>(
        Component: FunctionComponent<P>,
        propsAreEqual?: (prevProps: Readonly<PropsWithChildren<P>>, nextProps: Readonly<PropsWithChildren<P>>) => boolean
    ): NamedExoticComponent<P>;
    function memo<T extends ComponentType<any>>(
        Component: T,
        propsAreEqual?: (prevProps: Readonly<ComponentProps<T>>, nextProps: Readonly<ComponentProps<T>>) => boolean
    ): MemoExoticComponent<T>;

    type LazyExoticComponent<T extends ComponentType<any>> = ExoticComponent<ComponentPropsWithRef<T>> & {
        readonly _result: T;
    };

    function lazy<T extends ComponentType<any>>(
        factory: () => Promise<{ default: T }>
    ): LazyExoticComponent<T>;

    //
    // React Hooks
    // ----------------------------------------------------------------------

    // based on the code in https://github.com/facebook/react/pull/13968

    // Unlike the class component setState, the updates are not allowed to be partial
    type SetStateAction<S> = S | ((prevState: S) => S);
    // this technically does accept a second argument, but it's already under a deprecation warning
    // and it's not even released so probably better to not define it.
    type Dispatch<A> = (value: A) => void;
    // Since action _can_ be undefined, dispatch may be called without any parameters.
    type DispatchWithoutAction = () => void;
    // Unlike redux, the actions _can_ be anything
    type Reducer<S, A> = (prevState: S, action: A) => S;
    // If useReducer accepts a reducer without action, dispatch may be called without any parameters.
    type ReducerWithoutAction<S> = (prevState: S) => S;
    // types used to try and prevent the compiler from reducing S
    // to a supertype common with the second argument to useReducer()
    type ReducerState<R extends Reducer<any, any>> = R extends Reducer<infer S, any> ? S : never;
    type ReducerAction<R extends Reducer<any, any>> = R extends Reducer<any, infer A> ? A : never;
    // The identity check is done with the SameValue algorithm (Object.is), which is stricter than ===
    type ReducerStateWithoutAction<R extends ReducerWithoutAction<any>> =
        R extends ReducerWithoutAction<infer S> ? S : never;
    // TODO (TypeScript 3.0): ReadonlyArray<unknown>
    type DependencyList = ReadonlyArray<any>;

    // NOTE: callbacks are _only_ allowed to return either void, or a destructor.
    type EffectCallback = () => (void | Destructor);

    interface MutableRefObject<T> {
        current: T;
    }

    // This will technically work if you give a Consumer<T> or Provider<T> but it's deprecated and warns
    /**
     * Accepts a context object (the value returned from `React.createContext`) and returns the current
     * context value, as given by the nearest context provider for the given context.
     *
     * @version 16.8.0
     * @see https://reactjs.org/docs/hooks-reference.html#usecontext
     */
    function useContext<T>(context: Context<T>/*, (not public API) observedBits?: number|boolean */): T;
    /**
     * Returns a stateful value, and a function to update it.
     *
     * @version 16.8.0
     * @see https://reactjs.org/docs/hooks-reference.html#usestate
     */
    function useState<S>(initialState: S | (() => S)): [S, Dispatch<SetStateAction<S>>];
    // convenience overload when first argument is omitted
    /**
     * Returns a stateful value, and a function to update it.
     *
     * @version 16.8.0
     * @see https://reactjs.org/docs/hooks-reference.html#usestate
     */
    function useState<S = undefined>(): [S | undefined, Dispatch<SetStateAction<S | undefined>>];
    /**
     * An alternative to `useState`.
     *
     * `useReducer` is usually preferable to `useState` when you have complex state logic that involves
     * multiple sub-values. It also lets you optimize performance for components that trigger deep
     * updates because you can pass `dispatch` down instead of callbacks.
     *
     * @version 16.8.0
     * @see https://reactjs.org/docs/hooks-reference.html#usereducer
     */
    // overload where dispatch could accept 0 arguments.
    function useReducer<R extends ReducerWithoutAction<any>, I>(
        reducer: R,
        initializerArg: I,
        initializer: (arg: I) => ReducerStateWithoutAction<R>
    ): [ReducerStateWithoutAction<R>, DispatchWithoutAction];
    /**
     * An alternative to `useState`.
     *
     * `useReducer` is usually preferable to `useState` when you have complex state logic that involves
     * multiple sub-values. It also lets you optimize performance for components that trigger deep
     * updates because you can pass `dispatch` down instead of callbacks.
     *
     * @version 16.8.0
     * @see https://reactjs.org/docs/hooks-reference.html#usereducer
     */
    // overload where dispatch could accept 0 arguments.
    function useReducer<R extends ReducerWithoutAction<any>>(
        reducer: R,
        initializerArg: ReducerStateWithoutAction<R>,
        initializer?: undefined
    ): [ReducerStateWithoutAction<R>, DispatchWithoutAction];
    /**
     * An alternative to `useState`.
     *
     * `useReducer` is usually preferable to `useState` when you have complex state logic that involves
     * multiple sub-values. It also lets you optimize performance for components that trigger deep
     * updates because you can pass `dispatch` down instead of callbacks.
     *
     * @version 16.8.0
     * @see https://reactjs.org/docs/hooks-reference.html#usereducer
     */
    // overload where "I" may be a subset of ReducerState<R>; used to provide autocompletion.
    // If "I" matches ReducerState<R> exactly then the last overload will allow initializer to be omitted.
    // the last overload effectively behaves as if the identity function (x => x) is the initializer.
    function useReducer<R extends Reducer<any, any>, I>(
        reducer: R,
        initializerArg: I & ReducerState<R>,
        initializer: (arg: I & ReducerState<R>) => ReducerState<R>
    ): [ReducerState<R>, Dispatch<ReducerAction<R>>];
    /**
     * An alternative to `useState`.
     *
     * `useReducer` is usually preferable to `useState` when you have complex state logic that involves
     * multiple sub-values. It also lets you optimize performance for components that trigger deep
     * updates because you can pass `dispatch` down instead of callbacks.
     *
     * @version 16.8.0
     * @see https://reactjs.org/docs/hooks-reference.html#usereducer
     */
    // overload for free "I"; all goes as long as initializer converts it into "ReducerState<R>".
    function useReducer<R extends Reducer<any, any>, I>(
        reducer: R,
        initializerArg: I,
        initializer: (arg: I) => ReducerState<R>
    ): [ReducerState<R>, Dispatch<ReducerAction<R>>];
    /**
     * An alternative to `useState`.
     *
     * `useReducer` is usually preferable to `useState` when you have complex state logic that involves
     * multiple sub-values. It also lets you optimize performance for components that trigger deep
     * updates because you can pass `dispatch` down instead of callbacks.
     *
     * @version 16.8.0
     * @see https://reactjs.org/docs/hooks-reference.html#usereducer
     */

    // I'm not sure if I keep this 2-ary or if I make it (2,3)-ary; it's currently (2,3)-ary.
    // The Flow types do have an overload for 3-ary invocation with undefined initializer.

    // NOTE: without the ReducerState indirection, TypeScript would reduce S to be the most common
    // supertype between the reducer's return type and the initialState (or the initializer's return type),
    // which would prevent autocompletion from ever working.

    // TODO: double-check if this weird overload logic is necessary. It is possible it's either a bug
    // in older versions, or a regression in newer versions of the typescript completion service.
    function useReducer<R extends Reducer<any, any>>(
        reducer: R,
        initialState: ReducerState<R>,
        initializer?: undefined
    ): [ReducerState<R>, Dispatch<ReducerAction<R>>];
    /**
     * `useRef` returns a mutable ref object whose `.current` property is initialized to the passed argument
     * (`initialValue`). The returned object will persist for the full lifetime of the component.
     *
     * Note that `useRef()` is useful for more than the `ref` attribute. It’s handy for keeping any mutable
     * value around similar to how you’d use instance fields in classes.
     *
     * @version 16.8.0
     * @see https://reactjs.org/docs/hooks-reference.html#useref
     */
    function useRef<T>(initialValue: T): MutableRefObject<T>;
    // convenience overload for refs given as a ref prop as they typically start with a null value
    /**
     * `useRef` returns a mutable ref object whose `.current` property is initialized to the passed argument
     * (`initialValue`). The returned object will persist for the full lifetime of the component.
     *
     * Note that `useRef()` is useful for more than the `ref` attribute. It’s handy for keeping any mutable
     * value around similar to how you’d use instance fields in classes.
     *
     * Usage note: if you need the result of useRef to be directly mutable, include `| null` in the type
     * of the generic argument.
     *
     * @version 16.8.0
     * @see https://reactjs.org/docs/hooks-reference.html#useref
     */
    function useRef<T>(initialValue: T|null): RefObject<T>;
    // convenience overload for potentially undefined initialValue / call with 0 arguments
    // has a default to stop it from defaulting to {} instead
    /**
     * `useRef` returns a mutable ref object whose `.current` property is initialized to the passed argument
     * (`initialValue`). The returned object will persist for the full lifetime of the component.
     *
     * Note that `useRef()` is useful for more than the `ref` attribute. It’s handy for keeping any mutable
     * value around similar to how you’d use instance fields in classes.
     *
     * @version 16.8.0
     * @see https://reactjs.org/docs/hooks-reference.html#useref
     */
    function useRef<T = undefined>(): MutableRefObject<T | undefined>;
    /**
     * The signature is identical to `useEffect`, but it fires synchronously after all DOM mutations.
     * Use this to read layout from the DOM and synchronously re-render. Updates scheduled inside
     * `useLayoutEffect` will be flushed synchronously, before the browser has a chance to paint.
     *
     * Prefer the standard `useEffect` when possible to avoid blocking visual updates.
     *
     * If you’re migrating code from a class component, `useLayoutEffect` fires in the same phase as
     * `componentDidMount` and `componentDidUpdate`.
     *
     * @version 16.8.0
     * @see https://reactjs.org/docs/hooks-reference.html#uselayouteffect
     */
    function useLayoutEffect(effect: EffectCallback, deps?: DependencyList): void;
    /**
     * Accepts a function that contains imperative, possibly effectful code.
     *
     * @param effect Imperative function that can return a cleanup function
     * @param deps If present, effect will only activate if the values in the list change.
     *
     * @version 16.8.0
     * @see https://reactjs.org/docs/hooks-reference.html#useeffect
     */
    function useEffect(effect: EffectCallback, deps?: DependencyList): void;
    // NOTE: this does not accept strings, but this will have to be fixed by removing strings from type Ref<T>
    /**
     * `useImperativeHandle` customizes the instance value that is exposed to parent components when using
     * `ref`. As always, imperative code using refs should be avoided in most cases.
     *
     * `useImperativeHandle` should be used with `React.forwardRef`.
     *
     * @version 16.8.0
     * @see https://reactjs.org/docs/hooks-reference.html#useimperativehandle
     */
    function useImperativeHandle<T, R extends T>(ref: Ref<T>|undefined, init: () => R, deps?: DependencyList): void;
    // I made 'inputs' required here and in useMemo as there's no point to memoizing without the memoization key
    // useCallback(X) is identical to just using X, useMemo(() => Y) is identical to just using Y.
    /**
     * `useCallback` will return a memoized version of the callback that only changes if one of the `inputs`
     * has changed.
     *
     * @version 16.8.0
     * @see https://reactjs.org/docs/hooks-reference.html#usecallback
     */
    // TODO (TypeScript 3.0): <T extends (...args: never[]) => unknown>
    function useCallback<T extends (...args: any[]) => any>(callback: T, deps: DependencyList): T;
    /**
     * `useMemo` will only recompute the memoized value when one of the `deps` has changed.
     *
     * Usage note: if calling `useMemo` with a referentially stable function, also give it as the input in
     * the second argument.
     *
     * ```ts
     * function expensive () { ... }
     *
     * function Component () {
     *   const expensiveResult = useMemo(expensive, [expensive])
     *   return ...
     * }
     * ```
     *
     * @version 16.8.0
     * @see https://reactjs.org/docs/hooks-reference.html#usememo
     */
    // allow undefined, but don't make it optional as that is very likely a mistake
    function useMemo<T>(factory: () => T, deps: DependencyList | undefined): T;
    /**
     * `useDebugValue` can be used to display a label for custom hooks in React DevTools.
     *
     * NOTE: We don’t recommend adding debug values to every custom hook.
     * It’s most valuable for custom hooks that are part of shared libraries.
     *
     * @version 16.8.0
     * @see https://reactjs.org/docs/hooks-reference.html#usedebugvalue
     */
    // the name of the custom hook is itself derived from the function name at runtime:
    // it's just the function name without the "use" prefix.
    function useDebugValue<T>(value: T, format?: (value: T) => any): void;

    //
    // Event System
    // ----------------------------------------------------------------------
    // TODO: change any to unknown when moving to TS v3
    interface BaseSyntheticEvent<E = object, C = any, T = any> {
        nativeEvent: E;
        currentTarget: C;
        target: T;
        bubbles: boolean;
        cancelable: boolean;
        defaultPrevented: boolean;
        eventPhase: number;
        isTrusted: boolean;
        preventDefault(): void;
        isDefaultPrevented(): boolean;
        stopPropagation(): void;
        isPropagationStopped(): boolean;
        persist(): void;
        timeStamp: number;
        type: string;
    }

    /**
     * currentTarget - a reference to the element on which the event listener is registered.
     *
     * target - a reference to the element from which the event was originally dispatched.
     * This might be a child element to the element on which the event listener is registered.
     * If you thought this should be `EventTarget & T`, see https://github.com/DefinitelyTyped/DefinitelyTyped/issues/11508#issuecomment-256045682
     */
    interface SyntheticEvent<T = Element, E = Event> extends BaseSyntheticEvent<E, EventTarget & T, EventTarget> {}

    interface ClipboardEvent<T = Element> extends SyntheticEvent<T, NativeClipboardEvent> {
        clipboardData: DataTransfer;
    }

    interface CompositionEvent<T = Element> extends SyntheticEvent<T, NativeCompositionEvent> {
        data: string;
    }

    interface DragEvent<T = Element> extends MouseEvent<T, NativeDragEvent> {
        dataTransfer: DataTransfer;
    }

    interface PointerEvent<T = Element> extends MouseEvent<T, NativePointerEvent> {
        pointerId: number;
        pressure: number;
        tangentialPressure: number;
        tiltX: number;
        tiltY: number;
        twist: number;
        width: number;
        height: number;
        pointerType: 'mouse' | 'pen' | 'touch';
        isPrimary: boolean;
    }

    interface FocusEvent<Target = Element, RelatedTarget = Element> extends SyntheticEvent<Target, NativeFocusEvent> {
        relatedTarget: (EventTarget & RelatedTarget) | null;
        target: EventTarget & Target;
    }

    interface FormEvent<T = Element> extends SyntheticEvent<T> {
    }

    interface InvalidEvent<T = Element> extends SyntheticEvent<T> {
        target: EventTarget & T;
    }

    interface ChangeEvent<T = Element> extends SyntheticEvent<T> {
        target: EventTarget & T;
    }

    interface KeyboardEvent<T = Element> extends SyntheticEvent<T, NativeKeyboardEvent> {
        altKey: boolean;
        /** @deprecated */
        charCode: number;
        ctrlKey: boolean;
        code: string;
        /**
         * See [DOM Level 3 Events spec](https://www.w3.org/TR/uievents-key/#keys-modifier). for a list of valid (case-sensitive) arguments to this method.
         */
        getModifierState(key: string): boolean;
        /**
         * See the [DOM Level 3 Events spec](https://www.w3.org/TR/uievents-key/#named-key-attribute-values). for possible values
         */
        key: string;
        /** @deprecated */
        keyCode: number;
        locale: string;
        location: number;
        metaKey: boolean;
        repeat: boolean;
        shiftKey: boolean;
        /** @deprecated */
        which: number;
    }

    interface MouseEvent<T = Element, E = NativeMouseEvent> extends UIEvent<T, E> {
        altKey: boolean;
        button: number;
        buttons: number;
        clientX: number;
        clientY: number;
        ctrlKey: boolean;
        /**
         * See [DOM Level 3 Events spec](https://www.w3.org/TR/uievents-key/#keys-modifier). for a list of valid (case-sensitive) arguments to this method.
         */
        getModifierState(key: string): boolean;
        metaKey: boolean;
        movementX: number;
        movementY: number;
        pageX: number;
        pageY: number;
        relatedTarget: EventTarget | null;
        screenX: number;
        screenY: number;
        shiftKey: boolean;
    }

    interface TouchEvent<T = Element> extends UIEvent<T, NativeTouchEvent> {
        altKey: boolean;
        changedTouches: TouchList;
        ctrlKey: boolean;
        /**
         * See [DOM Level 3 Events spec](https://www.w3.org/TR/uievents-key/#keys-modifier). for a list of valid (case-sensitive) arguments to this method.
         */
        getModifierState(key: string): boolean;
        metaKey: boolean;
        shiftKey: boolean;
        targetTouches: TouchList;
        touches: TouchList;
    }

    interface UIEvent<T = Element, E = NativeUIEvent> extends SyntheticEvent<T, E> {
        detail: number;
        view: AbstractView;
    }

    interface WheelEvent<T = Element> extends MouseEvent<T, NativeWheelEvent> {
        deltaMode: number;
        deltaX: number;
        deltaY: number;
        deltaZ: number;
    }

    interface AnimationEvent<T = Element> extends SyntheticEvent<T, NativeAnimationEvent> {
        animationName: string;
        elapsedTime: number;
        pseudoElement: string;
    }

    interface TransitionEvent<T = Element> extends SyntheticEvent<T, NativeTransitionEvent> {
        elapsedTime: number;
        propertyName: string;
        pseudoElement: string;
    }

    //
    // Event Handler Types
    // ----------------------------------------------------------------------

    type EventHandler<E extends SyntheticEvent<any>> = { bivarianceHack(event: E): void }["bivarianceHack"];

    type ReactEventHandler<T = Element> = EventHandler<SyntheticEvent<T>>;

    type ClipboardEventHandler<T = Element> = EventHandler<ClipboardEvent<T>>;
    type CompositionEventHandler<T = Element> = EventHandler<CompositionEvent<T>>;
    type DragEventHandler<T = Element> = EventHandler<DragEvent<T>>;
    type FocusEventHandler<T = Element> = EventHandler<FocusEvent<T>>;
    type FormEventHandler<T = Element> = EventHandler<FormEvent<T>>;
    type ChangeEventHandler<T = Element> = EventHandler<ChangeEvent<T>>;
    type KeyboardEventHandler<T = Element> = EventHandler<KeyboardEvent<T>>;
    type MouseEventHandler<T = Element> = EventHandler<MouseEvent<T>>;
    type TouchEventHandler<T = Element> = EventHandler<TouchEvent<T>>;
    type PointerEventHandler<T = Element> = EventHandler<PointerEvent<T>>;
    type UIEventHandler<T = Element> = EventHandler<UIEvent<T>>;
    type WheelEventHandler<T = Element> = EventHandler<WheelEvent<T>>;
    type AnimationEventHandler<T = Element> = EventHandler<AnimationEvent<T>>;
    type TransitionEventHandler<T = Element> = EventHandler<TransitionEvent<T>>;

    //
    // Props / DOM Attributes
    // ----------------------------------------------------------------------

    /**
     * @deprecated. This was used to allow clients to pass `ref` and `key`
     * to `createElement`, which is no longer necessary due to intersection
     * types. If you need to declare a props object before passing it to
     * `createElement` or a factory, use `ClassAttributes<T>`:
     *
     * ```ts
     * var b: Button | null;
     * var props: ButtonProps & ClassAttributes<Button> = {
     *     ref: b => button = b, // ok!
     *     label: "I'm a Button"
     * };
     * ```
     */
    interface Props<T> {
        children?: ReactNode | undefined;
        key?: Key | undefined;
        ref?: LegacyRef<T> | undefined;
    }

    interface HTMLProps<T> extends AllHTMLAttributes<T>, ClassAttributes<T> {
    }

    type DetailedHTMLProps<E extends HTMLAttributes<T>, T> = ClassAttributes<T> & E;

    interface SVGProps<T> extends SVGAttributes<T>, ClassAttributes<T> {
    }

    interface DOMAttributes<T> {
        children?: ReactNode | undefined;
        dangerouslySetInnerHTML?: {
            __html: string;
        } | undefined;

        // Clipboard Events
        onCopy?: ClipboardEventHandler<T> | undefined;
        onCopyCapture?: ClipboardEventHandler<T> | undefined;
        onCut?: ClipboardEventHandler<T> | undefined;
        onCutCapture?: ClipboardEventHandler<T> | undefined;
        onPaste?: ClipboardEventHandler<T> | undefined;
        onPasteCapture?: ClipboardEventHandler<T> | undefined;

        // Composition Events
        onCompositionEnd?: CompositionEventHandler<T> | undefined;
        onCompositionEndCapture?: CompositionEventHandler<T> | undefined;
        onCompositionStart?: CompositionEventHandler<T> | undefined;
        onCompositionStartCapture?: CompositionEventHandler<T> | undefined;
        onCompositionUpdate?: CompositionEventHandler<T> | undefined;
        onCompositionUpdateCapture?: CompositionEventHandler<T> | undefined;

        // Focus Events
        onFocus?: FocusEventHandler<T> | undefined;
        onFocusCapture?: FocusEventHandler<T> | undefined;
        onBlur?: FocusEventHandler<T> | undefined;
        onBlurCapture?: FocusEventHandler<T> | undefined;

        // Form Events
        onChange?: FormEventHandler<T> | undefined;
        onChangeCapture?: FormEventHandler<T> | undefined;
        onBeforeInput?: FormEventHandler<T> | undefined;
        onBeforeInputCapture?: FormEventHandler<T> | undefined;
        onInput?: FormEventHandler<T> | undefined;
        onInputCapture?: FormEventHandler<T> | undefined;
        onReset?: FormEventHandler<T> | undefined;
        onResetCapture?: FormEventHandler<T> | undefined;
        onSubmit?: FormEventHandler<T> | undefined;
        onSubmitCapture?: FormEventHandler<T> | undefined;
        onInvalid?: FormEventHandler<T> | undefined;
        onInvalidCapture?: FormEventHandler<T> | undefined;

        // Image Events
        onLoad?: ReactEventHandler<T> | undefined;
        onLoadCapture?: ReactEventHandler<T> | undefined;
        onError?: ReactEventHandler<T> | undefined; // also a Media Event
        onErrorCapture?: ReactEventHandler<T> | undefined; // also a Media Event

        // Keyboard Events
        onKeyDown?: KeyboardEventHandler<T> | undefined;
        onKeyDownCapture?: KeyboardEventHandler<T> | undefined;
        onKeyPress?: KeyboardEventHandler<T> | undefined;
        onKeyPressCapture?: KeyboardEventHandler<T> | undefined;
        onKeyUp?: KeyboardEventHandler<T> | undefined;
        onKeyUpCapture?: KeyboardEventHandler<T> | undefined;

        // Media Events
        onAbort?: ReactEventHandler<T> | undefined;
        onAbortCapture?: ReactEventHandler<T> | undefined;
        onCanPlay?: ReactEventHandler<T> | undefined;
        onCanPlayCapture?: ReactEventHandler<T> | undefined;
        onCanPlayThrough?: ReactEventHandler<T> | undefined;
        onCanPlayThroughCapture?: ReactEventHandler<T> | undefined;
        onDurationChange?: ReactEventHandler<T> | undefined;
        onDurationChangeCapture?: ReactEventHandler<T> | undefined;
        onEmptied?: ReactEventHandler<T> | undefined;
        onEmptiedCapture?: ReactEventHandler<T> | undefined;
        onEncrypted?: ReactEventHandler<T> | undefined;
        onEncryptedCapture?: ReactEventHandler<T> | undefined;
        onEnded?: ReactEventHandler<T> | undefined;
        onEndedCapture?: ReactEventHandler<T> | undefined;
        onLoadedData?: ReactEventHandler<T> | undefined;
        onLoadedDataCapture?: ReactEventHandler<T> | undefined;
        onLoadedMetadata?: ReactEventHandler<T> | undefined;
        onLoadedMetadataCapture?: ReactEventHandler<T> | undefined;
        onLoadStart?: ReactEventHandler<T> | undefined;
        onLoadStartCapture?: ReactEventHandler<T> | undefined;
        onPause?: ReactEventHandler<T> | undefined;
        onPauseCapture?: ReactEventHandler<T> | undefined;
        onPlay?: ReactEventHandler<T> | undefined;
        onPlayCapture?: ReactEventHandler<T> | undefined;
        onPlaying?: ReactEventHandler<T> | undefined;
        onPlayingCapture?: ReactEventHandler<T> | undefined;
        onProgress?: ReactEventHandler<T> | undefined;
        onProgressCapture?: ReactEventHandler<T> | undefined;
        onRateChange?: ReactEventHandler<T> | undefined;
        onRateChangeCapture?: ReactEventHandler<T> | undefined;
        onSeeked?: ReactEventHandler<T> | undefined;
        onSeekedCapture?: ReactEventHandler<T> | undefined;
        onSeeking?: ReactEventHandler<T> | undefined;
        onSeekingCapture?: ReactEventHandler<T> | undefined;
        onStalled?: ReactEventHandler<T> | undefined;
        onStalledCapture?: ReactEventHandler<T> | undefined;
        onSuspend?: ReactEventHandler<T> | undefined;
        onSuspendCapture?: ReactEventHandler<T> | undefined;
        onTimeUpdate?: ReactEventHandler<T> | undefined;
        onTimeUpdateCapture?: ReactEventHandler<T> | undefined;
        onVolumeChange?: ReactEventHandler<T> | undefined;
        onVolumeChangeCapture?: ReactEventHandler<T> | undefined;
        onWaiting?: ReactEventHandler<T> | undefined;
        onWaitingCapture?: ReactEventHandler<T> | undefined;

        // MouseEvents
        onAuxClick?: MouseEventHandler<T> | undefined;
        onAuxClickCapture?: MouseEventHandler<T> | undefined;
        onClick?: MouseEventHandler<T> | undefined;
        onClickCapture?: MouseEventHandler<T> | undefined;
        onContextMenu?: MouseEventHandler<T> | undefined;
        onContextMenuCapture?: MouseEventHandler<T> | undefined;
        onDoubleClick?: MouseEventHandler<T> | undefined;
        onDoubleClickCapture?: MouseEventHandler<T> | undefined;
        onDrag?: DragEventHandler<T> | undefined;
        onDragCapture?: DragEventHandler<T> | undefined;
        onDragEnd?: DragEventHandler<T> | undefined;
        onDragEndCapture?: DragEventHandler<T> | undefined;
        onDragEnter?: DragEventHandler<T> | undefined;
        onDragEnterCapture?: DragEventHandler<T> | undefined;
        onDragExit?: DragEventHandler<T> | undefined;
        onDragExitCapture?: DragEventHandler<T> | undefined;
        onDragLeave?: DragEventHandler<T> | undefined;
        onDragLeaveCapture?: DragEventHandler<T> | undefined;
        onDragOver?: DragEventHandler<T> | undefined;
        onDragOverCapture?: DragEventHandler<T> | undefined;
        onDragStart?: DragEventHandler<T> | undefined;
        onDragStartCapture?: DragEventHandler<T> | undefined;
        onDrop?: DragEventHandler<T> | undefined;
        onDropCapture?: DragEventHandler<T> | undefined;
        onMouseDown?: MouseEventHandler<T> | undefined;
        onMouseDownCapture?: MouseEventHandler<T> | undefined;
        onMouseEnter?: MouseEventHandler<T> | undefined;
        onMouseLeave?: MouseEventHandler<T> | undefined;
        onMouseMove?: MouseEventHandler<T> | undefined;
        onMouseMoveCapture?: MouseEventHandler<T> | undefined;
        onMouseOut?: MouseEventHandler<T> | undefined;
        onMouseOutCapture?: MouseEventHandler<T> | undefined;
        onMouseOver?: MouseEventHandler<T> | undefined;
        onMouseOverCapture?: MouseEventHandler<T> | undefined;
        onMouseUp?: MouseEventHandler<T> | undefined;
        onMouseUpCapture?: MouseEventHandler<T> | undefined;

        // Selection Events
        onSelect?: ReactEventHandler<T> | undefined;
        onSelectCapture?: ReactEventHandler<T> | undefined;

        // Touch Events
        onTouchCancel?: TouchEventHandler<T> | undefined;
        onTouchCancelCapture?: TouchEventHandler<T> | undefined;
        onTouchEnd?: TouchEventHandler<T> | undefined;
        onTouchEndCapture?: TouchEventHandler<T> | undefined;
        onTouchMove?: TouchEventHandler<T> | undefined;
        onTouchMoveCapture?: TouchEventHandler<T> | undefined;
        onTouchStart?: TouchEventHandler<T> | undefined;
        onTouchStartCapture?: TouchEventHandler<T> | undefined;

        // Pointer Events
        onPointerDown?: PointerEventHandler<T> | undefined;
        onPointerDownCapture?: PointerEventHandler<T> | undefined;
        onPointerMove?: PointerEventHandler<T> | undefined;
        onPointerMoveCapture?: PointerEventHandler<T> | undefined;
        onPointerUp?: PointerEventHandler<T> | undefined;
        onPointerUpCapture?: PointerEventHandler<T> | undefined;
        onPointerCancel?: PointerEventHandler<T> | undefined;
        onPointerCancelCapture?: PointerEventHandler<T> | undefined;
        onPointerEnter?: PointerEventHandler<T> | undefined;
        onPointerEnterCapture?: PointerEventHandler<T> | undefined;
        onPointerLeave?: PointerEventHandler<T> | undefined;
        onPointerLeaveCapture?: PointerEventHandler<T> | undefined;
        onPointerOver?: PointerEventHandler<T> | undefined;
        onPointerOverCapture?: PointerEventHandler<T> | undefined;
        onPointerOut?: PointerEventHandler<T> | undefined;
        onPointerOutCapture?: PointerEventHandler<T> | undefined;
        onGotPointerCapture?: PointerEventHandler<T> | undefined;
        onGotPointerCaptureCapture?: PointerEventHandler<T> | undefined;
        onLostPointerCapture?: PointerEventHandler<T> | undefined;
        onLostPointerCaptureCapture?: PointerEventHandler<T> | undefined;

        // UI Events
        onScroll?: UIEventHandler<T> | undefined;
        onScrollCapture?: UIEventHandler<T> | undefined;

        // Wheel Events
        onWheel?: WheelEventHandler<T> | undefined;
        onWheelCapture?: WheelEventHandler<T> | undefined;

        // Animation Events
        onAnimationStart?: AnimationEventHandler<T> | undefined;
        onAnimationStartCapture?: AnimationEventHandler<T> | undefined;
        onAnimationEnd?: AnimationEventHandler<T> | undefined;
        onAnimationEndCapture?: AnimationEventHandler<T> | undefined;
        onAnimationIteration?: AnimationEventHandler<T> | undefined;
        onAnimationIterationCapture?: AnimationEventHandler<T> | undefined;

        // Transition Events
        onTransitionEnd?: TransitionEventHandler<T> | undefined;
        onTransitionEndCapture?: TransitionEventHandler<T> | undefined;
    }

    export interface CSSProperties extends CSS.Properties<string | number> {
        /**
         * The index signature was removed to enable closed typing for style
         * using CSSType. You're able to use type assertion or module augmentation
         * to add properties or an index signature of your own.
         *
         * For examples and more information, visit:
         * https://github.com/frenic/csstype#what-should-i-do-when-i-get-type-errors
         */
    }

    // All the WAI-ARIA 1.1 attributes from https://www.w3.org/TR/wai-aria-1.1/
    interface AriaAttributes {
        /** Identifies the currently active element when DOM focus is on a composite widget, textbox, group, or application. */
        'aria-activedescendant'?: string | undefined;
        /** Indicates whether assistive technologies will present all, or only parts of, the changed region based on the change notifications defined by the aria-relevant attribute. */
        'aria-atomic'?: Booleanish | undefined;
        /**
         * Indicates whether inputting text could trigger display of one or more predictions of the user's intended value for an input and specifies how predictions would be
         * presented if they are made.
         */
        'aria-autocomplete'?: 'none' | 'inline' | 'list' | 'both' | undefined;
        /** Indicates an element is being modified and that assistive technologies MAY want to wait until the modifications are complete before exposing them to the user. */
        'aria-busy'?: Booleanish | undefined;
        /**
         * Indicates the current "checked" state of checkboxes, radio buttons, and other widgets.
         * @see aria-pressed @see aria-selected.
         */
        'aria-checked'?: boolean | 'false' | 'mixed' | 'true' | undefined;
        /**
         * Defines the total number of columns in a table, grid, or treegrid.
         * @see aria-colindex.
         */
        'aria-colcount'?: number | undefined;
        /**
         * Defines an element's column index or position with respect to the total number of columns within a table, grid, or treegrid.
         * @see aria-colcount @see aria-colspan.
         */
        'aria-colindex'?: number | undefined;
        /**
         * Defines the number of columns spanned by a cell or gridcell within a table, grid, or treegrid.
         * @see aria-colindex @see aria-rowspan.
         */
        'aria-colspan'?: number | undefined;
        /**
         * Identifies the element (or elements) whose contents or presence are controlled by the current element.
         * @see aria-owns.
         */
        'aria-controls'?: string | undefined;
        /** Indicates the element that represents the current item within a container or set of related elements. */
        'aria-current'?: boolean | 'false' | 'true' | 'page' | 'step' | 'location' | 'date' | 'time' | undefined;
        /**
         * Identifies the element (or elements) that describes the object.
         * @see aria-labelledby
         */
        'aria-describedby'?: string | undefined;
        /**
         * Identifies the element that provides a detailed, extended description for the object.
         * @see aria-describedby.
         */
        'aria-details'?: string | undefined;
        /**
         * Indicates that the element is perceivable but disabled, so it is not editable or otherwise operable.
         * @see aria-hidden @see aria-readonly.
         */
        'aria-disabled'?: Booleanish | undefined;
        /**
         * Indicates what functions can be performed when a dragged object is released on the drop target.
         * @deprecated in ARIA 1.1
         */
        'aria-dropeffect'?: 'none' | 'copy' | 'execute' | 'link' | 'move' | 'popup' | undefined;
        /**
         * Identifies the element that provides an error message for the object.
         * @see aria-invalid @see aria-describedby.
         */
        'aria-errormessage'?: string | undefined;
        /** Indicates whether the element, or another grouping element it controls, is currently expanded or collapsed. */
        'aria-expanded'?: Booleanish | undefined;
        /**
         * Identifies the next element (or elements) in an alternate reading order of content which, at the user's discretion,
         * allows assistive technology to override the general default of reading in document source order.
         */
        'aria-flowto'?: string | undefined;
        /**
         * Indicates an element's "grabbed" state in a drag-and-drop operation.
         * @deprecated in ARIA 1.1
         */
        'aria-grabbed'?: Booleanish | undefined;
        /** Indicates the availability and type of interactive popup element, such as menu or dialog, that can be triggered by an element. */
        'aria-haspopup'?: boolean | 'false' | 'true' | 'menu' | 'listbox' | 'tree' | 'grid' | 'dialog' | undefined;
        /**
         * Indicates whether the element is exposed to an accessibility API.
         * @see aria-disabled.
         */
        'aria-hidden'?: Booleanish | undefined;
        /**
         * Indicates the entered value does not conform to the format expected by the application.
         * @see aria-errormessage.
         */
        'aria-invalid'?: boolean | 'false' | 'true' | 'grammar' | 'spelling' | undefined;
        /** Indicates keyboard shortcuts that an author has implemented to activate or give focus to an element. */
        'aria-keyshortcuts'?: string | undefined;
        /**
         * Defines a string value that labels the current element.
         * @see aria-labelledby.
         */
        'aria-label'?: string | undefined;
        /**
         * Identifies the element (or elements) that labels the current element.
         * @see aria-describedby.
         */
        'aria-labelledby'?: string | undefined;
        /** Defines the hierarchical level of an element within a structure. */
        'aria-level'?: number | undefined;
        /** Indicates that an element will be updated, and describes the types of updates the user agents, assistive technologies, and user can expect from the live region. */
        'aria-live'?: 'off' | 'assertive' | 'polite' | undefined;
        /** Indicates whether an element is modal when displayed. */
        'aria-modal'?: Booleanish | undefined;
        /** Indicates whether a text box accepts multiple lines of input or only a single line. */
        'aria-multiline'?: Booleanish | undefined;
        /** Indicates that the user may select more than one item from the current selectable descendants. */
        'aria-multiselectable'?: Booleanish | undefined;
        /** Indicates whether the element's orientation is horizontal, vertical, or unknown/ambiguous. */
        'aria-orientation'?: 'horizontal' | 'vertical' | undefined;
        /**
         * Identifies an element (or elements) in order to define a visual, functional, or contextual parent/child relationship
         * between DOM elements where the DOM hierarchy cannot be used to represent the relationship.
         * @see aria-controls.
         */
        'aria-owns'?: string | undefined;
        /**
         * Defines a short hint (a word or short phrase) intended to aid the user with data entry when the control has no value.
         * A hint could be a sample value or a brief description of the expected format.
         */
        'aria-placeholder'?: string | undefined;
        /**
         * Defines an element's number or position in the current set of listitems or treeitems. Not required if all elements in the set are present in the DOM.
         * @see aria-setsize.
         */
        'aria-posinset'?: number | undefined;
        /**
         * Indicates the current "pressed" state of toggle buttons.
         * @see aria-checked @see aria-selected.
         */
        'aria-pressed'?: boolean | 'false' | 'mixed' | 'true' | undefined;
        /**
         * Indicates that the element is not editable, but is otherwise operable.
         * @see aria-disabled.
         */
        'aria-readonly'?: Booleanish | undefined;
        /**
         * Indicates what notifications the user agent will trigger when the accessibility tree within a live region is modified.
         * @see aria-atomic.
         */
        'aria-relevant'?: 'additions' | 'additions removals' | 'additions text' | 'all' | 'removals' | 'removals additions' | 'removals text' | 'text' | 'text additions' | 'text removals' | undefined;
        /** Indicates that user input is required on the element before a form may be submitted. */
        'aria-required'?: Booleanish | undefined;
        /** Defines a human-readable, author-localized description for the role of an element. */
        'aria-roledescription'?: string | undefined;
        /**
         * Defines the total number of rows in a table, grid, or treegrid.
         * @see aria-rowindex.
         */
        'aria-rowcount'?: number | undefined;
        /**
         * Defines an element's row index or position with respect to the total number of rows within a table, grid, or treegrid.
         * @see aria-rowcount @see aria-rowspan.
         */
        'aria-rowindex'?: number | undefined;
        /**
         * Defines the number of rows spanned by a cell or gridcell within a table, grid, or treegrid.
         * @see aria-rowindex @see aria-colspan.
         */
        'aria-rowspan'?: number | undefined;
        /**
         * Indicates the current "selected" state of various widgets.
         * @see aria-checked @see aria-pressed.
         */
        'aria-selected'?: Booleanish | undefined;
        /**
         * Defines the number of items in the current set of listitems or treeitems. Not required if all elements in the set are present in the DOM.
         * @see aria-posinset.
         */
        'aria-setsize'?: number | undefined;
        /** Indicates if items in a table or grid are sorted in ascending or descending order. */
        'aria-sort'?: 'none' | 'ascending' | 'descending' | 'other' | undefined;
        /** Defines the maximum allowed value for a range widget. */
        'aria-valuemax'?: number | undefined;
        /** Defines the minimum allowed value for a range widget. */
        'aria-valuemin'?: number | undefined;
        /**
         * Defines the current value for a range widget.
         * @see aria-valuetext.
         */
        'aria-valuenow'?: number | undefined;
        /** Defines the human readable text alternative of aria-valuenow for a range widget. */
        'aria-valuetext'?: string | undefined;
    }

    // All the WAI-ARIA 1.1 role attribute values from https://www.w3.org/TR/wai-aria-1.1/#role_definitions
    type AriaRole =
        | 'alert'
        | 'alertdialog'
        | 'application'
        | 'article'
        | 'banner'
        | 'button'
        | 'cell'
        | 'checkbox'
        | 'columnheader'
        | 'combobox'
        | 'complementary'
        | 'contentinfo'
        | 'definition'
        | 'dialog'
        | 'directory'
        | 'document'
        | 'feed'
        | 'figure'
        | 'form'
        | 'grid'
        | 'gridcell'
        | 'group'
        | 'heading'
        | 'img'
        | 'link'
        | 'list'
        | 'listbox'
        | 'listitem'
        | 'log'
        | 'main'
        | 'marquee'
        | 'math'
        | 'menu'
        | 'menubar'
        | 'menuitem'
        | 'menuitemcheckbox'
        | 'menuitemradio'
        | 'navigation'
        | 'none'
        | 'note'
        | 'option'
        | 'presentation'
        | 'progressbar'
        | 'radio'
        | 'radiogroup'
        | 'region'
        | 'row'
        | 'rowgroup'
        | 'rowheader'
        | 'scrollbar'
        | 'search'
        | 'searchbox'
        | 'separator'
        | 'slider'
        | 'spinbutton'
        | 'status'
        | 'switch'
        | 'tab'
        | 'table'
        | 'tablist'
        | 'tabpanel'
        | 'term'
        | 'textbox'
        | 'timer'
        | 'toolbar'
        | 'tooltip'
        | 'tree'
        | 'treegrid'
        | 'treeitem'
        | (string & {});

    interface HTMLAttributes<T> extends AriaAttributes, DOMAttributes<T> {
        // React-specific Attributes
        defaultChecked?: boolean | undefined;
        defaultValue?: string | number | ReadonlyArray<string> | undefined;
        suppressContentEditableWarning?: boolean | undefined;
        suppressHydrationWarning?: boolean | undefined;

        // Standard HTML Attributes
        accessKey?: string | undefined;
        className?: string | undefined;
        contentEditable?: Booleanish | "inherit" | undefined;
        contextMenu?: string | undefined;
        dir?: string | undefined;
        draggable?: Booleanish | undefined;
        hidden?: boolean | undefined;
        id?: string | undefined;
        lang?: string | undefined;
        placeholder?: string | undefined;
        slot?: string | undefined;
        spellCheck?: Booleanish | undefined;
        style?: CSSProperties | undefined;
        tabIndex?: number | undefined;
        title?: string | undefined;
        translate?: 'yes' | 'no' | undefined;

        // Unknown
        radioGroup?: string | undefined; // <command>, <menuitem>

        // WAI-ARIA
        role?: AriaRole | undefined;

        // RDFa Attributes
        about?: string | undefined;
        datatype?: string | undefined;
        inlist?: any;
        prefix?: string | undefined;
        property?: string | undefined;
        resource?: string | undefined;
        typeof?: string | undefined;
        vocab?: string | undefined;

        // Non-standard Attributes
        autoCapitalize?: string | undefined;
        autoCorrect?: string | undefined;
        autoSave?: string | undefined;
        color?: string | undefined;
        itemProp?: string | undefined;
        itemScope?: boolean | undefined;
        itemType?: string | undefined;
        itemID?: string | undefined;
        itemRef?: string | undefined;
        results?: number | undefined;
        security?: string | undefined;
        unselectable?: 'on' | 'off' | undefined;

        // Living Standard
        /**
         * Hints at the type of data that might be entered by the user while editing the element or its contents
         * @see https://html.spec.whatwg.org/multipage/interaction.html#input-modalities:-the-inputmode-attribute
         */
        inputMode?: 'none' | 'text' | 'tel' | 'url' | 'email' | 'numeric' | 'decimal' | 'search' | undefined;
        /**
         * Specify that a standard HTML element should behave like a defined custom built-in element
         * @see https://html.spec.whatwg.org/multipage/custom-elements.html#attr-is
         */
        is?: string | undefined;
    }

    interface AllHTMLAttributes<T> extends HTMLAttributes<T> {
        // Standard HTML Attributes
        accept?: string | undefined;
        acceptCharset?: string | undefined;
        action?: string | undefined;
        allowFullScreen?: boolean | undefined;
        allowTransparency?: boolean | undefined;
        alt?: string | undefined;
        as?: string | undefined;
        async?: boolean | undefined;
        autoComplete?: string | undefined;
        autoFocus?: boolean | undefined;
        autoPlay?: boolean | undefined;
        capture?: boolean | 'user' | 'environment' | undefined;
        cellPadding?: number | string | undefined;
        cellSpacing?: number | string | undefined;
        charSet?: string | undefined;
        challenge?: string | undefined;
        checked?: boolean | undefined;
        cite?: string | undefined;
        classID?: string | undefined;
        cols?: number | undefined;
        colSpan?: number | undefined;
        content?: string | undefined;
        controls?: boolean | undefined;
        coords?: string | undefined;
        crossOrigin?: string | undefined;
        data?: string | undefined;
        dateTime?: string | undefined;
        default?: boolean | undefined;
        defer?: boolean | undefined;
        disabled?: boolean | undefined;
        download?: any;
        encType?: string | undefined;
        form?: string | undefined;
        formAction?: string | undefined;
        formEncType?: string | undefined;
        formMethod?: string | undefined;
        formNoValidate?: boolean | undefined;
        formTarget?: string | undefined;
        frameBorder?: number | string | undefined;
        headers?: string | undefined;
        height?: number | string | undefined;
        high?: number | undefined;
        href?: string | undefined;
        hrefLang?: string | undefined;
        htmlFor?: string | undefined;
        httpEquiv?: string | undefined;
        integrity?: string | undefined;
        keyParams?: string | undefined;
        keyType?: string | undefined;
        kind?: string | undefined;
        label?: string | undefined;
        list?: string | undefined;
        loop?: boolean | undefined;
        low?: number | undefined;
        manifest?: string | undefined;
        marginHeight?: number | undefined;
        marginWidth?: number | undefined;
        max?: number | string | undefined;
        maxLength?: number | undefined;
        media?: string | undefined;
        mediaGroup?: string | undefined;
        method?: string | undefined;
        min?: number | string | undefined;
        minLength?: number | undefined;
        multiple?: boolean | undefined;
        muted?: boolean | undefined;
        name?: string | undefined;
        nonce?: string | undefined;
        noValidate?: boolean | undefined;
        open?: boolean | undefined;
        optimum?: number | undefined;
        pattern?: string | undefined;
        placeholder?: string | undefined;
        playsInline?: boolean | undefined;
        poster?: string | undefined;
        preload?: string | undefined;
        readOnly?: boolean | undefined;
        rel?: string | undefined;
        required?: boolean | undefined;
        reversed?: boolean | undefined;
        rows?: number | undefined;
        rowSpan?: number | undefined;
        sandbox?: string | undefined;
        scope?: string | undefined;
        scoped?: boolean | undefined;
        scrolling?: string | undefined;
        seamless?: boolean | undefined;
        selected?: boolean | undefined;
        shape?: string | undefined;
        size?: number | undefined;
        sizes?: string | undefined;
        span?: number | undefined;
        src?: string | undefined;
        srcDoc?: string | undefined;
        srcLang?: string | undefined;
        srcSet?: string | undefined;
        start?: number | undefined;
        step?: number | string | undefined;
        summary?: string | undefined;
        target?: string | undefined;
        type?: string | undefined;
        useMap?: string | undefined;
        value?: string | ReadonlyArray<string> | number | undefined;
        width?: number | string | undefined;
        wmode?: string | undefined;
        wrap?: string | undefined;
    }

    type HTMLAttributeReferrerPolicy =
        | ''
        | 'no-referrer'
        | 'no-referrer-when-downgrade'
        | 'origin'
        | 'origin-when-cross-origin'
        | 'same-origin'
        | 'strict-origin'
        | 'strict-origin-when-cross-origin'
        | 'unsafe-url';

    type HTMLAttributeAnchorTarget =
        | '_self'
        | '_blank'
        | '_parent'
        | '_top'
        | (string & {});

    interface AnchorHTMLAttributes<T> extends HTMLAttributes<T> {
        download?: any;
        href?: string | undefined;
        hrefLang?: string | undefined;
        media?: string | undefined;
        ping?: string | undefined;
        rel?: string | undefined;
        target?: HTMLAttributeAnchorTarget | undefined;
        type?: string | undefined;
        referrerPolicy?: HTMLAttributeReferrerPolicy | undefined;
    }

    interface AudioHTMLAttributes<T> extends MediaHTMLAttributes<T> {}

    interface AreaHTMLAttributes<T> extends HTMLAttributes<T> {
        alt?: string | undefined;
        coords?: string | undefined;
        download?: any;
        href?: string | undefined;
        hrefLang?: string | undefined;
        media?: string | undefined;
        referrerPolicy?: HTMLAttributeReferrerPolicy | undefined;
        rel?: string | undefined;
        shape?: string | undefined;
        target?: string | undefined;
    }

    interface BaseHTMLAttributes<T> extends HTMLAttributes<T> {
        href?: string | undefined;
        target?: string | undefined;
    }

    interface BlockquoteHTMLAttributes<T> extends HTMLAttributes<T> {
        cite?: string | undefined;
    }

    interface ButtonHTMLAttributes<T> extends HTMLAttributes<T> {
        autoFocus?: boolean | undefined;
        disabled?: boolean | undefined;
        form?: string | undefined;
        formAction?: string | undefined;
        formEncType?: string | undefined;
        formMethod?: string | undefined;
        formNoValidate?: boolean | undefined;
        formTarget?: string | undefined;
        name?: string | undefined;
        type?: 'submit' | 'reset' | 'button' | undefined;
        value?: string | ReadonlyArray<string> | number | undefined;
    }

    interface CanvasHTMLAttributes<T> extends HTMLAttributes<T> {
        height?: number | string | undefined;
        width?: number | string | undefined;
    }

    interface ColHTMLAttributes<T> extends HTMLAttributes<T> {
        span?: number | undefined;
        width?: number | string | undefined;
    }

    interface ColgroupHTMLAttributes<T> extends HTMLAttributes<T> {
        span?: number | undefined;
    }

    interface DataHTMLAttributes<T> extends HTMLAttributes<T> {
        value?: string | ReadonlyArray<string> | number | undefined;
    }

    interface DetailsHTMLAttributes<T> extends HTMLAttributes<T> {
        open?: boolean | undefined;
        onToggle?: ReactEventHandler<T> | undefined;
    }

    interface DelHTMLAttributes<T> extends HTMLAttributes<T> {
        cite?: string | undefined;
        dateTime?: string | undefined;
    }

    interface DialogHTMLAttributes<T> extends HTMLAttributes<T> {
        open?: boolean | undefined;
    }

    interface EmbedHTMLAttributes<T> extends HTMLAttributes<T> {
        height?: number | string | undefined;
        src?: string | undefined;
        type?: string | undefined;
        width?: number | string | undefined;
    }

    interface FieldsetHTMLAttributes<T> extends HTMLAttributes<T> {
        disabled?: boolean | undefined;
        form?: string | undefined;
        name?: string | undefined;
    }

    interface FormHTMLAttributes<T> extends HTMLAttributes<T> {
        acceptCharset?: string | undefined;
        action?: string | undefined;
        autoComplete?: string | undefined;
        encType?: string | undefined;
        method?: string | undefined;
        name?: string | undefined;
        noValidate?: boolean | undefined;
        target?: string | undefined;
    }

    interface HtmlHTMLAttributes<T> extends HTMLAttributes<T> {
        manifest?: string | undefined;
    }

    interface IframeHTMLAttributes<T> extends HTMLAttributes<T> {
        allow?: string | undefined;
        allowFullScreen?: boolean | undefined;
        allowTransparency?: boolean | undefined;
        /** @deprecated */
        frameBorder?: number | string | undefined;
        height?: number | string | undefined;
        loading?: "eager" | "lazy" | undefined;
        /** @deprecated */
        marginHeight?: number | undefined;
        /** @deprecated */
        marginWidth?: number | undefined;
        name?: string | undefined;
        referrerPolicy?: HTMLAttributeReferrerPolicy | undefined;
        sandbox?: string | undefined;
        /** @deprecated */
        scrolling?: string | undefined;
        seamless?: boolean | undefined;
        src?: string | undefined;
        srcDoc?: string | undefined;
        width?: number | string | undefined;
    }

    interface ImgHTMLAttributes<T> extends HTMLAttributes<T> {
        alt?: string | undefined;
        crossOrigin?: "anonymous" | "use-credentials" | "" | undefined;
        decoding?: "async" | "auto" | "sync" | undefined;
        height?: number | string | undefined;
        loading?: "eager" | "lazy" | undefined;
        referrerPolicy?: HTMLAttributeReferrerPolicy | undefined;
        sizes?: string | undefined;
        src?: string | undefined;
        srcSet?: string | undefined;
        useMap?: string | undefined;
        width?: number | string | undefined;
    }

    interface InsHTMLAttributes<T> extends HTMLAttributes<T> {
        cite?: string | undefined;
        dateTime?: string | undefined;
    }

    type HTMLInputTypeAttribute =
        | 'button'
        | 'checkbox'
        | 'color'
        | 'date'
        | 'datetime-local'
        | 'email'
        | 'file'
        | 'hidden'
        | 'image'
        | 'month'
        | 'number'
        | 'password'
        | 'radio'
        | 'range'
        | 'reset'
        | 'search'
        | 'submit'
        | 'tel'
        | 'text'
        | 'time'
        | 'url'
        | 'week'
        | (string & {});

    interface InputHTMLAttributes<T> extends HTMLAttributes<T> {
        accept?: string | undefined;
        alt?: string | undefined;
        autoComplete?: string | undefined;
        autoFocus?: boolean | undefined;
        capture?: boolean | 'user' | 'environment' | undefined; // https://www.w3.org/TR/html-media-capture/#the-capture-attribute
        checked?: boolean | undefined;
        crossOrigin?: string | undefined;
        disabled?: boolean | undefined;
        enterKeyHint?: 'enter' | 'done' | 'go' | 'next' | 'previous' | 'search' | 'send' | undefined;
        form?: string | undefined;
        formAction?: string | undefined;
        formEncType?: string | undefined;
        formMethod?: string | undefined;
        formNoValidate?: boolean | undefined;
        formTarget?: string | undefined;
        height?: number | string | undefined;
        list?: string | undefined;
        max?: number | string | undefined;
        maxLength?: number | undefined;
        min?: number | string | undefined;
        minLength?: number | undefined;
        multiple?: boolean | undefined;
        name?: string | undefined;
        pattern?: string | undefined;
        placeholder?: string | undefined;
        readOnly?: boolean | undefined;
        required?: boolean | undefined;
        size?: number | undefined;
        src?: string | undefined;
        step?: number | string | undefined;
        type?: HTMLInputTypeAttribute | undefined;
        value?: string | ReadonlyArray<string> | number | undefined;
        width?: number | string | undefined;

        onChange?: ChangeEventHandler<T> | undefined;
    }

    interface KeygenHTMLAttributes<T> extends HTMLAttributes<T> {
        autoFocus?: boolean | undefined;
        challenge?: string | undefined;
        disabled?: boolean | undefined;
        form?: string | undefined;
        keyType?: string | undefined;
        keyParams?: string | undefined;
        name?: string | undefined;
    }

    interface LabelHTMLAttributes<T> extends HTMLAttributes<T> {
        form?: string | undefined;
        htmlFor?: string | undefined;
    }

    interface LiHTMLAttributes<T> extends HTMLAttributes<T> {
        value?: string | ReadonlyArray<string> | number | undefined;
    }

    interface LinkHTMLAttributes<T> extends HTMLAttributes<T> {
        as?: string | undefined;
        crossOrigin?: string | undefined;
        href?: string | undefined;
        hrefLang?: string | undefined;
        integrity?: string | undefined;
        media?: string | undefined;
        imageSrcSet?: string | undefined;
        referrerPolicy?: HTMLAttributeReferrerPolicy | undefined;
        rel?: string | undefined;
        sizes?: string | undefined;
        type?: string | undefined;
        charSet?: string | undefined;
    }

    interface MapHTMLAttributes<T> extends HTMLAttributes<T> {
        name?: string | undefined;
    }

    interface MenuHTMLAttributes<T> extends HTMLAttributes<T> {
        type?: string | undefined;
    }

    interface MediaHTMLAttributes<T> extends HTMLAttributes<T> {
        autoPlay?: boolean | undefined;
        controls?: boolean | undefined;
        controlsList?: string | undefined;
        crossOrigin?: string | undefined;
        loop?: boolean | undefined;
        mediaGroup?: string | undefined;
        muted?: boolean | undefined;
        playsInline?: boolean | undefined;
        preload?: string | undefined;
        src?: string | undefined;
    }

    interface MetaHTMLAttributes<T> extends HTMLAttributes<T> {
        charSet?: string | undefined;
        content?: string | undefined;
        httpEquiv?: string | undefined;
        name?: string | undefined;
        media?: string | undefined;
    }

    interface MeterHTMLAttributes<T> extends HTMLAttributes<T> {
        form?: string | undefined;
        high?: number | undefined;
        low?: number | undefined;
        max?: number | string | undefined;
        min?: number | string | undefined;
        optimum?: number | undefined;
        value?: string | ReadonlyArray<string> | number | undefined;
    }

    interface QuoteHTMLAttributes<T> extends HTMLAttributes<T> {
        cite?: string | undefined;
    }

    interface ObjectHTMLAttributes<T> extends HTMLAttributes<T> {
        classID?: string | undefined;
        data?: string | undefined;
        form?: string | undefined;
        height?: number | string | undefined;
        name?: string | undefined;
        type?: string | undefined;
        useMap?: string | undefined;
        width?: number | string | undefined;
        wmode?: string | undefined;
    }

    interface OlHTMLAttributes<T> extends HTMLAttributes<T> {
        reversed?: boolean | undefined;
        start?: number | undefined;
        type?: '1' | 'a' | 'A' | 'i' | 'I' | undefined;
    }

    interface OptgroupHTMLAttributes<T> extends HTMLAttributes<T> {
        disabled?: boolean | undefined;
        label?: string | undefined;
    }

    interface OptionHTMLAttributes<T> extends HTMLAttributes<T> {
        disabled?: boolean | undefined;
        label?: string | undefined;
        selected?: boolean | undefined;
        value?: string | ReadonlyArray<string> | number | undefined;
    }

    interface OutputHTMLAttributes<T> extends HTMLAttributes<T> {
        form?: string | undefined;
        htmlFor?: string | undefined;
        name?: string | undefined;
    }

    interface ParamHTMLAttributes<T> extends HTMLAttributes<T> {
        name?: string | undefined;
        value?: string | ReadonlyArray<string> | number | undefined;
    }

    interface ProgressHTMLAttributes<T> extends HTMLAttributes<T> {
        max?: number | string | undefined;
        value?: string | ReadonlyArray<string> | number | undefined;
    }

    interface SlotHTMLAttributes<T> extends HTMLAttributes<T> {
        name?: string | undefined;
    }

    interface ScriptHTMLAttributes<T> extends HTMLAttributes<T> {
        async?: boolean | undefined;
        /** @deprecated */
        charSet?: string | undefined;
        crossOrigin?: string | undefined;
        defer?: boolean | undefined;
        integrity?: string | undefined;
        noModule?: boolean | undefined;
        nonce?: string | undefined;
        referrerPolicy?: HTMLAttributeReferrerPolicy | undefined;
        src?: string | undefined;
        type?: string | undefined;
    }

    interface SelectHTMLAttributes<T> extends HTMLAttributes<T> {
        autoComplete?: string | undefined;
        autoFocus?: boolean | undefined;
        disabled?: boolean | undefined;
        form?: string | undefined;
        multiple?: boolean | undefined;
        name?: string | undefined;
        required?: boolean | undefined;
        size?: number | undefined;
        value?: string | ReadonlyArray<string> | number | undefined;
        onChange?: ChangeEventHandler<T> | undefined;
    }

    interface SourceHTMLAttributes<T> extends HTMLAttributes<T> {
        height?: number | string | undefined;
        media?: string | undefined;
        sizes?: string | undefined;
        src?: string | undefined;
        srcSet?: string | undefined;
        type?: string | undefined;
        width?: number | string | undefined;
    }

    interface StyleHTMLAttributes<T> extends HTMLAttributes<T> {
        media?: string | undefined;
        nonce?: string | undefined;
        scoped?: boolean | undefined;
        type?: string | undefined;
    }

    interface TableHTMLAttributes<T> extends HTMLAttributes<T> {
        cellPadding?: number | string | undefined;
        cellSpacing?: number | string | undefined;
        summary?: string | undefined;
        width?: number | string | undefined;
    }

    interface TextareaHTMLAttributes<T> extends HTMLAttributes<T> {
        autoComplete?: string | undefined;
        autoFocus?: boolean | undefined;
        cols?: number | undefined;
        dirName?: string | undefined;
        disabled?: boolean | undefined;
        form?: string | undefined;
        maxLength?: number | undefined;
        minLength?: number | undefined;
        name?: string | undefined;
        placeholder?: string | undefined;
        readOnly?: boolean | undefined;
        required?: boolean | undefined;
        rows?: number | undefined;
        value?: string | ReadonlyArray<string> | number | undefined;
        wrap?: string | undefined;

        onChange?: ChangeEventHandler<T> | undefined;
    }

    interface TdHTMLAttributes<T> extends HTMLAttributes<T> {
        align?: "left" | "center" | "right" | "justify" | "char" | undefined;
        colSpan?: number | undefined;
        headers?: string | undefined;
        rowSpan?: number | undefined;
        scope?: string | undefined;
        abbr?: string | undefined;
        height?: number | string | undefined;
        width?: number | string | undefined;
        valign?: "top" | "middle" | "bottom" | "baseline" | undefined;
    }

    interface ThHTMLAttributes<T> extends HTMLAttributes<T> {
        align?: "left" | "center" | "right" | "justify" | "char" | undefined;
        colSpan?: number | undefined;
        headers?: string | undefined;
        rowSpan?: number | undefined;
        scope?: string | undefined;
        abbr?: string | undefined;
    }

    interface TimeHTMLAttributes<T> extends HTMLAttributes<T> {
        dateTime?: string | undefined;
    }

    interface TrackHTMLAttributes<T> extends HTMLAttributes<T> {
        default?: boolean | undefined;
        kind?: string | undefined;
        label?: string | undefined;
        src?: string | undefined;
        srcLang?: string | undefined;
    }

    interface VideoHTMLAttributes<T> extends MediaHTMLAttributes<T> {
        height?: number | string | undefined;
        playsInline?: boolean | undefined;
        poster?: string | undefined;
        width?: number | string | undefined;
        disablePictureInPicture?: boolean | undefined;
        disableRemotePlayback?: boolean | undefined;
    }

    // this list is "complete" in that it contains every SVG attribute
    // that React supports, but the types can be improved.
    // Full list here: https://facebook.github.io/react/docs/dom-elements.html
    //
    // The three broad type categories are (in order of restrictiveness):
    //   - "number | string"
    //   - "string"
    //   - union of string literals
    interface SVGAttributes<T> extends AriaAttributes, DOMAttributes<T> {
        // Attributes which also defined in HTMLAttributes
        // See comment in SVGDOMPropertyConfig.js
        className?: string | undefined;
        color?: string | undefined;
        height?: number | string | undefined;
        id?: string | undefined;
        lang?: string | undefined;
        max?: number | string | undefined;
        media?: string | undefined;
        method?: string | undefined;
        min?: number | string | undefined;
        name?: string | undefined;
        style?: CSSProperties | undefined;
        target?: string | undefined;
        type?: string | undefined;
        width?: number | string | undefined;

        // Other HTML properties supported by SVG elements in browsers
        role?: AriaRole | undefined;
        tabIndex?: number | undefined;
        crossOrigin?: "anonymous" | "use-credentials" | "" | undefined;

        // SVG Specific attributes
        accentHeight?: number | string | undefined;
        accumulate?: "none" | "sum" | undefined;
        additive?: "replace" | "sum" | undefined;
        alignmentBaseline?: "auto" | "baseline" | "before-edge" | "text-before-edge" | "middle" | "central" | "after-edge" |
        "text-after-edge" | "ideographic" | "alphabetic" | "hanging" | "mathematical" | "inherit" | undefined;
        allowReorder?: "no" | "yes" | undefined;
        alphabetic?: number | string | undefined;
        amplitude?: number | string | undefined;
        arabicForm?: "initial" | "medial" | "terminal" | "isolated" | undefined;
        ascent?: number | string | undefined;
        attributeName?: string | undefined;
        attributeType?: string | undefined;
        autoReverse?: Booleanish | undefined;
        azimuth?: number | string | undefined;
        baseFrequency?: number | string | undefined;
        baselineShift?: number | string | undefined;
        baseProfile?: number | string | undefined;
        bbox?: number | string | undefined;
        begin?: number | string | undefined;
        bias?: number | string | undefined;
        by?: number | string | undefined;
        calcMode?: number | string | undefined;
        capHeight?: number | string | undefined;
        clip?: number | string | undefined;
        clipPath?: string | undefined;
        clipPathUnits?: number | string | undefined;
        clipRule?: number | string | undefined;
        colorInterpolation?: number | string | undefined;
        colorInterpolationFilters?: "auto" | "sRGB" | "linearRGB" | "inherit" | undefined;
        colorProfile?: number | string | undefined;
        colorRendering?: number | string | undefined;
        contentScriptType?: number | string | undefined;
        contentStyleType?: number | string | undefined;
        cursor?: number | string | undefined;
        cx?: number | string | undefined;
        cy?: number | string | undefined;
        d?: string | undefined;
        decelerate?: number | string | undefined;
        descent?: number | string | undefined;
        diffuseConstant?: number | string | undefined;
        direction?: number | string | undefined;
        display?: number | string | undefined;
        divisor?: number | string | undefined;
        dominantBaseline?: number | string | undefined;
        dur?: number | string | undefined;
        dx?: number | string | undefined;
        dy?: number | string | undefined;
        edgeMode?: number | string | undefined;
        elevation?: number | string | undefined;
        enableBackground?: number | string | undefined;
        end?: number | string | undefined;
        exponent?: number | string | undefined;
        externalResourcesRequired?: Booleanish | undefined;
        fill?: string | undefined;
        fillOpacity?: number | string | undefined;
        fillRule?: "nonzero" | "evenodd" | "inherit" | undefined;
        filter?: string | undefined;
        filterRes?: number | string | undefined;
        filterUnits?: number | string | undefined;
        floodColor?: number | string | undefined;
        floodOpacity?: number | string | undefined;
        focusable?: Booleanish | "auto" | undefined;
        fontFamily?: string | undefined;
        fontSize?: number | string | undefined;
        fontSizeAdjust?: number | string | undefined;
        fontStretch?: number | string | undefined;
        fontStyle?: number | string | undefined;
        fontVariant?: number | string | undefined;
        fontWeight?: number | string | undefined;
        format?: number | string | undefined;
        fr?: number | string | undefined;
        from?: number | string | undefined;
        fx?: number | string | undefined;
        fy?: number | string | undefined;
        g1?: number | string | undefined;
        g2?: number | string | undefined;
        glyphName?: number | string | undefined;
        glyphOrientationHorizontal?: number | string | undefined;
        glyphOrientationVertical?: number | string | undefined;
        glyphRef?: number | string | undefined;
        gradientTransform?: string | undefined;
        gradientUnits?: string | undefined;
        hanging?: number | string | undefined;
        horizAdvX?: number | string | undefined;
        horizOriginX?: number | string | undefined;
        href?: string | undefined;
        ideographic?: number | string | undefined;
        imageRendering?: number | string | undefined;
        in2?: number | string | undefined;
        in?: string | undefined;
        intercept?: number | string | undefined;
        k1?: number | string | undefined;
        k2?: number | string | undefined;
        k3?: number | string | undefined;
        k4?: number | string | undefined;
        k?: number | string | undefined;
        kernelMatrix?: number | string | undefined;
        kernelUnitLength?: number | string | undefined;
        kerning?: number | string | undefined;
        keyPoints?: number | string | undefined;
        keySplines?: number | string | undefined;
        keyTimes?: number | string | undefined;
        lengthAdjust?: number | string | undefined;
        letterSpacing?: number | string | undefined;
        lightingColor?: number | string | undefined;
        limitingConeAngle?: number | string | undefined;
        local?: number | string | undefined;
        markerEnd?: string | undefined;
        markerHeight?: number | string | undefined;
        markerMid?: string | undefined;
        markerStart?: string | undefined;
        markerUnits?: number | string | undefined;
        markerWidth?: number | string | undefined;
        mask?: string | undefined;
        maskContentUnits?: number | string | undefined;
        maskUnits?: number | string | undefined;
        mathematical?: number | string | undefined;
        mode?: number | string | undefined;
        numOctaves?: number | string | undefined;
        offset?: number | string | undefined;
        opacity?: number | string | undefined;
        operator?: number | string | undefined;
        order?: number | string | undefined;
        orient?: number | string | undefined;
        orientation?: number | string | undefined;
        origin?: number | string | undefined;
        overflow?: number | string | undefined;
        overlinePosition?: number | string | undefined;
        overlineThickness?: number | string | undefined;
        paintOrder?: number | string | undefined;
        panose1?: number | string | undefined;
        path?: string | undefined;
        pathLength?: number | string | undefined;
        patternContentUnits?: string | undefined;
        patternTransform?: number | string | undefined;
        patternUnits?: string | undefined;
        pointerEvents?: number | string | undefined;
        points?: string | undefined;
        pointsAtX?: number | string | undefined;
        pointsAtY?: number | string | undefined;
        pointsAtZ?: number | string | undefined;
        preserveAlpha?: Booleanish | undefined;
        preserveAspectRatio?: string | undefined;
        primitiveUnits?: number | string | undefined;
        r?: number | string | undefined;
        radius?: number | string | undefined;
        refX?: number | string | undefined;
        refY?: number | string | undefined;
        renderingIntent?: number | string | undefined;
        repeatCount?: number | string | undefined;
        repeatDur?: number | string | undefined;
        requiredExtensions?: number | string | undefined;
        requiredFeatures?: number | string | undefined;
        restart?: number | string | undefined;
        result?: string | undefined;
        rotate?: number | string | undefined;
        rx?: number | string | undefined;
        ry?: number | string | undefined;
        scale?: number | string | undefined;
        seed?: number | string | undefined;
        shapeRendering?: number | string | undefined;
        slope?: number | string | undefined;
        spacing?: number | string | undefined;
        specularConstant?: number | string | undefined;
        specularExponent?: number | string | undefined;
        speed?: number | string | undefined;
        spreadMethod?: string | undefined;
        startOffset?: number | string | undefined;
        stdDeviation?: number | string | undefined;
        stemh?: number | string | undefined;
        stemv?: number | string | undefined;
        stitchTiles?: number | string | undefined;
        stopColor?: string | undefined;
        stopOpacity?: number | string | undefined;
        strikethroughPosition?: number | string | undefined;
        strikethroughThickness?: number | string | undefined;
        string?: number | string | undefined;
        stroke?: string | undefined;
        strokeDasharray?: string | number | undefined;
        strokeDashoffset?: string | number | undefined;
        strokeLinecap?: "butt" | "round" | "square" | "inherit" | undefined;
        strokeLinejoin?: "miter" | "round" | "bevel" | "inherit" | undefined;
        strokeMiterlimit?: number | string | undefined;
        strokeOpacity?: number | string | undefined;
        strokeWidth?: number | string | undefined;
        surfaceScale?: number | string | undefined;
        systemLanguage?: number | string | undefined;
        tableValues?: number | string | undefined;
        targetX?: number | string | undefined;
        targetY?: number | string | undefined;
        textAnchor?: string | undefined;
        textDecoration?: number | string | undefined;
        textLength?: number | string | undefined;
        textRendering?: number | string | undefined;
        to?: number | string | undefined;
        transform?: string | undefined;
        u1?: number | string | undefined;
        u2?: number | string | undefined;
        underlinePosition?: number | string | undefined;
        underlineThickness?: number | string | undefined;
        unicode?: number | string | undefined;
        unicodeBidi?: number | string | undefined;
        unicodeRange?: number | string | undefined;
        unitsPerEm?: number | string | undefined;
        vAlphabetic?: number | string | undefined;
        values?: string | undefined;
        vectorEffect?: number | string | undefined;
        version?: string | undefined;
        vertAdvY?: number | string | undefined;
        vertOriginX?: number | string | undefined;
        vertOriginY?: number | string | undefined;
        vHanging?: number | string | undefined;
        vIdeographic?: number | string | undefined;
        viewBox?: string | undefined;
        viewTarget?: number | string | undefined;
        visibility?: number | string | undefined;
        vMathematical?: number | string | undefined;
        widths?: number | string | undefined;
        wordSpacing?: number | string | undefined;
        writingMode?: number | string | undefined;
        x1?: number | string | undefined;
        x2?: number | string | undefined;
        x?: number | string | undefined;
        xChannelSelector?: string | undefined;
        xHeight?: number | string | undefined;
        xlinkActuate?: string | undefined;
        xlinkArcrole?: string | undefined;
        xlinkHref?: string | undefined;
        xlinkRole?: string | undefined;
        xlinkShow?: string | undefined;
        xlinkTitle?: string | undefined;
        xlinkType?: string | undefined;
        xmlBase?: string | undefined;
        xmlLang?: string | undefined;
        xmlns?: string | undefined;
        xmlnsXlink?: string | undefined;
        xmlSpace?: string | undefined;
        y1?: number | string | undefined;
        y2?: number | string | undefined;
        y?: number | string | undefined;
        yChannelSelector?: string | undefined;
        z?: number | string | undefined;
        zoomAndPan?: string | undefined;
    }

    interface WebViewHTMLAttributes<T> extends HTMLAttributes<T> {
        allowFullScreen?: boolean | undefined;
        allowpopups?: boolean | undefined;
        autoFocus?: boolean | undefined;
        autosize?: boolean | undefined;
        blinkfeatures?: string | undefined;
        disableblinkfeatures?: string | undefined;
        disableguestresize?: boolean | undefined;
        disablewebsecurity?: boolean | undefined;
        guestinstance?: string | undefined;
        httpreferrer?: string | undefined;
        nodeintegration?: boolean | undefined;
        partition?: string | undefined;
        plugins?: boolean | undefined;
        preload?: string | undefined;
        src?: string | undefined;
        useragent?: string | undefined;
        webpreferences?: string | undefined;
    }

    //
    // React.DOM
    // ----------------------------------------------------------------------

    interface ReactHTML {
        a: DetailedHTMLFactory<AnchorHTMLAttributes<HTMLAnchorElement>, HTMLAnchorElement>;
        abbr: DetailedHTMLFactory<HTMLAttributes<HTMLElement>, HTMLElement>;
        address: DetailedHTMLFactory<HTMLAttributes<HTMLElement>, HTMLElement>;
        area: DetailedHTMLFactory<AreaHTMLAttributes<HTMLAreaElement>, HTMLAreaElement>;
        article: DetailedHTMLFactory<HTMLAttributes<HTMLElement>, HTMLElement>;
        aside: DetailedHTMLFactory<HTMLAttributes<HTMLElement>, HTMLElement>;
        audio: DetailedHTMLFactory<AudioHTMLAttributes<HTMLAudioElement>, HTMLAudioElement>;
        b: DetailedHTMLFactory<HTMLAttributes<HTMLElement>, HTMLElement>;
        base: DetailedHTMLFactory<BaseHTMLAttributes<HTMLBaseElement>, HTMLBaseElement>;
        bdi: DetailedHTMLFactory<HTMLAttributes<HTMLElement>, HTMLElement>;
        bdo: DetailedHTMLFactory<HTMLAttributes<HTMLElement>, HTMLElement>;
        big: DetailedHTMLFactory<HTMLAttributes<HTMLElement>, HTMLElement>;
        blockquote: DetailedHTMLFactory<BlockquoteHTMLAttributes<HTMLElement>, HTMLElement>;
        body: DetailedHTMLFactory<HTMLAttributes<HTMLBodyElement>, HTMLBodyElement>;
        br: DetailedHTMLFactory<HTMLAttributes<HTMLBRElement>, HTMLBRElement>;
        button: DetailedHTMLFactory<ButtonHTMLAttributes<HTMLButtonElement>, HTMLButtonElement>;
        canvas: DetailedHTMLFactory<CanvasHTMLAttributes<HTMLCanvasElement>, HTMLCanvasElement>;
        caption: DetailedHTMLFactory<HTMLAttributes<HTMLElement>, HTMLElement>;
        cite: DetailedHTMLFactory<HTMLAttributes<HTMLElement>, HTMLElement>;
        code: DetailedHTMLFactory<HTMLAttributes<HTMLElement>, HTMLElement>;
        col: DetailedHTMLFactory<ColHTMLAttributes<HTMLTableColElement>, HTMLTableColElement>;
        colgroup: DetailedHTMLFactory<ColgroupHTMLAttributes<HTMLTableColElement>, HTMLTableColElement>;
        data: DetailedHTMLFactory<DataHTMLAttributes<HTMLDataElement>, HTMLDataElement>;
        datalist: DetailedHTMLFactory<HTMLAttributes<HTMLDataListElement>, HTMLDataListElement>;
        dd: DetailedHTMLFactory<HTMLAttributes<HTMLElement>, HTMLElement>;
        del: DetailedHTMLFactory<DelHTMLAttributes<HTMLElement>, HTMLElement>;
        details: DetailedHTMLFactory<DetailsHTMLAttributes<HTMLElement>, HTMLElement>;
        dfn: DetailedHTMLFactory<HTMLAttributes<HTMLElement>, HTMLElement>;
        dialog: DetailedHTMLFactory<DialogHTMLAttributes<HTMLDialogElement>, HTMLDialogElement>;
        div: DetailedHTMLFactory<HTMLAttributes<HTMLDivElement>, HTMLDivElement>;
        dl: DetailedHTMLFactory<HTMLAttributes<HTMLDListElement>, HTMLDListElement>;
        dt: DetailedHTMLFactory<HTMLAttributes<HTMLElement>, HTMLElement>;
        em: DetailedHTMLFactory<HTMLAttributes<HTMLElement>, HTMLElement>;
        embed: DetailedHTMLFactory<EmbedHTMLAttributes<HTMLEmbedElement>, HTMLEmbedElement>;
        fieldset: DetailedHTMLFactory<FieldsetHTMLAttributes<HTMLFieldSetElement>, HTMLFieldSetElement>;
        figcaption: DetailedHTMLFactory<HTMLAttributes<HTMLElement>, HTMLElement>;
        figure: DetailedHTMLFactory<HTMLAttributes<HTMLElement>, HTMLElement>;
        footer: DetailedHTMLFactory<HTMLAttributes<HTMLElement>, HTMLElement>;
        form: DetailedHTMLFactory<FormHTMLAttributes<HTMLFormElement>, HTMLFormElement>;
        h1: DetailedHTMLFactory<HTMLAttributes<HTMLHeadingElement>, HTMLHeadingElement>;
        h2: DetailedHTMLFactory<HTMLAttributes<HTMLHeadingElement>, HTMLHeadingElement>;
        h3: DetailedHTMLFactory<HTMLAttributes<HTMLHeadingElement>, HTMLHeadingElement>;
        h4: DetailedHTMLFactory<HTMLAttributes<HTMLHeadingElement>, HTMLHeadingElement>;
        h5: DetailedHTMLFactory<HTMLAttributes<HTMLHeadingElement>, HTMLHeadingElement>;
        h6: DetailedHTMLFactory<HTMLAttributes<HTMLHeadingElement>, HTMLHeadingElement>;
        head: DetailedHTMLFactory<HTMLAttributes<HTMLElement>, HTMLHeadElement>;
        header: DetailedHTMLFactory<HTMLAttributes<HTMLElement>, HTMLElement>;
        hgroup: DetailedHTMLFactory<HTMLAttributes<HTMLElement>, HTMLElement>;
        hr: DetailedHTMLFactory<HTMLAttributes<HTMLHRElement>, HTMLHRElement>;
        html: DetailedHTMLFactory<HtmlHTMLAttributes<HTMLHtmlElement>, HTMLHtmlElement>;
        i: DetailedHTMLFactory<HTMLAttributes<HTMLElement>, HTMLElement>;
        iframe: DetailedHTMLFactory<IframeHTMLAttributes<HTMLIFrameElement>, HTMLIFrameElement>;
        img: DetailedHTMLFactory<ImgHTMLAttributes<HTMLImageElement>, HTMLImageElement>;
        input: DetailedHTMLFactory<InputHTMLAttributes<HTMLInputElement>, HTMLInputElement>;
        ins: DetailedHTMLFactory<InsHTMLAttributes<HTMLModElement>, HTMLModElement>;
        kbd: DetailedHTMLFactory<HTMLAttributes<HTMLElement>, HTMLElement>;
        keygen: DetailedHTMLFactory<KeygenHTMLAttributes<HTMLElement>, HTMLElement>;
        label: DetailedHTMLFactory<LabelHTMLAttributes<HTMLLabelElement>, HTMLLabelElement>;
        legend: DetailedHTMLFactory<HTMLAttributes<HTMLLegendElement>, HTMLLegendElement>;
        li: DetailedHTMLFactory<LiHTMLAttributes<HTMLLIElement>, HTMLLIElement>;
        link: DetailedHTMLFactory<LinkHTMLAttributes<HTMLLinkElement>, HTMLLinkElement>;
        main: DetailedHTMLFactory<HTMLAttributes<HTMLElement>, HTMLElement>;
        map: DetailedHTMLFactory<MapHTMLAttributes<HTMLMapElement>, HTMLMapElement>;
        mark: DetailedHTMLFactory<HTMLAttributes<HTMLElement>, HTMLElement>;
        menu: DetailedHTMLFactory<MenuHTMLAttributes<HTMLElement>, HTMLElement>;
        menuitem: DetailedHTMLFactory<HTMLAttributes<HTMLElement>, HTMLElement>;
        meta: DetailedHTMLFactory<MetaHTMLAttributes<HTMLMetaElement>, HTMLMetaElement>;
        meter: DetailedHTMLFactory<MeterHTMLAttributes<HTMLElement>, HTMLElement>;
        nav: DetailedHTMLFactory<HTMLAttributes<HTMLElement>, HTMLElement>;
        noscript: DetailedHTMLFactory<HTMLAttributes<HTMLElement>, HTMLElement>;
        object: DetailedHTMLFactory<ObjectHTMLAttributes<HTMLObjectElement>, HTMLObjectElement>;
        ol: DetailedHTMLFactory<OlHTMLAttributes<HTMLOListElement>, HTMLOListElement>;
        optgroup: DetailedHTMLFactory<OptgroupHTMLAttributes<HTMLOptGroupElement>, HTMLOptGroupElement>;
        option: DetailedHTMLFactory<OptionHTMLAttributes<HTMLOptionElement>, HTMLOptionElement>;
        output: DetailedHTMLFactory<OutputHTMLAttributes<HTMLElement>, HTMLElement>;
        p: DetailedHTMLFactory<HTMLAttributes<HTMLParagraphElement>, HTMLParagraphElement>;
        param: DetailedHTMLFactory<ParamHTMLAttributes<HTMLParamElement>, HTMLParamElement>;
        picture: DetailedHTMLFactory<HTMLAttributes<HTMLElement>, HTMLElement>;
        pre: DetailedHTMLFactory<HTMLAttributes<HTMLPreElement>, HTMLPreElement>;
        progress: DetailedHTMLFactory<ProgressHTMLAttributes<HTMLProgressElement>, HTMLProgressElement>;
        q: DetailedHTMLFactory<QuoteHTMLAttributes<HTMLQuoteElement>, HTMLQuoteElement>;
        rp: DetailedHTMLFactory<HTMLAttributes<HTMLElement>, HTMLElement>;
        rt: DetailedHTMLFactory<HTMLAttributes<HTMLElement>, HTMLElement>;
        ruby: DetailedHTMLFactory<HTMLAttributes<HTMLElement>, HTMLElement>;
        s: DetailedHTMLFactory<HTMLAttributes<HTMLElement>, HTMLElement>;
        samp: DetailedHTMLFactory<HTMLAttributes<HTMLElement>, HTMLElement>;
        slot: DetailedHTMLFactory<SlotHTMLAttributes<HTMLSlotElement>, HTMLSlotElement>;
        script: DetailedHTMLFactory<ScriptHTMLAttributes<HTMLScriptElement>, HTMLScriptElement>;
        section: DetailedHTMLFactory<HTMLAttributes<HTMLElement>, HTMLElement>;
        select: DetailedHTMLFactory<SelectHTMLAttributes<HTMLSelectElement>, HTMLSelectElement>;
        small: DetailedHTMLFactory<HTMLAttributes<HTMLElement>, HTMLElement>;
        source: DetailedHTMLFactory<SourceHTMLAttributes<HTMLSourceElement>, HTMLSourceElement>;
        span: DetailedHTMLFactory<HTMLAttributes<HTMLSpanElement>, HTMLSpanElement>;
        strong: DetailedHTMLFactory<HTMLAttributes<HTMLElement>, HTMLElement>;
        style: DetailedHTMLFactory<StyleHTMLAttributes<HTMLStyleElement>, HTMLStyleElement>;
        sub: DetailedHTMLFactory<HTMLAttributes<HTMLElement>, HTMLElement>;
        summary: DetailedHTMLFactory<HTMLAttributes<HTMLElement>, HTMLElement>;
        sup: DetailedHTMLFactory<HTMLAttributes<HTMLElement>, HTMLElement>;
        table: DetailedHTMLFactory<TableHTMLAttributes<HTMLTableElement>, HTMLTableElement>;
        template: DetailedHTMLFactory<HTMLAttributes<HTMLTemplateElement>, HTMLTemplateElement>;
        tbody: DetailedHTMLFactory<HTMLAttributes<HTMLTableSectionElement>, HTMLTableSectionElement>;
        td: DetailedHTMLFactory<TdHTMLAttributes<HTMLTableDataCellElement>, HTMLTableDataCellElement>;
        textarea: DetailedHTMLFactory<TextareaHTMLAttributes<HTMLTextAreaElement>, HTMLTextAreaElement>;
        tfoot: DetailedHTMLFactory<HTMLAttributes<HTMLTableSectionElement>, HTMLTableSectionElement>;
        th: DetailedHTMLFactory<ThHTMLAttributes<HTMLTableHeaderCellElement>, HTMLTableHeaderCellElement>;
        thead: DetailedHTMLFactory<HTMLAttributes<HTMLTableSectionElement>, HTMLTableSectionElement>;
        time: DetailedHTMLFactory<TimeHTMLAttributes<HTMLElement>, HTMLElement>;
        title: DetailedHTMLFactory<HTMLAttributes<HTMLTitleElement>, HTMLTitleElement>;
        tr: DetailedHTMLFactory<HTMLAttributes<HTMLTableRowElement>, HTMLTableRowElement>;
        track: DetailedHTMLFactory<TrackHTMLAttributes<HTMLTrackElement>, HTMLTrackElement>;
        u: DetailedHTMLFactory<HTMLAttributes<HTMLElement>, HTMLElement>;
        ul: DetailedHTMLFactory<HTMLAttributes<HTMLUListElement>, HTMLUListElement>;
        "var": DetailedHTMLFactory<HTMLAttributes<HTMLElement>, HTMLElement>;
        video: DetailedHTMLFactory<VideoHTMLAttributes<HTMLVideoElement>, HTMLVideoElement>;
        wbr: DetailedHTMLFactory<HTMLAttributes<HTMLElement>, HTMLElement>;
        webview: DetailedHTMLFactory<WebViewHTMLAttributes<HTMLWebViewElement>, HTMLWebViewElement>;
    }

    interface ReactSVG {
        animate: SVGFactory;
        circle: SVGFactory;
        clipPath: SVGFactory;
        defs: SVGFactory;
        desc: SVGFactory;
        ellipse: SVGFactory;
        feBlend: SVGFactory;
        feColorMatrix: SVGFactory;
        feComponentTransfer: SVGFactory;
        feComposite: SVGFactory;
        feConvolveMatrix: SVGFactory;
        feDiffuseLighting: SVGFactory;
        feDisplacementMap: SVGFactory;
        feDistantLight: SVGFactory;
        feDropShadow: SVGFactory;
        feFlood: SVGFactory;
        feFuncA: SVGFactory;
        feFuncB: SVGFactory;
        feFuncG: SVGFactory;
        feFuncR: SVGFactory;
        feGaussianBlur: SVGFactory;
        feImage: SVGFactory;
        feMerge: SVGFactory;
        feMergeNode: SVGFactory;
        feMorphology: SVGFactory;
        feOffset: SVGFactory;
        fePointLight: SVGFactory;
        feSpecularLighting: SVGFactory;
        feSpotLight: SVGFactory;
        feTile: SVGFactory;
        feTurbulence: SVGFactory;
        filter: SVGFactory;
        foreignObject: SVGFactory;
        g: SVGFactory;
        image: SVGFactory;
        line: SVGFactory;
        linearGradient: SVGFactory;
        marker: SVGFactory;
        mask: SVGFactory;
        metadata: SVGFactory;
        path: SVGFactory;
        pattern: SVGFactory;
        polygon: SVGFactory;
        polyline: SVGFactory;
        radialGradient: SVGFactory;
        rect: SVGFactory;
        stop: SVGFactory;
        svg: SVGFactory;
        switch: SVGFactory;
        symbol: SVGFactory;
        text: SVGFactory;
        textPath: SVGFactory;
        tspan: SVGFactory;
        use: SVGFactory;
        view: SVGFactory;
    }

    interface ReactDOM extends ReactHTML, ReactSVG { }

    //
    // React.PropTypes
    // ----------------------------------------------------------------------

    type Validator<T> = PropTypes.Validator<T>;

    type Requireable<T> = PropTypes.Requireable<T>;

    type ValidationMap<T> = PropTypes.ValidationMap<T>;

    type WeakValidationMap<T> = {
        [K in keyof T]?: null extends T[K]
            ? Validator<T[K] | null | undefined>
            : undefined extends T[K]
            ? Validator<T[K] | null | undefined>
            : Validator<T[K]>
    };

    interface ReactPropTypes {
        any: typeof PropTypes.any;
        array: typeof PropTypes.array;
        bool: typeof PropTypes.bool;
        func: typeof PropTypes.func;
        number: typeof PropTypes.number;
        object: typeof PropTypes.object;
        string: typeof PropTypes.string;
        node: typeof PropTypes.node;
        element: typeof PropTypes.element;
        instanceOf: typeof PropTypes.instanceOf;
        oneOf: typeof PropTypes.oneOf;
        oneOfType: typeof PropTypes.oneOfType;
        arrayOf: typeof PropTypes.arrayOf;
        objectOf: typeof PropTypes.objectOf;
        shape: typeof PropTypes.shape;
        exact: typeof PropTypes.exact;
    }

    //
    // React.Children
    // ----------------------------------------------------------------------

    interface ReactChildren {
        map<T, C>(children: C | ReadonlyArray<C>, fn: (child: C, index: number) => T):
            C extends null | undefined ? C : Array<Exclude<T, boolean | null | undefined>>;
        forEach<C>(children: C | ReadonlyArray<C>, fn: (child: C, index: number) => void): void;
        count(children: any): number;
        only<C>(children: C): C extends any[] ? never : C;
        toArray(children: ReactNode | ReactNode[]): Array<Exclude<ReactNode, boolean | null | undefined>>;
    }

    //
    // Browser Interfaces
    // https://github.com/nikeee/2048-typescript/blob/master/2048/js/touch.d.ts
    // ----------------------------------------------------------------------

    interface AbstractView {
        styleMedia: StyleMedia;
        document: Document;
    }

    interface Touch {
        identifier: number;
        target: EventTarget;
        screenX: number;
        screenY: number;
        clientX: number;
        clientY: number;
        pageX: number;
        pageY: number;
    }

    interface TouchList {
        [index: number]: Touch;
        length: number;
        item(index: number): Touch;
        identifiedTouch(identifier: number): Touch;
    }

    //
    // Error Interfaces
    // ----------------------------------------------------------------------
    interface ErrorInfo {
        /**
         * Captures which component contained the exception, and its ancestors.
         */
        componentStack: string;
    }
}

// naked 'any' type in a conditional type will short circuit and union both the then/else branches
// so boolean is only resolved for T = any
type IsExactlyAny<T> = boolean extends (T extends never ? true : false) ? true : false;

type ExactlyAnyPropertyKeys<T> = { [K in keyof T]: IsExactlyAny<T[K]> extends true ? K : never }[keyof T];
type NotExactlyAnyPropertyKeys<T> = Exclude<keyof T, ExactlyAnyPropertyKeys<T>>;

// Try to resolve ill-defined props like for JS users: props can be any, or sometimes objects with properties of type any
type MergePropTypes<P, T> =
    // Distribute over P in case it is a union type
    P extends any
        // If props is type any, use propTypes definitions
        ? IsExactlyAny<P> extends true ? T :
            // If declared props have indexed properties, ignore inferred props entirely as keyof gets widened
            string extends keyof P ? P :
                // Prefer declared types which are not exactly any
                & Pick<P, NotExactlyAnyPropertyKeys<P>>
                // For props which are exactly any, use the type inferred from propTypes if present
                & Pick<T, Exclude<keyof T, NotExactlyAnyPropertyKeys<P>>>
                // Keep leftover props not specified in propTypes
                & Pick<P, Exclude<keyof P, keyof T>>
        : never;

// Any prop that has a default prop becomes optional, but its type is unchanged
// Undeclared default props are augmented into the resulting allowable attributes
// If declared props have indexed properties, ignore default props entirely as keyof gets widened
// Wrap in an outer-level conditional type to allow distribution over props that are unions
type Defaultize<P, D> = P extends any
    ? string extends keyof P ? P :
        & Pick<P, Exclude<keyof P, keyof D>>
        & Partial<Pick<P, Extract<keyof P, keyof D>>>
        & Partial<Pick<D, Exclude<keyof D, keyof P>>>
    : never;

type ReactManagedAttributes<C, P> = C extends { propTypes: infer T; defaultProps: infer D; }
    ? Defaultize<MergePropTypes<P, PropTypes.InferProps<T>>, D>
    : C extends { propTypes: infer T; }
        ? MergePropTypes<P, PropTypes.InferProps<T>>
        : C extends { defaultProps: infer D; }
            ? Defaultize<P, D>
            : P;

declare global {
    namespace JSX {
        interface Element extends React.ReactElement<any, any> { }
        interface ElementClass extends React.Component<any> {
            render(): React.ReactNode;
        }
        interface ElementAttributesProperty { props: {}; }
        interface ElementChildrenAttribute { children: {}; }

        // We can't recurse forever because `type` can't be self-referential;
        // let's assume it's reasonable to do a single React.lazy() around a single React.memo() / vice-versa
        type LibraryManagedAttributes<C, P> = C extends React.MemoExoticComponent<infer T> | React.LazyExoticComponent<infer T>
            ? T extends React.MemoExoticComponent<infer U> | React.LazyExoticComponent<infer U>
                ? ReactManagedAttributes<U, P>
                : ReactManagedAttributes<T, P>
            : ReactManagedAttributes<C, P>;

        interface IntrinsicAttributes extends React.Attributes { }
        interface IntrinsicClassAttributes<T> extends React.ClassAttributes<T> { }

        interface IntrinsicElements {
            // HTML
            a: React.DetailedHTMLProps<React.AnchorHTMLAttributes<HTMLAnchorElement>, HTMLAnchorElement>;
            abbr: React.DetailedHTMLProps<React.HTMLAttributes<HTMLElement>, HTMLElement>;
            address: React.DetailedHTMLProps<React.HTMLAttributes<HTMLElement>, HTMLElement>;
            area: React.DetailedHTMLProps<React.AreaHTMLAttributes<HTMLAreaElement>, HTMLAreaElement>;
            article: React.DetailedHTMLProps<React.HTMLAttributes<HTMLElement>, HTMLElement>;
            aside: React.DetailedHTMLProps<React.HTMLAttributes<HTMLElement>, HTMLElement>;
            audio: React.DetailedHTMLProps<React.AudioHTMLAttributes<HTMLAudioElement>, HTMLAudioElement>;
            b: React.DetailedHTMLProps<React.HTMLAttributes<HTMLElement>, HTMLElement>;
            base: React.DetailedHTMLProps<React.BaseHTMLAttributes<HTMLBaseElement>, HTMLBaseElement>;
            bdi: React.DetailedHTMLProps<React.HTMLAttributes<HTMLElement>, HTMLElement>;
            bdo: React.DetailedHTMLProps<React.HTMLAttributes<HTMLElement>, HTMLElement>;
            big: React.DetailedHTMLProps<React.HTMLAttributes<HTMLElement>, HTMLElement>;
            blockquote: React.DetailedHTMLProps<React.BlockquoteHTMLAttributes<HTMLElement>, HTMLElement>;
            body: React.DetailedHTMLProps<React.HTMLAttributes<HTMLBodyElement>, HTMLBodyElement>;
            br: React.DetailedHTMLProps<React.HTMLAttributes<HTMLBRElement>, HTMLBRElement>;
            button: React.DetailedHTMLProps<React.ButtonHTMLAttributes<HTMLButtonElement>, HTMLButtonElement>;
            canvas: React.DetailedHTMLProps<React.CanvasHTMLAttributes<HTMLCanvasElement>, HTMLCanvasElement>;
            caption: React.DetailedHTMLProps<React.HTMLAttributes<HTMLElement>, HTMLElement>;
            cite: React.DetailedHTMLProps<React.HTMLAttributes<HTMLElement>, HTMLElement>;
            code: React.DetailedHTMLProps<React.HTMLAttributes<HTMLElement>, HTMLElement>;
            col: React.DetailedHTMLProps<React.ColHTMLAttributes<HTMLTableColElement>, HTMLTableColElement>;
            colgroup: React.DetailedHTMLProps<React.ColgroupHTMLAttributes<HTMLTableColElement>, HTMLTableColElement>;
            data: React.DetailedHTMLProps<React.DataHTMLAttributes<HTMLDataElement>, HTMLDataElement>;
            datalist: React.DetailedHTMLProps<React.HTMLAttributes<HTMLDataListElement>, HTMLDataListElement>;
            dd: React.DetailedHTMLProps<React.HTMLAttributes<HTMLElement>, HTMLElement>;
            del: React.DetailedHTMLProps<React.DelHTMLAttributes<HTMLElement>, HTMLElement>;
            details: React.DetailedHTMLProps<React.DetailsHTMLAttributes<HTMLElement>, HTMLElement>;
            dfn: React.DetailedHTMLProps<React.HTMLAttributes<HTMLElement>, HTMLElement>;
            dialog: React.DetailedHTMLProps<React.DialogHTMLAttributes<HTMLDialogElement>, HTMLDialogElement>;
            div: React.DetailedHTMLProps<React.HTMLAttributes<HTMLDivElement>, HTMLDivElement>;
            dl: React.DetailedHTMLProps<React.HTMLAttributes<HTMLDListElement>, HTMLDListElement>;
            dt: React.DetailedHTMLProps<React.HTMLAttributes<HTMLElement>, HTMLElement>;
            em: React.DetailedHTMLProps<React.HTMLAttributes<HTMLElement>, HTMLElement>;
            embed: React.DetailedHTMLProps<React.EmbedHTMLAttributes<HTMLEmbedElement>, HTMLEmbedElement>;
            fieldset: React.DetailedHTMLProps<React.FieldsetHTMLAttributes<HTMLFieldSetElement>, HTMLFieldSetElement>;
            figcaption: React.DetailedHTMLProps<React.HTMLAttributes<HTMLElement>, HTMLElement>;
            figure: React.DetailedHTMLProps<React.HTMLAttributes<HTMLElement>, HTMLElement>;
            footer: React.DetailedHTMLProps<React.HTMLAttributes<HTMLElement>, HTMLElement>;
            form: React.DetailedHTMLProps<React.FormHTMLAttributes<HTMLFormElement>, HTMLFormElement>;
            h1: React.DetailedHTMLProps<React.HTMLAttributes<HTMLHeadingElement>, HTMLHeadingElement>;
            h2: React.DetailedHTMLProps<React.HTMLAttributes<HTMLHeadingElement>, HTMLHeadingElement>;
            h3: React.DetailedHTMLProps<React.HTMLAttributes<HTMLHeadingElement>, HTMLHeadingElement>;
            h4: React.DetailedHTMLProps<React.HTMLAttributes<HTMLHeadingElement>, HTMLHeadingElement>;
            h5: React.DetailedHTMLProps<React.HTMLAttributes<HTMLHeadingElement>, HTMLHeadingElement>;
            h6: React.DetailedHTMLProps<React.HTMLAttributes<HTMLHeadingElement>, HTMLHeadingElement>;
            head: React.DetailedHTMLProps<React.HTMLAttributes<HTMLHeadElement>, HTMLHeadElement>;
            header: React.DetailedHTMLProps<React.HTMLAttributes<HTMLElement>, HTMLElement>;
            hgroup: React.DetailedHTMLProps<React.HTMLAttributes<HTMLElement>, HTMLElement>;
            hr: React.DetailedHTMLProps<React.HTMLAttributes<HTMLHRElement>, HTMLHRElement>;
            html: React.DetailedHTMLProps<React.HtmlHTMLAttributes<HTMLHtmlElement>, HTMLHtmlElement>;
            i: React.DetailedHTMLProps<React.HTMLAttributes<HTMLElement>, HTMLElement>;
            iframe: React.DetailedHTMLProps<React.IframeHTMLAttributes<HTMLIFrameElement>, HTMLIFrameElement>;
            img: React.DetailedHTMLProps<React.ImgHTMLAttributes<HTMLImageElement>, HTMLImageElement>;
            input: React.DetailedHTMLProps<React.InputHTMLAttributes<HTMLInputElement>, HTMLInputElement>;
            ins: React.DetailedHTMLProps<React.InsHTMLAttributes<HTMLModElement>, HTMLModElement>;
            kbd: React.DetailedHTMLProps<React.HTMLAttributes<HTMLElement>, HTMLElement>;
            keygen: React.DetailedHTMLProps<React.KeygenHTMLAttributes<HTMLElement>, HTMLElement>;
            label: React.DetailedHTMLProps<React.LabelHTMLAttributes<HTMLLabelElement>, HTMLLabelElement>;
            legend: React.DetailedHTMLProps<React.HTMLAttributes<HTMLLegendElement>, HTMLLegendElement>;
            li: React.DetailedHTMLProps<React.LiHTMLAttributes<HTMLLIElement>, HTMLLIElement>;
            link: React.DetailedHTMLProps<React.LinkHTMLAttributes<HTMLLinkElement>, HTMLLinkElement>;
            main: React.DetailedHTMLProps<React.HTMLAttributes<HTMLElement>, HTMLElement>;
            map: React.DetailedHTMLProps<React.MapHTMLAttributes<HTMLMapElement>, HTMLMapElement>;
            mark: React.DetailedHTMLProps<React.HTMLAttributes<HTMLElement>, HTMLElement>;
            menu: React.DetailedHTMLProps<React.MenuHTMLAttributes<HTMLElement>, HTMLElement>;
            menuitem: React.DetailedHTMLProps<React.HTMLAttributes<HTMLElement>, HTMLElement>;
            meta: React.DetailedHTMLProps<React.MetaHTMLAttributes<HTMLMetaElement>, HTMLMetaElement>;
            meter: React.DetailedHTMLProps<React.MeterHTMLAttributes<HTMLElement>, HTMLElement>;
            nav: React.DetailedHTMLProps<React.HTMLAttributes<HTMLElement>, HTMLElement>;
            noindex: React.DetailedHTMLProps<React.HTMLAttributes<HTMLElement>, HTMLElement>;
            noscript: React.DetailedHTMLProps<React.HTMLAttributes<HTMLElement>, HTMLElement>;
            object: React.DetailedHTMLProps<React.ObjectHTMLAttributes<HTMLObjectElement>, HTMLObjectElement>;
            ol: React.DetailedHTMLProps<React.OlHTMLAttributes<HTMLOListElement>, HTMLOListElement>;
            optgroup: React.DetailedHTMLProps<React.OptgroupHTMLAttributes<HTMLOptGroupElement>, HTMLOptGroupElement>;
            option: React.DetailedHTMLProps<React.OptionHTMLAttributes<HTMLOptionElement>, HTMLOptionElement>;
            output: React.DetailedHTMLProps<React.OutputHTMLAttributes<HTMLElement>, HTMLElement>;
            p: React.DetailedHTMLProps<React.HTMLAttributes<HTMLParagraphElement>, HTMLParagraphElement>;
            param: React.DetailedHTMLProps<React.ParamHTMLAttributes<HTMLParamElement>, HTMLParamElement>;
            picture: React.DetailedHTMLProps<React.HTMLAttributes<HTMLElement>, HTMLElement>;
            pre: React.DetailedHTMLProps<React.HTMLAttributes<HTMLPreElement>, HTMLPreElement>;
            progress: React.DetailedHTMLProps<React.ProgressHTMLAttributes<HTMLProgressElement>, HTMLProgressElement>;
            q: React.DetailedHTMLProps<React.QuoteHTMLAttributes<HTMLQuoteElement>, HTMLQuoteElement>;
            rp: React.DetailedHTMLProps<React.HTMLAttributes<HTMLElement>, HTMLElement>;
            rt: React.DetailedHTMLProps<React.HTMLAttributes<HTMLElement>, HTMLElement>;
            ruby: React.DetailedHTMLProps<React.HTMLAttributes<HTMLElement>, HTMLElement>;
            s: React.DetailedHTMLProps<React.HTMLAttributes<HTMLElement>, HTMLElement>;
            samp: React.DetailedHTMLProps<React.HTMLAttributes<HTMLElement>, HTMLElement>;
            slot: React.DetailedHTMLProps<React.SlotHTMLAttributes<HTMLSlotElement>, HTMLSlotElement>;
            script: React.DetailedHTMLProps<React.ScriptHTMLAttributes<HTMLScriptElement>, HTMLScriptElement>;
            section: React.DetailedHTMLProps<React.HTMLAttributes<HTMLElement>, HTMLElement>;
            select: React.DetailedHTMLProps<React.SelectHTMLAttributes<HTMLSelectElement>, HTMLSelectElement>;
            small: React.DetailedHTMLProps<React.HTMLAttributes<HTMLElement>, HTMLElement>;
            source: React.DetailedHTMLProps<React.SourceHTMLAttributes<HTMLSourceElement>, HTMLSourceElement>;
            span: React.DetailedHTMLProps<React.HTMLAttributes<HTMLSpanElement>, HTMLSpanElement>;
            strong: React.DetailedHTMLProps<React.HTMLAttributes<HTMLElement>, HTMLElement>;
            style: React.DetailedHTMLProps<React.StyleHTMLAttributes<HTMLStyleElement>, HTMLStyleElement>;
            sub: React.DetailedHTMLProps<React.HTMLAttributes<HTMLElement>, HTMLElement>;
            summary: React.DetailedHTMLProps<React.HTMLAttributes<HTMLElement>, HTMLElement>;
            sup: React.DetailedHTMLProps<React.HTMLAttributes<HTMLElement>, HTMLElement>;
            table: React.DetailedHTMLProps<React.TableHTMLAttributes<HTMLTableElement>, HTMLTableElement>;
            template: React.DetailedHTMLProps<React.HTMLAttributes<HTMLTemplateElement>, HTMLTemplateElement>;
            tbody: React.DetailedHTMLProps<React.HTMLAttributes<HTMLTableSectionElement>, HTMLTableSectionElement>;
            td: React.DetailedHTMLProps<React.TdHTMLAttributes<HTMLTableDataCellElement>, HTMLTableDataCellElement>;
            textarea: React.DetailedHTMLProps<React.TextareaHTMLAttributes<HTMLTextAreaElement>, HTMLTextAreaElement>;
            tfoot: React.DetailedHTMLProps<React.HTMLAttributes<HTMLTableSectionElement>, HTMLTableSectionElement>;
            th: React.DetailedHTMLProps<React.ThHTMLAttributes<HTMLTableHeaderCellElement>, HTMLTableHeaderCellElement>;
            thead: React.DetailedHTMLProps<React.HTMLAttributes<HTMLTableSectionElement>, HTMLTableSectionElement>;
            time: React.DetailedHTMLProps<React.TimeHTMLAttributes<HTMLElement>, HTMLElement>;
            title: React.DetailedHTMLProps<React.HTMLAttributes<HTMLTitleElement>, HTMLTitleElement>;
            tr: React.DetailedHTMLProps<React.HTMLAttributes<HTMLTableRowElement>, HTMLTableRowElement>;
            track: React.DetailedHTMLProps<React.TrackHTMLAttributes<HTMLTrackElement>, HTMLTrackElement>;
            u: React.DetailedHTMLProps<React.HTMLAttributes<HTMLElement>, HTMLElement>;
            ul: React.DetailedHTMLProps<React.HTMLAttributes<HTMLUListElement>, HTMLUListElement>;
            "var": React.DetailedHTMLProps<React.HTMLAttributes<HTMLElement>, HTMLElement>;
            video: React.DetailedHTMLProps<React.VideoHTMLAttributes<HTMLVideoElement>, HTMLVideoElement>;
            wbr: React.DetailedHTMLProps<React.HTMLAttributes<HTMLElement>, HTMLElement>;
            webview: React.DetailedHTMLProps<React.WebViewHTMLAttributes<HTMLWebViewElement>, HTMLWebViewElement>;

            // SVG
            svg: React.SVGProps<SVGSVGElement>;

            animate: React.SVGProps<SVGElement>; // TODO: It is SVGAnimateElement but is not in TypeScript's lib.dom.d.ts for now.
            animateMotion: React.SVGProps<SVGElement>;
            animateTransform: React.SVGProps<SVGElement>; // TODO: It is SVGAnimateTransformElement but is not in TypeScript's lib.dom.d.ts for now.
            circle: React.SVGProps<SVGCircleElement>;
            clipPath: React.SVGProps<SVGClipPathElement>;
            defs: React.SVGProps<SVGDefsElement>;
            desc: React.SVGProps<SVGDescElement>;
            ellipse: React.SVGProps<SVGEllipseElement>;
            feBlend: React.SVGProps<SVGFEBlendElement>;
            feColorMatrix: React.SVGProps<SVGFEColorMatrixElement>;
            feComponentTransfer: React.SVGProps<SVGFEComponentTransferElement>;
            feComposite: React.SVGProps<SVGFECompositeElement>;
            feConvolveMatrix: React.SVGProps<SVGFEConvolveMatrixElement>;
            feDiffuseLighting: React.SVGProps<SVGFEDiffuseLightingElement>;
            feDisplacementMap: React.SVGProps<SVGFEDisplacementMapElement>;
            feDistantLight: React.SVGProps<SVGFEDistantLightElement>;
            feDropShadow: React.SVGProps<SVGFEDropShadowElement>;
            feFlood: React.SVGProps<SVGFEFloodElement>;
            feFuncA: React.SVGProps<SVGFEFuncAElement>;
            feFuncB: React.SVGProps<SVGFEFuncBElement>;
            feFuncG: React.SVGProps<SVGFEFuncGElement>;
            feFuncR: React.SVGProps<SVGFEFuncRElement>;
            feGaussianBlur: React.SVGProps<SVGFEGaussianBlurElement>;
            feImage: React.SVGProps<SVGFEImageElement>;
            feMerge: React.SVGProps<SVGFEMergeElement>;
            feMergeNode: React.SVGProps<SVGFEMergeNodeElement>;
            feMorphology: React.SVGProps<SVGFEMorphologyElement>;
            feOffset: React.SVGProps<SVGFEOffsetElement>;
            fePointLight: React.SVGProps<SVGFEPointLightElement>;
            feSpecularLighting: React.SVGProps<SVGFESpecularLightingElement>;
            feSpotLight: React.SVGProps<SVGFESpotLightElement>;
            feTile: React.SVGProps<SVGFETileElement>;
            feTurbulence: React.SVGProps<SVGFETurbulenceElement>;
            filter: React.SVGProps<SVGFilterElement>;
            foreignObject: React.SVGProps<SVGForeignObjectElement>;
            g: React.SVGProps<SVGGElement>;
            image: React.SVGProps<SVGImageElement>;
            line: React.SVGProps<SVGLineElement>;
            linearGradient: React.SVGProps<SVGLinearGradientElement>;
            marker: React.SVGProps<SVGMarkerElement>;
            mask: React.SVGProps<SVGMaskElement>;
            metadata: React.SVGProps<SVGMetadataElement>;
            mpath: React.SVGProps<SVGElement>;
            path: React.SVGProps<SVGPathElement>;
            pattern: React.SVGProps<SVGPatternElement>;
            polygon: React.SVGProps<SVGPolygonElement>;
            polyline: React.SVGProps<SVGPolylineElement>;
            radialGradient: React.SVGProps<SVGRadialGradientElement>;
            rect: React.SVGProps<SVGRectElement>;
            stop: React.SVGProps<SVGStopElement>;
            switch: React.SVGProps<SVGSwitchElement>;
            symbol: React.SVGProps<SVGSymbolElement>;
            text: React.SVGProps<SVGTextElement>;
            textPath: React.SVGProps<SVGTextPathElement>;
            tspan: React.SVGProps<SVGTSpanElement>;
            use: React.SVGProps<SVGUseElement>;
            view: React.SVGProps<SVGViewElement>;
        }
    }
}<|MERGE_RESOLUTION|>--- conflicted
+++ resolved
@@ -232,13 +232,9 @@
     type ReactText = string | number;
     type ReactChild = ReactElement | ReactText;
 
-<<<<<<< HEAD
+
     interface ReactNodeArray extends Array<ReactNode> {}
     type ReactFragment = ReactNodeArray;
-=======
-    interface ReactNodeArray extends ReadonlyArray<ReactNode> {}
-    type ReactFragment = {} | ReactNodeArray;
->>>>>>> e284e6b5
     type ReactNode = ReactChild | ReactFragment | ReactPortal | boolean | null | undefined;
 
     //
