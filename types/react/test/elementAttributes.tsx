import * as React from "react";

const testCases = [
    <span />,
    <span accessKey="s" />,
    <span autoFocus />,
    <span className="klass" />,
    <span contentEditable />,
<<<<<<< HEAD
    <span
        contenteditable
        // @ts-expect-error -- Use data-placeholder instead.
        placeholder="foo"
    />,
=======
    <span contentEditable="plaintext-only" />,
>>>>>>> f63a2c5c
    <span contextMenu="menuId" />,
    <span dir="rtl" />,
    <span draggable />,
    <span hidden />,
    <span id="s" />,
    <span lang="art-x-tokipona" />,
    <input placeholder="placeholder" />,
    <span slot="my-text" />,
    <span spellCheck />,
    <span tabIndex={0} />,
    <span title="title" />,
    <span role="button" />,
    <span autoCapitalize="off" />,
    <span autoCapitalize="none" />,
    <span autoCapitalize="on" />,
    <span autoCapitalize="words" />,
    <span autoCapitalize="sentences" />,
    <span autoCorrect="off" />,
    <span autoCorrect="on" />,
    <span translate="no" />,
    <span translate="yes" />,
    <svg>
        <image crossOrigin="anonymous" />
    </svg>,
    <details open={true} onToggle={() => {}} />,
    <input value={["one", "two"] as readonly string[]} />,
    <input value={["one", "two"] as string[]} />,
    <input value={["one", "two"]} />,
    <input enterKeyHint="done" />,
    <input accept="image/*" capture="user" />,
    <input accept="image/*" capture="environment" />,
    <input accept="image/*" capture />,
    <input accept="video/*" capture="user" />,
    <input accept="video/*" capture="environment" />,
    // @ts-expect-error
    <input accept="video/*" capture="haha" />,
    <input accept="video/*" capture />,
    <input accept="audio/*" capture />,

    <div role="dialog" />,
    <div role="none presentation" />,
    <svg role="treeitem" />,
    <a target="_blank"></a>,
    <a target="some-frame"></a>,
    <input type="button" />,
    <input type="some-type" />,
    // @ts-expect-error
    <input enterKeyHint="don" />,
    <video disableRemotePlayback onResize={() => {}} />,
    <picture>
        <source media="test" srcSet="test" width={50} height={50} />
        <img src="test" width={100} height={100} />
    </picture>,
    <dialog
        onCancel={event => {
            // $ExpectType SyntheticEvent<HTMLDialogElement, Event>
            event;
        }}
        onClose={event => {
            // $ExpectType SyntheticEvent<HTMLDialogElement, Event>
            event;
        }}
    >
    </dialog>,
    <link nonce="8IBTHwOdqNKAWeKl7plt8g==" />,
    <center></center>,
];

// Needed to check these HTML elements in event callbacks.
// "Imported" from typescript's lib.dom.d.ts.
declare global {
    interface HTMLDetailsElement {
        open: boolean;
    }

    interface HTMLMeterElement {
        optimum: number;
    }

    interface HTMLModElement {
        cite: string;
    }

    interface HTMLOutputElement {
        value: string;
    }

    interface HTMLQuoteElement {
        cite: string;
    }

    interface HTMLTimeElement {
        dateTime: string;
    }
}

const eventCallbacksTestCases = [
    <blockquote onClick={e => e.currentTarget.cite} />,
    <del onClick={e => e.currentTarget.cite} />,
    <details onClick={e => e.currentTarget.open} />,
    <meter onClick={e => e.currentTarget.optimum} />,
    <output onClick={e => e.currentTarget.value} />,
    <time onClick={e => e.currentTarget.dateTime} />,
];

function formActionsTest() {
    <form
        // Will not type-check in a real project but accepted in DT tests since experimental.d.ts is part of compilation.
        action={formData => {
            // $ExpectType FormData
            formData;
        }}
    >
        <input type="text" name="title" defaultValue="Hello" />
        <input
            type="submit"
            // Will not type-check in a real project but accepted in DT tests since experimental.d.ts is part of compilation.
            formAction={formData => {
                // $ExpectType FormData
                formData;
            }}
            value="Save"
        />
        <button
            // Will not type-check in a real project but accepted in DT tests since experimental.d.ts is part of compilation.
            formAction={formData => {
                // $ExpectType FormData
                formData;
            }}
        >
            Delete
        </button>
    </form>;
}<|MERGE_RESOLUTION|>--- conflicted
+++ resolved
@@ -6,15 +6,12 @@
     <span autoFocus />,
     <span className="klass" />,
     <span contentEditable />,
-<<<<<<< HEAD
     <span
-        contenteditable
+        contentEditable
         // @ts-expect-error -- Use data-placeholder instead.
         placeholder="foo"
     />,
-=======
     <span contentEditable="plaintext-only" />,
->>>>>>> f63a2c5c
     <span contextMenu="menuId" />,
     <span dir="rtl" />,
     <span draggable />,
