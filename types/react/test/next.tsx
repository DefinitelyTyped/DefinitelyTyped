--- conflicted
+++ resolved
@@ -108,18 +108,6 @@
             <p id={descriptionId}>Description</p>
         </div>
     );
-<<<<<<< HEAD
-=======
-}
-
-function InvalidOpaqueIdentifierUsage() {
-    const id = React.unstable_useOpaqueIdentifier();
-    // undesired, would warn in React should not type-check
-    const stringified1: string = id.toString();
-    // undesired, would warn in React should not type-check
-    const stringified2: string = id + '';
-
-    return null;
 }
 
 function SuspenseTest() {
@@ -134,5 +122,4 @@
     // Workaround.
     // TODO(react18): Remove.
     <React.Suspense fallback={undefined!}></React.Suspense>;
->>>>>>> 6f011ce2
 }