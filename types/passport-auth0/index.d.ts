--- conflicted
+++ resolved
@@ -53,7 +53,6 @@
         state?: boolean;
     }
 
-<<<<<<< HEAD
     interface StrategyOptionWithRequest extends StrategyOption {
         passReqToCallback: true;
     }
@@ -62,16 +61,6 @@
         connection?: string;
         prompt?: string;
     }
-=======
-export type VerifyFunctionWithRequest = (
-    req: express.Request,
-    accessToken: string,
-    refreshToken: string,
-    extraParams: ExtraVerificationParams,
-    profile: Profile,
-    done: (error: any, user?: any, info?: any) => void
-) => void;
->>>>>>> 42bb035f
 
     type VerifyFunction = (
         accessToken: string,
@@ -85,6 +74,7 @@
         req: express.Request,
         accessToken: string,
         refreshToken: string,
+        extraParams: ExtraVerificationParams,
         profile: Profile,
         done: (error: any, user?: any, info?: any) => void,
     ) => void;
