{
    "private": true,
    "dependencies": {
<<<<<<< HEAD
        "@wordpress/data": "^8.5.0",
        "@wordpress/element": "^5.0.0"
=======
        "@wordpress/element": "^5.0.0",
        "@wordpress/data": "^9.0.0"
>>>>>>> 94cb5956
    }
}<|MERGE_RESOLUTION|>--- conflicted
+++ resolved
@@ -1,12 +1,7 @@
 {
     "private": true,
     "dependencies": {
-<<<<<<< HEAD
-        "@wordpress/data": "^8.5.0",
-        "@wordpress/element": "^5.0.0"
-=======
+        "@wordpress/data": "^9.0.0"
         "@wordpress/element": "^5.0.0",
-        "@wordpress/data": "^9.0.0"
->>>>>>> 94cb5956
     }
 }