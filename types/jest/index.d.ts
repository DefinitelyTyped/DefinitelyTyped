// Type definitions for Jest 26.0
// Project: https://jestjs.io/
// Definitions by: Asana (https://asana.com)
//                 Ivo Stratev <https://github.com/NoHomey>
//                 jwbay <https://github.com/jwbay>
//                 Alexey Svetliakov <https://github.com/asvetliakov>
//                 Alex Jover Morales <https://github.com/alexjoverm>
//                 Allan Lukwago <https://github.com/epicallan>
//                 Ika <https://github.com/ikatyang>
//                 Waseem Dahman <https://github.com/wsmd>
//                 Jamie Mason <https://github.com/JamieMason>
//                 Douglas Duteil <https://github.com/douglasduteil>
//                 Ahn <https://github.com/ahnpnl>
//                 Josh Goldberg <https://github.com/joshuakgoldberg>
//                 Jeff Lau <https://github.com/UselessPickles>
//                 Andrew Makarov <https://github.com/r3nya>
//                 Martin Hochel <https://github.com/hotell>
//                 Sebastian Sebald <https://github.com/sebald>
//                 Andy <https://github.com/andys8>
//                 Antoine Brault <https://github.com/antoinebrault>
//                 Gregor Stamać <https://github.com/gstamac>
//                 ExE Boss <https://github.com/ExE-Boss>
//                 Alex Bolenok <https://github.com/quassnoi>
//                 Mario Beltrán Alarcón <https://github.com/Belco90>
//                 Tony Hallett <https://github.com/tonyhallett>
//                 Jason Yu <https://github.com/ycmjason>
//                 Devansh Jethmalani <https://github.com/devanshj>
//                 Pawel Fajfer <https://github.com/pawfa>
//                 Regev Brody <https://github.com/regevbr>
//                 Mark Skelton <https://github.com/mskelton>
// Definitions: https://github.com/DefinitelyTyped/DefinitelyTyped
// TypeScript Version: 3.1

declare var beforeAll: jest.Lifecycle;
declare var beforeEach: jest.Lifecycle;
declare var afterAll: jest.Lifecycle;
declare var afterEach: jest.Lifecycle;
declare var describe: jest.Describe;
declare var fdescribe: jest.Describe;
declare var xdescribe: jest.Describe;
declare var it: jest.It;
declare var fit: jest.It;
declare var xit: jest.It;
declare var test: jest.It;
declare var xtest: jest.It;

declare const expect: jest.Expect;

type ExtractEachCallbackArgs<T extends ReadonlyArray<any>> = {
    1: [T[0]],
    2: [T[0], T[1]],
    3: [T[0], T[1], T[2]],
    4: [T[0], T[1], T[2], T[3]],
    5: [T[0], T[1], T[2], T[3], T[4]],
    6: [T[0], T[1], T[2], T[3], T[4], T[5]],
    7: [T[0], T[1], T[2], T[3], T[4], T[5], T[6]],
    8: [T[0], T[1], T[2], T[3], T[4], T[5], T[6], T[7]],
    9: [T[0], T[1], T[2], T[3], T[4], T[5], T[6], T[7], T[8]],
    10: [T[0], T[1], T[2], T[3], T[4], T[5], T[6], T[7], T[8], T[9]],
    'fallback': Array<(T extends ReadonlyArray<infer U>? U: any)>
}[
    T extends Readonly<[any]> ? 1
        : T extends Readonly<[any, any]> ? 2
        : T extends Readonly<[any, any, any]> ? 3
        : T extends Readonly<[any, any, any, any]> ? 4
        : T extends Readonly<[any, any, any, any, any]> ? 5
        : T extends Readonly<[any, any, any, any, any, any]> ? 6
        : T extends Readonly<[any, any, any, any, any, any, any]> ? 7
        : T extends Readonly<[any, any, any, any, any, any, any, any]> ? 8
        : T extends Readonly<[any, any, any, any, any, any, any, any, any]> ? 9
        : T extends Readonly<[any, any, any, any, any, any, any, any, any, any]> ? 10
        : 'fallback'
];

<<<<<<< HEAD
type MockModuleFactory<T> = () => T extends { default: unknown } ? T & { __esModule: true } : T;
=======
interface NodeRequire {
    /**
     * Returns the actual module instead of a mock, bypassing all checks on
     * whether the module should receive a mock implementation or not.
     *
     * @deprecated Use `jest.requireActual` instead.
     */
    requireActual(moduleName: string): any;
    /**
     * Returns a mock module instead of the actual module, bypassing all checks
     * on whether the module should be required normally or not.
     *
     * @deprecated Use `jest.requireMock`instead.
     */
    requireMock(moduleName: string): any;
}
>>>>>>> 3bea7015

declare namespace jest {
    /**
     * Provides a way to add Jasmine-compatible matchers into your Jest context.
     */
    function addMatchers(matchers: jasmine.CustomMatcherFactories): typeof jest;
    /**
     * Disables automatic mocking in the module loader.
     */
    function autoMockOff(): typeof jest;
    /**
     * Enables automatic mocking in the module loader.
     */
    function autoMockOn(): typeof jest;
    /**
     * Clears the mock.calls and mock.instances properties of all mocks.
     * Equivalent to calling .mockClear() on every mocked function.
     */
    function clearAllMocks(): typeof jest;
    /**
     * Resets the state of all mocks.
     * Equivalent to calling .mockReset() on every mocked function.
     */
    function resetAllMocks(): typeof jest;
    /**
     * available since Jest 21.1.0
     * Restores all mocks back to their original value.
     * Equivalent to calling .mockRestore on every mocked function.
     * Beware that jest.restoreAllMocks() only works when mock was created with
     * jest.spyOn; other mocks will require you to manually restore them.
     */
    function restoreAllMocks(): typeof jest;
    /**
     * Removes any pending timers from the timer system. If any timers have
     * been scheduled, they will be cleared and will never have the opportunity
     * to execute in the future.
     */
    function clearAllTimers(): typeof jest;
    /**
     * Returns the number of fake timers still left to run.
     */
    function getTimerCount(): number;
    /**
     * Set the current system time used by fake timers. Simulates a user
     * changing the system clock while your program is running. It affects the
     * current time but it does not in itself cause e.g. timers to fire; they
     * will fire exactly as they would have done without the call to
     * jest.setSystemTime().
     *
     * > Note: This function is only available when using modern fake timers
     * > implementation
     */
    function setSystemTime(now?: number | Date): void;
    /**
     * When mocking time, Date.now() will also be mocked. If you for some
     * reason need access to the real current time, you can invoke this
     * function.
     *
     * > Note: This function is only available when using modern fake timers
     * > implementation
     */
    function getRealSystemTime(): number;
    /**
     * Indicates that the module system should never return a mocked version
     * of the specified module, including all of the specificied module's dependencies.
     */
    function deepUnmock(moduleName: string): typeof jest;
    /**
     * Disables automatic mocking in the module loader.
     */
    function disableAutomock(): typeof jest;
    /**
     * Mocks a module with an auto-mocked version when it is being required.
     */
    function doMock(moduleName: string, factory?: () => unknown, options?: MockOptions): typeof jest;
    /**
     * Indicates that the module system should never return a mocked version
     * of the specified module from require() (e.g. that it should always return the real module).
     */
    function dontMock(moduleName: string): typeof jest;
    /**
     * Enables automatic mocking in the module loader.
     */
    function enableAutomock(): typeof jest;
    /**
     * Creates a mock function. Optionally takes a mock implementation.
     */
    function fn(): Mock;
    /**
     * Creates a mock function. Optionally takes a mock implementation.
     */
    function fn<T, Y extends any[]>(implementation?: (...args: Y) => T): Mock<T, Y>;
    /**
     * Use the automatic mocking system to generate a mocked version of the given module.
     */
    // tslint:disable-next-line: no-unnecessary-generics
    function genMockFromModule<T>(moduleName: string): T;
    /**
     * Returns whether the given function is a mock function.
     */
    function isMockFunction(fn: any): fn is Mock;
    /**
     * Mocks a module with an auto-mocked version when it is being required.
     */
    function mock(moduleName: string, factory?: () => unknown, options?: MockOptions): typeof jest;
    /**
     * Returns the actual module instead of a mock, bypassing all checks on
     * whether the module should receive a mock implementation or not.
     */
    // tslint:disable-next-line: no-unnecessary-generics
    function requireActual<TModule = any>(moduleName: string): TModule;
    /**
     * Returns a mock module instead of the actual module, bypassing all checks
     * on whether the module should be required normally or not.
     */
    // tslint:disable-next-line: no-unnecessary-generics
    function requireMock<TModule = any>(moduleName: string): TModule;
    /**
     * Resets the module registry - the cache of all required modules. This is
     * useful to isolate modules where local state might conflict between tests.
     */
    function resetModuleRegistry(): typeof jest;
    /**
     * Resets the module registry - the cache of all required modules. This is
     * useful to isolate modules where local state might conflict between tests.
     */
    function resetModules(): typeof jest;
    /**
     * Creates a sandbox registry for the modules that are loaded inside the callback function..
     * This is useful to isolate specific modules for every test so that local module state doesn't conflict between tests.
     */
    function isolateModules(fn: () => void): typeof jest;
    /**
     * Runs failed tests n-times until they pass or until the max number of retries is exhausted.
     * This only works with jest-circus!
     */
    function retryTimes(numRetries: number): typeof jest;
    /**
     * Exhausts tasks queued by setImmediate().
     */
    function runAllImmediates(): typeof jest;
    /**
     * Exhausts the micro-task queue (usually interfaced in node via process.nextTick).
     */
    function runAllTicks(): typeof jest;
    /**
     * Exhausts the macro-task queue (i.e., all tasks queued by setTimeout() and setInterval()).
     */
    function runAllTimers(): typeof jest;
    /**
     * Executes only the macro-tasks that are currently pending (i.e., only the
     * tasks that have been queued by setTimeout() or setInterval() up to this point).
     * If any of the currently pending macro-tasks schedule new macro-tasks,
     * those new tasks will not be executed by this call.
     */
    function runOnlyPendingTimers(): typeof jest;
    /**
     * (renamed to `advanceTimersByTime` in Jest 21.3.0+) Executes only the macro
     * task queue (i.e. all tasks queued by setTimeout() or setInterval() and setImmediate()).
     */
    function runTimersToTime(msToRun: number): typeof jest;
    /**
     * Advances all timers by msToRun milliseconds. All pending "macro-tasks" that have been
     * queued via setTimeout() or setInterval(), and would be executed within this timeframe
     * will be executed.
     */
    function advanceTimersByTime(msToRun: number): typeof jest;
    /**
     * Advances all timers by the needed milliseconds so that only the next
     * timeouts/intervals will run. Optionally, you can provide steps, so it
     * will run steps amount of next timeouts/intervals.
     */
    function advanceTimersToNextTimer(step?: number): void;
    /**
     * Explicitly supplies the mock object that the module system should return
     * for the specified module.
     */
    // tslint:disable-next-line: no-unnecessary-generics
    function setMock<T>(moduleName: string, moduleExports: T): typeof jest;
    /**
     * Set the default timeout interval for tests and before/after hooks in milliseconds.
     * Note: The default timeout interval is 5 seconds if this method is not called.
     */
    function setTimeout(timeout: number): typeof jest;
    /**
     * Creates a mock function similar to jest.fn but also tracks calls to `object[methodName]`
     *
     * Note: By default, jest.spyOn also calls the spied method. This is different behavior from most
     * other test libraries.
     *
     * @example
     *
     * const video = require('./video');
     *
     * test('plays video', () => {
     *   const spy = jest.spyOn(video, 'play');
     *   const isPlaying = video.play();
     *
     *   expect(spy).toHaveBeenCalled();
     *   expect(isPlaying).toBe(true);
     *
     *   spy.mockReset();
     *   spy.mockRestore();
     * });
     */
    function spyOn<T extends {}, M extends NonFunctionPropertyNames<Required<T>>>(
        object: T,
        method: M,
        accessType: 'get'
    ): SpyInstance<Required<T>[M], []>;
    function spyOn<T extends {}, M extends NonFunctionPropertyNames<Required<T>>>(
        object: T,
        method: M,
        accessType: 'set'
    ): SpyInstance<void, [Required<T>[M]]>;
    function spyOn<T extends {}, M extends FunctionPropertyNames<Required<T>>>(
        object: T,
        method: M
    ): Required<T>[M] extends (...args: any[]) => any
        ? SpyInstance<ReturnType<Required<T>[M]>, ArgsType<Required<T>[M]>>
        : never;
    function spyOn<T extends {}, M extends ConstructorPropertyNames<Required<T>>>(
        object: T,
        method: M
    ): Required<T>[M] extends new (...args: any[]) => any
        ? SpyInstance<InstanceType<Required<T>[M]>, ConstructorArgsType<Required<T>[M]>>
        : never;
    /**
     * Indicates that the module system should never return a mocked version of
     * the specified module from require() (e.g. that it should always return the real module).
     */
    function unmock(moduleName: string): typeof jest;
    /**
     * Instructs Jest to use fake versions of the standard timer functions.
     */
    function useFakeTimers(implementation?: 'modern' | 'legacy'): typeof jest;
    /**
     * Instructs Jest to use the real versions of the standard timer functions.
     */
    function useRealTimers(): typeof jest;

    interface MockOptions {
        virtual?: boolean;
    }

    type EmptyFunction = () => void;
    type ArgsType<T> = T extends (...args: infer A) => any ? A : never;
    type ConstructorArgsType<T> = T extends new (...args: infer A) => any ? A : never;
    type RejectedValue<T> = T extends PromiseLike<any> ? any : never;
    type ResolvedValue<T> = T extends PromiseLike<infer U> ? U | T : never;
    // see https://github.com/Microsoft/TypeScript/issues/25215
    type NonFunctionPropertyNames<T> = { [K in keyof T]: T[K] extends (...args: any[]) => any ? never : K }[keyof T] &
        string;
    type FunctionPropertyNames<T> = { [K in keyof T]: T[K] extends (...args: any[]) => any ? K : never }[keyof T] &
        string;
    type ConstructorPropertyNames<T> = { [K in keyof T]: T[K] extends new (...args: any[]) => any ? K : never }[keyof T] &
        string;

    interface DoneCallback {
        (...args: any[]): any;
        fail(error?: string | { message: string }): any;
    }

    type ProvidesCallback = (cb: DoneCallback) => any;

    type Lifecycle = (fn: ProvidesCallback, timeout?: number) => any;

    interface FunctionLike {
        readonly name: string;
    }

    interface Each {
        // Exclusively arrays.
        <T extends any[] | [any]>(cases: ReadonlyArray<T>): (name: string, fn: (...args: T) => any, timeout?: number) => void;
        <T extends ReadonlyArray<any>>(cases: ReadonlyArray<T>): (name: string, fn: (...args: ExtractEachCallbackArgs<T>) => any, timeout?: number) => void;
        // Not arrays.
        <T>(cases: ReadonlyArray<T>): (name: string, fn: (...args: T[]) => any, timeout?: number) => void;
        (cases: ReadonlyArray<ReadonlyArray<any>>): (
            name: string,
            fn: (...args: any[]) => any,
            timeout?: number
        ) => void;
        (strings: TemplateStringsArray, ...placeholders: any[]): (
            name: string,
            fn: (arg: any) => any,
            timeout?: number
        ) => void;
    }

    /**
     * Creates a test closure
     */
    interface It {
        /**
         * Creates a test closure.
         *
         * @param name The name of your test
         * @param fn The function for your test
         * @param timeout The timeout for an async function test
         */
        (name: string, fn?: ProvidesCallback, timeout?: number): void;
        /**
         * Only runs this test in the current file.
         */
        only: It;
        /**
         * Skips running this test in the current file.
         */
        skip: It;
        /**
         * Sketch out which tests to write in the future.
         */
        todo: It;
        /**
         * Experimental and should be avoided.
         */
        concurrent: It;
        /**
         * Use if you keep duplicating the same test with different data. `.each` allows you to write the
         * test once and pass data in.
         *
         * `.each` is available with two APIs:
         *
         * #### 1  `test.each(table)(name, fn)`
         *
         * - `table`: Array of Arrays with the arguments that are passed into the test fn for each row.
         * - `name`: String the title of the test block.
         * - `fn`: Function the test to be ran, this is the function that will receive the parameters in each row as function arguments.
         *
         *
         * #### 2  `test.each table(name, fn)`
         *
         * - `table`: Tagged Template Literal
         * - `name`: String the title of the test, use `$variable` to inject test data into the test title from the tagged template expressions.
         * - `fn`: Function the test to be ran, this is the function that will receive the test data object..
         *
         * @example
         *
         * // API 1
         * test.each([[1, 1, 2], [1, 2, 3], [2, 1, 3]])(
         *   '.add(%i, %i)',
         *   (a, b, expected) => {
         *     expect(a + b).toBe(expected);
         *   },
         * );
         *
         * // API 2
         * test.each`
         * a    | b    | expected
         * ${1} | ${1} | ${2}
         * ${1} | ${2} | ${3}
         * ${2} | ${1} | ${3}
         * `('returns $expected when $a is added $b', ({a, b, expected}) => {
         *    expect(a + b).toBe(expected);
         * });
         *
         */
        each: Each;
    }

    interface Describe {
        // tslint:disable-next-line ban-types
        (name: number | string | Function | FunctionLike, fn: EmptyFunction): void;
        /** Only runs the tests inside this `describe` for the current file */
        only: Describe;
        /** Skips running the tests inside this `describe` for the current file */
        skip: Describe;
        each: Each;
    }

    type PrintLabel = (string: string) => string;

    type MatcherHintColor = (arg: string) => string;

    interface MatcherHintOptions {
        comment?: string;
        expectedColor?: MatcherHintColor;
        isDirectExpectCall?: boolean;
        isNot?: boolean;
        promise?: string;
        receivedColor?: MatcherHintColor;
        secondArgument?: string;
        secondArgumentColor?: MatcherHintColor;
    }

    interface ChalkFunction {
        (text: TemplateStringsArray, ...placeholders: any[]): string;
        (...text: any[]): string;
    }

    interface ChalkColorSupport {
        level: 0 | 1 | 2 | 3;
        hasBasic: boolean;
        has256: boolean;
        has16m: boolean;
    }

    type MatcherColorFn = ChalkFunction & { supportsColor: ChalkColorSupport };

    type EqualityTester = (a: any, b: any) => boolean | undefined;

    interface MatcherUtils {
        readonly isNot: boolean;
        readonly dontThrow: () => void;
        readonly promise: string;
        readonly assertionCalls: number;
        readonly expectedAssertionsNumber: number | null;
        readonly isExpectingAssertions: boolean;
        readonly suppressedErrors: any[];
        readonly expand: boolean;
        readonly testPath: string;
        readonly currentTestName: string;
        utils: {
            readonly EXPECTED_COLOR: MatcherColorFn;
            readonly RECEIVED_COLOR: MatcherColorFn;
            readonly INVERTED_COLOR: MatcherColorFn;
            readonly BOLD_WEIGHT: MatcherColorFn;
            readonly DIM_COLOR: MatcherColorFn;
            readonly SUGGEST_TO_CONTAIN_EQUAL: string;
            diff(a: any, b: any, options?: import("jest-diff").DiffOptions): string | null;
            ensureActualIsNumber(actual: any, matcherName: string, options?: MatcherHintOptions): void;
            ensureExpectedIsNumber(actual: any, matcherName: string, options?: MatcherHintOptions): void;
            ensureNoExpected(actual: any, matcherName: string, options?: MatcherHintOptions): void;
            ensureNumbers(actual: any, expected: any, matcherName: string, options?: MatcherHintOptions): void;
            ensureExpectedIsNonNegativeInteger(expected: any, matcherName: string, options?: MatcherHintOptions): void;
            matcherHint(
                matcherName: string,
                received?: string,
                expected?: string,
                options?: MatcherHintOptions
            ): string;
            matcherErrorMessage(
              hint: string,
              generic: string,
              specific: string
            ): string;
            pluralize(word: string, count: number): string;
            printReceived(object: any): string;
            printExpected(value: any): string;
            printWithType(name: string, value: any, print: (value: any) => string): string;
            stringify(object: {}, maxDepth?: number): string;
            highlightTrailingWhitespace(text: string): string;

            printDiffOrStringify(expected: any, received: any, expectedLabel: string, receivedLabel: string, expand: boolean): string;

            getLabelPrinter(...strings: string[]): PrintLabel;

            iterableEquality: EqualityTester;
            subsetEquality: EqualityTester;
        };
        /**
         *  This is a deep-equality function that will return true if two objects have the same values (recursively).
         */
        equals(a: any, b: any, customTesters?: EqualityTester[], strictCheck?: boolean): boolean;
        [other: string]: any;
    }

    interface ExpectExtendMap {
        [key: string]: CustomMatcher;
    }

    type MatcherContext = MatcherUtils & Readonly<MatcherState>;
    type CustomMatcher = (
        this: MatcherContext,
        received: any,
        ...actual: any[]
    ) => CustomMatcherResult | Promise<CustomMatcherResult>;

    interface CustomMatcherResult {
        pass: boolean;
        message: () => string;
    }

    type SnapshotSerializerPlugin = import('pretty-format').Plugin;

    interface InverseAsymmetricMatchers {
        /**
         * `expect.not.arrayContaining(array)` matches a received array which
         * does not contain all of the elements in the expected array. That is,
         * the expected array is not a subset of the received array. It is the
         * inverse of `expect.arrayContaining`.
         *
         * Optionally, you can provide a type for the elements via a generic.
         */
        // tslint:disable-next-line: no-unnecessary-generics
        arrayContaining<E = any>(arr: E[]): any;
        /**
         * `expect.not.objectContaining(object)` matches any received object
         * that does not recursively match the expected properties. That is, the
         * expected object is not a subset of the received object. Therefore,
         * it matches a received object which contains properties that are not
         * in the expected object. It is the inverse of `expect.objectContaining`.
         *
         * Optionally, you can provide a type for the object via a generic.
         * This ensures that the object contains the desired structure.
         */
        // tslint:disable-next-line: no-unnecessary-generics
        objectContaining<E = {}>(obj: E): any;
        /**
         * `expect.not.stringMatching(string | regexp)` matches the received
         * string that does not match the expected regexp. It is the inverse of
         * `expect.stringMatching`.
         */
        stringMatching(str: string | RegExp): any;
        /**
         * `expect.not.stringContaining(string)` matches the received string
         * that does not contain the exact expected string. It is the inverse of
         * `expect.stringContaining`.
         */
        stringContaining(str: string): any;
    }
    interface MatcherState {
        assertionCalls: number;
        currentTestName: string;
        expand: boolean;
        expectedAssertionsNumber: number;
        isExpectingAssertions?: boolean;
        suppressedErrors: Error[];
        testPath: string;
    }
    /**
     * The `expect` function is used every time you want to test a value.
     * You will rarely call `expect` by itself.
     */
    interface Expect {
        /**
         * The `expect` function is used every time you want to test a value.
         * You will rarely call `expect` by itself.
         *
         * @param actual The value to apply matchers against.
         */
        <T = any>(actual: T): JestMatchers<T>;
        /**
         * Matches anything but null or undefined. You can use it inside `toEqual` or `toBeCalledWith` instead
         * of a literal value. For example, if you want to check that a mock function is called with a
         * non-null argument:
         *
         * @example
         *
         * test('map calls its argument with a non-null argument', () => {
         *   const mock = jest.fn();
         *   [1].map(x => mock(x));
         *   expect(mock).toBeCalledWith(expect.anything());
         * });
         *
         */
        anything(): any;
        /**
         * Matches anything that was created with the given constructor.
         * You can use it inside `toEqual` or `toBeCalledWith` instead of a literal value.
         *
         * @example
         *
         * function randocall(fn) {
         *   return fn(Math.floor(Math.random() * 6 + 1));
         * }
         *
         * test('randocall calls its callback with a number', () => {
         *   const mock = jest.fn();
         *   randocall(mock);
         *   expect(mock).toBeCalledWith(expect.any(Number));
         * });
         */
        any(classType: any): any;
        /**
         * Matches any array made up entirely of elements in the provided array.
         * You can use it inside `toEqual` or `toBeCalledWith` instead of a literal value.
         *
         * Optionally, you can provide a type for the elements via a generic.
         */
        // tslint:disable-next-line: no-unnecessary-generics
        arrayContaining<E = any>(arr: E[]): any;
        /**
         * Verifies that a certain number of assertions are called during a test.
         * This is often useful when testing asynchronous code, in order to
         * make sure that assertions in a callback actually got called.
         */
        assertions(num: number): void;
        /**
         * Verifies that at least one assertion is called during a test.
         * This is often useful when testing asynchronous code, in order to
         * make sure that assertions in a callback actually got called.
         */
        hasAssertions(): void;
        /**
         * You can use `expect.extend` to add your own matchers to Jest.
         */
        extend(obj: ExpectExtendMap): void;
        /**
         * Adds a module to format application-specific data structures for serialization.
         */
        addSnapshotSerializer(serializer: SnapshotSerializerPlugin): void;
        /**
         * Matches any object that recursively matches the provided keys.
         * This is often handy in conjunction with other asymmetric matchers.
         *
         * Optionally, you can provide a type for the object via a generic.
         * This ensures that the object contains the desired structure.
         */
        // tslint:disable-next-line: no-unnecessary-generics
        objectContaining<E = {}>(obj: E): any;
        /**
         * Matches any string that contains the exact provided string
         */
        stringMatching(str: string | RegExp): any;
        /**
         * Matches any received string that contains the exact expected string
         */
        stringContaining(str: string): any;

        not: InverseAsymmetricMatchers;

        setState(state: object): void;
        getState(): MatcherState & Record<string, any>;
    }

    type JestMatchers<T> = JestMatchersShape<Matchers<void, T>, Matchers<Promise<void>, T>>;

    type JestMatchersShape<TNonPromise extends {} = {}, TPromise extends {} = {}> = {
        /**
         * Use resolves to unwrap the value of a fulfilled promise so any other
         * matcher can be chained. If the promise is rejected the assertion fails.
         */
        resolves: AndNot<TPromise>,
        /**
         * Unwraps the reason of a rejected promise so any other matcher can be chained.
         * If the promise is fulfilled the assertion fails.
         */
        rejects: AndNot<TPromise>
    } & AndNot<TNonPromise>;
    type AndNot<T> = T & {
        not: T
    };
    // should be R extends void|Promise<void> but getting dtslint error
    interface Matchers<R, T = {}> {
        /**
         * Ensures the last call to a mock function was provided specific args.
         *
         * Optionally, you can provide a type for the expected arguments via a generic.
         * Note that the type must be either an array or a tuple.
         */
        // tslint:disable-next-line: no-unnecessary-generics
        lastCalledWith<E extends any[]>(...args: E): R;
        /**
         * Ensure that the last call to a mock function has returned a specified value.
         *
         * Optionally, you can provide a type for the expected value via a generic.
         * This is particuarly useful for ensuring expected objects have the right structure.
         */
        // tslint:disable-next-line: no-unnecessary-generics
        lastReturnedWith<E = any>(value: E): R;
        /**
         * Ensure that a mock function is called with specific arguments on an Nth call.
         *
         * Optionally, you can provide a type for the expected arguments via a generic.
         * Note that the type must be either an array or a tuple.
         */
        // tslint:disable-next-line: no-unnecessary-generics
        nthCalledWith<E extends any[]>(nthCall: number, ...params: E): R;
        /**
         * Ensure that the nth call to a mock function has returned a specified value.
         *
         * Optionally, you can provide a type for the expected value via a generic.
         * This is particuarly useful for ensuring expected objects have the right structure.
         */
        // tslint:disable-next-line: no-unnecessary-generics
        nthReturnedWith<E = any>(n: number, value: E): R;
        /**
         * Checks that a value is what you expect. It uses `Object.is` to check strict equality.
         * Don't use `toBe` with floating-point numbers.
         *
         * Optionally, you can provide a type for the expected value via a generic.
         * This is particuarly useful for ensuring expected objects have the right structure.
         */
        // tslint:disable-next-line: no-unnecessary-generics
        toBe<E = any>(expected: E): R;
        /**
         * Ensures that a mock function is called.
         */
        toBeCalled(): R;
        /**
         * Ensures that a mock function is called an exact number of times.
         */
        toBeCalledTimes(expected: number): R;
        /**
         * Ensure that a mock function is called with specific arguments.
         *
         * Optionally, you can provide a type for the expected arguments via a generic.
         * Note that the type must be either an array or a tuple.
         */
        // tslint:disable-next-line: no-unnecessary-generics
        toBeCalledWith<E extends any[]>(...args: E): R;
        /**
         * Using exact equality with floating point numbers is a bad idea.
         * Rounding means that intuitive things fail.
         * The default for numDigits is 2.
         */
        toBeCloseTo(expected: number, numDigits?: number): R;
        /**
         * Ensure that a variable is not undefined.
         */
        toBeDefined(): R;
        /**
         * When you don't care what a value is, you just want to
         * ensure a value is false in a boolean context.
         */
        toBeFalsy(): R;
        /**
         * For comparing floating point numbers.
         */
        toBeGreaterThan(expected: number): R;
        /**
         * For comparing floating point numbers.
         */
        toBeGreaterThanOrEqual(expected: number): R;
        /**
         * Ensure that an object is an instance of a class.
         * This matcher uses `instanceof` underneath.
         *
         * Optionally, you can provide a type for the expected value via a generic.
         * This is particuarly useful for ensuring expected objects have the right structure.
         */
        // tslint:disable-next-line: no-unnecessary-generics
        toBeInstanceOf<E = any>(expected: E): R;
        /**
         * For comparing floating point numbers.
         */
        toBeLessThan(expected: number): R;
        /**
         * For comparing floating point numbers.
         */
        toBeLessThanOrEqual(expected: number): R;
        /**
         * This is the same as `.toBe(null)` but the error messages are a bit nicer.
         * So use `.toBeNull()` when you want to check that something is null.
         */
        toBeNull(): R;
        /**
         * Use when you don't care what a value is, you just want to ensure a value
         * is true in a boolean context. In JavaScript, there are six falsy values:
         * `false`, `0`, `''`, `null`, `undefined`, and `NaN`. Everything else is truthy.
         */
        toBeTruthy(): R;
        /**
         * Used to check that a variable is undefined.
         */
        toBeUndefined(): R;
        /**
         * Used to check that a variable is NaN.
         */
        toBeNaN(): R;
        /**
         * Used when you want to check that an item is in a list.
         * For testing the items in the list, this uses `===`, a strict equality check.
         * It can also check whether a string is a substring of another string.
         *
         * Optionally, you can provide a type for the expected value via a generic.
         * This is particuarly useful for ensuring expected objects have the right structure.
         */
        // tslint:disable-next-line: no-unnecessary-generics
        toContain<E = any>(expected: E): R;
        /**
         * Used when you want to check that an item is in a list.
         * For testing the items in the list, this matcher recursively checks the
         * equality of all fields, rather than checking for object identity.
         *
         * Optionally, you can provide a type for the expected value via a generic.
         * This is particuarly useful for ensuring expected objects have the right structure.
         */
        // tslint:disable-next-line: no-unnecessary-generics
        toContainEqual<E = any>(expected: E): R;
        /**
         * Used when you want to check that two objects have the same value.
         * This matcher recursively checks the equality of all fields, rather than checking for object identity.
         *
         * Optionally, you can provide a type for the expected value via a generic.
         * This is particuarly useful for ensuring expected objects have the right structure.
         */
        // tslint:disable-next-line: no-unnecessary-generics
        toEqual<E = any>(expected: E): R;
        /**
         * Ensures that a mock function is called.
         */
        toHaveBeenCalled(): R;
        /**
         * Ensures that a mock function is called an exact number of times.
         */
        toHaveBeenCalledTimes(expected: number): R;
        /**
         * Ensure that a mock function is called with specific arguments.
         *
         * Optionally, you can provide a type for the expected arguments via a generic.
         * Note that the type must be either an array or a tuple.
         */
        // tslint:disable-next-line: no-unnecessary-generics
        toHaveBeenCalledWith<E extends any[]>(...params: E): R;
        /**
         * Ensure that a mock function is called with specific arguments on an Nth call.
         *
         * Optionally, you can provide a type for the expected arguments via a generic.
         * Note that the type must be either an array or a tuple.
         */
        // tslint:disable-next-line: no-unnecessary-generics
        toHaveBeenNthCalledWith<E extends any[]>(nthCall: number, ...params: E): R;
        /**
         * If you have a mock function, you can use `.toHaveBeenLastCalledWith`
         * to test what arguments it was last called with.
         *
         * Optionally, you can provide a type for the expected arguments via a generic.
         * Note that the type must be either an array or a tuple.
         */
        // tslint:disable-next-line: no-unnecessary-generics
        toHaveBeenLastCalledWith<E extends any[]>(...params: E): R;
        /**
         * Use to test the specific value that a mock function last returned.
         * If the last call to the mock function threw an error, then this matcher will fail
         * no matter what value you provided as the expected return value.
         *
         * Optionally, you can provide a type for the expected value via a generic.
         * This is particuarly useful for ensuring expected objects have the right structure.
         */
        // tslint:disable-next-line: no-unnecessary-generics
        toHaveLastReturnedWith<E = any>(expected: E): R;
        /**
         * Used to check that an object has a `.length` property
         * and it is set to a certain numeric value.
         */
        toHaveLength(expected: number): R;
        /**
         * Use to test the specific value that a mock function returned for the nth call.
         * If the nth call to the mock function threw an error, then this matcher will fail
         * no matter what value you provided as the expected return value.
         *
         * Optionally, you can provide a type for the expected value via a generic.
         * This is particuarly useful for ensuring expected objects have the right structure.
         */
        // tslint:disable-next-line: no-unnecessary-generics
        toHaveNthReturnedWith<E = any>(nthCall: number, expected: E): R;
        /**
         * Use to check if property at provided reference keyPath exists for an object.
         * For checking deeply nested properties in an object you may use dot notation or an array containing
         * the keyPath for deep references.
         *
         * Optionally, you can provide a value to check if it's equal to the value present at keyPath
         * on the target object. This matcher uses 'deep equality' (like `toEqual()`) and recursively checks
         * the equality of all fields.
         *
         * @example
         *
         * expect(houseForSale).toHaveProperty('kitchen.area', 20);
         */
        // tslint:disable-next-line: no-unnecessary-generics
        toHaveProperty<E = any>(propertyPath: string | any[], value?: E): R;
        /**
         * Use to test that the mock function successfully returned (i.e., did not throw an error) at least one time
         */
        toHaveReturned(): R;
        /**
         * Use to ensure that a mock function returned successfully (i.e., did not throw an error) an exact number of times.
         * Any calls to the mock function that throw an error are not counted toward the number of times the function returned.
         */
        toHaveReturnedTimes(expected: number): R;
        /**
         * Use to ensure that a mock function returned a specific value.
         *
         * Optionally, you can provide a type for the expected value via a generic.
         * This is particuarly useful for ensuring expected objects have the right structure.
         */
        // tslint:disable-next-line: no-unnecessary-generics
        toHaveReturnedWith<E = any>(expected: E): R;
        /**
         * Check that a string matches a regular expression.
         */
        toMatch(expected: string | RegExp): R;
        /**
         * Used to check that a JavaScript object matches a subset of the properties of an object
         *
         * Optionally, you can provide an object to use as Generic type for the expected value.
         * This ensures that the matching object matches the structure of the provided object-like type.
         *
         * @example
         *
         * type House = {
         *   bath: boolean;
         *   bedrooms: number;
         *   kitchen: {
         *     amenities: string[];
         *     area: number;
         *     wallColor: string;
         *   }
         * };
         *
         * expect(desiredHouse).toMatchObject<House>(...standardHouse, kitchen: {area: 20}) // wherein standardHouse is some base object of type House
         */
        // tslint:disable-next-line: no-unnecessary-generics
        toMatchObject<E extends {} | any[]>(expected: E): R;
        /**
         * This ensures that a value matches the most recent snapshot with property matchers.
         * Check out [the Snapshot Testing guide](http://facebook.github.io/jest/docs/snapshot-testing.html) for more information.
         */
        // tslint:disable-next-line: no-unnecessary-generics
        toMatchSnapshot<U extends { [P in keyof T]: any }>(propertyMatchers: Partial<U>, snapshotName?: string): R;
        /**
         * This ensures that a value matches the most recent snapshot.
         * Check out [the Snapshot Testing guide](http://facebook.github.io/jest/docs/snapshot-testing.html) for more information.
         */
        toMatchSnapshot(snapshotName?: string): R;
        /**
         * This ensures that a value matches the most recent snapshot with property matchers.
         * Instead of writing the snapshot value to a .snap file, it will be written into the source code automatically.
         * Check out [the Snapshot Testing guide](http://facebook.github.io/jest/docs/snapshot-testing.html) for more information.
         */
        // tslint:disable-next-line: no-unnecessary-generics
        toMatchInlineSnapshot<U extends { [P in keyof T]: any }>(propertyMatchers: Partial<U>, snapshot?: string): R;
        /**
         * This ensures that a value matches the most recent snapshot with property matchers.
         * Instead of writing the snapshot value to a .snap file, it will be written into the source code automatically.
         * Check out [the Snapshot Testing guide](http://facebook.github.io/jest/docs/snapshot-testing.html) for more information.
         */
        toMatchInlineSnapshot(snapshot?: string): R;
        /**
         * Ensure that a mock function has returned (as opposed to thrown) at least once.
         */
        toReturn(): R;
        /**
         * Ensure that a mock function has returned (as opposed to thrown) a specified number of times.
         */
        toReturnTimes(count: number): R;
        /**
         * Ensure that a mock function has returned a specified value at least once.
         *
         * Optionally, you can provide a type for the expected value via a generic.
         * This is particuarly useful for ensuring expected objects have the right structure.
         */
        // tslint:disable-next-line: no-unnecessary-generics
        toReturnWith<E = any>(value: E): R;
        /**
         * Use to test that objects have the same types as well as structure.
         *
         * Optionally, you can provide a type for the expected value via a generic.
         * This is particuarly useful for ensuring expected objects have the right structure.
         */
        // tslint:disable-next-line: no-unnecessary-generics
        toStrictEqual<E = any>(expected: E): R;
        /**
         * Used to test that a function throws when it is called.
         */
        toThrow(error?: string | Constructable | RegExp | Error): R;
        /**
         * If you want to test that a specific error is thrown inside a function.
         */
        toThrowError(error?: string | Constructable | RegExp | Error): R;
        /**
         * Used to test that a function throws a error matching the most recent snapshot when it is called.
         */
        toThrowErrorMatchingSnapshot(): R;
        /**
         * Used to test that a function throws a error matching the most recent snapshot when it is called.
         * Instead of writing the snapshot value to a .snap file, it will be written into the source code automatically.
         */
        toThrowErrorMatchingInlineSnapshot(snapshot?: string): R;
    }

    type RemoveFirstFromTuple<T extends any[]> =
    T['length'] extends 0 ? [] :
        (((...b: T) => void) extends (a: any, ...b: infer I) => void ? I : []);

    type Parameters<T extends (...args: any[]) => any> = T extends (...args: infer P) => any ? P : never;

    interface AsymmetricMatcher {
        asymmetricMatch(other: unknown): boolean;
    }
    type NonAsyncMatchers<TMatchers extends ExpectExtendMap> = {
        [K in keyof TMatchers]: ReturnType<TMatchers[K]> extends Promise<CustomMatcherResult>? never: K
    }[keyof TMatchers];
    type CustomAsyncMatchers<TMatchers extends ExpectExtendMap> = {[K in NonAsyncMatchers<TMatchers>]: CustomAsymmetricMatcher<TMatchers[K]>};
    type CustomAsymmetricMatcher<TMatcher extends (...args: any[]) => any> = (...args: RemoveFirstFromTuple<Parameters<TMatcher>>) => AsymmetricMatcher;

    // should be TMatcherReturn extends void|Promise<void> but getting dtslint error
    type CustomJestMatcher<TMatcher extends (...args: any[]) => any, TMatcherReturn> = (...args: RemoveFirstFromTuple<Parameters<TMatcher>>) => TMatcherReturn;

    type ExpectProperties= {
        [K in keyof Expect]: Expect[K]
    };
    // should be TMatcherReturn extends void|Promise<void> but getting dtslint error
    // Use the `void` type for return types only. Otherwise, use `undefined`. See: https://github.com/Microsoft/dtslint/blob/master/docs/void-return.md
    // have added issue https://github.com/microsoft/dtslint/issues/256 - Cannot have type union containing void ( to be used as return type only
    type ExtendedMatchers<TMatchers extends ExpectExtendMap, TMatcherReturn, TActual> = Matchers<TMatcherReturn, TActual> & {[K in keyof TMatchers]: CustomJestMatcher<TMatchers[K], TMatcherReturn>};
    type JestExtendedMatchers<TMatchers extends ExpectExtendMap, TActual> = JestMatchersShape<ExtendedMatchers<TMatchers, void, TActual>, ExtendedMatchers<TMatchers, Promise<void>, TActual>>;

    // when have called expect.extend
    type ExtendedExpectFunction<TMatchers extends ExpectExtendMap> = <TActual>(actual: TActual) => JestExtendedMatchers<TMatchers, TActual>;

    type ExtendedExpect<TMatchers extends ExpectExtendMap>=
    ExpectProperties &
    AndNot<CustomAsyncMatchers<TMatchers>> &
    ExtendedExpectFunction<TMatchers>;
    /**
     * Construct a type with the properties of T except for those in type K.
     */
    type Omit<T, K extends keyof any> = Pick<T, Exclude<keyof T, K>>;
    type NonPromiseMatchers<T extends JestMatchersShape> = Omit<T, 'resolves' | 'rejects' | 'not'>;
    type PromiseMatchers<T extends JestMatchersShape> = Omit<T['resolves'], 'not'>;

    interface Constructable {
        new (...args: any[]): any;
    }

    interface Mock<T = any, Y extends any[] = any> extends Function, MockInstance<T, Y> {
        new (...args: Y): T;
        (...args: Y): T;
    }

    interface SpyInstance<T = any, Y extends any[] = any> extends MockInstance<T, Y> {}

    /**
     * Represents a function that has been spied on.
     */
    type SpiedFunction<T extends (...args: any[]) => any> = SpyInstance<ReturnType<T>, ArgsType<T>>;

    /**
     * Wrap a function with mock definitions
     *
     * @example
     *
     *  import { myFunction } from "./library";
     *  jest.mock("./library");
     *
     *  const mockMyFunction = myFunction as jest.MockedFunction<typeof myFunction>;
     *  expect(mockMyFunction.mock.calls[0][0]).toBe(42);
     */
    type MockedFunction<T extends (...args: any[]) => any> = MockInstance<ReturnType<T>, ArgsType<T>> & T;

    /**
     * Wrap a class with mock definitions
     *
     * @example
     *
     *  import { MyClass } from "./libary";
     *  jest.mock("./library");
     *
     *  const mockedMyClass = MyClass as jest.MockedClass<typeof MyClass>;
     *
     *  expect(mockedMyClass.mock.calls[0][0]).toBe(42); // Constructor calls
     *  expect(mockedMyClass.prototype.myMethod.mock.calls[0][0]).toBe(42); // Method calls
     */

    type MockedClass<T extends Constructable> = MockInstance<
        InstanceType<T>,
        T extends new (...args: infer P) => any ? P : never
    > & {
        prototype: T extends { prototype: any } ? Mocked<T['prototype']> : never;
    } & T;

    /**
     * Wrap an object or a module with mock definitions
     *
     * @example
     *
     *  jest.mock("../api");
     *  import * as api from "../api";
     *
     *  const mockApi = api as jest.Mocked<typeof api>;
     *  api.MyApi.prototype.myApiMethod.mockImplementation(() => "test");
     */
    type Mocked<T> = {
        [P in keyof T]: T[P] extends (...args: any[]) => any
            ? MockInstance<ReturnType<T[P]>, ArgsType<T[P]>>
            : T[P] extends Constructable
            ? MockedClass<T[P]>
            : T[P]
    } &
        T;

    interface MockInstance<T, Y extends any[]> {
        /** Returns the mock name string set by calling `mockFn.mockName(value)`. */
        getMockName(): string;
        /** Provides access to the mock's metadata */
        mock: MockContext<T, Y>;
        /**
         * Resets all information stored in the mockFn.mock.calls and mockFn.mock.instances arrays.
         *
         * Often this is useful when you want to clean up a mock's usage data between two assertions.
         *
         * Beware that `mockClear` will replace `mockFn.mock`, not just `mockFn.mock.calls` and `mockFn.mock.instances`.
         * You should therefore avoid assigning mockFn.mock to other variables, temporary or not, to make sure you
         * don't access stale data.
         */
        mockClear(): this;
        /**
         * Resets all information stored in the mock, including any initial implementation and mock name given.
         *
         * This is useful when you want to completely restore a mock back to its initial state.
         *
         * Beware that `mockReset` will replace `mockFn.mock`, not just `mockFn.mock.calls` and `mockFn.mock.instances`.
         * You should therefore avoid assigning mockFn.mock to other variables, temporary or not, to make sure you
         * don't access stale data.
         */
        mockReset(): this;
        /**
         * Does everything that `mockFn.mockReset()` does, and also restores the original (non-mocked) implementation.
         *
         * This is useful when you want to mock functions in certain test cases and restore the original implementation in others.
         *
         * Beware that `mockFn.mockRestore` only works when mock was created with `jest.spyOn`. Thus you have to take care of restoration
         * yourself when manually assigning `jest.fn()`.
         *
         * The [`restoreMocks`](https://jestjs.io/docs/en/configuration.html#restoremocks-boolean) configuration option is available
         * to restore mocks automatically between tests.
         */
        mockRestore(): void;
        /**
         * Returns the function that was set as the implementation of the mock (using mockImplementation).
         */
        getMockImplementation(): (...args: Y) => T | undefined;
        /**
         * Accepts a function that should be used as the implementation of the mock. The mock itself will still record
         * all calls that go into and instances that come from itself – the only difference is that the implementation
         * will also be executed when the mock is called.
         *
         * Note: `jest.fn(implementation)` is a shorthand for `jest.fn().mockImplementation(implementation)`.
         */
        mockImplementation(fn?: (...args: Y) => T): this;
        /**
         * Accepts a function that will be used as an implementation of the mock for one call to the mocked function.
         * Can be chained so that multiple function calls produce different results.
         *
         * @example
         *
         * const myMockFn = jest
         *   .fn()
         *    .mockImplementationOnce(cb => cb(null, true))
         *    .mockImplementationOnce(cb => cb(null, false));
         *
         * myMockFn((err, val) => console.log(val)); // true
         *
         * myMockFn((err, val) => console.log(val)); // false
         */
        mockImplementationOnce(fn: (...args: Y) => T): this;
        /** Sets the name of the mock`. */
        mockName(name: string): this;
        /**
         * Just a simple sugar function for:
         *
         * @example
         *
         *   jest.fn(function() {
         *     return this;
         *   });
         */
        mockReturnThis(): this;
        /**
         * Accepts a value that will be returned whenever the mock function is called.
         *
         * @example
         *
         * const mock = jest.fn();
         * mock.mockReturnValue(42);
         * mock(); // 42
         * mock.mockReturnValue(43);
         * mock(); // 43
         */
        mockReturnValue(value: T): this;
        /**
         * Accepts a value that will be returned for one call to the mock function. Can be chained so that
         * successive calls to the mock function return different values. When there are no more
         * `mockReturnValueOnce` values to use, calls will return a value specified by `mockReturnValue`.
         *
         * @example
         *
         * const myMockFn = jest.fn()
         *   .mockReturnValue('default')
         *   .mockReturnValueOnce('first call')
         *   .mockReturnValueOnce('second call');
         *
         * // 'first call', 'second call', 'default', 'default'
         * console.log(myMockFn(), myMockFn(), myMockFn(), myMockFn());
         *
         */
        mockReturnValueOnce(value: T): this;
        /**
         * Simple sugar function for: `jest.fn().mockImplementation(() => Promise.resolve(value));`
         */
        mockResolvedValue(value: ResolvedValue<T>): this;
        /**
         * Simple sugar function for: `jest.fn().mockImplementationOnce(() => Promise.resolve(value));`
         *
         * @example
         *
         * test('async test', async () => {
         *  const asyncMock = jest
         *    .fn()
         *    .mockResolvedValue('default')
         *    .mockResolvedValueOnce('first call')
         *    .mockResolvedValueOnce('second call');
         *
         *  await asyncMock(); // first call
         *  await asyncMock(); // second call
         *  await asyncMock(); // default
         *  await asyncMock(); // default
         * });
         *
         */
        mockResolvedValueOnce(value: ResolvedValue<T>): this;
        /**
         * Simple sugar function for: `jest.fn().mockImplementation(() => Promise.reject(value));`
         *
         * @example
         *
         * test('async test', async () => {
         *   const asyncMock = jest.fn().mockRejectedValue(new Error('Async error'));
         *
         *   await asyncMock(); // throws "Async error"
         * });
         */
        mockRejectedValue(value: RejectedValue<T>): this;

        /**
         * Simple sugar function for: `jest.fn().mockImplementationOnce(() => Promise.reject(value));`
         *
         * @example
         *
         * test('async test', async () => {
         *  const asyncMock = jest
         *    .fn()
         *    .mockResolvedValueOnce('first call')
         *    .mockRejectedValueOnce(new Error('Async error'));
         *
         *  await asyncMock(); // first call
         *  await asyncMock(); // throws "Async error"
         * });
         *
         */
        mockRejectedValueOnce(value: RejectedValue<T>): this;
    }

    /**
     * Represents the result of a single call to a mock function with a return value.
     */
    interface MockResultReturn<T> {
        type: 'return';
        value: T;
    }
    /**
     * Represents the result of a single incomplete call to a mock function.
     */
    interface MockResultIncomplete {
        type: 'incomplete';
        value: undefined;
    }
    /**
     * Represents the result of a single call to a mock function with a thrown error.
     */
    interface MockResultThrow {
        type: 'throw';
        value: any;
    }

    type MockResult<T> = MockResultReturn<T> | MockResultThrow | MockResultIncomplete;

    interface MockContext<T, Y extends any[]> {
        calls: Y[];
        instances: T[];
        invocationCallOrder: number[];
        /**
         * List of results of calls to the mock function.
         */
        results: Array<MockResult<T>>;
    }
}

// Jest ships with a copy of Jasmine. They monkey-patch its APIs and divergence/deprecation are expected.
// Relevant parts of Jasmine's API are below so they can be changed and removed over time.
// This file can't reference jasmine.d.ts since the globals aren't compatible.

declare function spyOn<T>(object: T, method: keyof T): jasmine.Spy;
/**
 * If you call the function pending anywhere in the spec body,
 * no matter the expectations, the spec will be marked pending.
 */
declare function pending(reason?: string): void;
/**
 * Fails a test when called within one.
 */
declare function fail(error?: any): never;
declare namespace jasmine {
    let DEFAULT_TIMEOUT_INTERVAL: number;
    function clock(): Clock;
    function any(aclass: any): Any;
    function anything(): Any;
    function arrayContaining(sample: any[]): ArrayContaining;
    function objectContaining(sample: any): ObjectContaining;
    function createSpy(name?: string, originalFn?: (...args: any[]) => any): Spy;
    function createSpyObj(baseName: string, methodNames: any[]): any;
    // tslint:disable-next-line: no-unnecessary-generics
    function createSpyObj<T>(baseName: string, methodNames: any[]): T;
    function pp(value: any): string;
    function addCustomEqualityTester(equalityTester: CustomEqualityTester): void;
    function addMatchers(matchers: CustomMatcherFactories): void;
    function stringMatching(value: string | RegExp): Any;

    interface Clock {
        install(): void;
        uninstall(): void;
        /**
         * Calls to any registered callback are triggered when the clock isticked forward
         * via the jasmine.clock().tick function, which takes a number of milliseconds.
         */
        tick(ms: number): void;
        mockDate(date?: Date): void;
    }

    interface Any {
        new (expectedClass: any): any;
        jasmineMatches(other: any): boolean;
        jasmineToString(): string;
    }

    interface ArrayContaining {
        new (sample: any[]): any;
        asymmetricMatch(other: any): boolean;
        jasmineToString(): string;
    }

    interface ObjectContaining {
        new (sample: any): any;
        jasmineMatches(other: any, mismatchKeys: any[], mismatchValues: any[]): boolean;
        jasmineToString(): string;
    }

    interface Spy {
        (...params: any[]): any;
        identity: string;
        and: SpyAnd;
        calls: Calls;
        mostRecentCall: { args: any[] };
        argsForCall: any[];
        wasCalled: boolean;
    }

    interface SpyAnd {
        /**
         * By chaining the spy with and.callThrough, the spy will still track all
         * calls to it but in addition it will delegate to the actual implementation.
         */
        callThrough(): Spy;
        /**
         * By chaining the spy with and.returnValue, all calls to the function
         * will return a specific value.
         */
        returnValue(val: any): Spy;
        /**
         * By chaining the spy with and.returnValues, all calls to the function
         * will return specific values in order until it reaches the end of the return values list.
         */
        returnValues(...values: any[]): Spy;
        /**
         * By chaining the spy with and.callFake, all calls to the spy
         * will delegate to the supplied function.
         */
        callFake(fn: (...args: any[]) => any): Spy;
        /**
         * By chaining the spy with and.throwError, all calls to the spy
         * will throw the specified value.
         */
        throwError(msg: string): Spy;
        /**
         * When a calling strategy is used for a spy, the original stubbing
         * behavior can be returned at any time with and.stub.
         */
        stub(): Spy;
    }

    interface Calls {
        /**
         * By chaining the spy with calls.any(),
         * will return false if the spy has not been called at all,
         * and then true once at least one call happens.
         */
        any(): boolean;
        /**
         * By chaining the spy with calls.count(),
         * will return the number of times the spy was called
         */
        count(): number;
        /**
         * By chaining the spy with calls.argsFor(),
         * will return the arguments passed to call number index
         */
        argsFor(index: number): any[];
        /**
         * By chaining the spy with calls.allArgs(),
         * will return the arguments to all calls
         */
        allArgs(): any[];
        /**
         * By chaining the spy with calls.all(), will return the
         * context (the this) and arguments passed all calls
         */
        all(): CallInfo[];
        /**
         * By chaining the spy with calls.mostRecent(), will return the
         * context (the this) and arguments for the most recent call
         */
        mostRecent(): CallInfo;
        /**
         * By chaining the spy with calls.first(), will return the
         * context (the this) and arguments for the first call
         */
        first(): CallInfo;
        /**
         * By chaining the spy with calls.reset(), will clears all tracking for a spy
         */
        reset(): void;
    }

    interface CallInfo {
        /**
         * The context (the this) for the call
         */
        object: any;
        /**
         * All arguments passed to the call
         */
        args: any[];
        /**
         * The return value of the call
         */
        returnValue: any;
    }

    interface CustomMatcherFactories {
        [index: string]: CustomMatcherFactory;
    }

    type CustomMatcherFactory = (util: MatchersUtil, customEqualityTesters: CustomEqualityTester[]) => CustomMatcher;

    interface MatchersUtil {
        equals(a: any, b: any, customTesters?: CustomEqualityTester[]): boolean;
        // tslint:disable-next-line: no-unnecessary-generics
        contains<T>(haystack: ArrayLike<T> | string, needle: any, customTesters?: CustomEqualityTester[]): boolean;
        buildFailureMessage(matcherName: string, isNot: boolean, actual: any, ...expected: any[]): string;
    }

    type CustomEqualityTester = (first: any, second: any) => boolean;

    interface CustomMatcher {
        compare<T>(actual: T, expected: T, ...args: any[]): CustomMatcherResult;
        compare(actual: any, ...expected: any[]): CustomMatcherResult;
    }

    interface CustomMatcherResult {
        pass: boolean;
        message: string | (() => string);
    }

    interface ArrayLike<T> {
        length: number;
        [n: number]: T;
    }
}<|MERGE_RESOLUTION|>--- conflicted
+++ resolved
@@ -72,26 +72,7 @@
         : 'fallback'
 ];
 
-<<<<<<< HEAD
 type MockModuleFactory<T> = () => T extends { default: unknown } ? T & { __esModule: true } : T;
-=======
-interface NodeRequire {
-    /**
-     * Returns the actual module instead of a mock, bypassing all checks on
-     * whether the module should receive a mock implementation or not.
-     *
-     * @deprecated Use `jest.requireActual` instead.
-     */
-    requireActual(moduleName: string): any;
-    /**
-     * Returns a mock module instead of the actual module, bypassing all checks
-     * on whether the module should be required normally or not.
-     *
-     * @deprecated Use `jest.requireMock`instead.
-     */
-    requireMock(moduleName: string): any;
-}
->>>>>>> 3bea7015
 
 declare namespace jest {
     /**
