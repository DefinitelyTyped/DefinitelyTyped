--- conflicted
+++ resolved
@@ -15,11 +15,7 @@
 
         start(callback: (err) => void): void;
 
-<<<<<<< HEAD
-        stop(): boolean;
-=======
         stop(callback: (err) => void): boolean;
->>>>>>> 062b92a9
 
         on(event: string, callback: () => void): void;
     }
