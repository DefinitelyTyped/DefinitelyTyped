// Type definitions for @wordpress/notices 3.27
// Project: https://github.com/WordPress/gutenberg/tree/master/packages/notices/README.md
// Definitions by: Derek Sifford <https://github.com/dsifford>
//                Chi-Hsuan Huang <https://github.com/chihsuan>
// Definitions: https://github.com/DefinitelyTyped/DefinitelyTyped
// TypeScript Version: 3.6

import { StoreDescriptor } from "@wordpress/data";
import { MouseEventHandler } from "react";

declare module "@wordpress/data" {
    function dispatch(key: "core/notices"): typeof import("./store/actions");
    function select(key: "core/notices"): typeof import("./store/selectors");
}

export type Status = "error" | "info" | "success" | "warning";
export type NoticeType = "snackbar" | "default";

export interface Notice {
    /**
     * Unique identifier of notice.
     */
    id: string;
    /**
     * Status of notice, one of `success`, `info`, `error`, or `warning`. Defaults to `info`.
     */
    status: Status;
    /**
     * Notice message.
     */
    content: string;
    /**
     * Audibly announced message text used by assistive technologies.
     */
    spokenMessage: string;
    /**
     * Notice message as raw HTML. Intended to serve primarily for compatibility of server-rendered notices, and SHOULD
     * NOT be used for notices. It is subject to removal without notice.
     */
    __unstableHTML: string;
    /**
     * Whether the notice can be dismissed by user. Defaults to `true`
     */
    isDismissible: boolean;
    /**
     * Type of notice, one of `default`, or `snackbar`. Defaults to `default`.
     * @defaultValue `'global'`
     */
    type: NoticeType;
    /**
     * Whether the notice content should be announced to screen readers. Defaults to `true`.
     */
    speak: boolean;
    /**
     * User actions to present with notice.
     */
    actions: readonly Action[];
}

export interface BaseAction {
    label: string;
}
export interface ButtonAction extends BaseAction {
    onClick: MouseEventHandler<HTMLButtonElement>;
}
export interface URLAction extends BaseAction {
    url: string;
}

export type Action = ButtonAction | URLAction;

export interface Options {
    /**
     * User actions to be presented with notice.
     */
    actions: readonly Action[];
    /**
     * Context under which to group notice.
     * @defaultValue `'global'`
     */
    context: string;
    /**
     * Identifier for notice. Automatically assigned if not specified.
     */
    id: string;
    /**
     * Whether the notice can be dismissed by user.
     * @defaultValue `true`
     */
    isDismissible: boolean;
    /**
     * Whether the notice content should be announced to screen readers.
     * @defaultValue `true`
     */
    speak: boolean;
    /**
     * The type of notice.
     * @defaultValue `'default'`
     */
    type: NoticeType;
    /**
     *  An icon displayed with the notice.
     * @defaultValue `null`
     */
    icon: null | JSX.Element;
    /**
     * Whether the notice includes
     * an explict dismiss button and
     * can't be dismissed by clicking
     * the body of the notice.
     * @defaultValue `false`
     */
    explicitDismiss: boolean;
    /**
     *  Called when the notice is dismissed.
     */
    onDismiss(): void;
}

export interface NoticesStoreDescriptor extends StoreDescriptor {
    name: "core/notices";
}

<<<<<<< HEAD
declare module "@wordpress/notices" {
=======
// eslint-disable-next-line @definitelytyped/no-declare-current-package
declare module '@wordpress/notices' {
>>>>>>> 7da74815
    const store: NoticesStoreDescriptor;
}<|MERGE_RESOLUTION|>--- conflicted
+++ resolved
@@ -121,11 +121,7 @@
     name: "core/notices";
 }
 
-<<<<<<< HEAD
+// eslint-disable-next-line @definitelytyped/no-declare-current-package
 declare module "@wordpress/notices" {
-=======
-// eslint-disable-next-line @definitelytyped/no-declare-current-package
-declare module '@wordpress/notices' {
->>>>>>> 7da74815
     const store: NoticesStoreDescriptor;
 }