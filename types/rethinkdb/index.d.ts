// Type definitions for RethinkDB 2.3
// Project: http://rethinkdb.com/
// Definitions by: Alex Gorbatchev <https://github.com/alexgorbatchev>, Adrian Farmadin <https://github.com/AdrianFarmadin>
// Definitions: https://github.com/DefinitelyTyped/DefinitelyTyped
// TypeScript Version: 2.3

// Reference: https://rethinkdb.com/api/javascript/
//
// Notes:
//   - Currently missing control structures and geospatial commands. Please help out!
//
// Testing:
//   $ tsc --noImplicitAny --module commonjs -p rethinkdb/

/// <reference types="node"/>

import { ConnectionOptions as TLSConnectionOptions } from "tls";

/**
 * https://rethinkdb.com/api/javascript/
 */
declare module "rethinkdb" {
    /**
     * Create a new connection to the database server.
     *
     * See: https://rethinkdb.com/api/javascript/connect/
     */
    export function connect(opts: ConnectionOptions, cb: (err: ReqlDriverError, conn: Connection) => void): void;
    export function connect(host: string, cb: (err: ReqlDriverError, conn: Connection) => void): void;
    export function connect(opts: ConnectionOptions): Promise<Connection>;
    export function connect(host: string): Promise<Connection>;

    export function dbCreate(name: string): Operation<CreateResult>;
    export function dbDrop(name: string): Operation<DropResult>;
    export function dbList(): Operation<string[]>;

    export function db(name: string): Db;
    export function table(name: string, options?: { useOutdated: boolean }): Table;

    export function asc(property: string): Sort;
    export function desc(property: string): Sort;

    export function point(lng: number, lat: number): Point;
    export function polygon(...point: Point[]): Polygon;

    export var count: Aggregator;
    export function sum(prop: string): Aggregator;
    export function avg(prop: string): Aggregator;

    export const row: Row;
    export function expr(stuff: any): Expression<any>;

    export function now(): Expression<Time>;

    // Control Structures
    export function branch(test: Expression<boolean>, trueBranch: Expression<any>, falseBranch: Expression<any>): Expression<any>;

    /**
     * Create a javascript expression.
     *
     * @param {Number} timeout - The number of seconds before `r.js` times out. The default value is `5` seconds.
     */
    export function js(jsString: string, opts?: { timeout: number }): Operation<any>;

    /**
     * Return a UUID (universally unique identifier), a string that can be used as a unique ID. If a string is passed to uuid as an argument, the UUID will be deterministic, derived from the string’s SHA-1 hash.
     *
     * RethinkDB’s UUIDs are standards-compliant. Without the optional argument, a version 4 random UUID will be generated; with that argument, a version 5 UUID will be generated, using a fixed namespace UUID of 91461c99-f89d-49d2-af96-d8e2e14e9b58.
     */
    export function uuid(input?: string): Operation<string>;

    export class Cursor {
        hasNext(): boolean;
        each(cb: (err: Error, row: any) => void, done?: () => void): void;
        each<T>(cb: (err: Error, row: T) => void, done?: () => void): void;
        each(cb: (err: Error, row: any) => boolean, done?: () => void): void; // returning false stops iteration
        each<T>(cb: (err: Error, row: T) => boolean, done?: () => void): void; // returning false stops iteration
        next(cb: (err: Error, row: any) => void): void;
        next<T>(cb: (err: Error, row: T) => void): void;
        toArray(cb: (err: Error, rows: any[]) => void): void;
        toArray<T>(cb: (err: Error, rows: T[]) => void): void;
        toArray(): Promise<any[]>;
        toArray<T>(): Promise<T[]>;
        close(cb: (err: Error) => void): void;
        close(): Promise<void>;
    }

    interface Row extends Expression<any> {
        (name: string): Expression<any>;
    }

    /**
     * Connection options.
     *
     * See: https://rethinkdb.com/api/javascript/connect/
     */
    interface ConnectionOptions {
        /** The host to connect to (default `localhost`) */
        host?: string;

        /** The port to connect on (default `28015`) */
        port?: number;

        /** The default database (default `test`) */
        db?: string;

        /** The user account to connect as (default `admin`) */
        user?: string;

        /** The password for the user account to connect as (default `''`, empty) */
        password?: string;

        /** Timeout period in seconds for the connection to be opened (default `20`) */
        timeout?: number;

        /**
         * A hash of options to support SSL connections (default `null`). Currently,
         * there is only one option available, and if the `ssl` option is specified,
         * this key is required.
         */
        ssl?: TLSConnectionOptions;
    }

    type waitFor = 'ready_for_outdated_reads' | 'ready_for_reads' | 'ready_for_writes';

    interface WaitOptions {
        waitFor?: waitFor;
        timeout?: number;
    }

    interface WaitResult {
        ready: number;
    }

    interface NoReplyWait {
        noreplyWait: boolean;
    }

    interface Connection {
        open: boolean;

        close(cb: (err: Error) => void): void;
        close(opts: NoReplyWait, cb: (err: Error) => void): void;
        close(): Promise<void>;
        close(opts: NoReplyWait): Promise<void>;

        reconnect(cb: (err: Error, conn: Connection) => void): void;
        reconnect(opts: NoReplyWait, cb: (err: Error, conn: Connection) => void): void;
        reconnect(opts?: NoReplyWait): Promise<Connection>;

        use(dbName: string): void;
        addListener(event: string, cb: Function): void;
        on(event: string, cb: Function): void;
    }

    interface Db {
        tableCreate(name: string, options?: TableOptions): Operation<CreateResult>;
        tableDrop(name: string): Operation<DropResult>;
        tableList(): Operation<string[]>;
        table(name: string, options?: GetTableOptions): Table;
        wait(waitOptions?: WaitOptions): WaitResult;
    }

    interface TableOptions {
        primary_key?: string; // 'id'
        durability?: string; // 'soft'
        cache_size?: number;
        datacenter?: string;
    }

    interface GetTableOptions {
        useOutdated: boolean;
    }

    interface Writeable {
        update(obj: Object, options?: UpdateOptions): Operation<WriteResult>;
        replace(obj: Object, options?: UpdateOptions): Operation<WriteResult>;
        replace(expr: ExpressionFunction<any>): Operation<WriteResult>;
        delete(options?: UpdateOptions): Operation<WriteResult>;
    }

    /**
     * See: https://rethinkdb.com/api/javascript/changes/
     */
    interface ChangesOptions {
        /**
         * Controls how change notifications are batched. Acceptable values are `true`, `false` and a numeric value:
         *
         *   * `true`: When multiple changes to the same document occur before a batch of notifications is sent, the changes are “squashed” into one change. The client receives a notification that will bring it fully up to date with the server.
         *   * `false`: All changes will be sent to the client verbatim. This is the default.
         *   * `n`: A numeric value (floating point). Similar to `true`, but the server will wait `n` seconds to respond in order to squash as many changes together as possible, reducing network traffic. The first batch will always be returned immediately.
         */
        squash: boolean | number;

        /**
         * The number of changes the server will buffer between client reads before it starts dropping changes and generates an error (default: 100,000).
         */
        changefeedQueueSize: number;

        /**
         * If `true`, the changefeed stream will begin with the current contents of the table or selection being monitored. These initial results will have `new_val` fields, but no `old_val` fields. The initial results may be intermixed with actual changes, as long as an initial result for the changed document has already been given. If an initial result for a document has been sent and a change is made to that document that would move it to the unsent part of the result set (e.g., a changefeed monitors the top 100 posters, the first 50 have been sent, and poster 48 has become poster 52), an “uninitial” notification will be sent, with an `old_val` field but no `new_val` field.
         */
        includeInitial: boolean;

        /**
         * If `true`, the changefeed stream will include special status documents consisting of the field `state` and a string indicating a change in the feed’s state. These documents can occur at any point in the feed between the notification documents described below. If `includeStates` is `false` (the default), the status documents will not be sent.
         */
        includeStates: boolean;

        /**
         * If `true`, a changefeed stream on an `orderBy.limit` changefeed will include `old_offset` and `new_offset` fields in status documents that include `old_val` and `new_val`. This allows applications to maintain ordered lists of the stream’s result set. If `old_offset` is set and not `null`, the element at `old_offset` is being deleted; if `new_offset` is set and not `null`, then `new_val` is being inserted at `new_offset`. Setting `includeOffsets` to `true` on a changefeed that does not support it will raise an error.
         */
        includeOffsets: boolean;

        /**
         * If `true`, every result on a changefeed will include a `type` field with a string that indicates the kind of change the result represents: `add`, `remove`, `change`, `initial`, `uninitial`, `state`. Defaults to `false`.
         */
        includeTypes: boolean;
    }

    interface HasFields<T> {
        /**
         * Test if an object has one or more fields. An object has a field if it has that key and the key has a non-null value.
         *
         * `hasFields` lets you test for nested fields in objects. If the value of a field is itself a set of key/value pairs, you can test for the presence of specific keys.
         *
         * See: https://rethinkdb.com/api/javascript/has_fields/
         */
        hasFields(selector: BooleanMap): T;

        /**
         * Test if an object has one or more fields. An object has a field if it has that key and the key has a non-null value. For instance, the object `{'a': 1,'b': 2,'c': null}` has the fields `a` and `b`.
         *
         * When applied to a single object, `hasFields` returns `true` if the object has the fields and `false` if it does not. When applied to a sequence, it will return a new sequence (an array or stream) containing the elements that have the specified fields.
         *
         * See: https://rethinkdb.com/api/javascript/has_fields/
         */
        hasFields(...fields: string[]): T;
    } 

    interface Geometry {

    }

    interface Point {

    }

    interface Polygon extends Geometry {

    }

    interface Table extends Sequence, HasFields<Sequence> {
        indexCreate(name: string, index?: ExpressionFunction<any>): Operation<CreateResult>;
        indexDrop(name: string): Operation<DropResult>;
        indexList(): Operation<string[]>;
        indexWait(name?: string): Operation<Array<{ index: string, ready: true, function: number, multi: boolean, geo: boolean, outdated: boolean }>>;

        insert(obj: any[], options?: InsertOptions): Operation<WriteResult>;
        insert(obj: any, options?: InsertOptions): Operation<WriteResult>;

        get<TObjectType extends object>(key: string): Operation<TObjectType | null> & Writeable;
        getAll(key: string, index?: Index): Sequence; // without index defaults to primary key
        getAll(...keys: string[]): Sequence;
<<<<<<< HEAD

	getIntersecting(geometry: Geometry, index: Index): Sequence;
=======
        wait(WaitOptions?: WaitOptions): WaitResult;
>>>>>>> 70dee7ef
    }

    interface Sequence extends Operation<Cursor>, Writeable {
        between(lower: any, upper: any, index?: Index): Sequence;

        filter(rql: ExpressionFunction<boolean>): Sequence;
        filter(rql: Expression<boolean>): Sequence;
        filter(obj: { [key: string]: any }): Sequence;

        /**
         * Turn a query into a changefeed, an infinite stream of objects representing
         * changes to the query’s results as they occur. A changefeed may return changes
         * to a table or an individual document (a “point” changefeed). Commands such as
         * filter or `map` may be used before the changes command to transform or filter
         * the output, and many commands that operate on sequences can be chained after
         * `changes`.
         *
         * See: https://rethinkdb.com/api/javascript/changes/
         */
        changes(opts?: ChangesOptions): Sequence;

        // Join
        // these return left, right
        innerJoin(sequence: Sequence, join: JoinFunction<boolean>): Sequence;
        outerJoin(sequence: Sequence, join: JoinFunction<boolean>): Sequence;
        eqJoin(leftAttribute: string, rightSequence: Sequence, index?: Index): Sequence;
        eqJoin(leftAttribute: ExpressionFunction<any>, rightSequence: Sequence, index?: Index): Sequence;
        zip(): Sequence;

        // Transform
        map(transform: ExpressionFunction<any>): Sequence;
        withFields(...selectors: any[]): Sequence;
        concatMap(transform: ExpressionFunction<any>): Sequence;
        orderBy(...keys: string[]): Sequence;
        orderBy(...sorts: Sort[]): Sequence;
        skip(n: number): Sequence;
        limit(n: number): Sequence;
        slice(start: number, end?: number): Sequence;
        nth(n: number): Expression<any>;
        indexesOf(obj: any): Sequence;
        isEmpty(): Expression<boolean>;
        union(sequence: Sequence): Sequence;
        sample(n: number): Sequence;

        // Aggregate
        reduce(r: ReduceFunction<any>, base?: any): Expression<any>;
        count(): Expression<number>;
        distinct(): Sequence;
        groupedMapReduce(group: ExpressionFunction<any>, map: ExpressionFunction<any>, reduce: ReduceFunction<any>, base?: any): Sequence;
        groupBy(...aggregators: Aggregator[]): Expression<Object>; // TODO: reduction object
        contains(prop: string): Expression<boolean>;

        // Manipulation
        pluck(...props: string[]): Sequence;
        without(...props: string[]): Sequence;
    }

    interface ExpressionFunction<U> {
        (doc: Expression<any>): Expression<U>;
    }

    interface JoinFunction<U> {
        (left: Expression<any>, right: Expression<any>): Expression<U>;
    }

    interface ReduceFunction<U> {
        (acc: Expression<any>, val: Expression<any>): Expression<U>;
    }

    interface InsertOptions {
        conflict?: 'error' | 'replace' | 'update' | ((id: string, oldDoc: any, newDoc: any) => any);
        durability?: 'hard' | 'soft';
        returnChanges?: boolean | 'always';
    }

    interface UpdateOptions {
        nonAtomic?: boolean;
        durability?: 'hard' | 'soft';
        returnChanges?: boolean;
    }

    interface WriteResult {
        inserted: number;
        replaced: number;
        unchanged: number;
        errors: number;
        deleted: number;
        skipped: number;
        first_error: Error;
        generated_keys: string[]; // only for insert
    }

    interface JoinResult {
        left: any;
        right: any;
    }

    interface CreateResult {
        created: number;
    }

    interface DropResult {
        dropped: number;
    }

    interface Index {
        index: string;
        left_bound?: string; // 'closed'
        right_bound?: string; // 'open'
    }

    interface BooleanMap {
        [key: string]: Boolean | BooleanMap;
    }

    interface Expression<T> extends Writeable, Operation<T>, HasFields<Expression<number>> {
        (prop: string): Expression<any>;
        merge(query: Expression<Object>): Expression<Object>;
        append(prop: string): Expression<Object>;
        contains(prop: string): Expression<boolean>;

        and(b: boolean | Expression<boolean>): Expression<boolean>;
        or(b: boolean | Expression<boolean>): Expression<boolean>;
        eq(v: any | Expression<any>): Expression<boolean>;
        ne(v: any | Expression<any>): Expression<boolean>;
        not(): Expression<boolean>;

        gt(value: T): Expression<boolean>;
        ge(value: T): Expression<boolean>;
        lt(value: T): Expression<boolean>;
        le(value: T): Expression<boolean>;

        add(n: number): Expression<number>;

        /**
         * Subtract two numbers.
         *
         * See: https://rethinkdb.com/api/javascript/sub/
         *
         * Example:
         *
         *     r.expr(2).sub(2).run(conn, callback)
         */
        sub(n: number, ...numbers: number[]): Expression<number>;

        /**
         * Retrieve how many seconds elapsed between today and `date`.
         *
         * See: https://rethinkdb.com/api/javascript/sub/
         *
         * Example:
         *
         *     r.now().sub(365 * 24 * 60 * 60)
         */
        sub(date: Time): Expression<number>;

        mul(n: number): Expression<number>;
        div(n: number): Expression<number>;
        mod(n: number): Expression<number>;

        default(value: T): Expression<T>;
    }

    interface OperationOptions {
        /**
         * One of three possible values affecting the consistency guarantee for the query (default: 'single').
         *
         *   * 'single' (the default) returns values that are in memory (but not necessarily written to disk) on the primary replica.
         *   * 'majority' will only return values that are safely committed on disk on a majority of replicas. This requires sending a message to every replica on each read, so it is the slowest but most consistent.
         *   * 'outdated' will return values that are in memory on an arbitrarily-selected replica. This is the fastest but least consistent.
         */
        readMode: "single" | "majority" | "outdated";

        /**
         * What format to return times in (default: 'native'). Set this to 'raw' if you want times returned as JSON objects for exporting.
         */
        timeFormat: "native" | "raw";

        /**
         * Whether or not to return a profile of the query’s execution (default: false).
         */
        profile: boolean;

        /**
         * Possible values are 'hard' and 'soft'. In soft durability mode RethinkDB will acknowledge the write immediately after receiving it, but before the write has been committed to disk.
         */
        durability: "hard" | "soft";

        /**
         * What format to return `grouped_data` and `grouped_streams` in (default: 'native'). Set this to 'raw' if you want the raw pseudotype.
         */
        groupFormat: "native" | "raw";

        /**
         * Set to `true` to not receive the result object or cursor and return immediately.
         */
        noreply: boolean;

        /**
         * The database to run this query against as a string. The default is the database specified in the db parameter to connect (which defaults to test). The database may also be specified with the db command.
         */
        db: string;

        /**
         * The maximum numbers of array elements that can be returned by a query (default: 100,000). This affects all ReQL commands that return arrays. Note that it has no effect on the size of arrays being written to the database; those always have an upper limit of 100,000 elements.
         */
        arrayLimit: number;

        /**
         * What format to return binary data in (default: 'native'). Set this to 'raw' if you want the raw pseudotype.
         */
        binaryFormat: "native" | "raw";

        /**
         * Minimum number of rows to wait for before batching a result set (default: 8). This is an integer.
         */
        minBatchRows: number;

        /**
         * Maximum number of rows to wait for before batching a result set (default: unlimited). This is an integer.
         */
        maxBatchRows: number;

        /**
         * Maximum number of bytes to wait for before batching a result set (default: 1MB). This is an integer.
         */
        maxBatchBytes: number;

        /**
         * Maximum number of seconds to wait before batching a result set (default: 0.5). This is a float (not an integer) and may be specified to the microsecond.
         */
        maxBatchSeconds: number;

        /**
         * Factor to scale the other parameters down by on the first batch (default: 4). For example, with this set to 8 and maxBatchRows set to 80, on the first batch maxBatchRows will be adjusted to 10 (80 / 8). This allows the first batch to return faster.
         */
        firstBatchScaledownFactor: number;
    }

    interface Operation<T> {
        /**
         * Run a query on a connection. The callback will get either an error, a single JSON result, or a cursor, depending on the query.
         *
         * See: https://rethinkdb.com/api/javascript/run/
         */
        run(conn: Connection, opts: OperationOptions, cb: (err: Error, result: T) => void): void;
        run(conn: Connection, cb: (err: Error, result: T) => void): void;
        run(conn: Connection, opts: OperationOptions): Promise<T>;
        run(conn: Connection): Promise<T>;
    }

    interface Aggregator { }

    interface Sort { }

    interface ReqlType {
        $reql_type$: string;
    }

    interface Time extends ReqlType {
        $reql_type$: "TIME";
        epoch_time: number;
        timezone: string;
    }

    interface Binary extends ReqlType {
        $reql_type$: "BINARY";
        data: string;
    }

    interface ReqlError extends Error { }

    /**
     * An error has occurred within the driver. This may be a driver bug, or it may
     * be an unfulfillable command, such as an unserializable query.
     *
     * See https://www.rethinkdb.com/docs/error-types/
     */
    interface ReqlDriverError extends ReqlError { }
}<|MERGE_RESOLUTION|>--- conflicted
+++ resolved
@@ -39,9 +39,6 @@
 
     export function asc(property: string): Sort;
     export function desc(property: string): Sort;
-
-    export function point(lng: number, lat: number): Point;
-    export function polygon(...point: Point[]): Polygon;
 
     export var count: Aggregator;
     export function sum(prop: string): Aggregator;
@@ -236,18 +233,6 @@
          * See: https://rethinkdb.com/api/javascript/has_fields/
          */
         hasFields(...fields: string[]): T;
-    } 
-
-    interface Geometry {
-
-    }
-
-    interface Point {
-
-    }
-
-    interface Polygon extends Geometry {
-
     }
 
     interface Table extends Sequence, HasFields<Sequence> {
@@ -262,12 +247,8 @@
         get<TObjectType extends object>(key: string): Operation<TObjectType | null> & Writeable;
         getAll(key: string, index?: Index): Sequence; // without index defaults to primary key
         getAll(...keys: string[]): Sequence;
-<<<<<<< HEAD
-
-	getIntersecting(geometry: Geometry, index: Index): Sequence;
-=======
+        getIntersecting(geometry: Geometry, index: Index): Sequence;
         wait(WaitOptions?: WaitOptions): WaitResult;
->>>>>>> 70dee7ef
     }
 
     interface Sequence extends Operation<Cursor>, Writeable {
