--- conflicted
+++ resolved
@@ -1,15 +1,4 @@
-<<<<<<< HEAD
-// Type definitions for rpi-gpio 2.1
-// Project: https://github.com/JamesBarwell/rpi-gpio.js#readme
-// Definitions by: Giles Roadnight <https://github.com/Roaders>
-// Definitions: https://github.com/DefinitelyTyped/DefinitelyTyped
-// Minimum TypeScript Version: 3.0
-
-import { EventEmitter } from 'events';
-=======
-/// <reference types="node" />
 import { EventEmitter } from "events";
->>>>>>> 9b7cd68b
 
 type MODE = "mode_rpi" | "mode_bcm";
 type PinDirection = "in" | "out" | "low" | "high";
