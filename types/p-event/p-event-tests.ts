--- conflicted
+++ resolved
@@ -8,22 +8,14 @@
 }
 
 class MyDomEmitter implements EventTarget {
-<<<<<<< HEAD
-    addEventListener(type: 'foo', listener?: EventListenerOrEventListenerObject): void {
-=======
     addEventListener(type: 'foo', listener: EventListenerOrEventListenerObject, options?: boolean | AddEventListenerOptions): void {
->>>>>>> 18db35a2
     }
 
     dispatchEvent(event: Event): boolean {
         return false;
     }
 
-<<<<<<< HEAD
-    removeEventListener(type: 'foo', listener?: EventListenerOrEventListenerObject): void {
-=======
     removeEventListener(type: 'foo', listener: EventListenerOrEventListenerObject, options?: boolean | AddEventListenerOptions): void {
->>>>>>> 18db35a2
     }
 }
 
