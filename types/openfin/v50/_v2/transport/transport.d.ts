--- conflicted
+++ resolved
@@ -1,13 +1,3 @@
-<<<<<<< HEAD
-import { Wire, WireConstructor, READY_STATE, ExistingConnectConfig, ConnectConfig, InternalConnectConfig } from './wire';
-import { Identity } from '../identity';
-import { EventEmitter } from 'events';
-import { Environment } from '../environment/environment';
-import { RuntimeEvent } from '../api/events/base';
-import { EventAggregator } from '../api/events/eventAggregator';
-import { EntityTypeHelpers } from '../util/entity-type';
-=======
-/// <reference types="node" />
 import { EventEmitter } from "events";
 import { RuntimeEvent } from "../api/events/base";
 import { EventAggregator } from "../api/events/eventAggregator";
@@ -22,7 +12,6 @@
     Wire,
     WireConstructor,
 } from "./wire";
->>>>>>> 9b7cd68b
 export declare type MessageHandler = (data: any) => boolean;
 declare class Transport extends EventEmitter {
     protected wireListeners: Map<number, {
