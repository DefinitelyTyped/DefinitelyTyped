--- conflicted
+++ resolved
@@ -1,8 +1,3 @@
-<<<<<<< HEAD
-import { ChildProcess } from 'child_process';
-import { ConfigWithRuntime } from '../transport/wire';
-export default function launch(config: ConfigWithRuntime, manifestLocation: string, namedPipeName: string): Promise<ChildProcess>;
-=======
 /// <reference types="node" />
 import { ChildProcess } from "child_process";
 import { ConfigWithRuntime } from "../transport/wire";
@@ -10,5 +5,4 @@
     config: ConfigWithRuntime,
     manifestLocation: string,
     namedPipeName: string,
-): Promise<ChildProcess>;
->>>>>>> 9b7cd68b
+): Promise<ChildProcess>;