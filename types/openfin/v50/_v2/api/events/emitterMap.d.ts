<<<<<<< HEAD
import { EventEmitter } from 'events';
=======
/// <reference types="node" />
import { EventEmitter } from "events";
>>>>>>> 9b7cd68b
export declare class EmitterMap {
    private storage;
    constructor();
    private hashKeys;
    get(keys: EmitterAccessor): EventEmitter;
    has(keys: EmitterAccessor): boolean;
    delete(keys: EmitterAccessor): boolean;
}
export declare type SystemEmitterAccessor = ["system"];
export declare type ApplicationEmitterAccessor = ["application", string];
export declare type WindowEmitterAccessor = ["window", string, string];
export declare type ExternalWindowEmitterAccessor = ["external-window", string];
export declare type HotkeyEmitterAccessor = ["global-hotkey"];
export declare type EmitterAccessor =
    | SystemEmitterAccessor
    | ApplicationEmitterAccessor
    | WindowEmitterAccessor
    | ExternalWindowEmitterAccessor
    | HotkeyEmitterAccessor
    | string[];<|MERGE_RESOLUTION|>--- conflicted
+++ resolved
@@ -1,9 +1,5 @@
-<<<<<<< HEAD
-import { EventEmitter } from 'events';
-=======
 /// <reference types="node" />
 import { EventEmitter } from "events";
->>>>>>> 9b7cd68b
 export declare class EmitterMap {
     private storage;
     constructor();
