<<<<<<< HEAD
import { EventEmitter } from 'events';
=======
/// <reference types="node" />
import { EventEmitter } from "events";
>>>>>>> 9b7cd68b
export interface Wire extends EventEmitter {
    connect(address: string): Promise<any>;
    connectSync(): any;
    send(data: any): Promise<any>;
    shutdown(): Promise<void>;
}
export interface WireConstructor {
    new(onmessage: (data: any) => void): Wire;
}
export interface RuntimeConfig {
    version: string;
    fallbackVersion?: string | undefined;
    securityRealm?: string | undefined;
    verboseLogging?: boolean | undefined;
    arguments?: string | undefined;
    rvmDir?: string | undefined;
}
export interface ServiceConfig {
    name: string;
    manifestUrl: string;
}
export interface BaseConfig {
    uuid?: string | undefined;
    address?: string | undefined;
    name?: string | undefined;
    nonPersistent?: boolean | undefined;
    runtimeClient?: boolean | undefined;
    licenseKey?: string | undefined;
    client?: any;
    manifestUrl?: string | undefined;
    startupApp?: any;
    lrsUrl?: string | undefined;
    assetsUrl?: string | undefined;
    devToolsPort?: number | undefined;
    installerUI?: boolean | undefined;
    runtime?: RuntimeConfig | undefined;
    services?: ServiceConfig[] | undefined;
    appAssets?: [{
        src: string;
        alias: string;
        target: string;
        version: string;
        args: string;
    }] | undefined;
    customItems?: [any] | undefined;
    timeout?: number | undefined;
}
export interface ConfigWithUuid extends BaseConfig {
    uuid: string;
}
export interface ExistingConnectConfig extends ConfigWithUuid {
    address: string;
}
export interface ConfigWithRuntime extends BaseConfig {
    runtime: RuntimeConfig;
}
export interface ExternalConfig extends BaseConfig {
    manifestUrl: string;
}
export declare type NewConnectConfig = ConfigWithUuid & ConfigWithRuntime;
export declare type PortDiscoveryConfig = (ExternalConfig & ConfigWithRuntime) | NewConnectConfig;
export declare type ConnectConfig = ExistingConnectConfig | NewConnectConfig | ExternalConfig;
export declare type InternalConnectConfig = ExistingConnectConfig | NewConnectConfig;
export declare function isExternalConfig(config: ConnectConfig): config is ExternalConfig;
export declare function isExistingConnectConfig(config: any): config is ExistingConnectConfig;
export declare function isNewConnectConfig(config: any): config is NewConnectConfig;
export declare function isPortDiscoveryConfig(config: any): config is PortDiscoveryConfig;
export declare function isInternalConnectConfig(config: any): config is InternalConnectConfig;
export declare enum READY_STATE {
    CONNECTING = 0,
    OPEN = 1,
    CLOSING = 2,
    CLOSED = 3,
}<|MERGE_RESOLUTION|>--- conflicted
+++ resolved
@@ -1,9 +1,4 @@
-<<<<<<< HEAD
-import { EventEmitter } from 'events';
-=======
-/// <reference types="node" />
 import { EventEmitter } from "events";
->>>>>>> 9b7cd68b
 export interface Wire extends EventEmitter {
     connect(address: string): Promise<any>;
     connectSync(): any;
