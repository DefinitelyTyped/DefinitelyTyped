<<<<<<< HEAD
import { EventEmitter } from 'events';
import * as WebSocket from 'ws';
import { Wire, READY_STATE } from './wire';
=======
/// <reference types="node" />
import { EventEmitter } from "events";
import * as WebSocket from "ws";
import { READY_STATE, Wire } from "./wire";
>>>>>>> 9b7cd68b
export default class WebSocketTransport extends EventEmitter implements Wire {
    protected wire: WebSocket;
    onmessage: (data: any) => void;
    constructor(onmessage: (data: any) => void);
    connect: (address: string) => Promise<any>;
    connectSync: () => any;
    send(data: any, flags?: any): Promise<any>;
    shutdown(): Promise<void>;
    static READY_STATE: typeof READY_STATE;
}<|MERGE_RESOLUTION|>--- conflicted
+++ resolved
@@ -1,13 +1,6 @@
-<<<<<<< HEAD
-import { EventEmitter } from 'events';
-import * as WebSocket from 'ws';
-import { Wire, READY_STATE } from './wire';
-=======
-/// <reference types="node" />
 import { EventEmitter } from "events";
 import * as WebSocket from "ws";
 import { READY_STATE, Wire } from "./wire";
->>>>>>> 9b7cd68b
 export default class WebSocketTransport extends EventEmitter implements Wire {
     protected wire: WebSocket;
     onmessage: (data: any) => void;
