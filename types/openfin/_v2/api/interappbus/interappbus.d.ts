<<<<<<< HEAD
import { EventEmitter } from 'events';
import { Base } from '../base';
import { Identity } from '../../identity';
import Transport, { Message } from '../../transport/transport';
import { Channel } from './channel/index';
=======
/// <reference types="node" />
import { EventEmitter } from "events";
import { Identity } from "../../identity";
import Transport, { Message } from "../../transport/transport";
import { Base } from "../base";
import { Channel } from "./channel/index";
>>>>>>> 9b7cd68b
/**
 * A messaging bus that allows for pub/sub messaging between different applications.
 * @namespace
 */
export default class InterApplicationBus extends Base {
    Channel: Channel;
    events: {
        subscriberAdded: string;
        subscriberRemoved: string;
    };
    private refCounter;
    protected emitter: EventEmitter;
    on: any;
    removeAllListeners: any;
    constructor(wire: Transport);
    /**
     * Publishes a message to all applications running on OpenFin Runtime that
     * are subscribed to the specified topic.
     * @param { string } topic The topic on which the message is sent
     * @param { any } message The message to be published. Can be either a primitive
     * data type (string, number, or boolean) or composite data type (object, array)
     * that is composed of other primitive or composite data types
     * @return {Promise.<void>}
     * @tutorial InterApplicationBus.publish
     */
    publish(topic: string, message: any): Promise<void>;
    /**
     * Sends a message to a specific application on a specific topic.
     * @param { Identity } destination The identity of the application to which the message is sent
     * @param { string } topic The topic on which the message is sent
     * @param { any } message The message to be sent. Can be either a primitive data
     * type (string, number, or boolean) or composite data type (object, array) that
     * is composed of other primitive or composite data types
     * @return {Promise.<void>}
     * @tutorial InterApplicationBus.send
     */
    send(destination: Identity, topic: string, message: any): Promise<void>;
    /**
     * Subscribes to messages from the specified application on the specified topic.
     * If the subscription is for a uuid, [name], topic combination that has already
     * been published to upon subscription you will receive the last 20 missed messages
     * in the order they were published.
     * @param { Identity } source This object is described in the Identity in the typedef
     * @param { string } topic The topic on which the message is sent
     * @param { function } listener A function that is called when a message has
     * been received. It is passed the message, uuid and name of the sending application.
     * The message can be either a primitive data type (string, number, or boolean) or
     * composite data type (object, array) that is composed of other primitive or composite
     * data types
     * @return {Promise.<void>}
     * @tutorial InterApplicationBus.subscribe
     */
    subscribe(source: Identity, topic: string, listener: any): Promise<void>;
    /**
     * Unsubscribes to messages from the specified application on the specified topic.
     * @param { Identity } source This object is described in the Identity in the typedef
     * @param { string } topic The topic on which the message is sent
     * @param { function } listener A callback previously registered with subscribe()
     * @return {Promise.<void>}
     * @tutorial InterApplicationBus.unsubscribe
     */
    unsubscribe(source: Identity, topic: string, listener: any): Promise<void>;
    private processMessage;
    private emitSubscriverEvent;
    protected createSubscriptionKey(uuid: string, name: string, topic: string): string;
    protected onmessage(message: Message<InterAppPayload>): boolean;
}
export declare class InterAppPayload {
    sourceUuid: string;
    sourceWindowName: string;
    topic: string;
    destinationUuid?: string | undefined;
    message?: any;
}<|MERGE_RESOLUTION|>--- conflicted
+++ resolved
@@ -1,17 +1,8 @@
-<<<<<<< HEAD
-import { EventEmitter } from 'events';
-import { Base } from '../base';
-import { Identity } from '../../identity';
-import Transport, { Message } from '../../transport/transport';
-import { Channel } from './channel/index';
-=======
-/// <reference types="node" />
 import { EventEmitter } from "events";
 import { Identity } from "../../identity";
 import Transport, { Message } from "../../transport/transport";
 import { Base } from "../base";
 import { Channel } from "./channel/index";
->>>>>>> 9b7cd68b
 /**
  * A messaging bus that allows for pub/sub messaging between different applications.
  * @namespace
