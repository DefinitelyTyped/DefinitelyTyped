--- conflicted
+++ resolved
@@ -1,8 +1,4 @@
-<<<<<<< HEAD
-// Type definitions for Knuddels UserApps API 1.00119839
-=======
-// Type definitions for non-npm package Knuddels UserApps API 1.00111486
->>>>>>> bcd13025
+// Type definitions for non-npm package Knuddels UserApps API 1.00119839
 // Project: https://developer.knuddels.de
 // Definitions by: Knuddels GmbH & Co. KG <https://github.com/Knuddels>
 // Definitions: https://github.com/DefinitelyTyped/DefinitelyTyped
