// Type definitions for meteor-sjobs 4.0
// Project: https://github.com/msavin/SteveJobs
// Definitions by: Witold H <https://github.com/LinearMilk/>
// Definitions: https://github.com/DefinitelyTyped/DefinitelyTyped
// Minimum TypeScript Version: 4.1

/// <reference types="meteor" />

<<<<<<< HEAD
// eslint-disable-next-line @definitelytyped/no-single-declare-module
declare module 'meteor/msavin:sjobs' {
=======
// tslint:disable-next-line no-single-declare-module
declare module "meteor/msavin:sjobs" {
>>>>>>> d669feff
    interface Options {
        /** Specify if the package should start automatically on Meteor.startup. */
        autoStart?: boolean | undefined;
        /** Specify if the package should retry failed jobs whenever a new server takes control. */
        autoRetry?: boolean | undefined;
        /** Specify if the package should automatically delete internal data (not job related). */
        autoPurge?: boolean | undefined;
        /**  Specify how often the package should check for due jobs. */
        interval?: number | undefined;
        /** Specify how long after server startup the package should start running. */
        startupDelay?: number | undefined;
        /** Specify how long the server could be inactive before another server takes on the master role. */
        maxWait?: number | undefined;
        /**  development mode assumes that only one server is running, and that it is the active one. */
        disableDevelopmentMode?: boolean | undefined;
        gracePeriod?: number | undefined;
        /** Determine how to set the serverId - for example, you can have the package use your hosts deployment id */
        setServerId?: (() => string) | undefined;
        /** Determine how to get the current date, if for whatever reason, new Date() is not suitable */
        getDate?: (() => Date) | undefined;
        /** Determine how to log the package outputs */
        log?: ((messages: string | object) => void) | undefined;
        /** Store jobs data in a remote collection. */
        remoteCollection?: string | undefined;
    }

    type JobState = "pending" | "success" | "failure";

    class JobContext {
        /** Access the cached document of the current job. */
        document: () => Job;
        /** Sets a persistent key/value pair */
        set: (key: string, value: any) => object; // returns Mongo WriteResult object
        /** get a persistent value from key */
        get: (key: string) => any;
        /** Mark the job as having failed. */
        failure: (result?: any) => object; // returns Mongo WriteResult object
        /** Tell the job to run again later. */
        reschedule: (config?: JobRunConfigObject) => object; // returns Mongo WriteResult object
        /** Replicate the job with the same arguments. */
        replicate: (config?: JobRunConfigObject) => Job;
        /** Remove the job from the collection. */
        remove: () => number;
        /** Mark the job as successful. */
        success: () => object; // returns Mongo WriteResult object
    }

    interface JobDefinition {
        [propName: string]: (this: JobContext, ...args: any[]) => void;
    }

    type State = "pending" | "success" | "failure" | "*";

    interface HistoryItem {
        date: Date;
        state?: JobState | undefined;
        serverId: string;
        type?: string | undefined;
        newDue?: Date | undefined;
    }

    interface Job {
        _id?: string | undefined;
        name: string;
        created: Date;
        serverId: string;
        state: JobState;
        due: Date;
        priority: number;
        data: any;
        arguments: any[];
        history: HistoryItem[];
    }

    /**
     * The supported fields for in and on can be used in singular and/or plural versions.
     * The date object will be updated in the order that is specified.
     */
    interface CfgTimeObject {
        year?: number | undefined;
        month?: number | undefined;
        day?: number | undefined;
        hour?: number | undefined;
        minute?: number | undefined;
        second?: number | undefined;
        milisecond?: number | undefined;
        years?: number | undefined;
        months?: number | undefined;
        days?: number | undefined;
        hours?: number | undefined;
        minutes?: number | undefined;
        seconds?: number | undefined;
        miliseconds?: number | undefined;
    }

    interface JobRunConfigObject {
        /** Will schedule the job at a later time, using the current time and your inputs to calculate the due time. */
        in?: CfgTimeObject | undefined;
        /** Overrides the current time with your inputs */
        on?: CfgTimeObject | undefined;
        /**
         * The default priority for each job is 0, if set to a positive integer, it will run ahead of other jobs.
         * If set to a negative integer, it will only run after all the zero or positive jobs have completed.
         */
        priority?: number | undefined;
        /** Provide your own date. This stacks with the in and on operator, and will be applied before they perform their operations. */
        date?: (() => Date) | undefined;
        /** If a job is marked as unique, it will only be scheduled if no other job exists with the same arguments. */
        unique?: boolean | undefined;
        /** If a job is marked as singular, it will only be scheduled if no other job is pending with the same arguments. */
        singular?: boolean | undefined;
        /** Run a callback function after scheduling the job. */
        callback?: ((error: true | null, result: Job) => any) | undefined;
    }
    // tslint:disable-next-line no-unnecessary-class
    class Jobs {
        /**
         * Allows you to configure how the package should work. You can figure one option or all of them.
         * All the options are pre-configured in ./package/server/imports/utilities/config.js.
         */
        static configure: (options: Options) => void;
        /**
         * Allows you to register logic for a job. Once registered, the package will start a queue to look for and execute jobs
         *  as appropriate, and you will be able to run jobs with Jobs.run .
         */
        static register: (job: JobDefinition) => void;
        /**
         * Allows you to schedule a job to run. You call it by specifying the job name and its arguments.
         * At the end, you can pass in a special configuration object. Otherwise, it will be scheduled to run as soon as possible.
         */
        static run: (jobname: string, ...args: any[]) => void;
        static find: (...args: any[]) => false | void;
        /** Allows you to run a job ahead of its due date. It can only work on jobs that have not been resolved. */
        static execute: (docId: string) => void;
        /** Allows you to reschedule a job. It can only work on jobs that have not been resolved. */
        static reschedule: (jobId: string, config?: JobRunConfigObject) => void;
        /** Allows you to replicate a job. */
        static replicate: (jobId: string, config?: JobRunConfigObject) => void;
        /**
         * Allows you start all the queues. If you call the function with no arguments, it will start all the queues.
         * If you pass in a string, it will start a queue with that name.
         * If you pass in an array, it will loop over the items in it, and treat them like a string.
         */
        static start: (queueName?: string | any[]) => void;
        /**
         * Allows you stop all the queues. If you call the function with no arguments, it will stop all the queues.
         * If you pass in a string, it will stop a queue with that name.
         * If you pass in an array, it will loop over the items in it, and treat them like a string.
         */
        static stop: (queueName?: string | any[]) => void;
        /**  allows you to get a job document by its document id. */
        static get: (docId: string) => Job;
        /** Allows you to cancel a job if it has not run already. */
        static cancel: (jobId: string) => void;
        /**
         * Allows you to clear all or some of the jobs in your database. It supports State for selecting a job state,
         *  You can add the name arguments to specify a specific queue. You can also call an optional callback.
         */
        static clear: (state: State, name?: string, cb?: (...args: any) => any) => number;
    }
}<|MERGE_RESOLUTION|>--- conflicted
+++ resolved
@@ -6,13 +6,8 @@
 
 /// <reference types="meteor" />
 
-<<<<<<< HEAD
 // eslint-disable-next-line @definitelytyped/no-single-declare-module
-declare module 'meteor/msavin:sjobs' {
-=======
-// tslint:disable-next-line no-single-declare-module
 declare module "meteor/msavin:sjobs" {
->>>>>>> d669feff
     interface Options {
         /** Specify if the package should start automatically on Meteor.startup. */
         autoStart?: boolean | undefined;
