--- conflicted
+++ resolved
@@ -1,15 +1,4 @@
-<<<<<<< HEAD
-// Type definitions for event-to-promise v0.7.0
-// Project: https://github.com/JsCommunity/event-to-promise
-// Definitions by: flying-sheep <https://github.com/flying-sheep>
-// Definitions: https://github.com/DefinitelyTyped/DefinitelyTyped
-
-import { EventEmitter } from 'events'
-=======
-/// <reference types="node" />
-
 import { EventEmitter } from "events";
->>>>>>> 9b7cd68b
 
 type EventSource = EventEmitter | EventTarget;
 
