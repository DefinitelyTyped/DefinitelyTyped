--- conflicted
+++ resolved
@@ -1,12 +1,3 @@
 {
-    "extends": "@definitelytyped/dtslint/dt.json",
-    "rules": {
-        "array-type": false,
-        "jsdoc-format": false,
-<<<<<<< HEAD
-        "no-empty-interface": false
-=======
-        "npm-naming": false
->>>>>>> c1744617
-    }
+    "extends": "@definitelytyped/dtslint/dt.json"
 }