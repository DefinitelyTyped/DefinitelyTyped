// Type definitions for CodeMirror
// Project: https://github.com/marijnh/CodeMirror
// Definitions by: mihailik <https://github.com/mihailik>
//                 nrbernard <https://github.com/nrbernard>
//                 Pr1st0n <https://github.com/Pr1st0n>
//                 rileymiller <https://github.com/rileymiller>
//                 toddself <https://github.com/toddself>
// Definitions: https://github.com/DefinitelyTyped/DefinitelyTyped
// TypeScript Version: 2.8

export = CodeMirror;
export as namespace CodeMirror;

declare function CodeMirror(place: Element, options?: CodeMirror.EditorConfiguration): CodeMirror.Editor;
declare function CodeMirror(callback: (place: Element) => void , options?: CodeMirror.EditorConfiguration): CodeMirror.Editor;

declare namespace CodeMirror {
    export var Doc : CodeMirror.DocConstructor;
    export var Pos: CodeMirror.PositionConstructor;
    export var StringStream: CodeMirror.StringStreamConstructor;
    export var Pass: {toString(): "CodeMirror.PASS"};

    /** Find the column position at a given string index using a given tabsize. */
    function countColumn(line: string, index: number | null, tabSize: number): number;
    function fromTextArea(place: HTMLTextAreaElement, options?: EditorConfiguration): CodeMirror.EditorFromTextArea;

    /** Split a string by new line. */
    function splitLines(text: string): Array<string>;

    /** Check if a char is part of an alphabet. */
    function isWordChar(ch: string): boolean;

    /** Call startState of the mode if available, otherwise return true */
    function startState(mode: CodeMirror.Mode<any>, a1?: any, a2?: any): any | boolean;

    /** Compare two positions, return 0 if they are the same, a negative number when a is less, and a positive number otherwise. */
    function cmpPos(a: Position, b: Position): number;

    /** Utility function that computes an end position from a change (an object with from, to, and text properties, as passed to various event handlers).
    The returned position will be the end of the changed range, after the change is applied. */
    function changeEnd(change: EditorChange): Position;

    /** It contains a string that indicates the version of the library. This is a triple of integers "major.minor.patch",
    where patch is zero for releases, and something else (usually one) for dev snapshots. */
    var version: string;

    /** An object containing default values for all options.
    You can assign to its properties to modify defaults (though this won't affect editors that have already been created). */
    var defaults: CodeMirror.EditorConfiguration;

    /** If you want to define extra methods in terms of the CodeMirror API, it is possible to use defineExtension.
    This will cause the given value(usually a method) to be added to all CodeMirror instances created from then on. */
    function defineExtension(name: string, value: any): void;

    /** Like defineExtension, but the method will be added to the interface for Doc objects instead. */
    function defineDocExtension(name: string, value: any): void;

    /** Similarly, defineOption can be used to define new options for CodeMirror.
    The updateFunc will be called with the editor instance and the new value when an editor is initialized,
    and whenever the option is modified through setOption. */
    function defineOption(name: string, defaultValue: any, updateFunc: (instance: CodeMirror.Editor, newVal: any, oldVal: any) => void): void;

    /** If your extention just needs to run some code whenever a CodeMirror instance is initialized, use CodeMirror.defineInitHook.
    Give it a function as its only argument, and from then on, that function will be called (with the instance as argument)
    whenever a new CodeMirror instance is initialized. */
    function defineInitHook(func: (instance: CodeMirror.Editor) => void): void;

    /** Registers a helper value with the given name in the given type. This is used to define functionality
    that may be looked up by mode. Will create (if it doesn't already exist) a property on the CodeMirror object for
    the given type, pointing to an object that maps names to values. I.e. after doing
    CodeMirror.registerHelper("hint", "foo", myFoo), the value CodeMirror.hint.foo will point to myFoo. */
    function registerHelper(type: string, name: string, helper: any): void;

    /**
     * Acts like registerHelper, but also registers this helper as 'global', meaning that it will be included by getHelpers
     * whenever the given predicate returns true when called with the local mode and editor.
     */
    function registerGlobalHelper(type: string, name: string, predicate: (mode: Mode<any>, instance: CodeMirror.Editor) => boolean, value: any): void;

    /** Given a state object, returns a {state, mode} object with the inner mode and its state for the current position. */
    function innerMode(mode: Mode<any>, state: any): { state: any, mode: Mode<any> };

    /** Sometimes, it is useful to add or override mode object properties from external code.
    The CodeMirror.extendMode function can be used to add properties to mode objects produced for a specific mode.
    Its first argument is the name of the mode, its second an object that specifies the properties that should be added.
    This is mostly useful to add utilities that can later be looked up through getMode. */
    function extendMode(name: string, properties: Mode<any>): void;

    function on(element: any, eventName: string, handler: Function): void;
    function off(element: any, eventName: string, handler: Function): void;

    /** Fired whenever a change occurs to the document. changeObj has a similar type as the object passed to the editor's "change" event,
    but it never has a next property, because document change events are not batched (whereas editor change events are). */
    function on(doc: Doc, eventName: 'change', handler: (instance: Doc, change: EditorChange) => void ): void;
    function off(doc: Doc, eventName: 'change', handler: (instance: Doc, change: EditorChange) => void ): void;

    /** See the description of the same event on editor instances. */
    function on(doc: Doc, eventName: 'beforeChange', handler: (instance: Doc, change: EditorChangeCancellable) => void ): void;
    function off(doc: Doc, eventName: 'beforeChange', handler: (instance: Doc, change: EditorChangeCancellable) => void ): void;

    /** Fired whenever the cursor or selection in this document changes. */
    function on(doc: Doc, eventName: 'cursorActivity', handler: (instance: CodeMirror.Editor) => void ): void;
    function off(doc: Doc, eventName: 'cursorActivity', handler: (instance: CodeMirror.Editor) => void ): void;

    /** Equivalent to the event by the same name as fired on editor instances. */
    function on(doc: Doc, eventName: 'beforeSelectionChange', handler: (instance: CodeMirror.Editor, selection: CodeMirror.Selection) => void ): void;
    function off(doc: Doc, eventName: 'beforeSelectionChange', handler: (instance: CodeMirror.Editor, selection: CodeMirror.Selection) => void ): void;

    /** Will be fired when the line object is deleted. A line object is associated with the start of the line.
    Mostly useful when you need to find out when your gutter markers on a given line are removed. */
    function on(line: LineHandle, eventName: 'delete', handler: () => void ): void;
    function off(line: LineHandle, eventName: 'delete', handler: () => void ): void;

    /** Fires when the line's text content is changed in any way (but the line is not deleted outright).
    The change object is similar to the one passed to change event on the editor object. */
    function on(line: LineHandle, eventName: 'change', handler: (line: LineHandle, change: EditorChange) => void ): void;
    function off(line: LineHandle, eventName: 'change', handler: (line: LineHandle, change: EditorChange) => void ): void;

    /** Fired when the cursor enters the marked range. From this event handler, the editor state may be inspected but not modified,
    with the exception that the range on which the event fires may be cleared. */
    function on(marker: TextMarker, eventName: 'beforeCursorEnter', handler: () => void ): void;
    function off(marker: TextMarker, eventName: 'beforeCursorEnter', handler: () => void ): void;

    /** Fired when the range is cleared, either through cursor movement in combination with clearOnEnter or through a call to its clear() method.
    Will only be fired once per handle. Note that deleting the range through text editing does not fire this event,
    because an undo action might bring the range back into existence. */
    function on(marker: TextMarker, eventName: 'clear', handler: () => void ): void;
    function off(marker: TextMarker, eventName: 'clear', handler: () => void ): void;

    /** Fired when the last part of the marker is removed from the document by editing operations. */
    function on(marker: TextMarker, eventName: 'hide', handler: () => void ): void;
    function off(marker: TextMarker, eventName: 'hide', handler: () => void ): void;

    /** Fired when, after the marker was removed by editing, a undo operation brought the marker back. */
    function on(marker: TextMarker, eventName: 'unhide', handler: () => void ): void;
    function off(marker: TextMarker, eventName: 'unhide', handler: () => void ): void;

    /** Fired whenever the editor re-adds the widget to the DOM. This will happen once right after the widget is added (if it is scrolled into view),
    and then again whenever it is scrolled out of view and back in again, or when changes to the editor options
    or the line the widget is on require the widget to be redrawn. */
    function on(line: LineWidget, eventName: 'redraw', handler: () => void ): void;
    function off(line: LineWidget, eventName: 'redraw', handler: () => void ): void;

    /** Various CodeMirror-related objects emit events, which allow client code to react to various situations.
    Handlers for such events can be registered with the on and off methods on the objects that the event fires on.
    To fire your own events, use CodeMirror.signal(target, name, args...), where target is a non-DOM-node object. */
    function signal(target: any, name: string, ...args: any[]): void;

    type DOMEvent = 'mousedown' | 'dblclick' | 'touchstart' | 'contextmenu' | 'keydown' | 'keypress' | 'keyup' | 'cut' | 'copy' | 'paste' | 'dragstart' | 'dragenter' | 'dragover' | 'dragleave' | 'drop';

    type CoordsMode = 'window' | 'page' | 'local' | 'div';

    interface Token {
        /** The character(on the given line) at which the token starts. */
        start: number;
        /** The character at which the token ends. */
        end: number;
        /** The token's string. */
        string: string;
        /** The token type the mode assigned to the token, such as "keyword" or "comment" (may also be null). */
        type: string | null;
        /** The mode's state at the end of this token. */
        state: any;
    }

    interface KeyMap {
        [keyName: string]: false | string | ((instance: Editor) => void | typeof Pass);
    }

    interface Editor {

        /** Tells you whether the editor currently has focus. */
        hasFocus(): boolean;

        /** Used to find the target position for horizontal cursor motion.start is a { line , ch } object,
        amount an integer(may be negative), and unit one of the string "char", "column", or "word".
        Will return a position that is produced by moving amount times the distance specified by unit.
        When visually is true , motion in right - to - left text will be visual rather than logical.
        When the motion was clipped by hitting the end or start of the document, the returned value will have a hitSide property set to true. */
        findPosH(start: CodeMirror.Position, amount: number, unit: "char" | "column" | "word", visually: boolean): { line: number; ch: number; hitSide?: boolean; };

        /** Similar to findPosH , but used for vertical motion.unit may be "line" or "page".
        The other arguments and the returned value have the same interpretation as they have in findPosH. */
        findPosV(start: CodeMirror.Position, amount: number, unit: "line" | "page"): { line: number; ch: number; hitSide?: boolean; };

        /** Returns the start and end of the 'word' (the stretch of letters, whitespace, or punctuation) at the given position. */
        findWordAt(pos: CodeMirror.Position): CodeMirror.Range;

        /** Change the configuration of the editor. option should the name of an option, and value should be a valid value for that option. */
<<<<<<< HEAD
        setOption<T = any>(option: string, value: T): void;

        /** Retrieves the current value of the given option for this editor instance. */
        getOption<T = any>(option: string): T;
=======
        setOption<K extends keyof EditorConfiguration>(option: K, value: EditorConfiguration[K]): void;

        /** Retrieves the current value of the given option for this editor instance. */
        getOption<K extends keyof EditorConfiguration>(option: K): EditorConfiguration[K];
>>>>>>> 5a510408

        /** Attach an additional keymap to the editor.
        This is mostly useful for add - ons that need to register some key handlers without trampling on the extraKeys option.
        Maps added in this way have a higher precedence than the extraKeys and keyMap options, and between them,
        the maps added earlier have a lower precedence than those added later, unless the bottom argument was passed,
        in which case they end up below other keymaps added with this method. */
        addKeyMap(map: string | KeyMap, bottom?: boolean): void;

        /** Disable a keymap added with addKeyMap.Either pass in the keymap object itself , or a string,
        which will be compared against the name property of the active keymaps. */
        removeKeyMap(map: string | KeyMap): void;

        /** Enable a highlighting overlay.This is a stateless mini - mode that can be used to add extra highlighting.
        For example, the search add - on uses it to highlight the term that's currently being searched.
        mode can be a mode spec or a mode object (an object with a token method). The options parameter is optional. If given, it should be an object.
        Currently, only the opaque option is recognized. This defaults to off, but can be given to allow the overlay styling, when not null,
        to override the styling of the base mode entirely, instead of the two being applied together. */
        addOverlay(mode: string | object, options?: CodeMirror.OverlayOptions): void;

        /** Pass this the exact argument passed for the mode parameter to addOverlay to remove an overlay again. */
        removeOverlay(mode: string | object): void;


        /** Retrieve the currently active document from an editor. */
        getDoc(): CodeMirror.Doc;

        /** Attach a new document to the editor. Returns the old document, which is now no longer associated with an editor. */
        swapDoc(doc: CodeMirror.Doc): CodeMirror.Doc;

        /** Get the content of the current editor document. You can pass it an optional argument to specify the string to be used to separate lines (defaults to "\n"). */
        getValue(seperator?: string): string;

        /** Set the content of the current editor document. */
        setValue(content: string): void;

        /** Sets the gutter marker for the given gutter (identified by its CSS class, see the gutters option) to the given value.
        Value can be either null, to clear the marker, or a DOM element, to set it. The DOM element will be shown in the specified gutter next to the specified line. */
        setGutterMarker(line: any, gutterID: string, value: Element | null): CodeMirror.LineHandle;

        /** Remove all gutter markers in the gutter with the given ID. */
        clearGutter(gutterID: string): void;

        /** Set a CSS class name for the given line.line can be a number or a line handle.
        where determines to which element this class should be applied, can can be one of "text" (the text element, which lies in front of the selection),
        "background"(a background element that will be behind the selection),
        or "wrap" (the wrapper node that wraps all of the line's elements, including gutter elements).
        class should be the name of the class to apply. */
        addLineClass(line: any, where: string, _class_: string): CodeMirror.LineHandle;

        /** Remove a CSS class from a line.line can be a line handle or number.
        where should be one of "text", "background", or "wrap"(see addLineClass).
        class can be left off to remove all classes for the specified node, or be a string to remove only a specific class. */
        removeLineClass(line: any, where: string, class_?: string): CodeMirror.LineHandle;

        /** Compute the line at the given pixel height. mode is the relative element
        to use to compute this line, it may be "window", "page" (the default), or "local" */
        lineAtHeight(height: number, mode?: CoordsMode): number;

        /** Computes the height of the top of a line, in the coordinate system specified by mode, it may be "window",
        "page" (the default), or "local". When a line below the bottom of the document is specified, the returned value
        is the bottom of the last line in the document. By default, the position of the actual text is returned.
        If includeWidgets is true and the line has line widgets, the position above the first line widget is returned. */
        heightAtLine(line: any, mode?: CoordsMode, includeWidgets?: boolean): number;

        /** Puts node, which should be an absolutely positioned DOM node, into the editor, positioned right below the given { line , ch } position.
        When scrollIntoView is true, the editor will ensure that the entire node is visible (if possible).
        To remove the widget again, simply use DOM methods (move it somewhere else, or call removeChild on its parent). */
        addWidget(pos: CodeMirror.Position, node: Element, scrollIntoView: boolean): void;


        /** Programatically set the size of the editor (overriding the applicable CSS rules).
        width and height height can be either numbers(interpreted as pixels) or CSS units ("100%", for example).
        You can pass null for either of them to indicate that that dimension should not be changed. */
        setSize(width: any, height: any): void;

        /** Scroll the editor to a given(pixel) position.Both arguments may be left as null or undefined to have no effect. */
        scrollTo(x?: number | null, y?: number | null): void;

        /** Get an { left , top , width , height , clientWidth , clientHeight } object that represents the current scroll position, the size of the scrollable area,
        and the size of the visible area(minus scrollbars). */
        getScrollInfo(): CodeMirror.ScrollInfo;

        /** Scrolls the given element into view. pos is a { line , ch } position, referring to a given character, null, to refer to the cursor.
        The margin parameter is optional. When given, it indicates the amount of pixels around the given area that should be made visible as well. */
        scrollIntoView(pos: CodeMirror.Position | null, margin?: number): void;

        /** Scrolls the given element into view. pos is a { left , top , right , bottom } object, in editor-local coordinates.
        The margin parameter is optional. When given, it indicates the amount of pixels around the given area that should be made visible as well. */
        scrollIntoView(pos: { left: number; top: number; right: number; bottom: number; }, margin?: number): void;

        /** Scrolls the given element into view. pos is a { line, ch } object, in editor-local coordinates.
        The margin parameter is optional. When given, it indicates the amount of pixels around the given area that should be made visible as well. */
        scrollIntoView(pos: { line: number, ch: number }, margin?: number): void;

        /** Scrolls the given element into view. pos is a { from, to } object, in editor-local coordinates.
        The margin parameter is optional. When given, it indicates the amount of pixels around the given area that should be made visible as well. */
        scrollIntoView(pos: CodeMirror.PositionRange, margin?: number): void;

        /** Returns an { left , top , bottom } object containing the coordinates of the cursor position.
        If mode is "local", they will be relative to the top-left corner of the editable document.
        If it is "page" or not given, they are relative to the top-left corner of the page.
        where is a boolean indicating whether you want the start(true) or the end(false) of the selection. */
        cursorCoords(where?: boolean, mode?: CoordsMode): { left: number; top: number; bottom: number; };

        /** Returns an { left , top , bottom } object containing the coordinates of the cursor position.
        If mode is "local", they will be relative to the top-left corner of the editable document.
        If it is "page" or not given, they are relative to the top-left corner of the page.
        where specifies the precise position at which you want to measure. */
        cursorCoords(where?: CodeMirror.Position | null, mode?: CoordsMode): { left: number; top: number; bottom: number; };

        /** Returns the position and dimensions of an arbitrary character. pos should be a { line , ch } object.
        If mode is "local", they will be relative to the top-left corner of the editable document.
        If it is "page" or not given, they are relative to the top-left corner of the page.
        This differs from cursorCoords in that it'll give the size of the whole character,
        rather than just the position that the cursor would have when it would sit at that position. */
        charCoords(pos: CodeMirror.Position, mode?: CoordsMode): { left: number; right: number; top: number; bottom: number; };

        /** Given an { left , top } object , returns the { line , ch } position that corresponds to it.
        The optional mode parameter determines relative to what the coordinates are interpreted.
        It may be "window", "page" (the default), or "local". */
        coordsChar(object: { left: number; top: number; }, mode?: CoordsMode): CodeMirror.Position;

        /** Returns the line height of the default font for the editor. */
        defaultTextHeight(): number;

        /** Returns the pixel width of an 'x' in the default font for the editor.
        (Note that for non - monospace fonts , this is mostly useless, and even for monospace fonts, non - ascii characters might have a different width). */
        defaultCharWidth(): number;

        /** Returns a { from , to } object indicating the start (inclusive) and end (exclusive) of the currently rendered part of the document.
        In big documents, when most content is scrolled out of view, CodeMirror will only render the visible part, and a margin around it.
        See also the viewportChange event. */
        getViewport(): { from: number; to: number };

        /** If your code does something to change the size of the editor element (window resizes are already listened for), or unhides it,
        you should probably follow up by calling this method to ensure CodeMirror is still looking as intended. */
        refresh(): void;

        /** Gets the inner mode at a given position. This will return the same as getMode for simple modes, but will return an inner mode for nesting modes (such as htmlmixed). */
        getModeAt<T>(pos: Position): Mode<T>;

        /** Retrieves information about the token the current mode found before the given position (a {line, ch} object). */
        getTokenAt(pos: CodeMirror.Position, precise?: boolean): Token;

        /** This is a (much) cheaper version of getTokenAt useful for when you just need the type of the token at a given position,
        and no other information. Will return null for unstyled tokens, and a string, potentially containing multiple
        space-separated style names, otherwise. */
        getTokenTypeAt(pos: CodeMirror.Position): string;

        /** This is similar to getTokenAt, but collects all tokens for a given line into an array. */
        getLineTokens(line: number, precise?: boolean): Token[];

        /**
         * Fetch the set of applicable helper values for the given position. Helpers provide a way to look up functionality
         * appropriate for a mode. The type argument provides the helper namespace (see registerHelper), in which the values
         * will be looked up. When the mode itself has a property that corresponds to the type, that directly determines the
         * keys that are used to look up the helper values (it may be either a single string, or an array of strings). Failing
         * that, the mode's helperType property and finally the mode's name are used.
         */
        getHelpers(pos: CodeMirror.Position, type: string): Array<object>

        /**
         * Returns the first applicable helper value. See getHelpers.
         */
        getHelper(pos: CodeMirror.Position, type: string): object

        /**
         * Returns the mode's parser state, if any, at the end of the given line number. If no line number is given, the state at
         * the end of the document is returned. This can be useful for storing parsing errors in the state, or getting other kinds
         * of contextual information for a line. precise is defined as in getTokenAt().
         */
        getStateAfter(line?: number, precise?: boolean): any;

        /** CodeMirror internally buffers changes and only updates its DOM structure after it has finished performing some operation.
        If you need to perform a lot of operations on a CodeMirror instance, you can call this method with a function argument.
        It will call the function, buffering up all changes, and only doing the expensive update after the function returns.
        This can be a lot faster. The return value from this method will be the return value of your function. */
        operation<T>(fn: ()=> T): T;

        /** In normal circumstances, use the above operation method. But if you want to buffer operations happening asynchronously, or that can't all be wrapped in a callback
        function, you can call startOperation to tell CodeMirror to start buffering changes, and endOperation to actually render all the updates. Be careful: if you use this
        API and forget to call endOperation, the editor will just never update. */
        startOperation(): void;

        /** See startOperation */
        endOperation(): void;

        /** Adjust the indentation of the given line.
        The second argument (which defaults to "smart") may be one of:
        "prev" Base indentation on the indentation of the previous line.
        "smart" Use the mode's smart indentation if available, behave like "prev" otherwise.
        "add" Increase the indentation of the line by one indent unit.
        "subtract" Reduce the indentation of the line. */
        indentLine(line: number, dir?: "prev" | "smart" | "add" | "subtract" | number): void;

        /** Tells you whether the editor's content can be edited by the user. */
        isReadOnly(): boolean;

        /** Switches between overwrite and normal insert mode (when not given an argument),
        or sets the overwrite mode to a specific state (when given an argument). */
        toggleOverwrite(value?: boolean): void;

        /** Runs the command with the given name on the editor. */
        execCommand(name: string): void;

        /** Give the editor focus. */
        focus(): void;

        /**
         * Allow the given string to be translated with the phrases option.
         */
        phrase(text: string): string;

        /**
         * Returns the input field for the editor. Will be a textarea or an editable div, depending on the value of the inputStyle option.
         */
        getInputField(): Element;

        /** Returns the DOM node that represents the editor, and controls its size. Remove this from your tree to delete an editor instance. */
        getWrapperElement(): Element;

        /** Returns the DOM node that is responsible for the scrolling of the editor. */
        getScrollerElement(): Element;

        /** Fetches the DOM node that contains the editor gutters. */
        getGutterElement(): Element;

<<<<<<< HEAD


        /** Events are registered with the on method (and removed with the off method).
        These are the events that fire on the instance object. The name of the event is followed by the arguments that will be passed to the handler.
        The instance argument always refers to the editor instance. */
        on(eventName: string, handler: (instance: CodeMirror.Editor) => void ): void;
        off(eventName: string, handler: (instance: CodeMirror.Editor) => void ): void;

        /**
         * Fires every time the content of the editor is changed. The changeObj is a {from, to, text, removed, origin} object containing information
         * about the changes that occurred as second argument. from and to are the positions (in the pre-change coordinate system) where the change
         * started and ended (for example, it might be {ch:0, line:18} if the position is at the beginning of line #19). text is an array of strings
         * representing the text that replaced the changed range (split by line). removed is the text that used to be between from and to, which is
         * overwritten by this change. This event is fired before the end of an operation, before the DOM updates happen.
         */
        on(eventName: 'change', handler: (instance: CodeMirror.Editor, changeObj: CodeMirror.EditorChangeCancellable) => void ): void;
        off(eventName: 'change', handler: (instance: CodeMirror.Editor, changeObj: CodeMirror.EditorChangeCancellable) => void ): void;
=======
        /** Fires every time the content of the editor is changed. */
        on(eventName: 'change', handler: (instance: CodeMirror.Editor, change: CodeMirror.EditorChangeLinkedList) => void ): void;
        off(eventName: 'change', handler: (instance: CodeMirror.Editor, change: CodeMirror.EditorChangeLinkedList) => void ): void;
>>>>>>> 5a510408

        /** Like the "change" event, but batched per operation, passing an
         * array containing all the changes that happened in the operation.
         * This event is fired after the operation finished, and display
         * changes it makes will trigger a new operation. */
        on(eventName: 'changes', handler: (instance: CodeMirror.Editor, changes: CodeMirror.EditorChangeLinkedList[]) => void ): void;
        off(eventName: 'changes', handler: (instance: CodeMirror.Editor, changes: CodeMirror.EditorChangeLinkedList[]) => void ): void;

        /** This event is fired before a change is applied, and its handler may choose to modify or cancel the change.
        The changeObj never has a next property, since this is fired for each individual change, and not batched per operation.
        Note: you may not do anything from a "beforeChange" handler that would cause changes to the document or its visualization.
        Doing so will, since this handler is called directly from the bowels of the CodeMirror implementation,
        probably cause the editor to become corrupted. */
        on(eventName: 'beforeChange', handler: (instance: CodeMirror.Editor, changeObj: CodeMirror.EditorChangeCancellable) => void ): void;
        off(eventName: 'beforeChange', handler: (instance: CodeMirror.Editor, changeObj: CodeMirror.EditorChangeCancellable) => void ): void;

        /** Will be fired when the cursor or selection moves, or any change is made to the editor content. */
        on(eventName: 'cursorActivity', handler: (instance: CodeMirror.Editor) => void ): void;
        off(eventName: 'cursorActivity', handler: (instance: CodeMirror.Editor) => void ): void;

        /**
         * Fired after a key is handled through a key map. name is the name of the handled key (for example "Ctrl-X" or "'q'"), and event
         * is the DOM keydown or keypress event.
         */
        on(eventName: 'keyHandled', handler: (instance: CodeMirror.Editor, name: string, event: Event) => void ): void;
        off(eventName: 'keyHandled', handler: (instance: CodeMirror.Editor, name: string, event: Event) => void ): void;

        /**
         * Fired whenever new input is read from the hidden textarea (typed or pasted by the user).
         */
        on(eventName: 'inputRead', handler: (instance: CodeMirror.Editor, changeObj: CodeMirror.EditorChangeCancellable) => void): void;
        off(eventName: 'inputRead', handler: (instance: CodeMirror.Editor, changeObj: CodeMirror.EditorChangeCancellable) => void): void;

        /**
         * Fired if text input matched the mode's electric patterns, and this caused the line's indentation to change.
         */
        on(eventName: 'electricInput', handler: (instance: CodeMirror.Editor, line: number) => void): void;
        off(eventName: 'electricInput', handler: (instance: CodeMirror.Editor, line: number) => void): void;

        /** This event is fired before the selection is moved. Its handler may modify the resulting selection head and anchor.
        Handlers for this event have the same restriction as "beforeChange" handlers they should not do anything to directly update the state of the editor. */
        on(eventName: 'beforeSelectionChange', handler: (instance: CodeMirror.Editor, selection: CodeMirror.Selection) => void ): void;
        off(eventName: 'beforeSelectionChange', handler: (instance: CodeMirror.Editor, selection: CodeMirror.Selection) => void ): void;

        /** Fires whenever the view port of the editor changes (due to scrolling, editing, or any other factor).
        The from and to arguments give the new start and end of the viewport. */
        on(eventName: 'viewportChange', handler: (instance: CodeMirror.Editor, from: number, to: number) => void ): void;
        off(eventName: 'viewportChange', handler: (instance: CodeMirror.Editor, from: number, to: number) => void ): void;

        /**
         * This is signalled when the editor's document is replaced using the swapDoc method.
         */
        on(eventName: 'swapDoc', handler: (instance: CodeMirror.Editor, oldDoc: CodeMirror.Doc) => void ): void;
        off(eventName: 'swapDoc', handler: (instance: CodeMirror.Editor, oldDoc: CodeMirror.Doc) => void ): void;

        /** Fires when the editor gutter (the line-number area) is clicked. Will pass the editor instance as first argument,
        the (zero-based) number of the line that was clicked as second argument, the CSS class of the gutter that was clicked as third argument,
        and the raw mousedown event object as fourth argument. */
        on(eventName: 'gutterClick', handler: (instance: CodeMirror.Editor, line: number, gutter: string, clickEvent: Event) => void ): void;
        off(eventName: 'gutterClick', handler: (instance: CodeMirror.Editor, line: number, gutter: string, clickEvent: Event) => void ): void;

        /**
         * Fires when the editor gutter (the line-number area) receives a contextmenu event. Will pass the editor instance as first argument,
         * the (zero-based) number of the line that was clicked as second argument, the CSS class of the gutter that was clicked as third argument,
         * and the raw contextmenu mouse event object as fourth argument. You can preventDefault the event, to signal that CodeMirror should do no
         * further handling.
         */
        on(eventName: 'gutterContextMenu', handler: (instance: CodeMirror.Editor, line: number, gutter: string, event: Event) => void ): void;
        off(eventName: 'gutterContextMenu', handler: (instance: CodeMirror.Editor, line: number, gutter: string, event: Event) => void ): void;

        /** Fires whenever the editor is focused. */
        on(eventName: 'focus', handler: (instance: CodeMirror.Editor, event: Event) => void ): void;
        off(eventName: 'focus', handler: (instance: CodeMirror.Editor, event: Event) => void ): void;

        /** Fires whenever the editor is unfocused. */
        on(eventName: 'blur', handler: (instance: CodeMirror.Editor, event: Event) => void ): void;
        off(eventName: 'blur', handler: (instance: CodeMirror.Editor, event: Event) => void ): void;

        /** Fires when the editor is scrolled. */
        on(eventName: 'scroll', handler: (instance: CodeMirror.Editor) => void ): void;
        off(eventName: 'scroll', handler: (instance: CodeMirror.Editor) => void ): void;

        /**
         * Fires when the editor is refreshed or resized. Mostly useful to invalidate cached values that depend on the editor or character size.
         */
        on(eventName: 'refresh', handler: (instance: CodeMirror.Editor) => void ): void;
        off(eventName: 'refresh', handler: (instance: CodeMirror.Editor) => void ): void;

        /**
         * Dispatched every time an option is changed with setOption.
         */
        on(eventName: 'optionChange', handler: (instance: CodeMirror.Editor, option: string) => void ): void;
        off(eventName: 'optionChange', handler: (instance: CodeMirror.Editor, option: string) => void ): void;

        /**
         * Fires when the editor tries to scroll its cursor into view. Can be hooked into to take care of additional scrollable containers
         * around the editor. When the event object has its preventDefault method called, CodeMirror will not itself try to scroll the window.
         */
        on(eventName: 'scrollCursorIntoView', handler: (instance: CodeMirror.Editor, event: Event) => void ): void;
        off(eventName: 'scrollCursorIntoView', handler: (instance: CodeMirror.Editor, event: Event) => void ): void;

        /** Will be fired whenever CodeMirror updates its DOM display. */
        on(eventName: 'update', handler: (instance: CodeMirror.Editor) => void ): void;
        off(eventName: 'update', handler: (instance: CodeMirror.Editor) => void ): void;

        /** Fired whenever a line is (re-)rendered to the DOM. Fired right after the DOM element is built, before it is added to the document.
        The handler may mess with the style of the resulting element, or add event handlers, but should not try to change the state of the editor. */
        on(eventName: 'renderLine', handler: (instance: CodeMirror.Editor, line: CodeMirror.LineHandle, element: Element) => void ): void;
        off(eventName: 'renderLine', handler: (instance: CodeMirror.Editor, line: CodeMirror.LineHandle, element: Element) => void ): void;

<<<<<<< HEAD
        /**
         * Fired when CodeMirror is handling a DOM event of this type. You can preventDefault the event, or give it a truthy codemirrorIgnore
         * property, to signal that CodeMirror should do no further handling.
         */
        on(eventName: DOMEvent, handler: (instance: CodeMirror.Editor, event: Event) => void ): void;
        off(eventName: DOMEvent, handler: (instance: CodeMirror.Editor, event: Event) => void ): void;
=======
        /** Fires when one of the DOM events fires. */
        on<K extends DOMEvent & keyof GlobalEventHandlersEventMap>(eventName: K, handler: (instance: CodeMirror.Editor, event: GlobalEventHandlersEventMap[K]) => void ): void;
        off<K extends DOMEvent & keyof GlobalEventHandlersEventMap>(eventName: K, handler: (instance: CodeMirror.Editor, event: GlobalEventHandlersEventMap[K]) => void ): void;
>>>>>>> 5a510408

        /** Fires when the overwrite flag is flipped. */
        on(eventName: "overwriteToggle", handler: (instance: CodeMirror.Editor, overwrite: boolean) => void): void;

        /** Events are registered with the on method (and removed with the off method).
        These are the events that fire on the instance object. The name of the event is followed by the arguments that will be passed to the handler.
        The instance argument always refers to the editor instance. */
        on(eventName: string, handler: (instance: CodeMirror.Editor) => void ): void;
        off(eventName: string, handler: (instance: CodeMirror.Editor) => void ): void;

        /** Expose the state object, so that the Editor.state.completionActive property is reachable*/
        state: any;
    }

    interface EditorFromTextArea extends Editor {

        /** Copy the content of the editor into the textarea. */
        save(): void;

        /** Remove the editor, and restore the original textarea (with the editor's current content). */
        toTextArea(): void;

        /** Returns the textarea that the instance was based on. */
        getTextArea(): HTMLTextAreaElement;
    }

    interface DocConstructor {
        new (text: string, mode?: any, firstLineNumber?: number, lineSep?: string): Doc;
        (text: string, mode?: any, firstLineNumber?: number, lineSep?: string): Doc;
    }

    interface Doc {
        /** Get the current editor content. You can pass it an optional argument to specify the string to be used to separate lines (defaults to "\n"). */
        getValue(seperator?: string): string;

        /** Set the editor content. */
        setValue(content: string): void;

        /** Get the text between the given points in the editor, which should be {line, ch} objects.
        An optional third argument can be given to indicate the line separator string to use (defaults to "\n"). */
        getRange(from: Position, to: CodeMirror.Position, seperator?: string): string;

        /** Replace the part of the document between from and to with the given string.
        from and to must be {line, ch} objects. to can be left off to simply insert the string at position from. */
        replaceRange(replacement: string, from: CodeMirror.Position, to?: CodeMirror.Position, origin?: string): void;

        /** Get the content of line n. */
        getLine(n: number): string;

        /** Set the content of line n. */
        setLine(n: number, text: string): void;

        /** Remove the given line from the document. */
        removeLine(n: number): void;

        /** Get the number of lines in the editor. */
        lineCount(): number;

        /** Get the first line of the editor. This will usually be zero but for linked sub-views,
        or documents instantiated with a non-zero first line, it might return other values. */
        firstLine(): number;

        /** Get the last line of the editor. This will usually be lineCount() - 1, but for linked sub-views, it might return other values. */
        lastLine(): number;

        /** Fetches the line handle for the given line number. */
        getLineHandle(num: number): CodeMirror.LineHandle;

        /** Given a line handle, returns the current position of that line (or null when it is no longer in the document). */
        getLineNumber(handle: CodeMirror.LineHandle): number | null;

        /** Iterate over the whole document, and call f for each line, passing the line handle.
        This is a faster way to visit a range of line handlers than calling getLineHandle for each of them.
        Note that line handles have a text property containing the line's content (as a string). */
        eachLine(f: (line: CodeMirror.LineHandle) => void ): void;

        /** Iterate over the range from start up to (not including) end, and call f for each line, passing the line handle.
        This is a faster way to visit a range of line handlers than calling getLineHandle for each of them.
        Note that line handles have a text property containing the line's content (as a string). */
        eachLine(start: number, end: number, f: (line: CodeMirror.LineHandle) => void ): void;

        /** Set the editor content as 'clean', a flag that it will retain until it is edited, and which will be set again
        when such an edit is undone again. Useful to track whether the content needs to be saved. This function is deprecated
        in favor of changeGeneration, which allows multiple subsystems to track different notions of cleanness without interfering.*/
        markClean(): void;

        /** Returns a number that can later be passed to isClean to test whether any edits were made (and not undone) in the
        meantime. If closeEvent is true, the current history event will be ‘closed’, meaning it can't be combined with further
        changes (rapid typing or deleting events are typically combined).*/
        changeGeneration(closeEvent?: boolean): number;

        /** Returns whether the document is currently clean — not modified since initialization or the last call to markClean if
        no argument is passed, or since the matching call to changeGeneration if a generation value is given. */
        isClean(generation?: number): boolean;


        /** Get the currently selected code. */
        getSelection(lineSep?: string): string;

        /** Returns an array containing a string for each selection, representing the content of the selections. */
        getSelections(lineSep?: string): Array<string>;

        /** Replace the selection with the given string. By default, the new selection will span the inserted text.
        The optional select argument can be used to change this -- passing "start" or "end" will collapse the selection
        to the start or end of the inserted text. */
        replaceSelection(replacement: string, select?: "start" | "end"): void;

        /**
         * The length of the given array should be the same as the number of active selections.
         * Replaces the content of the selections with the strings in the array. The select argument works the same as in replaceSelection.
         */
        replaceSelections(replacements: Array<string>, select?: "start" | "end"): void;

        /** start is a an optional string indicating which end of the selection to return.
        It may be "start" , "end" , "head"(the side of the selection that moves when you press shift + arrow),
        or "anchor"(the fixed side of the selection).Omitting the argument is the same as passing "head".A { line , ch } object will be returned. */
        getCursor(start?: "start" | "end" | "head" | "anchor"): CodeMirror.Position;

        /** Retrieves a list of all current selections. These will always be sorted, and never overlap (overlapping selections are merged).
        Each object in the array contains anchor and head properties referring to {line, ch} objects. */
        listSelections(): CodeMirror.Range[];

        /** Return true if any text is selected. */
        somethingSelected(): boolean;

        /** Set the cursor position. You can either pass a single {line, ch} object, or the line and the character as two separate parameters.
        Will replace all selections with a single, empty selection at the given position.
        The supported options are the same as for setSelection */
        setCursor(pos: CodeMirror.Position | number, ch?: number, options?: CodeMirror.SelectionOptions): void;

        /** Set a single selection range. anchor and head should be {line, ch} objects. head defaults to anchor when not given. */
        setSelection(anchor: CodeMirror.Position, head?: CodeMirror.Position, options?: CodeMirror.SelectionOptions): void;

        /** Sets a new set of selections. There must be at least one selection in the given array. When primary is a
        number, it determines which selection is the primary one. When it is not given, the primary index is taken from
        the previous selection, or set to the last range if the previous selection had less ranges than the new one.
        Supports the same options as setSelection. */
        setSelections(ranges: Array<CodeMirror.Range>, primary?: number, options?: CodeMirror.SelectionOptions): void;

        /**
         * Adds a new selection to the existing set of selections, and makes it the primary selection.
         */
        addSelection(anchor: CodeMirror.Position, head?: CodeMirror.Position): void;

        /** Similar to setSelection , but will, if shift is held or the extending flag is set,
        move the head of the selection while leaving the anchor at its current place.
        pos2 is optional , and can be passed to ensure a region (for example a word or paragraph) will end up selected
        (in addition to whatever lies between that region and the current anchor). */
        extendSelection(from: CodeMirror.Position, to?: CodeMirror.Position, options?: CodeMirror.SelectionOptions): void;

        /**
         * An equivalent of extendSelection that acts on all selections at once.
         */
        extendSelections(heads: Array<CodeMirror.Range>, options?: CodeMirror.SelectionOptions): void;

        /**
         * Applies the given function to all existing selections, and calls extendSelections on the result.
         */
        extendSelectionBy(fn: (range: CodeMirror.Range) => CodeMirror.Range, options?: CodeMirror.SelectionOptions): void;

        /** Sets or clears the 'extending' flag , which acts similar to the shift key,
        in that it will cause cursor movement and calls to extendSelection to leave the selection anchor in place. */
        setExtending(value: boolean): void;

        /**
         * Get the value of the 'extending' flag.
         */
        getExtending(): boolean;

        /** Retrieve the editor associated with a document. May return null. */
        getEditor(): CodeMirror.Editor | null;

        /** Create an identical copy of the given doc. When copyHistory is true , the history will also be copied.Can not be called directly on an editor. */
        copy(copyHistory: boolean): CodeMirror.Doc;

        /** Create a new document that's linked to the target document. Linked documents will stay in sync (changes to one are also applied to the other) until unlinked. */
        linkedDoc(options: CodeMirror.LinkDocOptions): CodeMirror.Doc;

        /** Break the link between two documents. After calling this , changes will no longer propagate between the documents,
        and, if they had a shared history, the history will become separate. */
        unlinkDoc(doc: CodeMirror.Doc): void;

        /** Will call the given function for all documents linked to the target document. It will be passed two arguments,
        the linked document and a boolean indicating whether that document shares history with the target. */
        iterLinkedDocs(fn: (doc: CodeMirror.Doc, sharedHist: boolean) => void ): void;

        /** Undo one edit (if any undo events are stored). */
        undo(): void;

        /** Redo one undone edit. */
        redo(): void;

        /** Undo one edit or selection change. */
        undoSelection(): void;

        /** Redo one undone edit or selection change. */
        redoSelection(): void;

        /** Returns an object with {undo, redo } properties , both of which hold integers , indicating the amount of stored undo and redo operations. */
        historySize(): { undo: number; redo: number; };

        /** Clears the editor's undo history. */
        clearHistory(): void;

        /** Get a (JSON - serializeable) representation of the undo history. */
        getHistory(): object;

        /** Replace the editor's undo history with the one provided, which must be a value as returned by getHistory.
        Note that this will have entirely undefined results if the editor content isn't also the same as it was when getHistory was called. */
        setHistory(history: object): void;


        /** Can be used to mark a range of text with a specific CSS class name. from and to should be { line , ch } objects. */
        markText(from: CodeMirror.Position, to: CodeMirror.Position, options?: CodeMirror.TextMarkerOptions): TextMarker;

        /** Inserts a bookmark, a handle that follows the text around it as it is being edited, at the given position.
        A bookmark has two methods find() and clear(). The first returns the current position of the bookmark, if it is still in the document,
        and the second explicitly removes the bookmark. */
        setBookmark(pos: CodeMirror.Position, options?: CodeMirror.BookmarkOptions): CodeMirror.TextMarker;

        /** Returns an array of all the bookmarks and marked ranges found between the given positions. */
        findMarks(from: CodeMirror.Position, to: CodeMirror.Position): TextMarker[];

        /** Returns an array of all the bookmarks and marked ranges present at the given position. */
        findMarksAt(pos: CodeMirror.Position): TextMarker[];

        /** Returns an array containing all marked ranges in the document. */
        getAllMarks(): CodeMirror.TextMarker[];

        /**
         * Sets the gutter marker for the given gutter (identified by its CSS class, see the gutters option) to the given value.
         * Value can be either null, to clear the marker, or a DOM element, to set it. The DOM element will be shown in the specified
         * gutter next to the specified line.
         */
        setGutterMarker(line: number | CodeMirror.LineHandle, gutterID: string, value: Element): CodeMirror.LineHandle;

        /**
         * Remove all gutter markers in the gutter with the given ID.
         */
        clearGutter(gutterID: string): void;

        /**
         * Set a CSS class name for the given line. line can be a number or a line handle. where determines to which element this class
         * should be applied, can can be one of "text" (the text element, which lies in front of the selection), "background" (a background
         * element that will be behind the selection), "gutter" (the line's gutter space), or "wrap" (the wrapper node that wraps all of the
         * line's elements, including gutter elements). class should be the name of the class to apply.
         */
        addLineClass(line: number | CodeMirror.LineHandle, where: "text" | "background" | "gutter" | "wrap", className: string): CodeMirror.LineHandle;

        /**
         * Remove a CSS class from a line. line can be a line handle or number. where should be one of "text", "background", or "wrap" (see addLineClass).
         * class can be left off to remove all classes for the specified node, or be a string to remove only a specific class.
         */
        removeLineClass(line: number | CodeMirror.LineHandle, where: "text" | "background" | "gutter" | "wrap", className: string): CodeMirror.LineHandle;

        /**
         * Returns the line number, text content, and marker status of the given line, which can be either a number or a line handle.
         */
        lineInfo(line: number | CodeMirror.LineHandle): CodeMirror.LineInfo;

        /** Adds a line widget, an element shown below a line, spanning the whole of the editor's width, and moving the lines below it downwards.
        line should be either an integer or a line handle, and node should be a DOM node, which will be displayed below the given line.
        options, when given, should be an object that configures the behavior of the widget.
        Note that the widget node will become a descendant of nodes with CodeMirror-specific CSS classes, and those classes might in some cases affect it. */
        addLineWidget(line: any, node: Element, options?: CodeMirror.LineWidgetOptions): CodeMirror.LineWidget;

        /** Remove the line widget */
        removeLineWidget(widget: CodeMirror.LineWidget): void;

        /** Gets the mode object for the editor. Note that this is distinct from getOption("mode"), which gives you the mode specification,
        rather than the resolved, instantiated mode object. */
        getMode<T>(): Mode<T>;

        /**
         * Returns the preferred line separator string for this document, as per the option by the same name. When that option is null,
         * the string "\n" is returned.
         */
        lineSeparator(): string | null;

        /** Calculates and returns a { line , ch } object for a zero-based index whose value is relative to the start of the editor's text.
        If the index is out of range of the text then the returned object is clipped to start or end of the text respectively. */
        posFromIndex(index: number): CodeMirror.Position;

        /** The reverse of posFromIndex. */
        indexFromPos(object: CodeMirror.Position): number;

        /**
         * Fired whenever a change occurs to the document. changeObj has a similar type as the object passed to the editor's "change" event.
         */
        on(eventName: "change", handler: (doc: CodeMirror.Doc, changeObj: CodeMirror.EditorChangeCancellable) => void): void;
        off(eventName: "change", handler: (doc: CodeMirror.Doc, changeObj: CodeMirror.EditorChangeCancellable) => void): void;

        /**
         * See the description of the same event on editor instances.
         */
        on(eventName: "beforeChange", handler: (doc: CodeMirror.Doc, change: CodeMirror.EditorChangeCancellable) => void): void;
        off(eventName: "beforeChange", handler: (doc: CodeMirror.Doc, change: CodeMirror.EditorChangeCancellable) => void): void;

        /**
         * Fired whenever the cursor or selection in this document changes.
         */
        on(eventName: "cursorActivity", handler: (doc: CodeMirror.Doc) => void): void;
        off(eventName: "cursorActivity", handler: (doc: CodeMirror.Doc) => void): void;

        /**
         * Equivalent to the event by the same name as fired on editor instances.
         */
        on(eventName: "beforeSelectionChange", handler: (doc: CodeMirror.Doc, selection: CodeMirror.Selection) => void): void;
        off(eventName: "beforeSelectionChange", handler: (doc: CodeMirror.Doc, selection: CodeMirror.Selection) => void): void;

        /** Expose the state object, so that the Doc.state.completionActive property is reachable*/
        state: any;
    }

    interface LineHandle {
        text: string;
        height: number;
	    styles: Array<number | string>;

        /**
         * Will be fired when the line object is deleted. A line object is associated with the start of the line. Mostly useful when
         * you need to find out when your gutter markers on a given line are removed.
         */
        on(eventName: "delete", handler: () => void): void;
        off(eventName: "delete", handler: () => void): void;

        /**
         * Fires when the line's text content is changed in any way (but the line is not deleted outright). The change object is similar
         * to the one passed to change event on the editor object.
         */
        on(eventName: "change", handler: (line: CodeMirror.LineHandle, changeObj: CodeMirror.EditorChangeCancellable) => void): void;
        off(eventName: "change", handler: (line: CodeMirror.LineHandle, changeObj: CodeMirror.EditorChangeCancellable) => void): void;
    }

    interface LineInfo {
        line: number;
        handle: LineHandle;
        text: string;
        gutterMarkers: { [key: string]: string };
        textClass: string;
        bgClass: string;
        wrapClass: string;
        widgets: LineWidget[];
    }

    interface ScrollInfo {
        left: any;
        top: any;
        width: any;
        height: any;
        clientWidth: any;
        clientHeight: any;
    }

    interface TextMarker {
        /** Remove the mark. */
        clear(): void;

        /** Returns a {from, to} object (both holding document positions), indicating the current position of the marked range,
        or undefined if the marker is no longer in the document. */
        find(): CodeMirror.PositionRange;

        /**  Called when you've done something that might change the size of the marker and want to cheaply update the display*/
        changed(): void;

        /**  Returns an object representing the options for the marker. If copyWidget is given true, it will clone the value of the replacedWith option, if any. */
        getOptions(copyWidget: boolean): CodeMirror.TextMarkerOptions;

        /** Fired when the cursor enters the marked range */
        on(eventName: 'beforeCursorEnter', handler: () =>  void) : void;
        off(eventName: 'beforeCursorEnter', handler: () => void) : void;

        /** Fired when the range is cleared, either through cursor movement in combination with clearOnEnter or through a call to its clear() method */
        on(eventName: 'clear', handler: (from: Position, to: Position) => void) : void;
        off(eventName: 'clear', handler: () => void) : void;

        /** Fired when the last part of the marker is removed from the document by editing operations */
        on(eventName: 'hide', handler: () => void) : void;
        off(eventName: 'hide', handler: () => void) : void;

        /** Fired when, after the marker was removed by editing, a undo operation brough the marker back */
        on(eventName: 'unhide', handler: () => void) : void;
        off(eventName: 'unhide', handler: () => void) : void;
    }

    interface LineWidget {
        /** Removes the widget. */
        clear(): void;

        /** Call this if you made some change to the widget's DOM node that might affect its height.
        It'll force CodeMirror to update the height of the line that contains the widget. */
        changed(): void;

        /**
         * Fired whenever the editor re-adds the widget to the DOM. This will happen once right after the widget is added
         * (if it is scrolled into view), and then again whenever it is scrolled out of view and back in again, or when changes
         * to the editor options or the line the widget is on require the widget to be redrawn.
         */
        on(eventName: 'redraw', handler: () => void) : void;
        off(eventName: 'redraw', handler: () => void) : void;
    }

    interface LineWidgetOptions {
        /** Whether the widget should cover the gutter. */
        coverGutter?: boolean;
        /** Whether the widget should stay fixed in the face of horizontal scrolling. */
        noHScroll?: boolean;
        /** Causes the widget to be placed above instead of below the text of the line. */
        above?: boolean;
        /**
         * Determines whether the editor will capture mouse and drag events occurring in this widget. Default is false—the events will be left
         * alone for the default browser handler, or specific handlers on the widget, to capture.
         */
        handleMouseEvents?: boolean;
        /**
         * By default, the widget is added below other widgets for the line. This option can be used to place it at a different position (zero for
         * the top, N to put it after the Nth other widget). Note that this only has effect once, when the widget is created.
         */
        insertAt?: number;
    }

    interface LinkDocOptions {
        /** When turned on, the linked copy will share an undo history with the original.
        Thus, something done in one of the two can be undone in the other, and vice versa. */
        sharedHist?: boolean;
        /** Can be given to make the new document a subview of the original. Subviews only show a given range of lines.
        Note that line coordinates inside the subview will be consistent with those of the parent,
        so that for example a subview starting at line 10 will refer to its first line as line 10, not 0. */
        from?: number;
        /** See from */
        to?: number;
        /** By default, the new document inherits the mode of the parent. This option can be set to a mode spec to give it a different mode. */
        mode: string | object;
    }

    interface OverlayOptions {
        /**
         * Defaults to off, but can be given to allow the overlay styling, when not null, to override the styling of the base mode
         * entirely, instead of the two being applied together.
         */
        opaque?: boolean;
        /**
         * Determines the ordering in which the overlays are applied. Those with high priority are applied after those with lower
         * priority, and able to override the opaqueness of the ones that come before. Defaults to 0.
         */
        priority?: number;
    }

    interface SelectionOptions {
        /** Determines whether the selection head should be scrolled into view. Defaults to true. */
        scroll?: boolean;
        /** Determines whether the selection history event may be merged with the previous one. When an origin starts with the
         * character +, and the last recorded selection had the same origin and was similar (close in time, both collapsed or both
         * non-collapsed), the new one will replace the old one. When it starts with *, it will always replace the previous event
         * (if that had the same origin). Built-in motion uses the "+move" origin. User input uses the "+input" origin.
         */
        origin?: string;
        /**
         * Determine the direction into which the selection endpoints should be adjusted when they fall inside an atomic range. Can be
         * either -1 (backward) or 1 (forward). When not given, the bias will be based on the relative position of the old selection—the
         * editor will try to move further away from that, to prevent getting stuck.
         */
        bias?: number;
    }

    interface EditorChange {
        /** Position (in the pre-change coordinate system) where the change started. */
        from: CodeMirror.Position;
        /** Position (in the pre-change coordinate system) where the change ended. */
        to: CodeMirror.Position;
        /** Array of strings representing the text that replaced the changed range (split by line). */
        text: string[];
        /**  Text that used to be between from and to, which is overwritten by this change. */
        removed?: string[];
        /**  String representing the origin of the change event and wether it can be merged with history */
        origin?: string;
    }

    interface EditorChangeLinkedList extends CodeMirror.EditorChange {
        /** Points to another change object (which may point to another, etc). */
        next?: CodeMirror.EditorChangeLinkedList;
    }

    interface EditorChangeCancellable extends CodeMirror.EditorChange {
        /** may be used to modify the change. All three arguments to update are optional, and can be left off to leave the existing value for that field intact.
        If the change came from undo/redo, `update` is undefined and the change cannot be modified. */
        update?(from?: CodeMirror.Position, to?: CodeMirror.Position, text?: string[]): void;

        cancel(): void;
    }

    interface PositionConstructor {
        new (line: number, ch?: number, sticky?: "before" | "after"): Position;
        (line: number, ch?: number, sticky?: "before" | "after"): Position;
    }

    interface Selection {
        ranges: Range[];
        origin: string;
        update(ranges: Range[]): void;
    }

    interface Range {
        anchor: CodeMirror.Position;
        head: CodeMirror.Position;
        from?(): CodeMirror.Position;
        to?(): CodeMirror.Position;
    }

    interface Position {
        ch: number;
        line: number;
        sticky?: string;
    }

    interface PositionRange {
        from: CodeMirror.Position;
        to: CodeMirror.Position;
    }

    type InputStyle = "textarea" | "contenteditable";

    interface MouseConfiguration {
        /**
         * The unit by which to select. May be one of the built-in units or a function that takes a position and returns
         * a range around that, for a custom unit. The default is to return "word" for double clicks, "line" for triple
         * clicks, "rectangle" for alt-clicks (or, on Chrome OS, meta-shift-clicks), and "single" otherwise.
         */
        unit?: "char" | "word" | "line" | "rectangle" | ((cm: Editor, pos: Position) => CodeMirror.PositionRange);
        /**
         * Whether to extend the existing selection range or start a new one. By default, this is enabled when shift clicking.
         */
        extend?: boolean;
        /**
         * When enabled, this adds a new range to the existing selection, rather than replacing it. The default behavior is
         * to enable this for command-click on Mac OS, and control-click on other platforms.
         */
        addNew?: boolean;
        /**
         * When the mouse even drags content around inside the editor, this controls whether it is copied (false) or
         * moved (true). By default, this is enabled by alt-clicking on Mac OS, and ctrl-clicking elsewhere.
         */
        moveOnDrag?: boolean;
    }


    interface EditorConfiguration {
        /**
         * The starting value of the editor. Can be a string, or a document object.
         */
        value?: string | Doc;

        /**
         * The mode to use. When not given, this will default to the first mode that was loaded.
         * It may be a string, which either simply names the mode or is a MIME type associated with the mode.
         * with a name property that names the mode (for example {name: "javascript", json: true}).
         */
        mode?: string | object;

        /**
         * Explicitly set the line separator for the editor. By default (value null), the document will be
         * split on CRLFs as well as lone CRs and LFs, and a single LF will be used as line separator in all output
         * (such as getValue). When a specific string is given, lines will only be split on that string, and output
         * will, by default, use that same separator.
         */
        lineSeparator?: string | null;

        /**
         * The theme to style the editor with. You must make sure the CSS file defining the corresponding .cm-s-[name]
         * styles is loaded (see the theme directory in the distribution). The default is "default", for which colors are
         * included in codemirror.css. It is possible to use multiple theming classes at once—for example "foo bar" will
         * assign both the cm-s-foo and the cm-s-bar classes to the editor.
         */
        theme?: string;

        /**
         * How many spaces a block (whatever that means in the edited language) should be indented.
         * The default is 2.
         */
        indentUnit?: number;

        /**
         * Whether to use the context-sensitive indentation that the mode provides (or just indent the same as the
         * line before).
         * Defaults to true.
         */
        smartIndent?: boolean;

        /**
         * The width of a tab character.
         * Defaults to 4.
         */
        tabSize?: number;

        /**
         * Whether, when indenting, the first N*tabSize spaces should be replaced by N tabs.
         * Default is false.
         */
        indentWithTabs?: boolean;

        /**
         * Configures whether the editor should re-indent the current line when a character is typed
         * that might change its proper indentation (only works if the mode supports indentation).
         * Default is true.
         */
        electricChars?: boolean;

        /**
         * A regular expression used to determine which characters should be replaced by a special placeholder.
         * Mostly useful for non-printing special characters.
         * The default is /[\u0000-\u001f\u007f-\u009f\u00ad\u061c\u200b-\u200f\u2028\u2029\ufeff]/.
         */
        specialChars?: RegExp;

        /**
         * A function that, given a special character identified by the specialChars option, produces a DOM node
         * that is used to represent the character. By default, a red dot (•) is shown, with a title tooltip to
         * indicate the character code.
         */
        specialCharPlaceholder?: (char: string) => Element;

        /**
         * Flips overall layout and selects base paragraph direction to be left-to-right or right-to-left.
         * Default is "ltr". CodeMirror applies the Unicode Bidirectional Algorithm to each line, but does not autodetect
         * base direction — it's set to the editor direction for all lines. The resulting order is sometimes wrong when
         * base direction doesn't match user intent (for example, leading and trailing punctuation jumps to the wrong side
         * of the line). Therefore, it's helpful for multilingual input to let users toggle this option.
         */
        direction?: "ltr" | "rtl";

        /**
         * Determines whether horizontal cursor movement through right-to-left (Arabic, Hebrew) text is visual (pressing
         * the left arrow moves the cursor left) or logical (pressing the left arrow moves to the next lower index in
         * the string, which is visually right in right-to-left text). The default is false on Windows, and true on
         * other platforms.
         */
        rtlMoveVisually?: boolean;

        /**
         * Configures the keymap to use. The default is "default", which is the only keymap defined in codemirror.js
         * itself. Extra keymaps are found in the keymap directory. See the section on keymaps for more information.
         */
        keyMap?: string;

        /**
         * Can be used to specify extra key bindings for the editor, alongside the ones defined by keyMap. Should be
         * either null, or a valid key map value.
         */
        extraKeys?: KeyMap | null;

        /**
         * Allows you to configure the behavior of mouse selection and dragging. The function is called when the left
         * mouse button is pressed.
         */
        configureMouse?: (cm: Editor, repeat: "single" | "double" | "triple", event: Event) => MouseConfiguration;

        /**
         * Whether CodeMirror should scroll or wrap for long lines.
         * Defaults to false (scroll).
         */
        lineWrapping?: boolean;

        /**
         * Whether to show line numbers to the left of the editor.
         */
        lineNumbers?: boolean;

        /**
         * At which number to start counting lines.
         * Default is 1.
         */
        firstLineNumber?: number;

        /**
         * A function used to format line numbers. The function is passed the line number, and should return a string that
         * will be shown in the gutter.
         */
        lineNumberFormatter?: (line: number) => string;

        /**
         * Can be used to add extra gutters (beyond or instead of the line number gutter). Should be an array of CSS class names,
         * each of which defines a width (and optionally a background), and which will be used to draw the background of the
         * gutters. May include the CodeMirror-linenumbers class, in order to explicitly set the position of the line number gutter
         * (it will default to be to the right of all other gutters). These class names are the keys passed to setGutterMarker.
         */
        gutters?: (string | { className: string; style?: string })[];

        /**
         * Determines whether the gutter scrolls along with the content horizontally (false) or whether it stays fixed during
         * horizontal scrolling (true, the default).
         */
        fixedGutter?: boolean;

        /**
         * Chooses a scrollbar implementation. The default is "native", showing native scrollbars. The core library also
         * provides the "null" style, which completely hides the scrollbars. Addons can implement additional scrollbar models.
         */
        scrollbarStyle?: string;

        /**
         * When fixedGutter is on, and there is a horizontal scrollbar, by default the gutter will be visible to the left of this
         * scrollbar. If this option is set to true, it will be covered by an element with class CodeMirror-gutter-filler.
         */
        coverGutterNextToScrollbar?: boolean;

        /**
         * Selects the way CodeMirror handles input and focus. The core library defines the "textarea" and "contenteditable" input
         * models. On mobile browsers, the default is "contenteditable". On desktop browsers, the default is "textarea". Support for
         * MIME and screen readers is better in the "contenteditable" model.
         */
        inputStyle?: InputStyle;

        /**
         * This disables editing of the editor content by the user. If the special value "nocursor" is given (instead of simply true),
         * focusing of the editor is also disallowed.
         */
        readOnly?: boolean | string;

        /**
         * Whether the cursor should be drawn when a selection is active.
         * Defaults to false.
         */
        showCursorWhenSelecting?: boolean;

        /**
         * When enabled, which is the default, doing copy or cut when there is no selection will copy or cut the whole lines that
         * have cursors on them.
         */
        lineWiseCopyCut?: boolean;

        /**
         * When pasting something from an external source (not from the editor itself), if the number of lines matches the number of
         * selection, CodeMirror will by default insert one line per selection. You can set this to false to disable that behavior.
         */
        pasteLinesPerSelection?: boolean;

        /**
         * Determines whether multiple selections are joined as soon as they touch (the default) or only when they overlap (true).
         */
        selectionsMayTouch?: boolean;

        /**
         * The maximum number of undo levels that the editor stores.
         * Defaults to 200.
         */
        undoDepth?: number;

        /**
         * The period of inactivity (in milliseconds) that will cause a new history event to be started when typing or deleting.
         * Defaults to 1250.
         */
        historyEventDelay?: number;

        /**
         * The tab index to assign to the editor. If not given, no tab index will be assigned.
         */
        tabindex?: number;

        /**
         * Can be used to make CodeMirror focus itself on initialization. Defaults to off. When fromTextArea is used, and no explicit
         * value is given for this option, it will be set to true when either the source textarea is focused, or it has an autofocus
         * attribute and no other element is focused.
         */
        autofocus?: boolean;

        /**
         * Some addons run user-visible strings (such as labels in the interface) through the phrase method to allow for translation.
         * This option determines the return value of that method. When it is null or an object that doesn't have a property named by
         * the input string, that string is returned. Otherwise, the value of the property corresponding to that string is returned.
         */
        phrases?: object;

        /**
         * Controls whether drag-and - drop is enabled.
         * On by default.
         */
        dragDrop?: boolean;

        /**
         * When set (default is null) only files whose type is in the array can be dropped into the editor. The strings should be MIME
         * types, and will be checked against the type of the File object as reported by the browser.
         */
        allowDropFileTypes?: string[];

        /**
         * Half-period in milliseconds used for cursor blinking. The default blink rate is 530ms. By setting this to zero, blinking can
         * be disabled. A negative value hides the cursor entirely.
         */
        cursorBlinkRate?: number;

        /**
         * How much extra space to always keep above and below the cursor when approaching the top or bottom of the visible view in a
         * scrollable document.
         * Default is 0.
         */
        cursorScrollMargin?: number;

        /**
         * Determines the height of the cursor. Default is 1 , meaning it spans the whole height of the line. For some fonts (and by
         * some tastes) a smaller height (for example 0.85), which causes the cursor to not reach all the way to the bottom of the line,
         * looks better
         */
        cursorHeight?: number;

        /**
         * Controls whether, when the context menu is opened with a click outside of the current selection, the cursor is moved to the
         * point of the click.
         * Defaults to true.
         */
        resetSelectionOnContextMenu?: boolean;

        /**
         * Highlighting is done by a pseudo background - thread that will work for workTime milliseconds, and then use timeout to sleep
         * for workDelay milliseconds.
         * The defaults are 200, you can change these options to make the highlighting more or less aggressive.
         */
        workTime?: number;

        /**
         * See workTime.
         * The defaults are 300, you can change these options to make the highlighting more or less aggressive.
         */
        workDelay?: number;

        /**
         * Indicates how quickly CodeMirror should poll its input textarea for changes(when focused). Most input is captured by events,
         * but some things, like IME input on some browsers, don't generate events that allow CodeMirror to properly detect it.
         * Thus, it polls.
         * Default is 100 milliseconds.
         */
        pollInterval?: number

        /**
         * By default, CodeMirror will combine adjacent tokens into a single span if they have the same class. This will result in a
         * simpler DOM tree, and thus perform better. With some kinds of styling(such as rounded corners), this will change the way the
         * document looks. You can set this option to false to disable this behavior.
         */
        flattenSpans?: boolean;

        /**
         * When enabled (off by default), an extra CSS class will be added to each token, indicating the (inner) mode that produced it,
         * prefixed with "cm-m-". For example, tokens from the XML mode will get the cm-m-xml class.
         */
        addModeClass?: boolean;

        /**
         * When highlighting long lines, in order to stay responsive, the editor will give up and simply style the rest of the line as
         * plain text when it reaches a certain position.
         * The default is 10000. You can set this to Infinity to turn off this behavior.
         */
        maxHighlightLength?: number;

        /**
         * Specifies the amount of lines that are rendered above and below the part of the document that's currently scrolled into view.
         * This affects the amount of updates needed when scrolling, and the amount of work that such an update does. You should usually
         * leave it at its default, 10. Can be set to Infinity to make sure the whole document is always rendered, nd thus the browser's
         * text search works on it. This will have bad effects on performance of big documents.
         */
        viewportMargin?: number;

        /**
         * Specifies whether or not spellcheck will be enabled on the input.
         */
        spellcheck?: boolean;

        /**
         * Specifies whether or not autocorrect will be enabled on the input.
         */
        autocorrect?: boolean;

        /**
         * Specifies whether or not autocapitalization will be enabled on the input.
         */
        autocapitalize?: boolean;
    }

    interface TextMarkerOptions {
        /** Assigns a CSS class to the marked stretch of text. */
        className?: string;

        /** Determines whether text inserted on the left of the marker will end up inside or outside of it. */
        inclusiveLeft?: boolean;

        /** Like inclusiveLeft , but for the right side. */
        inclusiveRight?: boolean;

        /** For atomic ranges, determines whether the cursor is allowed to be placed directly to the left of the range. Has no effect on non-atomic ranges. */
        selectLeft?: boolean;

        /** Like `selectLeft`, but for the right side. */
        selectRight?: boolean;

        /** Atomic ranges act as a single unit when cursor movement is concerned — i.e. it is impossible to place the cursor inside of them.
        In atomic ranges, inclusiveLeft and inclusiveRight have a different meaning — they will prevent the cursor from being placed
        respectively directly before and directly after the range. */
        atomic?: boolean;

        /** Collapsed ranges do not show up in the display.Setting a range to be collapsed will automatically make it atomic. */
        collapsed?: boolean;

        /** When enabled, will cause the mark to clear itself whenever the cursor enters its range.
        This is mostly useful for text - replacement widgets that need to 'snap open' when the user tries to edit them.
        The "clear" event fired on the range handle can be used to be notified when this happens. */
        clearOnEnter?: boolean;

        /** Determines whether the mark is automatically cleared when it becomes empty. Default is true. */
        clearWhenEmpty?: boolean;

        /** Use a given node to display this range.Implies both collapsed and atomic.
        The given DOM node must be an inline element(as opposed to a block element). */
        replacedWith?: Element;

        /** When replacedWith is given, this determines whether the editor will
         * capture mouse and drag events occurring in this widget. Default is
         * false—the events will be left alone for the default browser handler,
         * or specific handlers on the widget, to capture. */
        handleMouseEvents?: boolean;

        /** A read - only span can, as long as it is not cleared, not be modified except by calling setValue to reset the whole document.
        Note: adding a read - only span currently clears the undo history of the editor,
        because existing undo events being partially nullified by read - only spans would corrupt the history (in the current implementation). */
        readOnly?: boolean;

        /** When set to true (default is false), adding this marker will create an event in the undo history that can be individually undone(clearing the marker). */
        addToHistory?: boolean;

        /** Can be used to specify an extra CSS class to be applied to the leftmost span that is part of the marker. */
        startStyle?: string;

        /** Equivalent to startStyle, but for the rightmost span. */
        endStyle?: string;

        /** A string of CSS to be applied to the covered text. For example "color: #fe3". */
        css?: string;

        /**
         * When given, add the attributes in the given object to the elements created for the marked text. Adding class or style attributes this way
         * is not supported.
         */
        attributes?: object;

        /** When the target document is linked to other documents, you can set shared to true to make the marker appear in all documents.
        By default, a marker appears only in its target document. */
        shared?: boolean;
    }

    interface BookmarkOptions {
        /** Can be used to display a DOM node at the current location of the bookmark (analogous to the replacedWith option to markText). */
        widget?: Element;

        /** By default, text typed when the cursor is on top of the bookmark will end up to the right of the bookmark.
        Set this option to true to make it go to the left instead. */
        insertLeft?: boolean;

        /**
         * See the corresponding option (in TextMarkerOptions) to markText.
         */
        shared?: boolean;

        /**
         * As with markText, this determines whether mouse events on the widget inserted for this bookmark are handled by CodeMirror. The default is false.
         */
        handleMouseEvents?: boolean;
    }

    interface StringStreamConstructor {
        new (text: string): StringStream;
    }

    interface StringStream {
        lastColumnPos: number;
        lastColumnValue: number;
        lineStart: number;

        /**
         * Current position in the string.
         */
        pos: number;

        /**
         * Where the stream's position was when it was first passed to the token function.
         */
        start: number;

        /**
         * The current line's content.
         */
        string: string;

        /**
         * Number of spaces per tab character.
         */
        tabSize: number;

        /**
         * Returns true only if the stream is at the end of the line.
         */
        eol(): boolean;

        /**
         * Returns true only if the stream is at the start of the line.
         */
        sol(): boolean;

        /**
         * Returns the next character in the stream without advancing it. Will return an null at the end of the line.
         */
        peek(): string | null;

        /**
         * Returns the next character in the stream and advances it. Also returns null when no more characters are available.
         */
        next(): string | null;

        /**
         * match can be a character, a regular expression, or a function that takes a character and returns a boolean.
         * If the next character in the stream 'matches' the given argument, it is consumed and returned.
         * Otherwise, undefined is returned.
         */
        eat(match: string): string;
        eat(match: RegExp): string;
        eat(match: (char: string) => boolean): string;

        /**
         * Repeatedly calls eat with the given argument, until it fails. Returns true if any characters were eaten.
         */
        eatWhile(match: string): boolean;
        eatWhile(match: RegExp): boolean;
        eatWhile(match: (char: string) => boolean): boolean;

        /**
         * Shortcut for eatWhile when matching white-space.
         */
        eatSpace(): boolean;

        /**
         * Moves the position to the end of the line.
         */
        skipToEnd(): void;

        /**
         * Skips to the next occurrence of the given character, if found on the current line (doesn't advance the stream if
         * the character does not occur on the line).
         *
         * Returns true if the character was found.
         */
        skipTo(ch: string): boolean;

        /**
         * Act like a multi-character eat - if consume is true or not given - or a look-ahead that doesn't update the stream
         * position - if it is false. pattern can be either a string or a regular expression starting with ^. When it is a
         * string, caseFold can be set to true to make the match case-insensitive. When successfully matching a regular
         * expression, the returned value will be the array returned by match, in case you need to extract matched groups.
         */
        match(pattern: string, consume?: boolean, caseFold?: boolean): boolean;
        match(pattern: RegExp, consume?: boolean): string[];

        /**
         * Backs up the stream n characters. Backing it up further than the start of the current token will cause things to
         * break, so be careful.
         */
        backUp(n: number): void;

        /**
         * Returns the column (taking into account tabs) at which the current token starts.
         */
        column(): number;

        /**
         * Tells you how far the current line has been indented, in spaces. Corrects for tab characters.
         */
        indentation(): number;

        /**
         * Get the string between the start of the current token and the current stream position.
         */
        current(): string;
    }

    /**
     * A Mode is, in the simplest case, a lexer (tokenizer) for your language — a function that takes a character stream as input,
     * advances it past a token, and returns a style for that token. More advanced modes can also handle indentation for the language.
     */
    interface Mode<T> {
        name?: string;
        dependencies?: Mode<any>[]

        /**
         * This function should read one token from the stream it is given as an argument, optionally update its state,
         * and return a style string, or null for tokens that do not have to be styled. Multiple styles can be returned, separated by spaces.
         */
        token?: (stream: StringStream, state: T) => string | null;

        /**
         * A function that produces a state object to be used at the start of a document.
         */
        startState?: () => T;
        /**
         * For languages that have significant blank lines, you can define a blankLine(state) method on your mode that will get called
         * whenever a blank line is passed over, so that it can update the parser state.
         */
        blankLine?: (state: T) => void;
        /**
         * Given a state returns a safe copy of that state.
         */
        copyState?: (state: T) => T;

        /**
         * The indentation method should inspect the given state object, and optionally the textAfter string, which contains the text on
         * the line that is being indented, and return an integer, the amount of spaces to indent.
         */
        indent?: (state: T, textAfter: string) => number;

        /** The four below strings are used for working with the commenting addon. */
        /**
         * String that starts a line comment.
         */
        lineComment?: string;
        /**
         * String that starts a block comment.
         */
        blockCommentStart?: string;
        /**
         * String that ends a block comment.
         */
        blockCommentEnd?: string;
        /**
         * String to put at the start of continued lines in a block comment.
         */
        blockCommentLead?: string;

        /**
         * Trigger a reindent whenever one of the characters in the string is typed.
         */
        electricChars?: string
        /**
         * Trigger a reindent whenever the regex matches the part of the line before the cursor.
         */
        electricinput?: RegExp
    }

    /**
     * A function that, given a CodeMirror configuration object and an optional mode configuration object, returns a mode object.
     */
    interface ModeFactory<T> {
        (config: CodeMirror.EditorConfiguration, modeOptions?: any): Mode<T>
    }

    /**
     * id will be the id for the defined mode. Typically, you should use this second argument to defineMode as your module scope function
     * (modes should not leak anything into the global scope!), i.e. write your whole mode inside this function.
     */
    function defineMode(id: string, modefactory: ModeFactory<any>): void;

    /**
     * id will be the id for the defined mode. Typically, you should use this second argument to defineMode as your module scope function
     * (modes should not leak anything into the global scope!), i.e. write your whole mode inside this function.
     */
    function defineMode<T>(id: string, modefactory: ModeFactory<T>): void;

    /**
     * The first argument is a configuration object as passed to the mode constructor function, and the second argument
     * is a mode specification as in the EditorConfiguration mode option.
     */
    function getMode<T>(config: CodeMirror.EditorConfiguration, mode: any): Mode<T>;

    /**
     * Utility function from the overlay.js addon that allows modes to be combined. The mode given as the base argument takes care of
     * most of the normal mode functionality, but a second (typically simple) mode is used, which can override the style of text.
     * Both modes get to parse all of the text, but when both assign a non-null style to a piece of code, the overlay wins, unless
     * the combine argument was true and not overridden, or state.overlay.combineTokens was true, in which case the styles are combined.
     */
    function overlayMode<T, S>(base: Mode<T>, overlay: Mode<S>, combine?: boolean): Mode<any>;

    interface ModeMap {
        [modeName: string]: ModeFactory<any>;
    }

    /**
     * Maps mode names to their constructors
     */
    var modes: ModeMap;

    function defineMIME(mime: string, modeSpec: any): void;

    interface MimeModeMap {
        [mimeName: string]: any;
    }

    /**
     * Maps MIME types to mode specs.
     */
    var mimeModes: MimeModeMap;

    interface CommandActions {
        /** Select the whole content of the editor. */
        selectAll(cm: CodeMirror.Editor): void;

        /** When multiple selections are present, this deselects all but the primary selection. */
        singleSelection(cm: CodeMirror.Editor): void;

        /** Emacs-style line killing. Deletes the part of the line after the cursor. If that consists only of whitespace, the newline at the end of the line is also deleted. */
        killLine(cm: CodeMirror.Editor): void;

        /** Deletes the whole line under the cursor, including newline at the end. */
        deleteLine(cm: CodeMirror.Editor): void;

        /** Delete the part of the line before the cursor. */
        delLineLeft(cm: CodeMirror.Editor): void;

        /** Delete the part of the line from the left side of the visual line the cursor is on to the cursor. */
        delWrappedLineLeft(cm: CodeMirror.Editor): void;

        /** Delete the part of the line from the cursor to the right side of the visual line the cursor is on. */
        delWrappedLineRight(cm: CodeMirror.Editor): void;

        /** Undo the last change. Note that, because browsers still don't make it possible for scripts to react to or customize the context menu, selecting undo (or redo) from the context menu in a CodeMirror instance does not work. */
        undo(cm: CodeMirror.Editor): void;

        /** Redo the last undone change. */
        redo(cm: CodeMirror.Editor): void;

        /** Undo the last change to the selection, or if there are no selection-only changes at the top of the history, undo the last change. */
        undoSelection(cm: CodeMirror.Editor): void;

        /** Redo the last change to the selection, or the last text change if no selection changes remain. */
        redoSelection(cm: CodeMirror.Editor): void;

        /** Move the cursor to the start of the document. */
        goDocStart(cm: CodeMirror.Editor): void;

        /** Move the cursor to the end of the document. */
        goDocEnd(cm: CodeMirror.Editor): void;

        /** Move the cursor to the start of the line. */
        goLineStart(cm: CodeMirror.Editor): void;

        /** Move to the start of the text on the line, or if we are already there, to the actual start of the line (including whitespace). */
        goLineStartSmart(cm: CodeMirror.Editor): void;

        /** Move the cursor to the end of the line. */
        goLineEnd(cm: CodeMirror.Editor): void;

        /** Move the cursor to the right side of the visual line it is on. */
        goLineRight(cm: CodeMirror.Editor): void;

        /** Move the cursor to the left side of the visual line it is on. If this line is wrapped, that may not be the start of the line. */
        goLineLeft(cm: CodeMirror.Editor): void;

        /** Move the cursor to the left side of the visual line it is on. If that takes it to the start of the line, behave like goLineStartSmart. */
        goLineLeftSmart(cm: CodeMirror.Editor): void;

        /** Move the cursor up one line. */
        goLineUp(cm: CodeMirror.Editor): void;

        /** Move down one line. */
        goLineDown(cm: CodeMirror.Editor): void;

        /** Move the cursor up one screen, and scroll up by the same distance. */
        goPageUp(cm: CodeMirror.Editor): void;

        /** Move the cursor down one screen, and scroll down by the same distance. */
        goPageDown(cm: CodeMirror.Editor): void;

        /** Move the cursor one character left, going to the previous line when hitting the start of line. */
        goCharLeft(cm: CodeMirror.Editor): void;

        /** Move the cursor one character right, going to the next line when hitting the end of line. */
        goCharRight(cm: CodeMirror.Editor): void;

        /** Move the cursor one character left, but don't cross line boundaries. */
        goColumnLeft(cm: CodeMirror.Editor): void;

        /** Move the cursor one character right, don't cross line boundaries. */
        goColumnRight(cm: CodeMirror.Editor): void;

        /** Move the cursor to the start of the previous word. */
        goWordLeft(cm: CodeMirror.Editor): void;

        /** Move the cursor to the end of the next word. */
        goWordRight(cm: CodeMirror.Editor): void;

        /** Move to the left of the group before the cursor. A group is a stretch of word characters, a stretch of punctuation characters, a newline, or a stretch of more than one whitespace character. */
        goGroupLeft(cm: CodeMirror.Editor): void;

        /** Move to the right of the group after the cursor (see above). */
        goGroupRight(cm: CodeMirror.Editor): void;

        /** Delete the character before the cursor. */
        delCharBefore(cm: CodeMirror.Editor): void;

        /** Delete the character after the cursor. */
        delCharAfter(cm: CodeMirror.Editor): void;

        /** Delete up to the start of the word before the cursor. */
        delWordBefore(cm: CodeMirror.Editor): void;

        /** Delete up to the end of the word after the cursor. */
        delWordAfter(cm: CodeMirror.Editor): void;

        /** Delete to the left of the group before the cursor. */
        delGroupBefore(cm: CodeMirror.Editor): void;

        /** Delete to the start of the group after the cursor. */
        delGroupAfter(cm: CodeMirror.Editor): void;

        /** Auto-indent the current line or selection. */
        indentAuto(cm: CodeMirror.Editor): void;

        /** Indent the current line or selection by one indent unit. */
        indentMore(cm: CodeMirror.Editor): void;

        /** Dedent the current line or selection by one indent unit. */
        indentLess(cm: CodeMirror.Editor): void;

        /** Insert a tab character at the cursor. */
        insertTab(cm: CodeMirror.Editor): void;

        /** Insert the amount of spaces that match the width a tab at the cursor position would have. */
        insertSoftTab(cm: CodeMirror.Editor): void;

        /** If something is selected, indent it by one indent unit. If nothing is selected, insert a tab character. */
        defaultTab(cm: CodeMirror.Editor): void;

        /** Swap the characters before and after the cursor. */
        transposeChars(cm: CodeMirror.Editor): void;

        /** Insert a newline and auto-indent the new line. */
        newlineAndIndent(cm: CodeMirror.Editor): void;

        /** Flip the overwrite flag. */
        toggleOverwrite(cm: CodeMirror.Editor): void;
    }

    /**
     * Commands are parameter-less actions that can be performed on an editor.
     * Their main use is for key bindings.
     * Commands are defined by adding properties to the CodeMirror.commands object.
     */
    var commands: CommandActions;

    /**
     * A function that calculates either a two-way or three-way merge between different sets of content.
     */
    function MergeView(element: Element, options?: MergeView.MergeViewEditorConfiguration): MergeView.MergeViewEditor;

    namespace MergeView {
      /**
       * Options available to MergeView.
       */
      interface MergeViewEditorConfiguration extends EditorConfiguration {
          /**
           * Determines whether the original editor allows editing. Defaults to false.
           */
          allowEditingOriginals?: boolean;

          /**
           * When true stretches of unchanged text will be collapsed. When a number is given, this indicates the amount
           * of lines to leave visible around such stretches (which defaults to 2). Defaults to false.
           */
          collapseIdentical?: boolean | number;

          /**
           * Sets the style used to connect changed chunks of code. By default, connectors are drawn. When this is set to "align",
           * the smaller chunk is padded to align with the bigger chunk instead.
           */
          connect?: string;

          /**
           * Callback for when stretches of unchanged text are collapsed.
           */
          onCollapse?(mergeView: MergeViewEditor, line: number, size: number, mark: TextMarker): void;

          /**
           * Provides original version of the document to be shown on the right of the editor.
           */
          orig: any;

          /**
           * Provides original version of the document to be shown on the left of the editor.
           * To create a 2-way (as opposed to 3-way) merge view, provide only one of origLeft and origRight.
           */
          origLeft?: any;

          /**
           * Provides original version of document to be shown on the right of the editor.
           * To create a 2-way (as opposed to 3-way) merge view, provide only one of origLeft and origRight.
           */
          origRight?: any;

          /**
           * Determines whether buttons that allow the user to revert changes are shown. Defaults to true.
           */
          revertButtons?: boolean;

          /**
           * When true, changed pieces of text are highlighted. Defaults to true.
           */
          showDifferences?: boolean;
      }

      interface MergeViewEditor extends Editor {
          /**
           * Returns the editor instance.
           */
          editor(): Editor;

          /**
           * Left side of the merge view.
           */
          left: DiffView;
          leftChunks(): MergeViewDiffChunk[];
          leftOriginal(): Editor;

          /**
           * Right side of the merge view.
           */
          right: DiffView;
          rightChunks(): MergeViewDiffChunk[];
          rightOriginal(): Editor;

          /**
           * Sets whether or not the merge view should show the differences between the editor views.
           */
          setShowDifferences(showDifferences: boolean): void;
      }

      /**
       * Tracks changes in chunks from oroginal to new.
       */
      interface MergeViewDiffChunk {
          editFrom: number;
          editTo: number;
          origFrom: number;
          origTo: number;
      }

      interface DiffView {
          /**
           * Forces the view to reload.
           */
          forceUpdate(): (mode: string) => void;

          /**
           * Sets whether or not the merge view should show the differences between the editor views.
           */
          setShowDifferences(showDifferences: boolean): void;
      }
    }
}<|MERGE_RESOLUTION|>--- conflicted
+++ resolved
@@ -187,17 +187,10 @@
         findWordAt(pos: CodeMirror.Position): CodeMirror.Range;
 
         /** Change the configuration of the editor. option should the name of an option, and value should be a valid value for that option. */
-<<<<<<< HEAD
-        setOption<T = any>(option: string, value: T): void;
-
-        /** Retrieves the current value of the given option for this editor instance. */
-        getOption<T = any>(option: string): T;
-=======
         setOption<K extends keyof EditorConfiguration>(option: K, value: EditorConfiguration[K]): void;
 
         /** Retrieves the current value of the given option for this editor instance. */
         getOption<K extends keyof EditorConfiguration>(option: K): EditorConfiguration[K];
->>>>>>> 5a510408
 
         /** Attach an additional keymap to the editor.
         This is mostly useful for add - ons that need to register some key handlers without trampling on the extraKeys option.
@@ -425,29 +418,9 @@
         /** Fetches the DOM node that contains the editor gutters. */
         getGutterElement(): Element;
 
-<<<<<<< HEAD
-
-
-        /** Events are registered with the on method (and removed with the off method).
-        These are the events that fire on the instance object. The name of the event is followed by the arguments that will be passed to the handler.
-        The instance argument always refers to the editor instance. */
-        on(eventName: string, handler: (instance: CodeMirror.Editor) => void ): void;
-        off(eventName: string, handler: (instance: CodeMirror.Editor) => void ): void;
-
-        /**
-         * Fires every time the content of the editor is changed. The changeObj is a {from, to, text, removed, origin} object containing information
-         * about the changes that occurred as second argument. from and to are the positions (in the pre-change coordinate system) where the change
-         * started and ended (for example, it might be {ch:0, line:18} if the position is at the beginning of line #19). text is an array of strings
-         * representing the text that replaced the changed range (split by line). removed is the text that used to be between from and to, which is
-         * overwritten by this change. This event is fired before the end of an operation, before the DOM updates happen.
-         */
-        on(eventName: 'change', handler: (instance: CodeMirror.Editor, changeObj: CodeMirror.EditorChangeCancellable) => void ): void;
-        off(eventName: 'change', handler: (instance: CodeMirror.Editor, changeObj: CodeMirror.EditorChangeCancellable) => void ): void;
-=======
         /** Fires every time the content of the editor is changed. */
         on(eventName: 'change', handler: (instance: CodeMirror.Editor, change: CodeMirror.EditorChangeLinkedList) => void ): void;
         off(eventName: 'change', handler: (instance: CodeMirror.Editor, change: CodeMirror.EditorChangeLinkedList) => void ): void;
->>>>>>> 5a510408
 
         /** Like the "change" event, but batched per operation, passing an
          * array containing all the changes that happened in the operation.
@@ -558,18 +531,9 @@
         on(eventName: 'renderLine', handler: (instance: CodeMirror.Editor, line: CodeMirror.LineHandle, element: Element) => void ): void;
         off(eventName: 'renderLine', handler: (instance: CodeMirror.Editor, line: CodeMirror.LineHandle, element: Element) => void ): void;
 
-<<<<<<< HEAD
-        /**
-         * Fired when CodeMirror is handling a DOM event of this type. You can preventDefault the event, or give it a truthy codemirrorIgnore
-         * property, to signal that CodeMirror should do no further handling.
-         */
-        on(eventName: DOMEvent, handler: (instance: CodeMirror.Editor, event: Event) => void ): void;
-        off(eventName: DOMEvent, handler: (instance: CodeMirror.Editor, event: Event) => void ): void;
-=======
         /** Fires when one of the DOM events fires. */
         on<K extends DOMEvent & keyof GlobalEventHandlersEventMap>(eventName: K, handler: (instance: CodeMirror.Editor, event: GlobalEventHandlersEventMap[K]) => void ): void;
         off<K extends DOMEvent & keyof GlobalEventHandlersEventMap>(eventName: K, handler: (instance: CodeMirror.Editor, event: GlobalEventHandlersEventMap[K]) => void ): void;
->>>>>>> 5a510408
 
         /** Fires when the overwrite flag is flipped. */
         on(eventName: "overwriteToggle", handler: (instance: CodeMirror.Editor, overwrite: boolean) => void): void;
