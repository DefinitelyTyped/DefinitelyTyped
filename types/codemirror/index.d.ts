--- conflicted
+++ resolved
@@ -8,11 +8,8 @@
 //                 ysulyma <https://github.com/ysulyma>
 //                 azoson <https://github.com/azoson>
 //                 kylesferrazza <https://github.com/kylesferrazza>
-<<<<<<< HEAD
 //                 fityocsaba96 <https://github.com/fityocsaba96>
-=======
 //                 koddsson <https://github.com/koddsson>
->>>>>>> 378d6a85
 // Definitions: https://github.com/DefinitelyTyped/DefinitelyTyped
 // TypeScript Version: 3.2
 
@@ -116,21 +113,8 @@
     function off(doc: Doc, eventName: 'cursorActivity', handler: (instance: CodeMirror.Editor) => void): void;
 
     /** Equivalent to the event by the same name as fired on editor instances. */
-<<<<<<< HEAD
     function on(doc: Doc, eventName: 'beforeSelectionChange', handler: (instance: CodeMirror.Editor, obj: EditorSelectionChange) => void ): void;
     function off(doc: Doc, eventName: 'beforeSelectionChange', handler: (instance: CodeMirror.Editor, obj: EditorSelectionChange) => void ): void;
-=======
-    function on(
-        doc: Doc,
-        eventName: 'beforeSelectionChange',
-        handler: (instance: CodeMirror.Editor, selection: { head: Position; anchor: Position }) => void,
-    ): void;
-    function off(
-        doc: Doc,
-        eventName: 'beforeSelectionChange',
-        handler: (instance: CodeMirror.Editor, selection: { head: Position; anchor: Position }) => void,
-    ): void;
->>>>>>> 378d6a85
 
     /** Will be fired when the line object is deleted. A line object is associated with the start of the line.
     Mostly useful when you need to find out when your gutter markers on a given line are removed. */
@@ -559,25 +543,8 @@
 
         /** This event is fired before the selection is moved. Its handler may modify the resulting selection head and anchor.
         Handlers for this event have the same restriction as "beforeChange" handlers they should not do anything to directly update the state of the editor. */
-<<<<<<< HEAD
         on(eventName: 'beforeSelectionChange', handler: (instance: CodeMirror.Editor, obj: EditorSelectionChange) => void ): void;
         off(eventName: 'beforeSelectionChange', handler: (instance: CodeMirror.Editor, obj: EditorSelectionChange) => void ): void;
-=======
-        on(
-            eventName: 'beforeSelectionChange',
-            handler: (
-                instance: CodeMirror.Editor,
-                selection: { head: CodeMirror.Position; anchor: CodeMirror.Position },
-            ) => void,
-        ): void;
-        off(
-            eventName: 'beforeSelectionChange',
-            handler: (
-                instance: CodeMirror.Editor,
-                selection: { head: CodeMirror.Position; anchor: CodeMirror.Position },
-            ) => void,
-        ): void;
->>>>>>> 378d6a85
 
         /** Fires whenever the view port of the editor changes (due to scrolling, editing, or any other factor).
         The from and to arguments give the new start and end of the viewport. */
