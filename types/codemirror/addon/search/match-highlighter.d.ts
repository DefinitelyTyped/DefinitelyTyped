// Type definitions for codemirror
// Project: https://github.com/codemirror/CodeMirror
// Definitions by: ficristo <https://github.com/ficristo>
// Definitions: https://github.com/DefinitelyTyped/DefinitelyTyped

// See docs https://codemirror.net/doc/manual.html#addon_match-highlighter

import * as CodeMirror from 'codemirror';

declare module 'codemirror' {
    interface HighlightSelectionMatches {
        /**
         * Minimum amount of selected characters that triggers a highlight (default 2).
         */
        minChars?: number;

        /**
         * The style to be used to highlight the matches (default "matchhighlight", which will correspond to CSS class cm-matchhighlight).
         */
        style?: string;

        /**
         * Controls whether whitespace is trimmed from the selection.
         */
        trim?: boolean;

        /**
         * Can be set to true or to a regexp matching the characters that make up a word.
         */
        showToken?: boolean | RegExp;

        /**
<<<<<<< HEAD
         * Used to specify how much time to wait, in milliseconds, before highlighting the matches (default is 100). 
         */
        delay?: number,
=======
         * Used to specify how much time to wait, in milliseconds, before highlighting the matches.
         */
        delay: 100;
>>>>>>> 378d6a85

        /**
         * If wordsOnly is enabled, the matches will be highlighted only if the selected text is a word.
         */
        wordsOnly?: boolean;

        /**
         * If annotateScrollbar is enabled, the occurences will be highlighted on the scrollbar via the matchesonscrollbar addon.
         */
        annotateScrollbar?: boolean;
    }

    interface EditorConfiguration {
        /**
         * Adds a highlightSelectionMatches option that can be enabled to highlight all instances of a currently selected word.
         * When enabled, it causes the current word to be highlighted when nothing is selected (defaults to off).
         */
        highlightSelectionMatches?: HighlightSelectionMatches | boolean;
    }
}<|MERGE_RESOLUTION|>--- conflicted
+++ resolved
@@ -30,15 +30,9 @@
         showToken?: boolean | RegExp;
 
         /**
-<<<<<<< HEAD
          * Used to specify how much time to wait, in milliseconds, before highlighting the matches (default is 100). 
          */
         delay?: number,
-=======
-         * Used to specify how much time to wait, in milliseconds, before highlighting the matches.
-         */
-        delay: 100;
->>>>>>> 378d6a85
 
         /**
          * If wordsOnly is enabled, the matches will be highlighted only if the selected text is a word.
