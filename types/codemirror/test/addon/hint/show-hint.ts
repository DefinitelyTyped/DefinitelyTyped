--- conflicted
+++ resolved
@@ -47,11 +47,9 @@
     hint: asyncHintFunc,
 });
 
-<<<<<<< HEAD
 cm.showHint();
-=======
+
 cm.showHint({
     completeSingle: false,
     container: document.body,
-});
->>>>>>> 7ba4de83
+});