--- conflicted
+++ resolved
@@ -74,37 +74,11 @@
     autocapitalize: false,
 };
 
-<<<<<<< HEAD
 // Check without options
 const myCodeMirror: CodeMirror.Editor = CodeMirror(document.body);
-=======
-myCodeMirror.getValue();
-myCodeMirror.getValue("foo")
-myCodeMirror.setValue("bar");
-
-myCodeMirror.getCursor();
-myCodeMirror.getCursor('from');
-myCodeMirror.setCursor({ ch: 1, line: 0 });
-
-myCodeMirror.on(
-  "renderLine",
-  (instance: CodeMirror.Editor, line: CodeMirror.LineHandle, element: HTMLElement) => { }
-);
-
-myCodeMirror.on(
-  "beforeChange",
-  (instance: CodeMirror.Editor, change: CodeMirror.EditorChangeCancellable) => {
-    // $ExpectError
-    change.update();
-    if (change.update != null) change.update();
-  }
-);
-
-CodeMirror.registerHelper("lint", "javascript", {});
->>>>>>> 6bd457de
 
 // Check with all options
-const myCodeMirror1: CodeMirror.Editor = CodeMirror(document.body);
+const myCodeMirror1: CodeMirror.Editor = CodeMirror(document.body, options);
 
 // Check with some options
 const myCodeMirror2: CodeMirror.Editor = CodeMirror(document.body, {
