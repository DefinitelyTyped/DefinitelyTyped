--- conflicted
+++ resolved
@@ -1,10 +1,7 @@
 {
     "rules": {
         "@definitelytyped/no-single-element-tuple-type": "off",
-<<<<<<< HEAD
-        "@definitelytyped/npm-naming": "off"
-=======
+        "@definitelytyped/npm-naming": "off",
         "@typescript-eslint/no-empty-interface": "off"
->>>>>>> c1744617
     }
 }