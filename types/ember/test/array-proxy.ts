import Ember from 'ember';
import { assertType } from './lib/assert';

const pets = ['dog', 'cat', 'fish'];
const proxy = Ember.ArrayProxy.create({ content: Ember.A(pets) });

proxy.get('firstObject'); // 'dog'
proxy.set('content', Ember.A(['amoeba', 'paramecium']));
proxy.get('firstObject'); // 'amoeba'

const overridden = Ember.ArrayProxy.create({
    content: Ember.A(pets),
    objectAtContent(idx: number): string {
        return this.get('content').objectAt(idx)!.toUpperCase();
    }
});

overridden.get('firstObject'); // 'DOG'

class MyNewProxy<T> extends Ember.ArrayProxy<T> {
    isNew = true;
}

<<<<<<< HEAD
let x: MyNewProxy<number> = MyNewProxy.create<MyNewProxy<number>, {}, {content: Ember.NativeArray<number>}>({ content: Ember.A([1, 2, 3]) });
assertType<number | undefined>(x.get('firstObject'));
assertType<boolean>(x.isNew);
=======
let x = MyNewProxy.create({ content: Ember.A([1, 2, 3]) });
// TODO: type inference can't infer 'number', just '{}'
// x.get('firstObject'); // $ExpectType number | undefined
x.isNew; // $ExpectType boolean
>>>>>>> 8cd938eb
<|MERGE_RESOLUTION|>--- conflicted
+++ resolved
@@ -21,13 +21,7 @@
     isNew = true;
 }
 
-<<<<<<< HEAD
-let x: MyNewProxy<number> = MyNewProxy.create<MyNewProxy<number>, {}, {content: Ember.NativeArray<number>}>({ content: Ember.A([1, 2, 3]) });
-assertType<number | undefined>(x.get('firstObject'));
-assertType<boolean>(x.isNew);
-=======
 let x = MyNewProxy.create({ content: Ember.A([1, 2, 3]) });
 // TODO: type inference can't infer 'number', just '{}'
 // x.get('firstObject'); // $ExpectType number | undefined
-x.isNew; // $ExpectType boolean
->>>>>>> 8cd938eb
+x.isNew; // $ExpectType boolean