import Ember from 'ember';
import * as utils from '@ember/utils';
import { assertType } from "./lib/assert";

function testTypeOf() {
    utils.typeOf(); // $ExpectType "undefined"
    const str: string = utils.typeOf({});
}

function testIsNoneType() {
    const maybeUndefined: string | undefined = 'not actually undefined';
    if (utils.isNone(maybeUndefined)) {
        return;
    }

    const anotherString = maybeUndefined + 'another string';
    utils.isNone(); // $ExpectType boolean
}

function testIsBlank() {
    utils.isBlank(); // $ExpectType boolean
    utils.isBlank(''); // $ExpectType boolean
    utils.isBlank('', ''); // $ExpectError
}

function testIsEmpty() {
    utils.isEmpty(); // $ExpectType boolean
    utils.isEmpty(''); // $ExpectType boolean
    utils.isEmpty('', ''); // $ExpectError
}

function testIsPresent() {
    utils.isPresent(); // $ExpectType boolean
    utils.isPresent(''); // $ExpectType boolean
    utils.isPresent('', ''); // $ExpectError
}

function testIsNone() {
    utils.isNone(); // $ExpectType boolean
    utils.isNone(''); // $ExpectType boolean
    utils.isNone('', ''); // $ExpectError
}

function testMerge() {
    assertType<{ first: string, last: string }>(
        Ember.merge({ first: 'Tom' }, { last: 'Dale' })
    );
}

function testAssign() {
    assertType<{ first: string, middle: string, last: string }>(
        Ember.assign({ first: 'Tom' }, { middle: 'M' }, { last: 'Dale' })
    );
}

function testOnError() {
    Ember.onerror = function(error) {
        Ember.$.post('/report-error', {
            stack: error.stack,
            otherInformation: 'whatever app state you want to provide'
        });
    };
}

function testMakeArray() {
    assertType<any[]>(Ember.makeArray());
    assertType<any[]>(Ember.makeArray(null));
    assertType<any[]>(Ember.makeArray(undefined));
    assertType<string[]>(Ember.makeArray('lindsay'));
    assertType<number[]>(Ember.makeArray([1, 2, 42]));
}

function testDeprecateFunc() {
    function newMethod(first: string, second: number): string {
        return '';
    }

    let oldMethod = Ember.deprecateFunc('Please use the new method', { id: 'deprecated.id', until: '6.0' }, newMethod);
    assertType<string>(newMethod('first', 123));
    assertType<string>(oldMethod('first', 123));
}

function testDefineProperty() {
    const contact = {};

    // ES5 compatible mode
    Ember.defineProperty(contact, 'firstName', {
        writable: true,
        configurable: false,
        enumerable: true,
        value: 'Charles'
    });

    // define a simple property
    Ember.defineProperty(contact, 'lastName', undefined, 'Jolley');

    // define a computed property
    Ember.defineProperty(contact, 'fullName', Ember.computed('firstName', 'lastName', function() {
        return `${this.firstName} ${this.lastName}`;
    }));
}

function testTryInvoke() {
    class Foo {
        hello() { return ['world']; }
        add(x: number, y: string) { return x + parseInt(y, 10); }
        apples(n: number) { return `${n} apples`; }
    }
    // zero-argument function
    Ember.tryInvoke(new Foo(), 'hello'); // $ExpectType string[]
    // one-argument function
    Ember.tryInvoke(new Foo(), 'apples', [4]); // $ExpectType string
    // multi-argument function with different types (reversed types negative test case below)
    Ember.tryInvoke(new Foo(), 'add', [4, '3']); // $ExpectType number

    // Cases that should return undefined
    // No args provided
    Ember.tryInvoke(new Foo(), 'apples'); // $ExpectType undefined
    // Function does not exist
    Ember.tryInvoke(new Foo(), 'doesNotExist'); // $ExpectType undefined
    // Empty args provided
    Ember.tryInvoke(new Foo(), 'apples', []); // $ExpectType undefined
    // Wrong args provided
    Ember.tryInvoke(new Foo(), 'apples', ['']); // $ExpectType undefined
    // Wrong arg types
    Ember.tryInvoke(new Foo(), 'add', [4, 3]); // $ExpectType undefined
    // Reversed arg types
    Ember.tryInvoke(new Foo(), 'add', ['4', 3]); // $ExpectType undefined
}

<<<<<<< HEAD
(function() {
    /** typeOf */
    // TODO: more specific return type in @types/ember https://github.com/typed-ember/ember-cli-typescript/issues/259
    Ember.typeOf();                       // $ExpectType "undefined"
    Ember.typeOf(null);                   // $ExpectType "null"
    Ember.typeOf(undefined);              // $ExpectType "undefined"
    Ember.typeOf('michael');              // $ExpectType "string"
    // tslint:disable-next-line:no-construct
    Ember.typeOf(new String('michael'));  // $ExpectType "string"
    Ember.typeOf(101);                    // $ExpectType "number"
    // tslint:disable-next-line:no-construct
    Ember.typeOf(new Number(101));        // $ExpectType "number"
    Ember.typeOf(true);                   // $ExpectType "boolean"
    // tslint:disable-next-line:no-construct
    Ember.typeOf(new Boolean(true));      // $ExpectType "boolean"
    Ember.typeOf(() => 4);                // $ExpectType "function"
    Ember.typeOf([1, 2, 90]);             // $ExpectType "array"
    Ember.typeOf(/abc/);                  // $ExpectType "regexp"
    Ember.typeOf(new Date());             // $ExpectType "date"
    Ember.typeOf(({} as any) as FileList);  // $ExpectType "filelist"
    Ember.typeOf(Ember.Object.extend());   // $ExpectType "class"
    Ember.typeOf(Ember.Object.create());   // $ExpectType "instance"
    Ember.typeOf(new Error('teamocil'));  // $ExpectType "error"
    Ember.typeOf((new Date()) as RegExp | Date); // "regexp" | "date"
})();
=======
(function() { /* assign */
    Ember.assign({}, { a: 'b'});
    Ember.assign({}, { a: 'b'}).a; // $ExpectType string
    Ember.assign({ a: 6 }, { a: 'b'}).a; // $ExpectType string
    Ember.assign({ a: 6 }, {}).a; // $ExpectType number
    Ember.assign({ b: 6 }, {}).a; // $ExpectError
    Ember.assign({}, { b: 6 }, {}).b; // $ExpectType number
    Ember.assign({ a: 'hello' }, { b: 6 }, {}).a; // $ExpectType string
    Ember.assign({ a: 'hello' }, { b: 6 }, { a: true }).a; // $ExpectType boolean
    Ember.assign({ a: 'hello' }, '', { a: true }).a; // $ExpectError
    Ember.assign({ d: ['gobias industries'] }, { a: 'hello' }, { b: 6 }, { a: true }).d; // $ExpectType string[]
}());

(function() { /* merge */
    Ember.merge({}, { a: 'b'});
    Ember.merge({}, { a: 'b'}).a; // $ExpectType string
    Ember.merge({ a: 6 }, { a: 'b'}).a; // $ExpectType string
    Ember.merge({ a: 6 }, {}).a; // $ExpectType number
    Ember.merge({ b: 6 }, {}).a; // $ExpectError
}());
>>>>>>> f8a241c6
<|MERGE_RESOLUTION|>--- conflicted
+++ resolved
@@ -128,7 +128,6 @@
     Ember.tryInvoke(new Foo(), 'add', ['4', 3]); // $ExpectType undefined
 }
 
-<<<<<<< HEAD
 (function() {
     /** typeOf */
     // TODO: more specific return type in @types/ember https://github.com/typed-ember/ember-cli-typescript/issues/259
@@ -154,7 +153,7 @@
     Ember.typeOf(new Error('teamocil'));  // $ExpectType "error"
     Ember.typeOf((new Date()) as RegExp | Date); // "regexp" | "date"
 })();
-=======
+
 (function() { /* assign */
     Ember.assign({}, { a: 'b'});
     Ember.assign({}, { a: 'b'}).a; // $ExpectType string
@@ -174,5 +173,4 @@
     Ember.merge({ a: 6 }, { a: 'b'}).a; // $ExpectType string
     Ember.merge({ a: 6 }, {}).a; // $ExpectType number
     Ember.merge({ b: 6 }, {}).a; // $ExpectError
-}());
->>>>>>> f8a241c6
+}());