--- conflicted
+++ resolved
@@ -1,11 +1,3 @@
 {
-    "extends": "@definitelytyped/dtslint/dt.json",
-    "rules": {
-<<<<<<< HEAD
-        "ban-types": false,
-        "interface-over-type-literal": false,
-=======
->>>>>>> c1744617
-        "jsdoc-format": false
-    }
+    "extends": "@definitelytyped/dtslint/dt.json"
 }