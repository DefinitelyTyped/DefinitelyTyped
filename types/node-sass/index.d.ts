// Type definitions for node-sass 4.11
// Project: https://github.com/sass/node-sass
// Definitions by: Asana <https://github.com/pspeter3>, Chris Eppstein <https://github.com/chriseppstein>
// Definitions: https://github.com/DefinitelyTyped/DefinitelyTyped
// TypeScript Version: 2.7

/// <reference types="node" />

export type ImporterReturnType =
    | { file: string }
    | { file?: string | undefined; contents: string }
    | Error
    | null
    | types.Null
    | types.Error;

/**
 * The context value is a value that is shared for the duration of a single render.
 * The context object is the implicit `this` for importers and sass functions
 * that are implemented in javascript.
 *
 * A render can be detected as asynchronous if the `callback` property is set on the context object.
 */
export interface Context {
    options: Options;
    callback: SassRenderCallback | undefined;
    [data: string]: any;
}

export interface AsyncContext extends Context {
    callback: SassRenderCallback;
}

export interface SyncContext extends Context {
    callback: undefined;
}

export type AsyncImporter = (
    this: AsyncContext,
    url: string,
    prev: string,
    done: (data: ImporterReturnType) => void,
) => void;
export type SyncImporter = (this: SyncContext, url: string, prev: string) => ImporterReturnType;
export type Importer = AsyncImporter | SyncImporter;

// These function types enumerate up to 6 js arguments. More than that will be incorrectly marked by the compiler as an error.

// ** Sync Sass functions receiving fixed # of arguments ***
export type SyncSassFn = (this: SyncContext, ...$args: types.Value[]) => types.ReturnValue;

// ** Sync Sass functions receiving variable # of arguments ***
export type SyncSassVarArgFn1 = (this: SyncContext, $arg1: types.Value[]) => types.ReturnValue;
export type SyncSassVarArgFn2 = (this: SyncContext, $arg1: types.Value, $arg2: types.Value[]) => types.ReturnValue;
export type SyncSassVarArgFn3 = (
    this: SyncContext,
    $arg1: types.Value,
    $arg2: types.Value,
    $arg3: types.Value[],
) => types.ReturnValue;
export type SyncSassVarArgFn4 = (
    this: SyncContext,
    $arg1: types.Value,
    $arg2: types.Value,
    $arg3: types.Value,
    $arg4: types.Value[],
) => types.ReturnValue;
export type SyncSassVarArgFn5 = (
    this: SyncContext,
    $arg1: types.Value,
    $arg2: types.Value,
    $arg3: types.Value,
    $arg4: types.Value,
    $arg5: types.Value[],
) => types.ReturnValue;
export type SyncSassVarArgFn6 = (
    this: SyncContext,
    $arg1: types.Value,
    $arg2: types.Value,
    $arg3: types.Value,
    $arg4: types.Value,
    $arg5: types.Value,
    $arg6: types.Value[],
) => types.ReturnValue;

export type SassFunctionCallback = ($result: types.ReturnValue) => void;

// ** Async Sass functions receiving fixed # of arguments ***
export type AsyncSassFn0 = (this: AsyncContext, cb: SassFunctionCallback) => void;
export type AsyncSassFn1 = (this: AsyncContext, $arg1: types.Value, cb: SassFunctionCallback) => void;
export type AsyncSassFn2 = (
    this: AsyncContext,
    $arg1: types.Value,
    $arg2: types.Value,
    cb: SassFunctionCallback,
) => void;
export type AsyncSassFn3 = (
    this: AsyncContext,
    $arg1: types.Value,
    $arg2: types.Value,
    $arg3: types.Value,
    cb: SassFunctionCallback,
) => void;
export type AsyncSassFn4 = (
    this: AsyncContext,
    $arg1: types.Value,
    $arg2: types.Value,
    $arg3: types.Value,
    $arg4: types.Value,
    cb: SassFunctionCallback,
) => void;
export type AsyncSassFn5 = (
    this: AsyncContext,
    $arg1: types.Value,
    $arg2: types.Value,
    $arg3: types.Value,
    $arg4: types.Value,
    $arg5: types.Value,
    cb: SassFunctionCallback,
) => void;
export type AsyncSassFn6 = (
    this: AsyncContext,
    $arg1: types.Value,
    $arg2: types.Value,
    $arg3: types.Value,
    $arg4: types.Value,
    $arg5: types.Value,
    $arg6: types.Value,
    cb: SassFunctionCallback,
) => void;

// *** Async Sass Functions receiving variable # of arguments ***
export type AsyncSassVarArgFn1 = (this: AsyncContext, $arg1: types.Value[], cb: SassFunctionCallback) => void;
<<<<<<< HEAD
export type AsyncSassVarArgFn2 = (
    this: AsyncContext,
    $arg1: types.Value,
    $arg2: types.Value[],
    cb: SassFunctionCallback,
) => void;
export type AsyncSassVarArgFn3 = (
    this: AsyncContext,
    $arg1: types.Value,
    $arg2: types.Value,
    $arg3: types.Value[],
    cb: SassFunctionCallback,
) => void;
export type AsyncSassVarArgFn4 = (
    this: AsyncContext,
    $arg1: types.Value,
    $arg2: types.Value,
    $arg3: types.Value,
    $arg4: types.Value[],
    cb: SassFunctionCallback,
) => void;
export type AsyncSassVarArgFn5 = (
    this: AsyncContext,
    $arg1: types.Value,
    $arg2: types.Value,
    $arg3: types.Value,
    $arg4: types.Value,
    $arg5: types.Value[],
    cb: SassFunctionCallback,
) => void;
export type AsyncSassVarArgFn6 = (
    this: AsyncContext,
    $arg1: types.Value,
    $arg2: types.Value,
    $arg3: types.Value,
    $arg4: types.Value,
    $arg5: types.Value,
    $arg6: types.Value[],
    cb: SassFunctionCallback,
) => void;
/* tslint:enable:max-line-length */
=======
export type AsyncSassVarArgFn2 = (this: AsyncContext, $arg1: types.Value, $arg2: types.Value[], cb: SassFunctionCallback) => void;
export type AsyncSassVarArgFn3 = (this: AsyncContext, $arg1: types.Value, $arg2: types.Value, $arg3: types.Value[], cb: SassFunctionCallback) => void;
export type AsyncSassVarArgFn4 = (this: AsyncContext, $arg1: types.Value, $arg2: types.Value, $arg3: types.Value, $arg4: types.Value[], cb: SassFunctionCallback) => void;
export type AsyncSassVarArgFn5 = (this: AsyncContext, $arg1: types.Value, $arg2: types.Value, $arg3: types.Value, $arg4: types.Value, $arg5: types.Value[], cb: SassFunctionCallback) => void;
export type AsyncSassVarArgFn6 = (this: AsyncContext, $arg1: types.Value, $arg2: types.Value, $arg3: types.Value, $arg4: types.Value, $arg5: types.Value, $arg6: types.Value[], cb: SassFunctionCallback) => void;
>>>>>>> 7da74815

export type SyncSassFunction =
    | SyncSassFn
    | SyncSassVarArgFn1
    | SyncSassVarArgFn2
    | SyncSassVarArgFn3
    | SyncSassVarArgFn4
    | SyncSassVarArgFn5
    | SyncSassVarArgFn6;

export type AsyncSassFunction =
    | AsyncSassFn0
    | AsyncSassFn1
    | AsyncSassFn2
    | AsyncSassFn3
    | AsyncSassFn4
    | AsyncSassFn5
    | AsyncSassFn6
    | AsyncSassVarArgFn1
    | AsyncSassVarArgFn2
    | AsyncSassVarArgFn3
    | AsyncSassVarArgFn4
    | AsyncSassVarArgFn5
    | AsyncSassVarArgFn6;

export type SassFunction = SyncSassFunction | AsyncSassFunction;

export type FunctionDeclarations<FunctionType extends SassFunction = SassFunction> = Record<string, FunctionType>;

export interface Options {
    file?: string | undefined;
    data?: string | undefined;
    importer?: Importer | Importer[] | undefined;
    functions?: FunctionDeclarations | undefined;
    includePaths?: string[] | undefined;
    indentedSyntax?: boolean | undefined;
    indentType?: string | undefined;
    indentWidth?: number | undefined;
    linefeed?: string | undefined;
    omitSourceMapUrl?: boolean | undefined;
    outFile?: string | undefined;
    outputStyle?: "compact" | "compressed" | "expanded" | "nested" | undefined;
    precision?: number | undefined;
    sourceComments?: boolean | undefined;
    sourceMap?: boolean | string | undefined;
    sourceMapContents?: boolean | undefined;
    sourceMapEmbed?: boolean | undefined;
    sourceMapRoot?: string | undefined;
    [key: string]: any;
}

export interface SyncOptions extends Options {
    functions?: FunctionDeclarations<SyncSassFunction> | undefined;
    importer?: SyncImporter | SyncImporter[] | undefined;
}

/**
 * The error object returned to javascript by sass's render methods.
 *
 * This is not the same thing as types.Error.
 */
export interface SassError extends Error {
    message: string;
    line: number;
    column: number;
    status: number;
    file: string;
}

/**
 * The result of successfully compiling a Sass file.
 */
export interface Result {
    css: Buffer;
    map: Buffer;
    stats: {
        entry: string;
        start: number;
        end: number;
        duration: number;
        includedFiles: string[];
    };
}
export type SassRenderCallback = (err: SassError, result: Result) => any;

// Note, most node-sass constructors can be invoked as a function or with a new
// operator. The exception: the types Null and Boolean for which new is
// forbidden.
//
// Because of this, the new-able object notation is used here, a class does not
// work for these types.
export namespace types {
    /* tslint:disable:ban-types */
    /**
     * Values that are received from Sass as an argument to a javascript function.
     */
    export type Value = Null | Number | String | Color | Boolean | List | Map;

    /**
     * Values that are legal to return to Sass from a javascript function.
     */
    export type ReturnValue = Value | Error;

    // *** Sass Null ***

    export interface Null {
        /**
         * This property doesn't exist, but its presence forces the typescript
         * compiler to properly type check this type. Without it, it seems to
         * allow things that aren't types.Null to match it in case statements and
         * assignments.
         */
        readonly ___NULL___: unique symbol;
    }

    interface NullConstructor {
        (): Null;
        NULL: Null;
    }
    export const Null: NullConstructor;

    // *** Sass Number ***

    export interface Number {
        getValue(): number;
        setValue(n: number): void;
        getUnit(): string;
        setUnit(u: string): void;
    }
    interface NumberConstructor {
        /**
         * Constructs a new Sass number. Does not require use of the `new` keyword.
         */
        new(value: number, unit?: string): Number;
        /**
         * Constructs a new Sass number. Can also be used with the `new` keyword.
         */
        (value: number, unit?: string): Number;
    }

    export const Number: NumberConstructor;

    // *** Sass String ***

    export interface String {
        getValue(): string;
        setValue(s: string): void;
    }

    interface StringConstructor {
        /**
         * Constructs a new Sass string. Does not require use of the `new` keyword.
         */
        new(value: string): String;
        /**
         * Constructs a new Sass string. Can also be used with the `new` keyword.
         */
        (value: string): String;
    }

    export const String: StringConstructor;

    // *** Sass Color ***

    export interface Color {
        /**
         * Get the red component of the color.
         * @returns integer between 0 and 255 inclusive;
         */
        getR(): number;
        /**
         * Set the red component of the color.
         * @returns integer between 0 and 255 inclusive;
         */
        setR(r: number): void;
        /**
         * Get the green component of the color.
         * @returns integer between 0 and 255 inclusive;
         */
        getG(): number;
        /**
         * Set the green component of the color.
         * @param g integer between 0 and 255 inclusive;
         */
        setG(g: number): void;
        /**
         * Get the blue component of the color.
         * @returns integer between 0 and 255 inclusive;
         */
        getB(): number;
        /**
         * Set the blue component of the color.
         * @param b integer between 0 and 255 inclusive;
         */
        setB(b: number): void;
        /**
         * Get the alpha transparency component of the color.
         * @returns number between 0 and 1 inclusive;
         */
        getA(): number;
        /**
         * Set the alpha component of the color.
         * @param a number between 0 and 1 inclusive;
         */
        setA(a: number): void;
    }

    interface ColorConstructor {
        /**
         * Constructs a new Sass color given the RGBA component values. Do not invoke with the `new` keyword.
         *
         * @param r integer 0-255 inclusive
         * @param g integer 0-255 inclusive
         * @param b integer 0-255 inclusive
         * @param [a] float 0 - 1 inclusive
         * @returns a SassColor instance.
         */
        new(r: number, g: number, b: number, a?: number): Color;

        /**
         * Constructs a new Sass color given a 4 byte number. Do not invoke with the `new` keyword.
         *
         * If a single number is passed it is assumed to be a number that contains
         * all the components which are extracted using bitmasks and bitshifting.
         *
         * @param hexN A number that is usually written in hexadecimal form. E.g. 0xff0088cc.
         * @returns a Sass Color instance.
         * @example
         *   // Comparison with byte array manipulation
         *   let a = new ArrayBuffer(4);
         *   let hexN = 0xCCFF0088; // 0xAARRGGBB
         *   let a32 = new Uint32Array(a); // Uint32Array [ 0 ]
         *   a32[0] = hexN;
         *   let a8 = new Uint8Array(a); // Uint8Array [ 136, 0, 255, 204 ]
         *   let componentBytes = [a8[2], a8[1], a8[0], a8[3] / 255] // [ 136, 0, 255, 0.8 ]
         *   let c = sass.types.Color(hexN);
         *   let components = [c.getR(), c.getG(), c.getR(), c.getA()] // [ 136, 0, 255, 0.8 ]
         *   assert.deepEqual(componentBytes, components); // does not raise.
         */
        new(hexN: number): Color;

        /**
         * Constructs a new Sass color given the RGBA component values. Do not invoke with the `new` keyword.
         *
         * @param r integer 0-255 inclusive
         * @param g integer 0-255 inclusive
         * @param b integer 0-255 inclusive
         * @param [a] float 0 - 1 inclusive
         * @returns a SassColor instance.
         */
        (r: number, g: number, b: number, a?: number): Color;

        /**
         * Constructs a new Sass color given a 4 byte number. Do not invoke with the `new` keyword.
         *
         * If a single number is passed it is assumed to be a number that contains
         * all the components which are extracted using bitmasks and bitshifting.
         *
         * @param hexN A number that is usually written in hexadecimal form. E.g. 0xff0088cc.
         * @returns a Sass Color instance.
         * @example
         *   // Comparison with byte array manipulation
         *   let a = new ArrayBuffer(4);
         *   let hexN = 0xCCFF0088; // 0xAARRGGBB
         *   let a32 = new Uint32Array(a); // Uint32Array [ 0 ]
         *   a32[0] = hexN;
         *   let a8 = new Uint8Array(a); // Uint8Array [ 136, 0, 255, 204 ]
         *   let componentBytes = [a8[2], a8[1], a8[0], a8[3] / 255] // [ 136, 0, 255, 0.8 ]
         *   let c = sass.types.Color(hexN);
         *   let components = [c.getR(), c.getG(), c.getR(), c.getA()] // [ 136, 0, 255, 0.8 ]
         *   assert.deepEqual(componentBytes, components); // does not raise.
         */
        (hexN: number): Color;
    }

    export const Color: ColorConstructor;

    // *** Sass Boolean ***

    export interface Boolean {
        getValue(): boolean;
    }

    interface BooleanConstructor {
        (bool: boolean): Boolean;
        TRUE: Boolean;
        FALSE: Boolean;
    }

    export const Boolean: BooleanConstructor;

    // *** Sass List ***

    export interface Enumerable {
        getValue(index: number): Value;
        setValue(index: number, value: Value): void;
        getLength(): number;
    }

    export interface List extends Enumerable {
        getSeparator(): boolean;
        setSeparator(isComma: boolean): void;
    }
    interface ListConstructor {
        new(length: number, commaSeparator?: boolean): List;
        (length: number, commaSeparator?: boolean): List;
    }
    export const List: ListConstructor;

    // *** Sass Map ***

    export interface Map extends Enumerable {
        getKey(index: number): Value;
        setKey(index: number, key: Value): void;
    }
    interface MapConstructor {
        new(length: number): Map;
        (length: number): Map;
    }
    export const Map: MapConstructor;

    // *** Sass Error ***

    export interface Error {
        /**
         * This property doesn't exist, but its presence forces the typescript
         * compiler to properly type check this type. Without it, it seems to
         * allow things that aren't types.Error to match it in case statements and
         * assignments.
         */
        readonly ___SASS_ERROR___: unique symbol;
        // why isn't there a getMessage() method?
    }

    interface ErrorConstructor {
        /**
         * An error return value for async functions.
         * For synchronous functions, this can be returned or a standard error object can be thrown.
         */
        new(message: string): Error;
        /**
         * An error return value for async functions.
         * For synchronous functions, this can be returned or a standard error object can be thrown.
         */
        (message: string): Error;
    }
    export const Error: ErrorConstructor;

    /* eslint-enable @typescript-eslint/ban-types */
    /* tslint:enable:ban-types */
}

// *** Top level Constants ***

export const NULL: types.Null;
export const TRUE: types.Boolean;
export const FALSE: types.Boolean;
export const info: string;
export function render(options: Options, callback: SassRenderCallback): void;
export function renderSync(options: SyncOptions): Result;<|MERGE_RESOLUTION|>--- conflicted
+++ resolved
@@ -131,7 +131,6 @@
 
 // *** Async Sass Functions receiving variable # of arguments ***
 export type AsyncSassVarArgFn1 = (this: AsyncContext, $arg1: types.Value[], cb: SassFunctionCallback) => void;
-<<<<<<< HEAD
 export type AsyncSassVarArgFn2 = (
     this: AsyncContext,
     $arg1: types.Value,
@@ -172,14 +171,6 @@
     $arg6: types.Value[],
     cb: SassFunctionCallback,
 ) => void;
-/* tslint:enable:max-line-length */
-=======
-export type AsyncSassVarArgFn2 = (this: AsyncContext, $arg1: types.Value, $arg2: types.Value[], cb: SassFunctionCallback) => void;
-export type AsyncSassVarArgFn3 = (this: AsyncContext, $arg1: types.Value, $arg2: types.Value, $arg3: types.Value[], cb: SassFunctionCallback) => void;
-export type AsyncSassVarArgFn4 = (this: AsyncContext, $arg1: types.Value, $arg2: types.Value, $arg3: types.Value, $arg4: types.Value[], cb: SassFunctionCallback) => void;
-export type AsyncSassVarArgFn5 = (this: AsyncContext, $arg1: types.Value, $arg2: types.Value, $arg3: types.Value, $arg4: types.Value, $arg5: types.Value[], cb: SassFunctionCallback) => void;
-export type AsyncSassVarArgFn6 = (this: AsyncContext, $arg1: types.Value, $arg2: types.Value, $arg3: types.Value, $arg4: types.Value, $arg5: types.Value, $arg6: types.Value[], cb: SassFunctionCallback) => void;
->>>>>>> 7da74815
 
 export type SyncSassFunction =
     | SyncSassFn
