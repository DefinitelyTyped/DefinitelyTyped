// Test file for Google Maps JavaScript API Definition file

let mapOptions: google.maps.MapOptions = {
    backgroundColor: '#fff',
    center: { lat: -25.363, lng: 131.044 },
    clickableIcons: true,
    controlSize: 30,
    draggable: true,
    fullscreenControl: true,
    fullscreenControlOptions: {
        position: google.maps.ControlPosition.RIGHT_TOP
    },
    gestureHandling: 'cooperative',
    scrollwheel: true,
    styles: [
        {
            elementType: 'geometry',
            featureType: 'water',
            stylers: [
                {
                    color: '#00bdbd'
                }
            ]
        },
        {
            elementType: 'geometry',
            featureType: 'landscape.man_made',
            stylers: [
                {
                    color: '#f7f1df'
                }
            ]
        }
    ],
    zoom: 4
};

/***** Create map *****/
let map: google.maps.Map = new google.maps.Map(document.getElementById('map'), mapOptions);

/***** Fitting map to bounds *****/
map.fitBounds(
    {
        north: 10,
        east: 10,
        west: 10,
        south: 10
    },
    50
);

map.fitBounds(
    {
        east: 10,
        north: 10,
        south: 10,
        west: 10
    },
    {
        bottom: 100,
        left: 150,
        right: 150,
        top: 50
    }
);

/***** Pan map to bounds *****/
map.panToBounds({
    north: 10,
    east: 10,
    west: 10,
    south: 10
});

map.panToBounds(
    {
        north: 10,
        east: 10,
        west: 10,
        south: 10
    },
    50
);

map.panToBounds(
    {
        east: 10,
        north: 10,
        south: 10,
        west: 10
    },
    {
        bottom: 100,
        left: 150,
        right: 150,
        top: 50
    }
);

/***** Data *****/

new google.maps.Data();
new google.maps.Data({ map: map });

var latLng = new google.maps.LatLng(52.201203, -1.72437),
    feature = new google.maps.Data.Feature(),
    geometry = new google.maps.Data.Geometry();

var data = map.data;

data.add(feature);

data.add({
    geometry: latLng,
    id: 'Test feature',
    properties: {}
});

var isIn: boolean = map.data.contains(feature);

data.forEach((feature: google.maps.Data.Feature) => {
    console.log(feature.getId());
});

map = data.getMap();
data.setMap(map);

var style = data.getStyle();
data.setStyle(style);

data.setStyle({
    clickable: true,
    cursor: 'pointer',
    fillColor: '#79B55B',
    fillOpacity: 1,
    icon: { url: '//maps.google.com/mapfiles/ms/icons/blue.png' } as google.maps.Icon,
    shape: { coords: [1, 2, 3], type: 'circle' },
    strokeColor: '#79B55B',
    strokeOpacity: 1,
    strokeWeight: 1,
    title: 'string',
    visible: true,
    zIndex: 1
});

data.overrideStyle(feature, { visible: true });
data.revertStyle(feature);

data.addGeoJson({
    type: 'Feature',
    geometry: { type: 'Point', coordinates: [59.32709, 18.103701] }
});
data.addGeoJson(
    {
        type: 'FeatureCollection',
        features: [
            {
                type: 'Feature',
                properties: { dymmy: '7' },
                geometry: {
                    type: 'Polygon',
                    coordinates: [
                        [
                            [123.61, -22.14],
                            [122.38, -21.73],
                            [121.06, -21.69],
                            [119.66, -22.22],
                            [119.0, -23.4],
                            [123.61, -22.14]
                        ]
                    ]
                }
            }
        ]
    },
    { idPropertyName: 'Test feature' }
);

data.loadGeoJson('http://magicGeoJsonSource.com');

data.loadGeoJson('http://magicGeoJsonSource.com', { idPropertyName: 'test' });

data.loadGeoJson('http://magicGeoJsonSource.com', { idPropertyName: 'test' }, features => {
    for (var i = 0, len = features.length; i < len; i++) {
        console.log(features[i].getId());
    }
});

data.toGeoJson(feature => {});

var dataMouseEvent: google.maps.Data.MouseEvent = {
    feature: feature,
    latLng: latLng,
    stop: (): void => {}
};

var addFeatureEvent: google.maps.Data.AddFeatureEvent = {
    feature: feature
};

var removeFeatureEvent: google.maps.Data.RemoveFeatureEvent = {
    feature: feature
};

var setGeometryEvent: google.maps.Data.SetGeometryEvent = {
    feature: feature,
    newGeometry: geometry,
    oldGeometry: geometry
};

var setPropertyEvent: google.maps.Data.SetPropertyEvent = {
    feature: feature,
    name: 'test',
    newValue: {},
    oldValue: {}
};

var removePropertyEvent: google.maps.Data.RemovePropertyEvent = {
    feature: feature,
    name: 'test',
    oldValue: {}
};

var lineString = new google.maps.Data.LineString([
    { lat: 52.201203, lng: -1.72437 },
    { lat: 52.201203, lng: -2.72437 }
]);
lineString.forEachLatLng(latLng => console.log(`${latLng.lat} ${latLng.lng}`));

data.setDrawingMode('LineString');
data.setDrawingMode(null);

data.setControls(['Point', 'Polygon']);
data.setControls(null);

/***** Overlays *****/

var icon: google.maps.Icon = {
    anchor: new google.maps.Point(16, 16),
    origin: new google.maps.Point(0, 0),
    scaledSize: new google.maps.Size(32, 32),
    size: new google.maps.Size(32, 32),
    url: 'dummy'
};

/***** MapTypeStyle *****/

var mapTypeStyle: google.maps.MapTypeStyle = {
    featureType: 'all'
};

var mapTypeStyle: google.maps.MapTypeStyle = {
    featureType: 'administrative.country',
    elementType: 'all',
    stylers: []
};

var mapTypeStyle: google.maps.MapTypeStyle = {
    featureType: 'landscape.natural',
    elementType: 'geometry',
    stylers: []
};

var mapTypeStyle: google.maps.MapTypeStyle = {
    featureType: 'poi.school',
    elementType: 'labels',
    stylers: []
};

/***** MARKERS *****/

// Marker class

google.maps.Marker.MAX_ZINDEX; // $ExpectType number
google.maps.Marker.MAX_ZINDEX = 10; // $ExpectError

// Marker constructor

const marker = new google.maps.Marker();

const markerWithEmptyOptions = new google.maps.Marker({});
const markerWithEmptyReadonlyOptions = new google.maps.Marker(
    {} as google.maps.ReadonlyMarkerOptions
);

const markerWithAllOptions = new google.maps.Marker({
    anchorPoint: new google.maps.Point(0, 0),
    animation: google.maps.Animation.BOUNCE,
    clickable: true,
    crossOnDrag: true,
    cursor: 'test',
    draggable: true,
    icon: 'test',
    label: 'test',
    map: new google.maps.Map(document.createElement('div')),
    opacity: 0.5,
    optimized: true,
    position: { lat: 0, lng: 0 },
    title: 'test',
    visible: true,
    zIndex: 0
});
const markerWithAllReadonlyOptions = new google.maps.Marker({
    anchorPoint: new google.maps.Point(0, 0),
    animation: google.maps.Animation.BOUNCE,
    clickable: true,
    crossOnDrag: true,
    cursor: 'test',
    draggable: true,
    icon: 'test',
    label: 'test',
    map: new google.maps.Map(document.createElement('div')),
    opacity: 0.5,
    optimized: true,
    position: { lat: 0, lng: 0 },
    title: 'test',
    visible: true,
    zIndex: 0
} as google.maps.ReadonlyMarkerOptions);

// Marker methods

marker.getAnimation(); // $ExpectType Animation | null | undefined

marker.getClickable(); // $ExpectType boolean

marker.getCursor(); // $ExpectType string | null | undefined

marker.getDraggable(); // $ExpectType boolean | null | undefined

marker.getIcon(); // $ExpectType string | ReadonlyIcon | ReadonlySymbol | null | undefined

marker.getLabel(); // $ExpectType ReadonlyMarkerLabel | null | undefined

marker.getMap(); // $ExpectType Map | StreetViewPanorama | null | undefined

marker.getOpacity(); // $ExpectType number | null | undefined

marker.getPosition(); // $ExpectType LatLng | null | undefined

marker.getShape(); // $ExpectType MarkerShapeCircle | MarkerShapeRect | MarkerShapePoly | null | undefined

marker.getTitle(); // $ExpectType string | null | undefined

marker.getVisible(); // $ExpectType boolean

marker.getZIndex(); // $ExpectType number | null | undefined

marker.setAnimation(google.maps.Animation.BOUNCE);
marker.setAnimation(null);

marker.setClickable(true);

marker.setCursor('test');
marker.setCursor(null);

marker.setDraggable(true);
marker.setDraggable(null);

marker.setIcon({
    anchor: new google.maps.Point(0, 0),
    labelOrigin: new google.maps.Point(0, 0),
    origin: new google.maps.Point(0, 0),
    scaledSize: new google.maps.Size(10, 10),
    size: new google.maps.Size(10, 10),
    url: 'test'
});
marker.setIcon({
    anchor: new google.maps.Point(0, 0),
    labelOrigin: new google.maps.Point(0, 0),
    origin: new google.maps.Point(0, 0),
    scaledSize: new google.maps.Size(10, 10),
    size: new google.maps.Size(10, 10),
    url: 'test'
} as google.maps.ReadonlyIcon);
marker.setIcon({ url: 'test' });
marker.setIcon({
    anchor: new google.maps.Point(0, 0),
    fillColor: 'black',
    fillOpacity: 0,
    labelOrigin: new google.maps.Point(0, 0),
    path: google.maps.SymbolPath.BACKWARD_CLOSED_ARROW,
    rotation: 0,
    scale: 1,
    strokeColor: 'black',
    strokeOpacity: 0,
    strokeWeight: 0
});
marker.setIcon({
    anchor: new google.maps.Point(0, 0),
    fillColor: 'black',
    fillOpacity: 0,
    labelOrigin: new google.maps.Point(0, 0),
    path: google.maps.SymbolPath.BACKWARD_CLOSED_ARROW,
    rotation: 0,
    scale: 1,
    strokeColor: 'black',
    strokeOpacity: 0,
    strokeWeight: 0
} as google.maps.ReadonlySymbol);
marker.setIcon({}); // $ExpectError
marker.setIcon('test');
marker.setIcon(null);

marker.setLabel({
    text: 'test',
    color: 'test',
    fontFamily: 'test',
    fontSize: 'test',
    fontWeight: 'test'
});
marker.setLabel({
    text: 'test',
    color: 'test',
    fontFamily: 'test',
    fontSize: 'test',
    fontWeight: 'test'
} as google.maps.ReadonlyMarkerLabel);
marker.setLabel({ text: 'test' });
marker.setLabel({ text: 'test' } as google.maps.ReadonlyMarkerLabel);
marker.setLabel({}); // $ExpectError
marker.setLabel('test');
marker.setLabel(null);

marker.setMap(new google.maps.Map(document.createElement('div')));
marker.setMap(new google.maps.StreetViewPanorama(document.createElement('div')));
marker.setMap(null);

marker.setOpacity(0.5);
marker.setOpacity(null);

marker.setOptions({
    anchorPoint: new google.maps.Point(0, 0),
    animation: google.maps.Animation.BOUNCE,
    clickable: true,
    crossOnDrag: true,
    cursor: '',
    draggable: true,
    icon: '',
    label: '',
    map: map,
    opacity: 0.5,
    optimized: true,
    position: { lat: 0, lng: 0 },
    title: '',
    visible: true,
    zIndex: 0
});
marker.setOptions({
    anchorPoint: new google.maps.Point(0, 0),
    animation: google.maps.Animation.BOUNCE,
    clickable: true,
    crossOnDrag: true,
    cursor: '',
    draggable: true,
    icon: '',
    label: '',
    map: map,
    opacity: 0.5,
    optimized: true,
    position: { lat: 0, lng: 0 },
    title: '',
    visible: true,
    zIndex: 0
} as google.maps.ReadonlyMarkerOptions);
marker.setOptions({});
marker.setOptions({} as google.maps.ReadonlyMarkerOptions);

marker.setPosition(new google.maps.LatLng(0, 0));
marker.setPosition({ lat: 0, lng: 0 });
marker.setPosition({ lat: 0, lng: 0 } as google.maps.ReadonlyLatLngLiteral);
marker.setPosition(null);

marker.setShape({ type: 'circle' }); // $ExpectError
marker.setShape({ type: 'circle', coords: [] }); // $ExpectError
marker.setShape({ type: 'circle', coords: [0] }); // $ExpectError
marker.setShape({ type: 'circle', coords: [0, 0] }); // $ExpectError
marker.setShape({ type: 'circle', coords: [0, 0, 10] });
marker.setShape({ type: 'circle', coords: [0, 0, 10, 0] }); // $ExpectError
marker.setShape({ type: 'rect' }); // $ExpectError
marker.setShape({ type: 'rect', coords: [0] }); // $ExpectError
marker.setShape({ type: 'rect', coords: [0, 0] }); // $ExpectError
marker.setShape({ type: 'rect', coords: [0, 0, 10] }); // $ExpectError
marker.setShape({ type: 'rect', coords: [0, 0, 10, 10] });
marker.setShape({ type: 'rect', coords: [0, 0, 10, 10, 10] }); // $ExpectError
marker.setShape({ type: 'poly' }); // $ExpectError
marker.setShape({ type: 'poly', coords: [0] }); // $ExpectError
marker.setShape({ type: 'poly', coords: [0, 0] }); // $ExpectError
marker.setShape({ type: 'poly', coords: [0, 0, 10] }); // $ExpectError
marker.setShape({ type: 'poly', coords: [0, 0, 10, 10] });
marker.setShape({ type: 'poly', coords: [0, 0, 10, 10, 10] });
marker.setShape({ type: 'poly', coords: [0, 0, 10, 10, 10, 10] });
marker.setShape({ type: 'test' }); // $ExpectError
marker.setShape({ type: 'test', coords: [0] }); // $ExpectError
marker.setShape({ type: 'test', coords: [0, 0] }); // $ExpectError
marker.setShape({ type: 'test', coords: [0, 0, 0] }); // $ExpectError
marker.setShape({ type: 'test', coords: [0, 0, 0, 0] }); // $ExpectError
marker.setShape({}); // $ExpectError
marker.setShape(null);

marker.setTitle('test');
marker.setTitle(null);

marker.setVisible(true);

marker.setZIndex(0);
marker.setZIndex(null);

// Marker events

marker.addListener('animation_changed', () => {});

marker.addListener('animation_changed', event => {}); // $ExpectError

marker.addListener('click', event => {
    event; // $ExpectType MouseEvent
});

marker.addListener('clickable_changed', () => {});

marker.addListener('clickable_changed', event => {}); // $ExpectError

marker.addListener('cursor_changed', () => {});

marker.addListener('cursor_changed', event => {}); // $ExpectError

marker.addListener('dblclick', event => {
    event; // $ExpectType MouseEvent
});

marker.addListener('drag', event => {
    event; // $ExpectType MouseEvent
});

marker.addListener('dragend', event => {
    event; // $ExpectType MouseEvent
});

marker.addListener('draggable_changed', event => {}); // $ExpectError

marker.addListener('dragstart', event => {
    event; // $ExpectType MouseEvent
});

marker.addListener('flat_changed', () => {});

marker.addListener('flat_changed', event => {}); // $ExpectError

marker.addListener('icon_changed', () => {});

marker.addListener('icon_changed', event => {}); // $ExpectError

marker.addListener('mousedown', event => {
    event; // $ExpectType MouseEvent
});

marker.addListener('mouseout', event => {
    event; // $ExpectType MouseEvent
});

marker.addListener('mouseover', event => {
    event; // $ExpectType MouseEvent
});

marker.addListener('mouseup', event => {
    event; // $ExpectType MouseEvent
});

marker.addListener('position_changed', () => {});

marker.addListener('position_changed', event => {}); // $ExpectError

marker.addListener('rightclick', event => {
    event; // $ExpectType MouseEvent
});

marker.addListener('shape_changed', () => {});

marker.addListener('shape_changed', event => {}); // $ExpectError

marker.addListener('title_changed', () => {});

marker.addListener('title_changed', event => {}); // $ExpectError

marker.addListener('visible_changed', () => {});

marker.addListener('visible_changed', event => {}); // $ExpectError

marker.addListener('zindex_changed', () => {});

marker.addListener('zindex_changed', event => {}); // $ExpectError

/***** OverlayView *****/
// https://developers.google.com/maps/documentation/javascript/customoverlays
var div = document.createElement('div');
class Overlay extends google.maps.OverlayView {
    public draw(): void {
        var panes = this.getPanes();
        panes.floatPane.appendChild(div);
        panes.floatShadow.appendChild(div);
        panes.mapPane.appendChild(div);
        panes.markerLayer.appendChild(div);
        panes.overlayImage.appendChild(div);
        panes.overlayLayer.appendChild(div);
        panes.overlayMouseTarget.appendChild(div);
        panes.overlayShadow.appendChild(div);
    }
}
var overlay = new Overlay();
overlay.setMap(map);

/***** Rectangles *****/
// https://developers.google.com/maps/documentation/javascript/examples/rectangle-simple
var rectangle = new google.maps.Rectangle({
    strokeColor: '#FF0000',
    strokeOpacity: 0.8,
    strokeWeight: 2,
    fillColor: '#FF0000',
    fillOpacity: 0.35,
    map: map,
    bounds: {
        north: 33.685,
        south: 33.671,
        east: -116.234,
        west: -116.251
    }
});

/***** Circles *****/
// circleOptions with LatLng center
var circle1 = new google.maps.Circle({
    center: new google.maps.LatLng(59.327, 18.067),
    radius: 20,
    fillColor: '#FF0000',
    strokeColor: '#FF0000',
    fillOpacity: 0.35,
    strokeOpacity: 0.5,
    strokeWeight: 1
});

// circleOptions with LatLngLiteral center
var circle2 = new google.maps.Circle({
    center: { lat: 59.327, lng: 18.067 },
    radius: 20,
    fillColor: '#FF0000',
    strokeColor: '#FF0000',
    fillOpacity: 0.35,
    strokeOpacity: 0.5,
    strokeWeight: 1
});

/***** StreetViewPanorama *****/
var panoramaOptions: google.maps.StreetViewPanoramaOptions = {
    zoom: 0,
    pano: 'reception',
    scrollwheel: false,
    mode: 'webgl',
    disableDefaultUI: true,
    linksControl: true,
    visible: true,
    motionTracking: true,
    motionTrackingControl: true
};
var panorama = new google.maps.StreetViewPanorama(document.createElement('div'), panoramaOptions);

// MVCObject method on StreetViewPanorama
var panoramaEvent = panorama.addListener('pano_changed', () => {});

/***** StreetViewService *****/
var street_view_service = new google.maps.StreetViewService();
street_view_service.getPanorama({
    location: new google.maps.LatLng(37.782551, -122.445368),
    radius: 50
}, (data, status) => {
    if (status === google.maps.StreetViewStatus.OK) {
        const location_pano = (data == null || data.location == null) ? null : data.location.pano
        if (location_pano == null) {
            // Not good
            return;
        }

        const new_panorama = new google.maps.StreetViewPanorama(document.createElement('div'), panoramaOptions);
        new_panorama.setPano(location_pano);
        new_panorama.setPov({
            heading:  0,
            pitch:    0
        });
    }
    else {
        // Not good
        return;
    }
})

/***** MVCArray *****/

// MVCArray should be generic
let mvcArrayStr = new google.maps.MVCArray<string>(['a', 'b', 'c']);
mvcArrayStr.forEach(
    (elem: string, i: number): void => {
        elem.toUpperCase();
    }
);
mvcArrayStr.getArray()[0].toUpperCase();
mvcArrayStr.getAt(0).toUpperCase();
mvcArrayStr.insertAt(2, 'x');
mvcArrayStr.pop().toUpperCase();
mvcArrayStr.push('y');
mvcArrayStr.removeAt(0).toUpperCase();
mvcArrayStr.setAt(0, 'z');

/***** HeatMaps *****/

let heatmap = new google.maps.visualization.HeatmapLayer({
    data: [
        new google.maps.LatLng(37.782551, -122.445368),
        new google.maps.LatLng(37.782745, -122.444586),
        new google.maps.LatLng({ lat: 37.782842, lng: -122.443688 })
    ],
    map: map
});

// setData Should Accept MVCArray<LatLng>
heatmap.setData(
    new google.maps.MVCArray<google.maps.LatLng>([
        new google.maps.LatLng(37.782551, -122.445368),
        new google.maps.LatLng(37.782745, -122.444586),
        new google.maps.LatLng({ lat: 37.782842, lng: -122.443688 })
    ])
);

// getData Should return MVCArray<LatLng>
let heatmapDataMvcLL = heatmap.getData<google.maps.LatLng>();
console.log(heatmapDataMvcLL.getAt(0).lat()); // should not throw

// setData Should Accept MVCArray<WeightedLocation>
heatmap.setData(
    new google.maps.MVCArray<google.maps.visualization.WeightedLocation>([
        { weight: 1, location: new google.maps.LatLng(37.782551, -122.445368) },
        { weight: 2, location: new google.maps.LatLng(37.782745, -122.444586) },
        { weight: 3, location: new google.maps.LatLng({ lat: 37.782842, lng: -122.443688 }) }
    ])
);

// getData Should return MVCArray<LatLng>
let heatmapDataWL = heatmap.getData<google.maps.visualization.WeightedLocation>();
console.log(heatmapDataWL.getAt(0).weight); // should not throw

// setData Should Accept LatLng[]
heatmap.setData([
    new google.maps.LatLng(37.782551, -122.445368),
    new google.maps.LatLng(37.782745, -122.444586),
    new google.maps.LatLng({ lat: 37.782842, lng: -122.443688 })
]);

// setData Should Accept WeightedLocation[]
heatmap.setData([
    { weight: 1, location: new google.maps.LatLng(37.782551, -122.445368) },
    { weight: 2, location: new google.maps.LatLng({ lat: 37.782745, lng: -122.444586 }) }
]);

// setOptions should required data and accepted any HeatmapLayerOptions
heatmap.setOptions({
    data: [
        new google.maps.LatLng(37.782551, -122.445368),
        new google.maps.LatLng(37.782745, -122.444586),
        new google.maps.LatLng({ lat: 37.782842, lng: -122.443688 })
    ],
    dissipating: true,
    map: map,
    opacity: 8
});

/***** google.maps.places.PlacesService *****/
let service = new google.maps.places.PlacesService(new HTMLDivElement());

service.getDetails(
    {
        placeId: '-a1',
        fields: ['name'],
        sessionToken: new google.maps.places.AutocompleteSessionToken()
    },
    (result, status) => {
        if (status === google.maps.places.PlacesServiceStatus.NOT_FOUND) {
            return;
        }

        result.name; // $ExpectType string
    }
);

service.findPlaceFromQuery(
    {
        query: 'Big Ben London',
        fields: ['name']
    },
    (results, status) => {
        if (status === google.maps.places.PlacesServiceStatus.ERROR) {
            return;
        }

        results[0].name; // $ExpectType string
    }
);

service.findPlaceFromPhoneNumber(
    {
        phoneNumber: '123456',
        fields: ['name']
    },
    (results, status) => {
        if (status === google.maps.places.PlacesServiceStatus.ERROR) {
            return;
        }

        results[0].name; // $ExpectType string
    }
);

/***** google.maps.places.Autocomplete *****/
const autocomplete = new google.maps.places.Autocomplete(document.createElement('input'));
const placeResult = autocomplete.getPlace();
placeResult.name; // $ExpectType string

/***** google.maps.ImageMapType *****/
const imageMapType = new google.maps.ImageMapType({
    alt: 'alt',
    getTileUrl: (tileCoord: google.maps.Point, zoom: number) => 'string',
    maxZoom: 20,
    minZoom: 10,
    name: 'name',
    opacity: 0.5,
<<<<<<< HEAD
    tileSize: new google.maps.Size(256, 256),
=======
    tileSize: new google.maps.Size(256, 256)
>>>>>>> 3fee2364
});
imageMapType.alt; // $ExpectType string
imageMapType.maxZoom; // $ExpectType number
imageMapType.minZoom; // $ExpectType number
imageMapType.name; // $ExpectType string
imageMapType.projection; // $ExpectType Projection
imageMapType.radius; // $ExpectType number
imageMapType.tileSize; // $ExpectType Size

/***** google.maps.StyledMapType *****/
const styledMapType = new google.maps.StyledMapType([], {
    alt: 'alt',
    maxZoom: 20,
    minZoom: 10,
<<<<<<< HEAD
    name: 'name',
=======
    name: 'name'
>>>>>>> 3fee2364
});
styledMapType.alt; // $ExpectType string
styledMapType.maxZoom; // $ExpectType number
styledMapType.minZoom; // $ExpectType number
styledMapType.name; // $ExpectType string
styledMapType.projection; // $ExpectType Projection
styledMapType.radius; // $ExpectType number
<<<<<<< HEAD
styledMapType.tileSize; // $ExpectType Size
=======
styledMapType.tileSize; // $ExpectType Size

const directionsWaypointEmpty: google.maps.DirectionsWaypoint = {};
const directionsWaypointLocationString: google.maps.DirectionsWaypoint = {
    location: ''
};
const directionsWaypointLocationLatLng: google.maps.DirectionsWaypoint = {
    location: new google.maps.LatLng(0, 0)
};
const directionsWaypointLocationPlace: google.maps.DirectionsWaypoint = {
    location: { query: '' }
};
const directionsWaypointStopover: google.maps.DirectionsWaypoint = {
    stopover: true
};
>>>>>>> 3fee2364
<|MERGE_RESOLUTION|>--- conflicted
+++ resolved
@@ -830,11 +830,7 @@
     minZoom: 10,
     name: 'name',
     opacity: 0.5,
-<<<<<<< HEAD
-    tileSize: new google.maps.Size(256, 256),
-=======
     tileSize: new google.maps.Size(256, 256)
->>>>>>> 3fee2364
 });
 imageMapType.alt; // $ExpectType string
 imageMapType.maxZoom; // $ExpectType number
@@ -849,11 +845,7 @@
     alt: 'alt',
     maxZoom: 20,
     minZoom: 10,
-<<<<<<< HEAD
-    name: 'name',
-=======
     name: 'name'
->>>>>>> 3fee2364
 });
 styledMapType.alt; // $ExpectType string
 styledMapType.maxZoom; // $ExpectType number
@@ -861,9 +853,6 @@
 styledMapType.name; // $ExpectType string
 styledMapType.projection; // $ExpectType Projection
 styledMapType.radius; // $ExpectType number
-<<<<<<< HEAD
-styledMapType.tileSize; // $ExpectType Size
-=======
 styledMapType.tileSize; // $ExpectType Size
 
 const directionsWaypointEmpty: google.maps.DirectionsWaypoint = {};
@@ -878,5 +867,4 @@
 };
 const directionsWaypointStopover: google.maps.DirectionsWaypoint = {
     stopover: true
-};
->>>>>>> 3fee2364
+};