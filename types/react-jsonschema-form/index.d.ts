// Type definitions for react-jsonschema-form 1.0.0
// Project: https://github.com/mozilla-services/react-jsonschema-form
// Definitions by: Dan Fox <https://github.com/iamdanfox>
//                 Jon Surrell <https://github.com/sirreal>
//                 Ivan Jiang <https://github.com/iplus26>
//                 Kurt Preston <https://github.com/KurtPreston>
// Definitions: https://github.com/DefinitelyTyped/DefinitelyTyped
// TypeScript Version: 2.3

declare module "react-jsonschema-form" {
    import * as React from "react";
    import { JSONSchema4 } from "json-schema";

    export interface FormProps {
        schema: JSONSchema4;
        uiSchema?: UiSchema;
        formData?: any;
        formContext?: any;
        widgets?: {[name: string]: Widget};
        fields?: {[name: string]: Field};
        noValidate?: boolean;
        noHtml5Validate?: boolean;
        showErrorList?: boolean;
        validate?: (formData: any, errors: any) => any;
        onChange?: (e: IChangeEvent) => any;
        onError?: (e: any) => any;
        onSubmit?: (e: any) => any;
        liveValidate?: boolean;
        FieldTemplate?: React.StatelessComponent<FieldTemplateProps>;
        ArrayFieldTemplate?: React.StatelessComponent<ArrayFieldTemplateProps>;
        ObjectFieldTemplate?: React.StatelessComponent<ObjectFieldTemplateProps>;
        safeRenderCompletion?: boolean;
        transformErrors?: (errors: any) => any;
<<<<<<< HEAD
=======

        // HTML Attributes
>>>>>>> ce7f1148
        id?: string;
        className?: string;
        name?: string;
        method?: string;
        target?: string;
        action?: string;
        autocomplete?: string;
        enctype?: string;
        acceptcharset?: string;
<<<<<<< HEAD
=======
    }

    export default class Form extends React.Component<FormProps> { }

    export type UiSchema = {
        'ui:field'?: Field | string;
        'ui:widget'?: Widget | string;
        'ui:options'?: object;
        'ui:order'?: string[];
        [name: string]: any;
    };

    export type IdSchema = {
        $id: string;
    };

    export interface WidgetProps extends React.HTMLAttributes<HTMLElement> {
        id: string;
        schema: JSONSchema4;
        value: any;
        required: boolean;
        disabled: boolean;
        readonly: boolean;
        autofocus: boolean;
        onChange: (value: any) => void;
        options: object;
        formContext: any;
    }

    export type Widget = React.StatelessComponent<WidgetProps> | React.ComponentClass<WidgetProps>;

    export interface FieldProps extends React.HTMLAttributes<HTMLElement> {
        schema: JSONSchema4;
        uiSchema: UiSchema;
        idSchema: IdSchema;
        formData: any;
        errorSchema: object;
        onChange: (value: any) => void;
        registry: {
            fields: {[name: string]: Field};
            widgets: {[name: string]: Widget};
            definitions: object;
            formContext: any;
        };
        formContext: any;
        autofocus: boolean;
        disabled: boolean;
        readonly: boolean;
        required: boolean;
        name: string;
        [prop: string]: any;
    }

    export type Field = React.StatelessComponent<FieldProps> | React.ComponentClass<FieldProps>;

    export type FieldTemplateProps = {
        id: string;
        classNames: string;
        label: string;
        description: React.ReactElement<any>;
        rawDescription: string;
        children: React.ReactElement<any>;
        errors: React.ReactElement<any>;
        rawErrors: string[];
        help: React.ReactElement<any>;
        rawHelp: string;
        hidden: boolean;
        required: boolean;
        readonly: boolean;
        disabled: boolean;
        displayLabel: boolean;
        fields: Field[];
        schema: JSONSchema4;
        uiSchema: UiSchema;
        formContext: any;
    }

    export type ArrayFieldTemplateProps = {
        DescriptionField: object;
        TitleField: object;
        candAdd: boolean;
        className: string;
        disabled: boolean;
        idSchema: IdSchema;
        items: {
            children: React.ReactElement<any>,
            className: string;
            disabled: boolean;
            hasMoveDown: boolean;
            hasMoveUp: boolean;
            hasRemove: boolean;
            hasToolbar: boolean;
            index: number;
            onDropIndexClick: (index: number) => (event: any) => void;
            onReorderClick: (index: number, newIndex: number) => (event: any) => void;
            readonly: boolean;
        }[];
        onAddClick: (event: any) => (event: any) => void;
        readonly: boolean;
        required: boolean;
        schema: JSONSchema4;
        uiSchema: UiSchema;
        title: string;
        formContext: any;
        formData: any;
    }

    export type ObjectFieldTemplateProps = {
        DescriptionField: object;
        TitleField: object;
        title: string;
        description: string;
        properties: {
            content: React.ReactElement<any>,
            name: string;
            disabled: boolean;
            readonly: boolean;
        }[],
        required: boolean;
        schema: JSONSchema4;
        uiSchema: UiSchema;
        idSchema: IdSchema;
        formData: any;
        formContext: any;
>>>>>>> ce7f1148
    }

    export interface IChangeEvent {
        edit: boolean;
        formData: any;
        errors: any[];
        errorSchema: any;
        idSchema: IdSchema;
        status: string;
    }
}<|MERGE_RESOLUTION|>--- conflicted
+++ resolved
@@ -31,11 +31,8 @@
         ObjectFieldTemplate?: React.StatelessComponent<ObjectFieldTemplateProps>;
         safeRenderCompletion?: boolean;
         transformErrors?: (errors: any) => any;
-<<<<<<< HEAD
-=======
 
         // HTML Attributes
->>>>>>> ce7f1148
         id?: string;
         className?: string;
         name?: string;
@@ -45,8 +42,6 @@
         autocomplete?: string;
         enctype?: string;
         acceptcharset?: string;
-<<<<<<< HEAD
-=======
     }
 
     export default class Form extends React.Component<FormProps> { }
@@ -171,7 +166,6 @@
         idSchema: IdSchema;
         formData: any;
         formContext: any;
->>>>>>> ce7f1148
     }
 
     export interface IChangeEvent {
