--- conflicted
+++ resolved
@@ -1,10 +1,7 @@
 import {
     ConcreteRequest,
-<<<<<<< HEAD
-=======
     ConnectionHandler,
     DefaultMissingFieldHandlers,
->>>>>>> 98cbd954
     Environment,
     Network,
     QueryResponseCache,
@@ -155,13 +152,8 @@
 // ~~~~~~~~~~~~~~~~~~~~~
 
 commitLocalUpdate(environment, store => {
-<<<<<<< HEAD
-    const root = store.get(ROOT_ID)!;
-    root.setValue('foo', 'localKey');
-=======
     const root = store.get(ROOT_ID);
     root!.setValue('foo', 'localKey');
->>>>>>> 98cbd954
 });
 
 // ~~~~~~~~~~~~~~~~~~~~~
