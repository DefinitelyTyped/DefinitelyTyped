// Type definitions for relay-runtime 6.0
// Project: https://github.com/facebook/relay, https://facebook.github.io/relay
// Definitions by: Matt Martin <https://github.com/voxmatt>
//                 Eloy Durán <https://github.com/alloy>
//                 Cameron Knight <https://github.com/ckknight>
//                 Renan Machado <https://github.com/renanmav>
// Definitions: https://github.com/DefinitelyTyped/DefinitelyTyped
// TypeScript Version: 3.0

<<<<<<< HEAD
// ./handlers/connection/RelayConnectionHandler
export interface ConnectionMetadata {
    path: ReadonlyArray<string> | null | undefined;
    direction: string | null | undefined; // 'forward' | 'backward' | 'bidirectional' | null | undefined;
    cursor: string | null | undefined;
    count: string | null | undefined;
}

export interface EdgeRecord extends Record<string, unknown> {
    cursor: unknown;
    node: Record<DataID, unknown>;
}

export interface PageInfo {
    endCursor: string | null | undefined;
    hasNextPage: boolean;
    hasPreviousPage: boolean;
    startCursor: string | null | undefined;
}

// ./mutations/RelayDeclarativeMutationConfig
interface RangeAddConfig {
    type: 'RANGE_ADD';
    parentName?: string;
    parentID?: string;
    connectionInfo?: ReadonlyArray<{
        key: string;
        filters?: Variables;
        rangeBehavior: string;
    }>;
    connectionName?: string;
    edgeName: string;
    rangeBehaviors?: RangeBehaviors;
}

interface RangeDeleteConfig {
    type: 'RANGE_DELETE';
    parentName?: string;
    parentID?: string;
    connectionKeys?: ReadonlyArray<{
        key: string;
        filters?: Variables;
    }>;
    connectionName?: string;
    deletedIDFieldName: string | ReadonlyArray<string>;
    pathToConnection: ReadonlyArray<string>;
}

interface NodeDeleteConfig {
    type: 'NODE_DELETE';
    parentName?: string;
    parentID?: string;
    connectionName?: string;
    deletedIDFieldName: string;
}

// Unused in Relay Modern
interface LegacyFieldsChangeConfig {
    type: 'FIELDS_CHANGE';
    fieldIDs: { [fieldName: string]: DataID | ReadonlyArray<DataID> };
}

// Unused in Relay Modern
interface LegacyRequiredChildrenConfig {
    type: 'REQUIRED_CHILDREN';
    children: ReadonlyArray<unknown>;
}
export type DeclarativeMutationConfig =
    | RangeAddConfig
    | RangeDeleteConfig
    | NodeDeleteConfig
    | LegacyFieldsChangeConfig
    | LegacyRequiredChildrenConfig;
export type MutationType = 'RANGE_ADD' | 'RANGE_DELETE' | 'NODE_DELETE' | 'FIELDS_CHANGE' | 'REQUIRED_CHILDREN';
export type RangeOperation = 'append' | 'ignore' | 'prepend' | 'refetch' | 'remove';
export type RangeBehaviors =
    | ((connectionArgs: { [name: string]: unknown }) => RangeOperation)
    | {
          [key: string]: RangeOperation;
      };

// ./mutations/applyRelayModernOptimisticMutation
export interface OptimisticMutationConfig {
    configs?: ReadonlyArray<DeclarativeMutationConfig> | null;
    mutation: GraphQLTaggedNode;
    variables: Variables;
    optimisticUpdater?: SelectorStoreUpdater | null;
    optimisticResponse?: object;
}

// ./mutations/commitRelayModernMutation
export interface MutationConfig<TOperation extends OperationType> {
    configs?: ReadonlyArray<DeclarativeMutationConfig>;
    mutation: GraphQLTaggedNode;
    variables: TOperation['variables'];
    uploadables?: UploadableMap;
    onCompleted?:
        | ((response: TOperation['response'], errors: ReadonlyArray<PayloadError> | null | undefined) => void)
        | null;
    onError?: ((error: Error) => void) | null;
    optimisticUpdater?: SelectorStoreUpdater | null;
    optimisticResponse?: TOperation['response'] | null;
    updater?: SelectorStoreUpdater<TOperation['response']> | null;
}

// ./network/RelayNetworkLoggerTransaction
export interface RelayNetworkLog {
    label: string;
    values: ReadonlyArray<unknown>;
}

// ./network/RelayNetworkTypes
export type ExecuteFunction = (
    request: RequestParameters,
    variables: Variables,
    cacheConfig: CacheConfig,
    uploadables?: UploadableMap | null
) => RelayObservable<GraphQLResponse>;

export type FetchFunction = (
    request: RequestParameters,
    variables: Variables,
    cacheConfig: CacheConfig,
    uploadables?: UploadableMap | null
) => ObservableFromValue<GraphQLResponse>;

export type GraphQLResponse =
    | {
          data: PayloadData;
          errors?: ReadonlyArray<PayloadError>;
          extensions?: PayloadExtensions;
      }
    | {
          data?: PayloadData | null;
          errors: ReadonlyArray<PayloadError>;
          extensions?: PayloadExtensions;
      };

export interface LegacyObserver<T> {
    onCompleted?: () => void;
    onError?: (error: Error) => void;
    onNext?: (data: T) => void;
}

interface Network {
    execute: ExecuteFunction;
}
export { Network as INetwork };

export interface PayloadData {
    [key: string]: unknown;
}

export interface PayloadError {
    message: string;
    locations?: ReadonlyArray<{
        line: number;
        column: number;
    }>;
    severity?: 'CRITICAL' | 'ERROR' | 'WARNING'; // Not officially part of the spec, but used at Facebook
}

export type SubscribeFunction = (
    request: RequestParameters,
    variables: Variables,
    cacheConfig: CacheConfig,
    observer?: LegacyObserver<GraphQLResponse>
) => RelayObservable<GraphQLResponse> | Disposable;

export type Uploadable = File | Blob;
export interface UploadableMap {
    [key: string]: Uploadable;
}

interface PayloadExtensions {
    [key: string]: unknown;
}

// ./network/RelayObservable
export type ObservableFromValue<T> = Subscribable<T> | Promise<T> | T;

export interface Observer<T> {
    readonly start?: (subscription: Subscription) => void;
    readonly next?: (value: T) => void;
    readonly error?: (error: Error) => void;
    readonly complete?: () => void;
    readonly unsubscribe?: (subscription: Subscription) => void;
}

export interface Subscribable<T> {
    subscribe(observer: Observer<T> | Sink<T>): Subscription;
}

interface Sink<T> {
    next(value: T): void;
    error(error: Error, isUncaughtThrownError?: boolean): void;
    complete(): void;
    readonly closed: boolean;
}
type Source<T> = (sink: Sink<T>) => void | Subscription | (() => unknown);

export interface Subscription {
    unsubscribe(): void;
    readonly closed: boolean;
}

// ./network/createRelayNetworkLogger
export type GraphiQLPrinter = (request: RequestParameters, variables: Variables) => string;

// ./query/RelayModernGraphQLTag
export type GraphQLTaggedNode =
    | ReaderFragment
    | ConcreteRequest
    | (() => ReaderFragment | ConcreteRequest)
    | {
          modern: () => ReaderFragment | ConcreteRequest;
      };

// ./store/RelayRecordState
export type RecordState = 'EXISTENT' | 'NONEXISTENT' | 'UNKNOWN';

// ./store/RelayStoreTypes
interface Environment
    extends CEnvironment<
        Environment,
        ReaderFragment,
        GraphQLTaggedNode,
        ReaderSelectableNode,
        NormalizationSelectableNode,
        ConcreteRequest,
        GraphQLResponse,
        OwnedReaderSelector
    > {
    applyUpdate(optimisticUpdate: OptimisticUpdate): Disposable;

    commitUpdate(updater: StoreUpdater): void;

    commitPayload(operationDescriptor: OperationDescriptor, payload: PayloadData): void;

    getStore(): Store;

    lookup(selector: ReaderSelector, owner?: OperationDescriptor): CSnapshot<ReaderSelectableNode, OperationDescriptor>;

    executeMutation(data: {
        operation: OperationDescriptor;
        optimisticUpdater?: SelectorStoreUpdater | null;
        optimisticResponse?: object | null;
        updater?: SelectorStoreUpdater | null;
        uploadables?: UploadableMap | null;
    }): RelayObservable<GraphQLResponse>;
}
export { Environment as IEnvironment };

export type FragmentMap = CFragmentMap<ReaderFragment>;

export type FragmentReference = never & { __tag: 'FragmentReference' };

export interface FragmentPointer {
    __id: DataID;
    __fragments: { [fragmentName: string]: Variables };
    __fragmentOwner: OperationDescriptor | null;
}

export interface HandleFieldPayload {
    readonly args: Variables;
    readonly dataID: DataID;
    readonly fieldKey: string;
    readonly handle: string;
    readonly handleKey: string;
}

export interface MatchPointer {
    __id: DataID;
    __fragments: { [fragmentName: string]: Variables };
    __fragmentPropName: string;
    __module: unknown;
}

export type MissingFieldHandler =
    | {
          kind: 'scalar';
          handle: (
              field: NormalizationScalarField,
              record: Record<string, unknown> | null | undefined,
              args: Variables,
              store: ReadonlyRecordSourceProxy
          ) => unknown;
      }
    | {
          kind: 'linked';
          handle: (
              field: NormalizationLinkedField,
              record: Record<string, unknown> | null | undefined,
              args: Variables,
              store: ReadonlyRecordSourceProxy
          ) => DataID | null | undefined;
      }
    | {
          kind: 'pluralLinked';
          handle: (
              field: NormalizationLinkedField,
              record: Record<string, unknown> | null | undefined,
              args: Variables,
              store: ReadonlyRecordSourceProxy
          ) => ReadonlyArray<DataID | null | undefined> | null | undefined;
      };

export const RelayDefaultMissingFieldHandlers: ReadonlyArray<MissingFieldHandler>;

export interface OperationLoader {
    get(reference: unknown): NormalizationSplitOperation | null | undefined;

    load(reference: unknown): Promise<NormalizationSplitOperation | null | undefined>;
}

export type OperationDescriptor = COperationDescriptor<
    ReaderSelectableNode,
    NormalizationSelectableNode,
    ConcreteRequest
>;

export type OptimisticUpdate =
    | {
          storeUpdater: StoreUpdater;
      }
    | {
          selectorStoreUpdater: SelectorStoreUpdater | null | undefined;
          operation: OperationDescriptor;
          response: object | null | undefined;
      }
    | {
          source: RecordSource;
          fieldPayloads?: ReadonlyArray<HandleFieldPayload> | null;
      };

export interface OwnedReaderSelector {
    owner: OperationDescriptor | null;
    selector: ReaderSelector;
}

export interface RecordProxy {
    copyFieldsFrom(source: RecordProxy): void;
    getDataID(): DataID;
    getLinkedRecord(name: string, args?: Variables | null): RecordProxy | null | undefined;
    getLinkedRecords(
        name: string,
        args?: Variables | null
    ): ReadonlyArray<RecordProxy | null | undefined> | null | undefined;
    getOrCreateLinkedRecord(name: string, typeName: string, args?: Variables | null): RecordProxy;
    getType(): string;
    getValue(name: string, args?: Variables | null): unknown;
    setLinkedRecord(record: RecordProxy, name: string, args?: Variables | null): RecordProxy;
    setLinkedRecords(
        records: Array<RecordProxy | null | undefined>,
        name: string,
        args?: Variables | null
    ): RecordProxy;
    setValue(value: unknown, name: string, args?: Variables | null): RecordProxy;
}

export interface RecordSourceProxy {
    create(dataID: DataID, typeName: string): RecordProxy;
    delete(dataID: DataID): void;
    get(dataID: DataID): RecordProxy | null | undefined;
    getRoot(): RecordProxy;
}

export interface RecordSourceSelectorProxy {
    create(dataID: DataID, typeName: string): RecordProxy;
    delete(dataID: DataID): void;
    get(dataID: DataID): RecordProxy | null | undefined;
    getRoot(): RecordProxy;
    getRootField(fieldName: string): RecordProxy | null | undefined;
    getPluralRootField(fieldName: string): ReadonlyArray<RecordProxy | null | undefined> | null | undefined;
}

export type RelayContext = CRelayContext<Environment>;

export type ReaderSelector = CReaderSelector<ReaderSelectableNode>;

export type NormalizationSelector = CNormalizationSelector<NormalizationSelectableNode>;

export type SelectorStoreUpdater<TData = unknown> = (store: RecordSourceSelectorProxy, data: TData) => void;

export type Snapshot = CSnapshot<ReaderSelectableNode, OperationDescriptor>;

export type StoreUpdater = (store: RecordSourceProxy) => void;

interface ReadonlyRecordSourceProxy {
    get(dataID: DataID): ReadonlyRecordProxy | null | undefined;
    getRoot(): ReadonlyRecordProxy;
}

interface ReadonlyRecordProxy {
    getDataID(): DataID;
    getLinkedRecord(name: string, args?: Variables | null): RecordProxy | null | undefined;
    getLinkedRecords(
        name: string,
        args?: Variables | null
    ): ReadonlyArray<RecordProxy | null | undefined> | null | undefined;
    getType(): string;
    getValue(name: string, args?: Variables | null): unknown;
}

interface RecordSource {
    get(dataID: DataID): Record<string, unknown> | null | undefined;
    getRecordIDs(): ReadonlyArray<DataID>;
    getStatus(dataID: DataID): RecordState;
    has(dataID: DataID): boolean;
    load(dataID: DataID, callback: (error: Error | null | undefined, record: Record<string, unknown> | null | undefined) => void): void;
    size(): number;
    toJSON(): Record<string, unknown>;
}
export { RecordSource as IRecordSource };

interface Store {
    getSource(): RecordSource;
    check(selector: NormalizationSelector): boolean;
    lookup(selector: ReaderSelector, owner?: OperationDescriptor): Snapshot;
    notify(): void;
    publish(source: RecordSource): void;
    retain(selector: NormalizationSelector): Disposable;
    subscribe(snapshot: Snapshot, callback: (snapshot: Snapshot) => void): Disposable;
    holdGC(): Disposable;
}

export interface MutableRecordSource extends RecordSource {
    clear(): void;
    delete(dataID: DataID): void;
    remove(dataID: DataID): void;
    set(dataID: DataID, record: Record<string, unknown>): void;
}

type Scheduler = (callback: () => void) => void;

// ./subscription/requestRelaySubscription
export interface GraphQLSubscriptionConfig<TSubscriptionPayload> {
    configs?: ReadonlyArray<DeclarativeMutationConfig>;
    subscription: GraphQLTaggedNode;
    variables: Variables;
    onCompleted?: () => void;
    onError?: (error: Error) => void;
    onNext?: (response: TSubscriptionPayload | null | undefined) => void;
    updater?: SelectorStoreUpdater;
}

// ./util/NormalizationNode
export type NormalizationArgument = NormalizationLiteral | NormalizationVariable;

export type NormalizationArgumentDefinition = NormalizationLocalArgument | NormalizationRootArgument;

export interface NormalizationDefer {
    readonly if: string | null;
    readonly kind: 'Defer';
    readonly label: string;
    readonly metadata: { readonly [key: string]: unknown } | null | undefined;
    readonly selections: ReadonlyArray<NormalizationSelection>;
}

export interface NormalizationClientExtension {
    kind: string; // 'ClientExtension';
    selections: ReadonlyArray<NormalizationSelection>;
}

export type NormalizationField = NormalizationScalarField | NormalizationLinkedField | NormalizationMatchField;

export interface NormalizationLinkedField {
    readonly kind: string; // 'LinkedField';
    readonly alias: string | null | undefined;
    readonly name: string;
    readonly storageKey: string | null | undefined;
    readonly args: ReadonlyArray<NormalizationArgument>;
    readonly concreteType: string | null | undefined;
    readonly plural: boolean;
    readonly selections: ReadonlyArray<NormalizationSelection>;
}

export interface NormalizationMatchField {
    readonly kind: string; // 'MatchField';
    readonly alias: string | null | undefined;
    readonly name: string;
    readonly storageKey: string | null | undefined;
    readonly args: ReadonlyArray<NormalizationArgument>;
    readonly matchesByType: {
        readonly [key: string]: {
            readonly fragmentPropName: string;
            readonly fragmentName: string;
        };
    };
}

export interface NormalizationOperation {
    readonly kind: string; // 'Operation';
    readonly name: string;
    readonly argumentDefinitions: ReadonlyArray<NormalizationLocalArgument>;
    readonly selections: ReadonlyArray<NormalizationSelection>;
}

export interface NormalizationScalarField {
    readonly kind: string; // 'ScalarField';
    readonly alias: string | null | undefined;
    readonly name: string;
    readonly args: ReadonlyArray<NormalizationArgument> | null | undefined;
    readonly storageKey: string | null | undefined;
}

export type NormalizationSelection =
    | NormalizationCondition
    | NormalizationClientExtension
    | NormalizationField
    | NormalizationHandle
    | NormalizationInlineFragment
    | NormalizationMatchField;

export interface NormalizationSplitOperation {
    readonly kind: string; // 'SplitOperation';
    readonly name: string;
    readonly metadata: { readonly [key: string]: unknown } | null | undefined;
    readonly selections: ReadonlyArray<NormalizationSelection>;
}

export interface NormalizationStream {
    readonly if: string | null;
    readonly kind: string; // 'Stream';
    readonly label: string;
    readonly metadata: { readonly [key: string]: unknown } | null | undefined;
    readonly selections: ReadonlyArray<NormalizationSelection>;
}

interface NormalizationLiteral {
    readonly kind: string; // 'Literal';
    readonly name: string;
    readonly type?: string | null;
    readonly value: unknown;
}

interface NormalizationVariable {
    readonly kind: string; // 'Variable';
    readonly name: string;
    readonly type?: string | null;
    readonly variableName: string;
}

interface NormalizationLocalArgument {
    readonly kind: string; // 'LocalArgument';
    readonly name: string;
    readonly type: string;
    readonly defaultValue: unknown;
}

interface NormalizationRootArgument {
    readonly kind: string; // 'RootArgument';
    readonly name: string;
    readonly type: string | null | undefined;
}

interface NormalizationCondition {
    readonly kind: string; // 'Condition';
    readonly passingValue: boolean;
    readonly condition: string;
    readonly selections: ReadonlyArray<NormalizationSelection>;
}

type NormalizationHandle = NormalizationScalarHandle | NormalizationLinkedHandle;

interface NormalizationLinkedHandle {
    readonly kind: string; // 'LinkedHandle';
    readonly alias: string | null | undefined;
    readonly name: string;
    readonly args: ReadonlyArray<NormalizationArgument> | null | undefined;
    readonly handle: string;
    readonly key: string;
    readonly filters: ReadonlyArray<string> | null | undefined;
}

interface NormalizationScalarHandle {
    readonly kind: string; // 'ScalarHandle';
    readonly alias: string | null | undefined;
    readonly name: string;
    readonly args: ReadonlyArray<NormalizationArgument> | null | undefined;
    readonly handle: string;
    readonly key: string;
    readonly filters: ReadonlyArray<string> | null | undefined;
}

interface NormalizationInlineFragment {
    readonly kind: string; // 'InlineFragment';
    readonly selections: ReadonlyArray<NormalizationSelection>;
    readonly type: string;
}

type NormalizationSelectableNode =
    | NormalizationDefer
    | NormalizationOperation
    | NormalizationSplitOperation
    | NormalizationStream;

// ./util/ReaderNode
export type ReaderArgument = ReaderLiteral | ReaderVariable;

export type ReaderArgumentDefinition = ReaderLocalArgument | ReaderRootArgument;

export type ReaderField = ReaderScalarField | ReaderLinkedField | ReaderMatchField;

export interface ReaderFragment {
    readonly kind: string; // 'Fragment';
    readonly name: string;
    readonly type: string;
    readonly metadata:
        | {
              readonly connection?: ReadonlyArray<ConnectionMetadata>;
              readonly mask?: boolean;
              readonly plural?: boolean;
              readonly refetch?: ReaderRefetchMetadata;
          }
        | null
        | undefined;
    readonly argumentDefinitions: ReadonlyArray<ReaderArgumentDefinition>;
    readonly selections: ReadonlyArray<ReaderSelection>;
}

export interface ReaderLinkedField {
    readonly kind: string; // 'LinkedField';
    readonly alias: string | null | undefined;
    readonly name: string;
    readonly storageKey: string | null | undefined;
    readonly args: ReadonlyArray<ReaderArgument>;
    readonly concreteType: string | null | undefined;
    readonly plural: boolean;
    readonly selections: ReadonlyArray<ReaderSelection>;
}

export interface ReaderMatchField {
    readonly kind: string; // 'MatchField';
    readonly alias: string | null | undefined;
    readonly name: string;
    readonly storageKey: string | null | undefined;
    readonly args: ReadonlyArray<ReaderArgument> | null | undefined;
    readonly matchesByType: {
        readonly [key: string]: {
            readonly fragmentPropName: string;
            readonly fragmentName: string;
        };
    };
}

export interface ReaderPaginationMetadata {
    readonly backward: {
        readonly count: string;
        readonly cursor: string;
    } | null;
    readonly forward: {
        readonly count: string;
        readonly cursor: string;
    } | null;
    readonly path: ReadonlyArray<string>;
}

export interface ReaderRefetchableFragment extends ReaderFragment {
    readonly metadata: {
        readonly connection?: [ConnectionMetadata];
        readonly refetch: ReaderRefetchMetadata;
    };
}

export interface ReaderScalarField {
    readonly kind: string; // 'ScalarField';
    readonly alias: string | null | undefined;
    readonly name: string;
    readonly args: ReadonlyArray<ReaderArgument> | null | undefined;
    readonly storageKey: string | null | undefined;
}

export type ReaderSelection =
    | ReaderCondition
    | ReaderClientExtension
    | ReaderField
    | ReaderFragmentSpread
    | ReaderInlineFragment
    | ReaderMatchField;

export interface ReaderSplitOperation {
    readonly kind: string; // 'SplitOperation';
    readonly name: string;
    readonly metadata: { readonly [key: string]: unknown } | null | undefined;
    readonly selections: ReadonlyArray<ReaderSelection>;
}

interface ReaderLiteral {
    readonly kind: string; // 'Literal';
    readonly name: string;
    readonly value: unknown;
}

interface ReaderVariable {
    readonly kind: string; // 'Variable';
    readonly name: string;
    readonly type?: string | null;
    readonly variableName: string;
}

interface ReaderLocalArgument {
    readonly kind: string; // 'LocalArgument';
    readonly name: string;
    readonly type: string;
    readonly defaultValue: unknown;
}

interface ReaderRootArgument {
    readonly kind: string; // 'RootArgument';
    readonly name: string;
    readonly type: string | null | undefined;
}

interface ReaderRefetchMetadata {
    readonly connection: ReaderPaginationMetadata | null | undefined;
    readonly operation: string | ConcreteRequest;
    readonly fragmentPathInResult: ReadonlyArray<string>;
}

interface ReaderCondition {
    readonly kind: string; // 'Condition';
    readonly passingValue: boolean;
    readonly condition: string;
    readonly selections: ReadonlyArray<ReaderSelection>;
}

interface ReaderClientExtension {
    readonly kind: string; // 'ClientExtension';
    readonly selections: ReadonlyArray<ReaderSelection>;
}

interface ReaderFragmentSpread {
    readonly kind: string; // 'FragmentSpread';
    readonly name: string;
    readonly args: ReadonlyArray<ReaderArgument> | null | undefined;
}

interface ReaderInlineFragment {
    readonly kind: string; // 'InlineFragment';
    readonly selections: ReadonlyArray<ReaderSelection>;
    readonly type: string;
}

type ReaderSelectableNode = ReaderFragment | ReaderSplitOperation;

interface ReaderPaginationFragment extends ReaderFragment {
    readonly metadata: {
        readonly connection: [ConnectionMetadata];
        readonly refetch: ReaderRefetchMetadata & {
            connection: ReaderPaginationMetadata;
        };
    };
}

// ./util/RelayCombinedEnvironmentTypes
export interface CEnvironment<
    TEnvironment,
    TFragment,
    TGraphQLTaggedNode,
    TReaderNode,
    TNormalizationNode,
    TRequest,
    TPayload,
    TReaderSelector
> {
    check(selector: CNormalizationSelector<TNormalizationNode>): boolean;

    lookup(
        selector: CReaderSelector<TReaderNode>
    ): CSnapshot<TReaderNode, COperationDescriptor<TReaderNode, TNormalizationNode, TRequest>>;

    subscribe(
        snapshot: CSnapshot<TReaderNode, COperationDescriptor<TReaderNode, TNormalizationNode, TRequest>>,
        callback: (
            snapshot: CSnapshot<TReaderNode, COperationDescriptor<TReaderNode, TNormalizationNode, TRequest>>
        ) => void
    ): Disposable;

    retain(selector: CNormalizationSelector<TNormalizationNode>): Disposable;

    execute(config: {
        operation: COperationDescriptor<TReaderNode, TNormalizationNode, TRequest>;
        cacheConfig?: CacheConfig | null;
        updater?: SelectorStoreUpdater | null;
    }): RelayObservable<TPayload>;
}

export interface CFragmentMap<TFragment> {
    [key: string]: TFragment;
}

export interface CNormalizationSelector<TNormalizationNode> {
    dataID: DataID;
    node: TNormalizationNode;
    variables: Variables;
}

export interface COperationDescriptor<TReaderNode, TNormalizationNode, TRequest> {
    fragment: CReaderSelector<TReaderNode>;
    node: TRequest;
    root: CNormalizationSelector<TNormalizationNode>;
    variables: Variables;
}

export interface CReaderSelector<TReaderNode> {
    dataID: DataID;
    node: TReaderNode;
    variables: Variables;
}

export interface CRelayContext<TEnvironment> {
    environment: TEnvironment;
    variables: Variables;
}

export interface CSnapshot<TReaderNode, TOwner> extends CReaderSelector<TReaderNode> {
    data: SelectorData | null | undefined;
    seenRecords: RecordMap;
    isMissingData: boolean;
    owner: TOwner | null;
}

export interface FragmentSpecResolver {
    /**
     * Stop watching for changes to the results of the fragments.
     */
    dispose(): void;

    /**
     * Get the current results.
     */
    resolve(): FragmentSpecResults;

    /**
     * Update the resolver with new inputs. Call `resolve()` to get the updated
     * results.
     */
    setProps(props: Props): void;

    /**
     * Override the variables used to read the results of the fragments. Call
     * `resolve()` to get the updated results.
     */
    setVariables(variables: Variables, request?: ConcreteRequest): void;

    /**
     * Subscribe to resolver updates.
     * Overrides existing callback (if one has been specified).
     */
    setCallback(callback: () => void): void;
}

export interface FragmentSpecResults {
    [key: string]: unknown;
}

export interface Props {
    [key: string]: unknown;
}

interface RecordMap {
    // theoretically, this should be `[dataID: DataID]`, but `DataID` is a string.
    [dataID: string]: Record<string, unknown> | undefined;
}
export interface SelectorData {
    [key: string]: unknown;
}

// ./util/RelayConcreteNode
export interface ConcreteRequest {
    readonly kind: string; // 'Request';
    readonly fragment: ReaderFragment;
    readonly operation: NormalizationOperation;
    readonly params: RequestParameters;
}

export type GeneratedNode = ConcreteRequest | ReaderFragment | NormalizationSplitOperation;

export interface RequestParameters {
    readonly name: string;
    readonly operationKind: string; // 'mutation' | 'query' | 'subscription';
    readonly id: string | null | undefined;
    readonly text: string | null | undefined;
    readonly metadata: { [key: string]: unknown };
}

// ./util/RelayRuntimeTypes
export interface CacheConfig {
    force?: boolean | null;
    poll?: number | null;
    liveConfigId?: string | null;
    metadata?: { [key: string]: unknown };
    transactionId?: string | null;
}

export type DataID = string;

export interface Disposable {
    dispose(): void;
}

export interface OperationType {
    readonly variables: Variables;
    readonly response: unknown;
}

export interface Variables {
    [name: string]: any;
}
=======
import ConnectionInterface from './lib/handlers/connection/RelayConnectionInterface';
export { ConnectionInterface };
export { ConnectionMetadata } from './lib/handlers/connection/RelayConnectionHandler';
export { EdgeRecord, PageInfo } from './lib/handlers/connection/RelayConnectionInterface';
export {
    DeclarativeMutationConfig,
    MutationTypes,
    RangeBehaviors,
    RangeOperations,
} from './lib/mutations/RelayDeclarativeMutationConfig';
export {
    MutationTypes as MutationType,
    RangeOperations as RangeOperation,
} from './lib/mutations/RelayDeclarativeMutationConfig';
export { OptimisticMutationConfig } from './lib/mutations/applyOptimisticMutation';
export { MutationConfig, MutationParameters } from './lib/mutations/commitMutation';
export { RelayNetworkLog, LoggerTransactionConfig } from './lib/network/RelayNetworkLoggerTransaction';
export {
    ExecuteFunction,
    FetchFunction,
    GraphQLResponse,
    LogRequestInfoFunction,
    Network as INetwork,
    PayloadData,
    PayloadError,
    SubscribeFunction,
    Uploadable,
    UploadableMap,
} from './lib/network/RelayNetworkTypes';
export { ObservableFromValue, Observer, Subscribable, Subscription } from './lib/network/RelayObservable';
export { GraphiQLPrinter, NetworkLogger } from './lib/network/createRelayNetworkLogger';
export {
    GraphQLTaggedNode,
    graphql,
    getFragment,
    getInlineDataFragment,
    getPaginationFragment,
    getRefetchableFragment,
    getRequest,
} from './lib/query/RelayModernGraphQLTag';
export {
    ConnectionEvent,
    ConnectionID,
    ConnectionReference,
    ConnectionReferenceObject,
    ConnectionResolver,
    ConnectionSnapshot,
} from './lib/store/RelayConnection';
export { TaskScheduler } from './lib/store/RelayModernQueryExecutor';
export { RecordState } from './lib/store/RelayRecordState';
export {
    Environment as IEnvironment,
    FragmentMap,
    FragmentPointer,
    FragmentReference,
    FragmentSpecResolver,
    HandleFieldPayload,
    Logger,
    LoggerProvider,
    MissingFieldHandler,
    ModuleImportPointer,
    NormalizationSelector,
    OperationDescriptor,
    OperationLoader,
    OperationTracker,
    OptimisticResponseConfig,
    OptimisticUpdate,
    OptimisticUpdateFunction,
    PluralReaderSelector,
    Props,
    PublishQueue,
    ReaderSelector,
    ReadOnlyRecordProxy,
    RecordProxy,
    RecordSourceProxy,
    RecordSourceSelectorProxy,
    RelayContext,
    RequestDescriptor,
    SelectorData,
    SelectorStoreUpdater,
    SingularReaderSelector,
    Snapshot,
    StoreUpdater,
} from './lib/store/RelayStoreTypes';
export { GraphQLSubscriptionConfig } from './lib/subscription/requestSubscription';
export {
    NormalizationArgument,
    NormalizationDefer,
    NormalizationConnection,
    NormalizationField,
    NormalizationLinkedField,
    NormalizationLinkedHandle,
    NormalizationLocalArgumentDefinition,
    NormalizationModuleImport,
    NormalizationScalarField,
    NormalizationSelection,
    NormalizationSplitOperation,
    NormalizationStream,
} from './lib/util/NormalizationNode';
export { NormalizationOperation } from './lib/util/NormalizationNode';
export {
    ReaderArgument,
    ReaderArgumentDefinition,
    ReaderConnection,
    ReaderField,
    ReaderFragment,
    ReaderInlineDataFragment,
    ReaderInlineDataFragmentSpread,
    ReaderLinkedField,
    ReaderModuleImport,
    ReaderPaginationMetadata,
    ReaderRefetchableFragment,
    ReaderRefetchMetadata,
    ReaderScalarField,
    ReaderSelection,
} from './lib/util/ReaderNode';
export { ConcreteRequest, GeneratedNode, RequestParameters } from './lib/util/RelayConcreteNode';
export { CacheConfig, DataID, Disposable, OperationType, Variables } from './lib/util/RelayRuntimeTypes';
>>>>>>> 98cbd954

// Core API
export { RelayModernEnvironment as Environment } from './lib/store/RelayModernEnvironment';
export { RelayNetwork as Network } from './lib/network/RelayNetwork';
export { RelayObservable as Observable } from './lib/network/RelayObservable';
import QueryResponseCache from './lib/network/RelayQueryResponseCache';
export { QueryResponseCache };
export { RelayRecordSource as RecordSource } from './lib/store/RelayRecordSource';
export { RelayModernRecord as Record } from './lib/store/RelayModernRecord';
export { RelayModernStore as Store } from './lib/store/RelayModernStore';

export {
    areEqualSelectors,
    createNormalizationSelector,
    createReaderSelector,
    getDataIDsFromFragment,
    getDataIDsFromObject,
    getPluralSelector,
    getSelector,
    getSelectorsFromObject,
    getSingularSelector,
    getVariablesFromObject,
    getVariablesFromFragment,
    getVariablesFromPluralFragment,
    getVariablesFromSingularFragment,
} from './lib/store/RelayModernSelector';
export { createOperationDescriptor, createRequestDescriptor } from './lib/store/RelayModernOperationDescriptor';
export {
    getStorageKey,
    getModuleComponentKey,
    getModuleOperationKey,
    FRAGMENTS_KEY,
    FRAGMENT_OWNER_KEY,
    ID_KEY,
    REF_KEY,
    REFS_KEY,
    ROOT_ID,
    ROOT_TYPE,
    TYPENAME_KEY,
} from './lib/store/RelayStoreUtils';
export { createFragmentSpecResolver } from './lib/store/createFragmentSpecResolver';
export { readInlineData } from './lib/store/readInlineData';

// Extensions
export { RelayDefaultHandlerProvider as DefaultHandlerProvider } from './lib/handlers/RelayDefaultHandlerProvider';

import DefaultMissingFieldHandlers from './lib/handlers/RelayDefaultMissingFieldHandlers';
export { DefaultMissingFieldHandlers };
import * as ConnectionHandler from './lib/handlers/connection/RelayConnectionHandler';
export { ConnectionHandler };

// Helpers (can be implemented via the above API)
export { applyOptimisticMutation } from './lib/mutations/applyOptimisticMutation';
export { commitLocalUpdate } from './lib/mutations/commitLocalUpdate';
export { commitMutation } from './lib/mutations/commitMutation';
export { fetchQuery } from './lib/query/fetchQuery';
export { isRelayModernEnvironment } from './lib/store/isRelayModernEnvironment';
export { requestSubscription } from './lib/subscription/requestSubscription';

// Utilities
export { RelayProfiler } from './lib/util/RelayProfiler';
export { getRelayHandleKey } from './lib/util/getRelayHandleKey';

// INTERNAL-ONLY
export { RelayConcreteNode } from './lib/util/RelayConcreteNode';
export { RelayFeatureFlags } from './lib/util/RelayFeatureFlags';
export { RelayNetworkLoggerTransaction } from './lib/network/RelayNetworkLoggerTransaction';
export { createRelayNetworkLogger } from './lib/network/createRelayNetworkLogger';
export { deepFreeze } from './lib/util/deepFreeze';

/**
 * relay-compiler-language-typescript support for fragment references
 */

/**
 * @private
 */
export interface _RefType<Ref extends string> {
    ' $refType': Ref;
}

/**
 * @private
 */
export interface _FragmentRefs<Refs extends string> {
    ' $fragmentRefs': FragmentRefs<Refs>;
}

// This is used in the actual artifacts to define the various fragment references a container holds.
export type FragmentRefs<Refs extends string> = {
    [ref in Refs]: true;
};

// This is a utility type for converting from a data type to a fragment reference that will resolve to that data type.
export type FragmentRef<Fragment> = Fragment extends _RefType<infer U> ? _FragmentRefs<U> : never;<|MERGE_RESOLUTION|>--- conflicted
+++ resolved
@@ -7,918 +7,6 @@
 // Definitions: https://github.com/DefinitelyTyped/DefinitelyTyped
 // TypeScript Version: 3.0
 
-<<<<<<< HEAD
-// ./handlers/connection/RelayConnectionHandler
-export interface ConnectionMetadata {
-    path: ReadonlyArray<string> | null | undefined;
-    direction: string | null | undefined; // 'forward' | 'backward' | 'bidirectional' | null | undefined;
-    cursor: string | null | undefined;
-    count: string | null | undefined;
-}
-
-export interface EdgeRecord extends Record<string, unknown> {
-    cursor: unknown;
-    node: Record<DataID, unknown>;
-}
-
-export interface PageInfo {
-    endCursor: string | null | undefined;
-    hasNextPage: boolean;
-    hasPreviousPage: boolean;
-    startCursor: string | null | undefined;
-}
-
-// ./mutations/RelayDeclarativeMutationConfig
-interface RangeAddConfig {
-    type: 'RANGE_ADD';
-    parentName?: string;
-    parentID?: string;
-    connectionInfo?: ReadonlyArray<{
-        key: string;
-        filters?: Variables;
-        rangeBehavior: string;
-    }>;
-    connectionName?: string;
-    edgeName: string;
-    rangeBehaviors?: RangeBehaviors;
-}
-
-interface RangeDeleteConfig {
-    type: 'RANGE_DELETE';
-    parentName?: string;
-    parentID?: string;
-    connectionKeys?: ReadonlyArray<{
-        key: string;
-        filters?: Variables;
-    }>;
-    connectionName?: string;
-    deletedIDFieldName: string | ReadonlyArray<string>;
-    pathToConnection: ReadonlyArray<string>;
-}
-
-interface NodeDeleteConfig {
-    type: 'NODE_DELETE';
-    parentName?: string;
-    parentID?: string;
-    connectionName?: string;
-    deletedIDFieldName: string;
-}
-
-// Unused in Relay Modern
-interface LegacyFieldsChangeConfig {
-    type: 'FIELDS_CHANGE';
-    fieldIDs: { [fieldName: string]: DataID | ReadonlyArray<DataID> };
-}
-
-// Unused in Relay Modern
-interface LegacyRequiredChildrenConfig {
-    type: 'REQUIRED_CHILDREN';
-    children: ReadonlyArray<unknown>;
-}
-export type DeclarativeMutationConfig =
-    | RangeAddConfig
-    | RangeDeleteConfig
-    | NodeDeleteConfig
-    | LegacyFieldsChangeConfig
-    | LegacyRequiredChildrenConfig;
-export type MutationType = 'RANGE_ADD' | 'RANGE_DELETE' | 'NODE_DELETE' | 'FIELDS_CHANGE' | 'REQUIRED_CHILDREN';
-export type RangeOperation = 'append' | 'ignore' | 'prepend' | 'refetch' | 'remove';
-export type RangeBehaviors =
-    | ((connectionArgs: { [name: string]: unknown }) => RangeOperation)
-    | {
-          [key: string]: RangeOperation;
-      };
-
-// ./mutations/applyRelayModernOptimisticMutation
-export interface OptimisticMutationConfig {
-    configs?: ReadonlyArray<DeclarativeMutationConfig> | null;
-    mutation: GraphQLTaggedNode;
-    variables: Variables;
-    optimisticUpdater?: SelectorStoreUpdater | null;
-    optimisticResponse?: object;
-}
-
-// ./mutations/commitRelayModernMutation
-export interface MutationConfig<TOperation extends OperationType> {
-    configs?: ReadonlyArray<DeclarativeMutationConfig>;
-    mutation: GraphQLTaggedNode;
-    variables: TOperation['variables'];
-    uploadables?: UploadableMap;
-    onCompleted?:
-        | ((response: TOperation['response'], errors: ReadonlyArray<PayloadError> | null | undefined) => void)
-        | null;
-    onError?: ((error: Error) => void) | null;
-    optimisticUpdater?: SelectorStoreUpdater | null;
-    optimisticResponse?: TOperation['response'] | null;
-    updater?: SelectorStoreUpdater<TOperation['response']> | null;
-}
-
-// ./network/RelayNetworkLoggerTransaction
-export interface RelayNetworkLog {
-    label: string;
-    values: ReadonlyArray<unknown>;
-}
-
-// ./network/RelayNetworkTypes
-export type ExecuteFunction = (
-    request: RequestParameters,
-    variables: Variables,
-    cacheConfig: CacheConfig,
-    uploadables?: UploadableMap | null
-) => RelayObservable<GraphQLResponse>;
-
-export type FetchFunction = (
-    request: RequestParameters,
-    variables: Variables,
-    cacheConfig: CacheConfig,
-    uploadables?: UploadableMap | null
-) => ObservableFromValue<GraphQLResponse>;
-
-export type GraphQLResponse =
-    | {
-          data: PayloadData;
-          errors?: ReadonlyArray<PayloadError>;
-          extensions?: PayloadExtensions;
-      }
-    | {
-          data?: PayloadData | null;
-          errors: ReadonlyArray<PayloadError>;
-          extensions?: PayloadExtensions;
-      };
-
-export interface LegacyObserver<T> {
-    onCompleted?: () => void;
-    onError?: (error: Error) => void;
-    onNext?: (data: T) => void;
-}
-
-interface Network {
-    execute: ExecuteFunction;
-}
-export { Network as INetwork };
-
-export interface PayloadData {
-    [key: string]: unknown;
-}
-
-export interface PayloadError {
-    message: string;
-    locations?: ReadonlyArray<{
-        line: number;
-        column: number;
-    }>;
-    severity?: 'CRITICAL' | 'ERROR' | 'WARNING'; // Not officially part of the spec, but used at Facebook
-}
-
-export type SubscribeFunction = (
-    request: RequestParameters,
-    variables: Variables,
-    cacheConfig: CacheConfig,
-    observer?: LegacyObserver<GraphQLResponse>
-) => RelayObservable<GraphQLResponse> | Disposable;
-
-export type Uploadable = File | Blob;
-export interface UploadableMap {
-    [key: string]: Uploadable;
-}
-
-interface PayloadExtensions {
-    [key: string]: unknown;
-}
-
-// ./network/RelayObservable
-export type ObservableFromValue<T> = Subscribable<T> | Promise<T> | T;
-
-export interface Observer<T> {
-    readonly start?: (subscription: Subscription) => void;
-    readonly next?: (value: T) => void;
-    readonly error?: (error: Error) => void;
-    readonly complete?: () => void;
-    readonly unsubscribe?: (subscription: Subscription) => void;
-}
-
-export interface Subscribable<T> {
-    subscribe(observer: Observer<T> | Sink<T>): Subscription;
-}
-
-interface Sink<T> {
-    next(value: T): void;
-    error(error: Error, isUncaughtThrownError?: boolean): void;
-    complete(): void;
-    readonly closed: boolean;
-}
-type Source<T> = (sink: Sink<T>) => void | Subscription | (() => unknown);
-
-export interface Subscription {
-    unsubscribe(): void;
-    readonly closed: boolean;
-}
-
-// ./network/createRelayNetworkLogger
-export type GraphiQLPrinter = (request: RequestParameters, variables: Variables) => string;
-
-// ./query/RelayModernGraphQLTag
-export type GraphQLTaggedNode =
-    | ReaderFragment
-    | ConcreteRequest
-    | (() => ReaderFragment | ConcreteRequest)
-    | {
-          modern: () => ReaderFragment | ConcreteRequest;
-      };
-
-// ./store/RelayRecordState
-export type RecordState = 'EXISTENT' | 'NONEXISTENT' | 'UNKNOWN';
-
-// ./store/RelayStoreTypes
-interface Environment
-    extends CEnvironment<
-        Environment,
-        ReaderFragment,
-        GraphQLTaggedNode,
-        ReaderSelectableNode,
-        NormalizationSelectableNode,
-        ConcreteRequest,
-        GraphQLResponse,
-        OwnedReaderSelector
-    > {
-    applyUpdate(optimisticUpdate: OptimisticUpdate): Disposable;
-
-    commitUpdate(updater: StoreUpdater): void;
-
-    commitPayload(operationDescriptor: OperationDescriptor, payload: PayloadData): void;
-
-    getStore(): Store;
-
-    lookup(selector: ReaderSelector, owner?: OperationDescriptor): CSnapshot<ReaderSelectableNode, OperationDescriptor>;
-
-    executeMutation(data: {
-        operation: OperationDescriptor;
-        optimisticUpdater?: SelectorStoreUpdater | null;
-        optimisticResponse?: object | null;
-        updater?: SelectorStoreUpdater | null;
-        uploadables?: UploadableMap | null;
-    }): RelayObservable<GraphQLResponse>;
-}
-export { Environment as IEnvironment };
-
-export type FragmentMap = CFragmentMap<ReaderFragment>;
-
-export type FragmentReference = never & { __tag: 'FragmentReference' };
-
-export interface FragmentPointer {
-    __id: DataID;
-    __fragments: { [fragmentName: string]: Variables };
-    __fragmentOwner: OperationDescriptor | null;
-}
-
-export interface HandleFieldPayload {
-    readonly args: Variables;
-    readonly dataID: DataID;
-    readonly fieldKey: string;
-    readonly handle: string;
-    readonly handleKey: string;
-}
-
-export interface MatchPointer {
-    __id: DataID;
-    __fragments: { [fragmentName: string]: Variables };
-    __fragmentPropName: string;
-    __module: unknown;
-}
-
-export type MissingFieldHandler =
-    | {
-          kind: 'scalar';
-          handle: (
-              field: NormalizationScalarField,
-              record: Record<string, unknown> | null | undefined,
-              args: Variables,
-              store: ReadonlyRecordSourceProxy
-          ) => unknown;
-      }
-    | {
-          kind: 'linked';
-          handle: (
-              field: NormalizationLinkedField,
-              record: Record<string, unknown> | null | undefined,
-              args: Variables,
-              store: ReadonlyRecordSourceProxy
-          ) => DataID | null | undefined;
-      }
-    | {
-          kind: 'pluralLinked';
-          handle: (
-              field: NormalizationLinkedField,
-              record: Record<string, unknown> | null | undefined,
-              args: Variables,
-              store: ReadonlyRecordSourceProxy
-          ) => ReadonlyArray<DataID | null | undefined> | null | undefined;
-      };
-
-export const RelayDefaultMissingFieldHandlers: ReadonlyArray<MissingFieldHandler>;
-
-export interface OperationLoader {
-    get(reference: unknown): NormalizationSplitOperation | null | undefined;
-
-    load(reference: unknown): Promise<NormalizationSplitOperation | null | undefined>;
-}
-
-export type OperationDescriptor = COperationDescriptor<
-    ReaderSelectableNode,
-    NormalizationSelectableNode,
-    ConcreteRequest
->;
-
-export type OptimisticUpdate =
-    | {
-          storeUpdater: StoreUpdater;
-      }
-    | {
-          selectorStoreUpdater: SelectorStoreUpdater | null | undefined;
-          operation: OperationDescriptor;
-          response: object | null | undefined;
-      }
-    | {
-          source: RecordSource;
-          fieldPayloads?: ReadonlyArray<HandleFieldPayload> | null;
-      };
-
-export interface OwnedReaderSelector {
-    owner: OperationDescriptor | null;
-    selector: ReaderSelector;
-}
-
-export interface RecordProxy {
-    copyFieldsFrom(source: RecordProxy): void;
-    getDataID(): DataID;
-    getLinkedRecord(name: string, args?: Variables | null): RecordProxy | null | undefined;
-    getLinkedRecords(
-        name: string,
-        args?: Variables | null
-    ): ReadonlyArray<RecordProxy | null | undefined> | null | undefined;
-    getOrCreateLinkedRecord(name: string, typeName: string, args?: Variables | null): RecordProxy;
-    getType(): string;
-    getValue(name: string, args?: Variables | null): unknown;
-    setLinkedRecord(record: RecordProxy, name: string, args?: Variables | null): RecordProxy;
-    setLinkedRecords(
-        records: Array<RecordProxy | null | undefined>,
-        name: string,
-        args?: Variables | null
-    ): RecordProxy;
-    setValue(value: unknown, name: string, args?: Variables | null): RecordProxy;
-}
-
-export interface RecordSourceProxy {
-    create(dataID: DataID, typeName: string): RecordProxy;
-    delete(dataID: DataID): void;
-    get(dataID: DataID): RecordProxy | null | undefined;
-    getRoot(): RecordProxy;
-}
-
-export interface RecordSourceSelectorProxy {
-    create(dataID: DataID, typeName: string): RecordProxy;
-    delete(dataID: DataID): void;
-    get(dataID: DataID): RecordProxy | null | undefined;
-    getRoot(): RecordProxy;
-    getRootField(fieldName: string): RecordProxy | null | undefined;
-    getPluralRootField(fieldName: string): ReadonlyArray<RecordProxy | null | undefined> | null | undefined;
-}
-
-export type RelayContext = CRelayContext<Environment>;
-
-export type ReaderSelector = CReaderSelector<ReaderSelectableNode>;
-
-export type NormalizationSelector = CNormalizationSelector<NormalizationSelectableNode>;
-
-export type SelectorStoreUpdater<TData = unknown> = (store: RecordSourceSelectorProxy, data: TData) => void;
-
-export type Snapshot = CSnapshot<ReaderSelectableNode, OperationDescriptor>;
-
-export type StoreUpdater = (store: RecordSourceProxy) => void;
-
-interface ReadonlyRecordSourceProxy {
-    get(dataID: DataID): ReadonlyRecordProxy | null | undefined;
-    getRoot(): ReadonlyRecordProxy;
-}
-
-interface ReadonlyRecordProxy {
-    getDataID(): DataID;
-    getLinkedRecord(name: string, args?: Variables | null): RecordProxy | null | undefined;
-    getLinkedRecords(
-        name: string,
-        args?: Variables | null
-    ): ReadonlyArray<RecordProxy | null | undefined> | null | undefined;
-    getType(): string;
-    getValue(name: string, args?: Variables | null): unknown;
-}
-
-interface RecordSource {
-    get(dataID: DataID): Record<string, unknown> | null | undefined;
-    getRecordIDs(): ReadonlyArray<DataID>;
-    getStatus(dataID: DataID): RecordState;
-    has(dataID: DataID): boolean;
-    load(dataID: DataID, callback: (error: Error | null | undefined, record: Record<string, unknown> | null | undefined) => void): void;
-    size(): number;
-    toJSON(): Record<string, unknown>;
-}
-export { RecordSource as IRecordSource };
-
-interface Store {
-    getSource(): RecordSource;
-    check(selector: NormalizationSelector): boolean;
-    lookup(selector: ReaderSelector, owner?: OperationDescriptor): Snapshot;
-    notify(): void;
-    publish(source: RecordSource): void;
-    retain(selector: NormalizationSelector): Disposable;
-    subscribe(snapshot: Snapshot, callback: (snapshot: Snapshot) => void): Disposable;
-    holdGC(): Disposable;
-}
-
-export interface MutableRecordSource extends RecordSource {
-    clear(): void;
-    delete(dataID: DataID): void;
-    remove(dataID: DataID): void;
-    set(dataID: DataID, record: Record<string, unknown>): void;
-}
-
-type Scheduler = (callback: () => void) => void;
-
-// ./subscription/requestRelaySubscription
-export interface GraphQLSubscriptionConfig<TSubscriptionPayload> {
-    configs?: ReadonlyArray<DeclarativeMutationConfig>;
-    subscription: GraphQLTaggedNode;
-    variables: Variables;
-    onCompleted?: () => void;
-    onError?: (error: Error) => void;
-    onNext?: (response: TSubscriptionPayload | null | undefined) => void;
-    updater?: SelectorStoreUpdater;
-}
-
-// ./util/NormalizationNode
-export type NormalizationArgument = NormalizationLiteral | NormalizationVariable;
-
-export type NormalizationArgumentDefinition = NormalizationLocalArgument | NormalizationRootArgument;
-
-export interface NormalizationDefer {
-    readonly if: string | null;
-    readonly kind: 'Defer';
-    readonly label: string;
-    readonly metadata: { readonly [key: string]: unknown } | null | undefined;
-    readonly selections: ReadonlyArray<NormalizationSelection>;
-}
-
-export interface NormalizationClientExtension {
-    kind: string; // 'ClientExtension';
-    selections: ReadonlyArray<NormalizationSelection>;
-}
-
-export type NormalizationField = NormalizationScalarField | NormalizationLinkedField | NormalizationMatchField;
-
-export interface NormalizationLinkedField {
-    readonly kind: string; // 'LinkedField';
-    readonly alias: string | null | undefined;
-    readonly name: string;
-    readonly storageKey: string | null | undefined;
-    readonly args: ReadonlyArray<NormalizationArgument>;
-    readonly concreteType: string | null | undefined;
-    readonly plural: boolean;
-    readonly selections: ReadonlyArray<NormalizationSelection>;
-}
-
-export interface NormalizationMatchField {
-    readonly kind: string; // 'MatchField';
-    readonly alias: string | null | undefined;
-    readonly name: string;
-    readonly storageKey: string | null | undefined;
-    readonly args: ReadonlyArray<NormalizationArgument>;
-    readonly matchesByType: {
-        readonly [key: string]: {
-            readonly fragmentPropName: string;
-            readonly fragmentName: string;
-        };
-    };
-}
-
-export interface NormalizationOperation {
-    readonly kind: string; // 'Operation';
-    readonly name: string;
-    readonly argumentDefinitions: ReadonlyArray<NormalizationLocalArgument>;
-    readonly selections: ReadonlyArray<NormalizationSelection>;
-}
-
-export interface NormalizationScalarField {
-    readonly kind: string; // 'ScalarField';
-    readonly alias: string | null | undefined;
-    readonly name: string;
-    readonly args: ReadonlyArray<NormalizationArgument> | null | undefined;
-    readonly storageKey: string | null | undefined;
-}
-
-export type NormalizationSelection =
-    | NormalizationCondition
-    | NormalizationClientExtension
-    | NormalizationField
-    | NormalizationHandle
-    | NormalizationInlineFragment
-    | NormalizationMatchField;
-
-export interface NormalizationSplitOperation {
-    readonly kind: string; // 'SplitOperation';
-    readonly name: string;
-    readonly metadata: { readonly [key: string]: unknown } | null | undefined;
-    readonly selections: ReadonlyArray<NormalizationSelection>;
-}
-
-export interface NormalizationStream {
-    readonly if: string | null;
-    readonly kind: string; // 'Stream';
-    readonly label: string;
-    readonly metadata: { readonly [key: string]: unknown } | null | undefined;
-    readonly selections: ReadonlyArray<NormalizationSelection>;
-}
-
-interface NormalizationLiteral {
-    readonly kind: string; // 'Literal';
-    readonly name: string;
-    readonly type?: string | null;
-    readonly value: unknown;
-}
-
-interface NormalizationVariable {
-    readonly kind: string; // 'Variable';
-    readonly name: string;
-    readonly type?: string | null;
-    readonly variableName: string;
-}
-
-interface NormalizationLocalArgument {
-    readonly kind: string; // 'LocalArgument';
-    readonly name: string;
-    readonly type: string;
-    readonly defaultValue: unknown;
-}
-
-interface NormalizationRootArgument {
-    readonly kind: string; // 'RootArgument';
-    readonly name: string;
-    readonly type: string | null | undefined;
-}
-
-interface NormalizationCondition {
-    readonly kind: string; // 'Condition';
-    readonly passingValue: boolean;
-    readonly condition: string;
-    readonly selections: ReadonlyArray<NormalizationSelection>;
-}
-
-type NormalizationHandle = NormalizationScalarHandle | NormalizationLinkedHandle;
-
-interface NormalizationLinkedHandle {
-    readonly kind: string; // 'LinkedHandle';
-    readonly alias: string | null | undefined;
-    readonly name: string;
-    readonly args: ReadonlyArray<NormalizationArgument> | null | undefined;
-    readonly handle: string;
-    readonly key: string;
-    readonly filters: ReadonlyArray<string> | null | undefined;
-}
-
-interface NormalizationScalarHandle {
-    readonly kind: string; // 'ScalarHandle';
-    readonly alias: string | null | undefined;
-    readonly name: string;
-    readonly args: ReadonlyArray<NormalizationArgument> | null | undefined;
-    readonly handle: string;
-    readonly key: string;
-    readonly filters: ReadonlyArray<string> | null | undefined;
-}
-
-interface NormalizationInlineFragment {
-    readonly kind: string; // 'InlineFragment';
-    readonly selections: ReadonlyArray<NormalizationSelection>;
-    readonly type: string;
-}
-
-type NormalizationSelectableNode =
-    | NormalizationDefer
-    | NormalizationOperation
-    | NormalizationSplitOperation
-    | NormalizationStream;
-
-// ./util/ReaderNode
-export type ReaderArgument = ReaderLiteral | ReaderVariable;
-
-export type ReaderArgumentDefinition = ReaderLocalArgument | ReaderRootArgument;
-
-export type ReaderField = ReaderScalarField | ReaderLinkedField | ReaderMatchField;
-
-export interface ReaderFragment {
-    readonly kind: string; // 'Fragment';
-    readonly name: string;
-    readonly type: string;
-    readonly metadata:
-        | {
-              readonly connection?: ReadonlyArray<ConnectionMetadata>;
-              readonly mask?: boolean;
-              readonly plural?: boolean;
-              readonly refetch?: ReaderRefetchMetadata;
-          }
-        | null
-        | undefined;
-    readonly argumentDefinitions: ReadonlyArray<ReaderArgumentDefinition>;
-    readonly selections: ReadonlyArray<ReaderSelection>;
-}
-
-export interface ReaderLinkedField {
-    readonly kind: string; // 'LinkedField';
-    readonly alias: string | null | undefined;
-    readonly name: string;
-    readonly storageKey: string | null | undefined;
-    readonly args: ReadonlyArray<ReaderArgument>;
-    readonly concreteType: string | null | undefined;
-    readonly plural: boolean;
-    readonly selections: ReadonlyArray<ReaderSelection>;
-}
-
-export interface ReaderMatchField {
-    readonly kind: string; // 'MatchField';
-    readonly alias: string | null | undefined;
-    readonly name: string;
-    readonly storageKey: string | null | undefined;
-    readonly args: ReadonlyArray<ReaderArgument> | null | undefined;
-    readonly matchesByType: {
-        readonly [key: string]: {
-            readonly fragmentPropName: string;
-            readonly fragmentName: string;
-        };
-    };
-}
-
-export interface ReaderPaginationMetadata {
-    readonly backward: {
-        readonly count: string;
-        readonly cursor: string;
-    } | null;
-    readonly forward: {
-        readonly count: string;
-        readonly cursor: string;
-    } | null;
-    readonly path: ReadonlyArray<string>;
-}
-
-export interface ReaderRefetchableFragment extends ReaderFragment {
-    readonly metadata: {
-        readonly connection?: [ConnectionMetadata];
-        readonly refetch: ReaderRefetchMetadata;
-    };
-}
-
-export interface ReaderScalarField {
-    readonly kind: string; // 'ScalarField';
-    readonly alias: string | null | undefined;
-    readonly name: string;
-    readonly args: ReadonlyArray<ReaderArgument> | null | undefined;
-    readonly storageKey: string | null | undefined;
-}
-
-export type ReaderSelection =
-    | ReaderCondition
-    | ReaderClientExtension
-    | ReaderField
-    | ReaderFragmentSpread
-    | ReaderInlineFragment
-    | ReaderMatchField;
-
-export interface ReaderSplitOperation {
-    readonly kind: string; // 'SplitOperation';
-    readonly name: string;
-    readonly metadata: { readonly [key: string]: unknown } | null | undefined;
-    readonly selections: ReadonlyArray<ReaderSelection>;
-}
-
-interface ReaderLiteral {
-    readonly kind: string; // 'Literal';
-    readonly name: string;
-    readonly value: unknown;
-}
-
-interface ReaderVariable {
-    readonly kind: string; // 'Variable';
-    readonly name: string;
-    readonly type?: string | null;
-    readonly variableName: string;
-}
-
-interface ReaderLocalArgument {
-    readonly kind: string; // 'LocalArgument';
-    readonly name: string;
-    readonly type: string;
-    readonly defaultValue: unknown;
-}
-
-interface ReaderRootArgument {
-    readonly kind: string; // 'RootArgument';
-    readonly name: string;
-    readonly type: string | null | undefined;
-}
-
-interface ReaderRefetchMetadata {
-    readonly connection: ReaderPaginationMetadata | null | undefined;
-    readonly operation: string | ConcreteRequest;
-    readonly fragmentPathInResult: ReadonlyArray<string>;
-}
-
-interface ReaderCondition {
-    readonly kind: string; // 'Condition';
-    readonly passingValue: boolean;
-    readonly condition: string;
-    readonly selections: ReadonlyArray<ReaderSelection>;
-}
-
-interface ReaderClientExtension {
-    readonly kind: string; // 'ClientExtension';
-    readonly selections: ReadonlyArray<ReaderSelection>;
-}
-
-interface ReaderFragmentSpread {
-    readonly kind: string; // 'FragmentSpread';
-    readonly name: string;
-    readonly args: ReadonlyArray<ReaderArgument> | null | undefined;
-}
-
-interface ReaderInlineFragment {
-    readonly kind: string; // 'InlineFragment';
-    readonly selections: ReadonlyArray<ReaderSelection>;
-    readonly type: string;
-}
-
-type ReaderSelectableNode = ReaderFragment | ReaderSplitOperation;
-
-interface ReaderPaginationFragment extends ReaderFragment {
-    readonly metadata: {
-        readonly connection: [ConnectionMetadata];
-        readonly refetch: ReaderRefetchMetadata & {
-            connection: ReaderPaginationMetadata;
-        };
-    };
-}
-
-// ./util/RelayCombinedEnvironmentTypes
-export interface CEnvironment<
-    TEnvironment,
-    TFragment,
-    TGraphQLTaggedNode,
-    TReaderNode,
-    TNormalizationNode,
-    TRequest,
-    TPayload,
-    TReaderSelector
-> {
-    check(selector: CNormalizationSelector<TNormalizationNode>): boolean;
-
-    lookup(
-        selector: CReaderSelector<TReaderNode>
-    ): CSnapshot<TReaderNode, COperationDescriptor<TReaderNode, TNormalizationNode, TRequest>>;
-
-    subscribe(
-        snapshot: CSnapshot<TReaderNode, COperationDescriptor<TReaderNode, TNormalizationNode, TRequest>>,
-        callback: (
-            snapshot: CSnapshot<TReaderNode, COperationDescriptor<TReaderNode, TNormalizationNode, TRequest>>
-        ) => void
-    ): Disposable;
-
-    retain(selector: CNormalizationSelector<TNormalizationNode>): Disposable;
-
-    execute(config: {
-        operation: COperationDescriptor<TReaderNode, TNormalizationNode, TRequest>;
-        cacheConfig?: CacheConfig | null;
-        updater?: SelectorStoreUpdater | null;
-    }): RelayObservable<TPayload>;
-}
-
-export interface CFragmentMap<TFragment> {
-    [key: string]: TFragment;
-}
-
-export interface CNormalizationSelector<TNormalizationNode> {
-    dataID: DataID;
-    node: TNormalizationNode;
-    variables: Variables;
-}
-
-export interface COperationDescriptor<TReaderNode, TNormalizationNode, TRequest> {
-    fragment: CReaderSelector<TReaderNode>;
-    node: TRequest;
-    root: CNormalizationSelector<TNormalizationNode>;
-    variables: Variables;
-}
-
-export interface CReaderSelector<TReaderNode> {
-    dataID: DataID;
-    node: TReaderNode;
-    variables: Variables;
-}
-
-export interface CRelayContext<TEnvironment> {
-    environment: TEnvironment;
-    variables: Variables;
-}
-
-export interface CSnapshot<TReaderNode, TOwner> extends CReaderSelector<TReaderNode> {
-    data: SelectorData | null | undefined;
-    seenRecords: RecordMap;
-    isMissingData: boolean;
-    owner: TOwner | null;
-}
-
-export interface FragmentSpecResolver {
-    /**
-     * Stop watching for changes to the results of the fragments.
-     */
-    dispose(): void;
-
-    /**
-     * Get the current results.
-     */
-    resolve(): FragmentSpecResults;
-
-    /**
-     * Update the resolver with new inputs. Call `resolve()` to get the updated
-     * results.
-     */
-    setProps(props: Props): void;
-
-    /**
-     * Override the variables used to read the results of the fragments. Call
-     * `resolve()` to get the updated results.
-     */
-    setVariables(variables: Variables, request?: ConcreteRequest): void;
-
-    /**
-     * Subscribe to resolver updates.
-     * Overrides existing callback (if one has been specified).
-     */
-    setCallback(callback: () => void): void;
-}
-
-export interface FragmentSpecResults {
-    [key: string]: unknown;
-}
-
-export interface Props {
-    [key: string]: unknown;
-}
-
-interface RecordMap {
-    // theoretically, this should be `[dataID: DataID]`, but `DataID` is a string.
-    [dataID: string]: Record<string, unknown> | undefined;
-}
-export interface SelectorData {
-    [key: string]: unknown;
-}
-
-// ./util/RelayConcreteNode
-export interface ConcreteRequest {
-    readonly kind: string; // 'Request';
-    readonly fragment: ReaderFragment;
-    readonly operation: NormalizationOperation;
-    readonly params: RequestParameters;
-}
-
-export type GeneratedNode = ConcreteRequest | ReaderFragment | NormalizationSplitOperation;
-
-export interface RequestParameters {
-    readonly name: string;
-    readonly operationKind: string; // 'mutation' | 'query' | 'subscription';
-    readonly id: string | null | undefined;
-    readonly text: string | null | undefined;
-    readonly metadata: { [key: string]: unknown };
-}
-
-// ./util/RelayRuntimeTypes
-export interface CacheConfig {
-    force?: boolean | null;
-    poll?: number | null;
-    liveConfigId?: string | null;
-    metadata?: { [key: string]: unknown };
-    transactionId?: string | null;
-}
-
-export type DataID = string;
-
-export interface Disposable {
-    dispose(): void;
-}
-
-export interface OperationType {
-    readonly variables: Variables;
-    readonly response: unknown;
-}
-
-export interface Variables {
-    [name: string]: any;
-}
-=======
 import ConnectionInterface from './lib/handlers/connection/RelayConnectionInterface';
 export { ConnectionInterface };
 export { ConnectionMetadata } from './lib/handlers/connection/RelayConnectionHandler';
@@ -1037,7 +125,6 @@
 } from './lib/util/ReaderNode';
 export { ConcreteRequest, GeneratedNode, RequestParameters } from './lib/util/RelayConcreteNode';
 export { CacheConfig, DataID, Disposable, OperationType, Variables } from './lib/util/RelayRuntimeTypes';
->>>>>>> 98cbd954
 
 // Core API
 export { RelayModernEnvironment as Environment } from './lib/store/RelayModernEnvironment';
