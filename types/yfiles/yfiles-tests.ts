class BasicTest {
    private graphComponent:yfiles.view.GraphComponent;

    constructor() {
        this.graphComponent = new yfiles.view.GraphComponent("graphControl");

        let graphEditorInputMode = new yfiles.input.GraphEditorInputMode();

        // Modify the MyHitTestable class to be usable with our class framework
        yfiles.lang.Class.injectInterfaces(MyHitTestable.prototype, [yfiles.input.IHitTestable]);
        let myHitTestable = new MyHitTestable();

        if (yfiles.input.IHitTestable.isInstance(myHitTestable)) {
            // If myHitTestable is recognized as instance of yfiles.drawing.IHitTestable by the yFiles class
            // framework, set it as hit testable to prevent clicking any item.
            // If you cannot click-select the nodes in the GraphControl, this worked correctly.
            graphEditorInputMode.clickInputMode.validClickHitTestable = myHitTestable;
        }

        this.graphComponent.inputMode = graphEditorInputMode;

        this.graphComponent.graph.nodeDefaults.style = new yfiles.styles.ShinyPlateNodeStyle(yfiles.view.Fill.ORANGE);

        this.graphComponent.graph.createNode(new yfiles.geometry.Rect(0, 0, 10, 10), new MyNodeStyle());

        this.layout();
    }

    start() {
        for (let i = 0; i < 5; i++) {
            for (let j = 0; j < 5; j++) {
                this.graphComponent.graph.createNodeAt(new yfiles.geometry.Point(100 * i, 100 * j));
            }
        }
        this.graphComponent.graph.nodes.forEach((node) => this.graphComponent.graph.addLabel(node, "Label"));
        this.graphComponent.fitGraphBounds();
    }

    /**
     * Runs a layout algorithm and animates the transition to the new layout.
     */
    layout() {
        let layouter = new yfiles.hierarchic.HierarchicLayout();
        let layoutExecutor = new yfiles.layout.LayoutExecutor(this.graphComponent,
            new yfiles.layout.MinimumNodeSizeStage(layouter));

        layoutExecutor.duration = yfiles.lang.TimeSpan.fromSeconds(1);
        layoutExecutor.animateViewport = true;
        layoutExecutor.updateContentRect = true;
        layoutExecutor.start().then(() => {
            return null;
        })
        .catch(error => {
            throw error;
        });
    }

    /**
     * Runs a shortest path analysis.
     */
    analyze() {
        let graph = this.graphComponent.graph;

        // Create the graph model adapter to get a proper analysis graph structure.
        let graphAdapter = new yfiles.layout.YGraphAdapter(graph);

        // Create an array the size of the edge set with costs for each edge.
        let cost = new Array(graph.edges.size);
        for (let i = 0; i < graph.edges.size; i++) {
            cost[i] = Math.random();
        }

        let pred:yfiles.algorithms.Edge[] = null;

        // Suppose the first node from the graph is the node named "Start."
        let startNode = graphAdapter.getCopiedNode(graph.nodes.first());
        // Suppose the last node from the graph is the node named "Destination."
        let destinationNode = graphAdapter.getCopiedNode(graph.nodes.last());

        // Run the single-source single-sink algorithm on the graph.
        let result = yfiles.algorithms.ShortestPaths.singleSourceSingleSink(graphAdapter.yGraph, startNode,
            destinationNode, true, cost, pred);
        // Transfer back the result.
        let predIGraph = new Array(pred.length);
        for (let i = 0; i < pred.length; i++) {
            predIGraph[i] = graphAdapter.getOriginalEdge(pred[i]);
        }
    }

    coreLib() {
        new yfiles.lang.AttributeDefinition(() => { return {} });
        new yfiles.lang.ClassDefinition(() => { return {} });
        new yfiles.lang.EnumDefinition(() => { return {} });
        new yfiles.lang.StructDefinition(() => { return {} });
    }

<<<<<<< HEAD
        namespacesExist() {
            let a01 = new yfiles.algorithms.AbortHandler();
            let a02 = new yfiles.binding.AdjacentNodesGraphBuilder(this.graphComponent.graph);
            let a03 = new yfiles.circular.CircularLayout();
            let a04 = new yfiles.collections.List();
            let a05 = new yfiles.genealogy.FamilyTreeLayout();
            let a06 = new yfiles.geometry.Matrix();
            let a07 = new yfiles.graph.GraphClipboard();
            let a08:yfiles.graphml.ChildParseContext;
            let a09 = new yfiles.hierarchic.AsIsLayerer();
            let a10 = new yfiles.input.GraphEditorInputMode();
            let a11 = new yfiles.labeling.GenericLabeling();
            let a12 = new yfiles.lang.Attribute();
            let a13 = new yfiles.layout.BendConverter();
            let a14 = new yfiles.multipage.DefaultElementFactory();
            let a15 = new yfiles.organic.OrganicLayout();
            let a16 = new yfiles.orthogonal.CompactOrthogonalLayout();
            let a17 = new yfiles.partial.PartialLayout();
            let a18 = new yfiles.radial.RadialLayout();
            let a19 = new yfiles.router.BusRouter();
            let a20 = new yfiles.seriesparallel.SeriesParallelLayout();
            let a21 = new yfiles.styles.ArcEdgeStyle();
            let a22 = new yfiles.tree.AspectRatioTreeLayout();
            let a23 = new yfiles.view.GraphComponent();
            let yfilesNamespace : yfiles_namespace;
        }
=======
    namespacesExist() {
        let a01 = new yfiles.algorithms.AbortHandler();
        let a02 = new yfiles.binding.AdjacentNodesGraphBuilder(this.graphComponent.graph);
        let a03 = new yfiles.circular.CircularLayout();
        let a04 = new yfiles.collections.List();
        let a05 = new yfiles.genealogy.FamilyTreeLayout();
        let a06 = new yfiles.geometry.Matrix();
        let a07 = new yfiles.graph.GraphClipboard();
        let a08:yfiles.graphml.ChildParseContext;
        let a09 = new yfiles.hierarchic.AsIsLayerer();
        let a10 = new yfiles.input.GraphEditorInputMode();
        let a11 = new yfiles.labeling.GenericLabeling();
        let a12 = new yfiles.lang.Attribute();
        let a13 = new yfiles.layout.BendConverter();
        let a14 = new yfiles.multipage.DefaultElementFactory();
        let a15 = new yfiles.organic.OrganicLayout();
        let a16 = new yfiles.orthogonal.CompactOrthogonalLayout();
        let a17 = new yfiles.partial.PartialLayout();
        let a18 = new yfiles.radial.RadialLayout();
        let a19 = new yfiles.router.BusRouter();
        let a20 = new yfiles.seriesparallel.SeriesParallelLayout();
        let a21 = new yfiles.styles.ArcEdgeStyle();
        let a22 = new yfiles.tree.AspectRatioTreeLayout();
        let a23 = new yfiles.view.GraphComponent();
    }
>>>>>>> 8bb580b8

    testsForVersion2001() {
        var element:SVGElement;
        yfiles.view.SvgVisual.setScale(element, 4, 2);
        yfiles.view.SvgVisual.setTranslate(element, 4, 2);

        var args = new yfiles.lang.EventArgs();
        yfiles.input.KeyEventRecognizers.META_PRESSED(null, args);
    }
}

class MyHitTestable extends yfiles.lang.BaseClass<Object>(yfiles.input.IHitTestable) implements yfiles.input.IHitTestable {
    isHit(ctx:yfiles.input.IInputModeContext, p:yfiles.geometry.Point):boolean {
        return false;
    }
}

class MyNodeStyle extends yfiles.styles.NodeStyleBase {
    createVisual(renderContext:yfiles.view.IRenderContext, node:yfiles.graph.INode):yfiles.view.SvgVisual {
        let g = document.createElementNS("http://www.w3.org/2000/svg", "g");
        return new yfiles.view.SvgVisual(g);
    }
}<|MERGE_RESOLUTION|>--- conflicted
+++ resolved
@@ -94,34 +94,6 @@
         new yfiles.lang.StructDefinition(() => { return {} });
     }
 
-<<<<<<< HEAD
-        namespacesExist() {
-            let a01 = new yfiles.algorithms.AbortHandler();
-            let a02 = new yfiles.binding.AdjacentNodesGraphBuilder(this.graphComponent.graph);
-            let a03 = new yfiles.circular.CircularLayout();
-            let a04 = new yfiles.collections.List();
-            let a05 = new yfiles.genealogy.FamilyTreeLayout();
-            let a06 = new yfiles.geometry.Matrix();
-            let a07 = new yfiles.graph.GraphClipboard();
-            let a08:yfiles.graphml.ChildParseContext;
-            let a09 = new yfiles.hierarchic.AsIsLayerer();
-            let a10 = new yfiles.input.GraphEditorInputMode();
-            let a11 = new yfiles.labeling.GenericLabeling();
-            let a12 = new yfiles.lang.Attribute();
-            let a13 = new yfiles.layout.BendConverter();
-            let a14 = new yfiles.multipage.DefaultElementFactory();
-            let a15 = new yfiles.organic.OrganicLayout();
-            let a16 = new yfiles.orthogonal.CompactOrthogonalLayout();
-            let a17 = new yfiles.partial.PartialLayout();
-            let a18 = new yfiles.radial.RadialLayout();
-            let a19 = new yfiles.router.BusRouter();
-            let a20 = new yfiles.seriesparallel.SeriesParallelLayout();
-            let a21 = new yfiles.styles.ArcEdgeStyle();
-            let a22 = new yfiles.tree.AspectRatioTreeLayout();
-            let a23 = new yfiles.view.GraphComponent();
-            let yfilesNamespace : yfiles_namespace;
-        }
-=======
     namespacesExist() {
         let a01 = new yfiles.algorithms.AbortHandler();
         let a02 = new yfiles.binding.AdjacentNodesGraphBuilder(this.graphComponent.graph);
@@ -146,8 +118,8 @@
         let a21 = new yfiles.styles.ArcEdgeStyle();
         let a22 = new yfiles.tree.AspectRatioTreeLayout();
         let a23 = new yfiles.view.GraphComponent();
+        let yfilesNamespace : yfiles_namespace;
     }
->>>>>>> 8bb580b8
 
     testsForVersion2001() {
         var element:SVGElement;
