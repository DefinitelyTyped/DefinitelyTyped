import * as Plotly from 'plotly.js';
import { Config, Datum, Layout, PlotData, newPlot, Template } from 'plotly.js';

const graphDiv = '#test';

//////////////////////////////////////////////////////////////////////
// Plotly.newPlot
// combination of https://plotly.com/javascript/multiple-transforms/#all-transforms and
// https://plotly.com/javascript/2d-density-plots/

(() => {
    const testrows = [
        {
            country: 'Afghanistan',
            year: 2002,
            pop: 8425333,
            continent: 'Asia',
            lifeExp: 28.801,
            gdpPercap: 779.4453145,
        },
        {
            country: 'Argentina',
            year: 2002,
            pop: 38331121,
            continent: 'Americas',
            lifeExp: 74.34,
            gdpPercap: 8797.640716,
        },
        {
            country: 'Australia',
            year: 2002,
            pop: 13177000,
            continent: 'Oceania',
            lifeExp: 71.93,
            gdpPercap: 16788.62948,
        },
        {
            country: 'Austria',
            year: 2002,
            pop: 7914969,
            continent: 'Europe',
            lifeExp: 76.04,
            gdpPercap: 27042.01868,
        },
        {
            country: 'Austria',
            year: 2001,
            pop: 7914969,
            continent: 'Europe',
            lifeExp: 76.04,
            gdpPercap: 27042.01868,
        },
    ];

    interface DataRow {
        [key: string]: string | number;
    }

    function unpack(rows: DataRow[], key: string) {
        return rows.map((row: DataRow) => row[key]);
    }

    const trace1 = {
        mode: 'markers',
        x: unpack(testrows, 'lifeExp'),
        y: unpack(testrows, 'gdpPercap'),
        text: unpack(testrows, 'continent'),
        marker: {
            size: unpack(testrows, 'pop'),
            sizemode: 'area',
            sizeref: 200000,
            pattern: {
                shape: '/',
            },
        },
        type: 'scatter',
        transforms: [
            {
                type: 'filter',
                target: unpack(testrows, 'year'),
                operation: '=',
                value: '2002',
            },
            {
                type: 'groupby',
                nameformat: `%{group}`,
                groups: unpack(testrows, 'continent'),
                styles: [
                    { target: 'Asia', value: { marker: { color: 'red' } } },
                    { target: 'Europe', value: { marker: { color: 'blue' } } },
                    { target: 'Americas', value: { marker: { color: 'orange' } } },
                    { target: 'Africa', value: { marker: { color: 'green' } } },
                    { target: 'Oceania', value: { marker: { color: 'purple' } } },
                ],
            },
            {
                type: 'aggregate',
                groups: unpack(testrows, 'continent'),
                aggregations: [
                    { target: 'x', func: 'avg' },
                    { target: 'y', func: 'avg' },
                    { target: 'marker.size', func: 'sum' },
                ],
            },
        ],
        width: 2,
    } as PlotData;
    const trace2 = {
        yaxis: 'y2',
        x: unpack(testrows, 'lifeExp'),
        name: 'x density',
        marker: { color: 'rgb(102,0,0)' },
        type: 'histogram',
        width: [2],
        xhoverformat: ',.0f',
        yhoverformat: ',.',
    } as PlotData;
    const trace3 = {
        xaxis: 'x2',
        y: unpack(testrows, 'gdpPercap'),
        name: 'y density',
        marker: { color: 'rgb(102,0,0)' },
        type: 'histogram',
        xhoverformat: ',.0f',
        yhoverformat: ',.',
    } as PlotData;
    const data = [trace1, trace2, trace3];
    const layout = {
        title: 'Gapminder',
        xaxis: {
            title: 'Life Expectancy',
            domain: [0, 0.85],
            showgrid: false,
            zeroline: false,
        },
        yaxis: {
            title: 'GDP per Cap',
            showline: false,
            domain: [0, 0.85],
            showgrid: false,
            zeroline: false,
        },
        xaxis2: {
            domain: [0.85, 1],
            showgrid: false,
            zeroline: false,
        },
        yaxis2: {
            domain: [0.85, 1],
            showgrid: false,
            zeroline: false,
        },
    };
    Plotly.newPlot(graphDiv, data, layout);
})();
(() => {
    // deprecated: calling plot again will add new trace(s) to the plot,
    // but will ignore new layout.
    const data2 = [
        {
            x: [1999, 2000, 2001, 2002],
            y: [10, 9, 8, 7],
            type: 'scatter',
        } as PlotData,
    ];
    const layout2 = { title: 'Revenue' };
    Plotly.newPlot(graphDiv, data2, layout2);
})();
(() => {
    const data: Array<Partial<PlotData>> = [
        {
            type: 'bar',
            labels: ['Eve', 'Cain', 'Seth', 'Enos', 'Noam', 'Abel', 'Awan', 'Enoch', 'Azura'],
            parents: ['', 'Eve', 'Eve', 'Seth', 'Seth', 'Eve', 'Eve', 'Awan', 'Eve'],
            values: [65, 14, 12, 10, 2, 6, 6, 4, 4],
            marker: { line: { width: 2 } },
            offset: -0.25,
        },
    ];

    const layout = {
        margin: { l: 0, r: 0, b: 0, t: 0 },
    };
    Plotly.newPlot('myDiv', data, layout, {
        plotlyServerURL: 'https://chart-studio.plotly.com/',
        showSendToCloud: true,
        showEditInChartStudio: true,
    });
})();
// Should create new plot with tickformatstop
(() => {
    const data: Array<Partial<PlotData>> = [
        {
            x: ['2005-01', '2005-02', '2005-03', '2005-04', '2005-05', '2005-06', '2005-07'],
            y: [-20, 10, -5, 0, 5, -10, 20],
            type: 'scatter',
        },
    ];
    const layout: Partial<Layout> = {
        xaxis: {
            tickformatstops: [
                {
                    dtickrange: [null, 1000],
                    value: '%H:%M:%S.%L ms',
                },
                {
                    dtickrange: [1000, 60000],
                    value: '%H:%M:%S s',
                },
                {
                    dtickrange: [60000, 3600000],
                    value: '%H:%M m',
                },
                {
                    dtickrange: [3600000, 86400000],
                    value: '%H:%M h',
                },
                {
                    dtickrange: [86400000, 604800000],
                    value: '%e. %b d',
                },
                {
                    dtickrange: [604800000, 'M1'],
                    value: '%e. %b w',
                },
                {
                    dtickrange: ['M1', 'M12'],
                    value: "%b '%y M",
                },
                {
                    dtickrange: ['M12', null],
                    value: '%Y Y',
                },
            ],
        },
    };

    Plotly.newPlot(graphDiv, data, layout);
})();
(() => {
    // Test the template with practical types.
    // https://plotly.com/javascript/layout-template/
    const data: Array<Partial<PlotData>> = [
        {
            type: 'bar',
            name: 'bar',
            text: ['2', '3', '1', '4'],
            x: ['Jan', 'Feb', 'Mar', 'Apr'],
            y: [2, 3, 1, 4],
            cliponaxis: false,
        },
        {
            type: 'scatter',
            name: 'scatter',
            x: [1, 2, 3, 4],
            y: [2, 4, 1, 5],
        },
    ];
    const template: Template = {
        data: {
            bar: [{ marker: { color: '#3183BD', opacity: 0.7 }, textposition: 'auto' }],
            scatter: [{
                mode: 'lines+markers',
                line: { color: 'red', width: 3 },
                marker: { color: 'red', size: 8, symbol: 'circle-open' },
            }],
        },
        layout: { barmode: 'stack', showlegend: false, xaxis: { tickangle: -45 } },
    };

    // Test the modebar with practical types.
    // https://plotly.com/javascript/reference/layout/#layout-modebar
    const modebar = {
        color: '#ff0000',
        bgcolor: 'rgba(0,0,0,0)',
        activecolor: '#00ff00',
        orientation: 'h' as 'h' | 'v',
    };

    // Test the legend with practical types.
    // https://plotly.com/javascript/reference/layout/#layout-legend
    const legend: Partial<Plotly.Legend> = {
        bgcolor: '#ffffff',
        bordercolor: '#444444',
        borderwidth: 1,
        font: { size: 15 },
        groupclick: 'togglegroup',
        grouptitlefont: { size: 15 },
        itemclick: 'toggleothers',
        itemdoubleclick: 'toggle',
        itemsizing: 'constant',
        itemwidth: 50,
        orientation: 'h',
        title: { font: { size: 15 }, side: 'top', text: 'Legend Title' },
        tracegroupgap: 15,
        traceorder: 'reversed+grouped',
        valign: 'bottom',
        x: 1,
        xanchor: 'left',
        y: 1,
        yanchor: 'top',
    };

    const layout: Partial<Layout> = { showlegend: true, title: 'January 2013 Sales Report', template, modebar, legend };
    const config: Partial<Config> = {
        modeBarButtons: [
            [
                {
                    name: 'save',
                    title: 'Download plot data',
                    icon: {
                        width: 857.1,
                        height: 1000,
                        path:
                            'm214-7h429v214h-429v-214z m500 0h72v500q0 8-6 21t-11 20l-157 156q-5 6-19 12t-22 5v-232q0-22-15-38t-38-16h-322q-22 0-37 16t-16 38v232h-72v-714h72v232q0 22 16 38t37 ' +
                            '16h465q22 0 38-16t15-38v-232z m-214 518v178q0 8-5 13t-13 5h-107q-7 0-13-5t-5-13v-178q0-8 5-13t13-5h107q7 0 13 5t5 13z m357-18v-518q0-22-15-38t-38-16h-750q-23 0-38 ' +
                            '16t-16 38v750q0 22 16 38t38 16h517q23 0 50-12t42-26l156-157q16-15 27-42t11-49z',
                        ascent: 850,
                        transform: 'matrix(1 0 0 -1 0 850)',
                    },
                    click: (gd, ev) => console.log('Download data'),
                },
                'pan2d',
                'zoom2d',
            ],
            ['toImage'],
        ],
        // mix strings from ModeBarDefaultButtons and custom button added as ModeBarButton interface
        modeBarButtonsToAdd: [
            'togglespikelines',
            'togglehover',
            'hovercompare',
            'hoverclosest',
            'v1hovermode',
            {
                name: 'save',
                title: 'Download plot data',
                icon: {
                    width: 857.1,
                    height: 1000,
                    path:
                        'm214-7h429v214h-429v-214z m500 0h72v500q0 8-6 21t-11 20l-157 156q-5 6-19 12t-22 5v-232q0-22-15-38t-38-16h-322q-22 0-37 16t-16 38v232h-72v-714h72v232q0 22 16 38t37 ' +
                        '16h465q22 0 38-16t15-38v-232z m-214 518v178q0 8-5 13t-13 5h-107q-7 0-13-5t-5-13v-178q0-8 5-13t13-5h107q7 0 13 5t5 13z m357-18v-518q0-22-15-38t-38-16h-750q-23 0-38 ' +
                        '16t-16 38v750q0 22 16 38t38 16h517q23 0 50-12t42-26l156-157q16-15 27-42t11-49z',
                    ascent: 850,
                    transform: 'matrix(1 0 0 -1 0 850)',
                },
                click: (gd, ev) => console.log('Download data'),
            }
        ],
        setBackground: 'transparent',
        watermark: false,
    };
    Plotly.newPlot('myDiv', data, layout, config);
})();
(() => {
    // should create a polar scatterplot with a rotation and direction
    const r: number[] = [10, 20, 30, 50, 10, 10, 0, 30];
    const theta: number[] = [90, 80, 180, 299, 64, 71, 277, 340];

    const data: Array<Partial<Plotly.PlotData>> = [
        {
            r,
            theta,
            type: 'scatterpolar',
            name: 'group A',
        },
    ];
    const layout: Partial<Plotly.PolarLayout> = {
        angularaxis: {
            rotation: 90,
            direction: 'clockwise',
        },
        radialaxis: {
            range: [0, 100],
        },
    };
    Plotly.newPlot('myDiv', data, layout);
})();
(() => {
    // should create a boxplot with boxmode 'group'
    const y: number[] = [];
    const x: string[] = [];
    for (let i = 0; i < 50; i++) {
        y.push(Math.random());
        x.push('category 1');
        y.push(Math.random() + 1);
        x.push('category 2');
    }
    const data: Array<Partial<Plotly.BoxPlotData>> = [
        {
            y,
            x,
            type: 'box',
            name: 'group A',
        },
        {
            y: y.map(e => e + 1),
            x,
            type: 'box',
            name: 'group B',
        },
    ];
    const layout: Partial<Layout> = {
        title: 'Grouped Box Plot',
        boxmode: 'overlay',
    };

    Plotly.newPlot('myDiv', data, layout);
})();
(() => {
    // Test slider APIs
    const data: Array<Partial<PlotData>> = [
        {
            colorbar: {
                title: 'Test',
            },
            locationmode: 'ISO-3',
            locations: ['USA', 'NLD'],
            reversescale: true,
            type: 'choropleth',
            z: [1, 2],
        },
    ];
    const layout: Partial<Layout> = {
        showlegend: true,
        title: 'World Map',
        geo: {
            projection: { type: 'Mercator' },
            showcoastlines: true,
            showframe: true,
        },
        sliders: [
            {
                pad: { t: 30 },
                y: 1.3,
                x: 0.2,
                len: 0.8,
                currentvalue: {
                    visible: true,
                    prefix: 'Date:',
                    xanchor: 'right',
                    font: { size: 20, color: '#666' },
                },
                steps: [
                    {
                        method: 'animate',
                        label: '2019-02-04',
                        args: [
                            ['2019-02-04'],
                            {
                                mode: 'immediate',
                                transition: {
                                    duration: 300,
                                },
                                frame: {
                                    duration: 300,
                                    redraw: false,
                                },
                            },
                        ],
                    },
                ],
            },
        ],
    };
    Plotly.newPlot('myDiv', data, layout);
})();
//////////////////////////////////////////////////////////////////////

//////////////////////////////////////////////////////////////////////
// Plotly.restyle
// restyle a single trace using attribute strings
(() => {
    const update = {
        opacity: 0.4,
        'marker.color': 'red',
    };
    Plotly.restyle(graphDiv, update, 0);
})();

// restyle all traces using attribute strings
(() => {
    const update = {
        opacity: 0.4,
        'marker.color': 'red',
    };
    Plotly.restyle(graphDiv, update);
})();
// restyle the first trace's marker color 'red' and the second's 'green'
(() => {
    const update = {
        'marker.color': ['red', 'green'],
    };
    Plotly.restyle(graphDiv, update, [0, 1]);
})();

// alternate between red and green for all traces (note omission of traces)
(() => {
    const update = {
        'marker.color': ['red', 'green'],
    };
    Plotly.restyle(graphDiv, update);
})();

// restyle two traces using attribute strings
(() => {
    const update = {
        opacity: 0.4,
        'marker.color': 'red',
    };
    Plotly.restyle(graphDiv, update, [1, 2]);
})();

// update the color attribute of the first trace so that the markers within the same trace
// have different colors
(() => {
    const update = {
        'marker.color': [['red', 'green']],
    };
    Plotly.restyle(graphDiv, update, [0]);
})();

// update two traces with new z data
(() => {
    const update = {
        z: [
            [
                [1, 2, 3],
                [2, 1, 2],
                [1, 1, 1],
            ],
            [
                [0, 1, 1],
                [0, 2, 1],
                [3, 2, 1],
            ],
        ],
    };
    Plotly.restyle(graphDiv, update, [1, 2]);
})();

// replace the entire marker object with the one provided
(() => {
    const update = {
        marker: { color: 'red' },
    };
    Plotly.restyle(graphDiv, update, [0]);
})();

// Set the first trace's line to red, the second to the default, and ignore the third
(() => {
    Plotly.restyle(
        graphDiv,
        {
            'line.color': ['red', null, undefined],
        },
        [0, 1, 2],
    );
})();
//////////////////////////////////////////////////////////////////////

//////////////////////////////////////////////////////////////////////
// Plotly.relayout
// update only values within nested objects
(() => {
    const update = {
        title: 'some new title', // updates the title
        'xaxis.range': [0, 5], // updates the xaxis range
        'yaxis.range[1]': 15, // updates the end of the yaxis range
    } as Layout;
    Plotly.relayout(graphDiv, update);
})();

(() => {
    const data_update = {
        marker: { color: 'red' },
    };
    const layout_update = {
        title: 'some new title', // updates the title
    };
    Plotly.update(graphDiv, data_update, layout_update);
})();

(() => {
    const update = {
        title: {
            text: 'some new title',
            font: {
                size: 1.2,
            },
            x: 0.9,
            pad: {
                t: 20,
            },
        }, // updates the title
        'xaxis.range': [0, 5], // updates the xaxis range
        'yaxis.range[1]': 15, // updates the end of the yaxis range
    } as Layout;
    Plotly.relayout(graphDiv, update);
})();
//////////////////////////////////////////////////////////////////////

//////////////////////////////////////////////////////////////////////
// Plotly.update
(() => {
    const data_update = {
        marker: { color: 'red' },
    };
    const layout_update = {
        title: 'some new title', // updates the title
    };
    Plotly.update(graphDiv, data_update, layout_update);
})();
//////////////////////////////////////////////////////////////////////

//////////////////////////////////////////////////////////////////////
// Plotly.addTraces
(() => {
    // add a single trace to an existing graphDiv
    Plotly.addTraces(graphDiv, { y: [2, 1, 2] });

    // add two traces
    Plotly.addTraces(graphDiv, [{ y: [2, 1, 2] }, { y: [4, 5, 7] }]);

    // add a trace at the beginning of the data array
    Plotly.addTraces(graphDiv, { y: [1, 5, 7] }, 0);
})();
//////////////////////////////////////////////////////////////////////

//////////////////////////////////////////////////////////////////////
// Plotly.deleteTraces
(() => {
    // remove the first trace
    Plotly.deleteTraces(graphDiv, 0);

    // remove the last two traces
    Plotly.deleteTraces(graphDiv, [-2, -1]);
})();
//////////////////////////////////////////////////////////////////////

//////////////////////////////////////////////////////////////////////
// Plotly.moveTraces
(() => {
    // move the first trace (at index 0) the the end of the data array
    Plotly.moveTraces(graphDiv, 0);

    // move selected traces (at indices [0, 3, 5]) to the end of the data array
    Plotly.moveTraces(graphDiv, [0, 3, 5]);

    // move last trace (at index -1) to the beginning of the data array (index 0)
    Plotly.moveTraces(graphDiv, -1, 0);

    // move selected traces (at indices [1, 4, 5]) to new indices [0, 3, 2]
    Plotly.moveTraces(graphDiv, [1, 4, 5], [0, 3, 2]);
})();
//////////////////////////////////////////////////////////////////////

function rand() {
    return Math.random();
}

//////////////////////////////////////////////////////////////////////
// Plotly.extendTraces
(() => {
    // extend one trace
    Plotly.extendTraces(graphDiv, { y: [[rand()]] }, [0]);

    // extend multiple traces
    Plotly.extendTraces(graphDiv, { y: [[rand()], [rand()]] }, [0, 1]);

    // extend multiple traces up to a maximum of 10 points per trace
    Plotly.extendTraces(graphDiv, { y: [[rand()], [rand()]] }, [0, 1], 10);
})();
//////////////////////////////////////////////////////////////////////

//////////////////////////////////////////////////////////////////////
// Plotly.prependTraces
(() => {
    // prepend one trace
    Plotly.prependTraces(graphDiv, { y: [[rand()]] }, [0]);

    // prepend multiple traces
    Plotly.prependTraces(graphDiv, { y: [[rand()], [rand()]] }, [0, 1]);
})();
//////////////////////////////////////////////////////////////////////

//////////////////////////////////////////////////////////////////////
// Plotly.purge
(() => {
    // purge will be used on the div that you wish clear of Plotly plots
    Plotly.purge(graphDiv);
})();
//////////////////////////////////////////////////////////////////////

//////////////////////////////////////////////////////////////////////
// Plotly.toImage
(() => {
    // Plotly.toImage will turn the plot in the given div into a data URL string
    // toImage takes the div as the first argument and an object specifying image properties as the other
    Plotly.toImage(graphDiv, { format: 'png', width: 800, height: 600 }).then(dataUrl => {
        // use the dataUrl
    });
})();
//////////////////////////////////////////////////////////////////////

//////////////////////////////////////////////////////////////////////
// Plotly.downloadImage
(() => {
    // downloadImage will accept the div as the first argument and an object specifying image properties as the other
    Plotly.downloadImage(graphDiv, { format: 'png', width: 800, height: 600, filename: 'newplot' });
})();
//////////////////////////////////////////////////////////////////////

//////////////////////////////////////////////////////////////////////
// Plotly.addFrames + Plotly.deleteFrames as per https://plot.ly/javascript/animations/
(() => {
    const n = 100;
    const frames = [
        { name: 'sine', data: [{ x: new Array<number>(100), y: new Array<number>(n) }] },
        { name: 'cosine', data: [{ x: new Array<number>(100), y: new Array<number>(n) }] },
        { name: 'circle', data: [{ x: new Array<number>(100), y: new Array<number>(n) }] },
    ];

    for (let i = 0; i < n; i++) {
        const t = (i / (n - 1)) * 2 - 1;

        // A sine wave:
        frames[0].data[0].x[i] = t * Math.PI;
        frames[0].data[0].y[i] = Math.sin(t * Math.PI);

        // A cosine wave:
        frames[1].data[0].x[i] = t * Math.PI;
        frames[1].data[0].y[i] = Math.cos(t * Math.PI);

        // A circle:
        frames[2].data[0].x[i] = Math.sin(t * Math.PI);
        frames[2].data[0].y[i] = Math.cos(t * Math.PI);
    }
    Plotly.addFrames(graphDiv, frames);

    Plotly.deleteFrames(graphDiv, [2]);
})();
//////////////////////////////////////////////////////////////////////

//////////////////////////////////////////////////////////////////////
// Using events
(async () => {
    const myPlot = await newPlot(graphDiv, [
        {
            x: [1999, 2000, 2001, 2002],
            y: [10, 9, 8, 7],
            type: 'scatter',
        },
    ]);
    myPlot.on('plotly_click', data => {
        let pn = 0;
        let tn = 0;
        let colors = [] as string[];
        for (const pt of data.points) {
            pn = pt.pointNumber;
            tn = pt.curveNumber;
            colors = pt.data.marker.color as string[];
        }
        colors[pn] = '#C54C82';

        const update = { marker: { color: colors, size: 16 } };
        Plotly.restyle('myDiv', update, [tn]);
    });

    myPlot.on('plotly_hover', data => {
        let pn = 0;
        let tn = 0;
        let colors = [] as string[];
        for (const pt of data.points) {
            pn = pt.pointNumber;
            tn = pt.curveNumber;
            colors = pt.data.marker.color as string[];
        }
        colors[pn] = '#C54C82';

        const update = { marker: { color: colors, size: 16 } };
        Plotly.restyle('myDiv', update, [tn]);
    });

    myPlot.on('plotly_unhover', data => {
        let pn = 0;
        let tn = 0;
        let colors = [] as string[];
        for (const pt of data.points) {
            pn = pt.pointNumber;
            tn = pt.curveNumber;
            colors = pt.data.marker.color as string[];
        }
        colors[pn] = '#00000';

        const update = { marker: { color: colors, size: 16 } };
        Plotly.restyle('myDiv', update, [tn]);
    });

    myPlot.on('plotly_selected', data => {
        const x = [] as Datum[];
        const y = [] as Datum[];
        const N = 1000;
        const color1 = '#7b3294';
        const color1Light = '#c2a5cf';

        const colors = [] as string[];
        for (let i = 0; i < N; i++) colors.push(color1Light);

        data.points.forEach(pt => {
            x.push(pt.x);
            y.push(pt.y);
            colors[pt.pointNumber] = color1;
        });

        Plotly.restyle(
            myPlot,
            {
                x: [x, y],
            },
            [1, 2],
        );

        Plotly.restyle(
            myPlot,
            {
                'marker.color': [colors],
            },
            [0],
        );
    });

    myPlot.on('plotly_relayout', eventdata => {
        eventdata['xaxis.autorange']; // $ExpectType boolean | undefined
        eventdata['xaxis.autorange']; // $ExpectType boolean | undefined
        eventdata['xaxis.range[0]']; // $ExpectType number | undefined
        eventdata['xaxis.range[1]']; // $ExpectType number | undefined
        eventdata['yaxis.range[0]']; // $ExpectType number | undefined
        eventdata['yaxis.range[1]']; // $ExpectType number | undefined
    });

    myPlot.on('plotly_relayouting', eventdata => {
        eventdata['xaxis.autorange']; // $ExpectType boolean | undefined
        eventdata['xaxis.autorange']; // $ExpectType boolean | undefined
        eventdata['xaxis.range[0]']; // $ExpectType number | undefined
        eventdata['xaxis.range[1]']; // $ExpectType number | undefined
        eventdata['yaxis.range[0]']; // $ExpectType number | undefined
        eventdata['yaxis.range[1]']; // $ExpectType number | undefined
    });

    myPlot.on('plotly_restyle', data => {
        console.log('restyling');
    });

    myPlot.on('plotly_doubleclick', () => {
        const orgColors = ['#00000', '#00000', '#00000', '#00000', '#00000', '#00000'];
        const update = { marker: { color: orgColors, size: 16 } };
        Plotly.restyle('myDiv', update);
    });

    myPlot.on('plotly_beforeplot', event => {
        console.log('plotting');
        const okToPlot = true;
        return okToPlot;
    });

    myPlot.on('plotly_afterplot', () => {
        console.log('done plotting');
    });

    myPlot.on('plotly_animatingframe', event => {
        console.log(`animating ${event.frame.name} with ${event.animation.transition.easing}`);
    });

    myPlot.on('plotly_legendclick', event => {
        console.log('clicked on legend');
        const clickVal = true;
        return clickVal;
    });

    myPlot.on('plotly_legenddoubleclick', event => {
        console.log('dbl clicked on legend');
        const dblClickVal = true;
        return dblClickVal;
    });

    myPlot.on('plotly_sliderchange', event => {
        console.log(`Slider at [${event.slider.x},${event.slider.y} with ${event.step.method}`);
    });

    myPlot.on('plotly_sliderstart', event => {
        console.log(`Slider at [${event.slider.x},${event.slider.y}`);
    });

    myPlot.on('plotly_sliderend', event => {
        console.log(`Slider at [${event.slider.x},${event.slider.y} with ${event.step.method}`);
    });

    myPlot.on('plotly_beforeexport', () => {
        console.log('starting export');
    });

    myPlot.on('plotly_afterexport', () => {
        console.log('done exporting');
    });

    myPlot.on('plotly_animated', () => {
        console.log('done animation');
    });

    myPlot.on('plotly_animationinterrupted', () => {
        console.log('animation interrupted');
    });

    myPlot.on('plotly_framework', () => {
        console.log('framework');
    });

    myPlot.on('plotly_transitioning', () => {
        console.log('starting transition');
    });

    myPlot.on('plotly_transitioninterrupted', () => {
        console.log('transition interrupted');
    });

    myPlot.removeAllListeners('plotly_restyle');
})();
//////////////////////////////////////////////////////////////////////

//////////////////////////////////////////////////////////////////////
// Sunburst specific properties and events
(async () => {
    const sunburst = await newPlot(graphDiv, [
        {
            type: 'sunburst',
            ids: ['root', 'child1', 'child2'],
            branchvalues: 'total',
            level: 'child1',
            parents: ['', 'root', 'root'],
        },
    ]);

    sunburst.on('plotly_sunburstclick', event => {
        console.log(`Clicked button ${event.event.button} to navigate to ${event.nextLevel}`);

        const point = event.points[0];
        console.log(`Clicked id ${point.id} with label ${point.label} and parent label ${point.parent}`);
        console.log(`Point is number ${point.pointNumber} on trace ${point.curveNumber}`);
        console.log(`Click happened while at level *labelled* ${point.entry}, and root *labelled* ${point.root}`);
        console.log(`Point has value ${point.value}`);
        console.log(
            `Point takes up proportions of (previous level, parent, root): (${point.percentEntry}, ${point.percentParent}, ${point.percentRoot})`,
        );
        console.log(`Colored ${point.color} and hover ${point.hovertext}`);
        console.log(`Can access trace data ${point.data.name} and full data ${point.fullData.name}`);
    });
})();

//////////////////////////////////////////////////////////////////////
// Scatter texttemplate

(async () => {
    const scatter = await newPlot(graphDiv, [
        {
            type: 'scatter',
            name: 'scatter',
            x: [1, 2, 3, 4],
            y: [2, 4, 1, 5],
            texttemplate: 'x: %{x}<br>y: %{y}',
        },
        {
            type: 'scatter',
            name: 'scatter',
            x: [1, 2, 3, 4],
            y: [2, 4, 1, 5],
            texttemplate: ['x: %{x}', 'y: %{y}'],
        },
    ]);
})();

(() => {
    // should create a circular contour plot drawn with lines
    const Steps = 50;
    const Span = 1.0;

    const z: number[][] = [];
    for (let ydx = 0; ydx < Steps; ydx++) {
        const _z = new Array<number>(Steps);
        const y = -Span + ydx * 2 * Span / Steps;
        for (let xdx = 0; xdx < Steps; xdx++) {
            const x = -Span + xdx * 2 * Span / Steps;
            _z[xdx] = Math.sqrt(x * x + y * y);
        }
        z.push(_z);
    }

    const data: Array<Partial<Plotly.PlotData>> = [
        {
            z,
            type: 'contour',
            contours: {
                coloring: 'lines',
                labelfont: {
                    color: 'black',
                    family: 'monospace'
                },
                showlabels: true,
            },
            autocontour: true,
            ncontours: 6,
        },
    ];
    const layout: Partial<Plotly.Layout> = {
        autosize: true,
    };
    Plotly.newPlot('myDiv', data, layout);
})();

<<<<<<< HEAD
//////////////////////////////////////////////////////////////////////
// PlotlyIcons
(() => {
    const icon = Plotly.Icons.home;
    const icon2 = Plotly.Icons.undo;
});
=======
(() => {
    // Test creation of plotly updatemenu
    const button1: Partial<Plotly.UpdateMenuButton> = {
        args: ['visible', [true, false]],
        label: 'Trace 1',
        method: 'restyle'
    };

    const button2: Partial<Plotly.UpdateMenuButton> = {
        args: ['visible', [true, false]],
        label: 'Trace 1',
        method: 'restyle'
    };

    const layout: Partial<Plotly.Layout> = {
        updatemenus: [{
            buttons: [button1, button2],
            direction: 'down',
            pad: { r: 10, t: 10 },
            showactive: true,
            type: 'dropdown',
            x: 0.1,
            xanchor: 'left',
            y: 1.1,
            yanchor: 'top'
        }],
    };

    const data: Array<Partial<PlotData>> = [
        {
            x: ['2005-01', '2005-02', '2005-03', '2005-04', '2005-05', '2005-06', '2005-07'],
            y: [-20, 10, -5, 0, 5, -10, 20],
            type: 'scatter',
        },
    ];

    newPlot('myDiv', data, layout);
})();
>>>>>>> cb67ce3e
<|MERGE_RESOLUTION|>--- conflicted
+++ resolved
@@ -1018,14 +1018,6 @@
     Plotly.newPlot('myDiv', data, layout);
 })();
 
-<<<<<<< HEAD
-//////////////////////////////////////////////////////////////////////
-// PlotlyIcons
-(() => {
-    const icon = Plotly.Icons.home;
-    const icon2 = Plotly.Icons.undo;
-});
-=======
 (() => {
     // Test creation of plotly updatemenu
     const button1: Partial<Plotly.UpdateMenuButton> = {
@@ -1064,4 +1056,10 @@
 
     newPlot('myDiv', data, layout);
 })();
->>>>>>> cb67ce3e
+
+//////////////////////////////////////////////////////////////////////
+// PlotlyIcons
+(() => {
+    const icon = Plotly.Icons.home;
+    const icon2 = Plotly.Icons.undo;
+});