--- conflicted
+++ resolved
@@ -11,24 +11,7 @@
     boxpoints: 'all' | 'outliers' | 'suspectedoutliers' | false;
     jitter: number;
     pointpos: number;
-<<<<<<< HEAD
     marker: Partial<BoxPlotMarker>;
-
-=======
-    marker: Partial<{
-        outliercolor: Color;
-        symbol: MarkerSymbol;
-        opacity: number;
-        size: number;
-        color: Color;
-        line: Partial<{
-            color: Color;
-            width: number;
-            outliercolor: Color;
-            outlierwidth: number;
-        }>;
-    }>;
->>>>>>> 64aaf4fe
     offsetgroup: string;
     alignmentgroup: string;
     selected: ScatterSelectedMarker;
