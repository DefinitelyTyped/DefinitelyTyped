// Type definitions for plotly.js 1.28
// Project: https://plot.ly/javascript/
// Definitions by: Chris Gervang <https://github.com/chrisgervang>
// 				Martin Duparc <https://github.com/martinduparc>
// 				Frederik Aalund <https://github.com/frederikaalund>
// 				taoqf <https://github.com/taoqf>
// Definitions: https://github.com/DefinitelyTyped/DefinitelyTyped
// TypeScript Version: 2.3

<<<<<<< HEAD
import * as Plotly from './lib/core';

export = Plotly;
=======
/// <reference types="d3" />
export as namespace Plotly;

export interface StaticPlots {
	resize(root: Root): void;
}

export interface Point {
	x: number;
	y: number;
	z: number;
}

export interface PlotlyHTMLElement extends HTMLElement {
	on(event: 'plotly_click' | 'plotly_hover' | 'plotly_unhover', callback: (data: {
		points: Array<{
			pointNumber: number;
			curveNumber: number;
			data: ScatterData;
		}>;
	}) => void): void;
	on(event: 'plotly_selecting' | 'plotly_selected', callback: (data: {
		points: Array<{
			x: number;
			y: number;
			pointNumber: number;
		}>;
	}) => void): void;
	on(event: 'plotly_restyle', callback: (data: [
		any,  // update object -- attribute updated: new value
		number[]       // array of traces updated
	]) => void): void;
	on(event: 'plotly_relayout', callback: (data: {
		xaxis: {
			range: [number, number];
			autorange: boolean;
		};
		yaxis: {
			range: [number, number];
			autorange: boolean;
		};
		scene: {
			center: Point;
			eye: Point;
			up: Point;
		};
	}) => void): void;
	// on(event: 'plotly_event', callback: (data: any) => void): void;
	on(event: 'plotly_afterplot' | 'plotly_autosize' | 'plotly_deselect' | 'plotly_doubleclick' | 'plotly_redraw' | 'plotly_animated', callback: () => void): void;
}

export interface ToImgopts {
	format: 'jpeg' | 'png' | 'webp' | 'svg';
	width: number;
	height: number;
}

export interface DownloadImgopts {
	format: 'jpeg' | 'png' | 'webp' | 'svg';
	width: number;
	height: number;
	filename: string;
}

export type Root = string | HTMLElement;

export function newPlot(root: Root, data: Array<Partial<Data>>, layout?: Partial<Layout>, config?: Partial<Config>): Promise<PlotlyHTMLElement>;
export function plot(root: Root, data: Array<Partial<Data>>, layout?: Partial<Layout>, config?: Partial<Config>): Promise<PlotlyHTMLElement>;
export function relayout(root: Root, layout: Partial<Layout>): Promise<PlotlyHTMLElement>;
export function redraw(root: Root): Promise<PlotlyHTMLElement>;
export function purge(root: Root): void;
export const d3: any;
export function restyle(root: Root, aobj: Partial<Data>, traces?: number[] | number): Promise<PlotlyHTMLElement>;
export function update(root: Root, traceUpdate: Partial<Data>, layoutUpdate: Partial<Layout>, traces?: number[] | number): Promise<PlotlyHTMLElement>;
export function addTraces(root: Root, traces: Partial<Data> | Array<Partial<Data>>, newIndices?: number[] | number): Promise<PlotlyHTMLElement>;
export function deleteTraces(root: Root, indices: number[] | number): Promise<PlotlyHTMLElement>;
export function moveTraces(root: Root, currentIndices: number[] | number, newIndices?: number[] | number): Promise<PlotlyHTMLElement>;
export function extendTraces(root: Root, update: Partial<Data> | Array<Partial<Data>>, indices: number | number[]): Promise<PlotlyHTMLElement>;
export function prependTraces(root: Root, update: Partial<Data> | Array<Partial<Data>>, indices: number | number[]): Promise<PlotlyHTMLElement>;
export function toImage(root: Root, opts: ToImgopts): Promise<string>;
export function downloadImage(root: Root, opts: DownloadImgopts): Promise<string>;

// Layout
export interface Layout {
	title: string;
	autosize: boolean;
	showlegend: boolean;
	xaxis: Partial<Axis>;
	yaxis: Partial<Axis>;
	margin: Partial<Margin>;
	height: number;
	width: number;
	hovermode: "closest" | "x" | "y" | false;
	'xaxis.range': [Datum, Datum];
	'xaxis.range[0]': Datum;
	'xaxis.range[1]': Datum;
	'yaxis.range': [Datum, Datum];
	'yaxis.range[0]': Datum;
	'yaxis.range[1]': Datum;
	'yaxis.type': AxisType;
	'xaxis.type': AxisType;
	'xaxis.autorange': boolean;
	'yaxis.autorange': boolean;
	dragmode: "lasso" | "pan" | "select" | "zoom";
	shapes: Array<Partial<Shape>>;
	legend: Partial<Legend>;
}

export interface Legend {
	traceorder: "grouped" | "normal" | "reversed";
	x: number;
	y: number;
	font: Partial<Font>;
	bgcolor: string;
	bordercolor: string;
	borderwidth: number;
	orientation: "v" | "h";
	tracegroupgap: number;
	xanchor: 'auto' | 'left' | 'center' | 'right';
	yanchor: 'auto' | 'top' | 'middle' | 'bottom';
}

export type AxisType = "date" | "log" | "linear";

export interface Axis {
	title: string;
	showgrid: boolean;
	fixedrange: boolean;
	rangemode: "tozero" | 'normal' | 'nonnegative';
	type: AxisType;
	tickformat: string;
	hoverformat: string;
	rangeslider: Partial<RangeSlider>;
	rangeselector: Partial<RangeSelector>;
	range: [Datum, Datum];
	showticklabels: boolean;
	autotick: boolean;
	zeroline: boolean;
	autorange: boolean | 'reversed';
}

export interface ShapeLine {
	color: string;
	width: number;
	dash: Dash;
}

export interface Shape {
	visible: boolean;
	layer: 'below' | 'above';
	type: 'rect' | 'circle' | 'line' | 'path';
	path: string;
	// x-reference is assigned to the x-values
	xref: 'x' | 'paper';
	// y-reference is assigned to the plot paper [0,1]
	yref: 'paper' | 'y';
	x0: Datum;
	y0: Datum;
	x1: Datum;
	y1: Datum;
	fillcolor: string;
	opacity: number;
	line: Partial<ShapeLine>;
}

export interface Margin {
	t: number;
	b: number;
	l: number;
	r: number;
}

export type ModeBarButtons = 'lasso2d' | 'select2d' | 'sendDataToCloud' | 'autoScale2d' |
	'zoom2d' | 'pan2d' | 'zoomIn2d' | 'zoomOut2d' | 'autoScale2d' | 'resetScale2d' |
	'hoverClosestCartesian' | 'hoverCompareCartesian' | 'zoom3d' | 'pan3d' | 'orbitRotation' |
	'tableRotation' | 'resetCameraDefault3d' | 'resetCameraLastSave3d' | 'hoverClosest3d' |
	'zoomInGeo' | 'zoomOutGeo' | 'resetGeo' | 'hoverClosestGeo' | 'hoverClosestGl2d' |
	'hoverClosestPie' | 'toggleHover' | 'toImage' | 'resetViews';

// Data

export type Datum = string | number | Date;

export type Dash = 'solid' | 'dot' | 'dash' | 'longdash' | 'dashdot' | 'longdashdot';

export type Data = Partial<ScatterData>;
export type Color = string | Array<string | undefined | null> | Array<Array<string | undefined | null>>;

// Bar Scatter
export interface ScatterData {
	type: 'bar' | 'scatter' | 'scattergl';
	x: Datum[] | Datum[][];
	y: Datum[] | Datum[][];
	text: string | string[];
	line: Partial<ScatterLine>;
	'line.color': Color;
	'line.width': number;
	'line.dash': Dash;
	'line.shape': 'linear' | 'spline' | 'hv' | 'vh' | 'hvh' | 'vhv';
	'line.smoothing': number;
	'line.simplify': boolean;
	marker: Partial<ScatterMarker>;
	'marker.symbol': string | string[]; // Drawing.symbolList
	'marker.color': Color;
	'marker.opacity': number | number[];
	'marker.size': number | number[];
	'marker.maxdisplayed': number;
	'marker.sizeref': number;
	'marker.sizemin': number;
	'marker.sizemode': "diameter" | "area";
	'marker.showscale': boolean;
	'marker.line': {}; // TODO
	'marker.colorbar': {}; // TODO
	mode: "lines" | "markers" | "text" | "lines+markers" | "text+markers" | "text+lines" | "text+lines+markers" | "none";
	hoveron: "points" | "fills";
	hoverinfo: "text";
	fill: 'none' | 'tozeroy' | 'tozerox' | 'tonexty' | 'tonextx' | 'toself' | 'tonext';
	fillcolor: string;
	legendgroup: string;
	name: string;
	connectgaps: boolean;
}

export interface ScatterMarker {
	symbol: string | string[]; // Drawing.symbolList
	color: Color;
	opacity: number | number[];
	size: number | number[];
	maxdisplayed: number;
	sizeref: number;
	sizemin: number;
	sizemode: "diameter" | "area";
	showscale: boolean;
	line: {}; // TODO
	colorbar: {}; // TODO
}

export interface ScatterLine {
	color: Color;
	width: number;
	dash: Dash;
	shape: 'linear' | 'spline' | 'hv' | 'vh' | 'hvh' | 'vhv';
	smoothing: number;
	simplify: boolean;
}

export interface Font {
	family: string;
	size: number;
	color: string;
}

export interface Config {
	// no interactivity, for export or image generation
	staticPlot: boolean;

	// we can edit titles, move annotations, etc
	editable: boolean;

	// DO autosize once regardless of layout.autosize
	// (use default width or height values otherwise)
	autosizable: boolean;

	// set the length of the undo/redo queue
	queueLength: number;

	// if we DO autosize, do we fill the container or the screen?
	fillFrame: boolean;

	// if we DO autosize, set the frame margins in percents of plot size
	frameMargins: number;

	// mousewheel or two-finger scroll zooms the plot
	scrollZoom: boolean;

	// double click interaction (false, 'reset', 'autosize' or 'reset+autosize')
	doubleClick: 'reset+autosize' | 'reset' | 'autosize' | false;

	// new users see some hints about interactivity
	showTips: boolean;

	// link to open this plot in plotly
	showLink: boolean;

	// if we show a link, does it contain data or just link to a plotly file?
	sendData: boolean;

	// text appearing in the sendData link
	linkText: string;

	// false or function adding source(s) to linkText <text>
	showSources: boolean;

	// display the mode bar (true, false, or 'hover')
	displayModeBar: 'hover' | boolean;

	// remove mode bar button by name
	// (see ./components/modebar/buttons.js for the list of names)
	modeBarButtonsToRemove: ModeBarButtons[];

	// add mode bar button using config objects
	// (see ./components/modebar/buttons.js for list of arguments)
	modeBarButtonsToAdd: ModeBarButtons[];

	// fully custom mode bar buttons as nested array,
	// where the outer arrays represents button groups, and
	// the inner arrays have buttons config objects or names of default buttons
	// (see ./components/modebar/buttons.js for more info)
	modeBarButtons: ModeBarButtons[][];

	// add the plotly logo on the end of the mode bar
	displaylogo: boolean;

	// increase the pixel ratio for Gl plot images
	plotGlPixelRatio: number;

	// function to add the background color to a different container
	// or 'opaque' to ensure there's white behind it
	setBackground: string | 'opaque';

	// URL to topojson files used in geo charts
	topojsonURL: string;

	// Mapbox access token (required to plot mapbox trace types)
	// If using an Mapbox Atlas server, set this option to '',
	// so that plotly.js won't attempt to authenticate to the public Mapbox server.
	mapboxAccessToken: string;

	// Turn all console logging on or off (errors will be thrown)
	// This should ONLY be set via Plotly.setPlotConfig
	logging: boolean;

	// Set global transform to be applied to all traces with no
	// specification needed
	globalTransforms: any[];
}

// Components

export interface RangeSlider {
	visible: boolean;
	thickness: number;
	range: [Datum, Datum];
	borderwidth: number;
	bordercolor: string;
	bgcolor: string;
}

export interface RangeSelectorButton {
	step: 'second' | 'minute' | 'hour' | 'day' | 'month' | 'year' | 'all';
	stepmode: 'backward' | 'todate';
	count: number;
	label: string;
}

export interface RangeSelector {
	buttons: Array<Partial<RangeSelectorButton>>;
	visible: boolean;
	x: number;
	xanchor: 'auto' | 'left' | 'center' | 'right';
	y: number;
	yanchor: 'auto' | 'top' | 'middle' | 'bottom';
	bgcolor: string;
	activecolor: string;
	bordercolor: string;
	borderwidth: number;
	font: Partial<Font>;
}
>>>>>>> ac218973
<|MERGE_RESOLUTION|>--- conflicted
+++ resolved
@@ -7,377 +7,6 @@
 // Definitions: https://github.com/DefinitelyTyped/DefinitelyTyped
 // TypeScript Version: 2.3
 
-<<<<<<< HEAD
 import * as Plotly from './lib/core';
 
-export = Plotly;
-=======
-/// <reference types="d3" />
-export as namespace Plotly;
-
-export interface StaticPlots {
-	resize(root: Root): void;
-}
-
-export interface Point {
-	x: number;
-	y: number;
-	z: number;
-}
-
-export interface PlotlyHTMLElement extends HTMLElement {
-	on(event: 'plotly_click' | 'plotly_hover' | 'plotly_unhover', callback: (data: {
-		points: Array<{
-			pointNumber: number;
-			curveNumber: number;
-			data: ScatterData;
-		}>;
-	}) => void): void;
-	on(event: 'plotly_selecting' | 'plotly_selected', callback: (data: {
-		points: Array<{
-			x: number;
-			y: number;
-			pointNumber: number;
-		}>;
-	}) => void): void;
-	on(event: 'plotly_restyle', callback: (data: [
-		any,  // update object -- attribute updated: new value
-		number[]       // array of traces updated
-	]) => void): void;
-	on(event: 'plotly_relayout', callback: (data: {
-		xaxis: {
-			range: [number, number];
-			autorange: boolean;
-		};
-		yaxis: {
-			range: [number, number];
-			autorange: boolean;
-		};
-		scene: {
-			center: Point;
-			eye: Point;
-			up: Point;
-		};
-	}) => void): void;
-	// on(event: 'plotly_event', callback: (data: any) => void): void;
-	on(event: 'plotly_afterplot' | 'plotly_autosize' | 'plotly_deselect' | 'plotly_doubleclick' | 'plotly_redraw' | 'plotly_animated', callback: () => void): void;
-}
-
-export interface ToImgopts {
-	format: 'jpeg' | 'png' | 'webp' | 'svg';
-	width: number;
-	height: number;
-}
-
-export interface DownloadImgopts {
-	format: 'jpeg' | 'png' | 'webp' | 'svg';
-	width: number;
-	height: number;
-	filename: string;
-}
-
-export type Root = string | HTMLElement;
-
-export function newPlot(root: Root, data: Array<Partial<Data>>, layout?: Partial<Layout>, config?: Partial<Config>): Promise<PlotlyHTMLElement>;
-export function plot(root: Root, data: Array<Partial<Data>>, layout?: Partial<Layout>, config?: Partial<Config>): Promise<PlotlyHTMLElement>;
-export function relayout(root: Root, layout: Partial<Layout>): Promise<PlotlyHTMLElement>;
-export function redraw(root: Root): Promise<PlotlyHTMLElement>;
-export function purge(root: Root): void;
-export const d3: any;
-export function restyle(root: Root, aobj: Partial<Data>, traces?: number[] | number): Promise<PlotlyHTMLElement>;
-export function update(root: Root, traceUpdate: Partial<Data>, layoutUpdate: Partial<Layout>, traces?: number[] | number): Promise<PlotlyHTMLElement>;
-export function addTraces(root: Root, traces: Partial<Data> | Array<Partial<Data>>, newIndices?: number[] | number): Promise<PlotlyHTMLElement>;
-export function deleteTraces(root: Root, indices: number[] | number): Promise<PlotlyHTMLElement>;
-export function moveTraces(root: Root, currentIndices: number[] | number, newIndices?: number[] | number): Promise<PlotlyHTMLElement>;
-export function extendTraces(root: Root, update: Partial<Data> | Array<Partial<Data>>, indices: number | number[]): Promise<PlotlyHTMLElement>;
-export function prependTraces(root: Root, update: Partial<Data> | Array<Partial<Data>>, indices: number | number[]): Promise<PlotlyHTMLElement>;
-export function toImage(root: Root, opts: ToImgopts): Promise<string>;
-export function downloadImage(root: Root, opts: DownloadImgopts): Promise<string>;
-
-// Layout
-export interface Layout {
-	title: string;
-	autosize: boolean;
-	showlegend: boolean;
-	xaxis: Partial<Axis>;
-	yaxis: Partial<Axis>;
-	margin: Partial<Margin>;
-	height: number;
-	width: number;
-	hovermode: "closest" | "x" | "y" | false;
-	'xaxis.range': [Datum, Datum];
-	'xaxis.range[0]': Datum;
-	'xaxis.range[1]': Datum;
-	'yaxis.range': [Datum, Datum];
-	'yaxis.range[0]': Datum;
-	'yaxis.range[1]': Datum;
-	'yaxis.type': AxisType;
-	'xaxis.type': AxisType;
-	'xaxis.autorange': boolean;
-	'yaxis.autorange': boolean;
-	dragmode: "lasso" | "pan" | "select" | "zoom";
-	shapes: Array<Partial<Shape>>;
-	legend: Partial<Legend>;
-}
-
-export interface Legend {
-	traceorder: "grouped" | "normal" | "reversed";
-	x: number;
-	y: number;
-	font: Partial<Font>;
-	bgcolor: string;
-	bordercolor: string;
-	borderwidth: number;
-	orientation: "v" | "h";
-	tracegroupgap: number;
-	xanchor: 'auto' | 'left' | 'center' | 'right';
-	yanchor: 'auto' | 'top' | 'middle' | 'bottom';
-}
-
-export type AxisType = "date" | "log" | "linear";
-
-export interface Axis {
-	title: string;
-	showgrid: boolean;
-	fixedrange: boolean;
-	rangemode: "tozero" | 'normal' | 'nonnegative';
-	type: AxisType;
-	tickformat: string;
-	hoverformat: string;
-	rangeslider: Partial<RangeSlider>;
-	rangeselector: Partial<RangeSelector>;
-	range: [Datum, Datum];
-	showticklabels: boolean;
-	autotick: boolean;
-	zeroline: boolean;
-	autorange: boolean | 'reversed';
-}
-
-export interface ShapeLine {
-	color: string;
-	width: number;
-	dash: Dash;
-}
-
-export interface Shape {
-	visible: boolean;
-	layer: 'below' | 'above';
-	type: 'rect' | 'circle' | 'line' | 'path';
-	path: string;
-	// x-reference is assigned to the x-values
-	xref: 'x' | 'paper';
-	// y-reference is assigned to the plot paper [0,1]
-	yref: 'paper' | 'y';
-	x0: Datum;
-	y0: Datum;
-	x1: Datum;
-	y1: Datum;
-	fillcolor: string;
-	opacity: number;
-	line: Partial<ShapeLine>;
-}
-
-export interface Margin {
-	t: number;
-	b: number;
-	l: number;
-	r: number;
-}
-
-export type ModeBarButtons = 'lasso2d' | 'select2d' | 'sendDataToCloud' | 'autoScale2d' |
-	'zoom2d' | 'pan2d' | 'zoomIn2d' | 'zoomOut2d' | 'autoScale2d' | 'resetScale2d' |
-	'hoverClosestCartesian' | 'hoverCompareCartesian' | 'zoom3d' | 'pan3d' | 'orbitRotation' |
-	'tableRotation' | 'resetCameraDefault3d' | 'resetCameraLastSave3d' | 'hoverClosest3d' |
-	'zoomInGeo' | 'zoomOutGeo' | 'resetGeo' | 'hoverClosestGeo' | 'hoverClosestGl2d' |
-	'hoverClosestPie' | 'toggleHover' | 'toImage' | 'resetViews';
-
-// Data
-
-export type Datum = string | number | Date;
-
-export type Dash = 'solid' | 'dot' | 'dash' | 'longdash' | 'dashdot' | 'longdashdot';
-
-export type Data = Partial<ScatterData>;
-export type Color = string | Array<string | undefined | null> | Array<Array<string | undefined | null>>;
-
-// Bar Scatter
-export interface ScatterData {
-	type: 'bar' | 'scatter' | 'scattergl';
-	x: Datum[] | Datum[][];
-	y: Datum[] | Datum[][];
-	text: string | string[];
-	line: Partial<ScatterLine>;
-	'line.color': Color;
-	'line.width': number;
-	'line.dash': Dash;
-	'line.shape': 'linear' | 'spline' | 'hv' | 'vh' | 'hvh' | 'vhv';
-	'line.smoothing': number;
-	'line.simplify': boolean;
-	marker: Partial<ScatterMarker>;
-	'marker.symbol': string | string[]; // Drawing.symbolList
-	'marker.color': Color;
-	'marker.opacity': number | number[];
-	'marker.size': number | number[];
-	'marker.maxdisplayed': number;
-	'marker.sizeref': number;
-	'marker.sizemin': number;
-	'marker.sizemode': "diameter" | "area";
-	'marker.showscale': boolean;
-	'marker.line': {}; // TODO
-	'marker.colorbar': {}; // TODO
-	mode: "lines" | "markers" | "text" | "lines+markers" | "text+markers" | "text+lines" | "text+lines+markers" | "none";
-	hoveron: "points" | "fills";
-	hoverinfo: "text";
-	fill: 'none' | 'tozeroy' | 'tozerox' | 'tonexty' | 'tonextx' | 'toself' | 'tonext';
-	fillcolor: string;
-	legendgroup: string;
-	name: string;
-	connectgaps: boolean;
-}
-
-export interface ScatterMarker {
-	symbol: string | string[]; // Drawing.symbolList
-	color: Color;
-	opacity: number | number[];
-	size: number | number[];
-	maxdisplayed: number;
-	sizeref: number;
-	sizemin: number;
-	sizemode: "diameter" | "area";
-	showscale: boolean;
-	line: {}; // TODO
-	colorbar: {}; // TODO
-}
-
-export interface ScatterLine {
-	color: Color;
-	width: number;
-	dash: Dash;
-	shape: 'linear' | 'spline' | 'hv' | 'vh' | 'hvh' | 'vhv';
-	smoothing: number;
-	simplify: boolean;
-}
-
-export interface Font {
-	family: string;
-	size: number;
-	color: string;
-}
-
-export interface Config {
-	// no interactivity, for export or image generation
-	staticPlot: boolean;
-
-	// we can edit titles, move annotations, etc
-	editable: boolean;
-
-	// DO autosize once regardless of layout.autosize
-	// (use default width or height values otherwise)
-	autosizable: boolean;
-
-	// set the length of the undo/redo queue
-	queueLength: number;
-
-	// if we DO autosize, do we fill the container or the screen?
-	fillFrame: boolean;
-
-	// if we DO autosize, set the frame margins in percents of plot size
-	frameMargins: number;
-
-	// mousewheel or two-finger scroll zooms the plot
-	scrollZoom: boolean;
-
-	// double click interaction (false, 'reset', 'autosize' or 'reset+autosize')
-	doubleClick: 'reset+autosize' | 'reset' | 'autosize' | false;
-
-	// new users see some hints about interactivity
-	showTips: boolean;
-
-	// link to open this plot in plotly
-	showLink: boolean;
-
-	// if we show a link, does it contain data or just link to a plotly file?
-	sendData: boolean;
-
-	// text appearing in the sendData link
-	linkText: string;
-
-	// false or function adding source(s) to linkText <text>
-	showSources: boolean;
-
-	// display the mode bar (true, false, or 'hover')
-	displayModeBar: 'hover' | boolean;
-
-	// remove mode bar button by name
-	// (see ./components/modebar/buttons.js for the list of names)
-	modeBarButtonsToRemove: ModeBarButtons[];
-
-	// add mode bar button using config objects
-	// (see ./components/modebar/buttons.js for list of arguments)
-	modeBarButtonsToAdd: ModeBarButtons[];
-
-	// fully custom mode bar buttons as nested array,
-	// where the outer arrays represents button groups, and
-	// the inner arrays have buttons config objects or names of default buttons
-	// (see ./components/modebar/buttons.js for more info)
-	modeBarButtons: ModeBarButtons[][];
-
-	// add the plotly logo on the end of the mode bar
-	displaylogo: boolean;
-
-	// increase the pixel ratio for Gl plot images
-	plotGlPixelRatio: number;
-
-	// function to add the background color to a different container
-	// or 'opaque' to ensure there's white behind it
-	setBackground: string | 'opaque';
-
-	// URL to topojson files used in geo charts
-	topojsonURL: string;
-
-	// Mapbox access token (required to plot mapbox trace types)
-	// If using an Mapbox Atlas server, set this option to '',
-	// so that plotly.js won't attempt to authenticate to the public Mapbox server.
-	mapboxAccessToken: string;
-
-	// Turn all console logging on or off (errors will be thrown)
-	// This should ONLY be set via Plotly.setPlotConfig
-	logging: boolean;
-
-	// Set global transform to be applied to all traces with no
-	// specification needed
-	globalTransforms: any[];
-}
-
-// Components
-
-export interface RangeSlider {
-	visible: boolean;
-	thickness: number;
-	range: [Datum, Datum];
-	borderwidth: number;
-	bordercolor: string;
-	bgcolor: string;
-}
-
-export interface RangeSelectorButton {
-	step: 'second' | 'minute' | 'hour' | 'day' | 'month' | 'year' | 'all';
-	stepmode: 'backward' | 'todate';
-	count: number;
-	label: string;
-}
-
-export interface RangeSelector {
-	buttons: Array<Partial<RangeSelectorButton>>;
-	visible: boolean;
-	x: number;
-	xanchor: 'auto' | 'left' | 'center' | 'right';
-	y: number;
-	yanchor: 'auto' | 'top' | 'middle' | 'bottom';
-	bgcolor: string;
-	activecolor: string;
-	bordercolor: string;
-	borderwidth: number;
-	font: Partial<Font>;
-}
->>>>>>> ac218973
+export = Plotly;