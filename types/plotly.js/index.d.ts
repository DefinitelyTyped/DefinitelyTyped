// Type definitions for plotly.js 1.44
// Project: https://plot.ly/javascript/, https://github.com/plotly/plotly.js
// Definitions by: Chris Gervang <https://github.com/chrisgervang>
//                 Martin Duparc <https://github.com/martinduparc>
//                 Frederik Aalund <https://github.com/frederikaalund>
//                 taoqf <https://github.com/taoqf>
//                 Dadstart <https://github.com/Dadstart>
//                 Jared Szechy <https://github.com/szechyjs>
//                 Drew Diamantoukos <https://github.com/MercifulCode>
//                 Sooraj Pudiyadath <https://github.com/soorajpudiyadath>
//                 Jon Freedman <https://github.com/jonfreedman>
//                 Megan Riel-Mehan <https://github.com/meganrm>
<<<<<<< HEAD
//                 Josh Miles <https://github.com/milesjos>
//                 Pramod Mathai  <https://github.com/skippercool>
=======
//                 Takafumi Yamaguchi <https://github.com/zeroyoichihachi>
>>>>>>> af02c4bc
// Definitions: https://github.com/DefinitelyTyped/DefinitelyTyped
// TypeScript Version: 2.3

import * as _d3 from "d3";
export as namespace Plotly;

export interface StaticPlots {
	resize(root: Root): void;
}

export const Plots: StaticPlots;

export interface Point {
	x: number;
	y: number;
	z: number;
}

export interface PlotScatterDataPoint {
	curveNumber: number;
	data: PlotData;
	pointIndex: number;
	pointNumber: number;
	x: number;
	xaxis: LayoutAxis;
	y: number;
	yaxis: LayoutAxis;
}

export interface PlotDatum {
	curveNumber: number;
	data: PlotData;
	pointIndex: number;
	pointNumber: number;
	x: Datum;
	xaxis: LayoutAxis;
	y: Datum;
	yaxis: LayoutAxis;
}

export interface PlotMouseEvent {
	points: PlotDatum[];
	event: MouseEvent;
}

export interface PlotCoordinate {
	x: number;
	y: number;
	pointNumber: number;
}

export interface SelectionRange {
	x: number[];
	y: number[];
}

export type PlotSelectedData = Partial<PlotDatum>;

export interface PlotSelectionEvent {
	points: PlotDatum[];
	range?: SelectionRange;
	lassoPoints?: SelectionRange;
}

export type PlotRestyleEvent = [
	any,		// update object -- attribute updated: new value
	number[]	// array of traces updated
];

export interface PlotAxis {
	range: [number, number];
	autorange: boolean;
}

export interface PlotScene {
	center: Point;
	eye: Point;
	up: Point;
}

export interface PlotRelayoutEvent {
	xaxis: PlotAxis;
	yaxis: PlotAxis;
	scene: PlotScene;
}

export interface ClickAnnotationEvent {
	index: number;
	annotation: Annotations;
	fullAnnotation: Annotations;
	event: MouseEvent;
}

export interface FrameAnimationEvent {
	name: string;
	frame: Frame;
	animation: {
		frame: {
			duration: number;
			redraw: boolean;
		};
		transition: Transition;
	};
}

export interface LegendClickEvent {
	event: MouseEvent;
	node: PlotlyHTMLElement;
	curveNumber: number;
	expandedIndex: number;
	data: Data[];
	layout: Partial<Layout>;
	frames: Frame[];
	config: Partial<Config>;
	fullData: Data[];
	fullLayout: Partial<Layout>;
}

export interface SliderChangeEvent {
	slider: Slider;
	step: SliderStep;
	interaction: boolean;
	previousActive: number;
}

export interface SliderStartEvent {
	slider: Slider;
}

export interface SliderEndEvent {
	slider: Slider;
	step: SliderStep;
}

export interface BeforePlotEvent {
	data: Data[];
	layout: Partial<Layout>;
	config: Partial<Config>;
}

export interface PlotlyHTMLElement extends HTMLElement {
	on(event: 'plotly_click' | 'plotly_hover' | 'plotly_unhover', callback: (event: PlotMouseEvent) => void): void;
	on(event: 'plotly_selecting' | 'plotly_selected', callback: (event: PlotSelectionEvent) => void): void;
	on(event: 'plotly_restyle', callback: (data: PlotRestyleEvent) => void): void;
	on(event: 'plotly_relayout', callback: (event: PlotRelayoutEvent) => void): void;
	on(event: 'plotly_clickannotation', callback: (event: ClickAnnotationEvent) => void): void;
	on(event: 'plotly_animatingframe', callback: (event: FrameAnimationEvent) => void): void;
	on(event: 'plotly_legendclick' | 'plotly_legenddoubleclick', callback: (event: LegendClickEvent) => boolean): void;
	on(event: 'plotly_sliderchange', callback: (event: SliderChangeEvent) => void): void;
	on(event: 'plotly_sliderend', callback: (event: SliderEndEvent) => void): void;
	on(event: 'plotly_sliderstart', callback: (event: SliderStartEvent) => void): void;
	on(event: 'plotly_event', callback: (data: any) => void): void;
	on(event: 'plotly_beforeplot', callback: (event: BeforePlotEvent) => boolean): void;
	on(event: 'plotly_afterexport' | 'plotly_afterplot' | 'plotly_animated' | 'plotly_animationinterrupted' | 'plotly_autosize' |
		'plotly_beforeexport' | 'plotly_deselect' | 'plotly_doubleclick' | 'plotly_framework' | 'plotly_redraw' |
		'plotly_transitioning' | 'plotly_transitioninterrupted', callback: () => void): void;
	removeAllListeners: (handler: string) => void;
}

export interface ToImgopts {
	format: 'jpeg' | 'png' | 'webp' | 'svg';
	width: number;
	height: number;
}

export interface DownloadImgopts {
	format: 'jpeg' | 'png' | 'webp' | 'svg';
	width: number;
	height: number;
	filename: string;
}

export type Root = string | HTMLElement;

export function newPlot(root: Root, data: Data[], layout?: Partial<Layout>, config?: Partial<Config>): Promise<PlotlyHTMLElement>;
export function plot(root: Root, data: Data[], layout?: Partial<Layout>, config?: Partial<Config>): Promise<PlotlyHTMLElement>;
export function relayout(root: Root, layout: Partial<Layout>): Promise<PlotlyHTMLElement>;
export function redraw(root: Root): Promise<PlotlyHTMLElement>;
export function purge(root: Root): void;
export const d3: typeof _d3;
export function restyle(root: Root, aobj: Data, traces?: number[] | number): Promise<PlotlyHTMLElement>;
export function update(root: Root, traceUpdate: Data, layoutUpdate: Partial<Layout>, traces?: number[] | number): Promise<PlotlyHTMLElement>;
export function addTraces(root: Root, traces: Data | Data[], newIndices?: number[] | number): Promise<PlotlyHTMLElement>;
export function deleteTraces(root: Root, indices: number[] | number): Promise<PlotlyHTMLElement>;
export function moveTraces(root: Root, currentIndices: number[] | number, newIndices?: number[] | number): Promise<PlotlyHTMLElement>;
export function extendTraces(root: Root, update: Data | Data[], indices: number | number[]): Promise<PlotlyHTMLElement>;
export function prependTraces(root: Root, update: Data | Data[], indices: number | number[]): Promise<PlotlyHTMLElement>;
export function toImage(root: Root, opts: ToImgopts): Promise<string>;
export function downloadImage(root: Root, opts: DownloadImgopts): Promise<string>;
export function react(root: Root, data: Data[], layout?: Partial<Layout>, config?: Partial<Config>): Promise<PlotlyHTMLElement>;
export function addFrames(root: Root, frames: Array<Partial<Frame>>): Promise<PlotlyHTMLElement>;
export function deleteFrames(root: Root, frames: number[]): Promise<PlotlyHTMLElement>;

// Layout
export interface Layout {
	title: string | Partial<{
		text: string;
		font: Partial<Font>;
		xref: 'container' | 'paper';
		yref: 'container' | 'paper';
		x: number;
		y: number;
		xanchor: 'auto' | 'left' | 'center' | 'right';
		yanchor: 'auto' | 'top' | 'middle' | 'bottom';
		pad: Partial<Padding>
	}>;
	titlefont: Partial<Font>;
	autosize: boolean;
	showlegend: boolean;
	paper_bgcolor: Color;
	plot_bgcolor: Color;
	separators: string;
	hidesources: boolean;
	xaxis: Partial<LayoutAxis>;
	xaxis2: Partial<LayoutAxis>;
	xaxis3: Partial<LayoutAxis>;
	xaxis4: Partial<LayoutAxis>;
	xaxis5: Partial<LayoutAxis>;
	xaxis6: Partial<LayoutAxis>;
	xaxis7: Partial<LayoutAxis>;
	xaxis8: Partial<LayoutAxis>;
	xaxis9: Partial<LayoutAxis>;
	yaxis: Partial<LayoutAxis>;
	yaxis2: Partial<LayoutAxis>;
	yaxis3: Partial<LayoutAxis>;
	yaxis4: Partial<LayoutAxis>;
	yaxis5: Partial<LayoutAxis>;
	yaxis6: Partial<LayoutAxis>;
	yaxis7: Partial<LayoutAxis>;
	yaxis8: Partial<LayoutAxis>;
	yaxis9: Partial<LayoutAxis>;
	margin: Partial<Margin>;
	height: number;
	width: number;
	hovermode: 'closest' | 'x' | 'y' | false;
	hoverlabel: Partial<Label>;
	calendar: Calendar;
	'xaxis.range': [Datum, Datum];
	'xaxis.range[0]': Datum;
	'xaxis.range[1]': Datum;
	'yaxis.range': [Datum, Datum];
	'yaxis.range[0]': Datum;
	'yaxis.range[1]': Datum;
	'yaxis.type': AxisType;
	'xaxis.type': AxisType;
	'xaxis.autorange': boolean;
	'yaxis.autorange': boolean;
	ternary: {}; // TODO
	geo: {}; // TODO
	mapbox: {}; // TODO
	radialaxis: Partial<Axis>;
	angularaxis: {}; // TODO
	direction: 'clockwise' | 'counterclockwise';
	dragmode: 'zoom' | 'pan' | 'select' | 'lasso' | 'orbit' | 'turntable';
	orientation: number;
	annotations: Array<Partial<Annotations>>;
	shapes: Array<Partial<Shape>>;
	images: Array<Partial<Image>>;
	updatemenus: {}; // TODO
	sliders: Array<Partial<Slider>>;
	legend: Partial<Legend>;
	font: Partial<Font>;
	scene: Partial<Scene>;
	barmode: "stack" | "group" | "overlay" | "relative";
	bargap: number;
	bargroupgap: number;
}

export interface Legend extends Label {
	traceorder: 'grouped' | 'normal' | 'reversed';
	x: number;
	y: number;
	borderwidth: number;
	orientation: 'v' | 'h';
	tracegroupgap: number;
	xanchor: 'auto' | 'left' | 'center' | 'right';
	yanchor: 'auto' | 'top' | 'middle' | 'bottom';
}

export type AxisType = '-' | 'linear' | 'log' | 'date' | 'category';

export interface Axis {
	visible: boolean;
	color: Color;
	title: string;
	titlefont: Partial<Font>;
	type: AxisType;
	autorange: true | false | 'reversed';
	rangemode: 'normal' | 'tozero' | 'nonnegative';
	range: any[];
	tickmode: 'auto' | 'linear' | 'array';
	nticks: number;
	tick0: number | string;
	dtick: number | string;
	tickvals: any[];
	ticktext: string[];
	ticks: 'outside' | 'inside' | '';
	mirror: true | 'ticks' | false | 'all' | 'allticks';
	ticklen: number;
	tickwidth: number;
	tickcolor: Color;
	showticklabels: boolean;
	showspikes: boolean;
	spikecolor: Color;
	spikethickness: number;
	categoryorder: 'trace' | 'category ascending' | 'category descending' | 'array';
	categoryarray: any[];
	tickfont: Partial<Font>;
	tickangle: number;
	tickprefix: string;
	showtickprefix: 'all' | 'first' | 'last' | 'none';
	ticksuffix: string;
	showticksuffix: 'all' | 'first' | 'last' | 'none';
	showexponent: 'all' | 'first' | 'last' | 'none';
	exponentformat: 'none' | 'e' | 'E' | 'power' | 'SI' | 'B';
	separatethousands: boolean;
	tickformat: string;
	hoverformat: string;
	showline: boolean;
	linecolor: Color;
	linewidth: number;
	showgrid: boolean;
	gridcolor: Color;
	gridwidth: number;
	zeroline: boolean;
	zerolinecolor: Color;
	zerolinewidth: number;
	calendar: Calendar;
}

export type Calendar = 'gregorian' | 'chinese' | 'coptic' | 'discworld' | 'ethiopian' | 'hebrew' | 'islamic' | 'julian' | 'mayan' |
	'nanakshahi' | 'nepali' | 'persian' | 'jalali' | 'taiwan' | 'thai' | 'ummalqura';

export type AxisName =
	| 'x' | 'x2' | 'x3' | 'x4' | 'x5' | 'x6' | 'x7' | 'x8' | 'x9'
	| 'y' | 'y2' | 'y3' | 'y4' | 'y5' | 'y6' | 'y7' | 'y8' | 'y9';

export interface LayoutAxis extends Axis {
	fixedrange: boolean;
	scaleanchor: AxisName;
	scaleratio: number;
	constrain: 'range' | 'domain';
	constraintoward: 'left' | 'center' | 'right' | 'top' | 'middle' | 'bottom';
	spikedash: string;
	spikemode: string;
	anchor: 'free' | AxisName;
	side: 'top' | 'bottom' | 'left' | 'right';
	overlaying: 'free' | AxisName;
	layer: 'above traces' | 'below traces';
	domain: number[];
	position: number;
	rangeslider: Partial<RangeSlider>;
	rangeselector: Partial<RangeSelector>;
	automargin: boolean;
}

export interface SceneAxis extends Axis {
	spikesides: boolean;
	showbackground: boolean;
	backgroundcolor: Color;
	showaxeslabels: boolean;
}

export interface ShapeLine {
	color: string;
	width: number;
	dash: Dash;
}

export interface Shape {
	visible: boolean;
	layer: 'below' | 'above';
	type: 'rect' | 'circle' | 'line' | 'path';
	path: string;
	// x-reference is assigned to the x-values
	xref: 'x' | 'paper';
	// y-reference is assigned to the plot paper [0,1]
	yref: 'paper' | 'y';
	x0: Datum;
	y0: Datum;
	x1: Datum;
	y1: Datum;
	fillcolor: string;
	opacity: number;
	line: Partial<ShapeLine>;
}

export interface Margin {
	t: number;
	b: number;
	l: number;
	r: number;
}

export type ModeBarDefaultButtons = 'lasso2d' | 'select2d' | 'sendDataToCloud' | 'autoScale2d' |
	'zoom2d' | 'pan2d' | 'zoomIn2d' | 'zoomOut2d' | 'autoScale2d' | 'resetScale2d' |
	'hoverClosestCartesian' | 'hoverCompareCartesian' | 'zoom3d' | 'pan3d' | 'orbitRotation' |
	'tableRotation' | 'resetCameraDefault3d' | 'resetCameraLastSave3d' | 'hoverClosest3d' |
	'zoomInGeo' | 'zoomOutGeo' | 'resetGeo' | 'hoverClosestGeo' | 'hoverClosestGl2d' |
	'hoverClosestPie' | 'toggleHover' | 'toImage' | 'resetViews' | 'toggleSpikelines';

export type ButtonClickEvent = (gd: PlotlyHTMLElement, ev: MouseEvent) => void;

export interface Icon {
	width: number;
	path: string;
	ascent: number;
	descent: number;
}

export interface ModeBarButton {
	/** name / id of the buttons (for tracking) */
	name: string;

	/**
	 * text that appears while hovering over the button,
	 * enter null, false or '' for no hover text
	 */
	title: string;

	/**
	 * svg icon object associated with the button
	 * can be linked to Plotly.Icons to use the default plotly icons
	 */
	icon: string | Icon;

	/** icon positioning */
	gravity?: string;

	/**
	 * click handler associated with the button, a function of
	 * 'gd' (the main graph object) and
	 * 'ev' (the event object)
	 */
	click: ButtonClickEvent;

	/**
	 * attribute associated with button,
	 * use this with 'val' to keep track of the state
	 */
	attr?: string;

	/** initial 'attr' value, can be a function of gd */
	val?: any;

	/** is the button a toggle button? */
	toggle?: boolean;
}

// Data

export type Datum = string | number | Date | null;
export type TypedArray = Int8Array | Uint8Array | Int16Array | Uint16Array | Int32Array | Uint32Array | Uint8ClampedArray | Float32Array | Float64Array;

export interface ErrorOptions {
	visible: boolean;
	symmetric: boolean;
	color: Color;
	thickness: number;
	width: number;
	opacity: number;
}

export type ErrorBar = Partial<ErrorOptions> & ({
	type: 'constant' | 'percent',
	value: number,
	valueminus?: number
} | {
	type: 'data',
	array: Datum[],
	arrayminus?: Datum[]
});

export type Dash = 'solid' | 'dot' | 'dash' | 'longdash' | 'dashdot' | 'longdashdot';

export type Data = Partial<PlotData>;
export type Color = string | Array<string | undefined | null> | Array<Array<string | undefined | null>>;
export type DataTransform = Partial<Transform>;
export type ScatterData = PlotData;
// Bar Scatter
export interface PlotData {
	type: 'bar' | 'box' | 'candlestick' | 'choropleth' | 'contour' | 'heatmap' | 'histogram' | 'mesh3d' |
		'ohlc' | 'parcoords' | 'pie' | 'pointcloud' | 'scatter' | 'scatter3d' | 'scattergeo' | 'scattergl' |
		'scatterpolar' | 'scatterternary' | 'surface';
	x: Datum[] | Datum[][] | TypedArray;
	y: Datum[] | Datum[][] | TypedArray;
	z: Datum[] | Datum[][] | Datum[][][] | TypedArray;
	xy: Float32Array;
	error_x: ErrorBar;
	error_y: ErrorBar;
	xaxis: string;
	yaxis: string;
	text: string | string[];
	line: Partial<ScatterLine>;
	'line.color': Color;
	'line.width': number;
	'line.dash': Dash;
	'line.shape': 'linear' | 'spline' | 'hv' | 'vh' | 'hvh' | 'vhv';
	'line.smoothing': number;
	'line.simplify': boolean;
	marker: Partial<PlotMarker>;
	'marker.symbol': string | string[]; // Drawing.symbolList
	'marker.color': Color;
	'marker.opacity': number | number[];
	'marker.size': number | number[];
	'marker.maxdisplayed': number;
	'marker.sizeref': number;
	'marker.sizemax': number;
	'marker.sizemin': number;
	'marker.sizemode': 'diameter' | 'area';
	'marker.showscale': boolean;
	'marker.line': Partial<ScatterMarkerLine>;
	'marker.colorbar': {}; // TODO
	mode: 'lines' | 'markers' | 'text' | 'lines+markers' | 'text+markers' | 'text+lines' | 'text+lines+markers' | 'none';
	hoveron: 'points' | 'fills';
	hoverinfo: 'all' | 'name' | 'none' | 'skip' | 'text' |
	'x' | 'x+text' | 'x+name' |
	'x+y' | 'x+y+text' | 'x+y+name' |
	'x+y+z' | 'x+y+z+text' | 'x+y+z+name' |
	'y+name'| 'y+x' | 'y+x+text' | 'y+x+name' |
	'y+z' | 'y+z+text' | 'y+z+name' |
	'y+x+z' | 'y+x+z+text' | 'y+x+z+name' |
	'z+x' | 'z+x+text' | 'z+x+name' |
	'z+y+x' | 'z+y+x+text' | 'z+y+x+name' |
	'z+x+y' | 'z+x+y+text' | 'z+x+y+name';
	hoverlabel: Partial<Label>;
	textinfo: 'label' | 'label+text' | 'label+value' | 'label+percent' | 'label+text+value'
	| 'label+text+percent' | 'label+value+percent' | 'text' | 'text+value' | 'text+percent'
	| 'text+value+percent' | 'value' | 'value+percent' | 'percent' | 'none';
	textposition: "top left" | "top center" | "top right" | "middle left"
	| "middle center" | "middle right" | "bottom left" | "bottom center" | "bottom right" | "inside";
	fill: 'none' | 'tozeroy' | 'tozerox' | 'tonexty' | 'tonextx' | 'toself' | 'tonext';
	fillcolor: string;
	legendgroup: string;
	name: string;
	stackgroup: string;
	connectgaps: boolean;
	visible: boolean | 'legendonly';
	transforms: DataTransform[];
	orientation: 'v' | 'h';
<<<<<<< HEAD
    width: number | number[];
=======
	boxmean: boolean | 'sd';
	colorscale: string | Array<[number, string]>;
	zsmooth: 'fast' | 'best' | false;
	ygap: number;
	xgap: number;
	transpose: boolean;
	autobinx: boolean;
	xbins: {
		start: number | string;
		end: number | string;
		size: number | string;
	};
	values: Datum[];
	labels: Datum[];
	hole: number;
	rotation: number;
	theta: Datum[];
	r: Datum[];
>>>>>>> af02c4bc
}

/**
 * These interfaces are based on attribute descriptions in
 * https://github.com/plotly/plotly.js/tree/9d6144304308fc3007f0facf2535d38ea3e9b26c/src/transforms
 */

export interface TransformStyle {
	target: number | string | number[] | string[];
	value: Partial<PlotData>;
}

export interface TransformAggregation {
	target: string;
	func?: 'count' | 'sum' | 'avg' | 'median' | 'mode' | 'rms' | 'stddev' | 'min' | 'max' | 'first' | 'last';
	funcmode?: 'sample' | 'population';
	enabled?: boolean;
}

export interface Transform {
	type: 'aggregate' | 'filter' | 'groupby' | 'sort';
	enabled: boolean;
	target: number | string | number[] | string[];
	operation: string;
	aggregations: TransformAggregation[];
	preservegaps: boolean;
	groups: string | number[] | string[];
	nameformat: string;
	styles: TransformStyle[];
	value: any;
	order: 'ascending' | 'descending';
}

export interface ColorBar {
	thicknessmode: 'fraction' | 'pixels';
	thickness: number;
	lenmode: 'fraction' | 'pixels';
	len: number;
	x: number;
	xanchor: 'left' | 'center' | 'right';
	xpad: number;
	y: number;
	yanchor: 'top' | 'middle' | 'bottom';
	ypad: number;
	outlinecolor: Color;
	outlinewidth: number;
	bordercolor: Color;
	borderwidth: Color;
	bgcolor: Color;
	tickmode: 'auto' | 'linear' | 'array';
	nticks: number;
	tick0: number | string;
	dtick: number | string;
	tickvals: Datum[] | Datum[][] | Datum[][][] | TypedArray;
	ticktext: Datum[] | Datum[][] | Datum[][][] | TypedArray;
	ticks: 'outside' | 'inside' | '';
	ticklen: number;
	tickwidth: number;
	tickcolor: Color;
	showticklabels: boolean;
	tickfont: Font;
	tickangle: number;
	tickformat: string;
	tickformatstops: {
		dtickrange: any[];
		value: string;
	};
	tickprefix: string;
	showtickprefix: 'all' | 'first' | 'last' | 'none';
	ticksuffix: string;
	showticksuffix: 'all' | 'first' | 'last' | 'none';
	separatethousands: boolean;
	exponentformat: 'none' | 'e' | 'E' | 'power' | 'SI' | 'B';
	showexponent: 'all' | 'first' | 'last' | 'none';
	title: string;
	titlefont: Font;
	titleside: 'right' | 'top' | 'bottom';
	tickvalssrc: any;
	ticktextsrc: any;
}
/**
 * Any combination of "x", "y", "z", "text", "name" joined with a "+" OR "all" or "none" or "skip".
 * examples: "x", "y", "x+y", "x+y+z", "all"
 * default: "all"
 */
export interface PlotMarker {
	symbol: string | string[]; // Drawing.symbolList
	color: Color | Color[];
	colors: Color[];
	colorscale: string | string[] | Array<Array<(string | number)>>;
	cauto: boolean;
	cmax: number;
	cmin: number;
	autocolorscale: boolean;
	reversescale: boolean;
	opacity: number | number[];
	size: number | number[];
	maxdisplayed: number;
	sizeref: number;
	sizemax: number;
	sizemin: number;
	sizemode: 'diameter' | 'area';
	showscale: boolean;
	line: Partial<ScatterMarkerLine>;
	width: number;
	colorbar: Partial<ColorBar>;
	gradient: {
		type: 'radial' | 'horizontal' | 'vertical' | 'none',
		color: Color,
		typesrc: any,
		colorsrc: any,
	};
}

export type ScatterMarker = PlotMarker;

export interface ScatterMarkerLine {
	width: number | number[];
	color: Color;
	colorscale: string | string[];
	cauto: boolean;
	cmax: number;
	cmin: number;
	autocolorscale: boolean;
	reversescale: boolean;
}

export interface ScatterLine {
	color: Color;
	width: number;
	dash: Dash;
	shape: 'linear' | 'spline' | 'hv' | 'vh' | 'hvh' | 'vhv';
	smoothing: number;
	simplify: boolean;
}

export interface Font {
	/**
	 * HTML font family - the typeface that will be applied by the web browser.
	 * The web browser will only be able to apply a font if it is available on the system
	 * which it operates. Provide multiple font families, separated by commas, to indicate
	 * the preference in which to apply fonts if they aren't available on the system.
	 * The plotly service (at https://plot.ly or on-premise) generates images on a server,
	 * where only a select number of fonts are installed and supported.
	 * These include *Arial*, *Balto*, *Courier New*, *Droid Sans*, *Droid Serif*,
	 * *Droid Sans Mono*, *Gravitas One*, *Old Standard TT*, *Open Sans*, *Overpass*,
	 * *PT Sans Narrow*, *Raleway*, *Times New Roman*.
	 */
	family: string;
	size: number;
	color: Color;
}

export interface Edits {
	annotationPosition: boolean;
	annotationTail: boolean;
	annotationText: boolean;
	axisTitleText: boolean;
	colorbarPosition: boolean;
	colorbarTitleText: boolean;
	legendPosition: boolean;
	legendText: boolean;
	shapePosition: boolean;
	titleText: boolean;
}

export interface Config {
	/** no interactivity, for export or image generation */
	staticPlot: boolean;

	/** we can edit titles, move annotations, etc */
	editable: boolean;
	edits: Partial<Edits>;

	/** DO autosize once regardless of layout.autosize (use default width or height values otherwise) */
	autosizable: boolean;

	/** set the length of the undo/redo queue */
	queueLength: number;

	/** if we DO autosize, do we fill the container or the screen? */
	fillFrame: boolean;

	/** if we DO autosize, set the frame margins in percents of plot size */
	frameMargins: number;

	/** mousewheel or two-finger scroll zooms the plot */
	scrollZoom: boolean;

	/** double click interaction (false, 'reset', 'autosize' or 'reset+autosize') */
	doubleClick: 'reset+autosize' | 'reset' | 'autosize' | false;

	/** new users see some hints about interactivity */
	showTips: boolean;

	/** enable axis pan/zoom drag handles */
	showAxisDragHandles: boolean;

	/** enable direct range entry at the pan/zoom drag points (drag handles must be enabled above) */
	showAxisRangeEntryBoxes: boolean;

	/** link to open this plot in plotly */
	showLink: boolean;

	/** if we show a link, does it contain data or just link to a plotly file? */
	sendData: boolean;

	/** text appearing in the sendData link */
	linkText: string;

	/** false or function adding source(s) to linkText <text> */
	showSources: boolean;

	/** display the mode bar (true, false, or 'hover') */
	displayModeBar: 'hover' | boolean;

	/** remove mode bar button by name (see ./components/modebar/buttons.js for the list of names) */
	modeBarButtonsToRemove: ModeBarDefaultButtons[];

	/** add mode bar button using config objects (see ./components/modebar/buttons.js for list of arguments) */
	modeBarButtonsToAdd: ModeBarDefaultButtons[] | ModeBarButton[];

	/**
	 * fully custom mode bar buttons as nested array, where the outer
	 * arrays represents button groups, and the inner arrays have
	 * buttons config objects or names of default buttons
	 * (see ./components/modebar/buttons.js for more info)
	 */
	modeBarButtons: ModeBarDefaultButtons[][] | ModeBarButton[][] | false;

	/** add the plotly logo on the end of the mode bar */
	displaylogo: boolean;

	/** increase the pixel ratio for Gl plot images */
	plotGlPixelRatio: number;

	/**
	 * function to add the background color to a different container
	 * or 'opaque' to ensure there's white behind it
	 */
	setBackground: () => string | 'opaque' | 'transparent';

	/** URL to topojson files used in geo charts */
	topojsonURL: string;

	/**
	 * Mapbox access token (required to plot mapbox trace types)
	 * If using an Mapbox Atlas server, set this option to '',
	 * so that plotly.js won't attempt to authenticate to the public Mapbox server.
	 */
	mapboxAccessToken: string;

	/**
	 * Turn all console logging on or off (errors will be thrown)
	 * This should ONLY be set via Plotly.setPlotConfig
	 */
	logging: boolean | 0 | 1 | 2;

	/** Set global transform to be applied to all traces with no specification needed */
	globalTransforms: any[];

	/** Which localization should we use? Should be a string like 'en' or 'en-US' */
	locale: string;

	/** Make the chart responsive to window size */
	responsive: boolean;
}

// Components

export interface RangeSlider {
	visible: boolean;
	thickness: number;
	range: [Datum, Datum];
	borderwidth: number;
	bordercolor: string;
	bgcolor: string;
}

export interface RangeSelectorButton {
	step: 'second' | 'minute' | 'hour' | 'day' | 'month' | 'year' | 'all';
	stepmode: 'backward' | 'todate';
	count: number;
	label: string;
}

export interface RangeSelector extends Label {
	buttons: Array<Partial<RangeSelectorButton>>;
	visible: boolean;
	x: number;
	xanchor: 'auto' | 'left' | 'center' | 'right';
	y: number;
	yanchor: 'auto' | 'top' | 'middle' | 'bottom';
	activecolor: string;
	borderwidth: number;
}

export interface Camera {
	up: Partial<Point>;
	center: Partial<Point>;
	eye: Partial<Point>;
}

export interface Label {
	bgcolor: string;
	bordercolor: string;
	font: Partial<Font>;
}

export interface Annotations extends Label {
	/** Determines whether or not this annotation is visible. */
	visible: boolean;

	/**
	 * Sets the text associated with this annotation.
	 * Plotly uses a subset of HTML tags to do things like
	 * newline (<br>), bold (<b></b>), italics (<i></i>),
	 * hyperlinks (<a href='...'></a>). Tags <em>, <sup>, <sub>
	 * <span> are also supported.
	 */
	text: string;

	/** Sets the angle at which the `text` is drawn with respect to the horizontal. */
	textangle: string;

	/**
	 * Sets an explicit width for the text box. null (default) lets the
	 * text set the box width. Wider text will be clipped.
	 * There is no automatic wrapping; use <br> to start a new line.
	 */
	width: number;

	/**
	 * Sets an explicit height for the text box. null (default) lets the
	 * text set the box height. Taller text will be clipped.
	 */
	height: number;

	/** Sets the opacity of the annotation (text + arrow). */
	opacity: number;

	/**
	 * Sets the horizontal alignment of the `text` within the box.
	 * Has an effect only if `text` spans more two or more lines
	 * (i.e. `text` contains one or more <br> HTML tags) or if an
	 * explicit width is set to override the text width.
	 */
	align: 'left' | 'center' | 'right';

	/**
	 * Sets the vertical alignment of the `text` within the box.
	 * Has an effect only if an explicit height is set to override the text height.
	 */
	valign: 'top' | 'middle' | 'bottom';

	/** Sets the padding (in px) between the `text` and the enclosing border. */
	borderpad: number;

	/** Sets the width (in px) of the border enclosing the annotation `text`. */
	borderwidth: number;

	/**
	 * Determines whether or not the annotation is drawn with an arrow.
	 * If *true*, `text` is placed near the arrow's tail.
	 * If *false*, `text` lines up with the `x` and `y` provided.
	 */
	showarrow: boolean;

	/** Sets the color of the annotation arrow. */
	arrowcolor: string;

	/** Sets the end annotation arrow head style. */
	arrowhead: number;

	/** Sets the start annotation arrow head style. */
	startarrowhead: number;

	/** Sets the annotation arrow head position. */
	arrowside: 'end' | 'start';

	/**
	 * Sets the size of the end annotation arrow head, relative to `arrowwidth`.
	 * A value of 1 (default) gives a head about 3x as wide as the line.
	 */
	arrowsize: number;

	/**
	 * Sets the size of the start annotation arrow head, relative to `arrowwidth`.
	 * A value of 1 (default) gives a head about 3x as wide as the line.
	 */
	startarrowsize: number;

	/** Sets the width (in px) of annotation arrow line. */
	arrowwidth: number;

	/**
	 * Sets a distance, in pixels, to move the end arrowhead away from the
	 * position it is pointing at, for example to point at the edge of
	 * a marker independent of zoom. Note that this shortens the arrow
	 * from the `ax` / `ay` vector, in contrast to `xshift` / `yshift`
	 * which moves everything by this amount.
	 */
	standoff: number;

	/**
	 * Sets a distance, in pixels, to move the start arrowhead away from the
	 * position it is pointing at, for example to point at the edge of
	 * a marker independent of zoom. Note that this shortens the arrow
	 * from the `ax` / `ay` vector, in contrast to `xshift` / `yshift`
	 * which moves everything by this amount.
	 */
	startstandoff: number;

	/**
	 * Sets the x component of the arrow tail about the arrow head.
	 * If `axref` is `pixel`, a positive (negative)
	 * component corresponds to an arrow pointing
	 * from right to left (left to right).
	 * If `axref` is an axis, this is an absolute value on that axis,
	 * like `x`, NOT a relative value.
	 */
	ax: number;

	/**
	 * Sets the y component of the arrow tail about the arrow head.
	 * If `ayref` is `pixel`, a positive (negative)
	 * component corresponds to an arrow pointing
	 * from bottom to top (top to bottom).
	 * If `ayref` is an axis, this is an absolute value on that axis,
	 * like `y`, NOT a relative value.
	 */
	ay: number;

	/**
	 * Indicates in what terms the tail of the annotation (ax,ay)
	 * is specified. If `pixel`, `ax` is a relative offset in pixels
	 * from `x`. If set to an x axis id (e.g. *x* or *x2*), `ax` is
	 * specified in the same terms as that axis. This is useful
	 * for trendline annotations which should continue to indicate
	 * the correct trend when zoomed.
	 */
	axref: 'pixel';

	/**
	 * Indicates in what terms the tail of the annotation (ax,ay)
	 * is specified. If `pixel`, `ay` is a relative offset in pixels
	 * from `y`. If set to a y axis id (e.g. *y* or *y2*), `ay` is
	 * specified in the same terms as that axis. This is useful
	 * for trendline annotations which should continue to indicate
	 * the correct trend when zoomed.
	 */
	ayref: 'pixel';

	/**
	 * Sets the annotation's x coordinate axis.
	 * If set to an x axis id (e.g. *x* or *x2*), the `x` position refers to an x coordinate
	 * If set to *paper*, the `x` position refers to the distance from
	 * the left side of the plotting area in normalized coordinates
	 * where 0 (1) corresponds to the left (right) side.
	 */
	xref: 'paper' | 'x';

	/**
	 * Sets the annotation's x position.
	 * If the axis `type` is *log*, then you must take the log of your desired range.
	 * If the axis `type` is *date*, it should be date strings, like date data,
	 * though Date objects and unix milliseconds will be accepted and converted to strings.
	 * If the axis `type` is *category*, it should be numbers, using the scale where each
	 * category is assigned a serial number from zero in the order it appears.
	 */
	x: number | string;

	/**
	 * Sets the text box's horizontal position anchor
	 * This anchor binds the `x` position to the *left*, *center* or *right* of the annotation.
	 * For example, if `x` is set to 1, `xref` to *paper* and `xanchor` to *right* then the
	 * right-most portion of the annotation lines up with the right-most edge of the plotting area.
	 * If *auto*, the anchor is equivalent to *center* for data-referenced annotations or if there
	 * is an arrow, whereas for paper-referenced with no arrow, the anchor picked corresponds to the closest side.
	 */
	xanchor: 'auto' | 'left' | 'center' | 'right';

	/**
	 * Shifts the position of the whole annotation and arrow to the
	 * right (positive) or left (negative) by this many pixels.
	 */
	xshift: number;

	/**
	 * Sets the annotation's y coordinate axis.
	 * If set to an y axis id (e.g. *y* or *y2*), the `y` position refers to an y coordinate
	 * If set to *paper*, the `y` position refers to the distance from
	 * the bottom of the plotting area in normalized coordinates
	 * where 0 (1) corresponds to the bottom (top).
	 */
	yref: 'paper' | 'y';

	/**
	 * Sets the annotation's y position.
	 * If the axis `type` is *log*, then you must take the log of your desired range.
	 * If the axis `type` is *date*, it should be date strings, like date data,
	 * though Date objects and unix milliseconds will be accepted and converted to strings.
	 * If the axis `type` is *category*, it should be numbers, using the scale where each
	 * category is assigned a serial number from zero in the order it appears.
	 */
	y: number | string;

	/**
	 * Sets the text box's vertical position anchor
	 * This anchor binds the `y` position to the *top*, *middle* or *bottom* of the annotation.
	 * For example, if `y` is set to 1, `yref` to *paper* and `yanchor` to *top* then the
	 * top-most portion of the annotation lines up with the top-most edge of the plotting area.
	 * If *auto*, the anchor is equivalent to *middle* for data-referenced annotations or if
	 * there is an arrow, whereas for paper-referenced with no arrow, the anchor picked
	 * corresponds to the closest side.
	 */
	yanchor: 'auto' | 'top' | 'middle' | 'bottom';

	/**
	 * Shifts the position of the whole annotation and arrow up
	 * (positive) or down (negative) by this many pixels.
	 */
	yshift: number;

	/**
	 * Makes this annotation respond to clicks on the plot.
	 * If you click a data point that exactly matches the `x` and `y` values of this annotation,
	 * and it is hidden (visible: false), it will appear. In *onoff* mode, you must click the same
	 * point again to make it disappear, so if you click multiple points, you can show multiple
	 * annotations. In *onout* mode, a click anywhere else in the plot (on another data point or not)
	 * will hide this annotation. If you need to show/hide this annotation in response to different
	 * `x` or `y` values, you can set `xclick` and/or `yclick`. This is useful for example to label
	 * the side of a bar. To label markers though, `standoff` is preferred over `xclick` and `yclick`.
	 */
	clicktoshow: false | 'onoff' | 'onout';

	/**
	 * Toggle this annotation when clicking a data point whose `x` value
	 * is `xclick` rather than the annotation's `x` value.
	 */
	xclick: any;

	/**
	 * Toggle this annotation when clicking a data point whose `y` value
	 * is `yclick` rather than the annotation's `y` value.
	 */
	yclick: any;

	/**
	 * Sets text to appear when hovering over this annotation.
	 * If omitted or blank, no hover label will appear.
	 */
	hovertext: string;

	hoverlabel: Partial<Label>;

	/**
	 * Determines whether the annotation text box captures mouse move and click events,
	 * or allows those events to pass through to data points in the plot that may be
	 * behind the annotation. By default `captureevents` is *false* unless `hovertext`
	 * is provided. If you use the event `plotly_clickannotation` without `hovertext`
	 * you must explicitly enable `captureevents`.
	 */
	captureevents: boolean;
}

export interface Image {
	visible: boolean;
	source: string;
	layer: 'above' | 'below';
	sizex: number;
	sizey: number;
	sizing: 'fill' | 'contain' | 'stretch';
	opacity: number;
	x: number | string;
	y: number | string;
	xanchor: 'left' | 'center' | 'right';
	yanchor: 'top' | 'middle' | 'bottom';
	xref: 'paper' | 'x';
	yref: 'paper' | 'y';
}

export interface Scene {
	bgcolor: string;
	camera: Partial<Camera>;
	domain: Partial<Domain>;
	aspectmode: 'auto' | 'cube' | 'data' | 'manual';
	aspectratio: Partial<Point>;
	xaxis: Partial<SceneAxis>;
	yaxis: Partial<SceneAxis>;
	zaxis: Partial<SceneAxis>;
	dragmode: 'orbit' | 'turntable' | 'zoom' | 'pan' | false;
	hovermode: 'closest' | false;
	annotations: Partial<Annotations> | Array<Partial<Annotations>>;
	captureevents: boolean;
}

export interface Domain {
	x: number[];
	y: number[];
}

export interface Frame {
	/**
	 * An identifier that specifies the group to which the frame belongs,
	 * used by animate to select a subset of frames.
	 */
	group: string;
	/**
	 * A label by which to identify the frame
	 */
	name: string;
	/**
	 * A list of trace indices that identify the respective traces in the
	 * data attribute
	 */
	traces: number[];
	/**
	 * The name of the frame into which this frame's properties are merged
	 * before applying. This is used to unify properties and avoid needing
	 * to specify the same values for the same properties in multiple frames.
	 */
	baseframe: string;
	/**
	 * A list of traces this frame modifies. The format is identical to the
	 * normal trace definition.
	 */
	data: Data[];
	/**
	 * Layout properties which this frame modifies. The format is identical
	 * to the normal layout definition.
	 */
	layout: Partial<Layout>;
}

export interface Transition {
	/**
	 * Sets the duration of the slider transition
	 */
	duration: number;
	/**
	 * Sets the easing function of the slider transition
	 */
	easing: 'linear' | 'quad' | 'cubic' | 'sin' | 'exp' | 'circle' | 'elastic' | 'back' | 'bounce' | 'linear-in' |
	'quad-in' | 'cubic-in' | 'sin-in' | 'exp-in' | 'circle-in' | 'elastic-in' | 'back-in' | 'bounce-in' |
	'linear-out' | 'quad-out' | 'cubic-out' | 'sin-out' | 'exp-out' | 'circle-out' | 'elastic-out' | 'back-out' |
	'bounce-out' | 'linear-in-out' | 'quad-in-out' | 'cubic-in-out' | 'sin-in-out' | 'exp-in-out' |
	'circle-in-out' | 'elastic-in-out' | 'back-in-out' | 'bounce-in-out';
}

export interface SliderStep {
	/**
	 * Determines whether or not this step is included in the slider.
	 */
	visible: boolean;
	/**
	 * Sets the Plotly method to be called when the slider value is changed.
	 * If the `skip` method is used, the API slider will function as normal
	 * but will perform no API calls and will not bind automatically to state
	 * updates. This may be used to create a component interface and attach to
	 * slider events manually via JavaScript.
	 */
	method: 'animate' | 'relayout' | 'restyle' | 'skip' | 'update';
	/**
	 * Sets the arguments values to be passed to the Plotly
	 * method set in `method` on slide.
	 */
	args: any[];
	/**
	 * Sets the text label to appear on the slider
	 */
	label: string;
	/**
	 * Sets the value of the slider step, used to refer to the step programatically.
	 * Defaults to the slider label if not provided.
	 */
	value: string;
	/**
	 * When true, the API method is executed. When false, all other behaviors are the same
	 * and command execution is skipped. This may be useful when hooking into, for example,
	 * the `plotly_sliderchange` method and executing the API command manually without losing
	 * the benefit of the slider automatically binding to the state of the plot through the
	 * specification of `method` and `args`.
	 */
	execute: boolean;
}

export interface Padding {
	/**
	 * The amount of padding (in px) along the top of the component.
	 */
	t: number;
	/**
	 * The amount of padding (in px) on the right side of the component.
	 */
	r: number;
	/**
	 * The amount of padding (in px) along the bottom of the component.
	 */
	b: number;
	/**
	 * The amount of padding (in px) on the left side of the component.
	 */
	l: number;
	editType: 'arraydraw';
}

export interface Slider {
	/**
	 * Determines whether or not the slider is visible.
	 */
	visible: boolean;
	/**
	 * Determines which button (by index starting from 0) is
	 * considered active.
	 */
	active: number;
	steps: Array<Partial<SliderStep>>;
	/**
	 * Determines whether this slider length
	 * is set in units of plot *fraction* or in *pixels.
	 * Use `len` to set the value.
	 */
	lenmode: 'fraction' | 'pixels';
	/**
	 * Sets the length of the slider
	 * This measure excludes the padding of both ends.
	 * That is, the slider's length is this length minus the
	 * padding on both ends.
	 */
	len: number;
	/**
	 * Sets the x position (in normalized coordinates) of the slider.
	 */
	x: number;
	/**
	 * Sets the y position (in normalized coordinates) of the slider.
	 */
	y: number;
	/**
	 * Set the padding of the slider component along each side.
	 */
	pad: Partial<Padding>;
	/**
	 * Sets the slider's horizontal position anchor.
	 * This anchor binds the `x` position to the *left*, *center*
	 * or *right* of the range selector.
	 */
	xanchor: 'auto' | 'left' | 'center' | 'right';
	/**
	 * Sets the slider's vertical position anchor
	 * This anchor binds the `y` position to the *top*, *middle*
	 * or *bottom* of the range selector.
	 */
	yanchor: 'auto' | 'top' | 'middle' | 'bottom';
	transition: Transition;
	currentvalue: {
		/**
		 * Shows the currently-selected value above the slider.
		 */
		visible: boolean;
		/**
		 * The alignment of the value readout relative to the length of the slider.
		 */
		xanchor: 'left' | 'center' | 'right';
		/**
		 * The amount of space, in pixels, between the current value label
		 * and the slider.
		 */
		offset: number;
		/**
		 * When currentvalue.visible is true, this sets the prefix of the label.
		 */
		prefix: string;
		/**
		 * When currentvalue.visible is true, this sets the suffix of the label.
		 */
		suffix: string;
		/**
		 * Sets the font of the current value label text.
		 */
		font: Partial<Font>;
	};
	/**
	 * Sets the font of the slider step labels.
	 */
	font: Font;
	/**
	 * Sets the background color of the slider grip
	 * while dragging.
	 */
	activebgcolor: Color;
	/**
	 * Sets the background color of the slider.
	 */
	bgcolor: Color;
	/**
	 * Sets the color of the border enclosing the slider.
	 */
	bordercolor: Color;
	/**
	 * Sets the width (in px) of the border enclosing the slider.
	 */
	borderwidth: number;
	/**
	 * Sets the length in pixels of step tick marks
	 */
	ticklen: number;
	/**
	 * Sets the color of the border enclosing the slider.
	 */
	tickcolor: Color;
	/**
	 * Sets the tick width (in px).
	 */
	tickwidth: number;
	/**
	 * Sets the length in pixels of minor step tick marks
	 */
	minorticklen: number;
}<|MERGE_RESOLUTION|>--- conflicted
+++ resolved
@@ -10,12 +10,9 @@
 //                 Sooraj Pudiyadath <https://github.com/soorajpudiyadath>
 //                 Jon Freedman <https://github.com/jonfreedman>
 //                 Megan Riel-Mehan <https://github.com/meganrm>
-<<<<<<< HEAD
 //                 Josh Miles <https://github.com/milesjos>
 //                 Pramod Mathai  <https://github.com/skippercool>
-=======
 //                 Takafumi Yamaguchi <https://github.com/zeroyoichihachi>
->>>>>>> af02c4bc
 // Definitions: https://github.com/DefinitelyTyped/DefinitelyTyped
 // TypeScript Version: 2.3
 
@@ -556,9 +553,7 @@
 	visible: boolean | 'legendonly';
 	transforms: DataTransform[];
 	orientation: 'v' | 'h';
-<<<<<<< HEAD
-    width: number | number[];
-=======
+  width: number | number[];
 	boxmean: boolean | 'sd';
 	colorscale: string | Array<[number, string]>;
 	zsmooth: 'fast' | 'best' | false;
@@ -577,7 +572,6 @@
 	rotation: number;
 	theta: Datum[];
 	r: Datum[];
->>>>>>> af02c4bc
 }
 
 /**
