// Type definitions for plotly.js 1.54
// Project: https://plot.ly/javascript/, https://github.com/plotly/plotly.js
// Definitions by: Chris Gervang <https://github.com/chrisgervang>
//                 Martin Duparc <https://github.com/martinduparc>
//                 Frederik Aalund <https://github.com/frederikaalund>
//                 taoqf <https://github.com/taoqf>
//                 Dadstart <https://github.com/Dadstart>
//                 Jared Szechy <https://github.com/szechyjs>
//                 Drew Diamantoukos <https://github.com/MercifulCode>
//                 Sooraj Pudiyadath <https://github.com/soorajpudiyadath>
//                 Jon Freedman <https://github.com/jonfreedman>
//                 Megan Riel-Mehan <https://github.com/meganrm>
//                 Josh Miles <https://github.com/milesjos>
//                 Pramod Mathai  <https://github.com/skippercool>
//                 Takafumi Yamaguchi <https://github.com/zeroyoichihachi>
//                 Michael Adams <https://github.com/mtadams007>
//                 Michael Arnett <https://github.com/marnett-git>
//                 Piotr Błażejewicz <https://github.com/peterblazejewicz>
//                 Brandon Mitchell <https://github.com/brammitch>
//                 Jessica Blizzard <https://github.com/blizzardjessica>
//                 Oleg Shilov <https://github.com/olegshilov>
// Definitions: https://github.com/DefinitelyTyped/DefinitelyTyped

import * as _d3 from 'd3';
import { BoxPlotData } from './lib/traces/box';
import { ViolinData } from './lib/traces/violin';

export as namespace Plotly;
export { BoxPlotData, ViolinData };

export interface StaticPlots {
    resize(root: Root): void;
}

export const Plots: StaticPlots;

export interface Point {
    x: number;
    y: number;
    z: number;
}

export interface PlotScatterDataPoint {
    curveNumber: number;
    data: PlotData;
    pointIndex: number;
    pointNumber: number;
    x: number;
    xaxis: LayoutAxis;
    y: number;
    yaxis: LayoutAxis;
}

export interface PlotDatum {
    curveNumber: number;
    data: PlotData;
    customdata: Datum;
    pointIndex: number;
    pointNumber: number;
    x: Datum;
    xaxis: LayoutAxis;
    y: Datum;
    yaxis: LayoutAxis;
}

export interface PlotMouseEvent {
    points: PlotDatum[];
    event: MouseEvent;
}

export interface PlotCoordinate {
    x: number;
    y: number;
    pointNumber: number;
}

export interface SelectionRange {
    x: number[];
    y: number[];
}

export type PlotSelectedData = Partial<PlotDatum>;

export interface PlotSelectionEvent {
    points: PlotDatum[];
    range?: SelectionRange;
    lassoPoints?: SelectionRange;
}

export interface PlotRestyleEventUpdate {
    [key: string]: any;
}

export type PlotRestyleEvent = [PlotRestyleEventUpdate, number[]];

export interface PlotScene {
    center: Point;
    eye: Point;
    up: Point;
}

export interface PlotRelayoutEvent extends Partial<Layout> {
    'xaxis.range[0]'?: number;
    'xaxis.range[1]'?: number;
    'yaxis.range[0]'?: number;
    'yaxis.range[1]'?: number;
    'xaxis.autorange'?: boolean;
    'yaxis.autorange'?: boolean;
}

export interface ClickAnnotationEvent {
    index: number;
    annotation: Annotations;
    fullAnnotation: Annotations;
    event: MouseEvent;
}

export interface FrameAnimationEvent {
    name: string;
    frame: Frame;
    animation: {
        frame: {
            duration: number;
            redraw: boolean;
        };
        transition: Transition;
    };
}

export interface LegendClickEvent {
    event: MouseEvent;
    node: PlotlyHTMLElement;
    curveNumber: number;
    expandedIndex: number;
    data: Data[];
    layout: Partial<Layout>;
    frames: Frame[];
    config: Partial<Config>;
    fullData: Data[];
    fullLayout: Partial<Layout>;
}

export interface MapboxCenter {
    lon: number;
    lat: number;
}

export interface MapboxSymbol {
    icon: string;
    iconsize: number;
    text: string;
    placement: 'point' | 'line' | 'line-center';
    textfont: Partial<Font>;
    textposition:
        | 'top left'
        | 'top center'
        | 'top right'
        | 'middle center'
        | 'bottom left'
        | 'bottom center'
        | 'bottom right';
}
export interface MapboxLayers {
    visible: true;
    sourcetype: 'geojson' | 'vecotr' | 'raster' | 'image';
    source: number | string;
    sourcelayer: string;
    sourceattribution: string;
    type: 'circle' | 'line' | 'fill' | 'symbol' | 'raster';
    coordinates: number | string;
    below: string;
    color: Color;
    opacity: number;
    minzoom: number;
    maxzoom: number;
    circle: { radius: number };
    line: Partial<ShapeLine>;
    fill: { outlinecolor: Color };
    symbol: Partial<MapboxSymbol>;
    name: string;
    templateitemname: string;
}
export interface Mapbox {
    domain: Partial<Domain>;
    accesstoken: string;
    style: number | string;
    center: Partial<MapboxCenter>;
    zoom: number;
    bearing: number;
    pitch: number;
    layers: Array<Partial<MapboxLayers>>;
    uirevision: number | string;
}

export interface SliderChangeEvent {
    slider: Slider;
    step: SliderStep;
    interaction: boolean;
    previousActive: number;
}

export interface SliderStartEvent {
    slider: Slider;
}

export interface SliderEndEvent {
    slider: Slider;
    step: SliderStep;
}

export interface SunburstClickEvent {
    event: MouseEvent;
    nextLevel: string;
    points: SunburstPlotDatum[];
}

export interface SunburstPlotDatum {
    color: number;
    curveNumber: number;
    data: Data;
    entry: string;
    fullData: Data;
    hovertext: string;
    id: string;
    label: string;
    parent: string;
    percentEntry: number;
    percentParent: number;
    percentRoot: number;
    pointNumber: number;
    root: string;
    value: number;
}

export interface BeforePlotEvent {
    data: Data[];
    layout: Partial<Layout>;
    config: Partial<Config>;
}

export interface PlotlyHTMLElement extends HTMLElement {
    on(event: 'plotly_click' | 'plotly_hover' | 'plotly_unhover', callback: (event: PlotMouseEvent) => void): void;
    on(event: 'plotly_selecting' | 'plotly_selected', callback: (event: PlotSelectionEvent) => void): void;
    on(event: 'plotly_restyle', callback: (data: PlotRestyleEvent) => void): void;
    on(event: 'plotly_relayout' | 'plotly_relayouting', callback: (event: PlotRelayoutEvent) => void): void;
    on(event: 'plotly_clickannotation', callback: (event: ClickAnnotationEvent) => void): void;
    on(event: 'plotly_animatingframe', callback: (event: FrameAnimationEvent) => void): void;
    on(event: 'plotly_legendclick' | 'plotly_legenddoubleclick', callback: (event: LegendClickEvent) => boolean): void;
    on(event: 'plotly_sliderchange', callback: (event: SliderChangeEvent) => void): void;
    on(event: 'plotly_sliderend', callback: (event: SliderEndEvent) => void): void;
    on(event: 'plotly_sliderstart', callback: (event: SliderStartEvent) => void): void;
    on(event: 'plotly_sunburstclick', callback: (event: SunburstClickEvent) => void): void;
    on(event: 'plotly_event', callback: (data: any) => void): void;
    on(event: 'plotly_beforeplot', callback: (event: BeforePlotEvent) => boolean): void;
    on(
        event:
            | 'plotly_afterexport'
            | 'plotly_afterplot'
            | 'plotly_animated'
            | 'plotly_animationinterrupted'
            | 'plotly_autosize'
            | 'plotly_beforeexport'
            | 'plotly_deselect'
            | 'plotly_doubleclick'
            | 'plotly_framework'
            | 'plotly_redraw'
            | 'plotly_transitioning'
            | 'plotly_transitioninterrupted',
        callback: () => void,
    ): void;
    removeAllListeners: (handler: string) => void;
}

export interface ToImgopts {
    format: 'jpeg' | 'png' | 'webp' | 'svg';
    width: number;
    height: number;
    scale?: number;
}

export interface DownloadImgopts {
    format: 'jpeg' | 'png' | 'webp' | 'svg';
    width: number;
    height: number;
    filename: string;
}

export interface PolarLayout {
    domain: Partial<Domain>;
    sector: number[];
    hole: number;
    bgcolor: Color;
    radialaxis: Partial<LayoutAxis>;
    angularaxis: Partial<LayoutAxis>;
    gridshape: 'circular' | 'linear';
    uirevision: string | number;
}

export type Root = string | HTMLElement;

export function newPlot(
    root: Root,
    data: Data[],
    layout?: Partial<Layout>,
    config?: Partial<Config>,
): Promise<PlotlyHTMLElement>;
export function plot(
    root: Root,
    data: Data[],
    layout?: Partial<Layout>,
    config?: Partial<Config>,
): Promise<PlotlyHTMLElement>;
export function relayout(root: Root, layout: Partial<Layout>): Promise<PlotlyHTMLElement>;
export function redraw(root: Root): Promise<PlotlyHTMLElement>;
export function purge(root: Root): void;
export const d3: typeof _d3;
export function restyle(root: Root, aobj: Data, traces?: number[] | number): Promise<PlotlyHTMLElement>;
export function update(
    root: Root,
    traceUpdate: Data,
    layoutUpdate: Partial<Layout>,
    traces?: number[] | number,
): Promise<PlotlyHTMLElement>;
export function addTraces(
    root: Root,
    traces: Data | Data[],
    newIndices?: number[] | number,
): Promise<PlotlyHTMLElement>;
export function deleteTraces(root: Root, indices: number[] | number): Promise<PlotlyHTMLElement>;
export function moveTraces(
    root: Root,
    currentIndices: number[] | number,
    newIndices?: number[] | number,
): Promise<PlotlyHTMLElement>;
export function extendTraces(
    root: Root,
    update: Data | Data[],
    indices: number | number[],
    maxPoints?: number,
): Promise<PlotlyHTMLElement>;
export function prependTraces(
    root: Root,
    update: Data | Data[],
    indices: number | number[],
): Promise<PlotlyHTMLElement>;
export function toImage(root: Root, opts: ToImgopts): Promise<string>;
export function downloadImage(root: Root, opts: DownloadImgopts): Promise<string>;
export function react(
    root: Root,
    data: Data[],
    layout?: Partial<Layout>,
    config?: Partial<Config>,
): Promise<PlotlyHTMLElement>;
export function addFrames(root: Root, frames: Array<Partial<Frame>>): Promise<PlotlyHTMLElement>;
export function deleteFrames(root: Root, frames: number[]): Promise<PlotlyHTMLElement>;

// Layout
export interface Layout {
    colorway: string[];
    title:
        | string
        | Partial<{
              text: string;
              font: Partial<Font>;
              xref: 'container' | 'paper';
              yref: 'container' | 'paper';
              x: number;
              y: number;
              xanchor: 'auto' | 'left' | 'center' | 'right';
              yanchor: 'auto' | 'top' | 'middle' | 'bottom';
              pad: Partial<Padding>;
          }>;
    titlefont: Partial<Font>;
    autosize: boolean;
    showlegend: boolean;
    paper_bgcolor: Color;
    plot_bgcolor: Color;
    separators: string;
    hidesources: boolean;
    xaxis: Partial<LayoutAxis>;
    xaxis2: Partial<LayoutAxis>;
    xaxis3: Partial<LayoutAxis>;
    xaxis4: Partial<LayoutAxis>;
    xaxis5: Partial<LayoutAxis>;
    xaxis6: Partial<LayoutAxis>;
    xaxis7: Partial<LayoutAxis>;
    xaxis8: Partial<LayoutAxis>;
    xaxis9: Partial<LayoutAxis>;
    yaxis: Partial<LayoutAxis>;
    yaxis2: Partial<LayoutAxis>;
    yaxis3: Partial<LayoutAxis>;
    yaxis4: Partial<LayoutAxis>;
    yaxis5: Partial<LayoutAxis>;
    yaxis6: Partial<LayoutAxis>;
    yaxis7: Partial<LayoutAxis>;
    yaxis8: Partial<LayoutAxis>;
    yaxis9: Partial<LayoutAxis>;
    margin: Partial<Margin>;
    height: number;
    width: number;
    hovermode: 'closest' | 'x' | 'y' | 'x unified' | 'y unified' | false;
    hoverdistance: number;
    hoverlabel: Partial<HoverLabel>;
    calendar: Calendar;
    'xaxis.range': [Datum, Datum];
    'xaxis.range[0]': Datum;
    'xaxis.range[1]': Datum;
    'yaxis.range': [Datum, Datum];
    'yaxis.range[0]': Datum;
    'yaxis.range[1]': Datum;
    'yaxis.type': AxisType;
    'xaxis.type': AxisType;
    'xaxis.autorange': boolean;
    'yaxis.autorange': boolean;
    'xaxis.title': string;
    'yaxis.title': string;
    ternary: {}; // TODO
    geo: {}; // TODO
    mapbox: Partial<Mapbox>;
    subplot: string;
    radialaxis: Partial<Axis>;
    angularaxis: {}; // TODO
    dragmode: 'zoom' | 'pan' | 'select' | 'lasso' | 'orbit' | 'turntable' | false;
    orientation: number;
    annotations: Array<Partial<Annotations>>;
    shapes: Array<Partial<Shape>>;
    images: Array<Partial<Image>>;
    updatemenus: {}; // TODO
    sliders: Array<Partial<Slider>>;
    legend: Partial<Legend>;
    font: Partial<Font>;
    scene: Partial<Scene>;
    barmode: 'stack' | 'group' | 'overlay' | 'relative';
    barnorm: '' | 'fraction' | 'percent';
    bargap: number;
    bargroupgap: number;
    selectdirection: 'h' | 'v' | 'd' | 'any';
    hiddenlabels: string[];
    grid: Partial<{
        rows: number;
        roworder: 'top to bottom' | 'bottom to top';
        columns: number;
        subplots: string[];
        xaxes: string[];
        yaxes: string[];
        pattern: 'independent' | 'coupled';
        xgap: number;
        ygap: number;
        domain: Partial<{
            x: number[];
            y: number[];
        }>;
        xside: 'bottom' | 'bottom plot' | 'top plot' | 'top';
        yside: 'left' | 'left plot' | 'right plot' | 'right';
    }>;
    polar: Partial<PolarLayout>;
    polar2: Partial<PolarLayout>;
    polar3: Partial<PolarLayout>;
    polar4: Partial<PolarLayout>;
    polar5: Partial<PolarLayout>;
    polar6: Partial<PolarLayout>;
    polar7: Partial<PolarLayout>;
    polar8: Partial<PolarLayout>;
    polar9: Partial<PolarLayout>;
    transition: Transition;
    template: Template;
}

export interface Legend extends Label {
    traceorder: 'grouped' | 'normal' | 'reversed';
    x: number;
    y: number;
    borderwidth: number;
    orientation: 'v' | 'h';
    tracegroupgap: number;
    xanchor: 'auto' | 'left' | 'center' | 'right';
    yanchor: 'auto' | 'top' | 'middle' | 'bottom';
}

export type AxisType = '-' | 'linear' | 'log' | 'date' | 'category' | 'multicategory';

export type DTickValue = number | string;

export interface TickFormatStop {
    /**
     * Determines whether or not this stop is used. If `false`,
     * this stop is ignored even within its `dtickrange`.
     */
    enabled: boolean;
    /**
     * Range [`min`, `max`], where `min`, `max` - dtick values
     * which describe some zoom level, it is possible to omit `min` or `max`
     * value by passing `null`
     */
    dtickrange: [DTickValue | null, DTickValue | null];
    /**
     * dtickformat for described zoom level, the same as `tickformat`
     */
    value: string;
    /**
     * When used in a template, named items are created in the output figure
     * in addition to any items the figure already has in this array.
     * You can modify these items in the output figure by making
     * your own item with `templateitemname` matching this `name`
     * alongside your modifications (including `visible: false` or `enabled: false` to hide it).
     * Has no effect outside of a template.
     */
    name: string;
    /**
     * Used to refer to a named item in this array in the template.
     * Named items from the template will be created even without
     * a matching item in the input figure, but you can modify one by
     * making an item with `templateitemname` matching its `name`,
     * alongside your modifications (including `visible: false` or `enabled: false` to hide it).
     * If there is no template or no matching item, this item will be hidden
     * unless you explicitly show it with `visible: true`.
     */
    templateitemname: string;
}

export interface Axis {
    /**
     * A single toggle to hide the axis while preserving interaction like dragging.
     * Default is true when a cheater plot is present on the axis, otherwise
     * false
     */
    visible: boolean;
    /**
     * Sets default for all colors associated with this axis
     * all at once: line, font, tick, and grid colors.
     * Grid color is lightened by blending this with the plot background
     * Individual pieces can override this.
     */
    color: Color;
    title: string | Partial<DataTitle>;
    /**
     * Former `titlefont` is now the sub-attribute `font` of `title`.
     * To customize title font properties, please use `title.font` now.
     */
    titlefont: Partial<Font>;
    type: AxisType;
    autorange: true | false | 'reversed';
    /**
     * 'If *normal*, the range is computed in relation to the extrema
     * of the input data.
     * If *tozero*`, the range extends to 0,
     * regardless of the input data
     * If *nonnegative*, the range is non-negative,
     * regardless of the input data.
     * Applies only to linear axes.
     */
    rangemode: 'normal' | 'tozero' | 'nonnegative';
    range: any[];
    /**
     * Determines whether or not this axis is zoom-able.
     * If true, then zoom is disabled.
     */
    fixedrange: boolean;

    /**
     * Ticks
     */
    tickmode: 'auto' | 'linear' | 'array';
    nticks: number;
    tick0: number | string;
    dtick: DTickValue;
    tickvals: any[];
    ticktext: string[];
    ticks: 'outside' | 'inside' | '';
    mirror: true | 'ticks' | false | 'all' | 'allticks';
    ticklen: number;
    tickwidth: number;
    tickcolor: Color;
    showticklabels: boolean;
    showspikes: boolean;
    spikecolor: Color;
    spikethickness: number;
    /**
     * Specifies the ordering logic for the case of categorical variables.
     * By default, plotly uses *trace*, which specifies the order that is present in the data supplied.
     * Set `categoryorder` to *category ascending* or *category descending* if order should be determined by
     * the alphanumerical order of the category names.
     * Set `categoryorder` to *array* to derive the ordering from the attribute `categoryarray`. If a category
     * is not found in the `categoryarray` array, the sorting behavior for that attribute will be identical to
     * the *trace* mode. The unspecified categories will follow the categories in `categoryarray`.
     * Set `categoryorder` to *total ascending* or *total descending* if order should be determined by the
     * numerical order of the values.
     * Similarly, the order can be determined by the min, max, sum, mean or median of all the values.
     */
    categoryorder:
        | 'trace'
        | 'category ascending'
        | 'category descending'
        | 'array'
        | 'total ascending'
        | 'total descending'
        | 'min ascending'
        | 'min descending'
        | 'max ascending'
        | 'max descending'
        | 'sum ascending'
        | 'sum descending'
        | 'mean ascending'
        | 'mean descending'
        | 'median ascending'
        | 'median descending';
    categoryarray: any[];
    tickfont: Partial<Font>;
    tickangle: number;
    tickprefix: string;
    /**
     * If `all`, all tick labels are displayed with a prefix.
     * If `first`, only the first tick is displayed with a prefix.
     * If `last`, only the last tick is displayed with a suffix.
     * If `none`, tick prefixes are hidden.
     */
    showtickprefix: 'all' | 'first' | 'last' | 'none';
    /**
     * Sets a tick label suffix.
     */
    ticksuffix: string;
    /**
     * Same as `showtickprefix` but for tick suffixes.
     */
    showticksuffix: 'all' | 'first' | 'last' | 'none';
    /**
     * If `all`, all exponents are shown besides their significands.
     * If `first`, only the exponent of the first tick is shown.
     * If `last`, only the exponent of the last tick is shown.
     * If `none`, no exponents appear.
     */
    showexponent: 'all' | 'first' | 'last' | 'none';
    /**
     * Determines a formatting rule for the tick exponents.
     * For example, consider the number 1,000,000,000.
     * If `none`, it appears as *1,000,000,000*.
     * If `e`, *1e+9*.
     * If `E`, *1E+9*.
     * If `power`, *1x10^9* (with 9 in a super script).
     * If `SI`, *1G*.
     * If `B`, *1B*.
     */
    exponentformat: 'none' | 'e' | 'E' | 'power' | 'SI' | 'B';
    /**
     * 'If `true`, even 4-digit integers are separated
     */
    separatethousands: boolean;
    /**
     * Sets the tick label formatting rule using d3 formatting mini-languages
     * which are very similar to those in Python.
     * For numbers, see: https://github.com/d3/d3-3.x-api-reference/blob/master/Formatting.md#d3_format
     * And for dates see: https://github.com/d3/d3-3.x-api-reference/blob/master/Time-Formatting.md#format
     * We add one item to d3's date formatter: `%{n}f` for fractional seconds with n digits.
     * For example, `"2016-10-13 09:15:23.456"` with tickformat `"%H~%M~%S.%2f"` would display `"09~15~23.46"`
     */
    tickformat: string;
    /**
     * Sets the hover text formatting rule using d3 formatting mini-languages
     * which are very similar to those in Python.
     * For numbers, see: https://github.com/d3/d3-3.x-api-reference/blob/master/Formatting.md#d3_format
     * And for dates see: https://github.com/d3/d3-3.x-api-reference/blob/master/Time-Formatting.md#format
     * We add one item to d3's date formatter: `%{n}f` for fractional seconds with n digits.
     * For example, `"2016-10-13 09:15:23.456"` with tickformat `"%H~%M~%S.%2f"` would display "09~15~23.46"
     */
    hoverformat: string;
    calendar: Calendar;
    /**
     * Array of `Partial<TickFormatStop>` objects.
     */
    tickformatstops: Array<Partial<TickFormatStop>>;
    spikedash: string;
    /**
     * Determines the drawing mode for the spike line.
     * If `toaxis`, the line is drawn from the data point to the axis the
     * series is plotted on.
     * If `across`, the line is drawn across the entire plot area, and
     * supercedes *toaxis*.
     * If `marker`, then a marker dot is drawn on the axis the series is
     * plotted on
     */
    spikemode:
        | 'toaxis'
        | 'across'
        | 'marker'
        | 'toaxis+across'
        | 'toaxis+across+marker'
        | 'across+marker'
        | 'toaxis+marker';
    /**
     * Determines whether spikelines are stuck to the cursor or to the closest datapoints.
     */
    spikesnap: 'data' | 'cursor' | 'hovered data';

    /**
     * Lines and Grids
     */

    /**
     * Determines whether or not a line bounding this axis is drawn.
     */
    showline: boolean;
    /**
     * Sets the axis line color
     */
    linecolor: Color;
    /**
     * Sets the width (in px) of the axis line.
     */
    linewidth: number;
    /**
     * Determines whether or not grid lines are drawn.
     * If `true`, the grid lines are drawn at every tick mark.
     */
    showgrid: boolean;
    /**
     * Sets the color of the grid lines.
     */
    gridcolor: Color;
    /**
     * Sets the width (in px) of the grid lines.
     */
    gridwidth: number;
    /**
     * Determines whether or not a line is drawn at along the 0 value
     * of this axis.
     * If `true`, the zero line is drawn on top of the grid lines.
     */
    zeroline: boolean;
    /**
     * Sets the line color of the zero line.
     */
    zerolinecolor: Color;
    /**
     * Sets the width (in px) of the zero line.
     */
    zerolinewidth: number;
    /**
     * Determines whether or not a dividers are drawn
     * between the category levels of this axis.
     * Only has an effect on *multicategory* axes.
     */
    showdividers: boolean;
    /**
     * Sets the color of the dividers
     * Only has an effect on *multicategory* axes.
     */
    dividercolor: Color;
    /**
     * Sets the width (in px) of the dividers
     * Only has an effect on *multicategory* axes.
     */
    dividerwidth: number;
}

export type Calendar =
    | 'gregorian'
    | 'chinese'
    | 'coptic'
    | 'discworld'
    | 'ethiopian'
    | 'hebrew'
    | 'islamic'
    | 'julian'
    | 'mayan'
    | 'nanakshahi'
    | 'nepali'
    | 'persian'
    | 'jalali'
    | 'taiwan'
    | 'thai'
    | 'ummalqura';

export type XAxisName = 'x' | 'x2' | 'x3' | 'x4' | 'x5' | 'x6' | 'x7' | 'x8' | 'x9' | 'x10' | 'x11';
export type YAxisName = 'y' | 'y2' | 'y3' | 'y4' | 'y5' | 'y6' | 'y7' | 'y8' | 'y9' | 'y10' | 'y11';
export type AxisName = XAxisName | YAxisName;

export interface LayoutAxis extends Axis {
    fixedrange: boolean;
    scaleanchor: AxisName;
    scaleratio: number;
    constrain: 'range' | 'domain';
    constraintoward: 'left' | 'center' | 'right' | 'top' | 'middle' | 'bottom';
    anchor: 'free' | AxisName;
    side: 'top' | 'bottom' | 'left' | 'right' | 'clockwise' | 'counterclockwise';
    overlaying: 'free' | AxisName;
    layer: 'above traces' | 'below traces';
    domain: number[];
    position: number;
    rangeslider: Partial<RangeSlider>;
    rangeselector: Partial<RangeSelector>;
    automargin: boolean;
    autotick: boolean;
    angle: any;
}

export interface SceneAxis extends Axis {
    spikesides: boolean;
    showbackground: boolean;
    backgroundcolor: Color;
    showaxeslabels: boolean;
}

export interface ShapeLine {
    color: string;
    width: number;
    dash: Dash;
}

export interface Shape {
    visible: boolean;
    layer: 'below' | 'above';
    type: 'rect' | 'circle' | 'line' | 'path';
    path: string;
    xref: 'paper' | XAxisName;
    xsizemode: 'scaled' | 'pixel';
    xanchor: number | string;
    yref: 'paper' | YAxisName;
    ysizemode: 'scaled' | 'pixel';
    yanchor: number | string;
    x0: Datum;
    y0: Datum;
    x1: Datum;
    y1: Datum;
    fillcolor: string;
    name: string;
    templateitemname: string;
    opacity: number;
    line: Partial<ShapeLine>;
}

export interface Margin {
    t: number;
    b: number;
    l: number;
    r: number;
    pad: number;
}

export type ModeBarDefaultButtons =
    | 'lasso2d'
    | 'select2d'
    | 'sendDataToCloud'
    | 'zoom2d'
    | 'pan2d'
    | 'zoomIn2d'
    | 'zoomOut2d'
    | 'autoScale2d'
    | 'resetScale2d'
    | 'hoverClosestCartesian'
    | 'hoverCompareCartesian'
    | 'zoom3d'
    | 'pan3d'
    | 'orbitRotation'
    | 'tableRotation'
    | 'resetCameraDefault3d'
    | 'resetCameraLastSave3d'
    | 'hoverClosest3d'
    | 'zoomInGeo'
    | 'zoomOutGeo'
    | 'resetGeo'
    | 'hoverClosestGeo'
    | 'hoverClosestGl2d'
    | 'hoverClosestPie'
    | 'toggleHover'
    | 'toImage'
    | 'resetViews'
    | 'toggleSpikelines';

export type ButtonClickEvent = (gd: PlotlyHTMLElement, ev: MouseEvent) => void;

export interface Icon {
    height?: number;
    width?: number;
    ascent?: number;
    descent?: number;
    name?: string;
    path?: string;
    svg?: string;
    transform?: string;
}

export interface ModeBarButton {
    /** name / id of the buttons (for tracking) */
    name: string;

    /**
     * text that appears while hovering over the button,
     * enter null, false or '' for no hover text
     */
    title: string;

    /**
     * svg icon object associated with the button
     * can be linked to Plotly.Icons to use the default plotly icons
     */
    icon: string | Icon;

    /** icon positioning */
    gravity?: string;

    /**
     * click handler associated with the button, a function of
     * 'gd' (the main graph object) and
     * 'ev' (the event object)
     */
    click: ButtonClickEvent;

    /**
     * attribute associated with button,
     * use this with 'val' to keep track of the state
     */
    attr?: string;

    /** initial 'attr' value, can be a function of gd */
    val?: any;

    /** is the button a toggle button? */
    toggle?: boolean;
}

export interface GaugeLine {
    color: Color;
    width: number;
}
export interface Threshold {
    line: Partial<GaugeLine>;
    value: number;
    thickness: number;
}

export interface GaugeBar {
    color: Color;
    line: Partial<GaugeLine>;
    thickness: number;
}
export interface Gauge {
    shape: 'angular' | 'bullet';
    bar: Partial<GaugeBar>;
    bgcolor: Color;
    bordercolor: Color;
    borderwidth: number;
    axis: Partial<Axis>;
    steps: Array<{ range: number[]; color: Color }>;
    threshold: Partial<Threshold>;
}

export interface Delta {
    reference: number;
    position: 'top' | 'bottom' | 'left' | 'right';
    relative: boolean;
    valueformat: string;
    increasing: {
        symbol: string;
        color: Color;
    };
    decreasing: {
        symbol: string;
        color: Color;
    };
}

export interface DataTitle {
    text: string;
    font: Partial<Font>;
    standoff: number;
    position:
        | 'top left'
        | 'top center'
        | 'top right'
        | 'middle center'
        | 'bottom left'
        | 'bottom center'
        | 'bottom right';
}

export interface PlotNumber {
    valueformat: string;
    font: Partial<Font>;
    prefix: string;
    suffix: string;
}

export interface Template {
    data?: { [type in PlotType]?: Partial<PlotData> };
    layout?: Partial<Layout>;
}

// Data

export type Datum = string | number | Date | null;
export type TypedArray =
    | Int8Array
    | Uint8Array
    | Int16Array
    | Uint16Array
    | Int32Array
    | Uint32Array
    | Uint8ClampedArray
    | Float32Array
    | Float64Array;

export interface ErrorOptions {
    visible: boolean;
    symmetric: boolean;
    color: Color;
    thickness: number;
    width: number;
    opacity: number;
}

export type ErrorBar = Partial<ErrorOptions> &
    (
        | {
              type: 'constant' | 'percent';
              value: number;
              valueminus?: number;
          }
        | {
              type: 'data';
              array: Datum[];
              arrayminus?: Datum[];
          }
    );

export type Dash = 'solid' | 'dot' | 'dash' | 'longdash' | 'dashdot' | 'longdashdot';
export type PlotType =
    | 'bar'
    | 'barpolar'
    | 'box'
    | 'candlestick'
    | 'carpet'
    | 'choropleth'
    | 'choroplethmapbox'
    | 'cone'
    | 'contour'
    | 'contourcarpet'
    | 'contourgl'
    | 'densitymapbox'
    | 'funnel'
    | 'funnelarea'
    | 'heatmap'
    | 'heatmapgl'
    | 'histogram'
    | 'histogram2d'
    | 'histogram2dcontour'
    | 'image'
    | 'indicator'
    | 'isosurface'
    | 'mesh3d'
    | 'ohlc'
    | 'parcats'
    | 'parcoords'
    | 'pie'
    | 'pointcloud'
    | 'sankey'
    | 'scatter'
    | 'scatter3d'
    | 'scattercarpet'
    | 'scattergeo'
    | 'scattergl'
    | 'scattermapbox'
    | 'scatterpolar'
    | 'scatterpolargl'
    | 'scatterternary'
    | 'splom'
    | 'streamtube'
    | 'sunburst'
    | 'surface'
    | 'table'
    | 'treemap'
    | 'violin'
    | 'volume'
    | 'waterfall';

export type Data = Partial<PlotData> | Partial<BoxPlotData> | Partial<ViolinData>;
export type Color =
    | string
    | number
    | Array<string | number | undefined | null>
    | Array<Array<string | number | undefined | null>>;
export type ColorScale = string | string[] | Array<[number, string]>;
export type DataTransform = Partial<Transform>;
export type ScatterData = PlotData;

// Bar Scatter
export interface PlotData {
    type: PlotType;
    x: Datum[] | Datum[][] | TypedArray;
    y: Datum[] | Datum[][] | TypedArray;
    z: Datum[] | Datum[][] | Datum[][][] | TypedArray;
    i: TypedArray;
    j: TypedArray;
    k: TypedArray;
    xy: Float32Array;
    error_x: ErrorBar;
    error_y: ErrorBar;
    xaxis: string;
    yaxis: string;
    text: string | string[];
    lat: Datum[];
    lon: Datum[];
    line: Partial<ScatterLine>;
    'line.color': Color;
    'line.width': number;
    'line.dash': Dash;
    'line.shape': 'linear' | 'spline' | 'hv' | 'vh' | 'hvh' | 'vhv';
    'line.smoothing': number;
    'line.simplify': boolean;
    marker: Partial<PlotMarker>;
    'marker.symbol': MarkerSymbol | MarkerSymbol[];
    'marker.color': Color;
    'marker.colorscale': ColorScale | ColorScale[];
    'marker.opacity': number | number[];
    'marker.size': number | number[] | number[][];
    'marker.maxdisplayed': number;
    'marker.sizeref': number;
    'marker.sizemax': number;
    'marker.sizemin': number;
    'marker.sizemode': 'diameter' | 'area';
    'marker.showscale': boolean;
    'marker.line': Partial<ScatterMarkerLine>;
    'marker.line.color': Color;
    'marker.line.colorscale': ColorScale | ColorScale[];
    'marker.colorbar': {}; // TODO
    'marker.pad.t': number;
    'marker.pad.b': number;
    'marker.pad.l': number;
    'marker.pad.r': number;
    mode:
        | 'lines'
        | 'markers'
        | 'text'
        | 'lines+markers'
        | 'text+markers'
        | 'text+lines'
        | 'text+lines+markers'
        | 'none'
        | 'gauge'
        | 'number'
        | 'delta'
        | 'number+delta'
        | 'gauge+number'
        | 'gauge+number+delta'
        | 'gauge+delta';
    histfunc: 'count' | 'sum' | 'avg' | 'min' | 'max';
    hoveron: 'points' | 'fills';
    hoverinfo:
        | 'all'
        | 'name'
        | 'none'
        | 'skip'
        | 'text'
        | 'x'
        | 'x+text'
        | 'x+name'
        | 'x+y'
        | 'x+y+text'
        | 'x+y+name'
        | 'x+y+z'
        | 'x+y+z+text'
        | 'x+y+z+name'
        | 'y'
        | 'y+name'
        | 'y+x'
        | 'y+text'
        | 'y+x+text'
        | 'y+x+name'
        | 'y+z'
        | 'y+z+text'
        | 'y+z+name'
        | 'y+x+z'
        | 'y+x+z+text'
        | 'y+x+z+name'
        | 'z'
        | 'z+x'
        | 'z+x+text'
        | 'z+x+name'
        | 'z+y+x'
        | 'z+y+x+text'
        | 'z+y+x+name'
        | 'z+x+y'
        | 'z+x+y+text'
        | 'z+x+y+name';
    hoverlabel: Partial<HoverLabel>;
    hovertemplate: string | string[];
    hovertext: string | string[];
    textinfo:
        | 'label'
        | 'label+text'
        | 'label+value'
        | 'label+percent'
        | 'label+text+value'
        | 'label+text+percent'
        | 'label+value+percent'
        | 'text'
        | 'text+value'
        | 'text+percent'
        | 'text+value+percent'
        | 'value'
        | 'value+percent'
        | 'percent'
        | 'none';
    textposition:
        | 'top left'
        | 'top center'
        | 'top right'
        | 'middle left'
        | 'middle center'
        | 'middle right'
        | 'bottom left'
        | 'bottom center'
        | 'bottom right'
        | 'inside'
        | 'outside'
        | 'auto'
        | 'none';
    textfont: Partial<Font>;
    fill: 'none' | 'tozeroy' | 'tozerox' | 'tonexty' | 'tonextx' | 'toself' | 'tonext';
    fillcolor: string;
    showlegend: boolean;
    legendgroup: string;
    parents: string[];
    name: string;
    stackgroup: string;
    groupnorm: '' | 'fraction' | 'percent';
    stackgaps: 'infer zero' | 'interpolate';
    connectgaps: boolean;
    visible: boolean | 'legendonly';
    delta: Partial<Delta>;
    gauge: Partial<Gauge>;
    number: Partial<PlotNumber>;
    transforms: DataTransform[];
    orientation: 'v' | 'h';
    width: number | number[];
    boxmean: boolean | 'sd';
    boxpoints: 'all' | 'outliers' | 'suspectedoutliers' | false;
    jitter: number;
    pointpos: number;
    opacity: number;
    showscale: boolean;
    colorscale: ColorScale;
    zsmooth: 'fast' | 'best' | false;
    ygap: number;
    xgap: number;
    transpose: boolean;
    autobinx: boolean;
    xbins: {
        start: number | string;
        end: number | string;
        size: number | string;
    };
    value: number;
    values: Datum[];
    labels: Datum[];
    direction: 'clockwise' | 'counterclockwise';
    hole: number;
    rotation: number;
    theta: Datum[];
    r: Datum[];
    customdata: Datum[] | Datum[][];
    selectedpoints: Datum[];
    domain: Partial<{
        rows: number;
        columns: number;
        x: number[];
        y: number[];
    }>;
    title: Partial<DataTitle>;
    branchvalues: 'total' | 'remainder';
<<<<<<< HEAD
    cliponaxis: boolean;
=======
    ids: string[];
    level: string;
>>>>>>> 8d6fe5da
}

/**
 * These interfaces are based on attribute descriptions in
 * https://github.com/plotly/plotly.js/tree/9d6144304308fc3007f0facf2535d38ea3e9b26c/src/transforms
 */
export interface TransformStyle {
    target: number | string | number[] | string[];
    value: Partial<PlotData>;
}

export interface TransformAggregation {
    target: string;
    func?: 'count' | 'sum' | 'avg' | 'median' | 'mode' | 'rms' | 'stddev' | 'min' | 'max' | 'first' | 'last';
    funcmode?: 'sample' | 'population';
    enabled?: boolean;
}

export interface Transform {
    type: 'aggregate' | 'filter' | 'groupby' | 'sort';
    enabled: boolean;
    target: number | string | number[] | string[];
    operation: string;
    aggregations: TransformAggregation[];
    preservegaps: boolean;
    groups: string | number[] | string[];
    nameformat: string;
    styles: TransformStyle[];
    value: any;
    order: 'ascending' | 'descending';
}

export interface ColorBar {
    thicknessmode: 'fraction' | 'pixels';
    thickness: number;
    lenmode: 'fraction' | 'pixels';
    len: number;
    x: number;
    xanchor: 'left' | 'center' | 'right';
    xpad: number;
    y: number;
    yanchor: 'top' | 'middle' | 'bottom';
    ypad: number;
    outlinecolor: Color;
    outlinewidth: number;
    bordercolor: Color;
    borderwidth: Color;
    bgcolor: Color;
    tickmode: 'auto' | 'linear' | 'array';
    nticks: number;
    tick0: number | string;
    dtick: DTickValue;
    tickvals: Datum[] | Datum[][] | Datum[][][] | TypedArray;
    ticktext: Datum[] | Datum[][] | Datum[][][] | TypedArray;
    ticks: 'outside' | 'inside' | '';
    ticklen: number;
    tickwidth: number;
    tickcolor: Color;
    showticklabels: boolean;
    tickfont: Font;
    tickangle: number;
    tickformat: string;
    tickformatstops: Array<Partial<TickFormatStop>>;
    tickprefix: string;
    showtickprefix: 'all' | 'first' | 'last' | 'none';
    ticksuffix: string;
    showticksuffix: 'all' | 'first' | 'last' | 'none';
    separatethousands: boolean;
    exponentformat: 'none' | 'e' | 'E' | 'power' | 'SI' | 'B';
    showexponent: 'all' | 'first' | 'last' | 'none';
    title: string;
    titlefont: Font;
    titleside: 'right' | 'top' | 'bottom';
    tickvalssrc: any;
    ticktextsrc: any;
}

export type MarkerSymbol = string | number | Array<string | number>;

/**
 * Any combination of "x", "y", "z", "text", "name" joined with a "+" OR "all" or "none" or "skip".
 * examples: "x", "y", "x+y", "x+y+z", "all"
 * default: "all"
 */
export interface PlotMarker {
    symbol: MarkerSymbol;
    color: Color | Color[];
    colors: Color[];
    colorscale: ColorScale;
    cauto: boolean;
    cmax: number;
    cmin: number;
    autocolorscale: boolean;
    reversescale: boolean;
    opacity: number | number[];
    size: number | number[];
    maxdisplayed: number;
    sizeref: number;
    sizemax: number;
    sizemin: number;
    sizemode: 'diameter' | 'area';
    showscale: boolean;
    line: Partial<ScatterMarkerLine>;
    pad: Partial<Padding>;
    width: number;
    colorbar: Partial<ColorBar>;
    gradient: {
        type: 'radial' | 'horizontal' | 'vertical' | 'none';
        color: Color;
        typesrc: any;
        colorsrc: any;
    };
}

export type ScatterMarker = PlotMarker;

export interface ScatterMarkerLine {
    width: number | number[];
    color: Color;
    colorscale: ColorScale;
    cauto: boolean;
    cmax: number;
    cmin: number;
    autocolorscale: boolean;
    reversescale: boolean;
}

export interface ScatterLine {
    color: Color;
    width: number;
    dash: Dash;
    shape: 'linear' | 'spline' | 'hv' | 'vh' | 'hvh' | 'vhv';
    smoothing: number;
    simplify: boolean;
}

export interface Font {
    /**
     * HTML font family - the typeface that will be applied by the web browser.
     * The web browser will only be able to apply a font if it is available on the system
     * which it operates. Provide multiple font families, separated by commas, to indicate
     * the preference in which to apply fonts if they aren't available on the system.
     * The plotly service (at https://plot.ly or on-premise) generates images on a server,
     * where only a select number of fonts are installed and supported.
     * These include *Arial*, *Balto*, *Courier New*, *Droid Sans*, *Droid Serif*,
     * *Droid Sans Mono*, *Gravitas One*, *Old Standard TT*, *Open Sans*, *Overpass*,
     * *PT Sans Narrow*, *Raleway*, *Times New Roman*.
     * @default "Arial, sans-serif"
     */
    family: string;
    /**
     * number greater than or equal to 1
     * @default 13
     */
    size: number;
    color: Color;
}

export interface Edits {
    annotationPosition: boolean;
    annotationTail: boolean;
    annotationText: boolean;
    axisTitleText: boolean;
    colorbarPosition: boolean;
    colorbarTitleText: boolean;
    legendPosition: boolean;
    legendText: boolean;
    shapePosition: boolean;
    titleText: boolean;
}

export interface Config {
    /** override the defaults for the toImageButton */
    toImageButtonOptions: Partial<{
        filename: string;
        scale: number;
        format: 'png' | 'svg' | 'jpeg' | 'webp';
        height: number;
        width: number;
    }>;

    /** no interactivity, for export or image generation */
    staticPlot: boolean;

    /**
     * When set it determines base URL for the 'Edit in Chart Studio' `showEditInChartStudio`/`showSendToCloud` mode bar button and the showLink/sendData on-graph link.
     * To enable sending your data to Chart Studio Cloud, you need to set both `plotlyServerURL` to 'https://chart-studio.plotly.com' and also set `showSendToCloud` to true.
     * @default ''
     */
    plotlyServerURL: string;

    /** we can edit titles, move annotations, etc */
    editable: boolean;
    edits: Partial<Edits>;

    /** DO autosize once regardless of layout.autosize (use default width or height values otherwise) */
    autosizable: boolean;

    /** set the length of the undo/redo queue */
    queueLength: number;

    /** if we DO autosize, do we fill the container or the screen? */
    fillFrame: boolean;

    /** if we DO autosize, set the frame margins in percents of plot size */
    frameMargins: number;

    /** mousewheel or two-finger scroll zooms the plot */
    scrollZoom: boolean;

    /** double click interaction (false, 'reset', 'autosize' or 'reset+autosize') */
    doubleClick: 'reset+autosize' | 'reset' | 'autosize' | false;

    /** new users see some hints about interactivity */
    showTips: boolean;

    /** enable axis pan/zoom drag handles */
    showAxisDragHandles: boolean;

    /** enable direct range entry at the pan/zoom drag points (drag handles must be enabled above) */
    showAxisRangeEntryBoxes: boolean;

    /** link to open this plot in plotly */
    showLink: boolean;

    /** if we show a link, does it contain data or just link to a plotly file? */
    sendData: boolean;

    /** text appearing in the sendData link */
    linkText: string;

    /** false or function adding source(s) to linkText <text> */
    showSources: boolean;

    /** display the mode bar (true, false, or 'hover') */
    displayModeBar: 'hover' | boolean;

    /**
     * Should we include a ModeBar button, labeled "Edit in Chart Studio",
     * that sends this chart to chart-studio.plotly.com (formerly plot.ly)
     * or another plotly server as specified by `plotlyServerURL` for editing, export, etc?
     * Prior to version 1.43.0 this button was included by default, now it is opt-in using this flag.
     * Note that this button can (depending on `plotlyServerURL` being set) send your data to an external server.
     * However that server does not persist your data until you arrive at the Chart Studio and explicitly click "Save".
     * @default false
     */
    showSendToCloud: boolean;

    /**
     * Same as `showSendToCloud`, but use a pencil icon instead of a floppy-disk.
     * Note that if both `showSendToCloud` and `showEditInChartStudio` are turned, only `showEditInChartStudio` will be honored.
     * @default false
     */
    showEditInChartStudio: boolean;

    /** remove mode bar button by name (see ./components/modebar/buttons.js for the list of names) */
    modeBarButtonsToRemove: ModeBarDefaultButtons[];

    /** add mode bar button using config objects (see ./components/modebar/buttons.js for list of arguments) */
    modeBarButtonsToAdd: ModeBarDefaultButtons[] | ModeBarButton[];

    /**
     * fully custom mode bar buttons as nested array, where the outer
     * arrays represents button groups, and the inner arrays have
     * buttons config objects or names of default buttons
     * (see ./components/modebar/buttons.js for more info)
     */
    modeBarButtons: Array<ModeBarDefaultButtons[] | ModeBarButton[]> | false;

    /** add the plotly logo on the end of the mode bar */
    displaylogo: boolean;

    /** increase the pixel ratio for Gl plot images */
    plotGlPixelRatio: number;

    /**
     * function to add the background color to a different container
     * or 'opaque' to ensure there's white behind it
     */
    setBackground: () => string | 'opaque' | 'transparent';

    /** URL to topojson files used in geo charts */
    topojsonURL: string;

    /**
     * Mapbox access token (required to plot mapbox trace types)
     * If using an Mapbox Atlas server, set this option to '',
     * so that plotly.js won't attempt to authenticate to the public Mapbox server.
     */
    mapboxAccessToken: string;

    /**
     * Turn all console logging on or off (errors will be thrown)
     * This should ONLY be set via Plotly.setPlotConfig
     */
    logging: boolean | 0 | 1 | 2;

    /** Set global transform to be applied to all traces with no specification needed */
    globalTransforms: any[];

    /** Which localization should we use? Should be a string like 'en' or 'en-US' */
    locale: string;

    /** Make the chart responsive to window size */
    responsive: boolean;
}

// Components

export interface RangeSlider {
    visible: boolean;
    thickness: number;
    range: [Datum, Datum];
    borderwidth: number;
    bordercolor: string;
    bgcolor: string;
}

export interface RangeSelectorButton {
    step: 'second' | 'minute' | 'hour' | 'day' | 'month' | 'year' | 'all';
    stepmode: 'backward' | 'todate';
    count: number;
    label: string;
}

export interface RangeSelector extends Label {
    buttons: Array<Partial<RangeSelectorButton>>;
    visible: boolean;
    x: number;
    xanchor: 'auto' | 'left' | 'center' | 'right';
    y: number;
    yanchor: 'auto' | 'top' | 'middle' | 'bottom';
    activecolor: string;
    borderwidth: number;
}

export interface Camera {
    up: Partial<Point>;
    center: Partial<Point>;
    eye: Partial<Point>;
}

export interface Label {
    /** Sets the background color of all hover labels on graph. */
    bgcolor: string;

    /** Sets the border color of all hover labels on graph. */
    bordercolor: string;

    /** Sets the default hover label font used by all traces on the graph. */
    font: Partial<Font>;
}

export interface HoverLabel extends Label {
    /**
     * Sets the horizontal alignment of the text content within hover label box.
     * @default "auto"
     */
    align: 'left' | 'right' | 'auto';

    /**
     * Sets the default length (in number of characters) of the trace name
     * in the hover labels for all traces.
     * -1 shows the whole name regardless of length.
     * @default 15
     */
    namelength: number;
}

export interface Annotations extends Label {
    /** Determines whether or not this annotation is visible. */
    visible: boolean;

    /**
     * Sets the text associated with this annotation.
     * Plotly uses a subset of HTML tags to do things like
     * newline (<br>), bold (<b></b>), italics (<i></i>),
     * hyperlinks (<a href='...'></a>). Tags <em>, <sup>, <sub>
     * <span> are also supported.
     */
    text: string;

    /** Sets the angle at which the `text` is drawn with respect to the horizontal. */
    textangle: string;

    /**
     * Sets an explicit width for the text box. null (default) lets the
     * text set the box width. Wider text will be clipped.
     * There is no automatic wrapping; use <br> to start a new line.
     */
    width: number;

    /**
     * Sets an explicit height for the text box. null (default) lets the
     * text set the box height. Taller text will be clipped.
     */
    height: number;

    /** Sets the opacity of the annotation (text + arrow). */
    opacity: number;

    /**
     * Sets the horizontal alignment of the `text` within the box.
     * Has an effect only if `text` spans more two or more lines
     * (i.e. `text` contains one or more <br> HTML tags) or if an
     * explicit width is set to override the text width.
     */
    align: 'left' | 'center' | 'right';

    /**
     * Sets the vertical alignment of the `text` within the box.
     * Has an effect only if an explicit height is set to override the text height.
     */
    valign: 'top' | 'middle' | 'bottom';

    /** Sets the padding (in px) between the `text` and the enclosing border. */
    borderpad: number;

    /** Sets the width (in px) of the border enclosing the annotation `text`. */
    borderwidth: number;

    /**
     * Determines whether or not the annotation is drawn with an arrow.
     * If *true*, `text` is placed near the arrow's tail.
     * If *false*, `text` lines up with the `x` and `y` provided.
     */
    showarrow: boolean;

    /** Sets the color of the annotation arrow. */
    arrowcolor: string;

    /** Sets the end annotation arrow head style. */
    arrowhead: number;

    /** Sets the start annotation arrow head style. */
    startarrowhead: number;

    /** Sets the annotation arrow head position. */
    arrowside: 'end' | 'start';

    /**
     * Sets the size of the end annotation arrow head, relative to `arrowwidth`.
     * A value of 1 (default) gives a head about 3x as wide as the line.
     */
    arrowsize: number;

    /**
     * Sets the size of the start annotation arrow head, relative to `arrowwidth`.
     * A value of 1 (default) gives a head about 3x as wide as the line.
     */
    startarrowsize: number;

    /** Sets the width (in px) of annotation arrow line. */
    arrowwidth: number;

    /**
     * Sets a distance, in pixels, to move the end arrowhead away from the
     * position it is pointing at, for example to point at the edge of
     * a marker independent of zoom. Note that this shortens the arrow
     * from the `ax` / `ay` vector, in contrast to `xshift` / `yshift`
     * which moves everything by this amount.
     */
    standoff: number;

    /**
     * Sets a distance, in pixels, to move the start arrowhead away from the
     * position it is pointing at, for example to point at the edge of
     * a marker independent of zoom. Note that this shortens the arrow
     * from the `ax` / `ay` vector, in contrast to `xshift` / `yshift`
     * which moves everything by this amount.
     */
    startstandoff: number;

    /**
     * Sets the x component of the arrow tail about the arrow head.
     * If `axref` is `pixel`, a positive (negative)
     * component corresponds to an arrow pointing
     * from right to left (left to right).
     * If `axref` is an axis, this is an absolute value on that axis,
     * like `x`, NOT a relative value.
     */
    ax: number;

    /**
     * Sets the y component of the arrow tail about the arrow head.
     * If `ayref` is `pixel`, a positive (negative)
     * component corresponds to an arrow pointing
     * from bottom to top (top to bottom).
     * If `ayref` is an axis, this is an absolute value on that axis,
     * like `y`, NOT a relative value.
     */
    ay: number;

    /**
     * Indicates in what terms the tail of the annotation (ax,ay)
     * is specified. If `pixel`, `ax` is a relative offset in pixels
     * from `x`. If set to an x axis id (e.g. *x* or *x2*), `ax` is
     * specified in the same terms as that axis. This is useful
     * for trendline annotations which should continue to indicate
     * the correct trend when zoomed.
     */
    axref: 'pixel' | XAxisName;

    /**
     * Indicates in what terms the tail of the annotation (ax,ay)
     * is specified. If `pixel`, `ay` is a relative offset in pixels
     * from `y`. If set to a y axis id (e.g. *y* or *y2*), `ay` is
     * specified in the same terms as that axis. This is useful
     * for trendline annotations which should continue to indicate
     * the correct trend when zoomed.
     */
    ayref: 'pixel' | YAxisName;

    /**
     * Sets the annotation's x coordinate axis.
     * If set to an x axis id (e.g. *x* or *x2*), the `x` position refers to an x coordinate
     * If set to *paper*, the `x` position refers to the distance from
     * the left side of the plotting area in normalized coordinates
     * where 0 (1) corresponds to the left (right) side.
     */
    xref: 'paper' | XAxisName;

    /**
     * Sets the annotation's x position.
     * If the axis `type` is *log*, then you must take the log of your desired range.
     * If the axis `type` is *date*, it should be date strings, like date data,
     * though Date objects and unix milliseconds will be accepted and converted to strings.
     * If the axis `type` is *category*, it should be numbers, using the scale where each
     * category is assigned a serial number from zero in the order it appears.
     */
    x: number | string;

    /**
     * Sets the text box's horizontal position anchor
     * This anchor binds the `x` position to the *left*, *center* or *right* of the annotation.
     * For example, if `x` is set to 1, `xref` to *paper* and `xanchor` to *right* then the
     * right-most portion of the annotation lines up with the right-most edge of the plotting area.
     * If *auto*, the anchor is equivalent to *center* for data-referenced annotations or if there
     * is an arrow, whereas for paper-referenced with no arrow, the anchor picked corresponds to the closest side.
     */
    xanchor: 'auto' | 'left' | 'center' | 'right';

    /**
     * Shifts the position of the whole annotation and arrow to the
     * right (positive) or left (negative) by this many pixels.
     */
    xshift: number;

    /**
     * Sets the annotation's y coordinate axis.
     * If set to an y axis id (e.g. *y* or *y2*), the `y` position refers to an y coordinate
     * If set to *paper*, the `y` position refers to the distance from
     * the bottom of the plotting area in normalized coordinates
     * where 0 (1) corresponds to the bottom (top).
     */
    yref: 'paper' | YAxisName;

    /**
     * Sets the annotation's y position.
     * If the axis `type` is *log*, then you must take the log of your desired range.
     * If the axis `type` is *date*, it should be date strings, like date data,
     * though Date objects and unix milliseconds will be accepted and converted to strings.
     * If the axis `type` is *category*, it should be numbers, using the scale where each
     * category is assigned a serial number from zero in the order it appears.
     */
    y: number | string;

    /**
     * Sets the text box's vertical position anchor
     * This anchor binds the `y` position to the *top*, *middle* or *bottom* of the annotation.
     * For example, if `y` is set to 1, `yref` to *paper* and `yanchor` to *top* then the
     * top-most portion of the annotation lines up with the top-most edge of the plotting area.
     * If *auto*, the anchor is equivalent to *middle* for data-referenced annotations or if
     * there is an arrow, whereas for paper-referenced with no arrow, the anchor picked
     * corresponds to the closest side.
     */
    yanchor: 'auto' | 'top' | 'middle' | 'bottom';

    /**
     * Shifts the position of the whole annotation and arrow up
     * (positive) or down (negative) by this many pixels.
     */
    yshift: number;

    /**
     * Makes this annotation respond to clicks on the plot.
     * If you click a data point that exactly matches the `x` and `y` values of this annotation,
     * and it is hidden (visible: false), it will appear. In *onoff* mode, you must click the same
     * point again to make it disappear, so if you click multiple points, you can show multiple
     * annotations. In *onout* mode, a click anywhere else in the plot (on another data point or not)
     * will hide this annotation. If you need to show/hide this annotation in response to different
     * `x` or `y` values, you can set `xclick` and/or `yclick`. This is useful for example to label
     * the side of a bar. To label markers though, `standoff` is preferred over `xclick` and `yclick`.
     */
    clicktoshow: false | 'onoff' | 'onout';

    /**
     * Toggle this annotation when clicking a data point whose `x` value
     * is `xclick` rather than the annotation's `x` value.
     */
    xclick: any;

    /**
     * Toggle this annotation when clicking a data point whose `y` value
     * is `yclick` rather than the annotation's `y` value.
     */
    yclick: any;

    /**
     * Sets text to appear when hovering over this annotation.
     * If omitted or blank, no hover label will appear.
     */
    hovertext: string;

    hoverlabel: Partial<HoverLabel>;

    /**
     * Determines whether the annotation text box captures mouse move and click events,
     * or allows those events to pass through to data points in the plot that may be
     * behind the annotation. By default `captureevents` is *false* unless `hovertext`
     * is provided. If you use the event `plotly_clickannotation` without `hovertext`
     * you must explicitly enable `captureevents`.
     */
    captureevents: boolean;
}

export interface Image {
    visible: boolean;
    source: string;
    layer: 'above' | 'below';
    sizex: number;
    sizey: number;
    sizing: 'fill' | 'contain' | 'stretch';
    opacity: number;
    x: number | string;
    y: number | string;
    xanchor: 'left' | 'center' | 'right';
    yanchor: 'top' | 'middle' | 'bottom';
    xref: 'paper' | XAxisName;
    yref: 'paper' | YAxisName;
}

export interface Scene {
    bgcolor: string;
    camera: Partial<Camera>;
    domain: Partial<Domain>;
    aspectmode: 'auto' | 'cube' | 'data' | 'manual';
    aspectratio: Partial<Point>;
    xaxis: Partial<SceneAxis>;
    yaxis: Partial<SceneAxis>;
    zaxis: Partial<SceneAxis>;
    dragmode: 'orbit' | 'turntable' | 'zoom' | 'pan' | false;
    hovermode: 'closest' | false;
    annotations: Partial<Annotations> | Array<Partial<Annotations>>;
    captureevents: boolean;
}

export interface Domain {
    x: number[];
    y: number[];
    row: number;
    column: number;
}

export interface Frame {
    /**
     * An identifier that specifies the group to which the frame belongs,
     * used by animate to select a subset of frames.
     */
    group: string;
    /**
     * A label by which to identify the frame
     */
    name: string;
    /**
     * A list of trace indices that identify the respective traces in the
     * data attribute
     */
    traces: number[];
    /**
     * The name of the frame into which this frame's properties are merged
     * before applying. This is used to unify properties and avoid needing
     * to specify the same values for the same properties in multiple frames.
     */
    baseframe: string;
    /**
     * A list of traces this frame modifies. The format is identical to the
     * normal trace definition.
     */
    data: Data[];
    /**
     * Layout properties which this frame modifies. The format is identical
     * to the normal layout definition.
     */
    layout: Partial<Layout>;
}

export interface Transition {
    /**
     * Sets the duration of the slider transition
     */
    duration: number;
    /**
     * Sets the easing function of the slider transition
     */
    easing:
        | 'linear'
        | 'quad'
        | 'cubic'
        | 'sin'
        | 'exp'
        | 'circle'
        | 'elastic'
        | 'back'
        | 'bounce'
        | 'linear-in'
        | 'quad-in'
        | 'cubic-in'
        | 'sin-in'
        | 'exp-in'
        | 'circle-in'
        | 'elastic-in'
        | 'back-in'
        | 'bounce-in'
        | 'linear-out'
        | 'quad-out'
        | 'cubic-out'
        | 'sin-out'
        | 'exp-out'
        | 'circle-out'
        | 'elastic-out'
        | 'back-out'
        | 'bounce-out'
        | 'linear-in-out'
        | 'quad-in-out'
        | 'cubic-in-out'
        | 'sin-in-out'
        | 'exp-in-out'
        | 'circle-in-out'
        | 'elastic-in-out'
        | 'back-in-out'
        | 'bounce-in-out';
    /**
     * Determines whether the figure's layout or traces smoothly transitions during updates that make both traces
     * and layout change. Default is "layout first".
     */
    ordering?: 'layout first' | 'traces first';
}

export interface SliderStep {
    /**
     * Determines whether or not this step is included in the slider.
     */
    visible: boolean;
    /**
     * Sets the Plotly method to be called when the slider value is changed.
     * If the `skip` method is used, the API slider will function as normal
     * but will perform no API calls and will not bind automatically to state
     * updates. This may be used to create a component interface and attach to
     * slider events manually via JavaScript.
     */
    method: 'animate' | 'relayout' | 'restyle' | 'skip' | 'update';
    /**
     * Sets the arguments values to be passed to the Plotly
     * method set in `method` on slide.
     */
    args: any[];
    /**
     * Sets the text label to appear on the slider
     */
    label: string;
    /**
     * Sets the value of the slider step, used to refer to the step programatically.
     * Defaults to the slider label if not provided.
     */
    value: string;
    /**
     * When true, the API method is executed. When false, all other behaviors are the same
     * and command execution is skipped. This may be useful when hooking into, for example,
     * the `plotly_sliderchange` method and executing the API command manually without losing
     * the benefit of the slider automatically binding to the state of the plot through the
     * specification of `method` and `args`.
     */
    execute: boolean;
}

export interface Padding {
    /**
     * The amount of padding (in px) along the top of the component.
     */
    t: number;
    /**
     * The amount of padding (in px) on the right side of the component.
     */
    r: number;
    /**
     * The amount of padding (in px) along the bottom of the component.
     */
    b: number;
    /**
     * The amount of padding (in px) on the left side of the component.
     */
    l: number;
    editType: 'arraydraw';
}

export interface Slider {
    /**
     * Determines whether or not the slider is visible.
     */
    visible: boolean;
    /**
     * Determines which button (by index starting from 0) is
     * considered active.
     */
    active: number;
    steps: Array<Partial<SliderStep>>;
    /**
     * Determines whether this slider length
     * is set in units of plot *fraction* or in *pixels.
     * Use `len` to set the value.
     */
    lenmode: 'fraction' | 'pixels';
    /**
     * Sets the length of the slider
     * This measure excludes the padding of both ends.
     * That is, the slider's length is this length minus the
     * padding on both ends.
     */
    len: number;
    /**
     * Sets the x position (in normalized coordinates) of the slider.
     */
    x: number;
    /**
     * Sets the y position (in normalized coordinates) of the slider.
     */
    y: number;
    /**
     * Set the padding of the slider component along each side.
     */
    pad: Partial<Padding>;
    /**
     * Sets the slider's horizontal position anchor.
     * This anchor binds the `x` position to the *left*, *center*
     * or *right* of the range selector.
     */
    xanchor: 'auto' | 'left' | 'center' | 'right';
    /**
     * Sets the slider's vertical position anchor
     * This anchor binds the `y` position to the *top*, *middle*
     * or *bottom* of the range selector.
     */
    yanchor: 'auto' | 'top' | 'middle' | 'bottom';
    transition: Transition;
    currentvalue: {
        /**
         * Shows the currently-selected value above the slider.
         */
        visible: boolean;
        /**
         * The alignment of the value readout relative to the length of the slider.
         */
        xanchor: 'left' | 'center' | 'right';
        /**
         * The amount of space, in pixels, between the current value label
         * and the slider.
         */
        offset: number;
        /**
         * When currentvalue.visible is true, this sets the prefix of the label.
         */
        prefix: string;
        /**
         * When currentvalue.visible is true, this sets the suffix of the label.
         */
        suffix: string;
        /**
         * Sets the font of the current value label text.
         */
        font: Partial<Font>;
    };
    /**
     * Sets the font of the slider step labels.
     */
    font: Font;
    /**
     * Sets the background color of the slider grip
     * while dragging.
     */
    activebgcolor: Color;
    /**
     * Sets the background color of the slider.
     */
    bgcolor: Color;
    /**
     * Sets the color of the border enclosing the slider.
     */
    bordercolor: Color;
    /**
     * Sets the width (in px) of the border enclosing the slider.
     */
    borderwidth: number;
    /**
     * Sets the length in pixels of step tick marks
     */
    ticklen: number;
    /**
     * Sets the color of the border enclosing the slider.
     */
    tickcolor: Color;
    /**
     * Sets the tick width (in px).
     */
    tickwidth: number;
    /**
     * Sets the length in pixels of minor step tick marks
     */
    minorticklen: number;
}<|MERGE_RESOLUTION|>--- conflicted
+++ resolved
@@ -1267,12 +1267,9 @@
     }>;
     title: Partial<DataTitle>;
     branchvalues: 'total' | 'remainder';
-<<<<<<< HEAD
-    cliponaxis: boolean;
-=======
     ids: string[];
     level: string;
->>>>>>> 8d6fe5da
+    cliponaxis: boolean;
 }
 
 /**
