// Type definitions for plotly.js 1.44
// Project: https://plot.ly/javascript/, https://github.com/plotly/plotly.js
// Definitions by: Chris Gervang <https://github.com/chrisgervang>
//                 Martin Duparc <https://github.com/martinduparc>
//                 Frederik Aalund <https://github.com/frederikaalund>
//                 taoqf <https://github.com/taoqf>
//                 Dadstart <https://github.com/Dadstart>
//                 Jared Szechy <https://github.com/szechyjs>
//                 Drew Diamantoukos <https://github.com/MercifulCode>
//                 Sooraj Pudiyadath <https://github.com/soorajpudiyadath>
//                 Jon Freedman <https://github.com/jonfreedman>
//                 Megan Riel-Mehan <https://github.com/meganrm>
//                 Josh Miles <https://github.com/milesjos>
//                 Pramod Mathai  <https://github.com/skippercool>
//                 Takafumi Yamaguchi <https://github.com/zeroyoichihachi>
//                 Michael Adams <https://github.com/mtadams007>
// Definitions: https://github.com/DefinitelyTyped/DefinitelyTyped
// TypeScript Version: 2.3

import * as _d3 from "d3";
export as namespace Plotly;

export interface StaticPlots {
	resize(root: Root): void;
}

export const Plots: StaticPlots;

export interface Point {
	x: number;
	y: number;
	z: number;
}

export interface PlotScatterDataPoint {
	curveNumber: number;
	data: PlotData;
	pointIndex: number;
	pointNumber: number;
	x: number;
	xaxis: LayoutAxis;
	y: number;
	yaxis: LayoutAxis;
}

export interface PlotDatum {
	curveNumber: number;
	data: PlotData;
	pointIndex: number;
	pointNumber: number;
	x: Datum;
	xaxis: LayoutAxis;
	y: Datum;
	yaxis: LayoutAxis;
}

export interface PlotMouseEvent {
	points: PlotDatum[];
	event: MouseEvent;
}

export interface PlotCoordinate {
	x: number;
	y: number;
	pointNumber: number;
}

export interface SelectionRange {
	x: number[];
	y: number[];
}

export type PlotSelectedData = Partial<PlotDatum>;

export interface PlotSelectionEvent {
	points: PlotDatum[];
	range?: SelectionRange;
	lassoPoints?: SelectionRange;
}

export type PlotRestyleEvent = [
	any,		// update object -- attribute updated: new value
	number[]	// array of traces updated
];

export interface PlotAxis {
	range: [number, number];
	autorange: boolean;
}

export interface PlotScene {
	center: Point;
	eye: Point;
	up: Point;
}

export interface PlotRelayoutEvent {
	xaxis: PlotAxis;
	yaxis: PlotAxis;
	scene: PlotScene;
}

export interface ClickAnnotationEvent {
	index: number;
	annotation: Annotations;
	fullAnnotation: Annotations;
	event: MouseEvent;
}

export interface FrameAnimationEvent {
	name: string;
	frame: Frame;
	animation: {
		frame: {
			duration: number;
			redraw: boolean;
		};
		transition: Transition;
	};
}

export interface LegendClickEvent {
	event: MouseEvent;
	node: PlotlyHTMLElement;
	curveNumber: number;
	expandedIndex: number;
	data: Data[];
	layout: Partial<Layout>;
	frames: Frame[];
	config: Partial<Config>;
	fullData: Data[];
	fullLayout: Partial<Layout>;
}

export interface SliderChangeEvent {
	slider: Slider;
	step: SliderStep;
	interaction: boolean;
	previousActive: number;
}

export interface SliderStartEvent {
	slider: Slider;
}

export interface SliderEndEvent {
	slider: Slider;
	step: SliderStep;
}

export interface BeforePlotEvent {
	data: Data[];
	layout: Partial<Layout>;
	config: Partial<Config>;
}

export interface PlotlyHTMLElement extends HTMLElement {
	on(event: 'plotly_click' | 'plotly_hover' | 'plotly_unhover', callback: (event: PlotMouseEvent) => void): void;
	on(event: 'plotly_selecting' | 'plotly_selected', callback: (event: PlotSelectionEvent) => void): void;
	on(event: 'plotly_restyle', callback: (data: PlotRestyleEvent) => void): void;
	on(event: 'plotly_relayout', callback: (event: PlotRelayoutEvent) => void): void;
	on(event: 'plotly_clickannotation', callback: (event: ClickAnnotationEvent) => void): void;
	on(event: 'plotly_animatingframe', callback: (event: FrameAnimationEvent) => void): void;
	on(event: 'plotly_legendclick' | 'plotly_legenddoubleclick', callback: (event: LegendClickEvent) => boolean): void;
	on(event: 'plotly_sliderchange', callback: (event: SliderChangeEvent) => void): void;
	on(event: 'plotly_sliderend', callback: (event: SliderEndEvent) => void): void;
	on(event: 'plotly_sliderstart', callback: (event: SliderStartEvent) => void): void;
	on(event: 'plotly_event', callback: (data: any) => void): void;
	on(event: 'plotly_beforeplot', callback: (event: BeforePlotEvent) => boolean): void;
	on(event: 'plotly_afterexport' | 'plotly_afterplot' | 'plotly_animated' | 'plotly_animationinterrupted' | 'plotly_autosize' |
		'plotly_beforeexport' | 'plotly_deselect' | 'plotly_doubleclick' | 'plotly_framework' | 'plotly_redraw' |
		'plotly_transitioning' | 'plotly_transitioninterrupted', callback: () => void): void;
	removeAllListeners: (handler: string) => void;
}

export interface ToImgopts {
	format: 'jpeg' | 'png' | 'webp' | 'svg';
	width: number;
	height: number;
}

export interface DownloadImgopts {
	format: 'jpeg' | 'png' | 'webp' | 'svg';
	width: number;
	height: number;
	filename: string;
}

export type Root = string | HTMLElement;

export function newPlot(root: Root, data: Data[], layout?: Partial<Layout>, config?: Partial<Config>): Promise<PlotlyHTMLElement>;
export function plot(root: Root, data: Data[], layout?: Partial<Layout>, config?: Partial<Config>): Promise<PlotlyHTMLElement>;
export function relayout(root: Root, layout: Partial<Layout>): Promise<PlotlyHTMLElement>;
export function redraw(root: Root): Promise<PlotlyHTMLElement>;
export function purge(root: Root): void;
export const d3: typeof _d3;
export function restyle(root: Root, aobj: Data, traces?: number[] | number): Promise<PlotlyHTMLElement>;
export function update(root: Root, traceUpdate: Data, layoutUpdate: Partial<Layout>, traces?: number[] | number): Promise<PlotlyHTMLElement>;
export function addTraces(root: Root, traces: Data | Data[], newIndices?: number[] | number): Promise<PlotlyHTMLElement>;
export function deleteTraces(root: Root, indices: number[] | number): Promise<PlotlyHTMLElement>;
export function moveTraces(root: Root, currentIndices: number[] | number, newIndices?: number[] | number): Promise<PlotlyHTMLElement>;
export function extendTraces(root: Root, update: Data | Data[], indices: number | number[]): Promise<PlotlyHTMLElement>;
export function prependTraces(root: Root, update: Data | Data[], indices: number | number[]): Promise<PlotlyHTMLElement>;
export function toImage(root: Root, opts: ToImgopts): Promise<string>;
export function downloadImage(root: Root, opts: DownloadImgopts): Promise<string>;
export function react(root: Root, data: Data[], layout?: Partial<Layout>, config?: Partial<Config>): Promise<PlotlyHTMLElement>;
export function addFrames(root: Root, frames: Array<Partial<Frame>>): Promise<PlotlyHTMLElement>;
export function deleteFrames(root: Root, frames: number[]): Promise<PlotlyHTMLElement>;

// Layout
export interface Layout {
	title: string | Partial<{
		text: string;
		font: Partial<Font>;
		xref: 'container' | 'paper';
		yref: 'container' | 'paper';
		x: number;
		y: number;
		xanchor: 'auto' | 'left' | 'center' | 'right';
		yanchor: 'auto' | 'top' | 'middle' | 'bottom';
		pad: Partial<Padding>
	}>;
	titlefont: Partial<Font>;
	autosize: boolean;
	showlegend: boolean;
	paper_bgcolor: Color;
	plot_bgcolor: Color;
	separators: string;
	hidesources: boolean;
	xaxis: Partial<LayoutAxis>;
	xaxis2: Partial<LayoutAxis>;
	xaxis3: Partial<LayoutAxis>;
	xaxis4: Partial<LayoutAxis>;
	xaxis5: Partial<LayoutAxis>;
	xaxis6: Partial<LayoutAxis>;
	xaxis7: Partial<LayoutAxis>;
	xaxis8: Partial<LayoutAxis>;
	xaxis9: Partial<LayoutAxis>;
	yaxis: Partial<LayoutAxis>;
	yaxis2: Partial<LayoutAxis>;
	yaxis3: Partial<LayoutAxis>;
	yaxis4: Partial<LayoutAxis>;
	yaxis5: Partial<LayoutAxis>;
	yaxis6: Partial<LayoutAxis>;
	yaxis7: Partial<LayoutAxis>;
	yaxis8: Partial<LayoutAxis>;
	yaxis9: Partial<LayoutAxis>;
	margin: Partial<Margin>;
	height: number;
	width: number;
	hovermode: 'closest' | 'x' | 'y' | false;
	hoverlabel: Partial<HoverLabel>;
	calendar: Calendar;
	'xaxis.range': [Datum, Datum];
	'xaxis.range[0]': Datum;
	'xaxis.range[1]': Datum;
	'yaxis.range': [Datum, Datum];
	'yaxis.range[0]': Datum;
	'yaxis.range[1]': Datum;
	'yaxis.type': AxisType;
	'xaxis.type': AxisType;
	'xaxis.autorange': boolean;
	'yaxis.autorange': boolean;
	ternary: {}; // TODO
	geo: {}; // TODO
	mapbox: {}; // TODO
	radialaxis: Partial<Axis>;
	angularaxis: {}; // TODO
	direction: 'clockwise' | 'counterclockwise';
	dragmode: 'zoom' | 'pan' | 'select' | 'lasso' | 'orbit' | 'turntable' | false;
	orientation: number;
	annotations: Array<Partial<Annotations>>;
	shapes: Array<Partial<Shape>>;
	images: Array<Partial<Image>>;
	updatemenus: {}; // TODO
	sliders: Array<Partial<Slider>>;
	legend: Partial<Legend>;
	font: Partial<Font>;
	scene: Partial<Scene>;
	barmode: "stack" | "group" | "overlay" | "relative";
	bargap: number;
	bargroupgap: number;
	selectdirection: 'h' | 'v' | 'd' | 'any';
	hiddenlabels: string[];
}

export interface Legend extends Label {
	traceorder: 'grouped' | 'normal' | 'reversed';
	x: number;
	y: number;
	borderwidth: number;
	orientation: 'v' | 'h';
	tracegroupgap: number;
	xanchor: 'auto' | 'left' | 'center' | 'right';
	yanchor: 'auto' | 'top' | 'middle' | 'bottom';
}

export type AxisType = '-' | 'linear' | 'log' | 'date' | 'category';

export interface Axis {
	visible: boolean;
	color: Color;
	title: string;
	titlefont: Partial<Font>;
	type: AxisType;
	autorange: true | false | 'reversed';
	rangemode: 'normal' | 'tozero' | 'nonnegative';
	range: any[];
	tickmode: 'auto' | 'linear' | 'array';
	nticks: number;
	tick0: number | string;
	dtick: number | string;
	tickvals: any[];
	ticktext: string[];
	ticks: 'outside' | 'inside' | '';
	mirror: true | 'ticks' | false | 'all' | 'allticks';
	ticklen: number;
	tickwidth: number;
	tickcolor: Color;
	showticklabels: boolean;
	showspikes: boolean;
	spikecolor: Color;
	spikethickness: number;
	categoryorder: 'trace' | 'category ascending' | 'category descending' | 'array';
	categoryarray: any[];
	tickfont: Partial<Font>;
	tickangle: number;
	tickprefix: string;
	showtickprefix: 'all' | 'first' | 'last' | 'none';
	ticksuffix: string;
	showticksuffix: 'all' | 'first' | 'last' | 'none';
	showexponent: 'all' | 'first' | 'last' | 'none';
	exponentformat: 'none' | 'e' | 'E' | 'power' | 'SI' | 'B';
	separatethousands: boolean;
	tickformat: string;
	hoverformat: string;
	showline: boolean;
	linecolor: Color;
	linewidth: number;
	showgrid: boolean;
	gridcolor: Color;
	gridwidth: number;
	zeroline: boolean;
	zerolinecolor: Color;
	zerolinewidth: number;
	calendar: Calendar;
}

export type Calendar = 'gregorian' | 'chinese' | 'coptic' | 'discworld' | 'ethiopian' | 'hebrew' | 'islamic' | 'julian' | 'mayan' |
	'nanakshahi' | 'nepali' | 'persian' | 'jalali' | 'taiwan' | 'thai' | 'ummalqura';

export type AxisName =
	| 'x' | 'x2' | 'x3' | 'x4' | 'x5' | 'x6' | 'x7' | 'x8' | 'x9'
	| 'y' | 'y2' | 'y3' | 'y4' | 'y5' | 'y6' | 'y7' | 'y8' | 'y9';

export interface LayoutAxis extends Axis {
	fixedrange: boolean;
	scaleanchor: AxisName;
	scaleratio: number;
	constrain: 'range' | 'domain';
	constraintoward: 'left' | 'center' | 'right' | 'top' | 'middle' | 'bottom';
	spikedash: string;
	spikemode: string;
	anchor: 'free' | AxisName;
	side: 'top' | 'bottom' | 'left' | 'right';
	overlaying: 'free' | AxisName;
	layer: 'above traces' | 'below traces';
	domain: number[];
	position: number;
	rangeslider: Partial<RangeSlider>;
	rangeselector: Partial<RangeSelector>;
	automargin: boolean;
}

export interface SceneAxis extends Axis {
	spikesides: boolean;
	showbackground: boolean;
	backgroundcolor: Color;
	showaxeslabels: boolean;
}

export interface ShapeLine {
	color: string;
	width: number;
	dash: Dash;
}

export interface Shape {
	visible: boolean;
	layer: 'below' | 'above';
	type: 'rect' | 'circle' | 'line' | 'path';
	path: string;
	// x-reference is assigned to the x-values
	xref: 'x' | 'paper';
	// y-reference is assigned to the plot paper [0,1]
	yref: 'paper' | 'y';
	x0: Datum;
	y0: Datum;
	x1: Datum;
	y1: Datum;
	fillcolor: string;
	opacity: number;
	line: Partial<ShapeLine>;
}

export interface Margin {
	t: number;
	b: number;
	l: number;
	r: number;
	pad: number;
}

export type ModeBarDefaultButtons = 'lasso2d' | 'select2d' | 'sendDataToCloud' | 'autoScale2d' |
	'zoom2d' | 'pan2d' | 'zoomIn2d' | 'zoomOut2d' | 'autoScale2d' | 'resetScale2d' |
	'hoverClosestCartesian' | 'hoverCompareCartesian' | 'zoom3d' | 'pan3d' | 'orbitRotation' |
	'tableRotation' | 'resetCameraDefault3d' | 'resetCameraLastSave3d' | 'hoverClosest3d' |
	'zoomInGeo' | 'zoomOutGeo' | 'resetGeo' | 'hoverClosestGeo' | 'hoverClosestGl2d' |
	'hoverClosestPie' | 'toggleHover' | 'toImage' | 'resetViews' | 'toggleSpikelines';

export type ButtonClickEvent = (gd: PlotlyHTMLElement, ev: MouseEvent) => void;

export interface Icon {
	width: number;
	path: string;
	ascent: number;
	descent: number;
}

export interface ModeBarButton {
	/** name / id of the buttons (for tracking) */
	name: string;

	/**
	 * text that appears while hovering over the button,
	 * enter null, false or '' for no hover text
	 */
	title: string;

	/**
	 * svg icon object associated with the button
	 * can be linked to Plotly.Icons to use the default plotly icons
	 */
	icon: string | Icon;

	/** icon positioning */
	gravity?: string;

	/**
	 * click handler associated with the button, a function of
	 * 'gd' (the main graph object) and
	 * 'ev' (the event object)
	 */
	click: ButtonClickEvent;

	/**
	 * attribute associated with button,
	 * use this with 'val' to keep track of the state
	 */
	attr?: string;

	/** initial 'attr' value, can be a function of gd */
	val?: any;

	/** is the button a toggle button? */
	toggle?: boolean;
}

// Data

export type Datum = string | number | Date | null;
export type TypedArray = Int8Array | Uint8Array | Int16Array | Uint16Array | Int32Array | Uint32Array | Uint8ClampedArray | Float32Array | Float64Array;

export interface ErrorOptions {
	visible: boolean;
	symmetric: boolean;
	color: Color;
	thickness: number;
	width: number;
	opacity: number;
}

export type ErrorBar = Partial<ErrorOptions> & ({
	type: 'constant' | 'percent',
	value: number,
	valueminus?: number
} | {
	type: 'data',
	array: Datum[],
	arrayminus?: Datum[]
});

export type Dash = 'solid' | 'dot' | 'dash' | 'longdash' | 'dashdot' | 'longdashdot';

export type Data = Partial<PlotData>;
export type Color = string | number | Array<string | number | undefined | null> | Array<Array<string | number | undefined | null>>;
export type ColorScale = string | string[] | Array<[number, string]>;
export type DataTransform = Partial<Transform>;
export type ScatterData = PlotData;
// Bar Scatter
export interface PlotData {
	type: 'bar' | 'box' | 'candlestick' | 'choropleth' | 'contour' | 'heatmap' | 'histogram' | 'indicator' | 'mesh3d' |
	'ohlc' | 'parcoords' | 'pie' | 'pointcloud' | 'scatter' | 'scatter3d' | 'scattergeo' | 'scattergl' |
<<<<<<< HEAD
	'scatterpolar' | 'scatterternary' | 'surface' | 'treemap' | 'funnelarea' | 'funnel';
=======
	'scatterpolar' | 'scatterternary' | 'surface' | 'treemap' | 'waterfall';
>>>>>>> ad4f800d
	x: Datum[] | Datum[][] | TypedArray;
	y: Datum[] | Datum[][] | TypedArray;
	z: Datum[] | Datum[][] | Datum[][][] | TypedArray;
	xy: Float32Array;
	error_x: ErrorBar;
	error_y: ErrorBar;
	xaxis: string;
	yaxis: string;
	text: string | string[];
	line: Partial<ScatterLine>;
	'line.color': Color;
	'line.width': number;
	'line.dash': Dash;
	'line.shape': 'linear' | 'spline' | 'hv' | 'vh' | 'hvh' | 'vhv';
	'line.smoothing': number;
	'line.simplify': boolean;
	marker: Partial<PlotMarker>;
	'marker.symbol': string | string[]; // Drawing.symbolList
	'marker.color': Color;
	'marker.opacity': number | number[];
	'marker.size': number | number[];
	'marker.maxdisplayed': number;
	'marker.sizeref': number;
	'marker.sizemax': number;
	'marker.sizemin': number;
	'marker.sizemode': 'diameter' | 'area';
	'marker.showscale': boolean;
	'marker.line': Partial<ScatterMarkerLine>;
	'marker.colorbar': {}; // TODO
	'marker.pad.t': number;
	'marker.pad.b': number;
	'marker.pad.l': number;
	'marker.pad.r': number;
	mode: 'lines' | 'markers' | 'text' | 'lines+markers' | 'text+markers' | 'text+lines' | 'text+lines+markers' | 'none'
	| 'gauge' | 'number' | 'delta' | 'number+delta' | 'gauge+number' | 'gauge+number+delta' | 'gauge+delta';
	hoveron: 'points' | 'fills';
	hoverinfo: 'all' | 'name' | 'none' | 'skip' | 'text' |
	'x' | 'x+text' | 'x+name' |
	'x+y' | 'x+y+text' | 'x+y+name' |
	'x+y+z' | 'x+y+z+text' | 'x+y+z+name' |
	'y+name' | 'y+x' | 'y+text' | 'y+x+text' | 'y+x+name' |
	'y+z' | 'y+z+text' | 'y+z+name' |
	'y+x+z' | 'y+x+z+text' | 'y+x+z+name' |
	'z+x' | 'z+x+text' | 'z+x+name' |
	'z+y+x' | 'z+y+x+text' | 'z+y+x+name' |
	'z+x+y' | 'z+x+y+text' | 'z+x+y+name';
	hoverlabel: Partial<HoverLabel>;
	hovertemplate: string | string[];
	textinfo: 'label' | 'label+text' | 'label+value' | 'label+percent' | 'label+text+value'
	| 'label+text+percent' | 'label+value+percent' | 'text' | 'text+value' | 'text+percent'
	| 'text+value+percent' | 'value' | 'value+percent' | 'percent' | 'none';
	textposition: "top left" | "top center" | "top right" | "middle left"
	| "middle center" | "middle right" | "bottom left" | "bottom center" | "bottom right" | "inside";
	fill: 'none' | 'tozeroy' | 'tozerox' | 'tonexty' | 'tonextx' | 'toself' | 'tonext';
	fillcolor: string;
	legendgroup: string;
	parents: string[];
	name: string;
	stackgroup: string;
	connectgaps: boolean;
	visible: boolean | 'legendonly';
	delta: {
		reference: number;
		position: 'top' | 'bottom' | 'left' | 'right';
		relative: boolean
		valueformat: string
		increasing: {
			symbol: string;
			color: Color;
		}
		decreasing: {
			symbol: string;
			color: Color;
		}
	};
	gauge: {
		shape: 'angular' | 'bullet'
		bar: {
			color: Color
			line: {
				color: Color
				width: number
			}
			thickness: number
		}
		bgcolor: Color
		bordercolor: Color
		borderwidth: number
		axis: {
			range: number[]
			visible: boolean
		}
		threshold: {
			line: {
				color: Color
				width: number
			}
			value: number
		}
	};
	number: {
		valueformat: string
		font: {
			family: string
			size: number
			color: Color
		}
		prefix: string
		suffix: string
	};
	transforms: DataTransform[];
	orientation: 'v' | 'h';
	width: number | number[];
	boxmean: boolean | 'sd';
	colorscale: ColorScale;
	zsmooth: 'fast' | 'best' | false;
	ygap: number;
	xgap: number;
	transpose: boolean;
	autobinx: boolean;
	xbins: {
		start: number | string;
		end: number | string;
		size: number | string;
	};
	value: number;
	values: Datum[];
	labels: Datum[];
	hole: number;
	rotation: number;
	theta: Datum[];
	r: Datum[];
	customdata: Datum[];
}

/**
 * These interfaces are based on attribute descriptions in
 * https://github.com/plotly/plotly.js/tree/9d6144304308fc3007f0facf2535d38ea3e9b26c/src/transforms
 */

export interface TransformStyle {
	target: number | string | number[] | string[];
	value: Partial<PlotData>;
}

export interface TransformAggregation {
	target: string;
	func?: 'count' | 'sum' | 'avg' | 'median' | 'mode' | 'rms' | 'stddev' | 'min' | 'max' | 'first' | 'last';
	funcmode?: 'sample' | 'population';
	enabled?: boolean;
}

export interface Transform {
	type: 'aggregate' | 'filter' | 'groupby' | 'sort';
	enabled: boolean;
	target: number | string | number[] | string[];
	operation: string;
	aggregations: TransformAggregation[];
	preservegaps: boolean;
	groups: string | number[] | string[];
	nameformat: string;
	styles: TransformStyle[];
	value: any;
	order: 'ascending' | 'descending';
}

export interface ColorBar {
	thicknessmode: 'fraction' | 'pixels';
	thickness: number;
	lenmode: 'fraction' | 'pixels';
	len: number;
	x: number;
	xanchor: 'left' | 'center' | 'right';
	xpad: number;
	y: number;
	yanchor: 'top' | 'middle' | 'bottom';
	ypad: number;
	outlinecolor: Color;
	outlinewidth: number;
	bordercolor: Color;
	borderwidth: Color;
	bgcolor: Color;
	tickmode: 'auto' | 'linear' | 'array';
	nticks: number;
	tick0: number | string;
	dtick: number | string;
	tickvals: Datum[] | Datum[][] | Datum[][][] | TypedArray;
	ticktext: Datum[] | Datum[][] | Datum[][][] | TypedArray;
	ticks: 'outside' | 'inside' | '';
	ticklen: number;
	tickwidth: number;
	tickcolor: Color;
	showticklabels: boolean;
	tickfont: Font;
	tickangle: number;
	tickformat: string;
	tickformatstops: {
		dtickrange: any[];
		value: string;
	};
	tickprefix: string;
	showtickprefix: 'all' | 'first' | 'last' | 'none';
	ticksuffix: string;
	showticksuffix: 'all' | 'first' | 'last' | 'none';
	separatethousands: boolean;
	exponentformat: 'none' | 'e' | 'E' | 'power' | 'SI' | 'B';
	showexponent: 'all' | 'first' | 'last' | 'none';
	title: string;
	titlefont: Font;
	titleside: 'right' | 'top' | 'bottom';
	tickvalssrc: any;
	ticktextsrc: any;
}
/**
 * Any combination of "x", "y", "z", "text", "name" joined with a "+" OR "all" or "none" or "skip".
 * examples: "x", "y", "x+y", "x+y+z", "all"
 * default: "all"
 */
export interface PlotMarker {
	symbol: string | string[]; // Drawing.symbolList
	color: Color | Color[];
	colors: Color[];
	colorscale: ColorScale;
	cauto: boolean;
	cmax: number;
	cmin: number;
	autocolorscale: boolean;
	reversescale: boolean;
	opacity: number | number[];
	size: number | number[];
	maxdisplayed: number;
	sizeref: number;
	sizemax: number;
	sizemin: number;
	sizemode: 'diameter' | 'area';
	showscale: boolean;
	line: Partial<ScatterMarkerLine>;
	width: number;
	colorbar: Partial<ColorBar>;
	gradient: {
		type: 'radial' | 'horizontal' | 'vertical' | 'none',
		color: Color,
		typesrc: any,
		colorsrc: any,
	};
}

export type ScatterMarker = PlotMarker;

export interface ScatterMarkerLine {
	width: number | number[];
	color: Color;
	colorscale: ColorScale;
	cauto: boolean;
	cmax: number;
	cmin: number;
	autocolorscale: boolean;
	reversescale: boolean;
}

export interface ScatterLine {
	color: Color;
	width: number;
	dash: Dash;
	shape: 'linear' | 'spline' | 'hv' | 'vh' | 'hvh' | 'vhv';
	smoothing: number;
	simplify: boolean;
}

export interface Font {
	/**
	 * HTML font family - the typeface that will be applied by the web browser.
	 * The web browser will only be able to apply a font if it is available on the system
	 * which it operates. Provide multiple font families, separated by commas, to indicate
	 * the preference in which to apply fonts if they aren't available on the system.
	 * The plotly service (at https://plot.ly or on-premise) generates images on a server,
	 * where only a select number of fonts are installed and supported.
	 * These include *Arial*, *Balto*, *Courier New*, *Droid Sans*, *Droid Serif*,
	 * *Droid Sans Mono*, *Gravitas One*, *Old Standard TT*, *Open Sans*, *Overpass*,
	 * *PT Sans Narrow*, *Raleway*, *Times New Roman*.
	 */
	family: string;
	size: number;
	color: Color;
}

export interface Edits {
	annotationPosition: boolean;
	annotationTail: boolean;
	annotationText: boolean;
	axisTitleText: boolean;
	colorbarPosition: boolean;
	colorbarTitleText: boolean;
	legendPosition: boolean;
	legendText: boolean;
	shapePosition: boolean;
	titleText: boolean;
}

export interface Config {
	/** override the defaults for the toImageButton */
	toImageButtonOptions: Partial<{
		filename: string;
		scale: number;
		format: 'png' | 'svg' | 'jpeg' | 'webp';
		height: number;
		width: number;
	}>;

	/** no interactivity, for export or image generation */
	staticPlot: boolean;

	/** we can edit titles, move annotations, etc */
	editable: boolean;
	edits: Partial<Edits>;

	/** DO autosize once regardless of layout.autosize (use default width or height values otherwise) */
	autosizable: boolean;

	/** set the length of the undo/redo queue */
	queueLength: number;

	/** if we DO autosize, do we fill the container or the screen? */
	fillFrame: boolean;

	/** if we DO autosize, set the frame margins in percents of plot size */
	frameMargins: number;

	/** mousewheel or two-finger scroll zooms the plot */
	scrollZoom: boolean;

	/** double click interaction (false, 'reset', 'autosize' or 'reset+autosize') */
	doubleClick: 'reset+autosize' | 'reset' | 'autosize' | false;

	/** new users see some hints about interactivity */
	showTips: boolean;

	/** enable axis pan/zoom drag handles */
	showAxisDragHandles: boolean;

	/** enable direct range entry at the pan/zoom drag points (drag handles must be enabled above) */
	showAxisRangeEntryBoxes: boolean;

	/** link to open this plot in plotly */
	showLink: boolean;

	/** if we show a link, does it contain data or just link to a plotly file? */
	sendData: boolean;

	/** text appearing in the sendData link */
	linkText: string;

	/** false or function adding source(s) to linkText <text> */
	showSources: boolean;

	/** display the mode bar (true, false, or 'hover') */
	displayModeBar: 'hover' | boolean;

	/** remove mode bar button by name (see ./components/modebar/buttons.js for the list of names) */
	modeBarButtonsToRemove: ModeBarDefaultButtons[];

	/** add mode bar button using config objects (see ./components/modebar/buttons.js for list of arguments) */
	modeBarButtonsToAdd: ModeBarDefaultButtons[] | ModeBarButton[];

	/**
	 * fully custom mode bar buttons as nested array, where the outer
	 * arrays represents button groups, and the inner arrays have
	 * buttons config objects or names of default buttons
	 * (see ./components/modebar/buttons.js for more info)
	 */
	modeBarButtons: ModeBarDefaultButtons[][] | ModeBarButton[][] | false;

	/** add the plotly logo on the end of the mode bar */
	displaylogo: boolean;

	/** increase the pixel ratio for Gl plot images */
	plotGlPixelRatio: number;

	/**
	 * function to add the background color to a different container
	 * or 'opaque' to ensure there's white behind it
	 */
	setBackground: () => string | 'opaque' | 'transparent';

	/** URL to topojson files used in geo charts */
	topojsonURL: string;

	/**
	 * Mapbox access token (required to plot mapbox trace types)
	 * If using an Mapbox Atlas server, set this option to '',
	 * so that plotly.js won't attempt to authenticate to the public Mapbox server.
	 */
	mapboxAccessToken: string;

	/**
	 * Turn all console logging on or off (errors will be thrown)
	 * This should ONLY be set via Plotly.setPlotConfig
	 */
	logging: boolean | 0 | 1 | 2;

	/** Set global transform to be applied to all traces with no specification needed */
	globalTransforms: any[];

	/** Which localization should we use? Should be a string like 'en' or 'en-US' */
	locale: string;

	/** Make the chart responsive to window size */
	responsive: boolean;
}

// Components

export interface RangeSlider {
	visible: boolean;
	thickness: number;
	range: [Datum, Datum];
	borderwidth: number;
	bordercolor: string;
	bgcolor: string;
}

export interface RangeSelectorButton {
	step: 'second' | 'minute' | 'hour' | 'day' | 'month' | 'year' | 'all';
	stepmode: 'backward' | 'todate';
	count: number;
	label: string;
}

export interface RangeSelector extends Label {
	buttons: Array<Partial<RangeSelectorButton>>;
	visible: boolean;
	x: number;
	xanchor: 'auto' | 'left' | 'center' | 'right';
	y: number;
	yanchor: 'auto' | 'top' | 'middle' | 'bottom';
	activecolor: string;
	borderwidth: number;
}

export interface Camera {
	up: Partial<Point>;
	center: Partial<Point>;
	eye: Partial<Point>;
}

export interface Label {
	/** Sets the background color of all hover labels on graph. */
	bgcolor: string;

	/** Sets the border color of all hover labels on graph. */
	bordercolor: string;

	/** Sets the default hover label font used by all traces on the graph. */
	font: Partial<Font>;
}

export interface HoverLabel extends Label {
	/** Sets the horizontal alignment of the text content within hover label box. */
	align: "left" | "right" | "auto";

	/**
	 * Sets the default length (in number of characters) (default 15) of the trace name
	 * in the hover labels for all traces.
	 * -1 shows the whole name regardless of length.
	 */
	namelength: number;
}

export interface Annotations extends Label {
	/** Determines whether or not this annotation is visible. */
	visible: boolean;

	/**
	 * Sets the text associated with this annotation.
	 * Plotly uses a subset of HTML tags to do things like
	 * newline (<br>), bold (<b></b>), italics (<i></i>),
	 * hyperlinks (<a href='...'></a>). Tags <em>, <sup>, <sub>
	 * <span> are also supported.
	 */
	text: string;

	/** Sets the angle at which the `text` is drawn with respect to the horizontal. */
	textangle: string;

	/**
	 * Sets an explicit width for the text box. null (default) lets the
	 * text set the box width. Wider text will be clipped.
	 * There is no automatic wrapping; use <br> to start a new line.
	 */
	width: number;

	/**
	 * Sets an explicit height for the text box. null (default) lets the
	 * text set the box height. Taller text will be clipped.
	 */
	height: number;

	/** Sets the opacity of the annotation (text + arrow). */
	opacity: number;

	/**
	 * Sets the horizontal alignment of the `text` within the box.
	 * Has an effect only if `text` spans more two or more lines
	 * (i.e. `text` contains one or more <br> HTML tags) or if an
	 * explicit width is set to override the text width.
	 */
	align: 'left' | 'center' | 'right';

	/**
	 * Sets the vertical alignment of the `text` within the box.
	 * Has an effect only if an explicit height is set to override the text height.
	 */
	valign: 'top' | 'middle' | 'bottom';

	/** Sets the padding (in px) between the `text` and the enclosing border. */
	borderpad: number;

	/** Sets the width (in px) of the border enclosing the annotation `text`. */
	borderwidth: number;

	/**
	 * Determines whether or not the annotation is drawn with an arrow.
	 * If *true*, `text` is placed near the arrow's tail.
	 * If *false*, `text` lines up with the `x` and `y` provided.
	 */
	showarrow: boolean;

	/** Sets the color of the annotation arrow. */
	arrowcolor: string;

	/** Sets the end annotation arrow head style. */
	arrowhead: number;

	/** Sets the start annotation arrow head style. */
	startarrowhead: number;

	/** Sets the annotation arrow head position. */
	arrowside: 'end' | 'start';

	/**
	 * Sets the size of the end annotation arrow head, relative to `arrowwidth`.
	 * A value of 1 (default) gives a head about 3x as wide as the line.
	 */
	arrowsize: number;

	/**
	 * Sets the size of the start annotation arrow head, relative to `arrowwidth`.
	 * A value of 1 (default) gives a head about 3x as wide as the line.
	 */
	startarrowsize: number;

	/** Sets the width (in px) of annotation arrow line. */
	arrowwidth: number;

	/**
	 * Sets a distance, in pixels, to move the end arrowhead away from the
	 * position it is pointing at, for example to point at the edge of
	 * a marker independent of zoom. Note that this shortens the arrow
	 * from the `ax` / `ay` vector, in contrast to `xshift` / `yshift`
	 * which moves everything by this amount.
	 */
	standoff: number;

	/**
	 * Sets a distance, in pixels, to move the start arrowhead away from the
	 * position it is pointing at, for example to point at the edge of
	 * a marker independent of zoom. Note that this shortens the arrow
	 * from the `ax` / `ay` vector, in contrast to `xshift` / `yshift`
	 * which moves everything by this amount.
	 */
	startstandoff: number;

	/**
	 * Sets the x component of the arrow tail about the arrow head.
	 * If `axref` is `pixel`, a positive (negative)
	 * component corresponds to an arrow pointing
	 * from right to left (left to right).
	 * If `axref` is an axis, this is an absolute value on that axis,
	 * like `x`, NOT a relative value.
	 */
	ax: number;

	/**
	 * Sets the y component of the arrow tail about the arrow head.
	 * If `ayref` is `pixel`, a positive (negative)
	 * component corresponds to an arrow pointing
	 * from bottom to top (top to bottom).
	 * If `ayref` is an axis, this is an absolute value on that axis,
	 * like `y`, NOT a relative value.
	 */
	ay: number;

	/**
	 * Indicates in what terms the tail of the annotation (ax,ay)
	 * is specified. If `pixel`, `ax` is a relative offset in pixels
	 * from `x`. If set to an x axis id (e.g. *x* or *x2*), `ax` is
	 * specified in the same terms as that axis. This is useful
	 * for trendline annotations which should continue to indicate
	 * the correct trend when zoomed.
	 */
	axref: 'pixel';

	/**
	 * Indicates in what terms the tail of the annotation (ax,ay)
	 * is specified. If `pixel`, `ay` is a relative offset in pixels
	 * from `y`. If set to a y axis id (e.g. *y* or *y2*), `ay` is
	 * specified in the same terms as that axis. This is useful
	 * for trendline annotations which should continue to indicate
	 * the correct trend when zoomed.
	 */
	ayref: 'pixel';

	/**
	 * Sets the annotation's x coordinate axis.
	 * If set to an x axis id (e.g. *x* or *x2*), the `x` position refers to an x coordinate
	 * If set to *paper*, the `x` position refers to the distance from
	 * the left side of the plotting area in normalized coordinates
	 * where 0 (1) corresponds to the left (right) side.
	 */
	xref: 'paper' | 'x';

	/**
	 * Sets the annotation's x position.
	 * If the axis `type` is *log*, then you must take the log of your desired range.
	 * If the axis `type` is *date*, it should be date strings, like date data,
	 * though Date objects and unix milliseconds will be accepted and converted to strings.
	 * If the axis `type` is *category*, it should be numbers, using the scale where each
	 * category is assigned a serial number from zero in the order it appears.
	 */
	x: number | string;

	/**
	 * Sets the text box's horizontal position anchor
	 * This anchor binds the `x` position to the *left*, *center* or *right* of the annotation.
	 * For example, if `x` is set to 1, `xref` to *paper* and `xanchor` to *right* then the
	 * right-most portion of the annotation lines up with the right-most edge of the plotting area.
	 * If *auto*, the anchor is equivalent to *center* for data-referenced annotations or if there
	 * is an arrow, whereas for paper-referenced with no arrow, the anchor picked corresponds to the closest side.
	 */
	xanchor: 'auto' | 'left' | 'center' | 'right';

	/**
	 * Shifts the position of the whole annotation and arrow to the
	 * right (positive) or left (negative) by this many pixels.
	 */
	xshift: number;

	/**
	 * Sets the annotation's y coordinate axis.
	 * If set to an y axis id (e.g. *y* or *y2*), the `y` position refers to an y coordinate
	 * If set to *paper*, the `y` position refers to the distance from
	 * the bottom of the plotting area in normalized coordinates
	 * where 0 (1) corresponds to the bottom (top).
	 */
	yref: 'paper' | 'y';

	/**
	 * Sets the annotation's y position.
	 * If the axis `type` is *log*, then you must take the log of your desired range.
	 * If the axis `type` is *date*, it should be date strings, like date data,
	 * though Date objects and unix milliseconds will be accepted and converted to strings.
	 * If the axis `type` is *category*, it should be numbers, using the scale where each
	 * category is assigned a serial number from zero in the order it appears.
	 */
	y: number | string;

	/**
	 * Sets the text box's vertical position anchor
	 * This anchor binds the `y` position to the *top*, *middle* or *bottom* of the annotation.
	 * For example, if `y` is set to 1, `yref` to *paper* and `yanchor` to *top* then the
	 * top-most portion of the annotation lines up with the top-most edge of the plotting area.
	 * If *auto*, the anchor is equivalent to *middle* for data-referenced annotations or if
	 * there is an arrow, whereas for paper-referenced with no arrow, the anchor picked
	 * corresponds to the closest side.
	 */
	yanchor: 'auto' | 'top' | 'middle' | 'bottom';

	/**
	 * Shifts the position of the whole annotation and arrow up
	 * (positive) or down (negative) by this many pixels.
	 */
	yshift: number;

	/**
	 * Makes this annotation respond to clicks on the plot.
	 * If you click a data point that exactly matches the `x` and `y` values of this annotation,
	 * and it is hidden (visible: false), it will appear. In *onoff* mode, you must click the same
	 * point again to make it disappear, so if you click multiple points, you can show multiple
	 * annotations. In *onout* mode, a click anywhere else in the plot (on another data point or not)
	 * will hide this annotation. If you need to show/hide this annotation in response to different
	 * `x` or `y` values, you can set `xclick` and/or `yclick`. This is useful for example to label
	 * the side of a bar. To label markers though, `standoff` is preferred over `xclick` and `yclick`.
	 */
	clicktoshow: false | 'onoff' | 'onout';

	/**
	 * Toggle this annotation when clicking a data point whose `x` value
	 * is `xclick` rather than the annotation's `x` value.
	 */
	xclick: any;

	/**
	 * Toggle this annotation when clicking a data point whose `y` value
	 * is `yclick` rather than the annotation's `y` value.
	 */
	yclick: any;

	/**
	 * Sets text to appear when hovering over this annotation.
	 * If omitted or blank, no hover label will appear.
	 */
	hovertext: string;

	hoverlabel: Partial<HoverLabel>;

	/**
	 * Determines whether the annotation text box captures mouse move and click events,
	 * or allows those events to pass through to data points in the plot that may be
	 * behind the annotation. By default `captureevents` is *false* unless `hovertext`
	 * is provided. If you use the event `plotly_clickannotation` without `hovertext`
	 * you must explicitly enable `captureevents`.
	 */
	captureevents: boolean;
}

export interface Image {
	visible: boolean;
	source: string;
	layer: 'above' | 'below';
	sizex: number;
	sizey: number;
	sizing: 'fill' | 'contain' | 'stretch';
	opacity: number;
	x: number | string;
	y: number | string;
	xanchor: 'left' | 'center' | 'right';
	yanchor: 'top' | 'middle' | 'bottom';
	xref: 'paper' | 'x';
	yref: 'paper' | 'y';
}

export interface Scene {
	bgcolor: string;
	camera: Partial<Camera>;
	domain: Partial<Domain>;
	aspectmode: 'auto' | 'cube' | 'data' | 'manual';
	aspectratio: Partial<Point>;
	xaxis: Partial<SceneAxis>;
	yaxis: Partial<SceneAxis>;
	zaxis: Partial<SceneAxis>;
	dragmode: 'orbit' | 'turntable' | 'zoom' | 'pan' | false;
	hovermode: 'closest' | false;
	annotations: Partial<Annotations> | Array<Partial<Annotations>>;
	captureevents: boolean;
}

export interface Domain {
	x: number[];
	y: number[];
}

export interface Frame {
	/**
	 * An identifier that specifies the group to which the frame belongs,
	 * used by animate to select a subset of frames.
	 */
	group: string;
	/**
	 * A label by which to identify the frame
	 */
	name: string;
	/**
	 * A list of trace indices that identify the respective traces in the
	 * data attribute
	 */
	traces: number[];
	/**
	 * The name of the frame into which this frame's properties are merged
	 * before applying. This is used to unify properties and avoid needing
	 * to specify the same values for the same properties in multiple frames.
	 */
	baseframe: string;
	/**
	 * A list of traces this frame modifies. The format is identical to the
	 * normal trace definition.
	 */
	data: Data[];
	/**
	 * Layout properties which this frame modifies. The format is identical
	 * to the normal layout definition.
	 */
	layout: Partial<Layout>;
}

export interface Transition {
	/**
	 * Sets the duration of the slider transition
	 */
	duration: number;
	/**
	 * Sets the easing function of the slider transition
	 */
	easing: 'linear' | 'quad' | 'cubic' | 'sin' | 'exp' | 'circle' | 'elastic' | 'back' | 'bounce' | 'linear-in' |
	'quad-in' | 'cubic-in' | 'sin-in' | 'exp-in' | 'circle-in' | 'elastic-in' | 'back-in' | 'bounce-in' |
	'linear-out' | 'quad-out' | 'cubic-out' | 'sin-out' | 'exp-out' | 'circle-out' | 'elastic-out' | 'back-out' |
	'bounce-out' | 'linear-in-out' | 'quad-in-out' | 'cubic-in-out' | 'sin-in-out' | 'exp-in-out' |
	'circle-in-out' | 'elastic-in-out' | 'back-in-out' | 'bounce-in-out';
}

export interface SliderStep {
	/**
	 * Determines whether or not this step is included in the slider.
	 */
	visible: boolean;
	/**
	 * Sets the Plotly method to be called when the slider value is changed.
	 * If the `skip` method is used, the API slider will function as normal
	 * but will perform no API calls and will not bind automatically to state
	 * updates. This may be used to create a component interface and attach to
	 * slider events manually via JavaScript.
	 */
	method: 'animate' | 'relayout' | 'restyle' | 'skip' | 'update';
	/**
	 * Sets the arguments values to be passed to the Plotly
	 * method set in `method` on slide.
	 */
	args: any[];
	/**
	 * Sets the text label to appear on the slider
	 */
	label: string;
	/**
	 * Sets the value of the slider step, used to refer to the step programatically.
	 * Defaults to the slider label if not provided.
	 */
	value: string;
	/**
	 * When true, the API method is executed. When false, all other behaviors are the same
	 * and command execution is skipped. This may be useful when hooking into, for example,
	 * the `plotly_sliderchange` method and executing the API command manually without losing
	 * the benefit of the slider automatically binding to the state of the plot through the
	 * specification of `method` and `args`.
	 */
	execute: boolean;
}

export interface Padding {
	/**
	 * The amount of padding (in px) along the top of the component.
	 */
	t: number;
	/**
	 * The amount of padding (in px) on the right side of the component.
	 */
	r: number;
	/**
	 * The amount of padding (in px) along the bottom of the component.
	 */
	b: number;
	/**
	 * The amount of padding (in px) on the left side of the component.
	 */
	l: number;
	editType: 'arraydraw';
}

export interface Slider {
	/**
	 * Determines whether or not the slider is visible.
	 */
	visible: boolean;
	/**
	 * Determines which button (by index starting from 0) is
	 * considered active.
	 */
	active: number;
	steps: Array<Partial<SliderStep>>;
	/**
	 * Determines whether this slider length
	 * is set in units of plot *fraction* or in *pixels.
	 * Use `len` to set the value.
	 */
	lenmode: 'fraction' | 'pixels';
	/**
	 * Sets the length of the slider
	 * This measure excludes the padding of both ends.
	 * That is, the slider's length is this length minus the
	 * padding on both ends.
	 */
	len: number;
	/**
	 * Sets the x position (in normalized coordinates) of the slider.
	 */
	x: number;
	/**
	 * Sets the y position (in normalized coordinates) of the slider.
	 */
	y: number;
	/**
	 * Set the padding of the slider component along each side.
	 */
	pad: Partial<Padding>;
	/**
	 * Sets the slider's horizontal position anchor.
	 * This anchor binds the `x` position to the *left*, *center*
	 * or *right* of the range selector.
	 */
	xanchor: 'auto' | 'left' | 'center' | 'right';
	/**
	 * Sets the slider's vertical position anchor
	 * This anchor binds the `y` position to the *top*, *middle*
	 * or *bottom* of the range selector.
	 */
	yanchor: 'auto' | 'top' | 'middle' | 'bottom';
	transition: Transition;
	currentvalue: {
		/**
		 * Shows the currently-selected value above the slider.
		 */
		visible: boolean;
		/**
		 * The alignment of the value readout relative to the length of the slider.
		 */
		xanchor: 'left' | 'center' | 'right';
		/**
		 * The amount of space, in pixels, between the current value label
		 * and the slider.
		 */
		offset: number;
		/**
		 * When currentvalue.visible is true, this sets the prefix of the label.
		 */
		prefix: string;
		/**
		 * When currentvalue.visible is true, this sets the suffix of the label.
		 */
		suffix: string;
		/**
		 * Sets the font of the current value label text.
		 */
		font: Partial<Font>;
	};
	/**
	 * Sets the font of the slider step labels.
	 */
	font: Font;
	/**
	 * Sets the background color of the slider grip
	 * while dragging.
	 */
	activebgcolor: Color;
	/**
	 * Sets the background color of the slider.
	 */
	bgcolor: Color;
	/**
	 * Sets the color of the border enclosing the slider.
	 */
	bordercolor: Color;
	/**
	 * Sets the width (in px) of the border enclosing the slider.
	 */
	borderwidth: number;
	/**
	 * Sets the length in pixels of step tick marks
	 */
	ticklen: number;
	/**
	 * Sets the color of the border enclosing the slider.
	 */
	tickcolor: Color;
	/**
	 * Sets the tick width (in px).
	 */
	tickwidth: number;
	/**
	 * Sets the length in pixels of minor step tick marks
	 */
	minorticklen: number;
}<|MERGE_RESOLUTION|>--- conflicted
+++ resolved
@@ -500,12 +500,8 @@
 // Bar Scatter
 export interface PlotData {
 	type: 'bar' | 'box' | 'candlestick' | 'choropleth' | 'contour' | 'heatmap' | 'histogram' | 'indicator' | 'mesh3d' |
-	'ohlc' | 'parcoords' | 'pie' | 'pointcloud' | 'scatter' | 'scatter3d' | 'scattergeo' | 'scattergl' |
-<<<<<<< HEAD
-	'scatterpolar' | 'scatterternary' | 'surface' | 'treemap' | 'funnelarea' | 'funnel';
-=======
-	'scatterpolar' | 'scatterternary' | 'surface' | 'treemap' | 'waterfall';
->>>>>>> ad4f800d
+	'ohlc' | 'parcoords' | 'pie' | 'pointcloud' | 'scatter' | 'scatter3d' | 'scattergeo' | 'scattergl' | 
+  'scatterpolar' | 'scatterternary' | 'surface' | 'treemap' | 'funnelarea' | 'funnel' | 'waterfall';
 	x: Datum[] | Datum[][] | TypedArray;
 	y: Datum[] | Datum[][] | TypedArray;
 	z: Datum[] | Datum[][] | Datum[][][] | TypedArray;
