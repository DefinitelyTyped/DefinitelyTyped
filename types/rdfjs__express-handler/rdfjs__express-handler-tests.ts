--- conflicted
+++ resolved
@@ -1,16 +1,8 @@
-<<<<<<< HEAD
-import express = require("express");
-import { SinkMap } from "@rdfjs/sink-map";
-import { EventEmitter } from "events";
-import { DatasetCore, DatasetCoreFactory, Stream } from "rdf-js";
-import rdfHandler = require("@rdfjs/express-handler");
-=======
 import express = require('express');
 import { EventEmitter } from 'events';
 import { DatasetCore, DatasetCoreFactory, Stream } from 'rdf-js';
 import { SinkMap } from '@rdfjs/sink-map';
 import rdfHandler from '@rdfjs/express-handler';
->>>>>>> e3552f21
 
 const factory: DatasetCoreFactory = <any> {};
 const formats: {
