{
    "rules": {
        "@definitelytyped/dt-header": "off",
        "@definitelytyped/strict-export-declare-modifiers": "off",
        "@definitelytyped/no-single-declare-module": "off",
<<<<<<< HEAD
        "@definitelytyped/npm-naming": "off"
=======
        "@typescript-eslint/no-empty-interface": "off"
>>>>>>> c1744617
    }
}<|MERGE_RESOLUTION|>--- conflicted
+++ resolved
@@ -3,10 +3,7 @@
         "@definitelytyped/dt-header": "off",
         "@definitelytyped/strict-export-declare-modifiers": "off",
         "@definitelytyped/no-single-declare-module": "off",
-<<<<<<< HEAD
-        "@definitelytyped/npm-naming": "off"
-=======
+        "@definitelytyped/npm-naming": "off",
         "@typescript-eslint/no-empty-interface": "off"
->>>>>>> c1744617
     }
 }