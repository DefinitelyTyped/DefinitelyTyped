// Type definitions for node-forge 0.6.43
// Project: https://github.com/digitalbazaar/forge
// Definitions by: Seth Westphal <https://github.com/westy92>
//                 Kay Schecker <https://github.com/flynetworks>
//                 Aakash Goenka <https://github.com/a-k-g>
// Definitions: https://github.com/DefinitelyTyped/DefinitelyTyped

declare module "node-forge" {
    type Byte = string;
    type Bytes = string;
    type Hex = string;
    type Base64 = string;
    type Utf8 = string;
    type OID = string;

    namespace pki
    {

        type PEM = string;
        type Key = any;

        interface KeyPair
        {
            publicKey: Key;
            privateKey: Key;
        }

        function privateKeyToPem(key: Key, maxline?: number): PEM;
        function publicKeyToPem(key: Key, maxline?: number): PEM;
        function publicKeyFromPem(pem: PEM): Key;
        function privateKeyFromPem(pem: PEM): Key;
        function certificateToPem(cert: Certificate, maxline?: number): PEM;

        interface oids
        {
            [key: string]: string;
        }
        var oids: oids;

        namespace rsa
        {

            interface GenerateKeyPairOptions
            {
                bits?: number;
                e?: number;
                workerScript?: string;
                workers?: number;
                workLoad?: number;
                prng?: any;
                algorithm?: string;
            }

            function generateKeyPair(bits?: number, e?: number, callback?: (err: Error, keypair: KeyPair) => void): KeyPair;
            function generateKeyPair(options?: GenerateKeyPairOptions, callback?: (err: Error, keypair: KeyPair) => void): KeyPair;
        }

        interface CertificateFieldOptions
        {
            name?: string;
            type?: string;
            shortName?: string;
        }

        interface CertificateField extends CertificateFieldOptions
        {
            valueConstructed?: boolean;
            valueTagClass?: asn1.Class;
            value?: any[];
            extensions?: any[];
        }

        interface Certificate
        {
            version: number;
            serialNumber: string;
            signature: any;
            siginfo: any;
            validity: {
                notBefore: Date;
                notAfter: Date;
            };
            issuer: {
                getField(sn: string | CertificateFieldOptions): any;
                addField(attr: CertificateField): void;
                attributes: any[];
                hash: any;
            };
            subject: {
                getField(sn: string | CertificateFieldOptions): any;
                addField(attr: CertificateField): void;
                attributes: any[];
                hash: any;
            };
            extensions: any[];
            publicKey: any;
            md: any;
        }

        function certificateFromAsn1(obj: asn1.Asn1, computeHash?: boolean): Certificate;

        function decryptRsaPrivateKey(pem: PEM, passphrase?: string): Key;
    }

    namespace ssh
    {
        /**
         * Encodes a private RSA key as an OpenSSH file.
         */
        function privateKeyToOpenSSH(privateKey?: string, passphrase?: string): string;
    }

    namespace asn1
    {
        enum Class
        {
            UNIVERSAL = 0x00,
            APPLICATION = 0x40,
            CONTEXT_SPECIFIC = 0x80,
            PRIVATE = 0xC0,
        }

        enum Type
        {
            NONE = 0,
            BOOLEAN = 1,
            INTEGER = 2,
            BITSTRING = 3,
            OCTETSTRING = 4,
            NULL = 5,
            OID = 6,
            ODESC = 7,
            EXTERNAL = 8,
            REAL = 9,
            ENUMERATED = 10,
            EMBEDDED = 11,
            UTF8 = 12,
            ROID = 13,
            SEQUENCE = 16,
            SET = 17,
            PRINTABLESTRING = 19,
            IA5STRING = 22,
            UTCTIME = 23,
            GENERALIZEDTIME = 24,
            BMPSTRING = 30,
        }

        interface Asn1
        {
            tagClass: Class;
            type: Type;
            constructed: boolean;
            composed: boolean;
            value: Asn1[];
        }

        function create(tagClass: Class, type: Type, constructed: boolean, value: string | Asn1[]): Asn1;
        function fromDer(bytes: Bytes | util.ByteBuffer, strict?: boolean): Asn1;
        function toDer(obj: Asn1): util.ByteBuffer;
        function oidToDer(oid: OID): util.ByteStringBuffer;
        function derToOid(der: util.ByteStringBuffer): OID;
    }

    namespace util
    {
        function isArray(x: any): boolean;
        function isArrayBuffer(x: any): boolean;
        function isArrayBufferView(x: any): boolean;

        interface ArrayBufferView
        {
            buffer: ArrayBuffer;
            byteLength: number;
        }

        type ByteBuffer = ByteStringBuffer;
        class ByteStringBuffer
        {
            constructor(bytes?: Bytes | ArrayBuffer | ArrayBufferView | ByteStringBuffer);
            data: string;
            read: number;
            length(): number;
            isEmpty(): boolean;
            putByte(byte: Byte): ByteStringBuffer;
            fillWithByte(byte: Byte, n: number): ByteStringBuffer;
            putBytes(bytes: Bytes): ByteStringBuffer;
            putString(str: string): ByteStringBuffer;
            putInt16(int: number): ByteStringBuffer;
            putInt24(int: number): ByteStringBuffer;
            putInt32(int: number): ByteStringBuffer;
            putInt16Le(int: number): ByteStringBuffer;
            putInt24Le(int: number): ByteStringBuffer;
            putInt32Le(int: number): ByteStringBuffer;
            putInt(int: number, numOfBits: number): ByteStringBuffer;
            putSignedInt(int: number, numOfBits: number): ByteStringBuffer;
            putBuffer(buffer: ByteStringBuffer): ByteStringBuffer;
            getByte(): number;
            getInt16(): number;
            getInt24(): number;
            getInt32(): number;
            getInt16Le(): number;
            getInt24Le(): number;
            getInt32Le(): number;
            getInt(numOfBits: number): number;
            getSignedInt(numOfBits: number): number;
            getBytes(count?: number): Bytes;
            bytes(count?: number): Bytes;
            at(index: number): Byte;
            setAt(index: number, byte: number): ByteStringBuffer;
            last(): Byte;
            copy(): ByteStringBuffer;
            compact(): ByteStringBuffer;
            clear(): ByteStringBuffer;
            truncate(): ByteStringBuffer;
            toHex(): Hex;
            toString(): string;
        }

        function fillString(char: string, count: number): string;
        function xorBytes(bytes1: string, bytes2: string, count: number): string;
        function hexToBytes(hex: Hex): Bytes;
        function bytesToHex(bytes: Bytes): Hex;
        function int32ToBytes(int: number): Bytes;
        function encode64(bytes: Bytes, maxline?: number): Base64;
        function decode64(encoded: Base64): Bytes;
        function encodeUtf8(str: string): Utf8;
        function decodeUtf8(encoded: Utf8): string;

        function createBuffer(): ByteBuffer;
        function createBuffer(input: string, encode: string): ByteBuffer;

        namespace binary
        {
            namespace raw
            {
                function encode(x: Uint8Array): Bytes;
                function decode(str: Bytes, output?: Uint8Array, offset?: number): Uint8Array;
            }
            namespace hex
            {
                function encode(bytes: Bytes | ArrayBuffer | ArrayBufferView | ByteStringBuffer): Hex;
                function decode(hex: Hex, output?: Uint8Array, offset?: number): Uint8Array;
            }
            namespace base64
            {
                function encode(input: Uint8Array, maxline?: number): Base64;
                function decode(input: Base64, output?: Uint8Array, offset?: number): Uint8Array;
            }
        }

        namespace text
        {
            namespace utf8
            {
                function encode(str: string, output?: Uint8Array, offset?: number): Uint8Array;
                function decode(bytes: Uint8Array): Utf8;
            }
            namespace utf16
            {
                function encode(str: string, output?: Uint8Array, offset?: number): Uint8Array;
                function decode(bytes: Uint8Array): string;
            }
        }
    }

    namespace pkcs12
    {

        interface BagsFilter
        {
            localKeyId?: string;
            localKeyIdHex?: string;
            friendlyName?: string;
            bagType?: string;
        }

        interface Bag
        {
            type: string;
            attributes: any;
            key?: pki.Key;
            cert?: pki.Certificate;
            asn1: asn1.Asn1
        }

        interface Pkcs12Pfx
        {
            version: string;
            safeContents: [{
                encrypted: boolean;
                safeBags: Bag[];
            }];
            getBags: (filter: BagsFilter) => {
                [key: string]: Bag[] | undefined;
                localKeyId?: Bag[];
                friendlyName?: Bag[];
            };
            getBagsByFriendlyName: (fiendlyName: string, bagType: string) => Bag[]
            getBagsByLocalKeyId: (localKeyId: string, bagType: string) => Bag[]
        }

        function pkcs12FromAsn1(obj: any, strict?: boolean, password?: string): Pkcs12Pfx;
        function pkcs12FromAsn1(obj: any, password?: string): Pkcs12Pfx;
    }

    namespace md
    {

        interface MessageDigest
        {
            update(msg: string, encoding?: string): MessageDigest;
            digest(): util.ByteStringBuffer;
        }

        namespace sha1
        {
            function create(): MessageDigest;
        }

        namespace sha256
        {
            function create(): MessageDigest;
        }

        namespace md5
        {
            function create(): MessageDigest;
        }
    }

<<<<<<< HEAD
    namespace cipher {
=======
    namespace cipher
    {
>>>>>>> 6bbd8ac1

        type Algorithm = "AES-ECB" | "AES-CBC" | "AES-CFB" | "AES-OFB" | "AES-CTR" | "AES-GCM" | "3DES-ECB" | "3DES-CBC" | "DES-ECB" | "DES-CBC";

        function createCipher(algorithm: Algorithm, payload: util.ByteBuffer): BlockCipher;
        function createDecipher(algorithm: Algorithm, payload: util.ByteBuffer): BlockCipher;

<<<<<<< HEAD
        interface StartOptions {
            iv: string | undefined
        }

        interface BlockCipher {
=======
        interface StartOptions
        {
            iv: string | undefined
        }

        interface BlockCipher
        {
>>>>>>> 6bbd8ac1
            start: (options?: StartOptions) => void;
            update: (payload: util.ByteBuffer) => void;
            finish: () => boolean;
            output: util.ByteStringBuffer;
        }
    }
}<|MERGE_RESOLUTION|>--- conflicted
+++ resolved
@@ -328,33 +328,18 @@
         }
     }
 
-<<<<<<< HEAD
     namespace cipher {
-=======
-    namespace cipher
-    {
->>>>>>> 6bbd8ac1
 
         type Algorithm = "AES-ECB" | "AES-CBC" | "AES-CFB" | "AES-OFB" | "AES-CTR" | "AES-GCM" | "3DES-ECB" | "3DES-CBC" | "DES-ECB" | "DES-CBC";
 
         function createCipher(algorithm: Algorithm, payload: util.ByteBuffer): BlockCipher;
         function createDecipher(algorithm: Algorithm, payload: util.ByteBuffer): BlockCipher;
 
-<<<<<<< HEAD
         interface StartOptions {
             iv: string | undefined
         }
 
         interface BlockCipher {
-=======
-        interface StartOptions
-        {
-            iv: string | undefined
-        }
-
-        interface BlockCipher
-        {
->>>>>>> 6bbd8ac1
             start: (options?: StartOptions) => void;
             update: (payload: util.ByteBuffer) => void;
             finish: () => boolean;
