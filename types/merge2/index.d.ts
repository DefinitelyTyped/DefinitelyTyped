--- conflicted
+++ resolved
@@ -77,10 +77,7 @@
          *             If you set end === false in options, this event give you a notice that
          *             you should add more streams to merge, or end the mergedStream.
          *
-<<<<<<< HEAD
-=======
          * @param event The 'queueDrain' event
->>>>>>> ba1ed4e1
          *
          * @return     This stream
          */
