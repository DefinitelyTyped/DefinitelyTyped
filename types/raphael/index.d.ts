--- conflicted
+++ resolved
@@ -451,24 +451,12 @@
  */
 export type RaphaelPaperPluginRegistry<
     TTechnology extends RaphaelTechnology = "SVG" | "VML",
-<<<<<<< HEAD
-    T = RaphaelPaper<TTechnology>,
-> = {
-    /**
-     * Either the paper plugin method or a new namespace with methods.
-     */
-    [P in keyof T]: T[P] extends (...args: any) => any
-        ? RaphaelPaperPluginMethod<TTechnology, Parameters<T[P]>, ReturnType<T[P]>>
-        : RaphaelPaperPluginRegistry<TTechnology, T[P]>;
-};
-=======
     T = RaphaelPaper<TTechnology>> = {
         /**
          * Either the paper plugin method or a new namespace with methods.
          */
         [P in keyof T]: RaphaelPaperPluginMethodOrRegistry<TTechnology, T[P]>;
     };
->>>>>>> e3552f21
 
 type RaphaelPaperPluginMethodOrRegistry<TTechnology extends RaphaelTechnology, T> =
     T extends (...args: any) => any
