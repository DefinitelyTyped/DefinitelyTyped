--- conflicted
+++ resolved
@@ -94,26 +94,4 @@
     await act(async () => undefined);
     // @ts-expect-error
     await act(async () => null);
-<<<<<<< HEAD
-})();
-
-[undefined, null, true, false, 0, 1, "", "test"].forEach((children) => {
-    const renderer = create(React.createElement("div", { children }), {
-        createNodeMock: (el: React.ReactElement) => {
-            return {};
-        },
-    });
-    const json = renderer.toJSON();
-    const tree = renderer.toTree();
-
-    if (!json || typeof json !== "object" || Array.isArray(json) || json.children !== children) {
-        throw (new Error(`Type of children ${children} doesn't match!`));
-    }
-
-    if (!tree || typeof tree !== "object" || Array.isArray(tree) || tree.children !== children) {
-        throw (new Error(`Type of children ${children} doesn't match!`));
-    }
-});
-=======
-})();
->>>>>>> e3552f21
+})();