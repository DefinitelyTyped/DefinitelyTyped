--- conflicted
+++ resolved
@@ -3,10 +3,7 @@
 // Definitions by: Ville Venäläinen <https://github.com/mindhivefi>
 //                 Kyle Roach <https://github.com/iRoachie>
 //                 Deividi Cavarzan <https://github.com/cavarzan>
-<<<<<<< HEAD
-=======
 //                 Neel bhasin <https://github.com/neelb2>
->>>>>>> 83d2844d
 // Definitions: https://github.com/DefinitelyTyped/DefinitelyTyped
 // TypeScript Version: 2.8
 
@@ -108,13 +105,10 @@
      * Get current restriction state
      */
     isRestricted(): boolean;
-<<<<<<< HEAD
-=======
     /*
      * Set current value
      */
     setValue(value?: string): void;
->>>>>>> 83d2844d
 }
 
 export class OutlinedTextField extends TextField {}
