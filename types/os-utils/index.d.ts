--- conflicted
+++ resolved
@@ -1,19 +1,3 @@
-<<<<<<< HEAD
-// Type definitions for os-utils 0.0
-// Project: https://github.com/oscmejia/os-utils
-// Definitions by: Nasreddine Bac Ali <https://github.com/bacali95>
-// Definitions: https://github.com/DefinitelyTyped/DefinitelyTyped
-
-type Platform = 'aix'
-    | 'android'
-    | 'darwin'
-    | 'freebsd'
-    | 'linux'
-    | 'openbsd'
-    | 'sunos'
-    | 'win32'
-    | 'cygwin';
-=======
 type Platform =
     | "aix"
     | "android"
@@ -24,7 +8,6 @@
     | "sunos"
     | "win32"
     | "cygwin";
->>>>>>> 9b7cd68b
 
 /**
  * returns platform.
