--- conflicted
+++ resolved
@@ -1,16 +1,5 @@
-<<<<<<< HEAD
-// Type definitions for fluxible 1.4
-// Project: https://fluxible.io/
-// Definitions by: xbim <https://github.com/xbim>
-// Definitions: https://github.com/DefinitelyTyped/DefinitelyTyped
-// TypeScript Version: 2.5
-import { Dispatcher, DispatcherInterface, StoreClass } from 'dispatchr';
-import BaseStore = require('./addons/BaseStore');
-=======
-/// <reference types="node" />
 import { Dispatcher, DispatcherInterface, StoreClass } from "dispatchr";
 import BaseStore = require("./addons/BaseStore");
->>>>>>> 9b7cd68b
 
 export interface FluxibleConfiguration {
     /**
