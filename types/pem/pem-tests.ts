import pem = require("pem");
import * as fs from "fs";

const tests = {
<<<<<<< HEAD
    "Create default sized dhparam key": (test: any) => {
        pem.createDhparam((error: any, data: any) => {
            const dhparam = ((data && data.dhparam) || "").toString();
=======
    'Create default sized dhparam key': (test: any) => {
        pem.createDhparam((error: any, data: { dhparam: string }) => {
            const dhparam = ((data && data.dhparam) || '').toString();
>>>>>>> e3552f21
            test.ifError(error);
            test.ok(dhparam);
            test.ok(dhparam.match(/^\n*\-\-\-\-\-BEGIN DH PARAMETERS\-\-\-\-\-\n/));
            test.ok(dhparam.match(/\n\-\-\-\-\-END DH PARAMETERS\-\-\-\-\-\n*$/));
            test.ok(dhparam.trim().length > 150 && dhparam.trim().length < 160);
            // test.ok(fs.readdirSync('./tmp').length === 0);
            test.done();
        });
    },

<<<<<<< HEAD
    "Create 2048bit dhparam key": (test: any) => {
        pem.createDhparam(2048, (error: any, data: any) => {
            const dhparam = ((data && data.dhparam) || "").toString();
=======
    'Create 2048bit dhparam key': (test: any) => {
        pem.createDhparam(2048, (error: any, data: { dhparam: string }) => {
            const dhparam = ((data && data.dhparam) || '').toString();
>>>>>>> e3552f21
            test.ifError(error);
            test.ok(dhparam);
            test.ok(dhparam.match(/^\n*\-\-\-\-\-BEGIN DH PARAMETERS\-\-\-\-\-\n/));
            test.ok(dhparam.match(/\n\-\-\-\-\-END DH PARAMETERS\-\-\-\-\-\n*$/));
            test.ok(dhparam.trim().length > 420 && dhparam.trim().length < 430);
            // test.ok(fs.readdirSync('./tmp').length === 0);
            test.done();
        });
    },

<<<<<<< HEAD
    "Create default sized Private key": (test: any) => {
=======
    'Create default ecparam key': (test: any) => {
        pem.createEcparam((error: any, data: { ecparam: string }) => {
            const ecparam = ((data && data.ecparam) || '').toString();
            test.ifError(error);
            test.ok(ecparam);
            test.done();
        });
    },

    'Create ecparam key': (test: any) => {
        pem.createEcparam('secp256k1', 'explicit', false, (error: any, data: any) => {
            const ecparam = ((data && data.ecparam) || '').toString();
            test.ifError(error);
            test.ok(ecparam);
            test.done();
        });
    },

    'Create default sized Private key': (test: any) => {
>>>>>>> e3552f21
        pem.createPrivateKey((error: any, data: any) => {
            const key = ((data && data.key) || "").toString();
            test.ifError(error);
            test.ok(key);
            test.ok(key.match(/^\n*\-\-\-\-\-BEGIN RSA PRIVATE KEY\-\-\-\-\-\n/));
            test.ok(key.match(/\n\-\-\-\-\-END RSA PRIVATE KEY\-\-\-\-\-\n*$/));
            test.ok(key.trim().length > 850 && key.trim().length < 1900);
            // test.ok(fs.readdirSync('./tmp').length === 0);
            test.done();
        });
    },

    "Create 2048bit Private key": (test: any) => {
        pem.createPrivateKey(2048, (error: any, data: any) => {
            const key = ((data && data.key) || "").toString();
            test.ifError(error);
            test.ok(key);
            test.ok(key.match(/^\n*\-\-\-\-\-BEGIN RSA PRIVATE KEY\-\-\-\-\-\n/));
            test.ok(key.match(/\n\-\-\-\-\-END RSA PRIVATE KEY\-\-\-\-\-\n*$/));
            test.ok(key.trim().length > 1650 && key.trim().length < 1700);
            // test.ok(fs.readdirSync('./tmp').length === 0);
            test.done();
        });
    },

    "Create 2048bit Private key with Password": (test: any) => {
        pem.createPrivateKey(2048, { cipher: "des", password: "TestMe" }, (error: any, data: any) => {
            const key = ((data && data.key) || "").toString();
            test.ifError(error);
            test.ok(key);
            test.ok(key.match(/ENCRYPTED\n/));
            test.ok(key.match(/^\n*\-\-\-\-\-BEGIN RSA PRIVATE KEY\-\-\-\-\-\n/));
            test.ok(key.match(/\n\-\-\-\-\-END RSA PRIVATE KEY\-\-\-\-\-\n*$/));
            test.ok(key.trim().length > 1700 && key.trim().length < 1780);
            // test.ok(fs.readdirSync('./tmp').length === 0);
            test.done();
        });
    },

    "Create default CSR": (test: any) => {
        pem.createCSR((error: any, data: any) => {
            const csr = ((data && data.csr) || "").toString();
            test.ifError(error);
            test.ok(csr);
            test.ok(csr.match(/^\n*\-\-\-\-\-BEGIN CERTIFICATE REQUEST\-\-\-\-\-\n/));
            test.ok(csr.match(/\n\-\-\-\-\-END CERTIFICATE REQUEST\-\-\-\-\-\n*$/));

            test.ok(data && data.clientKey);
            // test.ok(fs.readdirSync('./tmp').length === 0);
            test.done();
        });
    },

    "Create CSR using config file": (test: any) => {
        const certInfo = {
            issuer: {},
            country: "EE",
            state: "Harjumaa",
            locality: "Tallinn",
            organization: "Node.ee",
            organizationUnit: "test",
            commonName: "www.node.ee",
            emailAddress: "andris@node.ee",
        };

        pem.createCSR({ csrConfigFile: "./test/fixtures/test.cnf" }, (error: any, data: any) => {
            const csr = ((data && data.csr) || "").toString();
            test.ifError(error);
            test.ok(csr);
            test.ok(csr.match(/^\n*\-\-\-\-\-BEGIN CERTIFICATE REQUEST\-\-\-\-\-\n/));
            test.ok(csr.match(/\n\-\-\-\-\-END CERTIFICATE REQUEST\-\-\-\-\-\n*$/));

            test.ok(data && data.clientKey);
            // test.ok(fs.readdirSync('./tmp').length === 0);

            pem.readCertificateInfo(csr, (error: any, data: any) => {
                test.ifError(error);
                test.deepEqual(data, certInfo);
                // test.ok(fs.readdirSync('./tmp').length === 0);
                test.done();
            });
        });
    },

    "Create CSR with own key": (test: any) => {
        pem.createPrivateKey((error: any, data: any) => {
            const key = ((data && data.key) || "").toString();

            pem.createCSR(
                {
                    clientKey: key,
                },
                (error: any, data: any) => {
                    const csr = ((data && data.csr) || "").toString();
                    test.ifError(error);
                    test.ok(csr);
                    test.ok(csr.match(/^\n*\-\-\-\-\-BEGIN CERTIFICATE REQUEST\-\-\-\-\-\n/));
                    test.ok(csr.match(/\n\-\-\-\-\-END CERTIFICATE REQUEST\-\-\-\-\-\n*$/));

                    test.equal(data && data.clientKey, key);

                    test.ok(data && data.clientKey);
                    // test.ok(fs.readdirSync('./tmp').length === 0);
                    test.done();
                },
            );
        });
    },

    "Create CSR with own encrypted key": (test: any) => {
        const password = "my:secure! \"password's\nawesome";
        pem.createPrivateKey(2048, { cipher: "des3", password }, (error: any, data: any) => {
            const key = ((data && data.key) || "").toString();

            pem.createCSR(
                {
                    clientKey: key,
                    clientKeyPassword: password,
                },
                (error: any, data: any) => {
                    const csr = ((data && data.csr) || "").toString();
                    test.ifError(error);
                    test.ok(csr);
                    test.ok(csr.match(/^\n*\-\-\-\-\-BEGIN CERTIFICATE REQUEST\-\-\-\-\-\n/));
                    test.ok(csr.match(/\n\-\-\-\-\-END CERTIFICATE REQUEST\-\-\-\-\-\n*$/));

                    test.equal(data && data.clientKey, key);

                    test.ok(data && data.clientKey);
                    // test.ok(fs.readdirSync('./tmp').length === 0);
                    test.done();
                },
            );
        });
    },

    "Create default certificate": (test: any) => {
        pem.createCertificate((error: any, data: any) => {
            const certificate = ((data && data.certificate) || "").toString();
            test.ifError(error);
            test.ok(certificate);
            test.ok(certificate.match(/^\n*\-\-\-\-\-BEGIN CERTIFICATE\-\-\-\-\-\n/));
            test.ok(certificate.match(/\n\-\-\-\-\-END CERTIFICATE\-\-\-\-\-\n*$/));

            test.ok((data && data.clientKey) !== (data && data.serviceKey));

            test.ok(data && data.clientKey);
            test.ok(data && data.serviceKey);
            test.ok(data && data.csr);
            // test.ok(fs.readdirSync('./tmp').length === 0);
            test.done();
        });
    },

    "Create self signed certificate": (test: any) => {
        pem.createCertificate(
            {
                selfSigned: true,
            },
            (error: any, data: any) => {
                const certificate = ((data && data.certificate) || "").toString();
                test.ifError(error);
                test.ok(certificate);
                test.ok(certificate.match(/^\n*\-\-\-\-\-BEGIN CERTIFICATE\-\-\-\-\-\n/));
                test.ok(certificate.match(/\n\-\-\-\-\-END CERTIFICATE\-\-\-\-\-\n*$/));

                test.ok((data && data.clientKey) === (data && data.serviceKey));

                test.ok(data && data.clientKey);
                test.ok(data && data.serviceKey);
                test.ok(data && data.csr);
                // test.ok(fs.readdirSync('./tmp').length === 0);
                test.done();
            },
        );
    },

    "Read default cert data from CSR": (test: any) => {
        pem.createCSR((error: any, data: any) => {
            const csr = ((data && data.csr) || "").toString();
            test.ifError(error);
            // test.ok(fs.readdirSync('./tmp').length === 0);

            pem.readCertificateInfo(csr, (error: any, data: any) => {
                test.ifError(error);
                test.deepEqual(data, {
                    issuer: {},
                    country: "",
                    state: "",
                    locality: "",
                    organization: "",
                    organizationUnit: "",
                    commonName: "localhost",
                    emailAddress: "",
                });
                // test.ok(fs.readdirSync('./tmp').length === 0);
                test.done();
            });
        });
    },

    "Read edited cert data from CSR": (test: any) => {
        const certInfo = {
            issuer: {},
            country: "EE",
            state: "Harjumaa",
            locality: "Tallinn",
            organization: "Node.ee",
            organizationUnit: "test",
            commonName: "www.node.ee",
            emailAddress: "andris@node.ee",
        };
        pem.createCSR(Object.create(certInfo), (error: any, data: any) => {
            const csr = ((data && data.csr) || "").toString();
            test.ifError(error);
            // test.ok(fs.readdirSync('./tmp').length === 0);

            pem.readCertificateInfo(csr, (error: any, data: any) => {
                test.ifError(error);
                test.deepEqual(data, certInfo);
                // test.ok(fs.readdirSync('./tmp').length === 0);
                test.done();
            });
        });
    },

    "Read default cert data from certificate": (test: any) => {
        pem.createCertificate((error: any, data: any) => {
            const certificate = ((data && data.certificate) || "").toString();
            test.ifError(error);
            // test.ok(fs.readdirSync('./tmp').length === 0);

            pem.readCertificateInfo(certificate, (error: any, data: any) => {
                test.ifError(error);

                if (data.validity) {
                    delete data.validity;
                }
                if (data.serial) {
                    delete data.serial;
                }

                test.deepEqual(data, {
                    issuer: {
                        country: "",
                        state: "",
                        locality: "",
                        organization: "",
                        organizationUnit: "",
                        commonName: "localhost",
                    },
                    country: "",
                    state: "",
                    locality: "",
                    organization: "",
                    organizationUnit: "",
                    commonName: "localhost",
                    emailAddress: "",
                });
                // test.ok(fs.readdirSync('./tmp').length === 0);
                test.done();
            });
        });
    },

    "Read edited cert data from certificate": (test: any) => {
        const certInfo = {
            issuer: {
                country: "EE",
                state: "Harjumaa",
                locality: "Tallinn",
                organization: "Node.ee",
                organizationUnit: "test",
                commonName: "www.node.ee",
            },
            country: "EE",
            state: "Harjumaa",
            locality: "Tallinn",
            organization: "Node.ee",
            organizationUnit: "test",
            commonName: "www.node.ee",
            emailAddress: "andris@node.ee",
        };
        pem.createCertificate(Object.create(certInfo), (error: any, data: any) => {
            const certificate = ((data && data.certificate) || "").toString();
            test.ifError(error);
            // test.ok(fs.readdirSync('./tmp').length === 0);

            pem.readCertificateInfo(certificate, (error: any, data: any) => {
                test.ifError(error);

                if (data.validity) {
                    delete data.validity;
                }
                if (data.serial) {
                    delete data.serial;
                }

                test.deepEqual(data, certInfo);
                // test.ok(fs.readdirSync('./tmp').length === 0);
                test.done();
            });
        });
    },

    "Get public key from private key": (test: any) => {
        pem.createPrivateKey((error: any, data: any) => {
            const key = ((data && data.key) || "").toString();
            test.ifError(error);
            test.ok(key);
            // test.ok(fs.readdirSync('./tmp').length === 0);

            pem.getPublicKey(key, (error: any, data: any) => {
                const pubkey = ((data && data.publicKey) || "").toString();
                test.ifError(error);
                test.ok(pubkey);

                test.ok(pubkey.match(/^\n*\-\-\-\-\-BEGIN PUBLIC KEY\-\-\-\-\-\n/));
                test.ok(pubkey.match(/\n\-\-\-\-\-END PUBLIC KEY\-\-\-\-\-\n*$/));
                // test.ok(fs.readdirSync('./tmp').length === 0);

                test.done();
            });
        });
    },

    "Get public key from CSR": (test: any) => {
        pem.createCSR((error: any, data: any) => {
            const key = ((data && data.clientKey) || "").toString();
            test.ifError(error);
            test.ok(key);
            // test.ok(fs.readdirSync('./tmp').length === 0);

            pem.getPublicKey(key, (error: any, data: any) => {
                const pubkey = ((data && data.publicKey) || "").toString();
                test.ifError(error);
                test.ok(pubkey);

                test.ok(pubkey.match(/^\n*\-\-\-\-\-BEGIN PUBLIC KEY\-\-\-\-\-\n/));
                test.ok(pubkey.match(/\n\-\-\-\-\-END PUBLIC KEY\-\-\-\-\-\n*$/));
                // test.ok(fs.readdirSync('./tmp').length === 0);

                test.done();
            });
        });
    },

    "Get public key from certificate": (test: any) => {
        pem.createCertificate((error: any, data: any) => {
            const key = ((data && data.clientKey) || "").toString();
            test.ifError(error);
            test.ok(key);
            // test.ok(fs.readdirSync('./tmp').length === 0);

            pem.getPublicKey(key, (error: any, data: any) => {
                const pubkey = ((data && data.publicKey) || "").toString();
                test.ifError(error);
                test.ok(pubkey);

                test.ok(pubkey.match(/^\n*\-\-\-\-\-BEGIN PUBLIC KEY\-\-\-\-\-\n/));
                test.ok(pubkey.match(/\n\-\-\-\-\-END PUBLIC KEY\-\-\-\-\-\n*$/));
                // test.ok(fs.readdirSync('./tmp').length === 0);

                test.done();
            });
        });
    },

    "Get fingerprint from certificate": (test: any) => {
        pem.createCertificate((error: any, data: any) => {
            const certificate = ((data && data.certificate) || "").toString();
            test.ifError(error);
            test.ok(certificate);
            // test.ok(fs.readdirSync('./tmp').length === 0);

            pem.getFingerprint(certificate, (error: any, data: any) => {
                const fingerprint = ((data && data.fingerprint) || "").toString();
                test.ifError(error);
                test.ok(fingerprint);
                test.ok(fingerprint.match(/^[0-9A-F]{2}(:[0-9A-F]{2}){19}$/));
                // test.ok(fs.readdirSync('./tmp').length === 0);

                test.done();
            });
        });
    },

    "Get modulus from certificate": (test: any) => {
        pem.createCertificate((error: any, data: any) => {
            const certificate = ((data && data.certificate) || "").toString();
            test.ifError(error);
            test.ok(certificate);
            // test.ok(fs.readdirSync('./tmp').length === 0);

            pem.getModulus(certificate, (error: any, data: any) => {
                const certmodulus = ((data && data.modulus) || "").toString();
                test.ifError(error);
                test.ok(certmodulus);
                test.ok(certmodulus.match(/^[0-9A-F]*$/));
                // test.ok(fs.readdirSync('./tmp').length === 0);
                pem.getModulus(certificate, (error: any, data: any) => {
                    const keymodulus = ((data && data.modulus) || "").toString();
                    test.ifError(error);
                    test.ok(keymodulus);
                    test.ok(keymodulus.match(/^[0-9A-F]*$/));
                    test.ok(keymodulus === certmodulus);
                    // test.ok(fs.readdirSync('./tmp').length === 0);
                    test.done();
                });
            });
        });
    },

    "Get modulus from a protected key": (test: any) => {
        const certificate = ""; // fs.readFileSync('./test/fixtures/test.crt').toString();
        const key = ""; // fs.readFileSync('./test/fixtures/test.key').toString();

        pem.getModulus(certificate, (error: any, data: any) => {
            const certmodulus = ((data && data.modulus) || "").toString();
            test.ifError(error);
            test.ok(certmodulus);
            test.ok(certmodulus.match(/^[0-9A-F]*$/));
            // test.ok(fs.readdirSync('./tmp').length === 0);
            pem.getModulus(key, "password", (error: any, data: any) => {
                const keymodulus = ((data && data.modulus) || "").toString();
                test.ifError(error);
                test.ok(keymodulus);
                test.ok(keymodulus.match(/^[0-9A-F]*$/));
                test.ok(keymodulus === certmodulus);
                // test.ok(fs.readdirSync('./tmp').length === 0);
                test.done();
            });
        });
    },

    "Get DH param info": (test: any) => {
        const dh = ""; // fs.readFileSync('./test/fixtures/test.dh').toString();

        pem.getDhparamInfo(dh, (error: any, data: any) => {
            const size = (data && data.size) || 0;
            const prime = ((data && data.prime) || "").toString();
            test.ifError(error);
            test.equal(size, 1024);
            test.ok(prime);
            // test.ok(fs.readdirSync('./tmp').length === 0);
            test.equal(typeof size, "number");
            test.ok(/([0-9a-f][0-9a-f]:)+[0-9a-f][0-9a-f]$/g.test(prime));
            test.done();
        });
    },

    "Create and verify wildcard certificate": (test: any) => {
        const certInfo = {
            commonName: "*.node.ee",
        };
        pem.createCertificate(Object.create(certInfo), (error: any, data: any) => {
            const certificate = ((data && data.certificate) || "").toString();
            test.ifError(error);
            // test.ok(fs.readdirSync('./tmp').length === 0);

            pem.readCertificateInfo(certificate, (error: any, data: any) => {
                test.ifError(error);
                test.equal(data.commonName, certInfo.commonName);
                // test.ok(fs.readdirSync('./tmp').length === 0);
                test.done();
            });
        });
    },
    "Return an error if openssl was not found": (test: any) => {
        pem.config({
            pathOpenSSL: "zzzzzzzzzzz",
        });

        pem.createPrivateKey((error: any) => {
            test.ok(error);
            pem.config({
                pathOpenSSL: "openssl",
            });
            pem.createPrivateKey((error: any) => {
                test.ifError(error);
                test.done();
            });
        });
    },
    "Create PKCS12 without key password": (test: any) => {
        pem.createPrivateKey((error: any, data: any) => {
            const key = ((data && data.key) || "").toString();

            pem.createCertificate(
                {
                    clientKey: key,
                    selfSigned: true,
                },
                (error: any, csr: any) => {
                    pem.createPkcs12(csr.clientKey, csr.certificate, "mypassword", (err: any, pkcs12: any) => {
                        test.ifError(err);
                        test.ok(pkcs12);

                        // test.ok(fs.readdirSync('./tmp').length === 0);
                        test.done();
                    });
                },
            );
        });
    },
    "Create PKCS12 with key password": (test: any) => {
        pem.createPrivateKey({ cipher: "aes128", password: "xxx" }, (error: any, data: any) => {
            const key = ((data && data.key) || "").toString();

            pem.createCertificate(
                {
                    clientKey: key,
                    selfSigned: true,
                },
                (error: any, csr: any) => {
                    pem.createPkcs12(
                        csr.clientKey,
                        csr.certificate,
                        "mypassword",
                        { cipher: "aes256", clientKeyPassword: "xxx" },
                        (err: any, pkcs12: any) => {
                            test.ifError(err);
                            test.ok(pkcs12);

                            // test.ok(fs.readdirSync('./tmp').length === 0);
                            test.done();
                        },
                    );
                },
            );
        });
    },
    "Create PKCS12 with ca certificates": (test: any) => {
        pem.createCertificate(
            {
                commonName: "CA Certificate",
            },
            (error: any, ca: any) => {
                test.ifError(error);

                pem.createCertificate(
                    {
                        serviceKey: ca.serviceKey,
                        serviceCertificate: ca.certificate,
                        serial: Date.now(),
                    },
                    (error: any, cert: any) => {
                        test.ifError(error);

                        pem.createPkcs12(
                            cert.clientKey,
                            cert.certificate,
                            "",
                            { certFiles: [ca.certificate] },
                            (error: any, pkcs12: any) => {
                                test.ifError(error);
                                test.ok(pkcs12.pkcs12);

                                // test.ok(fs.readdirSync('./tmp').length === 0);
                                const pkcs12Buffer = new Buffer(pkcs12.pkcs12);

                                pem.readPkcs12(pkcs12Buffer, (error: any, keystore: pem.Pkcs12ReadResult) => {
                                    test.ifError(error);
                                    test.ok(keystore);

                                    test.equal(ca.certificate, keystore.ca[0]);
                                    test.equal(cert.certificate, keystore.cert);
                                    test.equal(cert.clientKey, keystore.key);
                                });

                                const pkcs12File: string = __dirname + "/test.pkcs12";
                                fs.writeFileSync(pkcs12File, pkcs12Buffer);

                                pem.readPkcs12(pkcs12File, (error: any, keystore: pem.Pkcs12ReadResult) => {
                                    test.ifError(error);
                                    test.ok(keystore);

                                    test.equal(ca.certificate, keystore.ca[0]);
                                    test.equal(cert.certificate, keystore.cert);
                                    test.equal(cert.clientKey, keystore.key);

                                    test.done();
                                });
                            },
                        );
                    },
                );
            },
        );
    },
    "Respond with ENOENT for missing PKCS12 file": (test: any) => {
        pem.readPkcs12("/i/do/not/exist.p12", (error: any) => {
            test.ok(error);
            test.equal(error.code, "ENOENT");

            test.done();
        });
    },
    "Verify sigining chain": (test: any) => {
        pem.createCertificate(
            {
                commonName: "CA Certificate",
            },
            (error: any, ca: any) => {
                test.ifError(error);

                pem.createCertificate(
                    {
                        serviceKey: ca.serviceKey,
                        serviceCertificate: ca.certificate,
                        serial: Date.now(),
                    },
                    (error: any, cert: any) => {
                        test.ifError(error);

                        pem.verifySigningChain(cert.certificate, ca.certificate, (error: any, valid: any) => {
                            test.ifError(error);
                            test.ok(valid === true);

                            test.done();
                        });
                    },
                );
            },
        );
    },
    "Verify deep sigining chain": (test: any) => {
        pem.createCertificate(
            {
                commonName: "CA Certificate",
            },
            (error: any, ca: any) => {
                test.ifError(error);

                pem.createCertificate(
                    {
                        commonName: "Intermediate CA Certificate",
                        serviceKey: ca.serviceKey,
                        serviceCertificate: ca.certificate,
                        serial: Date.now(),
                    },
                    (error: any, intermediate: any) => {
                        test.ifError(error);

                        pem.createCertificate(
                            {
                                serviceKey: intermediate.clientKey,
                                serviceCertificate: intermediate.certificate,
                                serial: Date.now(),
                            },
                            (error: any, cert: any) => {
                                test.ifError(error);

                                pem.verifySigningChain(
                                    cert.certificate,
                                    [ca.certificate, intermediate.certificate],
                                    (error: any, valid: any) => {
                                        test.ifError(error);
                                        test.ok(valid === true);

                                        test.done();
                                    },
                                );
                            },
                        );
                    },
                );
            },
        );
    },
    "Fail to verify invalid sigining chain": (test: any) => {
        pem.createCertificate(
            {
                commonName: "CA Certificate",
            },
            (error: any, ca: any) => {
                test.ifError(error);

                pem.createCertificate(
                    {
                        serviceKey: ca.serviceKey,
                        serviceCertificate: ca.certificate,
                        serial: Date.now(),
                    },
                    (error: any, cert: any) => {
                        test.ifError(error);

                        pem.verifySigningChain(cert.certificate, cert.certificate, (error: any, valid: any) => {
                            test.ifError(error);
                            test.ok(valid === false);

                            test.done();
                        });
                    },
                );
            },
        );
    },
    "Fail to verify deep sigining chain with missing CA certificate": (test: any) => {
        pem.createCertificate(
            {
                commonName: "CA Certificate",
            },
            (error: any, ca: any) => {
                test.ifError(error);

                pem.createCertificate(
                    {
                        commonName: "Intermediate CA Certificate",
                        serviceKey: ca.serviceKey,
                        serviceCertificate: ca.certificate,
                        serial: Date.now(),
                    },
                    (error: any, intermediate: any) => {
                        test.ifError(error);

                        pem.createCertificate(
                            {
                                serviceKey: intermediate.clientKey,
                                serviceCertificate: intermediate.certificate,
                                serial: Date.now(),
                            },
                            (error: any, cert: any) => {
                                test.ifError(error);

                                pem.verifySigningChain(
                                    cert.certificate,
                                    [intermediate.certificate],
                                    (error: any, valid: any) => {
                                        test.ifError(error);
                                        test.ok(valid === false);

                                        test.done();
                                    },
                                );
                            },
                        );
                    },
                );
            },
        );
    },
    "Fail to verify deep sigining chain with missing intermediate certificate": (test: any) => {
        pem.createCertificate(
            {
                commonName: "CA Certificate",
            },
            (error: any, ca: any) => {
                test.ifError(error);

                pem.createCertificate(
                    {
                        commonName: "Intermediate CA Certificate",
                        serviceKey: ca.serviceKey,
                        serviceCertificate: ca.certificate,
                        serial: Date.now(),
                    },
                    (error: any, intermediate: any) => {
                        test.ifError(error);

                        pem.createCertificate(
                            {
                                serviceKey: intermediate.clientKey,
                                serviceCertificate: intermediate.certificate,
                                serial: Date.now(),
                                days: 1024,
                            },
                            (error: any, cert: any) => {
                                test.ifError(error);

                                pem.verifySigningChain(cert.certificate, [ca.certificate], (error: any, valid: any) => {
                                    test.ifError(error);
                                    test.ok(valid === false);

                                    test.done();
                                });
                            },
                        );
                    },
                );
            },
        );
    },
    'Check a certificate': (test: any) => {
        pem.checkCertificate('certificate', (_error: any, _result: boolean) => {
            test.done();
        });
    },
    'Check a certificate with a password': (test: any) => {
        pem.checkCertificate('certificate', 'password', (_error: any, _result: boolean) => {
            test.done();
        });
    },
    'Check PKCS12 keystore': (test: any) => {
        pem.checkPkcs12(Buffer.from('contents'), (_error: any, _result: boolean) => {
            test.done();
        });
    },
    'Check PKCS12 keystore with a path': (test: any) => {
        pem.checkPkcs12('/dev/null', (_error: any, _result: boolean) => {
            test.done();
        });
    },
    'Check PKCS12 keystore with a passphrase': (test: any) => {
        pem.checkPkcs12(Buffer.from('contents'), 'passphrase', (_error: any, _result: boolean) => {
            test.done();
        });
    },
};

pem.promisified.createPrivateKey(); // $ExpectType Promise<{ key: string; }>
<<<<<<< HEAD
pem.promisified.createPrivateKey(2048, { cipher: "foo", password: "bar" }); // $ExpectType Promise<{ key: string; }>
pem.promisified.createPrivateKey({ cipher: "foo", password: "bar" }); // $ExpectType Promise<{ key: string; }>
pem.promisified.createDhparam(2048); // $ExpectType Promise<{ dhparam: any; }>
pem.promisified.createDhparam(); // $ExpectType Promise<{ dhparam: any; }>
pem.promisified.createCSR({ country: "US" }); // $ExpectType Promise<{ csr: string; clientKey: string; }>
=======
pem.promisified.createPrivateKey(2048, { cipher: 'foo', password: 'bar' }); // $ExpectType Promise<{ key: string; }>
pem.promisified.createPrivateKey({ cipher: 'foo', password: 'bar' }); // $ExpectType Promise<{ key: string; }>
pem.promisified.createDhparam(2048); // $ExpectType Promise<{ dhparam: string; }>
pem.promisified.createDhparam(); // $ExpectType Promise<{ dhparam: string; }>
pem.promisified.createEcparam('keyName', 'paramEnc', false); // $ExpectType Promise<{ ecparam: string; }>
pem.promisified.createEcparam('keyName', 'paramEnc'); // $ExpectType Promise<{ ecparam: string; }>
pem.promisified.createEcparam('keyName'); // $ExpectType Promise<{ ecparam: string; }>
pem.promisified.createEcparam(); // $ExpectType Promise<{ ecparam: string; }>
pem.promisified.createCSR({ country: 'US' }); // $ExpectType Promise<{ csr: string; clientKey: string; }>
>>>>>>> e3552f21
pem.promisified.createCSR(); // $ExpectType Promise<{ csr: string; clientKey: string; }>
pem.promisified.createCertificate({ commonName: "foo.bar" }); // $ExpectType Promise<CertificateCreationResult>
pem.promisified.readCertificateInfo("blarg"); // $ExpectType Promise<CertificateSubjectReadResult>
pem.promisified.getPublicKey("blarg"); // $ExpectType Promise<{ publicKey: string; }>
pem.promisified.getFingerprint("blarg", "sha1"); // $ExpectType Promise<{ fingerprint: string; }>
pem.promisified.getFingerprint("blarg"); // $ExpectType Promise<{ fingerprint: string; }>
pem.promisified.getFingerprint(Buffer.from("blarg"), "sha1"); // $ExpectType Promise<{ fingerprint: string; }>
pem.promisified.getFingerprint(Buffer.from("blarg")); // $ExpectType Promise<{ fingerprint: string; }>
pem.promisified.getFingerprint(new DataView(Buffer.from("blarg").buffer), "sha1"); // $ExpectType Promise<{ fingerprint: string; }>
pem.promisified.getFingerprint(new DataView(Buffer.from("blarg").buffer)); // $ExpectType Promise<{ fingerprint: string; }>
pem.promisified.getFingerprint(new Uint8Array(), "sha1"); // $ExpectType Promise<{ fingerprint: string; }>
pem.promisified.getFingerprint(new Uint8Array()); // $ExpectType Promise<{ fingerprint: string; }>
<<<<<<< HEAD
pem.promisified.getModulus("blarg", "password"); // $ExpectType Promise<{ modulus: any; }>
pem.promisified.getModulus("blarg"); // $ExpectType Promise<{ modulus: any; }>
pem.promisified.getDhparamInfo("blarg"); // $ExpectType Promise<{ size: any; prime: any; }>
pem.promisified.createPkcs12("key", "cert", "password"); // $ExpectType Promise<{ pkcs12: any; }>
pem.promisified.readPkcs12("blarg", { clientKeyPassword: "foo" }); // $ExpectType Promise<Pkcs12ReadResult>
pem.promisified.readPkcs12("blarg"); // $ExpectType Promise<Pkcs12ReadResult>
pem.promisified.readPkcs12(Buffer.from("blarg"), { clientKeyPassword: "foo" }); // $ExpectType Promise<Pkcs12ReadResult>
pem.promisified.readPkcs12(Buffer.from("blarg")); // $ExpectType Promise<Pkcs12ReadResult>
pem.promisified.verifySigningChain("blarg", ["ca1", "ca2"]); // $ExpectType Promise<boolean>
=======
pem.promisified.getModulus('blarg', 'password'); // $ExpectType Promise<{ modulus: any; }>
pem.promisified.getModulus('blarg'); // $ExpectType Promise<{ modulus: any; }>
pem.promisified.getDhparamInfo('blarg'); // $ExpectType Promise<{ size: any; prime: any; }>
pem.promisified.createPkcs12('key', 'cert', 'password'); // $ExpectType Promise<{ pkcs12: any; }>
pem.promisified.readPkcs12('blarg', { clientKeyPassword: 'foo' }); // $ExpectType Promise<Pkcs12ReadResult>
pem.promisified.readPkcs12('blarg'); // $ExpectType Promise<Pkcs12ReadResult>
pem.promisified.readPkcs12(Buffer.from('blarg'), { clientKeyPassword: 'foo' }); // $ExpectType Promise<Pkcs12ReadResult>
pem.promisified.readPkcs12(Buffer.from('blarg')); // $ExpectType Promise<Pkcs12ReadResult>
pem.promisified.verifySigningChain('blarg', ['ca1', 'ca2']); // $ExpectType Promise<boolean>
pem.promisified.checkCertificate('cert', 'password'); // $ExpectType Promise<boolean>
pem.promisified.checkCertificate('cert'); // $ExpectType Promise<boolean>
pem.promisified.checkPkcs12('path'); // $ExpectType Promise<boolean>
pem.promisified.checkPkcs12(Buffer.from('cert')); // $ExpectType Promise<boolean>
pem.promisified.checkPkcs12(Buffer.from('cert'), 'passphrase'); // $ExpectType Promise<boolean>
>>>>>>> e3552f21
<|MERGE_RESOLUTION|>--- conflicted
+++ resolved
@@ -2,15 +2,9 @@
 import * as fs from "fs";
 
 const tests = {
-<<<<<<< HEAD
     "Create default sized dhparam key": (test: any) => {
-        pem.createDhparam((error: any, data: any) => {
+        pem.createDhparam((error: any, data: { dhparam: string }) => {
             const dhparam = ((data && data.dhparam) || "").toString();
-=======
-    'Create default sized dhparam key': (test: any) => {
-        pem.createDhparam((error: any, data: { dhparam: string }) => {
-            const dhparam = ((data && data.dhparam) || '').toString();
->>>>>>> e3552f21
             test.ifError(error);
             test.ok(dhparam);
             test.ok(dhparam.match(/^\n*\-\-\-\-\-BEGIN DH PARAMETERS\-\-\-\-\-\n/));
@@ -21,15 +15,9 @@
         });
     },
 
-<<<<<<< HEAD
     "Create 2048bit dhparam key": (test: any) => {
-        pem.createDhparam(2048, (error: any, data: any) => {
+        pem.createDhparam(2048, (error: any, data: { dhparam: string }) => {
             const dhparam = ((data && data.dhparam) || "").toString();
-=======
-    'Create 2048bit dhparam key': (test: any) => {
-        pem.createDhparam(2048, (error: any, data: { dhparam: string }) => {
-            const dhparam = ((data && data.dhparam) || '').toString();
->>>>>>> e3552f21
             test.ifError(error);
             test.ok(dhparam);
             test.ok(dhparam.match(/^\n*\-\-\-\-\-BEGIN DH PARAMETERS\-\-\-\-\-\n/));
@@ -40,29 +28,25 @@
         });
     },
 
-<<<<<<< HEAD
+    "Create default ecparam key": (test: any) => {
+        pem.createEcparam((error: any, data: { ecparam: string }) => {
+            const ecparam = ((data && data.ecparam) || "").toString();
+            test.ifError(error);
+            test.ok(ecparam);
+            test.done();
+        });
+    },
+
+    "Create ecparam key": (test: any) => {
+        pem.createEcparam("secp256k1", "explicit", false, (error: any, data: any) => {
+            const ecparam = ((data && data.ecparam) || "").toString();
+            test.ifError(error);
+            test.ok(ecparam);
+            test.done();
+        });
+    },
+
     "Create default sized Private key": (test: any) => {
-=======
-    'Create default ecparam key': (test: any) => {
-        pem.createEcparam((error: any, data: { ecparam: string }) => {
-            const ecparam = ((data && data.ecparam) || '').toString();
-            test.ifError(error);
-            test.ok(ecparam);
-            test.done();
-        });
-    },
-
-    'Create ecparam key': (test: any) => {
-        pem.createEcparam('secp256k1', 'explicit', false, (error: any, data: any) => {
-            const ecparam = ((data && data.ecparam) || '').toString();
-            test.ifError(error);
-            test.ok(ecparam);
-            test.done();
-        });
-    },
-
-    'Create default sized Private key': (test: any) => {
->>>>>>> e3552f21
         pem.createPrivateKey((error: any, data: any) => {
             const key = ((data && data.key) || "").toString();
             test.ifError(error);
@@ -846,51 +830,43 @@
             },
         );
     },
-    'Check a certificate': (test: any) => {
-        pem.checkCertificate('certificate', (_error: any, _result: boolean) => {
-            test.done();
-        });
-    },
-    'Check a certificate with a password': (test: any) => {
-        pem.checkCertificate('certificate', 'password', (_error: any, _result: boolean) => {
-            test.done();
-        });
-    },
-    'Check PKCS12 keystore': (test: any) => {
-        pem.checkPkcs12(Buffer.from('contents'), (_error: any, _result: boolean) => {
-            test.done();
-        });
-    },
-    'Check PKCS12 keystore with a path': (test: any) => {
-        pem.checkPkcs12('/dev/null', (_error: any, _result: boolean) => {
-            test.done();
-        });
-    },
-    'Check PKCS12 keystore with a passphrase': (test: any) => {
-        pem.checkPkcs12(Buffer.from('contents'), 'passphrase', (_error: any, _result: boolean) => {
+    "Check a certificate": (test: any) => {
+        pem.checkCertificate("certificate", (_error: any, _result: boolean) => {
+            test.done();
+        });
+    },
+    "Check a certificate with a password": (test: any) => {
+        pem.checkCertificate("certificate", "password", (_error: any, _result: boolean) => {
+            test.done();
+        });
+    },
+    "Check PKCS12 keystore": (test: any) => {
+        pem.checkPkcs12(Buffer.from("contents"), (_error: any, _result: boolean) => {
+            test.done();
+        });
+    },
+    "Check PKCS12 keystore with a path": (test: any) => {
+        pem.checkPkcs12("/dev/null", (_error: any, _result: boolean) => {
+            test.done();
+        });
+    },
+    "Check PKCS12 keystore with a passphrase": (test: any) => {
+        pem.checkPkcs12(Buffer.from("contents"), "passphrase", (_error: any, _result: boolean) => {
             test.done();
         });
     },
 };
 
 pem.promisified.createPrivateKey(); // $ExpectType Promise<{ key: string; }>
-<<<<<<< HEAD
 pem.promisified.createPrivateKey(2048, { cipher: "foo", password: "bar" }); // $ExpectType Promise<{ key: string; }>
 pem.promisified.createPrivateKey({ cipher: "foo", password: "bar" }); // $ExpectType Promise<{ key: string; }>
-pem.promisified.createDhparam(2048); // $ExpectType Promise<{ dhparam: any; }>
-pem.promisified.createDhparam(); // $ExpectType Promise<{ dhparam: any; }>
-pem.promisified.createCSR({ country: "US" }); // $ExpectType Promise<{ csr: string; clientKey: string; }>
-=======
-pem.promisified.createPrivateKey(2048, { cipher: 'foo', password: 'bar' }); // $ExpectType Promise<{ key: string; }>
-pem.promisified.createPrivateKey({ cipher: 'foo', password: 'bar' }); // $ExpectType Promise<{ key: string; }>
 pem.promisified.createDhparam(2048); // $ExpectType Promise<{ dhparam: string; }>
 pem.promisified.createDhparam(); // $ExpectType Promise<{ dhparam: string; }>
-pem.promisified.createEcparam('keyName', 'paramEnc', false); // $ExpectType Promise<{ ecparam: string; }>
-pem.promisified.createEcparam('keyName', 'paramEnc'); // $ExpectType Promise<{ ecparam: string; }>
-pem.promisified.createEcparam('keyName'); // $ExpectType Promise<{ ecparam: string; }>
+pem.promisified.createEcparam("keyName", "paramEnc", false); // $ExpectType Promise<{ ecparam: string; }>
+pem.promisified.createEcparam("keyName", "paramEnc"); // $ExpectType Promise<{ ecparam: string; }>
+pem.promisified.createEcparam("keyName"); // $ExpectType Promise<{ ecparam: string; }>
 pem.promisified.createEcparam(); // $ExpectType Promise<{ ecparam: string; }>
-pem.promisified.createCSR({ country: 'US' }); // $ExpectType Promise<{ csr: string; clientKey: string; }>
->>>>>>> e3552f21
+pem.promisified.createCSR({ country: "US" }); // $ExpectType Promise<{ csr: string; clientKey: string; }>
 pem.promisified.createCSR(); // $ExpectType Promise<{ csr: string; clientKey: string; }>
 pem.promisified.createCertificate({ commonName: "foo.bar" }); // $ExpectType Promise<CertificateCreationResult>
 pem.promisified.readCertificateInfo("blarg"); // $ExpectType Promise<CertificateSubjectReadResult>
@@ -903,7 +879,6 @@
 pem.promisified.getFingerprint(new DataView(Buffer.from("blarg").buffer)); // $ExpectType Promise<{ fingerprint: string; }>
 pem.promisified.getFingerprint(new Uint8Array(), "sha1"); // $ExpectType Promise<{ fingerprint: string; }>
 pem.promisified.getFingerprint(new Uint8Array()); // $ExpectType Promise<{ fingerprint: string; }>
-<<<<<<< HEAD
 pem.promisified.getModulus("blarg", "password"); // $ExpectType Promise<{ modulus: any; }>
 pem.promisified.getModulus("blarg"); // $ExpectType Promise<{ modulus: any; }>
 pem.promisified.getDhparamInfo("blarg"); // $ExpectType Promise<{ size: any; prime: any; }>
@@ -913,19 +888,8 @@
 pem.promisified.readPkcs12(Buffer.from("blarg"), { clientKeyPassword: "foo" }); // $ExpectType Promise<Pkcs12ReadResult>
 pem.promisified.readPkcs12(Buffer.from("blarg")); // $ExpectType Promise<Pkcs12ReadResult>
 pem.promisified.verifySigningChain("blarg", ["ca1", "ca2"]); // $ExpectType Promise<boolean>
-=======
-pem.promisified.getModulus('blarg', 'password'); // $ExpectType Promise<{ modulus: any; }>
-pem.promisified.getModulus('blarg'); // $ExpectType Promise<{ modulus: any; }>
-pem.promisified.getDhparamInfo('blarg'); // $ExpectType Promise<{ size: any; prime: any; }>
-pem.promisified.createPkcs12('key', 'cert', 'password'); // $ExpectType Promise<{ pkcs12: any; }>
-pem.promisified.readPkcs12('blarg', { clientKeyPassword: 'foo' }); // $ExpectType Promise<Pkcs12ReadResult>
-pem.promisified.readPkcs12('blarg'); // $ExpectType Promise<Pkcs12ReadResult>
-pem.promisified.readPkcs12(Buffer.from('blarg'), { clientKeyPassword: 'foo' }); // $ExpectType Promise<Pkcs12ReadResult>
-pem.promisified.readPkcs12(Buffer.from('blarg')); // $ExpectType Promise<Pkcs12ReadResult>
-pem.promisified.verifySigningChain('blarg', ['ca1', 'ca2']); // $ExpectType Promise<boolean>
-pem.promisified.checkCertificate('cert', 'password'); // $ExpectType Promise<boolean>
-pem.promisified.checkCertificate('cert'); // $ExpectType Promise<boolean>
-pem.promisified.checkPkcs12('path'); // $ExpectType Promise<boolean>
-pem.promisified.checkPkcs12(Buffer.from('cert')); // $ExpectType Promise<boolean>
-pem.promisified.checkPkcs12(Buffer.from('cert'), 'passphrase'); // $ExpectType Promise<boolean>
->>>>>>> e3552f21
+pem.promisified.checkCertificate("cert", "password"); // $ExpectType Promise<boolean>
+pem.promisified.checkCertificate("cert"); // $ExpectType Promise<boolean>
+pem.promisified.checkPkcs12("path"); // $ExpectType Promise<boolean>
+pem.promisified.checkPkcs12(Buffer.from("cert")); // $ExpectType Promise<boolean>
+pem.promisified.checkPkcs12(Buffer.from("cert"), "passphrase"); // $ExpectType Promise<boolean>