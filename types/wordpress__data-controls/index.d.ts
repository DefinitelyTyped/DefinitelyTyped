--- conflicted
+++ resolved
@@ -1,8 +1,4 @@
-<<<<<<< HEAD
-// Type definitions for @wordpress/data-controls 2.28
-=======
 // Type definitions for @wordpress/data-controls 2.30
->>>>>>> 45372bb8
 // Project: https://github.com/WordPress/gutenberg/tree/master/packages/data-controls/README.md
 // Definitions by: Derek Sifford <https://github.com/dsifford>
 // Definitions: https://github.com/DefinitelyTyped/DefinitelyTyped
@@ -56,13 +52,7 @@
  * @returns An object for registering the default controls with the store.
  */
 export const controls: {
-<<<<<<< HEAD
-    API_FETCH: (action: any) => Promise<any>;
-    DISPATCH: (action: any) => void;
-    SELECT: (action: any) => any;
-=======
     API_FETCH: ({request}: {request: APIFetchOptions}) => Promise<unknown>,
->>>>>>> 45372bb8
 };
 
 /**
@@ -89,12 +79,7 @@
 export function dispatch(storeKey: string, actionName: string, ...args: any[]): void;
 
 /**
-<<<<<<< HEAD
  * @deprecated since 5.7 in favor of built-in `resolveSelect` control in `@wordpress/data`
-=======
- * Deprecated in favor of the @wordpress/data select method.
- * @deprecated
->>>>>>> 45372bb8
  *
  * Dispatches a control action for triggering a registry select.
  *
