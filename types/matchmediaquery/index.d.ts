--- conflicted
+++ resolved
@@ -5,26 +5,6 @@
 
 type MediaValues = Record<
     | 'orientation'
-<<<<<<< HEAD
-	| 'scan'
-	| 'width'
-	| 'height'
-	| 'device-width'
-	| 'device-height'
-	| 'resolution'
-	| 'aspect-ratio'
-	| 'device-aspect-ratio'
-	| 'grid'
-	| 'color'
-	| 'color-index'
-	| 'monochrome',
-    | 'type',
-	unknown
->;
-
-declare class Mql {
-    constructor(query: string, values?: Partial<MediaValues>, forceStatic?: boolean);
-=======
     | 'scan'
     | 'width'
     | 'height'
@@ -37,16 +17,12 @@
     | 'color'
     | 'color-index'
     | 'monochrome',
+    | 'type',
     unknown
 >;
 
 declare class Mql {
-constructor(query: string, values: Partial<MediaValues>, forceStatic: boolean);
-
-    // addListener(listener: Function | null): void;
-
-    // removeListener(listener: Function | null): void;
->>>>>>> 9da33be5
+    constructor(query: string, values?: Partial<MediaValues>, forceStatic?: boolean);
 
     update(evt: Mql): void;
 
