// Type definitions for @wordpress/editor 13.6
// Project: https://github.com/WordPress/gutenberg/tree/master/packages/editor/README.md
// Definitions by: Derek Sifford <https://github.com/dsifford>
// Definitions: https://github.com/DefinitelyTyped/DefinitelyTyped
// TypeScript Version: 5.0

import { dispatch, select, StoreDescriptor } from "@wordpress/data";

export { storeConfig, transformStyles } from "@wordpress/block-editor";

declare module "@wordpress/data" {
    function dispatch(key: "core/editor"): typeof import("./store/actions");
    function select(key: "core/editor"): typeof import("./store/selectors");
}

export interface EditorStoreDescriptor extends StoreDescriptor {
    name: "core/editor";
}

<<<<<<< HEAD
declare module "@wordpress/editor" {
=======
// eslint-disable-next-line @definitelytyped/no-declare-current-package
declare module '@wordpress/editor' {
>>>>>>> 7da74815
    const store: EditorStoreDescriptor;
}

export * from "./components";
export * from "./utils";<|MERGE_RESOLUTION|>--- conflicted
+++ resolved
@@ -17,12 +17,8 @@
     name: "core/editor";
 }
 
-<<<<<<< HEAD
+// eslint-disable-next-line @definitelytyped/no-declare-current-package
 declare module "@wordpress/editor" {
-=======
-// eslint-disable-next-line @definitelytyped/no-declare-current-package
-declare module '@wordpress/editor' {
->>>>>>> 7da74815
     const store: EditorStoreDescriptor;
 }
 
