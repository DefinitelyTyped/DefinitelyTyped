--- conflicted
+++ resolved
@@ -1,11 +1,7 @@
 {
     "private": true,
     "dependencies": {
-<<<<<<< HEAD
         "@wordpress/core-data": "^5.0.0",
-        "@wordpress/element": "^4.0.0"
-=======
         "@wordpress/element": "^5.0.0"
->>>>>>> 620c371b
     }
 }