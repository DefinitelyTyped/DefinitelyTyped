--- conflicted
+++ resolved
@@ -1,8 +1,4 @@
-<<<<<<< HEAD
-import { promisify } from 'es6-promisify';
-=======
 import { promisify } from "es6-promisify";
->>>>>>> 9b7cd68b
 
 function callbackFunction(a: string, b: string, callback: (error: any, combined: string) => void): void {
     callback(undefined, a + b);
