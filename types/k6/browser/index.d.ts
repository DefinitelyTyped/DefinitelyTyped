/**
 * Represents event-specific properties. Refer to the events documentation for
 * the lists of initial properties:
 * - [DragEvent](https://developer.mozilla.org/en-US/docs/Web/API/DragEvent/DragEvent)
 * - [FocusEvent](https://developer.mozilla.org/en-US/docs/Web/API/FocusEvent/FocusEvent)
 * - [KeyboardEvent](https://developer.mozilla.org/en-US/docs/Web/API/KeyboardEvent/KeyboardEvent)
 * - [MouseEvent](https://developer.mozilla.org/en-US/docs/Web/API/MouseEvent/MouseEvent)
 * - [PointerEvent](https://developer.mozilla.org/en-US/docs/Web/API/PointerEvent/PointerEvent)
 * - [TouchEvent](https://developer.mozilla.org/en-US/docs/Web/API/TouchEvent/TouchEvent)
 * - [Event](https://developer.mozilla.org/en-US/docs/Web/API/Event/Event)
 */
export type EvaluationArgument = object;

export type PageFunction<Arg, R> = string | ((arg: Unboxed<Arg>) => R);

export type Unboxed<Arg> = Arg extends [infer A0, infer A1] ? [Unboxed<A0>, Unboxed<A1>]
    : Arg extends [infer A0, infer A1, infer A2] ? [Unboxed<A0>, Unboxed<A1>, Unboxed<A2>]
    : Arg extends [infer A0, infer A1, infer A2, infer A3] ? [Unboxed<A0>, Unboxed<A1>, Unboxed<A2>, Unboxed<A3>]
    : Arg extends Array<infer T> ? Array<Unboxed<T>>
    : Arg extends object ? { [Key in keyof Arg]: Unboxed<Arg[Key]> }
    : Arg;

/**
 * CPUProfile is the mandatory input to be passed into {@link Page}'s
 * `throttleCPU` method.
 */
export interface CPUProfile {
    /**
     * rate as a slowdown factor (1 is no throttle, 2 is 2x slowdown, etc).
     */
    rate: number;
}

/**
 * NetworkProfile is the mandatory input to be passed into {@link Page}'s
 * `throttleNetwork` method.
 */
export interface NetworkProfile {
    /**
     * Minimum latency from request sent to response headers received (ms).
     */
    latency: number;

    /**
     * Maximal aggregated download throughput (bytes/sec). -1 disables download
     * throttling.
     */
    download: number;

    /**
     * Maximal aggregated upload throughput (bytes/sec). -1 disables upload
     * throttling.
     */
    upload: number;
}

export interface SelectOptionsObject {
    /**
     * Matches by `option.value`.
     */
    value?: string;

    /**
     * Matches by `option.label`.
     */
    label?: string;

    /**
     * Matches by the index.
     */
    index?: number;
}

export type ResourceType =
    | "document"
    | "stylesheet"
    | "image"
    | "media"
    | "font"
    | "script"
    | "texttrack"
    | "xhr"
    | "fetch"
    | "eventsource"
    | "websocket"
    | "manifest"
    | "other";
export type MouseButton = "left" | "right" | "middle";
export type KeyboardModifier = "Alt" | "Control" | "Meta" | "Shift";
export type ElementState = "attached" | "detached" | "visible" | "hidden";
export type InputElementState = ElementState | "enabled" | "disabled" | "editable";
export type LifecycleEvent = "load" | "domcontentloaded" | "networkidle";

export interface TimeoutOptions {
    /**
     * Maximum time in milliseconds. Pass 0 to disable the timeout. Default is overridden by the setDefaultTimeout option on `BrowserContext` or `Page`.
     * Defaults to 30000.
     */
    timeout?: number;
}

export interface StrictnessOptions {
    /**
     * When `true`, the call requires selector to resolve to a single element.
     * If given selector resolves to more than one element, the call throws
     * an exception. Defaults to `false`.
     */
    strict?: boolean;
}

export interface EventSequenceOptions {
    /**
     * Delay between events in milliseconds. Defaults to 0.
     */
    delay?: number;
}

export interface File {
    /**
     * File name
     */
    name: string;

    /**
     * File type
     */
    mimeType: string;

    /**
     * File content
     */
    buffer: ArrayBuffer;
}

export type ElementHandleOptions = {
    /**
     * Setting this to `true` will bypass the actionability checks (visible,
     * stable, enabled). Defaults to `false`.
     */
    force?: boolean;

    /**
     * If set to `true` and a navigation occurs from performing this action, it will not wait for it to complete.
     * Defaults to `false`.
     */
    noWaitAfter?: boolean;
} & TimeoutOptions;

export type ElementHandlePointerOptions = ElementHandleOptions & {
    /**
     * Setting this to `true` will perform the actionability checks without
     * performing the action. Useful to wait until the element is ready for the
     * action without performing it. Defaults to `false`.
     */
    trial?: boolean;
};

export type ElementClickOptions = ElementHandlePointerOptions & {
    /**
     * A point to use relative to the top left corner of the element. If not supplied,
     * a visible point of the element is used.
     */
    position?: { x: number; y: number };
};

export type FrameCheckOptions = ElementClickOptions;

export interface KeyboardModifierOptions {
    /**
     * `Alt`, `Control`, `Meta` or `Shift` modifiers keys pressed during the action.
     * If not specified, currently pressed modifiers are used.
     */
    modifiers?: KeyboardModifier[];
}

export type KeyboardPressOptions =
    & {
        /**
         * If set to `true` and a navigation occurs from performing this action, it
         * will not wait for it to complete. Defaults to `false`.
         */
        noWaitAfter?: boolean;
    }
    & EventSequenceOptions
    & TimeoutOptions;

export type MouseMoveOptions = ElementClickOptions & KeyboardModifierOptions;

export type MouseClickOptions = {
    /**
     * The mouse button to use during the action.
     * Defaults to `left`.
     */
    button?: MouseButton;
} & EventSequenceOptions;

export type MouseMultiClickOptions = MouseClickOptions & {
    /**
     * The number of times the action is performed.
     * Defaults to 1.
     */
    clickCount?: number;
};

export interface MouseDownUpOptions {
    /**
     * The mouse button to use during the action.
     * Defaults to `left`.
     */
    button?: MouseButton;

    /**
     * Defaults to 1.
     */
    clickCount?: number;
}

export type ContentLoadOptions = {
    /**
     * When to consider operation succeeded, defaults to `load`. Events can be
     * either:
     * - `'domcontentloaded'` - consider operation to be finished when the
     * `DOMContentLoaded` event is fired.
     * - `'load'` - consider operation to be finished when the `load` event is
     * fired.
     * - `'networkidle'` - **DISCOURAGED** consider operation to be finished
     * when there are no network connections for at least `500` ms. Don't use
     * this method for testing especially with chatty websites where the event
     * may never fire, rely on web assertions to assess readiness instead.
     */
    waitUntil?: LifecycleEvent;
} & TimeoutOptions;

export type NavigationOptions = {
    /**
     * Referer header value.
     */
    referer?: string;
} & ContentLoadOptions;

export interface ResourceTiming {
    /**
     * Request start time in milliseconds elapsed since January 1, 1970 00:00:00 UTC
     */
    startTime: number;

    /**
     * Time immediately before the browser starts the domain name lookup for the resource.
     * The value is given in milliseconds relative to `startTime`, -1 if not available.
     */
    domainLookupStart: number;

    /**
     * Time immediately after the browser ends the domain name lookup for the resource.
     * The value is given in milliseconds relative to `startTime`, -1 if not available.
     */
    domainLookupEnd: number;

    /**
     * Time immediately before the user agent starts establishing the connection to the server
     * to retrieve the resource. The value is given in milliseconds relative to `startTime`,
     * -1 if not available.
     */
    connectStart: number;

    /**
     * Time immediately before the browser starts the handshake process to secure the current
     * connection. The value is given in milliseconds relative to `startTime`, -1 if not available.
     */
    secureConnectionStart: number;

    /**
     * Time immediately after the user agent establishes the connection to the server
     * to retrieve the resource. The value is given in milliseconds relative to `startTime`,
     * -1 if not available.
     */
    connectEnd: number;

    /**
     * Time immediately before the browser starts requesting the resource from the server,
     * cache, or local resource. The value is given in milliseconds relative to `startTime`,
     * -1 if not available.
     */
    requestStart: number;

    /**
     * Time immediately after the browser receives the first byte of the response from the server,
     * cache, or local resource. The value is given in milliseconds relative to `startTime`,
     * -1 if not available.
     */
    responseStart: number;

    /**
     * Time immediately after the browser receives the last byte of the resource or immediately
     * before the transport connection is closed, whichever comes first. The value is given
     * in milliseconds relative to `startTime`, -1 if not available.
     */
    responseEnd: number;
}

export interface SecurityDetailsObject {
    /**
     * Common Name component of the Issuer field. The value is extracted from the
     * certificate. This should only be used for informational purposes.
     */
    issuer?: string;

    /**
     * The specific TLS protocol used. For example `TLS 1.3`.
     */
    protocol?: string;

    /**
     * Common Name component of the Subject field. The value is extracted from the
     * certificate. This should only be used for informational purposes.
     */
    subjectName?: string;

    /**
     * Unix timestamp (in seconds) specifying the exact date/time when this cert
     * becomes valid.
     */
    validFrom?: number;

    /**
     * Unix timestamp (in seconds) specifying the exact date/time when this cert
     * becomes invalid.
     */
    validTo?: number;

    /**
     * String with hex encoded SHA256 fingerprint of the certificate. The value is
     * extracted from the certificate.
     */
    sanList?: string[];
}

export interface Rect {
    /**
     * The x coordinate of the element in pixels.
     * (0, 0) is the top left corner of the viewport.
     */
    x: number;

    /**
     * The y coordinate of the element in pixels.
     * (0, 0) is the top left corner of the viewport.
     */
    y: number;

    /**
     * The width of the element in pixels.
     */
    width: number;

    /**
     * The height of the element in pixels.
     */
    height: number;
}

export type ImageFormat = "jpeg" | "png";

export interface ScreenshotOptions {
    /**
     * The file path to save the image to. The screenshot type will be inferred from file extension.
     */
    path?: string;

    /**
     * The screenshot format.
     * @default 'png'
     */
    type?: ImageFormat;

    /**
     * Hide default white background and allow capturing screenshots with transparency.
     * Not applicable to `jpeg` images.
     * @default false
     */
    omitBackground?: boolean;

    /**
     * The quality of the image, between 0-100. Not applicable to `png` images.
     * @default 100
     */
    quality?: number;
}

/**
 * Methods to periodically check for a value.
 * - `raf` - use `requestAnimationFrame` callback to poll
 * - `mutation` - use a mutation observer
 * - `interval` - use a polling interval
 */
export type PollingMethod = number | "raf" | "mutation";

export interface PollingOptions {
    /**
     * If `polling` is `'raf'`, then `pageFunction` is constantly executed in
     * `requestAnimationFrame` callback. If the `polling` is `'mutation'` it
     * will be called when a change is made to the DOM tree. If `polling` is
     * a number, then it is treated as an interval in milliseconds at which
     * the function would be executed. Defaults to `raf`.
     */
    polling?: PollingMethod;
}

export interface ElementStateFilter {
    /**
     * The element state to filter for.
     * @default 'visible'
     */
    state?: ElementState;
}

/**
 * The `devices` named export defines emulation settings for many end-user
 * devices that can be used to simulate browser behavior on a mobile device.
 *
 * @example
 * ```js
 * import { browser, devices } from 'k6/browser';
 * ... // redacted
 *   const iphoneX = devices['iPhone X'];
 *   const context = await browser.newContext(iphoneX);
 * ... // redacted
 * ```
 */
export const devices: Record<
    | "Blackberry PlayBook"
    | "Blackberry PlayBook landscape"
    | "BlackBerry Z30"
    | "BlackBerry Z30 landscape"
    | "Galaxy Note 3"
    | "Galaxy Note 3 landscape"
    | "Galaxy Note II"
    | "Galaxy Note II landscape"
    | "Galaxy S III"
    | "Galaxy S III landscape"
    | "Galaxy S5"
    | "Galaxy S5 landscape"
    | "iPad"
    | "iPad landscape"
    | "iPad Mini"
    | "iPad Mini landscape"
    | "iPad Pro"
    | "iPad Pro landscape"
    | "iPhone 4"
    | "iPhone 4 landscape"
    | "iPhone 5"
    | "iPhone 5 landscape"
    | "iPhone 6"
    | "iPhone 6 landscape"
    | "iPhone 6 Plus"
    | "iPhone 6 Plus landscape"
    | "iPhone 7"
    | "iPhone 7 landscape"
    | "iPhone 7 Plus"
    | "iPhone 7 Plus landscape"
    | "iPhone 8"
    | "iPhone 8 landscape"
    | "iPhone 8 Plus"
    | "iPhone 8 Plus landscape"
    | "iPhone SE"
    | "iPhone SE landscape"
    | "iPhone X"
    | "iPhone X landscape"
    | "iPhone XR"
    | "iPhone XR landscape"
    | "JioPhone 2"
    | "JioPhone 2 landscape"
    | "Kindle Fire HDX"
    | "Kindle Fire HDX landscape"
    | "LG Optimus L70"
    | "LG Optimus L70 landscape"
    | "Microsoft Lumia 550"
    | "Microsoft Lumia 950"
    | "Microsoft Lumia 950 landscape"
    | "Nexus 10"
    | "Nexus 10 landscape"
    | "Nexus 4"
    | "Nexus 4 landscape"
    | "Nexus 5"
    | "Nexus 5 landscape"
    | "Nexus 5X"
    | "Nexus 5X landscape"
    | "Nexus 6"
    | "Nexus 6 landscape"
    | "Nexus 6P"
    | "Nexus 6P landscape"
    | "Nexus 7"
    | "Nexus 7 landscape"
    | "Nokia Lumia 520"
    | "Nokia Lumia 520 landscape"
    | "Nokia N9"
    | "Nokia N9 landscape"
    | "Pixel 2"
    | "Pixel 2 landscape"
    | "Pixel 2 XL"
    | "Pixel 2 XL landscape",
    Device
>;

/**
 * Device represents an end-user device (computer, tablet, phone etc.).
 */
export interface Device {
    /**
     * Name of the device.
     */
    name: string;

    /**
     * User agent of the device.
     */
    userAgent: string;

    /**
     * Viewport size of the device.
     */
    viewport: {
        /**
         * page width in pixels.
         */
        width: number;

        /**
         * page height in pixels.
         */
        height: number;
    };

    /**
     * Device viewport scale factor.
     */
    deviceScaleFactor: number;

    /**
     * Indicates whether the device is a mobile device.
     */
    isMobile: boolean;

    /**
     * Indicates whether the device support touch events.
     */
    hasTouch: boolean;
}

/**
 * BrowserPermissions defines all the possible permissions that can be granted
 * to the browser application.
 */
export type BrowserPermissions =
    | "geolocation"
    | "midi"
    | "midi-sysex"
    | "notifications"
    | "camera"
    | "microphone"
    | "background-sync"
    | "ambient-light-sensor"
    | "accelerometer"
    | "gyroscope"
    | "magnetometer"
    | "accessibility-events"
    | "clipboard-read"
    | "clipboard-write"
    | "payment-handler";

export interface NewBrowserContextOptions {
    /**
     * Setting this to `true` will bypass a page's Content-Security-Policy.
     * Defaults to `false`.
     */
    bypassCSP?: boolean;

    /**
     * Emulates `'prefers-colors-scheme'` media feature, supported values
     * are `'light'`, `'dark'`, and `'no-preference'`. Default to
     * `'light'`.
     */
    colorScheme?: "light" | "dark" | "no-preference";

    /**
     * Sets the resolution ratio in physical pixels to the resolution in
     * CSS pixels i.e. if set higher than 1, then images will look
     * sharper on high pixel density screens. Defaults to 1.
     */
    deviceScaleFactor?: number;

    /**
     * Contains additional HTTP headers to be sent with every request,
     * where the keys are HTTP headers and values are HTTP header
     * values. Defaults to null.
     */
    extraHTTPHeaders?: { [key: string]: string };

    /**
     * Sets the user's geographical location. Defaults to null.
     */
    geolocation?: {
        /**
         * latitude should be between -90 and 90.
         */
        latitude: number;

        /**
         * longitude should be between -180 and 180.
         */
        longitude: number;

        /**
         * accuracy should only be a non-negative number. Defaults to 0.
         */
        accuracy: number;
    };

    /**
     * Whether to simulate a device with touch events. Defaults to
     * `false`.
     */
    hasTouch?: boolean;

    /**
     * Sets the credentials for HTTP authentication using Basic Auth.
     */
    httpCredentials?: {
        username: string;

        password: string;
    };

    /**
     * Whether to ignore HTTPS errors that may be caused by invalid
     * certificates. Defaults to `false`.
     */
    ignoreHTTPSErrors?: boolean;

    /**
     * Whether to simulate a mobile device. Defaults to `false`.
     */
    isMobile?: boolean;

    /**
     * Whether to activate JavaScript support for the context. Defaults
     * to `false`.
     */
    javaScriptEnabled?: boolean;

    /**
     * Specifies the user's locale following ICU locale (e.g. 'en_US').
     * Defaults to host system locale.
     */
    locale?: string;

    /**
     * Whether to emulate an offline network. Defaults to `false`.
     */
    offline?: boolean;

    /**
     * Permissions to grant for the context's pages. Defaults to
     * null.
     */
    permissions?: BrowserPermissions[];

    /**
     * Minimizes the amount of motion by emulating the
     * 'prefers-reduced-motion' media feature. Defaults to
     * `'no-preference'`.
     */
    reducedMotion?: "reduce" | "no-preference";

    /**
     * Sets a window screen size for all pages in the context. It can
     * only be used when the viewport is set. Defaults to
     * `{'width': 1280, 'height': 720}`.
     */
    screen?: {
        /**
         * Page width in pixels.
         */
        width: number;

        /**
         * Page height in pixels.
         */
        height: number;
    };

    /**
     * Changes the context's timezone. See ICU's metaZones.txt for a
     * list of supported timezone IDs. Defaults to what is set on the
     * system.
     */
    timezoneID?: string;

    /**
     * Specifies the user agent to use in the context. Defaults to what
     * is set on the by the browser.
     */
    userAgent?: string;

    /**
     * Sets a viewport size for all pages in the context. null disables
     * the default viewport. Defaults to `{'width': 1280, 'height': 720}`.
     */
    viewport?: {
        /**
         * Page width in pixels.
         */
        width: number;

        /**
         * Page height in pixels.
         */
        height: number;
    };
}

/**
 * The `browser` named export is the entry point for all your tests,
 * it interacts with the actual web browser via Chrome DevTools Protocol (CDP).
 */
export const browser: Browser;

/**
 * `Browser` represents the main web browser instance.
 */
export interface Browser {
    /**
     * Closes the current `BrowserContext`. If there is no active
     * `BrowserContext`, this method will throw an error.
     */
    closeContext(): void;

    /**
     * Returns the current `BrowserContext`. There is a 1-to-1 mapping between
     * `Browser` and `BrowserContext`. If no `BrowserContext` has been
     * initialized, it will return null.
     */
    context(): BrowserContext | null;

    /**
     * Indicates whether the CDP connection to the browser process is active or
     * not.
     */
    isConnected(): boolean;

    /**
     * Creates and returns a new `BrowserContext` if one hasn't already been
     * initialized for the `Browser`. If one has already been initialized an
     * error is thrown.
     *
     * There is a 1-to-1 mapping between `Browser` and `BrowserContext`. Due to
     * this restriction, if one already exists, it must be closed first before
     * creating a new one.
     * @param options
     */
    newContext(
        options?: NewBrowserContextOptions,
    ): Promise<BrowserContext>;

    /**
     * Creates and returns a new `Page` in a new `BrowserContext` if a
     * `BrowserContext` hasn't already been initialized for the `Browser`. If a
     * `BrowserContext` has already been initialized an error is thrown.
     *
     * There is a 1-to-1 mapping between `Browser` and `BrowserContext`. Due to
     * this restriction, if one already exists, it must be closed first before
     * creating a new one.
     * @param options
     */
    newPage(
        options?: NewBrowserContextOptions,
    ): Promise<Page>;

    /**
     * Returns the browser application's user agent.
     */
    userAgent(): string;

    /**
     * Returns the browser application's version.
     */
    version(): string;
}

/**
 * `BrowserContext` provides a way to operate multiple independent sessions, with
 * separate pages, cache, and cookies.
 */
export interface BrowserContext {
    /**
     * Adds a script which will be evaluated in one of the following scenarios:
     * - Whenever a page is created in the browser context or is navigated.
     * - Whenever a child frame is attached or navigated in any page in the
     *   browser context. In this case, the script is evaluated in the context
     *   of the newly attached frame.
     *
     * The script is evaluated after the document is created but before any of
     * its scripts were run. This is useful to amend the JavaScript environment,
     * e.g. to override `Math.random`.
     *
     * **Usage**
     *
     * An example of overriding `Math.random` before the page loads:
     *
     * ```js
     * const browserContext = await browser.newContext();
     * await browserContext.addInitScript("Math.random = function(){return 0}");
     *
     * const page = await browserContext.newPage();
     * await page.goto(url);
     * ```
     *
     * @param script Script to be evaluated in all pages in the browser context.
     */
    addInitScript(script: string | { content?: string }): Promise<void>;

    /**
     * Returns the `Browser` instance that this `BrowserContext` belongs to.
     */
    browser(): Browser;

    /**
     * Adds {@link Cookie | cookies} into this {@link BrowserContext}.
     *
     * @param cookies The {@link Cookie | cookies} to add to this {@link BrowserContext}.
     * @example
     * ```js
     * await context.addCookies([
     *   { name: 'foo', value: 'foovalue', sameSite: 'Lax', url: 'https://k6.io' },
     *   { name: 'bar', value: 'barvalue', sameSite: 'Strict', domain: 'test.k6.io', path: '/bar' },
     * ]);
     * ```
     */
    addCookies(cookies: Cookie[]): Promise<void>;

    /**
     * Clears the {@link Cookie | cookies} in this {@link BrowserContext}.
     *
     * @example
     * ```js
     * await context.addCookies([{ name: 'foo', value: 'bar', url: 'https://k6.io' }]);
     * context.cookies().length; // 1
     * await context.clearCookies();
     * context.cookies().length; // 0
     * ```
     */
    clearCookies(): Promise<void>;

    /**
     * Retrieves the {@link Cookie | cookies} in this {@link BrowserContext} filtered by provided URLs,
     * or all {@link Cookie | cookies} if no URLs are provided.
     *
     * @param urls URLs to filter {@link Cookie | cookies} by.
     * @example
     * ```js
     * // Get all cookies in the browser context
     * const cookies = await context.cookies();
     *
     * // Get all cookies for the specified URLs
     * const cookies = await context.cookies('https://k6.io', 'https://test.k6.io');
     *
     * // Get all cookies for the specified URLs and filter by name
     * const cookies = await context.cookies('https://k6.io', 'https://test.k6.io').filter(c => c.name === 'foo');
     * ```
     */
    cookies(...urls: string[]): Promise<Cookie[]>;

    /**
     * Clears all permission overrides for the {@link BrowserContext}.
     * ```js
     * await context.clearPermissions();
     * ```
     */
    clearPermissions(): Promise<void>;

    /**
     * Close the `BrowserContext` and all its `Page`s.
     */
    close(): Promise<void>;

    /**
     * Grants specified permissions to the {@link BrowserContext}.
     * ```js
     * await context.grantPermissions(['geolocation']);
     * ```
     */
    grantPermissions(
        /**
         * A string array of permissions to grant.
         */
        permissions: BrowserPermissions[],
        options?: {
            /**
             * The origin to grant permissions to, e.g. 'https://test.k6.com'.
             */
            origin: string;
        },
    ): Promise<void>;

    /**
     * Creates a new `Page` in the `BrowserContext`.
     */
    newPage(): Promise<Page>;

    /**
     * Returns a list of `Page`s that belongs to the `BrowserContext`.
     */
    pages(): Page[];

    /**
     * Sets the default navigation timeout in milliseconds.
     */
    setDefaultNavigationTimeout(
        /**
         * The timeout in milliseconds.
         */
        timeout: number,
    ): void;

    /**
     * Sets the default maximum timeout for all methods accepting a timeout
     * option in milliseconds.
     */
    setDefaultTimeout(
        /**
         * The timeout in milliseconds.
         */
        timeout: number,
    ): void;

    /**
     * Sets the `BrowserContext`'s geolocation.
     */
    setGeolocation(
        geolocation?: {
            /**
             * latitude should be between -90 and 90.
             */
            latitude: number;

            /**
             * longitude should be between -180 and 180.
             */
            longitude: number;

            /**
             * accuracy should only be a non-negative number. Defaults to 0.
             */
            accuracy: number;
        },
    ): Promise<void>;

    /**
     * Toggles the `BrowserContext`'s connectivity on/off.
     */
    setOffline(
        /**
         * Whether to emulate the BrowserContext being disconnected (`true`)
         * or connected (`false`). Defaults to `false`.
         */
        offline: boolean,
    ): Promise<void>;

    /**
     * Waits for the event to fire and passes its value into the predicate
     * function. Currently the only supported event is 'page' which when used will
     * return the new {@link Page} that was created after `waitForEvent` was called.
     *
     * @example
     * ```js
     * // Call waitForEvent with a predicate which will return true once at least
     * // one page has been created.
     * const promise = context.waitForEvent("page", {
     *   predicate: page => {
     *     if (++counter >= 1) {
     *       return true
     *     }
     *
     *     return false
     *   }
     * })
     *
     * // Now we create a page.
     * const page = await context.newPage()
     *
     * // Wait for the predicate to pass.
     * await promise
     * ```
     */
    waitForEvent(
        /**
         * Name of event to wait for. The only supported event is 'page'. If any
         * other value is used an error will be thrown.
         */
        event: "page",
        /**
         * This is an optional argument. It can either be a predicate function or
         * an options object.
         */
        optionsOrPredicate?: {
            /**
             * Optional function that will be called when the {@link Page} event is
             * emitted. The event data will be passed to it and it must return true
             * to continue.
             *
             * If {@link Page} is passed to predicate, this signals that a new page
             * has been created.
             */
            predicate?: (page: Page) => boolean;

            /**
             * Maximum time to wait in milliseconds. Defaults to 30000 milliseconds or
             * the timeout set by setDefaultTimeout on the {@link BrowserContext}.
             */
            timeout?: number;
        } | ((page: Page) => boolean),
    ): Promise<Page>;
}

/**
 * {@link ConsoleMessage} objects are dispatched by page via the
 * `page.on('console')` event. For each console message logged in the page,
 * k6 browser delivers it to the registered handlers.
 *
 * ```js
 * // Listen for all console log messages in the browser page and output them
 * // in the test logs
 * page.on('console', msg => console.log(msg.text()));
 *
 * // Listen for all console events and handle errors
 * page.on('console', msg => {
 *   if (msg.type() === 'error')
 *     console.log(`Error text: "${msg.text()}"`);
 * });
 *
 * // Deconstruct console log arguments
 * await msg.args()[0].jsonValue(); // hello
 * await msg.args()[1].jsonValue(); // 42
 * ```
 */
export interface ConsoleMessage {
    /**
     * List of arguments passed to a `console` function call. See also
     * `page.on('console')`.
     */
    args(): JSHandle[];

    /**
     * The page that produced this console message, if any.
     */
    page(): null | Page;

    /**
     * The text of the console message.
     */
    text(): string;

    /**
     * One of the following values: `'log'`, `'debug'`, `'info'`, `'error'`,
     * `'warning'`, `'dir'`, `'dirxml'`, `'table'`, `'trace'`, `'clear'`,
     * `'startGroup'`, `'startGroupCollapsed'`, `'endGroup'`, `'assert'`,
     * `'profile'`, `'profileEnd'`, `'count'`, `'timeEnd'`.
     */
    type(): string;
}

/**
 * {@link MetricMessage} objects are dispatched by page via the
 * `page.on('metric')` event. For each metric that it measured and emitted for
 * the page, k6 browser delivers it to the registered handlers.
 *
 * ```js
 * // Listen for all metric messages in the page and call its tag method to
 * // tag matching URLs with the new tag name.
 * page.on('metric', (metric) => {
 *   metric.tag({
 *     name: 'test',
 *     matches: [
 *       {url: /^https:\/\/test\.k6\.io\/\?q=[0-9a-z]+$/, method: 'GET'},
 *     ]
 *   });
 * });
 * ```
 */
export interface MetricMessage {
    /**
     * tag will match the given `tagMatch.matches` with the current metric's URL
     * and name tags. When a match is found it will use `tagMatch.name` to replace
     * the existing URL and name tag values.
     *
     * Doing this helps group metrics with different URL and name tags that, in
     * fact, reference the same resource, allowing for correlation over time and
     * reducing the cardinality of the metrics.
     * @param tagMatch
     */
    tag(tagMatch: {
        /**
         * The name value that replaces the current metric's URL and name
         * tag values, if a match is found. Required, and must not be an
         * empty string.
         */
        name: string;

        /**
         * An array of objects containing the matchers which will be used
         * to match against the current metric's URL and name tags.
         * Required.
         */
        matches: Array<{
            /**
             * The regular expression used to find matches in the current
             * metric's URL and name tags. Required.
             */
            url: RegExp;

            /**
             * Used to match the metric's method tag. It's optional, and when
             * it's not set it will group all metrics regardless of the method
             * tag.
             */
            method?: "GET" | "POST" | "PUT" | "DELETE" | "PATCH" | "OPTIONS" | "HEAD" | "TRACE" | "CONNECT";
        }>;
    }): void;
}

/**
 * {@link Cookie} represents a cookie in a {@link BrowserContext}.
 *
 * @see
 * {@link BrowserContext} has methods to {@link BrowserContext.addCookies | add}, {@link BrowserContext.cookies | query} and {@link BrowserContext.clearCookies | clear} cookies.
 */
export interface Cookie {
    /**
     * The {@link Cookie | cookie}'s name.
     *
     * @defaultValue
     * The default is `''`.
     */
    name: string;

    /**
     * The {@link Cookie | cookie}'s value.
     *
     * @defaultValue
     * The default is `''`.
     */
    value: string;

    /**
     * The {@link Cookie | cookie}'s URL.
     *
     * Required unless one of {@link Cookie.domain | domain} or {@link Cookie.path | path} are specified.
     */
    url?: string;

    /**
     * The {@link Cookie | cookie}'s domain.
     *
     * Required unless one of {@link Cookie.url | url} or {@link Cookie.path | path} are specified.
     */
    domain?: string;

    /**
     * The {@link Cookie | cookie}'s path.
     *
     * Required unless one of {@link Cookie.url | url} or {@link Cookie.domain | domain} are specified.
     *
     * @defaultValue
     * The default is `'/'`.
     */
    path?: string;

    /**
     * The {@link Cookie | cookie}'s expiration date as the number of seconds since the UNIX epoch.
     *
     * If omitted, the {@link Cookie | cookie} becomes a session cookie.
     *
     * @defaultValue
     * The default is `-1`, meaning a session cookie.
     */
    expires?: number;

    /**
     * Whether the {@link Cookie | cookie} is http-only.
     *
     * @defaultValue
     * The default is `false`.
     */
    httpOnly?: boolean;

    /**
     * Whether the {@link Cookie | cookie} is secure.
     *
     * @defaultValue
     * The default is `false`.
     */
    secure?: boolean;

    /**
     * The {@link Cookie | cookie}'s same-site status.
     *
     * It can be one of `'Strict'`, `'Lax'`, or `'None'`.
     *
     * @defaultValue
     * The default is `'Lax'`.
     */
    sameSite?: CookieSameSite;
}

/**
 * CookieSameSite represents the same-site status of a {@link Cookie | cookie}.
 *
 * @defaultValue
 * The default is `'Lax'`.
 */
export type CookieSameSite = "Strict" | "Lax" | "None";

/**
 * ElementHandle represents an in-page DOM element.
 */
export interface ElementHandle extends JSHandle {
    /**
     * Finds an element matching the specified selector in the `ElementHandle`'s subtree.
     * @param selector A selector to query element for.
     * @returns An `ElementHandle` pointing to the result element or `null`.
     */
    $(selector: string): Promise<ElementHandle | null>;

    /**
     * Finds all elements matching the specified selector in the `ElementHandle`'s subtree.
     * @param selector A selector to query element for.
     * @returns A list of `ElementHandle`s pointing to the result elements.
     */
    $$(selector: string): Promise<ElementHandle[]>;

    /**
     * This method returns the bounding box of the element.
     * @returns Element's bounding box.
     */
    boundingBox(): Promise<Rect | null>;

    /**
     * Checks the checkbox element.
     * @param options The options to use.
     */
    check(options?: ElementClickOptions & StrictnessOptions): Promise<void>;

    /**
     * Clicks the element.
     * @param options The options to use.
     * @returns A promise that resolves when the element is clicked.
     */
    click(
        options?: {
            /**
             * The mouse button (`left`, `middle` or `right`) to use during the action.
             * Defaults to `left`.
             */
            button?: MouseButton;

            /**
             * The number of times the action is performed. Defaults to `1`.
             */
            clickCount?: number;

            /**
             * Milliseconds to wait between `mousedown` and `mouseup`. Defaults to `0`.
             */
            delay?: number;

            /**
             * Setting this to `true` will bypass the actionability checks (`visible`,
             * `stable`, `enabled`). Defaults to `false`.
             */
            force?: boolean;

            /**
             * `Alt`, `Control`, `Meta` or `Shift` modifiers keys pressed during the
             * action. If not specified, currently pressed modifiers are used,
             * otherwise defaults to `null`.
             */
            modifiers?: KeyboardModifier[];

            /**
             * If set to `true` and a navigation occurs from performing this action, it
             * will not wait for it to complete. Defaults to `false`.
             */
            noWaitAfter?: boolean;

            /**
             * A point to use relative to the top left corner of the element. If not
             * supplied, a visible point of the element is used.
             */
            position?: {
                x: number;

                y: number;
            };

            /**
             * Maximum time in milliseconds. Defaults to `30` seconds. Default is
             * overridden by the `setDefaultTimeout` option on `BrowserContext` or
             * `page` methods.
             *
             * Setting the value to `0` will disable the timeout.
             */
            timeout?: number;

            /**
             * Setting this to `true` will perform the actionability checks without
             * performing the action. Useful to wait until the element is ready for the
             * action without performing it. Defaults to `false`.
             */
            trial?: boolean;
        },
    ): Promise<void>;

    /**
     * Get the content frame for element handles.
     * @returns The content frame handle of the element handle.
     */
    contentFrame(): Promise<Frame>;

    /**
     * Double clicks the element.
     * @param options The options to use.
     */
    dblclick(
        options?: {
            /**
             * The mouse button (`left`, `middle` or `right`) to use during the action.
             * Defaults to `left`.
             */
            button?: MouseButton;

            /**
             * Milliseconds to wait between `mousedown` and `mouseup`. Defaults to `0`.
             */
            delay?: number;

            /**
             * Setting this to `true` will bypass the actionability checks (`visible`,
             * `stable`, `enabled`). Defaults to `false`.
             */
            force?: boolean;

            /**
             * `Alt`, `Control`, `Meta` or `Shift` modifiers keys pressed during the
             * action. If not specified, currently pressed modifiers are used,
             * otherwise defaults to `null`.
             */
            modifiers?: KeyboardModifier[];

            /**
             * If set to `true` and a navigation occurs from performing this action, it
             * will not wait for it to complete. Defaults to `false`.
             */
            noWaitAfter?: boolean;

            /**
             * A point to use relative to the top left corner of the element. If not
             * supplied, a visible point of the element is used.
             */
            position?: {
                x: number;

                y: number;
            };

            /**
             * Maximum time in milliseconds. Defaults to `30` seconds. Default is
             * overridden by the `setDefaultTimeout` option on `BrowserContext` or
             * `page` methods.
             *
             * Setting the value to `0` will disable the timeout.
             */
            timeout?: number;

            /**
             * Setting this to `true` will perform the actionability checks without
             * performing the action. Useful to wait until the element is ready for the
             * action without performing it. Defaults to `false`.
             */
            trial?: boolean;
        },
    ): Promise<void>;

    /**
     * Dispatches a DOM event to the element.
     * @param type DOM event type: `"click"` etc.
     * @param eventInit Optional event-specific initialization properties.
     * @param options
     */
    dispatchEvent(
        type: string,
        eventInit?: EvaluationArgument,
    ): Promise<void>;

    /**
     * Fill the `input` or `textarea` element with the provided `value`.
     * @param value Value to fill for the `input` or `textarea` element.
     * @param options Element handle options.
     */
    fill(value: string, options?: ElementHandleOptions): Promise<void>;

    /**
     * Focuses the element.
     */
    focus(): Promise<void>;

    /**
     * Fetch the element's attribute value.
     * @param name Attribute name to get the value for.
     * @returns Attribute value.
     */
    getAttribute(name: string): Promise<string | null>;

    /**
     * Scrolls element into view and hovers over its center point.
     * @param options Hover options.
     */
    hover(options?: ElementClickOptions & KeyboardModifierOptions): Promise<void>;

    /**
     * Returns the `element.innerHTML`.
     * @returns Element's innerHTML.
     */
    innerHTML(): Promise<string>;

    /**
     * Returns the `element.innerText`.
     * @returns Element's innerText.
     */
    innerText(): Promise<string>;

    /**
     * Returns `input.value` for the selected `input`, `textarea` or `select` element.
     * @returns The input value of the element.
     */
    inputValue(options?: TimeoutOptions): Promise<string>;

    /**
     * Checks if a checkbox or radio is checked.
     * @returns Whether the element is checked.
     */
    isChecked(): Promise<boolean>;

    /**
     * Checks if the element is disabled.
     * @returns Whether the element is disabled.
     */
    isDisabled(): Promise<boolean>;

    /**
     * Checks if the element is editable.
     * @returns Whether the element is editable.
     */
    isEditable(): Promise<boolean>;

    /**
     * Checks if the element is enabled.
     * @returns Whether the element is enabled.
     */
    isEnabled(): Promise<boolean>;

    /**
     * Checks if the element is hidden.
     * @returns Whether the element is hidden.
     */
    isHidden(): Promise<boolean>;

    /**
     * Checks if the element is visible.
     * @returns Whether the element is visible.
     */
    isVisible(): Promise<boolean>;

    /**
     * Returns the frame containing the given element.
     * @returns The frame that contains the element handle.
     */
    ownerFrame(): Promise<Frame>;

    /**
     * Focuses the element, and then uses `keyboard.down` and `keyboard.up` with the specified key.
     * @param key A keyboard key name or a single character to press.
     * @param options Keyboard press options.
     */
    press(key: string, options?: KeyboardPressOptions): Promise<void>;

    /**
     * This method scrolls element into view, if needed, and then captures a
     * screenshot of it.
     * @param options Screenshot options.
     * @returns An `ArrayBuffer` with the screenshot data.
     */
    screenshot(options?: ScreenshotOptions & TimeoutOptions): Promise<ArrayBuffer>;

    /**
     * This method checks whether the element is actionable using provided options, and
     * then tries to scroll it into view, unless it is completely visible.
     * @param options Element handle options.
     */
    scrollIntoViewIfNeeded(options?: ElementHandleOptions): Promise<void>;

    /**
     * Select one or more options of a `<select>` element which match the values.
     *
     * @example
     * ```js
     * // Single selection matching the value or label
     * handle.selectOption('blue');
     *
     * // single selection matching the label
     * handle.selectOption({ label: 'Blue' });
     *
     * // multiple selection
     * handle.selectOption(['red', 'green', 'blue']);
     * ```
     *
     * @param values Values of options to select.
     * @param options Element handle options.
     * @returns List of selected options.
     */
    selectOption(
        values: string | ElementHandle | SelectOptionsObject | string[] | ElementHandle[] | SelectOptionsObject[],
        options?: ElementHandleOptions,
    ): Promise<string[]>;

    /**
     * Focuses the element and selects all its text content.
     * @param options Element handle options.
     */
    selectText(options?: ElementHandleOptions): Promise<void>;

    /**
     * Checks or unchecks the input checkbox element.
     * @param checked Whether to check or uncheck the element.
     * @param options Options to customize the check action.
     * @returns A promise that resolves when the element is checked or unchecked.
     */
    setChecked(checked: boolean, options?: ElementClickOptions & StrictnessOptions): Promise<void>;

    /**
     * Sets the file input element's value to the specified files.
     *
     * To work with local files on the file system, use the experimental
     * fs module to load and read the file contents.
     *
     * The {@link ElementHandle | element handle} must be an [input element](https://developer.mozilla.org/en-US/docs/Web/HTML/Element/input).
     * @param files
     * @param options
     */
    setInputFiles(files: File | File[], options?: {
        /**
         * Maximum time in milliseconds. Pass 0 to disable the timeout. Default
         * is overridden by the setDefaultTimeout option on {@link BrowserContext} or
         * {@link Page}.
         * @default 30000
         */
        timeout?: number;

        /**
         * If set to `true` and a navigation occurs from performing this action, it
         * does not wait for it to complete.
         * @default false
         */
        noWaitAfter?: boolean;
    }): Promise<void>;

    /**
     * Scrolls element into view if needed, and then uses `page.tapscreen` to tap in the center of the element
     * or at the specified position.
     * @param options Tap options.
     */
    tap(options?: MouseMoveOptions): Promise<void>;

    /**
     * Returns the `node.textContent`.
     * @returns The text content of the element.
     */
    textContent(): Promise<string | null>;

    /**
     * Scrolls element into view, focuses element and types text.
     * @param text Text to type into the element.
     * @param options Typing options.
     */
    type(text: string, options?: KeyboardPressOptions): Promise<void>;

    /**
     * Scrolls element into view, and if it's an input element of type
     * checkbox that is already checked, clicks on it to mark it as unchecked.
     * @param options Click options.
     */
    uncheck(options?: ElementClickOptions & StrictnessOptions): Promise<void>;

    /**
     * Returns when the element satisfies the `state`.
     * @param state Wait for element to satisfy this state.
     * @param options Wait options.
     */
    waitForElementState(state: InputElementState, options?: TimeoutOptions): Promise<void>;

    /**
     * Returns when the child element matching `selector` satisfies the `state`.
     * @param selector A selector to query for.
     * @param options Wait options.
     */
    waitForSelector(
        selector: string,
        options?: { state?: ElementState } & StrictnessOptions & TimeoutOptions,
    ): Promise<ElementHandle>;
}

/**
 * Frame represents the frame within a page. A page is made up of hierarchy of frames.
 */
export interface Frame {
    /**
     * Finds an element matching the specified selector within the `Frame`.
     * @param selector A selector to query element for.
     * @returns An `ElementHandle` pointing to the result element or `null`.
     */
    $(selector: string): Promise<ElementHandle | null>;

    /**
     * Finds all elements matching the specified selector within the `Frame`.
     * @param selector A selector to query element for.
     * @returns A list of `ElementHandle`s pointing to the result elements.
     */
    $$(selector: string): Promise<ElementHandle[]>;

    /**
     * Checks the first checkbox element found that matches selector.
     * @param selector The selector to use.
     * @param options The options to use.
     */
    check(selector: string, options?: ElementClickOptions & StrictnessOptions): Promise<void>;

    /**
     * Uncheck the first found element that matches the selector.
     * @param selector The selector to use.
     * @param options The options to use.
     */
    uncheck(selector: string, options?: ElementClickOptions & StrictnessOptions): Promise<void>;

    /**
     * Clicks the element.
     * @param selector The selector to use.
     * @param options The options to use.
     * @returns A promise that resolves when the element is clicked.
     */
    click(selector: string, options?: MouseMultiClickOptions & StrictnessOptions): Promise<void>;

    /**
     * Double clicks the element.
     * @param selector The selector to use.
     * @param options The options to use.
     */
    dblclick(selector: string, options?: MouseClickOptions & MouseMoveOptions & StrictnessOptions): Promise<void>;

    /**
     * Fills out the first element found that matches the selector.
     * @param selector The selector to use.
     * @param value The value to fill.
     * @param options The options to use.
     */
    fill(selector: string, value: string, options?: ElementHandleOptions & StrictnessOptions): Promise<void>;

    /**
     * Focuses the first element found that matches the selector.
     * @param selector The selector to use.
     * @param options The options to use.
     */
    focus(selector: string, options?: TimeoutOptions & StrictnessOptions): Promise<void>;

    /**
     * Hovers the first element found that matches the selector.
     * @param selector The selector to use.
     * @param options The options to use.
     */
    hover(selector: string, options?: ElementClickOptions & KeyboardModifierOptions & StrictnessOptions): Promise<void>;

    /**
     * Taps the first element found that matches the selector.
     * @param selector The selector to use.
     * @param options The options to use.
     */
    tap(selector: string, options?: ElementClickOptions & KeyboardModifierOptions & StrictnessOptions): Promise<void>;

    /**
     * Press the given key for the first element found that matches the selector.
     * @param selector The selector to use.
     * @param key The key to press.
     * @param options The options to use.
     */
    press(selector: string, key: string, options?: KeyboardPressOptions & StrictnessOptions): Promise<void>;

    /**
     * Type the given text for the first element found that matches the selector.
     * @param selector The selector to use.
     * @param text The text to type.
     * @param options The options to use.
     */
    type(selector: string, text: string, options?: KeyboardPressOptions & StrictnessOptions): Promise<void>;

    /**
     * Select the given options and return the array of option values of the first element
     * found that matches the selector.
     *
     * @example
     * ```js
     * // Single selection matching the value or label
     * frame.selectOption('blue');
     *
     * // single selection matching the label
     * frame.selectOption({ label: 'Blue' });
     *
     * // multiple selection
     * frame.selectOption(['red', 'green', 'blue']);
     * ```
     *
     * @param selector The selector to use.
     * @param values The values to select.
     * @returns The array of option values of the first element found.
     */
    selectOption(
        selector: string,
        values: string | ElementHandle | SelectOptionsObject | string[] | ElementHandle[] | SelectOptionsObject[],
        options?: ElementHandleOptions & StrictnessOptions,
    ): Promise<string[]>;

    /**
     * Dispatches an event for the first element matching the selector.
     * @param selector The selector to use.
     * @param type The type of event to dispatch.
     * @param eventInit The event initialization properties.
     * @param options The options to use.
     */
    dispatchEvent(
        selector: string,
        type: string,
        eventInit?: object,
        options?: TimeoutOptions & StrictnessOptions,
    ): Promise<void>;

    /**
     * Returns the value of the `pageFunction` invocation.
     *
     * A string can also be passed in instead of a function.
     *
     * @param pageFunction Function to be evaluated in the page context.
     * @param arg Optional argument to pass to `pageFunction`.
     */
    evaluate<R, Arg>(pageFunction: PageFunction<Arg, R>, arg?: Arg): Promise<R>;

    /**
     * Returns the value of the `pageFunction` invocation as a [JSHandle].
     *
     * The only difference between page.evaluate(pageFunction[, arg]) and
     * page.evaluateHandle(pageFunction[, arg]) is that
     * page.evaluateHandle(pageFunction[, arg])returns [JSHandle].
     *
     * @param pageFunction Function to be evaluated in the page context.
     * @param arg Optional argument to pass to `pageFunction`.
     */
    evaluateHandle<R, Arg>(pageFunction: PageFunction<Arg, R>, arg?: Arg): Promise<JSHandle<R>>;

    /**
     * Get the page that owns frame.
     * @returns The page that owns frame.
     */
    page(): Page;

    /**
     * Get the parent frame.
     * @returns The parent frame, or `null` if there is no parent frame.
     */
    parentFrame(): Frame | null;

    /**
     * Get a list of all child frames.
     * @returns A list of all child frames.
     */
    childFrames(): Frame[];

    /**
     * Get the `ElementHandle` for this frame.
     * @returns The `ElementHandle` for this frame.
     */
    frameElement(): Promise<ElementHandle>;

    /**
     * Navigate the frame to the specified URL and return a HTTP response object.
     * @param url The URL to navigate to.
     * @param options The options to use.
     * @returns A promise that resolves to the HTTP response object.
     */
    goto(url: string, options?: NavigationOptions): Promise<Response | null>;

    /**
     * Checks or unchecks the input checkbox element.
     * @param selector A selector to search for an element.
     * @param checked Whether to check or uncheck the element.
     * @param options Options to customize the check action.
     * @returns A promise that resolves when the element is checked or unchecked.
     */
    setChecked(selector: string, checked: boolean, options?: FrameCheckOptions & StrictnessOptions): Promise<void>;

    /**
     * Replace the entire HTML document content.
     * @param html The HTML to use.
     * @param options The options to use.
     */
    setContent(html: string, options?: ContentLoadOptions): Promise<void>;

    /**
     * Get the name of the frame.
     * @returns The name of the frame.
     */
    name(): string;

    /**
     * Get the title of the frame.
     * @returns The title of the frame.
     */
    title(): Promise<string>;

    /**
     * Get the URL of the frame.
     * @returns The URL of the frame.
     */
    url(): string;

    /**
     * Get the HTML content of the frame.
     * @returns The HTML content of the frame.
     */
    content(): Promise<string>;

    /**
     * Get whether the frame is detached or not.
     * @returns `true` if the frame is detached, `false` otherwise.
     */
    isDetached(): boolean;

    /**
     * Сreates and returns a new locator for this frame.
     *
     * @example
     * ```js
     * const frame = page.frames()[1];
     * const submitButton = frame.locator('button', { hasText: 'Pizza, Please!' });
     * ```
     *
     * @param selector The selector to use.
     * @param options Options to use for filtering.
     * @returns The new locator.
     */
    locator(selector: string, options?: LocatorOptions): Locator;

    /**
     * Get the `innerHTML` attribute of the first element found that matches the selector.
     * @param selector The selector to use.
     * @param options The options to use.
     * @returns The `innerHTML` attribute of the first element found.
     */
    innerHTML(selector: string, options?: TimeoutOptions & StrictnessOptions): Promise<string>;

    /**
     * Get the `innerText` attribute of the first element found that matches the selector.
     * @param selector The selector to use.
     * @param options The options to use.
     * @returns The `innerText` attribute of the first element found.
     */
    innerText(selector: string, options?: TimeoutOptions & StrictnessOptions): Promise<string>;

    /**
     * Get the text content of the first element found that matches the selector.
     * @param selector The selector to use.
     * @param options The options to use.
     * @returns The text content of the first element found.
     */
    textContent(selector: string, options?: TimeoutOptions & StrictnessOptions): Promise<string>;

    /**
     * Get the value of an attribute of the first element found that matches the selector.
     * @param selector The selector to use.
     * @param name The name of the attribute to get.
     * @param options The options to use.
     * @returns The value of the attribute.
     */
    getAttribute(selector: string, name: string, options?: TimeoutOptions & StrictnessOptions): Promise<string>;

    /**
     * Get the input value of the first element found that matches the selector.
     * @param selector The selector to use.
     * @param options The options to use.
     * @returns The input value of the first element found.
     */
    inputValue(selector: string, options?: TimeoutOptions & StrictnessOptions): Promise<string>;

    /**
     * Get the `checked` attribute of the first checkbox element found that matches the selector.
     * @param selector The selector to use.
     * @param options The options to use.
     * @returns `true` if the checkbox is checked, `false` otherwise.
     */
    isChecked(selector: string, options?: TimeoutOptions & StrictnessOptions): Promise<boolean>;

    /**
     * Get whether the first element found that matches the selector is disabled or not.
     * @param selector The selector to use.
     * @param options The options to use.
     * @returns `true` if the element is disabled, `false` otherwise.
     */
    isDisabled(selector: string, options?: TimeoutOptions & StrictnessOptions): Promise<boolean>;

    /**
     * Get whether the first element found that matches the selector is enabled or not.
     * @param selector The selector to use.
     * @param options The options to use.
     * @returns `true` if the element is enabled, `false` otherwise.
     */
    isEnabled(selector: string, options?: TimeoutOptions & StrictnessOptions): Promise<boolean>;

    /**
     * Get whether the first element found that matches the selector is editable or not.
     * @param selector The selector to use.
     * @param options The options to use.
     * @returns `true` if the element is editable, `false` otherwise.
     */
    isEditable(selector: string, options?: TimeoutOptions & StrictnessOptions): Promise<boolean>;

    /**
     * Get whether the first element found that matches the selector is hidden or not.
     * @param selector The selector to use.
     * @param options The options to use.
     * @returns `true` if the element is hidden, `false` otherwise.
     */
    isHidden(selector: string, options?: StrictnessOptions): Promise<boolean>;

    /**
     * Get whether the first element found that matches the selector is visible or not.
     * @param selector The selector to use.
     * @param options The options to use.
     * @returns `true` if the element is visible, `false` otherwise.
     */
    isVisible(selector: string, options?: StrictnessOptions): Promise<boolean>;

    /**
     * Sets the file input element's value to the specified files.
     *
     * To work with local files on the file system, use the experimental
     * fs module to load and read the file contents.
     *
     * This method expects a `selector` to point to an
     * [input element](https://developer.mozilla.org/en-US/docs/Web/HTML/Element/input).
     * @param selector A selector to search for an element. If there are multiple
     * elements satisfying the selector, the first will be used.
     * @param files
     * @param options
     */
    setInputFiles(selector: string, files: File | File[], options?: {
        /**
         * Maximum time in milliseconds. Pass 0 to disable the timeout. Default
         * is overridden by the setDefaultTimeout option on {@link BrowserContext} or
         * {@link Page}
         * @default 30000
         */
        timeout?: number;

        /**
         * If set to `true` and a navigation occurs from performing this action, it
         * will not wait for it to complete.
         * @default false
         */
        noWaitAfter?: boolean;
    }): Promise<void>;

    /**
     * Wait for the given function to return a truthy value.
     * @param predicate The function to call and wait for.
     * @param options The options to use.
     */
    waitForFunction<R, Arg>(
        pageFunction: PageFunction<Arg, R>,
        options?: PollingOptions & TimeoutOptions,
        arg?: Arg,
    ): Promise<JSHandle<R>>;

    /**
     * Wait for the given load state to be reached.
     * This will unblock if that lifecycle event has already been received.
     * @param state The load state to wait for, defaults to `load`.
     * @param options The options to use.
     */
    waitForLoadState(state?: LifecycleEvent, options?: TimeoutOptions): Promise<void>;

    /**
     * Waits for the navigation event to happen.
     * @param options The options to use.
     * @returns A promise that resolves to the response of the navigation when it happens.
     */
    waitForNavigation(options?: {
        /**
         * Maximum operation time in milliseconds. Defaults to `30` seconds. The
         * default value can be changed via the
         * browserContext.setDefaultNavigationTimeout(timeout),
         * browserContext.setDefaultTimeout(timeout),
         * page.setDefaultNavigationTimeout(timeout) or
         * page.setDefaultTimeout(timeout) methods.
         *
         * Setting the value to `0` will disable the timeout.
         */
        timeout?: number;

        /**
         * An exact string or regex pattern to match while waiting for the
         * navigation. Note that if the parameter is a string, the method will
         * wait for navigation to URL that is exactly equal to the string.
         */
        url?: string | RegExp;

        /**
         * When to consider operation succeeded, defaults to `load`. Events can be
         * either:
         * - `'domcontentloaded'` - consider operation to be finished when the
         * `DOMContentLoaded` event is fired.
         * - `'load'` - consider operation to be finished when the `load` event is
         * fired.
         * - `'networkidle'` - **DISCOURAGED** consider operation to be finished
         * when there are no network connections for at least `500` ms. Don't use
         * this method for testing especially with chatty websites where the event
         * may never fire, rely on web assertions to assess readiness instead.
         */
        waitUntil?: "load" | "domcontentloaded" | "networkidle";
    }): Promise<Response | null>;

    /**
     * Waits for the page to navigate to the specified URL.
     *
     * @example
     * ```js
     * await page.locator('a[href="/login"]').click();
     * await page.waitForURL(/.*\/login$/);
     * ```
     *
     * @param url An exact match or regular expression to match the URL.
     * @param options Options to use.
     */
    waitForURL(
        url: string | RegExp,
        options?: {
            /**
             * Maximum operation time in milliseconds. Defaults to `30` seconds.
             * The default value can be changed via the
             * browserContext.setDefaultNavigationTimeout(timeout),
             * browserContext.setDefaultTimeout(timeout),
             * page.setDefaultNavigationTimeout(timeout) or
             * page.setDefaultTimeout(timeout) methods.
             *
             * Setting the value to `0` will disable the timeout.
             */
            timeout?: number;

            /**
             * When to consider operation succeeded, defaults to `load`. Events can be
             * either:
             * - `'domcontentloaded'` - consider operation to be finished when the
             * `DOMContentLoaded` event is fired.
             * - `'load'` - consider operation to be finished when the `load` event is
             * fired.
             * - `'networkidle'` - **DISCOURAGED** consider operation to be finished
             * when there are no network connections for at least `500` ms. Don't use
             * this method for testing especially with chatty websites where the event
             * may never fire, rely on web assertions to assess readiness instead.
             */
            waitUntil?: "load" | "domcontentloaded" | "networkidle";
        },
    ): Promise<void>;

    /**
     * Wait for the given selector to match the waiting criteria.
     * @param selector The selector to use.
     * @param options The options to use.
     * @returns The first element found that matches the selector.
     */
    waitForSelector(
        selector: string,
        options?: ElementStateFilter & TimeoutOptions & StrictnessOptions,
    ): Promise<ElementHandle>;

    /**
     * Wait for the given timeout to elapse.
     * @param timeout The timeout to wait for.
     */
    waitForTimeout(timeout: number): Promise<void>;
<<<<<<< HEAD

    /**
     * Returns {@link Locator} to the element with the corresponding role.
     *
     * @example
     * ```js
     * const locator = frame.getByRole('button', { name: 'Pizza, Please!' });
     *
     * await locator.click();
     * ```
     *
     * @param role The role of the element.
     * @param options Options to use.
     * @returns The locator to the element with the corresponding role.
     */
    getByRole(
        role:
            | "alert"
            | "alertdialog"
            | "application"
            | "article"
            | "banner"
            | "blockquote"
            | "button"
            | "caption"
            | "cell"
            | "checkbox"
            | "code"
            | "columnheader"
            | "combobox"
            | "complementary"
            | "contentinfo"
            | "definition"
            | "dialog"
            | "directory"
            | "document"
            | "emphasis"
            | "feed"
            | "figure"
            | "form"
            | "generic"
            | "grid"
            | "gridcell"
            | "group"
            | "heading"
            | "img"
            | "insertion"
            | "link"
            | "list"
            | "listbox"
            | "listitem"
            | "log"
            | "main"
            | "marquee"
            | "math"
            | "menu"
            | "menubar"
            | "menuitem"
            | "menuitemcheckbox"
            | "menuitemradio"
            | "meter"
            | "navigation"
            | "none"
            | "note"
            | "option"
            | "presentation"
            | "progressbar"
            | "radio"
            | "radiogroup"
            | "region"
            | "row"
            | "rowgroup"
            | "rowheader"
            | "scrollbar"
            | "search"
            | "searchbox"
            | "separator"
            | "slider"
            | "spinbutton"
            | "status"
            | "strong"
            | "subscript"
            | "superscript"
            | "switch"
            | "tab"
            | "table"
            | "tablist"
            | "tabpanel"
            | "term"
            | "textbox"
            | "time"
            | "timer"
            | "toolbar"
            | "tooltip"
            | "tree"
            | "treegrid"
            | "treeitem",
        options?: {
            /**
             * Whether the accessible `options.name` should be checked exactly for equality.
             *
             * @defaultValue false
             */
            exact?: boolean;

            /**
             * Whether to include elements that are normally excluded from the accessibility tree.
             *
             * @defaultValue false
             */
            includeHidden?: boolean;

            /**
             * A number attribute that is traditionally used for headings h1-h6.
             */
            level?: number;

            /**
             * An accessible name for the element, such as a text in a button or a label for an input.
             */
            name?: string | RegExp;

            /**
             * A boolean attribute that can be used to indicate if a checkbox is checked or not.
             */
            checked?: boolean;

            /**
             * A boolean attribute that can be used to indicate if an element is disabled or not.
             */
            disabled?: boolean;

            /**
             * A boolean attribute that can be used to indicate if an element is expanded or not.
             */
            expanded?: boolean;

            /**
             * A boolean attribute that can be used to indicate if an element is pressed or not.
             */
            pressed?: boolean;

=======

    /**
     * Returns {@link Locator} to the element with the corresponding role.
     *
     * @example
     * ```js
     * const locator = frame.getByRole('button', { name: 'Pizza, Please!' });
     *
     * await locator.click();
     * ```
     *
     * @param role The role of the element.
     * @param options Options to use.
     * @returns The locator to the element with the corresponding role.
     */
    getByRole(
        role:
            | "alert"
            | "alertdialog"
            | "application"
            | "article"
            | "banner"
            | "blockquote"
            | "button"
            | "caption"
            | "cell"
            | "checkbox"
            | "code"
            | "columnheader"
            | "combobox"
            | "complementary"
            | "contentinfo"
            | "definition"
            | "dialog"
            | "directory"
            | "document"
            | "emphasis"
            | "feed"
            | "figure"
            | "form"
            | "generic"
            | "grid"
            | "gridcell"
            | "group"
            | "heading"
            | "img"
            | "insertion"
            | "link"
            | "list"
            | "listbox"
            | "listitem"
            | "log"
            | "main"
            | "marquee"
            | "math"
            | "menu"
            | "menubar"
            | "menuitem"
            | "menuitemcheckbox"
            | "menuitemradio"
            | "meter"
            | "navigation"
            | "none"
            | "note"
            | "option"
            | "presentation"
            | "progressbar"
            | "radio"
            | "radiogroup"
            | "region"
            | "row"
            | "rowgroup"
            | "rowheader"
            | "scrollbar"
            | "search"
            | "searchbox"
            | "separator"
            | "slider"
            | "spinbutton"
            | "status"
            | "strong"
            | "subscript"
            | "superscript"
            | "switch"
            | "tab"
            | "table"
            | "tablist"
            | "tabpanel"
            | "term"
            | "textbox"
            | "time"
            | "timer"
            | "toolbar"
            | "tooltip"
            | "tree"
            | "treegrid"
            | "treeitem",
        options?: {
            /**
             * Whether the accessible `options.name` should be checked exactly for equality.
             *
             * @defaultValue false
             */
            exact?: boolean;

            /**
             * Whether to include elements that are normally excluded from the accessibility tree.
             *
             * @defaultValue false
             */
            includeHidden?: boolean;

            /**
             * A number attribute that is traditionally used for headings h1-h6.
             */
            level?: number;

            /**
             * An accessible name for the element, such as a text in a button or a label for an input.
             */
            name?: string | RegExp;

            /**
             * A boolean attribute that can be used to indicate if a checkbox is checked or not.
             */
            checked?: boolean;

            /**
             * A boolean attribute that can be used to indicate if an element is disabled or not.
             */
            disabled?: boolean;

            /**
             * A boolean attribute that can be used to indicate if an element is expanded or not.
             */
            expanded?: boolean;

            /**
             * A boolean attribute that can be used to indicate if an element is pressed or not.
             */
            pressed?: boolean;

            /**
             * A boolean attribute that can be used to indicate if an element is selected or not.
             */
            selected?: boolean;
        },
    ): Locator;

    /**
     * Returns {@link Locator} to the element with the corresponding alt text.
     *
     * @example
     * ```js
     * const locator = frame.getByAltText('pizza');
     *
     * await locator.click();
     * ```
     *
     * @param altText The alt text of the element.
     * @param options Options to use.
     * @returns The locator to the element with the corresponding alt text.
     */
    getByAltText(
        altText: string | RegExp,
        options?: {
            /**
             * Whether the locator should be exact.
             *
             * @defaultValue false
             */
            exact?: boolean;
        },
    ): Locator;

    /**
     * Returns {@link Locator} to the element with the corresponding label text.
     *
     * @example
     * ```js
     * const locator = frame.getByLabel('Password');
     *
     * await locator.fill('my-password');
     * ```
     *
     * @param label The label text of the element.
     * @param options Options to use.
     * @returns The locator to the element with the corresponding label text.
     */
    getByLabel(
        label: string | RegExp,
        options?: {
            /**
             * Whether the locator should be exact.
             *
             * @defaultValue false
             */
            exact?: boolean;
        },
    ): Locator;

    /**
     * Allows locating elements by their text content. Returns {@link Locator}.
     *
     * Consider the following DOM structure:
     *
     * ```html
     * <div>Hello <span>world</span></div>
     * <div>Hello</div>
     * ```
     *
     * You can locate by text substring, exact string, or a regular expression:
     *
     * @example
     * ```js
     * // Matches <span>
     * frame.getByText('world');
     *
     * // Matches first <div>
     * frame.getByText('Hello world');
     *
     * // Matches second <div>
     * frame.getByText('Hello', { exact: true });
     *
     * // Matches both <div>s
     * frame.getByText(/Hello/);
     *
     * // Matches second <div>
     * frame.getByText(/^hello$/i);
     * ```
     *
     * Matching by text always normalizes whitespace, even with exact match. For
     * example, it turns multiple spaces into one, turns line breaks into spaces
     * and ignores leading and trailing whitespace.
     *
     * Input elements of the type `button` and `submit` are matched by their
     * `value` instead of the text content. For example, locating by text
     * `"Log in"` matches `<input type=button value="Log in">`.
     *
     * @param text Text to locate the element by.
     * @param options Options to use.
     * @returns The locator to the element with the corresponding text content.
     */
    getByText(
        text: string | RegExp,
        options?: {
            /**
             * Whether to find an exact match: case-sensitive and whole-string.
             * Default to false. Ignored when locating by a regular expression.
             * Note that exact match still trims whitespace.
             *
             * @defaultValue false
             */
            exact?: boolean;
        },
    ): Locator;

    /**
     * Returns {@link Locator} to the element with the corresponding test ID.
     * Note that this method only supports the `data-testid` attribute.
     *
     * @example
     * HTML:
     * ```html
     * <button data-testid="submit-button">Submit</button>
     * ```
     *
     * JavaScript:
     * ```js
     * const locator = frame.getByTestId('submit-button');
     *
     * await locator.click();
     * ```
     *
     * @param testId The test ID of the element.
     * @returns The locator to the element with the corresponding test ID.
     */
    getByTestId(testId: string | RegExp): Locator;

    /**
     * Returns {@link Locator} to the element with the corresponding placeholder text.
     *
     * @example
     * ```js
     * const locator = frame.getByPlaceholder('name@example.com');
     *
     * await locator.fill('my.name@example.com');
     * ```
     *
     * @param placeholder The placeholder text of the element.
     * @param options Options to use.
     * @returns The locator to the element with the corresponding placeholder text.
     */
    getByPlaceholder(
        placeholder: string | RegExp,
        options?: {
            /**
             * Whether the locator should be exact.
             *
             * @defaultValue false
             */
            exact?: boolean;
        },
    ): Locator;

    /**
     * Returns {@link Locator} to the element with the corresponding title text.
     *
     * @example
     * ```js
     * const locator = frame.getByTitle('Information box');
     *
     * await locator.click();
     * ```
     *
     * @param title The title text of the element.
     * @param options Options to use.
     * @returns The locator to the element with the corresponding title text.
     */
    getByTitle(
        title: string | RegExp,
        options?: {
            /**
             * Whether the locator should be exact.
             *
             * @defaultValue false
             */
            exact?: boolean;
        },
    ): Locator;
}

/**
 * FrameLocator makes it easier to locate elements within an `iframe` on the
 * page. `FrameLocator` are created by calling `page.locator(selector).contentFrame()`.
 * It works in the same way as `Locator` instances.
 */
export interface FrameLocator {
    /**
     * The method finds all elements matching the selector and creates a new
     * locator that matches all of them. This method can be used to further
     * refine the locator by chaining additional selectors.
     *
     * @example
     * ```js
     * const frame = page.frameLocator('iframe');
     * const rows = frame.locator('table tr');
     * const cell = rows.locator('.selected');
     *
     * // Use with options to filter by text
     * const submitButton = frame.locator('button', { hasText: 'Submit' });
     * ```
     *
     * @param selector A selector to use when resolving DOM element.
     * @param options Options to use for filtering.
     * @returns The new locator.
     */
    locator(selector: string, options?: LocatorOptions): Locator;

    /**
     * Returns {@link Locator} to the element with the corresponding role.
     *
     * @example
     * ```js
     * const locator = frameLocator.getByRole('button', { name: 'Pizza, Please!' });
     *
     * await locator.click();
     * ```
     *
     * @param role The role of the element.
     * @param options Options to use.
     * @returns The locator to the element with the corresponding role.
     */
    getByRole(
        role:
            | "alert"
            | "alertdialog"
            | "application"
            | "article"
            | "banner"
            | "blockquote"
            | "button"
            | "caption"
            | "cell"
            | "checkbox"
            | "code"
            | "columnheader"
            | "combobox"
            | "complementary"
            | "contentinfo"
            | "definition"
            | "dialog"
            | "directory"
            | "document"
            | "emphasis"
            | "feed"
            | "figure"
            | "form"
            | "generic"
            | "grid"
            | "gridcell"
            | "group"
            | "heading"
            | "img"
            | "insertion"
            | "link"
            | "list"
            | "listbox"
            | "listitem"
            | "log"
            | "main"
            | "marquee"
            | "math"
            | "menu"
            | "menubar"
            | "menuitem"
            | "menuitemcheckbox"
            | "menuitemradio"
            | "meter"
            | "navigation"
            | "none"
            | "note"
            | "option"
            | "presentation"
            | "progressbar"
            | "radio"
            | "radiogroup"
            | "region"
            | "row"
            | "rowgroup"
            | "rowheader"
            | "scrollbar"
            | "search"
            | "searchbox"
            | "separator"
            | "slider"
            | "spinbutton"
            | "status"
            | "strong"
            | "subscript"
            | "superscript"
            | "switch"
            | "tab"
            | "table"
            | "tablist"
            | "tabpanel"
            | "term"
            | "textbox"
            | "time"
            | "timer"
            | "toolbar"
            | "tooltip"
            | "tree"
            | "treegrid"
            | "treeitem",
        options?: {
            /**
             * Whether the accessible `options.name` should be checked exactly for equality.
             *
             * @defaultValue false
             */
            exact?: boolean;

            /**
             * Whether to include elements that are normally excluded from the accessibility tree.
             *
             * @defaultValue false
             */
            includeHidden?: boolean;

            /**
             * A number attribute that is traditionally used for headings h1-h6.
             */
            level?: number;

            /**
             * An accessible name for the element, such as a text in a button or a label for an input.
             */
            name?: string | RegExp;

            /**
             * A boolean attribute that can be used to indicate if a checkbox is checked or not.
             */
            checked?: boolean;

            /**
             * A boolean attribute that can be used to indicate if an element is disabled or not.
             */
            disabled?: boolean;

            /**
             * A boolean attribute that can be used to indicate if an element is expanded or not.
             */
            expanded?: boolean;

            /**
             * A boolean attribute that can be used to indicate if an element is pressed or not.
             */
            pressed?: boolean;

>>>>>>> ac1acf96
            /**
             * A boolean attribute that can be used to indicate if an element is selected or not.
             */
            selected?: boolean;
        },
    ): Locator;
<<<<<<< HEAD

=======

    /**
     * Returns {@link Locator} to the element with the corresponding alt text.
     *
     * @example
     * ```js
     * const locator = frameLocator.getByAltText('pizza');
     *
     * await locator.click();
     * ```
     *
     * @param altText The alt text of the element.
     * @param options Options to use.
     * @returns The locator to the element with the corresponding alt text.
     */
    getByAltText(
        altText: string | RegExp,
        options?: {
            /**
             * Whether the locator should be exact.
             *
             * @defaultValue false
             */
            exact?: boolean;
        },
    ): Locator;

    /**
     * Returns {@link Locator} to the element with the corresponding label text.
     *
     * @example
     * ```js
     * const locator = frameLocator.getByLabel('Password');
     *
     * await locator.fill('my-password');
     * ```
     *
     * @param label The label text of the element.
     * @param options Options to use.
     * @returns The locator to the element with the corresponding label text.
     */
    getByLabel(
        label: string | RegExp,
        options?: {
            /**
             * Whether the locator should be exact.
             *
             * @defaultValue false
             */
            exact?: boolean;
        },
    ): Locator;

    /**
     * Allows locating elements by their text content. Returns {@link Locator}.
     *
     * Consider the following DOM structure:
     *
     * ```html
     * <div>Hello <span>world</span></div>
     * <div>Hello</div>
     * ```
     *
     * You can locate by text substring, exact string, or a regular expression:
     *
     * @example
     * ```js
     * // Matches <span>
     * frameLocator.getByText('world');
     *
     * // Matches first <div>
     * frameLocator.getByText('Hello world');
     *
     * // Matches second <div>
     * frameLocator.getByText('Hello', { exact: true });
     *
     * // Matches both <div>s
     * frameLocator.getByText(/Hello/);
     *
     * // Matches second <div>
     * frameLocator.getByText(/^hello$/i);
     * ```
     *
     * Matching by text always normalizes whitespace, even with exact match. For
     * example, it turns multiple spaces into one, turns line breaks into spaces
     * and ignores leading and trailing whitespace.
     *
     * Input elements of the type `button` and `submit` are matched by their
     * `value` instead of the text content. For example, locating by text
     * `"Log in"` matches `<input type=button value="Log in">`.
     *
     * @param text Text to locate the element by.
     * @param options Options to use.
     * @returns The locator to the element with the corresponding text content.
     */
    getByText(
        text: string | RegExp,
        options?: {
            /**
             * Whether to find an exact match: case-sensitive and whole-string.
             * Default to false. Ignored when locating by a regular expression.
             * Note that exact match still trims whitespace.
             *
             * @defaultValue false
             */
            exact?: boolean;
        },
    ): Locator;

    /**
     * Returns {@link Locator} to the element with the corresponding test ID.
     * Note that this method only supports the `data-testid` attribute.
     *
     * @example
     * HTML:
     * ```html
     * <button data-testid="submit-button">Submit</button>
     * ```
     *
     * JavaScript:
     * ```js
     * const locator = frameLocator.getByTestId('submit-button');
     *
     * await locator.click();
     * ```
     *
     * @param testId The test ID of the element.
     * @returns The locator to the element with the corresponding test ID.
     */
    getByTestId(testId: string | RegExp): Locator;

    /**
     * Returns {@link Locator} to the element with the corresponding placeholder text.
     *
     * @example
     * ```js
     * const locator = frameLocator.getByPlaceholder('name@example.com');
     *
     * await locator.fill('my.name@example.com');
     * ```
     *
     * @param placeholder The placeholder text of the element.
     * @param options Options to use.
     * @returns The locator to the element with the corresponding placeholder text.
     */
    getByPlaceholder(
        placeholder: string | RegExp,
        options?: {
            /**
             * Whether the locator should be exact.
             *
             * @defaultValue false
             */
            exact?: boolean;
        },
    ): Locator;

    /**
     * Returns {@link Locator} to the element with the corresponding title text.
     *
     * @example
     * ```js
     * const locator = frameLocator.getByTitle('Information box');
     *
     * await locator.click();
     * ```
     *
     * @param title The title text of the element.
     * @param options Options to use.
     * @returns The locator to the element with the corresponding title text.
     */
    getByTitle(
        title: string | RegExp,
        options?: {
            /**
             * Whether the locator should be exact.
             *
             * @defaultValue false
             */
            exact?: boolean;
        },
    ): Locator;
}

/**
 * JSHandle represents an in-page JavaScript object.
 */
export interface JSHandle<T = any> {
    /**
     * Returns either `null` or the object handle itself, if the object handle is
     * an instance of `ElementHandle`.
     * @returns The ElementHandle if available.
     */
    asElement(): Promise<ElementHandle | null>;

    /**
     * Stops referencing the element handle.
     */
    dispose(): Promise<void>;

    /**
     * Evaluates the page function and returns its return value.
     * This method passes this handle as the first argument to the page function.
     * @param pageFunction The function to be evaluated.
     * @param args The arguments to pass to the page function.
     * @returns The return value of `pageFunction`.
     */
    evaluate<R, Arg>(pageFunction: PageFunction<Arg, R>, arg?: Arg): Promise<R>;

    /**
     * Evaluates the page function and returns a `JSHandle`.
     * This method passes this handle as the first argument to the page function.
     * Unlike `evaluate`, `evaluateHandle` returns the value as a `JSHandle`
     * @param pageFunction The function to be evaluated.
     * @param args The arguments to pass to the page function.
     * @returns A JSHandle of the return value of `pageFunction`.
     */
    evaluateHandle<R, Arg>(pageFunction: PageFunction<Arg, R>, arg?: Arg): Promise<JSHandle<R>>;

    /**
     * Fetches a map with own property names of of the `JSHandle` with their values as
     * `JSHandle` instances.
     * @returns A map with property names as keys and `JSHandle` instances for the property values.
     */
    getProperties(): Promise<Map<string, JSHandle>>;

    /**
     * Fetches a JSON representation of the object.
     * @returns A JSON representation of the object.
     */
    jsonValue(): Promise<any>;
}

/**
 * Keyboard provides an API for managing a virtual keyboard.
 */
export interface Keyboard {
    /**
     * Sends a key down message to a session target.
     * A superset of the key values can be found [here](https://developer.mozilla.org/en-US/docs/Web/API/UI_Events/Keyboard_event_key_values).
     * @param key Name of key to press, such as `ArrowLeft`.
     */
    down(key: string): Promise<void>;

    /**
     * Dispatches an `input` event with the given `text`.
     * This method does not emit `keyDown`, `keyUp` or `keyPress` events.
     * @param text Event text.
     */
    insertText(text: string): Promise<void>;

    /**
     * Sends a key press message to a session target.
     * A press message consists of successive key down and up messages.
     * @param key Sequence of keys to press.
     * @param options Specifies the typing options.
     */
    press(key: string, options?: { delay?: number }): Promise<void>;

    /**
     * Type sends a `press` message to a session target for each character in text.
     * It sends an insertText message if a character is not among
     * valid characters in the keyboard's layout.
     * Modifier keys `Shift`, `Control`, `Alt`, `Meta` are _not_ respected.
     * @param text A text to type into a focused element.
     * @param options Specifies the typing options.
     */
    type(text: string, options?: { delay?: number }): Promise<void>;

    /**
     * Sends a key up message to a session target.
     * A superset of the key values can be found [here](https://developer.mozilla.org/en-US/docs/Web/API/UI_Events/Keyboard_event_key_values).
     * @param key Name of key to release, such as `ArrowLeft`.
     */
    up(key: string): Promise<void>;
}

export interface LocatorOptions {
    /**
     * Matches only elements that contain the specified text. String or regular expression.
     */
    hasText?: string | RegExp;

    /**
     * Matches only elements that do not contain the specified text. String or regular expression.
     */
    hasNotText?: string | RegExp;
}

export interface LocatorFilterOptions {
    /**
     * Matches only elements that contain the specified text. String or regular expression.
     */
    hasText?: string | RegExp;

    /**
     * Matches only elements that do not contain the specified text. String or regular expression.
     */
    hasNotText?: string | RegExp;
}

/**
 * The Locator API makes it easier to work with dynamically changing elements.
 * Some of the benefits of using it over existing ways to locate an element
 * (e.g. Page.$()) include:
 *
 * - Helps with writing robust tests by finding an element even if the
 * underlying frame navigates.
 * - Makes it easier to work with dynamic web pages and SPAs built with Svelte,
 * React, Vue, etc.
 */
export interface Locator {
>>>>>>> ac1acf96
    /**
     * Returns {@link Locator} to the element with the corresponding alt text.
     *
     * @example
     * ```js
     * const locator = frame.getByAltText('pizza');
     *
     * await locator.click();
     * ```
     *
     * @param altText The alt text of the element.
     * @param options Options to use.
     * @returns The locator to the element with the corresponding alt text.
     */
<<<<<<< HEAD
    getByAltText(
        altText: string | RegExp,
        options?: {
            /**
             * Whether the locator should be exact.
             *
             * @defaultValue false
             */
            exact?: boolean;
        },
    ): Locator;

    /**
     * Returns {@link Locator} to the element with the corresponding label text.
     *
     * @example
     * ```js
     * const locator = frame.getByLabel('Password');
     *
     * await locator.fill('my-password');
     * ```
     *
     * @param label The label text of the element.
     * @param options Options to use.
     * @returns The locator to the element with the corresponding label text.
     */
    getByLabel(
        label: string | RegExp,
        options?: {
            /**
             * Whether the locator should be exact.
             *
             * @defaultValue false
             */
            exact?: boolean;
        },
    ): Locator;

    /**
     * Allows locating elements by their text content. Returns {@link Locator}.
     *
     * Consider the following DOM structure:
     *
     * ```html
     * <div>Hello <span>world</span></div>
     * <div>Hello</div>
     * ```
     *
     * You can locate by text substring, exact string, or a regular expression:
     *
     * @example
     * ```js
     * // Matches <span>
     * frame.getByText('world');
     *
     * // Matches first <div>
     * frame.getByText('Hello world');
     *
     * // Matches second <div>
     * frame.getByText('Hello', { exact: true });
     *
     * // Matches both <div>s
     * frame.getByText(/Hello/);
     *
     * // Matches second <div>
     * frame.getByText(/^hello$/i);
     * ```
     *
     * Matching by text always normalizes whitespace, even with exact match. For
     * example, it turns multiple spaces into one, turns line breaks into spaces
     * and ignores leading and trailing whitespace.
     *
     * Input elements of the type `button` and `submit` are matched by their
     * `value` instead of the text content. For example, locating by text
     * `"Log in"` matches `<input type=button value="Log in">`.
     *
     * @param text Text to locate the element by.
     * @param options Options to use.
     * @returns The locator to the element with the corresponding text content.
     */
    getByText(
        text: string | RegExp,
        options?: {
            /**
             * Whether to find an exact match: case-sensitive and whole-string.
             * Default to false. Ignored when locating by a regular expression.
             * Note that exact match still trims whitespace.
             *
             * @defaultValue false
             */
            exact?: boolean;
        },
    ): Locator;

    /**
     * Returns {@link Locator} to the element with the corresponding test ID.
     * Note that this method only supports the `data-testid` attribute.
     *
     * @example
     * HTML:
     * ```html
     * <button data-testid="submit-button">Submit</button>
     * ```
     *
     * JavaScript:
     * ```js
     * const locator = frame.getByTestId('submit-button');
     *
     * await locator.click();
     * ```
     *
     * @param testId The test ID of the element.
     * @returns The locator to the element with the corresponding test ID.
     */
    getByTestId(testId: string | RegExp): Locator;

    /**
     * Returns {@link Locator} to the element with the corresponding placeholder text.
     *
     * @example
     * ```js
     * const locator = frame.getByPlaceholder('name@example.com');
     *
     * await locator.fill('my.name@example.com');
     * ```
     *
     * @param placeholder The placeholder text of the element.
     * @param options Options to use.
     * @returns The locator to the element with the corresponding placeholder text.
     */
    getByPlaceholder(
        placeholder: string | RegExp,
        options?: {
            /**
             * Whether the locator should be exact.
             *
             * @defaultValue false
             */
            exact?: boolean;
        },
    ): Locator;

    /**
     * Returns {@link Locator} to the element with the corresponding title text.
     *
     * @example
     * ```js
     * const locator = frame.getByTitle('Information box');
     *
     * await locator.click();
     * ```
     *
     * @param title The title text of the element.
     * @param options Options to use.
     * @returns The locator to the element with the corresponding title text.
     */
    getByTitle(
        title: string | RegExp,
        options?: {
            /**
             * Whether the locator should be exact.
             *
             * @defaultValue false
             */
            exact?: boolean;
        },
    ): Locator;
}

/**
 * FrameLocator makes it easier to locate elements within an `iframe` on the
 * page. `FrameLocator` are created by calling `page.locator(selector).contentFrame()`.
 * It works in the same way as `Locator` instances.
 */
export interface FrameLocator {
    /**
     * The method finds all elements matching the selector and creates a new
     * locator that matches all of them. This method can be used to further
     * refine the locator by chaining additional selectors.
     *
     * @example
     * ```js
     * const frame = page.frameLocator('iframe');
     * const rows = frame.locator('table tr');
     * const cell = rows.locator('.selected');
     *
     * // Use with options to filter by text
     * const submitButton = frame.locator('button', { hasText: 'Submit' });
     * ```
     *
     * @param selector A selector to use when resolving DOM element.
     * @param options Options to use for filtering.
     * @returns The new locator.
     */
    locator(selector: string, options?: LocatorOptions): Locator;

    /**
     * Returns {@link Locator} to the element with the corresponding role.
     *
     * @example
     * ```js
     * const locator = frameLocator.getByRole('button', { name: 'Pizza, Please!' });
     *
     * await locator.click();
     * ```
     *
     * @param role The role of the element.
     * @param options Options to use.
     * @returns The locator to the element with the corresponding role.
     */
    getByRole(
        role:
            | "alert"
            | "alertdialog"
            | "application"
            | "article"
            | "banner"
            | "blockquote"
            | "button"
            | "caption"
            | "cell"
            | "checkbox"
            | "code"
            | "columnheader"
            | "combobox"
            | "complementary"
            | "contentinfo"
            | "definition"
            | "dialog"
            | "directory"
            | "document"
            | "emphasis"
            | "feed"
            | "figure"
            | "form"
            | "generic"
            | "grid"
            | "gridcell"
            | "group"
            | "heading"
            | "img"
            | "insertion"
            | "link"
            | "list"
            | "listbox"
            | "listitem"
            | "log"
            | "main"
            | "marquee"
            | "math"
            | "menu"
            | "menubar"
            | "menuitem"
            | "menuitemcheckbox"
            | "menuitemradio"
            | "meter"
            | "navigation"
            | "none"
            | "note"
            | "option"
            | "presentation"
            | "progressbar"
            | "radio"
            | "radiogroup"
            | "region"
            | "row"
            | "rowgroup"
            | "rowheader"
            | "scrollbar"
            | "search"
            | "searchbox"
            | "separator"
            | "slider"
            | "spinbutton"
            | "status"
            | "strong"
            | "subscript"
            | "superscript"
            | "switch"
            | "tab"
            | "table"
            | "tablist"
            | "tabpanel"
            | "term"
            | "textbox"
            | "time"
            | "timer"
            | "toolbar"
            | "tooltip"
            | "tree"
            | "treegrid"
            | "treeitem",
        options?: {
            /**
             * Whether the accessible `options.name` should be checked exactly for equality.
             *
             * @defaultValue false
             */
            exact?: boolean;

            /**
             * Whether to include elements that are normally excluded from the accessibility tree.
             *
             * @defaultValue false
             */
            includeHidden?: boolean;

            /**
             * A number attribute that is traditionally used for headings h1-h6.
             */
            level?: number;

            /**
             * An accessible name for the element, such as a text in a button or a label for an input.
             */
            name?: string | RegExp;

            /**
             * A boolean attribute that can be used to indicate if a checkbox is checked or not.
             */
            checked?: boolean;

            /**
             * A boolean attribute that can be used to indicate if an element is disabled or not.
             */
            disabled?: boolean;

            /**
             * A boolean attribute that can be used to indicate if an element is expanded or not.
             */
            expanded?: boolean;

            /**
             * A boolean attribute that can be used to indicate if an element is pressed or not.
             */
            pressed?: boolean;

            /**
             * A boolean attribute that can be used to indicate if an element is selected or not.
             */
            selected?: boolean;
        },
    ): Locator;

    /**
     * Returns {@link Locator} to the element with the corresponding alt text.
     *
     * @example
     * ```js
     * const locator = frameLocator.getByAltText('pizza');
     *
     * await locator.click();
     * ```
     *
     * @param altText The alt text of the element.
     * @param options Options to use.
     * @returns The locator to the element with the corresponding alt text.
     */
    getByAltText(
        altText: string | RegExp,
        options?: {
            /**
             * Whether the locator should be exact.
             *
             * @defaultValue false
             */
            exact?: boolean;
        },
    ): Locator;

    /**
     * Returns {@link Locator} to the element with the corresponding label text.
     *
     * @example
     * ```js
     * const locator = frameLocator.getByLabel('Password');
     *
     * await locator.fill('my-password');
     * ```
     *
     * @param label The label text of the element.
     * @param options Options to use.
     * @returns The locator to the element with the corresponding label text.
     */
    getByLabel(
        label: string | RegExp,
        options?: {
            /**
             * Whether the locator should be exact.
             *
             * @defaultValue false
             */
            exact?: boolean;
        },
    ): Locator;

    /**
     * Allows locating elements by their text content. Returns {@link Locator}.
     *
     * Consider the following DOM structure:
     *
     * ```html
     * <div>Hello <span>world</span></div>
     * <div>Hello</div>
     * ```
     *
     * You can locate by text substring, exact string, or a regular expression:
     *
     * @example
     * ```js
     * // Matches <span>
     * frameLocator.getByText('world');
     *
     * // Matches first <div>
     * frameLocator.getByText('Hello world');
     *
     * // Matches second <div>
     * frameLocator.getByText('Hello', { exact: true });
     *
     * // Matches both <div>s
     * frameLocator.getByText(/Hello/);
     *
     * // Matches second <div>
     * frameLocator.getByText(/^hello$/i);
     * ```
     *
     * Matching by text always normalizes whitespace, even with exact match. For
     * example, it turns multiple spaces into one, turns line breaks into spaces
     * and ignores leading and trailing whitespace.
     *
     * Input elements of the type `button` and `submit` are matched by their
     * `value` instead of the text content. For example, locating by text
     * `"Log in"` matches `<input type=button value="Log in">`.
     *
     * @param text Text to locate the element by.
     * @param options Options to use.
     * @returns The locator to the element with the corresponding text content.
     */
    getByText(
        text: string | RegExp,
        options?: {
            /**
             * Whether to find an exact match: case-sensitive and whole-string.
             * Default to false. Ignored when locating by a regular expression.
             * Note that exact match still trims whitespace.
             *
             * @defaultValue false
             */
            exact?: boolean;
        },
    ): Locator;

    /**
     * Returns {@link Locator} to the element with the corresponding test ID.
     * Note that this method only supports the `data-testid` attribute.
     *
     * @example
     * HTML:
     * ```html
     * <button data-testid="submit-button">Submit</button>
     * ```
     *
     * JavaScript:
     * ```js
     * const locator = frameLocator.getByTestId('submit-button');
     *
     * await locator.click();
     * ```
     *
     * @param testId The test ID of the element.
     * @returns The locator to the element with the corresponding test ID.
     */
    getByTestId(testId: string | RegExp): Locator;

    /**
     * Returns {@link Locator} to the element with the corresponding placeholder text.
     *
     * @example
     * ```js
     * const locator = frameLocator.getByPlaceholder('name@example.com');
     *
     * await locator.fill('my.name@example.com');
     * ```
     *
     * @param placeholder The placeholder text of the element.
     * @param options Options to use.
     * @returns The locator to the element with the corresponding placeholder text.
     */
    getByPlaceholder(
        placeholder: string | RegExp,
        options?: {
            /**
             * Whether the locator should be exact.
             *
             * @defaultValue false
             */
            exact?: boolean;
        },
    ): Locator;

    /**
     * Returns {@link Locator} to the element with the corresponding title text.
     *
     * @example
     * ```js
     * const locator = frameLocator.getByTitle('Information box');
     *
     * await locator.click();
     * ```
     *
     * @param title The title text of the element.
     * @param options Options to use.
     * @returns The locator to the element with the corresponding title text.
     */
    getByTitle(
        title: string | RegExp,
        options?: {
            /**
             * Whether the locator should be exact.
             *
             * @defaultValue false
             */
            exact?: boolean;
        },
    ): Locator;
}

/**
 * JSHandle represents an in-page JavaScript object.
 */
export interface JSHandle<T = any> {
    /**
     * Returns either `null` or the object handle itself, if the object handle is
     * an instance of `ElementHandle`.
     * @returns The ElementHandle if available.
     */
    asElement(): Promise<ElementHandle | null>;

    /**
     * Stops referencing the element handle.
     */
    dispose(): Promise<void>;

    /**
     * Evaluates the page function and returns its return value.
     * This method passes this handle as the first argument to the page function.
     * @param pageFunction The function to be evaluated.
     * @param args The arguments to pass to the page function.
     * @returns The return value of `pageFunction`.
     */
    evaluate<R, Arg>(pageFunction: PageFunction<Arg, R>, arg?: Arg): Promise<R>;

    /**
     * Evaluates the page function and returns a `JSHandle`.
     * This method passes this handle as the first argument to the page function.
     * Unlike `evaluate`, `evaluateHandle` returns the value as a `JSHandle`
     * @param pageFunction The function to be evaluated.
     * @param args The arguments to pass to the page function.
     * @returns A JSHandle of the return value of `pageFunction`.
     */
    evaluateHandle<R, Arg>(pageFunction: PageFunction<Arg, R>, arg?: Arg): Promise<JSHandle<R>>;

    /**
     * Fetches a map with own property names of of the `JSHandle` with their values as
     * `JSHandle` instances.
     * @returns A map with property names as keys and `JSHandle` instances for the property values.
     */
    getProperties(): Promise<Map<string, JSHandle>>;

    /**
     * Fetches a JSON representation of the object.
     * @returns A JSON representation of the object.
     */
    jsonValue(): Promise<any>;
}

/**
 * Keyboard provides an API for managing a virtual keyboard.
 */
export interface Keyboard {
    /**
     * Sends a key down message to a session target.
     * A superset of the key values can be found [here](https://developer.mozilla.org/en-US/docs/Web/API/UI_Events/Keyboard_event_key_values).
     * @param key Name of key to press, such as `ArrowLeft`.
     */
    down(key: string): Promise<void>;

    /**
     * Dispatches an `input` event with the given `text`.
     * This method does not emit `keyDown`, `keyUp` or `keyPress` events.
     * @param text Event text.
     */
    insertText(text: string): Promise<void>;

    /**
     * Sends a key press message to a session target.
     * A press message consists of successive key down and up messages.
     * @param key Sequence of keys to press.
     * @param options Specifies the typing options.
     */
    press(key: string, options?: { delay?: number }): Promise<void>;

    /**
     * Type sends a `press` message to a session target for each character in text.
     * It sends an insertText message if a character is not among
     * valid characters in the keyboard's layout.
     * Modifier keys `Shift`, `Control`, `Alt`, `Meta` are _not_ respected.
     * @param text A text to type into a focused element.
     * @param options Specifies the typing options.
     */
    type(text: string, options?: { delay?: number }): Promise<void>;

    /**
     * Sends a key up message to a session target.
     * A superset of the key values can be found [here](https://developer.mozilla.org/en-US/docs/Web/API/UI_Events/Keyboard_event_key_values).
     * @param key Name of key to release, such as `ArrowLeft`.
     */
    up(key: string): Promise<void>;
}

export interface LocatorOptions {
    /**
     * Matches only elements that contain the specified text. String or regular expression.
     */
    hasText?: string | RegExp;

    /**
     * Matches only elements that do not contain the specified text. String or regular expression.
     */
    hasNotText?: string | RegExp;
}

export interface LocatorFilterOptions {
    /**
     * Matches only elements that contain the specified text. String or regular expression.
     */
    hasText?: string | RegExp;

    /**
     * Matches only elements that do not contain the specified text. String or regular expression.
     */
    hasNotText?: string | RegExp;
}

/**
 * The Locator API makes it easier to work with dynamically changing elements.
 * Some of the benefits of using it over existing ways to locate an element
 * (e.g. Page.$()) include:
 *
 * - Helps with writing robust tests by finding an element even if the
 * underlying frame navigates.
 * - Makes it easier to work with dynamic web pages and SPAs built with Svelte,
 * React, Vue, etc.
 */
export interface Locator {
    /**
     * Returns an array of locators matching the selector.
=======
    all(): Promise<Locator[]>;

    /**
     * Returns the bounding box of the element that this locator points to.
     *
     * **Usage**
     *
     * ```js
     * const locator = page.locator('#my-element');
     * const boundingBox = await locator.boundingBox();
     * ```
     *
     * @param options Options to use.
     * @returns The bounding box of the element, or null if the element is not visible.
     */
    boundingBox(options?: TimeoutOptions): Promise<Rect | null>;

    /**
     * Clears text boxes and input fields of any existing values.
     *
     * **Usage**
     *
     * ```js
     * // Clears the input field matching the selector.
     * page.locator('input[name="login"]').clear();
     * ```
     *
     * @param options Options to use.
     */
    clear(options?: ElementHandleOptions): Promise<void>;

    /**
     * Mouse click on the chosen element.
     * @param options Options to use.
     * @returns Promise which resolves when the element is successfully clicked.
     */
    click(options?: MouseMoveOptions & MouseMultiClickOptions): Promise<void>;

    /**
     * Returns a `FrameLocator` that can be used to locate elements within an
     * `iframe`.
     * @returns A `FrameLocator`.
     */
    contentFrame(): FrameLocator;

    /**
     * Returns the number of elements matching the selector.
     *
     * **Usage**
     *
     * ```js
     * const count = await page.locator('input').count();
     * ```
     *
     * @returns Promise which resolves with the number of elements matching the selector.
     */
    count(): Promise<number>;

    /**
     * Mouse double click on the chosen element.
     * @param options Options to use.
     */
    dblclick(options?: MouseMoveOptions & MouseMultiClickOptions): Promise<void>;

    /**
     * Use this method to select an `input type="checkbox"`.
     * @param options Options to use.
     */
    check(options?: ElementClickOptions): Promise<void>;

    /**
     * Use this method to unselect an `input type="checkbox"`.
     * @param options Options to use.
     */
    uncheck(options?: ElementClickOptions): Promise<void>;

    /**
     * Checks to see if the `input type="checkbox"` is selected or not.
     * @param options Options to use.
     * @returns `true` if the element is checked, `false` otherwise.
     */
    isChecked(options?: TimeoutOptions): Promise<boolean>;

    /**
     * Checks if the element is editable.
     * @param options Options to use.
     * @returns `true` if the element is editable, `false` otherwise.
     */
    isEditable(options?: TimeoutOptions): Promise<boolean>;

    /**
     * Checks if the element is `enabled`.
     * @param options Options to use.
     * @returns `true` if the element is enabled, `false` otherwise.
     */
    isEnabled(options?: TimeoutOptions): Promise<boolean>;

    /**
     * Checks if the element is `disabled`.
     * @param options Options to use.
     * @returns `true` if the element is disabled, `false` otherwise.
     */
    isDisabled(options?: TimeoutOptions): Promise<boolean>;

    /**
     * Checks if the element is `visible`.
     * @returns `true` if the element is visible, `false` otherwise.
     */
    isVisible(): Promise<boolean>;

    /**
     * Checks if the element is `hidden`.
     * @returns `true` if the element is hidden, `false` otherwise.
     */
    isHidden(): Promise<boolean>;

    /**
     * Fill an `input`, `textarea` or `contenteditable` element with the provided value.
     * @param value Value to fill for the `input` or `textarea` element.
     * @param options Options to use.
     */
    fill(value: string, options?: ElementHandleOptions): Promise<void>;

    /**
     * Returns locator to the first matching element.
     *
     * **Usage**
     *
     * ```js
     * const firstRow = await page.locator('tr').first();
     * ```
     *
     * @returns Locator.
     */
    first(): Locator;

    /**
     * Focuses the element using locator's selector.
     * @param options Options to use.
     */
    focus(options?: TimeoutOptions): Promise<void>;

    /**
     * Returns the element attribute value for the given attribute name.
     * @param name Attribute name to retrieve value for.
     * @param options Options to use.
     * @returns Attribute value.
     */
    getAttribute(name: string, options?: TimeoutOptions): Promise<string | null>;

    /**
     * Returns the `element.innerHTML`.
     * @param options Options to use.
     * @returns Element's innerHTML.
     */
    innerHTML(options?: TimeoutOptions): Promise<string>;

    /**
     * Returns the `element.innerText`.
     * @param options Options to use.
     * @returns Element's innerText.
     */
    innerText(options?: TimeoutOptions): Promise<string>;

    /**
     * Returns the `element.textContent`.
     * @param options Options to use.
     * @returns Element's textContent.
     */
    textContent(options?: TimeoutOptions): Promise<string | null>;

    /**
     * Returns `input.value` for the selected `input`, `textarea` or `select` element.
     * @param options Options to use.
     * @returns The input value of the element.
     */
    inputValue(options?: TimeoutOptions): Promise<string>;

    /**
     * Returns locator to the last matching element.
>>>>>>> ac1acf96
     *
     * **Usage**
     *
     * ```js
<<<<<<< HEAD
     * // Select all options
     * for (const option of await page.locator('option').all())
     *   await option.click();
     * ```
     *
     * @returns Array of locators
     */
    all(): Promise<Locator[]>;

    /**
     * Returns the bounding box of the element that this locator points to.
     *
     * **Usage**
     *
     * ```js
     * const locator = page.locator('#my-element');
     * const boundingBox = await locator.boundingBox();
     * ```
     *
     * @param options Options to use.
     * @returns The bounding box of the element, or null if the element is not visible.
     */
    boundingBox(options?: TimeoutOptions): Promise<Rect | null>;

    /**
     * Clears text boxes and input fields of any existing values.
=======
     * const lastRow = await page.locator('tr').last();
     * ```
     *
     * @returns Locator.
     */
    last(): Locator;

    /**
     * The method finds all elements matching the selector and creates a new
     * locator that matches all of them. This method can be used to further
     * refine the locator by chaining additional selectors.
     *
     * @example
     * ```js
     * const rows = page.locator('table tr');
     * const cell = rows.locator('.selected');
     *
     * // Use with options to filter
     * const orangeButton = fruitsSection.locator('button', { hasText: 'Add to Cart' });
     * ```
     *
     * @param selector A selector to use when resolving DOM element.
     * @param options Options to use for filtering.
     * @returns The new locator.
     */
    locator(selector: string, options?: LocatorOptions): Locator;

    /**
     * Returns locator to the n-th matching element. It's zero based, `nth(0)` selects the first element.
>>>>>>> ac1acf96
     *
     * **Usage**
     *
     * ```js
     * const secondRow = await page.locator('tr').nth(1);
     * ```
     *
<<<<<<< HEAD
     * @param options Options to use.
     */
    clear(options?: ElementHandleOptions): Promise<void>;

    /**
     * Mouse click on the chosen element.
     * @param options Options to use.
     * @returns Promise which resolves when the element is successfully clicked.
     */
    click(options?: MouseMoveOptions & MouseMultiClickOptions): Promise<void>;

    /**
     * Returns a `FrameLocator` that can be used to locate elements within an
     * `iframe`.
     * @returns A `FrameLocator`.
     */
    contentFrame(): FrameLocator;

    /**
     * Returns the number of elements matching the selector.
     *
     * **Usage**
     *
     * ```js
     * const count = await page.locator('input').count();
     * ```
     *
     * @returns Promise which resolves with the number of elements matching the selector.
     */
    count(): Promise<number>;

    /**
     * Mouse double click on the chosen element.
     * @param options Options to use.
     */
    dblclick(options?: MouseMoveOptions & MouseMultiClickOptions): Promise<void>;

    /**
     * Use this method to select an `input type="checkbox"`.
     * @param options Options to use.
     */
    check(options?: ElementClickOptions): Promise<void>;

    /**
     * Use this method to unselect an `input type="checkbox"`.
     * @param options Options to use.
     */
    uncheck(options?: ElementClickOptions): Promise<void>;

    /**
     * Checks to see if the `input type="checkbox"` is selected or not.
     * @param options Options to use.
     * @returns `true` if the element is checked, `false` otherwise.
     */
    isChecked(options?: TimeoutOptions): Promise<boolean>;

    /**
     * Checks if the element is editable.
     * @param options Options to use.
     * @returns `true` if the element is editable, `false` otherwise.
     */
    isEditable(options?: TimeoutOptions): Promise<boolean>;

    /**
     * Checks if the element is `enabled`.
     * @param options Options to use.
     * @returns `true` if the element is enabled, `false` otherwise.
     */
    isEnabled(options?: TimeoutOptions): Promise<boolean>;

    /**
     * Checks if the element is `disabled`.
     * @param options Options to use.
     * @returns `true` if the element is disabled, `false` otherwise.
     */
    isDisabled(options?: TimeoutOptions): Promise<boolean>;

    /**
     * Checks if the element is `visible`.
     * @returns `true` if the element is visible, `false` otherwise.
     */
    isVisible(): Promise<boolean>;

    /**
     * Checks if the element is `hidden`.
     * @returns `true` if the element is hidden, `false` otherwise.
     */
    isHidden(): Promise<boolean>;

    /**
     * Fill an `input`, `textarea` or `contenteditable` element with the provided value.
     * @param value Value to fill for the `input` or `textarea` element.
     * @param options Options to use.
     */
    fill(value: string, options?: ElementHandleOptions): Promise<void>;

    /**
     * Returns locator to the first matching element.
     *
     * **Usage**
     *
     * ```js
     * const firstRow = await page.locator('tr').first();
     * ```
     *
     * @returns Locator.
     */
    first(): Locator;

    /**
     * Focuses the element using locator's selector.
     * @param options Options to use.
     */
    focus(options?: TimeoutOptions): Promise<void>;

    /**
     * Returns the element attribute value for the given attribute name.
     * @param name Attribute name to retrieve value for.
     * @param options Options to use.
     * @returns Attribute value.
     */
    getAttribute(name: string, options?: TimeoutOptions): Promise<string | null>;

    /**
     * Returns the `element.innerHTML`.
     * @param options Options to use.
     * @returns Element's innerHTML.
     */
    innerHTML(options?: TimeoutOptions): Promise<string>;

    /**
     * Returns the `element.innerText`.
     * @param options Options to use.
     * @returns Element's innerText.
     */
    innerText(options?: TimeoutOptions): Promise<string>;

    /**
     * Returns the `element.textContent`.
     * @param options Options to use.
     * @returns Element's textContent.
     */
    textContent(options?: TimeoutOptions): Promise<string | null>;

    /**
     * Returns `input.value` for the selected `input`, `textarea` or `select` element.
     * @param options Options to use.
     * @returns The input value of the element.
     */
    inputValue(options?: TimeoutOptions): Promise<string>;

    /**
     * Returns locator to the last matching element.
     *
     * **Usage**
     *
     * ```js
     * const lastRow = await page.locator('tr').last();
     * ```
     *
     * @returns Locator.
     */
    last(): Locator;

    /**
     * The method finds all elements matching the selector and creates a new
     * locator that matches all of them. This method can be used to further
     * refine the locator by chaining additional selectors.
     *
     * @example
     * ```js
     * const rows = page.locator('table tr');
     * const cell = rows.locator('.selected');
     *
     * // Use with options to filter
     * const orangeButton = fruitsSection.locator('button', { hasText: 'Add to Cart' });
     * ```
     *
     * @param selector A selector to use when resolving DOM element.
     * @param options Options to use for filtering.
     * @returns The new locator.
     */
    locator(selector: string, options?: LocatorOptions): Locator;

    /**
     * Returns locator to the n-th matching element. It's zero based, `nth(0)` selects the first element.
     *
     * **Usage**
=======
     * @param index
     * @returns Locator
     */
    nth(index: number): Locator;

    /**
     * Select one or more options which match the values. If the select has the multiple attribute, all matching options are selected,
     * otherwise only the first option matching one of the passed options is selected.
>>>>>>> ac1acf96
     *
     * @example
     * ```js
<<<<<<< HEAD
     * const secondRow = await page.locator('tr').nth(1);
     * ```
     *
     * @param index
     * @returns Locator
     */
    nth(index: number): Locator;

    /**
     * Select one or more options which match the values. If the select has the multiple attribute, all matching options are selected,
     * otherwise only the first option matching one of the passed options is selected.
     *
     * @example
     * ```js
     * // Single selection matching the value or label
     * locator.selectOption('blue');
     *
     * // single selection matching the label
     * locator.selectOption({ label: 'Blue' });
     *
     * // multiple selection
     * locator.selectOption(['red', 'green', 'blue']);
     * ```
     *
=======
     * // Single selection matching the value or label
     * locator.selectOption('blue');
     *
     * // single selection matching the label
     * locator.selectOption({ label: 'Blue' });
     *
     * // multiple selection
     * locator.selectOption(['red', 'green', 'blue']);
     * ```
     *
>>>>>>> ac1acf96
     * @param values Values of options to select.
     * @param options Options to use.
     * @returns List of selected options.
     */
    selectOption(
        values: string | string[] | { value?: string; label?: string; index?: number },
        options?: ElementHandleOptions,
    ): Promise<string[]>;

    /**
     * Checks or unchecks the input checkbox element.
     * @param checked Whether to check or uncheck the element.
     * @param options Options to customize the check action.
     * @returns A promise that resolves when the element is checked or unchecked.
     */
    setChecked(checked: boolean, options?: FrameCheckOptions): Promise<void>;

    /**
     * Press a single key on the keyboard or a combination of keys.
     * A superset of the key values can be found [here](https://developer.mozilla.org/en-US/docs/Web/API/UI_Events/Keyboard_event_key_values).
     * @param key Name of the key to press or a character to generate, such as `ArrowLeft` or `a`.
     * @param options Keyboard press options.
     */
    press(key: string, options?: KeyboardPressOptions): Promise<void>;

    /**
     * Type a text into the input field.
     * @param text Text to type into the input field.
     * @param options Typing options.
     */
    type(text: string, options?: KeyboardPressOptions): Promise<void>;

    /**
     * Hover over the element.
     * @param options Options to use.
     */
    hover(options?: MouseMoveOptions): Promise<void>;

    /**
     * Tap on the chosen element.
     * @param options Options to use.
     */
    tap(options?: MouseMoveOptions): Promise<void>;

    /**
     * Dispatches HTML DOM event types e.g. `click`.
     * @param type DOM event type.
     * @param eventInit Event-specific properties.
     * @param options Options to use.
     */
    dispatchEvent(type: string, eventInit?: EvaluationArgument, options?: TimeoutOptions): Promise<void>;

    /**
     * Wait for the element to be in a particular state e.g. `visible`.
     * @param options Wait options.
     */
    waitFor(options?: { state?: ElementState } & TimeoutOptions): Promise<void>;

    /**
     * Returns a new Locator that matches only elements with the given options.
     *
     * @example
     * ```js
     * // Filter list items that contain "Product 2" text
     * const product2Item = page
     *   .locator('li')
     *   .filter({ hasText: 'Product 2' })
     *   .first();
     *
     * // Filter list items that do NOT contain "Product 2" using regex
     * const product1Item = page
     *   .locator('li')
     *   .filter({ hasNotText: /Product 2/ })
     *   .first();
     * ```
     *
     * @param options Filter options.
     * @returns A new filtered Locator that can be chained with other methods.
     */
    filter(options: LocatorFilterOptions): Locator;

    /**
     * Returns {@link Locator} to the element with the corresponding role.
     *
     * @example
     * ```js
     * const locator = locator.getByRole('button', { name: 'Pizza, Please!' });
     *
     * await locator.click();
     * ```
     *
     * @param role The role of the element.
     * @param options Options to use.
     * @returns The locator to the element with the corresponding role.
     */
    getByRole(
        role:
            | "alert"
            | "alertdialog"
            | "application"
            | "article"
            | "banner"
            | "blockquote"
            | "button"
            | "caption"
            | "cell"
            | "checkbox"
            | "code"
            | "columnheader"
            | "combobox"
            | "complementary"
            | "contentinfo"
            | "definition"
            | "dialog"
            | "directory"
            | "document"
            | "emphasis"
            | "feed"
            | "figure"
            | "form"
            | "generic"
            | "grid"
            | "gridcell"
            | "group"
            | "heading"
            | "img"
            | "insertion"
            | "link"
            | "list"
            | "listbox"
            | "listitem"
            | "log"
            | "main"
            | "marquee"
            | "math"
            | "menu"
            | "menubar"
            | "menuitem"
            | "menuitemcheckbox"
            | "menuitemradio"
            | "meter"
            | "navigation"
            | "none"
            | "note"
            | "option"
            | "presentation"
            | "progressbar"
            | "radio"
            | "radiogroup"
            | "region"
            | "row"
            | "rowgroup"
            | "rowheader"
            | "scrollbar"
            | "search"
            | "searchbox"
            | "separator"
            | "slider"
            | "spinbutton"
            | "status"
            | "strong"
            | "subscript"
            | "superscript"
            | "switch"
            | "tab"
            | "table"
            | "tablist"
            | "tabpanel"
            | "term"
            | "textbox"
            | "time"
            | "timer"
            | "toolbar"
            | "tooltip"
            | "tree"
            | "treegrid"
            | "treeitem",
        options?: {
            /**
             * Whether the accessible `options.name` should be checked exactly for equality.
             *
             * @defaultValue false
             */
            exact?: boolean;

            /**
             * Whether to include elements that are normally excluded from the accessibility tree.
             *
             * @defaultValue false
             */
            includeHidden?: boolean;

            /**
             * A number attribute that is traditionally used for headings h1-h6.
             */
            level?: number;

            /**
             * An accessible name for the element, such as a text in a button or a label for an input.
             */
            name?: string | RegExp;

            /**
             * A boolean attribute that can be used to indicate if a checkbox is checked or not.
             */
            checked?: boolean;

            /**
             * A boolean attribute that can be used to indicate if an element is disabled or not.
             */
            disabled?: boolean;

            /**
             * A boolean attribute that can be used to indicate if an element is expanded or not.
             */
            expanded?: boolean;

            /**
             * A boolean attribute that can be used to indicate if an element is pressed or not.
             */
            pressed?: boolean;

            /**
             * A boolean attribute that can be used to indicate if an element is selected or not.
             */
            selected?: boolean;
        },
    ): Locator;

    /**
     * Returns {@link Locator} to the element with the corresponding alt text.
     *
     * @example
     * ```js
     * const locator = locator.getByAltText('pizza');
     *
     * await locator.click();
     * ```
     *
     * @param altText The alt text of the element.
     * @param options Options to use.
     * @returns The locator to the element with the corresponding alt text.
     */
    getByAltText(
        altText: string | RegExp,
        options?: {
            /**
             * Whether the locator should be exact.
             *
             * @defaultValue false
             */
            exact?: boolean;
        },
    ): Locator;

    /**
     * Returns {@link Locator} to the element with the corresponding label text.
     *
     * @example
     * ```js
     * const locator = locator.getByLabel('Password');
     *
     * await locator.fill('my-password');
     * ```
     *
     * @param label The label text of the element.
     * @param options Options to use.
     * @returns The locator to the element with the corresponding label text.
     */
    getByLabel(
        label: string | RegExp,
        options?: {
            /**
             * Whether the locator should be exact.
             *
             * @defaultValue false
             */
            exact?: boolean;
        },
    ): Locator;

    /**
     * Allows locating elements by their text content. Returns {@link Locator}.
     *
     * Consider the following DOM structure:
     *
     * ```html
     * <div>Hello <span>world</span></div>
     * <div>Hello</div>
     * ```
     *
     * You can locate by text substring, exact string, or a regular expression:
     *
     * @example
     * ```js
     * // Matches <span>
     * locator.getByText('world');
     *
     * // Matches first <div>
     * locator.getByText('Hello world');
     *
     * // Matches second <div>
     * locator.getByText('Hello', { exact: true });
     *
     * // Matches both <div>s
     * locator.getByText(/Hello/);
     *
     * // Matches second <div>
     * locator.getByText(/^hello$/i);
     * ```
     *
     * Matching by text always normalizes whitespace, even with exact match. For
     * example, it turns multiple spaces into one, turns line breaks into spaces
     * and ignores leading and trailing whitespace.
     *
     * Input elements of the type `button` and `submit` are matched by their
     * `value` instead of the text content. For example, locating by text
     * `"Log in"` matches `<input type=button value="Log in">`.
     *
     * @param text Text to locate the element by.
     * @param options Options to use.
     * @returns The locator to the element with the corresponding text content.
     */
    getByText(
        text: string | RegExp,
        options?: {
            /**
             * Whether to find an exact match: case-sensitive and whole-string.
             * Default to false. Ignored when locating by a regular expression.
             * Note that exact match still trims whitespace.
             *
             * @defaultValue false
             */
            exact?: boolean;
        },
    ): Locator;

    /**
     * Returns {@link Locator} to the element with the corresponding test ID.
     * Note that this method only supports the `data-testid` attribute.
     *
     * @example
     * HTML:
     * ```html
     * <button data-testid="submit-button">Submit</button>
     * ```
     *
     * JavaScript:
     * ```js
     * const locator = locator.getByTestId('submit-button');
     *
     * await locator.click();
     * ```
     *
     * @param testId The test ID of the element.
     * @returns The locator to the element with the corresponding test ID.
     */
    getByTestId(testId: string | RegExp): Locator;

    /**
     * Returns {@link Locator} to the element with the corresponding placeholder text.
     *
     * @example
     * ```js
     * const locator = locator.getByPlaceholder('name@example.com');
     *
     * await locator.fill('my.name@example.com');
     * ```
     *
     * @param placeholder The placeholder text of the element.
     * @param options Options to use.
     * @returns The locator to the element with the corresponding placeholder text.
     */
    getByPlaceholder(
        placeholder: string | RegExp,
        options?: {
            /**
             * Whether the locator should be exact.
             *
             * @defaultValue false
             */
            exact?: boolean;
        },
    ): Locator;

    /**
     * Returns {@link Locator} to the element with the corresponding title text.
     *
     * @example
     * ```js
     * const locator = locator.getByTitle('Information box');
     *
     * await locator.click();
     * ```
     *
     * @param title The title text of the element.
     * @param options Options to use.
     * @returns The locator to the element with the corresponding title text.
     */
    getByTitle(
        title: string | RegExp,
        options?: {
            /**
             * Whether the locator should be exact.
             *
             * @defaultValue false
             */
            exact?: boolean;
        },
    ): Locator;
}

/**
 * Mouse provides an API for managing a virtual mouse.
 */
export interface Mouse {
    /**
     * Shortcut for `mouse.move(x, y)`, `mouse.down()`, `mouse.up()`.
     * @param x The x position.
     * @param y The y position.
     * @param options The click options.
     */
    click(x: number, y: number, options?: MouseMultiClickOptions): Promise<void>;

    /**
     * Shortcut for `mouse.move(x, y)`, `mouse.down()`, `mouse.up()`, `mouse.down()`,
     * `mouse.up()`.
     * @param x The x position.
     * @param y The y position.
     * @param options The click options.
     */
    dblclick(x: number, y: number, options?: MouseClickOptions): Promise<void>;

    /**
     * Dispatches a `mousedown` event.
     * @param options The mouse down options.
     */
    down(options?: MouseDownUpOptions): Promise<void>;

    /**
     * Dispatches a `mousemove` event.
     * @param x The x position.
     * @param y The y position.
     * @param options The mouse move options.
     */
    move(x: number, y: number, options?: { steps?: number }): Promise<void>;

    /**
     * Dispatches a `mouseup` event.
     * @param options The mouse up options.
     */
    up(options?: MouseDownUpOptions): Promise<void>;
}

/**
 * Page provides methods to interact with a single tab in a running web browser
 * instance. One instance of the browser can have many page instances.
 */
export interface Page {
    /**
     * Activates the browser tab so that it comes into focus and actions can be
     * performed against it.
     */
    bringToFront(): Promise<void>;

    /**
     * **NOTE** Use locator-based `locator.check([options])` instead.
     *
     * This method is used to select an input checkbox.
     * @param selector A selector to search for an element. If there are multiple
     * elements satisfying the selector, the first will be used.
     * @param options
     */
    check(
        selector: string,
        options?: {
            /**
             * Setting this to `true` will bypass the actionability checks (visible,
             * stable, enabled). Defaults to `false`.
             */
            force?: boolean;

            /**
             * If set to `true` and a navigation occurs from performing this action, it
             * will not wait for it to complete. Defaults to `false`.
             */
            noWaitAfter?: boolean;

            /**
             * A point to use relative to the top left corner of the element. If not
             * supplied, a visible point of the element is used.
             */
            position?: {
                x: number;

                y: number;
            };

            /**
             * When `true`, the call requires selector to resolve to a single element.
             * If given selector resolves to more than one element, the call throws
             * an exception. Defaults to `false`.
             */
            strict?: boolean;

            /**
             * Maximum time in milliseconds. Defaults to `30` seconds. Default is
             * overridden by the `setDefaultTimeout` option on `BrowserContext` or
             * `page` methods.
             *
             * Setting the value to `0` will disable the timeout.
             */
            timeout?: number;

            /**
             * Setting this to `true` will perform the actionability checks without
             * performing the action. Useful to wait until the element is ready for the
             * action without performing it. Defaults to `false`.
             */
            trial?: boolean;
        },
    ): Promise<void>;

    /**
     * **NOTE** Use locator-based `locator.click([options])` instead.
     *
     * This method clicks an element matching `selector`.
     * @param selector A selector to search for an element. If there are multiple
     * elements satisfying the selector, the first will be used.
     * @param options
     */
    click(
        selector: string,
        options?: {
            /**
             * The mouse button (`left`, `middle` or `right`) to use during the action.
             * Defaults to `left`.
             */
            button?: MouseButton;

            /**
             * The number of times the action is performed. Defaults to `1`.
             */
            clickCount?: number;

            /**
             * Milliseconds to wait between `mousedown` and `mouseup`. Defaults to `0`.
             */
            delay?: number;

            /**
             * Setting this to `true` will bypass the actionability checks (`visible`,
             * `stable`, `enabled`). Defaults to `false`.
             */
            force?: boolean;

            /**
             * `Alt`, `Control`, `Meta` or `Shift` modifiers keys pressed during the
             * action. If not specified, currently pressed modifiers are used,
             * otherwise defaults to `null`.
             */
            modifiers?: KeyboardModifier[];

            /**
             * If set to `true` and a navigation occurs from performing this action, it
             * will not wait for it to complete. Defaults to `false`.
             */
            noWaitAfter?: boolean;

            /**
             * A point to use relative to the top left corner of the element. If not
             * supplied, a visible point of the element is used.
             */
            position?: {
                x: number;

                y: number;
            };

            /**
             * When `true`, the call requires selector to resolve to a single element.
             * If given selector resolves to more than one element, the call throws
             * an exception. Defaults to `false`.
             */
            strict?: boolean;

            /**
             * Maximum time in milliseconds. Defaults to `30` seconds. Default is
             * overridden by the `setDefaultTimeout` option on `BrowserContext` or
             * `page` methods.
             *
             * Setting the value to `0` will disable the timeout.
             */
            timeout?: number;

            /**
             * Setting this to `true` will perform the actionability checks without
             * performing the action. Useful to wait until the element is ready for the
             * action without performing it. Defaults to `false`.
             */
            trial?: boolean;
        },
    ): Promise<void>;

    /**
     * This will close the tab that this page is associated with.
     */
    close(): Promise<void>;

    /**
     * Gets the HTML contents of the page.
     */
    content(): Promise<string>;

    /**
     * Gets the `BrowserContext` that the page belongs to.
     */
    context(): BrowserContext;

    /**
     * **NOTE** Use locator-based `locator.dblclick([options])` instead.
     *
     * Mouse double clicks an element matching provided selector.
     * @param selector A selector to search for an element. If there are multiple
     * elements satisfying the selector, the first will be used.
     * @param options
     */
    dblclick(
        selector: string,
        options?: {
            /**
             * The mouse button (`left`, `middle` or `right`) to use during the action.
             * Defaults to `left`.
             */
            button?: MouseButton;

            /**
             * Milliseconds to wait between `mousedown` and `mouseup`. Defaults to `0`.
             */
            delay?: number;

            /**
             * Setting this to `true` will bypass the actionability checks (`visible`,
             * `stable`, `enabled`). Defaults to `false`.
             */
            force?: boolean;

            /**
             * `Alt`, `Control`, `Meta` or `Shift` modifiers keys pressed during the
             * action. If not specified, currently pressed modifiers are used,
             * otherwise defaults to `null`.
             */
            modifiers?: KeyboardModifier[];

            /**
             * If set to `true` and a navigation occurs from performing this action, it
             * will not wait for it to complete. Defaults to `false`.
             */
            noWaitAfter?: boolean;

            /**
             * A point to use relative to the top left corner of the element. If not
             * supplied, a visible point of the element is used.
             */
            position?: {
                x: number;

                y: number;
            };

            /**
             * When `true`, the call requires selector to resolve to a single element.
             * If given selector resolves to more than one element, the call throws
             * an exception. Defaults to `false`.
             */
            strict?: boolean;

            /**
             * Maximum time in milliseconds. Defaults to `30` seconds. Default is
             * overridden by the `setDefaultTimeout` option on `BrowserContext` or
             * `page` methods.
             *
             * Setting the value to `0` will disable the timeout.
             */
            timeout?: number;

            /**
             * Setting this to `true` will perform the actionability checks without
             * performing the action. Useful to wait until the element is ready for the
             * action without performing it. Defaults to `false`.
             */
            trial?: boolean;
        },
    ): Promise<void>;

    /**
     * **NOTE** Use locator-based locator.dispatchEvent([options]) instead.
     *
     * @param selector A selector to search for an element. If there are multiple
     * elements satisfying the selector, the first will be used.
     * @param type DOM event type: `"click"` etc.
     * @param eventInit Optional event-specific initialization properties.
     * @param options
     */
    dispatchEvent(
        selector: string,
        type: string,
        eventInit?: EvaluationArgument,
        options?: {
            /**
             * When `true`, the call requires selector to resolve to a single element.
             * If given selector resolves to more than one element, the call throws
             * an exception. Defaults to `false`.
             */
            strict?: boolean;

            /**
             * Maximum time in milliseconds. Defaults to `30` seconds. Default is
             * overridden by the `setDefaultTimeout` option on `BrowserContext` or
             * `page` methods.
             *
             * Setting the value to `0` will disable the timeout.
             */
            timeout?: number;
        },
    ): Promise<void>;

    /**
     * This method changes the `CSS media type` through the `media` argument,
     * and/or the `'prefers-colors-scheme'` media feature, using the `colorScheme`
     * argument.
     * @param options
     */
    emulateMedia(options?: {
        /**
         * Emulates `'prefers-colors-scheme'` media feature, supported values are
         * `'light'`, `'dark'`, and `'no-preference'`.
         */
        colorScheme?: "light" | "dark" | "no-preference";

        /**
         * Changes the CSS media type of the page. The only allowed values are
         * `'screen'`, and `'print'`.
         */
        media?: "screen" | "print";

        /**
         * Emulates `'prefers-reduced-motion'` media feature, supported values are
         * `'reduce'`, `'no-preference'`.
         */
        reducedMotion?: "reduce" | "no-preference";
    }): Promise<void>;

    /**
     * This emulates your website with the specified vision deficiency type.
     * The supported types are:
     * - none: default.
     * - blurredVision: where vision is less precise.
     * - protanopia: the inability to perceive any red light.
     * - deuteranopia: the inability to perceive any green light.
     * - tritanopia: the inability to perceive any blue light.
     * - achromatopsia: the inability to perceive any color except for shades of
     * grey (extremely rare).
     * @param type
     */
    emulateVisionDeficiency(
        type: "none" | "blurredVision" | "deuteranopia" | "protanopia" | "tritanopia" | "achromatopsia",
    ): Promise<void>;

    /**
     * Returns the value of the `pageFunction` invocation.
     *
     * A string can also be passed in instead of a function.
     *
     * @param pageFunction Function to be evaluated in the page context.
     * @param arg Optional argument to pass to `pageFunction`.
     */
    evaluate<R, Arg>(pageFunction: PageFunction<Arg, R>, arg?: Arg): Promise<R>;

    /**
     * Returns the value of the `pageFunction` invocation as a [JSHandle].
     *
     * The only difference between page.evaluate(pageFunction[, arg]) and
     * page.evaluateHandle(pageFunction[, arg]) is that
     * page.evaluateHandle(pageFunction[, arg])returns [JSHandle].
     *
     * @param pageFunction Function to be evaluated in the page context.
     * @param arg Optional argument to pass to `pageFunction`.
     */
    evaluateHandle<R, Arg>(pageFunction: PageFunction<Arg, R>, arg?: Arg): Promise<JSHandle<R>>;

    /**
     * **NOTE** Use locator-based `locator.fill(value[, options])` instead.
     *
     * Fill an `input`, `textarea` or `[contenteditable]` element with the
     * provided value.
     *
     * @param selector A selector to search for an element. If there are multiple
     * elements satisfying the selector, the first will be used.
     * @param value Value to fill for the `<input>`, `<textarea>` or
     * `[contenteditable]` element.
     * @param options
     */
    fill(
        selector: string,
        value: string,
        options?: {
            /**
             * Setting this to `true` will bypass the actionability checks (`visible`,
             * `stable`, `enabled`). Defaults to `false`.
             */
            force?: boolean;

            /**
             * If set to `true` and a navigation occurs from performing this action, it
             * will not wait for it to complete. Defaults to `false`.
             */
            noWaitAfter?: boolean;

            /**
             * When `true`, the call requires selector to resolve to a single element.
             * If given selector resolves to more than one element, the call throws
             * an exception. Defaults to `false`.
             */
            strict?: boolean;

            /**
             * Maximum time in milliseconds. Defaults to `30` seconds. Default is
             * overridden by the `setDefaultTimeout` option on `BrowserContext` or
             * `page` methods.
             *
             * Setting the value to `0` will disable the timeout.
             */
            timeout?: number;
        },
    ): Promise<void>;

    /**
     * **NOTE** Use locator-based `locator.focus([options])` instead.
     *
     * This method fetches an element with `selector` and focuses it.
     *
     * @param selector A selector to search for an element. If there are multiple
     * elements satisfying the selector, the first will be used.
     * @param options
     */
    focus(
        selector: string,
        options?: {
            /**
             * When `true`, the call requires selector to resolve to a single element.
             * If given selector resolves to more than one element, the call throws
             * an exception. Defaults to `false`.
             */
            strict?: boolean;

            /**
             * Maximum time in milliseconds. Defaults to `30` seconds. Default is
             * overridden by the `setDefaultTimeout` option on `BrowserContext` or
             * `page` methods.
             *
             * Setting the value to `0` will disable the timeout.
             */
            timeout?: number;
        },
    ): Promise<void>;

    /**
     * Frames returns an array of frames on the page.
     */
    frames(): Frame[];

    /**
     * **NOTE** Use locator-based locator.getAttribute(name[, options]) instead.
     *
     * Returns the element attribute value for the given attribute name.
     *
     * @param selector A selector to search for an element. If there are multiple
     * elements satisfying the selector, the first will be used.
     * @param name Attribute name to get the value for.
     * @param options
     */
    getAttribute(
        selector: string,
        name: string,
        options?: {
            /**
             * When `true`, the call requires selector to resolve to a single element.
             * If given selector resolves to more than one element, the call throws
             * an exception. Defaults to `false`.
             */
            strict?: boolean;

            /**
             * Maximum time in milliseconds. Defaults to `30` seconds. Default is
             * overridden by the `setDefaultTimeout` option on `BrowserContext` or
             * `page` methods.
             *
             * Setting the value to `0` will disable the timeout.
             */
            timeout?: number;
        },
    ): Promise<string | null>;

    /**
     * Returns {@link Locator} to the element with the corresponding role.
     *
     * @example
     * ```js
     * const locator = page.getByRole('button', { name: 'Pizza, Please!' });
     *
     * await locator.click();
     * ```
     *
     * @param role The role of the element.
     * @param options Options to use.
     * @returns The locator to the element with the corresponding role.
     */
    getByRole(
        role:
            | "alert"
            | "alertdialog"
            | "application"
            | "article"
            | "banner"
            | "blockquote"
            | "button"
            | "caption"
            | "cell"
            | "checkbox"
            | "code"
            | "columnheader"
            | "combobox"
            | "complementary"
            | "contentinfo"
            | "definition"
            | "dialog"
            | "directory"
            | "document"
            | "emphasis"
            | "feed"
            | "figure"
            | "form"
            | "generic"
            | "grid"
            | "gridcell"
            | "group"
            | "heading"
            | "img"
            | "insertion"
            | "link"
            | "list"
            | "listbox"
            | "listitem"
            | "log"
            | "main"
            | "marquee"
            | "math"
            | "menu"
            | "menubar"
            | "menuitem"
            | "menuitemcheckbox"
            | "menuitemradio"
            | "meter"
            | "navigation"
            | "none"
            | "note"
            | "option"
            | "presentation"
            | "progressbar"
            | "radio"
            | "radiogroup"
            | "region"
            | "row"
            | "rowgroup"
            | "rowheader"
            | "scrollbar"
            | "search"
            | "searchbox"
            | "separator"
            | "slider"
            | "spinbutton"
            | "status"
            | "strong"
            | "subscript"
            | "superscript"
            | "switch"
            | "tab"
            | "table"
            | "tablist"
            | "tabpanel"
            | "term"
            | "textbox"
            | "time"
            | "timer"
            | "toolbar"
            | "tooltip"
            | "tree"
            | "treegrid"
            | "treeitem",
        options?: {
            /**
             * Whether the accessible `options.name` should be checked exactly for equality.
             *
             * @defaultValue false
             */
            exact?: boolean;

            /**
             * Whether to include elements that are normally excluded from the accessibility tree.
             *
             * @defaultValue false
             */
            includeHidden?: boolean;

            /**
             * A number attribute that is traditionally used for headings h1-h6.
             */
            level?: number;

            /**
             * An accessible name for the element, such as a text in a button or a label for an input.
             */
            name?: string | RegExp;

            /**
             * A boolean attribute that can be used to indicate if a checkbox is checked or not.
             */
            checked?: boolean;

            /**
             * A boolean attribute that can be used to indicate if an element is disabled or not.
             */
            disabled?: boolean;

            /**
             * A boolean attribute that can be used to indicate if an element is expanded or not.
             */
            expanded?: boolean;

            /**
             * A boolean attribute that can be used to indicate if an element is pressed or not.
             */
            pressed?: boolean;

            /**
             * A boolean attribute that can be used to indicate if an element is selected or not.
             */
            selected?: boolean;
        },
    ): Locator;

    /**
     * Returns {@link Locator} to the element with the corresponding alt text.
     *
     * @example
     * ```js
     * const locator = page.getByAltText('pizza');
     *
     * await locator.click();
     * ```
     *
     * @param altText The alt text of the element.
     * @param options Options to use.
     * @returns The locator to the element with the corresponding alt text.
     */
    getByAltText(
        altText: string | RegExp,
        options?: {
            /**
             * Whether the locator should be exact.
             *
             * @defaultValue false
             */
            exact?: boolean;
        },
    ): Locator;

    /**
     * Returns {@link Locator} to the element with the corresponding label text.
     *
     * @example
     * ```js
     * const locator = page.getByLabel('Password');
     *
     * await locator.fill('my-password');
     * ```
     *
     * @param label The label text of the element.
     * @param options Options to use.
     * @returns The locator to the element with the corresponding label text.
     */
    getByLabel(
        label: string | RegExp,
        options?: {
            /**
             * Whether the locator should be exact.
             *
             * @defaultValue false
             */
            exact?: boolean;
        },
    ): Locator;

    /**
     * Allows locating elements by their text content. Returns {@link Locator}.
     *
     * Consider the following DOM structure:
     *
     * ```html
     * <div>Hello <span>world</span></div>
     * <div>Hello</div>
     * ```
     *
     * You can locate by text substring, exact string, or a regular expression:
     *
     * @example
     * ```js
     * // Matches <span>
     * page.getByText('world');
     *
     * // Matches first <div>
     * page.getByText('Hello world');
     *
     * // Matches second <div>
     * page.getByText('Hello', { exact: true });
     *
     * // Matches both <div>s
     * page.getByText(/Hello/);
     *
     * // Matches second <div>
     * page.getByText(/^hello$/i);
     * ```
     *
     * Matching by text always normalizes whitespace, even with exact match. For
     * example, it turns multiple spaces into one, turns line breaks into spaces
     * and ignores leading and trailing whitespace.
     *
     * Input elements of the type `button` and `submit` are matched by their
     * `value` instead of the text content. For example, locating by text
     * `"Log in"` matches `<input type=button value="Log in">`.
     *
     * @param text Text to locate the element by.
     * @param options Options to use.
     * @returns The locator to the element with the corresponding text content.
     */
    getByText(
        text: string | RegExp,
        options?: {
            /**
             * Whether to find an exact match: case-sensitive and whole-string.
             * Default to false. Ignored when locating by a regular expression.
             * Note that exact match still trims whitespace.
             *
             * @defaultValue false
             */
            exact?: boolean;
        },
    ): Locator;

    /**
     * Returns {@link Locator} to the element with the corresponding test ID.
     * Note that this method only supports the `data-testid` attribute.
     *
     * @example
     * HTML:
     * ```html
     * <button data-testid="submit-button">Submit</button>
     * ```
     *
     * JavaScript:
     * ```js
     * const locator = page.getByTestId('submit-button');
     *
     * await locator.click();
     * ```
     *
     * @param testId The test ID of the element.
     * @returns The locator to the element with the corresponding test ID.
     */
    getByTestId(testId: string | RegExp): Locator;

    /**
     * Returns {@link Locator} to the element with the corresponding placeholder text.
     *
     * @example
     * ```js
     * const locator = page.getByPlaceholder('name@example.com');
     *
     * await locator.fill('my.name@example.com');
     * ```
     *
     * @param placeholder The placeholder text of the element.
     * @param options Options to use.
     * @returns The locator to the element with the corresponding placeholder text.
     */
    getByPlaceholder(
        placeholder: string | RegExp,
        options?: {
            /**
             * Whether the locator should be exact.
             *
             * @defaultValue false
             */
            exact?: boolean;
        },
    ): Locator;

    /**
     * Returns {@link Locator} to the element with the corresponding title text.
     *
     * @example
     * ```js
     * const locator = page.getByTitle('Information box');
     *
     * await locator.click();
     * ```
     *
     * @param title The title text of the element.
     * @param options Options to use.
     * @returns The locator to the element with the corresponding title text.
     */
    getByTitle(
        title: string | RegExp,
        options?: {
            /**
             * Whether the locator should be exact.
             *
             * @defaultValue false
             */
            exact?: boolean;
        },
    ): Locator;

    /**
     * Navigates to the specified url and returns the main resource response.
     *
     * navigating to `about:blank` or navigation to the same URL with a different
     * hash, will succeed and return `null`.
     *
     * @param url URL to navigate page to. The url should include scheme, e.g.
     * `https://`.
     * @param options
     */
    goto(url: string, options?: NavigationOptions): Promise<Response | null>;

    /**
     * **NOTE** Use locator-based locator.hover([options]) instead.
     *
     * This method hovers over an element matching `selector`.
     *
     * @param selector A selector to search for an element. If there are multiple
     * elements satisfying the selector, the first will be used.
     * @param options
     */
    hover(
        selector: string,
        options?: {
            /**
             * Setting this to `true` will bypass the actionability checks (`visible`,
             * `stable`, `enabled`). Defaults to `false`.
             */
            force?: boolean;

            /**
             * `Alt`, `Control`, `Meta` or `Shift` modifiers keys pressed during the
             * action. If not specified, currently pressed modifiers are used,
             * otherwise defaults to `null`.
             */
            modifiers?: KeyboardModifier[];

            /**
             * If set to `true` and a navigation occurs from performing this action, it
             * will not wait for it to complete. Defaults to `false`.
             */
            noWaitAfter?: boolean;

            /**
             * A point to use relative to the top left corner of the element. If not
             * supplied, a visible point of the element is used.
             */
            position?: {
                x: number;

                y: number;
            };

            /**
             * When `true`, the call requires selector to resolve to a single element.
             * If given selector resolves to more than one element, the call throws
             * an exception. Defaults to `false`.
             */
            strict?: boolean;

            /**
             * Maximum time in milliseconds. Defaults to `30` seconds. Default is
             * overridden by the `setDefaultTimeout` option on `BrowserContext` or
             * `page` methods.
             *
             * Setting the value to `0` will disable the timeout.
             */
            timeout?: number;

            /**
             * Setting this to `true` will perform the actionability checks without
             * performing the action. Useful to wait until the element is ready for the
             * action without performing it. Defaults to `false`.
             */
            trial?: boolean;
        },
    ): Promise<void>;

    /**
     * **NOTE** Use locator-based locator.innerHTML([options]) instead.
     *
     * Returns `element.innerHTML`.
     *
     * @param selector A selector to search for an element. If there are multiple
     * elements satisfying the selector, the first will be used.
     * @param options
     */
    innerHTML(
        selector: string,
        options?: {
            /**
             * When `true`, the call requires selector to resolve to a single element.
             * If given selector resolves to more than one element, the call throws
             * an exception. Defaults to `false`.
             */
            strict?: boolean;

            /**
             * Maximum time in milliseconds. Defaults to `30` seconds. Default is
             * overridden by the `setDefaultTimeout` option on `BrowserContext` or
             * `page` methods.
             *
             * Setting the value to `0` will disable the timeout.
             */
            timeout?: number;
        },
    ): Promise<string>;

    /**
     * **NOTE** Use locator-based locator.innerText([options]) instead.
     *
     * Returns `element.innerText`.
     *
     * @param selector A selector to search for an element. If there are multiple
     * elements satisfying the selector, the first will be used.
     * @param options
     */
    innerText(
        selector: string,
        options?: {
            /**
             * When `true`, the call requires selector to resolve to a single element.
             * If given selector resolves to more than one element, the call throws
             * an exception. Defaults to `false`.
             */
            strict?: boolean;

            /**
             * Maximum time in milliseconds. Defaults to `30` seconds. Default is
             * overridden by the `setDefaultTimeout` option on `BrowserContext` or
             * `page` methods.
             *
             * Setting the value to `0` will disable the timeout.
             */
            timeout?: number;
        },
    ): Promise<string>;

    /**
     * **NOTE** Use locator-based locator.inputValue([options]) instead.
     *
     * Returns `input.value` for the selected `<input>` or `<textarea>` or
     * `<select>` element.
     *
     * @param selector A selector to search for an element. If there are multiple
     * elements satisfying the selector, the first will be used.
     * @param options
     */
    inputValue(
        selector: string,
        options?: {
            /**
             * When `true`, the call requires selector to resolve to a single element.
             * If given selector resolves to more than one element, the call throws
             * an exception. Defaults to `false`.
             */
            strict?: boolean;

            /**
             * Maximum time in milliseconds. Defaults to `30` seconds. Default is
             * overridden by the `setDefaultTimeout` option on `BrowserContext` or
             * `page` methods.
             *
             * Setting the value to `0` will disable the timeout.
             */
            timeout?: number;
        },
    ): Promise<string>;

    /**
     * **NOTE** Use locator-based locator.isChecked([options]) instead.
     *
     * Checks to see if the `checkbox` `input` type is selected or not.
     *
     * @param selector A selector to search for an element. If there are multiple
     * elements satisfying the selector, the first will be used.
     * @param options
     */
    isChecked(
        selector: string,
        options?: {
            /**
             * When `true`, the call requires selector to resolve to a single element.
             * If given selector resolves to more than one element, the call throws
             * an exception. Defaults to `false`.
             */
            strict?: boolean;

            /**
             * Maximum time in milliseconds. Defaults to `30` seconds. Default is
             * overridden by the `setDefaultTimeout` option on `BrowserContext` or
             * `page` methods.
             *
             * Setting the value to `0` will disable the timeout.
             */
            timeout?: number;
        },
    ): Promise<boolean>;

    /**
     * Indicates that the page has been closed.
     */
    isClosed(): boolean;

    /**
     * **NOTE** Use locator-based locator.isDisabled([options]) instead.
     *
     * Returns whether the element is disabled.
     *
     * @param selector A selector to search for an element. If there are multiple
     * elements satisfying the selector, the first will be used.
     * @param options
     */
    isDisabled(
        selector: string,
        options?: {
            /**
             * When `true`, the call requires selector to resolve to a single element.
             * If given selector resolves to more than one element, the call throws
             * an exception. Defaults to `false`.
             */
            strict?: boolean;

            /**
             * Maximum time in milliseconds. Defaults to `30` seconds. Default is
             * overridden by the `setDefaultTimeout` option on `BrowserContext` or
             * `page` methods.
             *
             * Setting the value to `0` will disable the timeout.
             */
            timeout?: number;
        },
    ): Promise<boolean>;

    /**
     * **NOTE** Use locator-based locator.isEditable([options]) instead.
     *
     * Returns whether the element is editable.
     *
     * @param selector A selector to search for an element. If there are multiple
     * elements satisfying the selector, the first will be used.
     * @param options
     */
    isEditable(
        selector: string,
        options?: {
            /**
             * When `true`, the call requires selector to resolve to a single element.
             * If given selector resolves to more than one element, the call throws
             * an exception. Defaults to `false`.
             */
            strict?: boolean;

            /**
             * Maximum time in milliseconds. Defaults to `30` seconds. Default is
             * overridden by the `setDefaultTimeout` option on `BrowserContext` or
             * `page` methods.
             *
             * Setting the value to `0` will disable the timeout.
             */
            timeout?: number;
        },
    ): Promise<boolean>;

    /**
     * **NOTE** Use locator-based locator.isEnabled([options]) instead.
     *
     * Returns whether the element is enabled.
     *
     * @param selector A selector to search for an element. If there are multiple
     * elements satisfying the selector, the first will be used.
     * @param options
     */
    isEnabled(
        selector: string,
        options?: {
            /**
             * When `true`, the call requires selector to resolve to a single element.
             * If given selector resolves to more than one element, the call throws
             * an exception. Defaults to `false`.
             */
            strict?: boolean;

            /**
             * Maximum time in milliseconds. Defaults to `30` seconds. Default is
             * overridden by the `setDefaultTimeout` option on `BrowserContext` or
             * `page` methods.
             *
             * Setting the value to `0` will disable the timeout.
             */
            timeout?: number;
        },
    ): Promise<boolean>;

    /**
     * **NOTE** Use locator-based locator.isHidden() instead.
     *
     * Returns whether the element is hidden.
     *
     * @param selector A selector to search for an element. If there are multiple
     * elements satisfying the selector, the first will be used.
     * @param options
     */
    isHidden(selector: string, options?: StrictnessOptions): Promise<boolean>;

    /**
     * **NOTE** Use locator-based locator.isVisible() instead.
     *
     * Returns whether the element is visible.
     *
     * @param selector A selector to search for an element. If there are multiple
     * elements satisfying the selector, the first will be used.
     * @param options
     */
    isVisible(selector: string, options?: StrictnessOptions): Promise<boolean>;

    /**
     * Returns the keyboard instance to interact with a virtual keyboard on the
     * page.
     */
    keyboard: Keyboard;

    /**
     * The method returns an element locator. Locators resolve to the element
     * when the action takes place, which means locators can span over navigations
     * where the underlying dom changes.
     *
     * @example
     * ```js
     * const textbox = page.locator('#text1');
     *
     * // Create a locator with text filtering options
     * const submitButton = page.locator('button', { hasText: 'Pizza, Please!' });
     * ```
     *
     * @param selector A selector to use when resolving DOM element.
     * @param options Options to use for filtering.
     */
    locator(selector: string, options?: LocatorOptions): Locator;

    /**
     * The page's main frame. Page is made up of frames in a hierarchical. At the
     * top is mainFrame. A page is guaranteed to have a mainFrame.
     */
    mainFrame(): Frame;

    /**
     * Returns the mouse instance to interact with a virtual mouse on the page.
     */
    mouse: Mouse;

    /**
     * Emitted when JavaScript within the page calls one of console API methods
     * , e.g. `console.log` or `console.dir`. Also emitted if the page throws
     * an error or a warning.
     *
     * The arguments passed into `console.log` are available on the
     * {@link ConsoleMessage} event handler argument.
     *
     * **Usage**
     *
     * ```js
     * page.on('console', msg => {
     *   const values = [];
     *   for (const arg of msg.args())
     *     values.push(arg.jsonValue());
     *   console.log(...values);
     * });
     * page.evaluate(() => console.log('hello', 5, { foo: 'bar' }));
     * ```
     */
    on(event: "console", listener: (consoleMessage: ConsoleMessage) => void): void;

    /**
     * page.on('metric') will register a background handler that will listen out
     * for metrics that are measured and emitted for the page.
     *
     * When a {@link MetricMessage} is received by the handler, it can be used to
     * group different metrics tagged with URL and name so that a correlation can
     * be found and to reduce the cardinality of the metrics.
     *
     * **Usage**
     *
     * ```js
     * // Listen for all metric messages in the page and call its tag method to
     * // tag matching URLs with the new tag name.
     * page.on('metric', (metric) => {
     *   metric.tag({
     *     name: 'test',
     *     matches: [
     *       {url: /^https:\/\/test\.k6\.io\/\?q=[0-9a-z]+$/, method: 'GET'},
     *     ]
     *   });
     * });
     * ```
     */
    on(event: "metric", listener: (metricMessage: MetricMessage) => void): void;

    /**
     * Registers a handler function to listen for the network requests that
     * the page makes. The handler will receive an instance of {@link Request},
     * which includes information about the request.
     *
     * **Usage**
     *
     * ```js
     * page.on('request', request => {
     *   console.log(request.url());
     * });
     * ```
     */
    on(event: "request", listener: (request: Request) => void): void;

    /**
     * Registers a handler function to listen for the network responses that the
     * page receives. The handler will receive an instance of {@link Response},
     * which includes information about the response.
     *
     * **Usage**
     *
     * ```js
     * page.on('response', response => {
     *   console.log(response.url());
     * });
     * ```
     */
    on(event: "response", listener: (response: Response) => void): void;

    /**
     * Returns the page that opened the current page. The first page that is
     * navigated to will have a null opener.
     */
    opener(): Promise<Page | null>;

    /**
     * **NOTE** Use locator-based locator.press(key[, options]) instead.
     *
     * Focuses the element, and then uses keyboard.down(key) and
     * keyboard.up(key).
     *
     * A superset of the `key` values can be found [here](https://developer.mozilla.org/en-US/docs/Web/API/KeyboardEvent/key/Key_Values).
     *
     * Following modification shortcuts are also supported: `Shift`, `Control`,
     * `Alt`, `Meta`, `ShiftLeft`.
     *
     * Holding down `Shift` will type the text that corresponds to the `key` in
     * the upper case.
     *
     * If `key` is a single character, it is case-sensitive, so the values `a`
     * and `A` will generate different respective texts.
     *
     * Shortcuts such as `key: "Control+o"` or `key: "Control+Shift+T"` are
     * supported as well. When specified with the modifier, modifier is pressed
     * and being held while the subsequent key is being pressed.
     *
     * @param selector A selector to search for an element. If there are multiple
     * elements satisfying the selector, the first will be used.
     * @param key Name of the key to press or a character to generate, such as
     * `ArrowLeft` or `a`.
     * @param options
     */
    press(
        selector: string,
        key: string,
        options?: {
            /**
             * Milliseconds to wait between `mousedown` and `mouseup`. Defaults to `0`.
             */
            delay?: number;

            /**
             * If set to `true` and a navigation occurs from performing this action, it
             * will not wait for it to complete. Defaults to `false`.
             */
            noWaitAfter?: boolean;

            /**
             * When `true`, the call requires selector to resolve to a single element.
             * If given selector resolves to more than one element, the call throws
             * an exception. Defaults to `false`.
             */
            strict?: boolean;

            /**
             * Maximum time in milliseconds. Defaults to `30` seconds. Default is
             * overridden by the `setDefaultTimeout` option on `BrowserContext` or
             * `page` methods.
             *
             * Setting the value to `0` will disable the timeout.
             */
            timeout?: number;
        },
    ): Promise<void>;

    /**
     * This reloads the current page Returns the main resource response.
     *
     * @param options
     */
    reload(options?: {
        /**
         * Maximum operation time in milliseconds. Defaults to `30` seconds. The
         * default value can be changed via the
         * browserContext.setDefaultNavigationTimeout(timeout),
         * browserContext.setDefaultTimeout(timeout),
         * page.setDefaultNavigationTimeout(timeout) or
         * page.setDefaultTimeout(timeout) methods.
         *
         * Setting the value to `0` will disable the timeout.
         */
        timeout?: number;

        /**
         * When to consider operation succeeded, defaults to `load`. Events can be
         * either:
         * - `'domcontentloaded'` - consider operation to be finished when the
         * `DOMContentLoaded` event is fired.
         * - `'load'` - consider operation to be finished when the `load` event is
         * fired.
         * - `'networkidle'` - **DISCOURAGED** consider operation to be finished
         * when there are no network connections for at least `500` ms. Don't use
         * this method for testing especially with chatty websites where the event
         * may never fire, rely on web assertions to assess readiness instead.
         */
        waitUntil?: "load" | "domcontentloaded" | "networkidle";
    }): Promise<Response | null>;

    /**
     * Adds a route to the page to modify network requests made by that page.
     *
     * Once routing is enabled, every request matching the url pattern will stall unless it's continued, fulfilled or aborted.
     */
    route(
        url: string | RegExp,
        handler: (route: Route) => any,
    ): Promise<void>;

    /**
     * Returns the buffer with the captured screenshot from the browser.
     *
     * @param options
     */
    screenshot(
        options?: {
            /**
             * An object which specifies clipping of the resulting image.
             */
            clip?: {
                /**
                 * x-coordinate of top-left corner of clip area
                 */
                x: number;

                /**
                 * y-coordinate of top-left corner of clip area
                 */
                y: number;

                /**
                 * width of clipping area
                 */
                width: number;

                /**
                 * height of clipping area
                 */
                height: number;
            };

            /**
             * When true, takes a screenshot of the full scrollable page, instead of
             * the currently visible viewport. Defaults to `false`.
             */
            fullPage?: boolean;
        } & ScreenshotOptions,
    ): Promise<ArrayBuffer>;

    /**
     * Checks or unchecks the input checkbox element.
     * @param selector A selector to search for an element.
     * @param checked Whether to check or uncheck the element.
     * @param options Options to customize the check action.
     * @returns A promise that resolves when the element is checked or unchecked.
     */
    setChecked(selector: string, checked: boolean, options?: FrameCheckOptions & StrictnessOptions): Promise<void>;

    /**
     * **NOTE** Use locator-based locator.selectOption(values[, options]) instead.
     *
     * This select one or more options which match the values from a <select>
     * element.
     *
     * @example
     * ```js
     * // Single selection matching the value or label
     * page.selectOption('#colors-options', 'blue');
     *
     * // single selection matching the label
     * page.selectOption('#colors-options', { label: 'Blue' });
     *
     * // multiple selection
     * page.selectOption('#colors-options', ['red', 'green', 'blue']);
     * ```
     *
     * @param selector A selector to search for an element. If there are multiple
     * elements satisfying the selector, the first will be used.
     * @param values Options to select. If the select has multiple attribute, all
     * matching options are selected, otherwise only the first option matching
     * one of the passed options is selected. Object can be made up of keys with
     * value, label or index.
     * @param options
     */
    selectOption(
        selector: string,
        values: string | ElementHandle | SelectOptionsObject | string[] | ElementHandle[] | SelectOptionsObject[],
        options?: {
            /**
             * Setting this to `true` will bypass the actionability checks (visible,
             * stable, enabled). Defaults to `false`.
             */
            force?: boolean;

            /**
             * If set to `true` and a navigation occurs from performing this action, it
             * will not wait for it to complete. Defaults to `false`.
             */
            noWaitAfter?: boolean;

            /**
             * When `true`, the call requires selector to resolve to a single element.
             * If given selector resolves to more than one element, the call throws
             * an exception. Defaults to `false`.
             */
            strict?: boolean;

            /**
             * Maximum time in milliseconds. Defaults to `30` seconds. Default is
             * overridden by the `setDefaultTimeout` option on `BrowserContext` or
             * `page` methods.
             *
             * Setting the value to `0` will disable the timeout.
             */
            timeout?: number;
        },
    ): Promise<string[]>;

    /**
     * Set the supplied html string to the current page.
     *
     * @param html HTML markup to assign to the page.
     * @param options
     */
    setContent(
        html: string,
        options?: {
            /**
             * Maximum operation time in milliseconds. Defaults to `30` seconds. The
             * default value can be changed via the
             * browserContext.setDefaultNavigationTimeout(timeout),
             * browserContext.setDefaultTimeout(timeout),
             * page.setDefaultNavigationTimeout(timeout) or
             * page.setDefaultTimeout(timeout) methods.
             *
             * Setting the value to `0` will disable the timeout.
             */
            timeout?: number;

            /**
             * When to consider operation succeeded, defaults to `load`. Events can be
             * either:
             * - `'domcontentloaded'` - consider operation to be finished when the
             * `DOMContentLoaded` event is fired.
             * - `'load'` - consider operation to be finished when the `load` event is
             * fired.
             * - `'networkidle'` - **DISCOURAGED** consider operation to be finished
             * when there are no network connections for at least `500` ms. Don't use
             * this method for testing especially with chatty websites where the event
             * may never fire, rely on web assertions to assess readiness instead.
             */
            waitUntil?: "load" | "domcontentloaded" | "networkidle";
        },
    ): Promise<void>;

    /**
     * This setting will change the navigation timeout for the following methods:
     * - page.goto(url[, options])
     * - page.reload([options])
     * - page.setContent(html[, options])
     * - page.waitForNavigation([options])
     *
     * @param timeout in milliseconds
     */
    setDefaultNavigationTimeout(timeout: number): void;

    /**
     * This setting will change the timeout for all the methods accepting a
     * `timeout` option.
     *
     * @param timeout in milliseconds
     */
    setDefaultTimeout(timeout: number): void;

    /**
     * This sets extra HTTP headers which will be sent with subsequent
     * HTTP requests.
     *
     * @param headers An object containing the additional HTTP headers.
     * All header values must be strings.
     */
    setExtraHTTPHeaders(headers: { [key: string]: string }): Promise<void>;

    /**
     * Sets the file input element's value to the specified files.
     *
     * To work with local files on the file system, use the experimental
     * fs module to load and read the file contents.
     *
     * This method expects a `selector` to point to an
     * [input element](https://developer.mozilla.org/en-US/docs/Web/HTML/Element/input).
     * @param selector A selector to search for an element. If there are multiple
     * elements satisfying the selector, the first will be used.
     * @param files
     * @param options
     */
    setInputFiles(selector: string, files: File | File[], options?: {
        /**
         * Maximum time in milliseconds. Pass 0 to disable the timeout. Default
         * is overridden by the setDefaultTimeout option on {@link BrowserContext} or
         * {@link Page}
         * @default 30000
         */
        timeout?: number;

        /**
         * If set to `true` and a navigation occurs from performing this action, it
         * will not wait for it to complete.
         * @default false
         */
        noWaitAfter?: boolean;
    }): Promise<void>;

    /**
     * This will update the page's width and height.
     *
     * @param viewportSize
     */
    setViewportSize(viewportSize: {
        /**
         * page width in pixels.
         */
        width: number;

        /**
         * page height in pixels.
         */
        height: number;
    }): Promise<void>;

    /**
     * **NOTE** Use locator-based locator.tap([options]) instead.
     *
     * Tap the first element that matches the selector.
     *
     * @param selector A selector to search for an element. If there are multiple
     * elements satisfying the selector, the first will be used.
     * @param options
     */
    tap(
        selector: string,
        options?: {
            /**
             * Setting this to `true` will bypass the actionability checks (visible,
             * stable, enabled). Defaults to `false`.
             */
            force?: boolean;

            /**
             * `Alt`, `Control`, `Meta` or `Shift` modifiers keys pressed during the
             * action. If not specified, currently pressed modifiers are used,
             * otherwise defaults to `null`.
             */
            modifiers?: KeyboardModifier[];

            /**
             * If set to `true` and a navigation occurs from performing this action, it
             * will not wait for it to complete. Defaults to `false`.
             */
            noWaitAfter?: boolean;

            /**
             * A point to use relative to the top left corner of the element. If not
             * supplied, a visible point of the element is used.
             */
            position?: {
                x: number;

                y: number;
            };

            /**
             * When `true`, the call requires selector to resolve to a single element.
             * If given selector resolves to more than one element, the call throws
             * an exception. Defaults to `false`.
             */
            strict?: boolean;

            /**
             * Maximum time in milliseconds. Defaults to `30` seconds. Default is
             * overridden by the `setDefaultTimeout` option on `BrowserContext` or
             * `page` methods.
             *
             * Setting the value to `0` will disable the timeout.
             */
            timeout?: number;

            /**
             * Setting this to `true` will perform the actionability checks without
             * performing the action. Useful to wait until the element is ready for the
             * action without performing it. Defaults to `false`.
             */
            trial?: boolean;
        },
    ): Promise<void>;

    /**
     * **NOTE** Use locator-based locator.textContent([options]) instead.
     *
     * Returns `element.textContent`.
     *
     * @param selector A selector to search for an element. If there are multiple
     * elements satisfying the selector, the first will be used.
     * @param options
     */
    textContent(
        selector: string,
        options?: {
            /**
             * When `true`, the call requires selector to resolve to a single element.
             * If given selector resolves to more than one element, the call throws
             * an exception. Defaults to `false`.
             */
            strict?: boolean;

            /**
             * Maximum time in milliseconds. Defaults to `30` seconds. Default is
             * overridden by the `setDefaultTimeout` option on `BrowserContext` or
             * `page` methods.
             *
             * Setting the value to `0` will disable the timeout.
             */
            timeout?: number;
        },
    ): Promise<string | null>;

    /**
     * Throttles the CPU in Chrome/Chromium to slow it down by the specified
     * `rate` in {@link CPUProfile}. {@link CPUProfile} is a mandatory
     * input argument. The default `rate` is `1`.
     *
     * **Usage**
     *
     * ```js
     * page.throttleCPU({ rate: 4 });
     * ```
     */
    throttleCPU(profile: CPUProfile): Promise<void>;

    /**
     * Throttles the network in Chrome/Chromium to slow it down by the specified
     * fields in {@link NetworkProfile}. {@link NetworkProfile} is a mandatory
     * input argument.
     *
     * **Usage**
     *
     * ```js
     * page.throttleNetwork({
     *   latency: 750,
     *   download: 250,
     *   upload: 250,
     * });
     * ```
     *
     * To work with the most commonly tested network profiles, import `networkProfiles`
     * from the browser module. There are three profiles available:
     * - `'No Throttling'` (default)
     * - `'Fast 3G'`
     * - `'Slow 3G'`
     *
     * **Usage**
     *
     * ```js
     * import { browser, networkProfiles } from 'k6/browser';
     * ... // redacted
     *   const context = browser.newContext();
     *   const page = context.newPage();
     *
     *   try {
     *     page.throttleNetwork(networkProfiles['Slow 3G']);
     * ... // redacted
     * ```
     */
    throttleNetwork(profile: NetworkProfile): Promise<void>;

    /**
     * Returns the page's title.
     */
    title(): Promise<string>;

    /**
     * Returns the touchscreen instance to interact with a virtual touchscreen on
     * the page.
     */
    touchscreen: Touchscreen;

    /**
     * **NOTE** Use locator-based locator.type(text[, options]) instead.
     *
     * Type the `text` in the first element found that matches the selector.
     *
     * @param selector A selector to search for an element. If there are multiple
     * elements satisfying the selector, the first will be used.
     * @param text The text to type into the element.
     * @param options
     */
    type(
        selector: string,
        text: string,
        options?: {
            /**
             * Milliseconds to wait between `mousedown` and `mouseup`. Defaults to `0`.
             */
            delay?: number;

            /**
             * If set to `true` and a navigation occurs from performing this action, it
             * will not wait for it to complete. Defaults to `false`.
             */
            noWaitAfter?: boolean;

            /**
             * When `true`, the call requires selector to resolve to a single element.
             * If given selector resolves to more than one element, the call throws
             * an exception. Defaults to `false`.
             */
            strict?: boolean;

            /**
             * Maximum time in milliseconds. Defaults to `30` seconds. Default is
             * overridden by the `setDefaultTimeout` option on `BrowserContext` or
             * `page` methods.
             *
             * Setting the value to `0` will disable the timeout.
             */
            timeout?: number;
        },
    ): Promise<void>;

    /**
     * **NOTE** Use locator-based `locator.uncheck([options])` instead.
     *
     * This method is used to unselect an input checkbox.
     *
     * @param selector A selector to search for an element. If there are multiple
     * elements satisfying the selector, the first will be used.
     * @param options
     */
    uncheck(
        selector: string,
        options?: {
            /**
             * Setting this to `true` will bypass the actionability checks (visible,
             * stable, enabled). Defaults to `false`.
             */
            force?: boolean;

            /**
             * If set to `true` and a navigation occurs from performing this action, it
             * will not wait for it to complete. Defaults to `false`.
             */
            noWaitAfter?: boolean;

            /**
             * A point to use relative to the top left corner of the element. If not
             * supplied, a visible point of the element is used.
             */
            position?: {
                x: number;

                y: number;
            };

            /**
             * When `true`, the call requires selector to resolve to a single element.
             * If given selector resolves to more than one element, the call throws
             * an exception. Defaults to `false`.
             */
            strict?: boolean;

            /**
             * Maximum time in milliseconds. Defaults to `30` seconds. Default is
             * overridden by the `setDefaultTimeout` option on `BrowserContext` or
             * `page` methods.
             *
             * Setting the value to `0` will disable the timeout.
             */
            timeout?: number;

            /**
             * Setting this to `true` will perform the actionability checks without
             * performing the action. Useful to wait until the element is ready for the
             * action without performing it. Defaults to `false`.
             */
            trial?: boolean;
        },
    ): Promise<void>;

    /**
     * Returns the page's URL.
     */
    url(): string;

    /**
     * Returns the page's size (width and height).
     */
    viewportSize(): {
        /**
         * page width in pixels.
         */
        width: number;

        /**
         * page height in pixels.
         */
        height: number;
    };

    /**
     * Returns when the `pageFunction` returns a truthy value.
     *
     * @param pageFunction Function to be evaluated in the page context.
     * @param arg Optional argument to pass to `pageFunction`.
     * @param options
     */
    waitForFunction<R, Arg>(
        pageFunction: PageFunction<Arg, R>,
        options?: {
            /**
             * If `polling` is `'raf'`, then `pageFunction` is constantly executed in
             * `requestAnimationFrame` callback. If the `polling` is `'mutation'` it
             * will be called when a change is made to the DOM tree. If `polling` is
             * a number, then it is treated as an interval in milliseconds at which
             * the function would be executed. Defaults to `raf`.
             */
            polling?: PollingMethod;

            /**
             * Maximum time in milliseconds. Defaults to `30` seconds. Default is
             * overridden by the `setDefaultTimeout` option on `BrowserContext` or
             * `page` methods.
             *
             * Setting the value to `0` will disable the timeout.
             */
            timeout?: number;
        },
        arg?: Arg,
    ): Promise<JSHandle<R>>;

    /**
     * This waits for the given load state to be reached. It will immediately
     * unblock if that lifecycle event has already been received.
     *
     * @param state Optional load state to wait for, defaults to `load`:
     * - `'domcontentloaded'` - consider operation to be finished when the
     * `DOMContentLoaded` event is fired.
     * - `'load'` - consider operation to be finished when the `load` event is
     * fired.
     * - `'networkidle'` - **DISCOURAGED** consider operation to be finished
     * when there are no network connections for at least `500` ms. Don't use
     * this method for testing especially with chatty websites where the event
     * may never fire, rely on web assertions to assess readiness instead.
     * @param options
     */
    waitForLoadState(
        state?: "load" | "domcontentloaded" | "networkidle",
        options?: {
            /**
             * Maximum operation time in milliseconds. Defaults to `30` seconds. The
             * default value can be changed via the
             * browserContext.setDefaultNavigationTimeout(timeout),
             * browserContext.setDefaultTimeout(timeout),
             * page.setDefaultNavigationTimeout(timeout) or
             * page.setDefaultTimeout(timeout) methods.
             *
             * Setting the value to `0` will disable the timeout.
             */
            timeout?: number;
        },
    ): Promise<void>;

    /**
     * Waits for the given navigation lifecycle event to occur and returns the main
     * resource response.
     *
     * @param options
     */
    waitForNavigation(options?: {
        /**
         * Maximum operation time in milliseconds. Defaults to `30` seconds. The
         * default value can be changed via the
         * browserContext.setDefaultNavigationTimeout(timeout),
         * browserContext.setDefaultTimeout(timeout),
         * page.setDefaultNavigationTimeout(timeout) or
         * page.setDefaultTimeout(timeout) methods.
         *
         * Setting the value to `0` will disable the timeout.
         */
        timeout?: number;

        /**
         * An exact string or regex pattern to match while waiting for the
         * navigation. Note that if the parameter is a string, the method will
         * wait for navigation to URL that is exactly equal to the string.
         */
        url?: string | RegExp;

        /**
         * When to consider operation succeeded, defaults to `load`. Events can be
         * either:
         * - `'domcontentloaded'` - consider operation to be finished when the
         * `DOMContentLoaded` event is fired.
         * - `'load'` - consider operation to be finished when the `load` event is
         * fired.
         * - `'networkidle'` - **DISCOURAGED** consider operation to be finished
         * when there are no network connections for at least `500` ms. Don't use
         * this method for testing especially with chatty websites where the event
         * may never fire, rely on web assertions to assess readiness instead.
         */
        waitUntil?: "load" | "domcontentloaded" | "networkidle";
    }): Promise<Response | null>;

    /**
     * Waits for the page to navigate to the specified URL.
     *
     * @example
     * ```js
     * await page.locator('a[href="/login"]').click();
     * await page.waitForURL(/.*\/login$/);
     * ```
     *
     * @param url An exact match or regular expression to match the URL.
     * @param options Options to use.
     */
    waitForURL(
        url: string | RegExp,
        options?: {
            /**
             * Maximum operation time in milliseconds. Defaults to `30` seconds.
             * The default value can be changed via the
             * browserContext.setDefaultNavigationTimeout(timeout),
             * browserContext.setDefaultTimeout(timeout),
             * page.setDefaultNavigationTimeout(timeout) or
             * page.setDefaultTimeout(timeout) methods.
             *
             * Setting the value to `0` will disable the timeout.
             */
            timeout?: number;

            /**
             * When to consider operation succeeded, defaults to `load`. Events can be
             * either:
             * - `'domcontentloaded'` - consider operation to be finished when the
             * `DOMContentLoaded` event is fired.
             * - `'load'` - consider operation to be finished when the `load` event is
             * fired.
             * - `'networkidle'` - **DISCOURAGED** consider operation to be finished
             * when there are no network connections for at least `500` ms. Don't use
             * this method for testing especially with chatty websites where the event
             * may never fire, rely on web assertions to assess readiness instead.
             */
            waitUntil?: "load" | "domcontentloaded" | "networkidle";
        },
    ): Promise<void>;

    /**
     * Waits for the page to match against the URL for a Response object
     *
     * @example
     * ```js
     * const responsePromise = page.waitForResponse('https://example.com/resource');
     * await page.goto('https://example.com/resource');
     * const response = await responsePromise;
     * ```
     *
     * @param response Request URL string or regex to match against Response object.
     * @param options Options to use.
     */
    waitForResponse(
        response: string | RegExp,
        options?: {
            /**
             * Maximum operation time in milliseconds. Defaults to `30` seconds.
             * The default value can be changed via the
             * browserContext.setDefaultNavigationTimeout(timeout),
             * browserContext.setDefaultTimeout(timeout),
             * page.setDefaultNavigationTimeout(timeout) or
             * page.setDefaultTimeout(timeout) methods.
             *
             * Setting the value to `0` will disable the timeout.
             */
            timeout?: number;
        },
    ): Promise<Response | null>;

    /**
     * **NOTE** Use web assertions that assert visibility or a locator-based
     * locator.waitFor([options]) instead.
     *
     * Returns when element specified by selector satisfies `state` option.
     *
     * @param selector A selector to query for.
     * @param options
     */
    waitForSelector(
        selector: string,
        options?: {
            /**
             * Defaults to `'visible'`. Can be either:
             * - `'attached'` - wait for element to be present in DOM.
             * - `'detached'` - wait for element to not be present in DOM.
             * - `'visible'` - wait for element to have non-empty bounding box and no
             * `visibility:hidden`.
             * - `'hidden'` - wait for element to be either detached from DOM, or have
             * an empty bounding box or `visibility:hidden`.
             */
            state?: "attached" | "detached" | "visible" | "hidden";

            /**
             * When `true`, the call requires selector to resolve to a single element.
             * If given selector resolves to more than one element, the call throws
             * an exception. Defaults to `false`.
             */
            strict?: boolean;

            /**
             * Maximum time in milliseconds. Defaults to `30` seconds. Default is
             * overridden by the `setDefaultTimeout` option on `BrowserContext` or
             * `page` methods.
             *
             * Setting the value to `0` will disable the timeout.
             */
            timeout?: number;
        },
    ): Promise<ElementHandle>;

    /**
     * **NOTE** Never wait for timeout in production, use this only for debugging.
     * Tests that wait for time are inherently flaky. Use `Locator` actions and
     * web assertions that wait automatically.
     *
     * Waits for the given `timeout` in milliseconds.
     *
     * @param timeout A timeout to wait for
     */
    waitForTimeout(timeout: number): Promise<void>;

    /**
     * This method returns all of the dedicated WebWorkers associated with the page.
     */
    workers(): Worker[];

    /**
     * **NOTE** Use locator-based page.locator(selector[, options]) instead.
     *
     * The method finds an element matching the specified selector within the page.
     * If no elements match the selector, the return value resolves to `null`.
     * To wait for an element on the page, use locator.waitFor([options]).
     * @param selector A selector to query for.
     */
    $(selector: string): Promise<ElementHandle | null>;

    /**
     * **NOTE** Use locator-based page.locator(selector[, options]) instead.
     *
     * The method finds all elements matching the specified selector within the
     * page. If no elements match the selector, the return value resolves to `[]`.
     * @param selector A selector to query for.
     */
    $$(selector: string): Promise<ElementHandle[]>;
}

/**
 * Request represents requests which are sent by a page.
 */
export interface Request {
    /**
     * An object with HTTP headers associated with the request. All header names are
     * lower-case.
     * @returns The headers object.
     */
    allHeaders(): Promise<Record<string, string>>;

    /**
     * @returns the Frame that initiated this request
     */
    frame(): Frame;

    /**
     * An object with HTTP headers associated with the request. All header names are
     * lower-case.
     * @returns An object with HTTP headers associated with the request.
     */
    headers(): Record<string, string>;

    /**
     * An array with all the request HTTP headers. Unlike `Request.allHeaders()`,
     * header names are not lower-cased. Headers with multiple entries, such as
     * `Set-Cookie`, appear in the array multiple times.
     * @returns An array of all the request HTTP headers.
     */
    headersArray(): Promise<Array<{ name: string; value: string }>>;

    /**
     * Retuns the value of the header matching the name. The name is case insensitive.
     * @param name Header name to retrieve value for.
     * @returns The value of the header matching the name.
     */
    headerValue(name: string): Promise<string | null>;

    /**
     * @returns a boolean stating whether the request is for a navigation
     */
    isNavigationRequest(): boolean;

    /**
     * Request's method (GET, POST, etc.)
     * @returns request's method name
     */
    method(): string;

    /**
     * Contains the request's post body, if any.
     * @returns request's post body
     */
    postData(): string | null;

    /**
     * Request's post body in a binary form, if any.
     * @returns an ArrayBuffer with request's post data
     */
    postDataBuffer(): ArrayBuffer | null;

    /**
     * Contains the request's resource type as it was perceived by the rendering engine.
     * ResourceType will be one of the following: `document`, `stylesheet`, `image`,
     * `media`, `font`, `script`, `texttrack`, `xhr`, `fetch`, `eventsource`,
     * `websocket`, `manifest`, `other`.
     * @returns resource type name
     */
    resourceType(): ResourceType;

    /**
     * Returns the matching `Response` object, or `null` if the response was not received
     * due to error.
     * @returns The `Response` object, or `null` if the response was not received due to error.
     */
    response(): Promise<Response | null>;

    /**
     * Returns resource size information for given request.
     * @returns Resource size information for given request.
     */
    size(): Promise<{ body: number; headers: number }>;

    /**
     * Returns resource timing information for given request. Most of the timing values
     * become available upon the response, `responseEnd` becomes available when request
     * finishes.
     * @returns Resource timing information for given request.
     */
    timing(): ResourceTiming;

    /**
     * URL of the request.
     * @returns request URL
     */
    url(): string;
}

/**
 * Response represents responses which are received by page.
 */
export interface Response {
    /**
     * An object with HTTP headers associated with the response. All header names are
     * lower-case.
     * @returns The headers object.
     */
    allHeaders(): Promise<Record<string, string>>;

    /**
     * Returns the response body.
     * @returns A buffer with response body.
     */
    body(): Promise<ArrayBuffer>;

    /**
     * @returns the Frame that initiated this response
     */
    frame(): Frame;

    /**
     * An object with HTTP headers associated with the response. All header names are
     * lower-case.
     * @returns The headers object.
     */
    headers(): Record<string, string>;

    /**
     * An array with all the request HTTP response headers. Unlike `Response.headers()`, header
     * names are not lower-cased. Headers with multiple entries, such as `Set-Cookie`,
     * appear in the array multiple times.
     * @returns An array of all the request HTTP headers.
     */
    headersArray(): Promise<Array<{ name: string; value: string }>>;

    /**
     * Returns the value of the header matching the name. The name is case insensitive.
     * If multiple headers have the same name (except `Set-Cookie`), they are returned
     * as a list separated by ``,``. For `Set-Cookie`, the `\n` separator is used. If
     * no headers are found, `null` is returned.
     * @param name Header name to retrieve value for.
     * @returns The header value for the given name.
     */
    headerValue(name: string): Promise<string | null>;

    /**
     * Returns all values of the headers matching the name, for example `set-cookie`.
     * The name is case insensitive.
     * @param name Header name to retrieve values for.
     * @returns An array of header values for the given name.
     */
    headerValues(name: string): Promise<string[]>;

    /**
     * Returns the JSON representation of response body. Throws if response body is not
     * parsable via `JSON.parse`.
     * @returns JSON representation of response body.
     */
    json(): Promise<any>;

    /**
     * Contains a boolean stating whether the response was successful (status in the
     * range 200-299) or not.
     * @returns a boolean stating whether the response was successful
     */
    ok(): boolean;

    /**
     * The request that was used to produce the response.
     * @returns the matching `Request` object
     */
    request(): Request;

    /**
     * Security details associated with this response.
     * @returns A matching `SecurityDetailsObject`
     */
    securityDetails(): Promise<SecurityDetailsObject | null>;

    /**
     * Returns the IP address and port of the server for this response.
     * @returns The IP address and port of the server
     */
    serverAddr(): Promise<{ ipAddress: string; port: number } | null>;

    /**
     * Contains the status code of the response (e.g., 200 for a success).
     * @returns the status code of the response
     */
    status(): number;

    /**
     * Contains the status text of the response (e.g. usually an "OK" for a success).
     * @returns the status text of the response
     */
    statusText(): string;

    /**
     * The size of the response body and the headers.
     * @returns The size of the response body and the headers.
     */
    size(): Promise<{ body: number; headers: number }>;

    /**
     * Contains the URL of the response.
     * @returns the URL of the response
     */
    url(): string;
}

/**
 * Route represents a network request intercepted by page.route() function and allows to modify its behavior.
 *
 * Once routing is enabled, every request intercepted by a route will stall unless it's continued, fulfilled or aborted.
 * When several routes match the given pattern, they run in the order opposite to their registration.
 * That way the last registered route can always override all the previous ones.
 */
export interface Route {
    /**
     * Aborts the request with the given error code.
     *
     * **Usage**
     *
     * ```js
     * // Abort all images requests
     * await page.route(/(\.png$)|(\.jpg$)/, async (route) => {
     *   await route.abort();
     * });
     * ```
     *
     * @param errorCode The error code to abort the request with, can be one of the following:
     * 'aborted', 'accessdenied', 'addressunreachable', 'blockedbyclient', 'blockedbyresponse', 'connectionaborted','connectionclosed',
     * 'connectionfailed', 'connectionrefused', 'connectionreset', 'internetdisconnected', 'namenotresolved', 'timedout', 'failed'.
     */
    abort(errorCode: string): Promise<void>;

    /**
     * Continues the request with optional overrides.
     *
     * **Usage**
     *
     * ```js
     * await page.route('**\/*', async (route, request) => {
     *   // Override headers
     *   const headers = {
     *     ...request.headers(),
     *     foo: 'foo-value', // set "foo" header
     *     bar: undefined, // remove "bar" header
     *   };
     *   await route.continue({ headers });
     * });
     * ```
     *
     * @param options Optional overrides for the request.
     */
    continue(options?: {
        /**
         * Optional HTTP headers to override.
         */
        headers?: { [key: string]: string };
        /**
         * Optional method to override the request method (e.g., 'GET', 'POST').
         */
        method?: string;
        /**
         * Optional post data to override the request body.
         */
        postData?: string | ArrayBuffer;
        /**
         * Optional URL to override the request URL.
         */
        url?: string;
    }): Promise<void>;

    /**
     * Fulfills the request with the given response.
     *
     * **Usage**
     * ```js
     * // Respond with a custom JSON response
     * await page.route('**\/*', async (route) => {
     *   await route.fulfill({
     *     status: 200,
     *     contentType: 'application/json',
     *     body: JSON.stringify({ message: 'Hello, world!' }),
     *   });
     * });
     * ```
     *
     * @param options The response options to fulfill the request with.
     */
    fulfill(options: {
        /**
         * Optional body of the response, can be a string or an ArrayBuffer.
         */
        body?: string | ArrayBuffer;
        /**
         * Optional content type of the response.
         */
        contentType?: string;
        /**
         * Optional HTTP headers to return.
         */
        headers?: { [key: string]: string };
        /**
         * Optional HTTP status code to return. Defaults to `200`.
         */
        status?: number;
    }): Promise<void>;

    /**
     * Returns the matching request that this route is handling.
     */
    request(): Request;
}

/**
 * Touchscreen provides an api for interacting with a virtual touchscreen. It
 * operates in main-frame CSS pixels relative to the top-left corner of the
 * viewport.
 */
export interface Touchscreen {
    /**
     * Taps on the specified position (`x`,`y`), which internally dispatches a `touchstart` and `touchend` event.
     * @param x The x position.
     * @param y The y position.
     */
    tap(x: number, y: number): Promise<void>;
}

/**
 * The Worker represents a [WebWorker](https://developer.mozilla.org/en-US/docs/Web/API/Web_Workers_API).
 */
export interface Worker {
    /**
     * Get the URL of the web worker.
     * @return The URL of the web worker.
     */
    url(): string;
}<|MERGE_RESOLUTION|>--- conflicted
+++ resolved
@@ -2102,7 +2102,6 @@
      * @param timeout The timeout to wait for.
      */
     waitForTimeout(timeout: number): Promise<void>;
-<<<<<<< HEAD
 
     /**
      * Returns {@link Locator} to the element with the corresponding role.
@@ -2245,14 +2244,229 @@
              */
             pressed?: boolean;
 
-=======
+            /**
+             * A boolean attribute that can be used to indicate if an element is selected or not.
+             */
+            selected?: boolean;
+        },
+    ): Locator;
+
+    /**
+     * Returns {@link Locator} to the element with the corresponding alt text.
+     *
+     * @example
+     * ```js
+     * const locator = frame.getByAltText('pizza');
+     *
+     * await locator.click();
+     * ```
+     *
+     * @param altText The alt text of the element.
+     * @param options Options to use.
+     * @returns The locator to the element with the corresponding alt text.
+     */
+    getByAltText(
+        altText: string | RegExp,
+        options?: {
+            /**
+             * Whether the locator should be exact.
+             *
+             * @defaultValue false
+             */
+            exact?: boolean;
+        },
+    ): Locator;
+
+    /**
+     * Returns {@link Locator} to the element with the corresponding label text.
+     *
+     * @example
+     * ```js
+     * const locator = frame.getByLabel('Password');
+     *
+     * await locator.fill('my-password');
+     * ```
+     *
+     * @param label The label text of the element.
+     * @param options Options to use.
+     * @returns The locator to the element with the corresponding label text.
+     */
+    getByLabel(
+        label: string | RegExp,
+        options?: {
+            /**
+             * Whether the locator should be exact.
+             *
+             * @defaultValue false
+             */
+            exact?: boolean;
+        },
+    ): Locator;
+
+    /**
+     * Allows locating elements by their text content. Returns {@link Locator}.
+     *
+     * Consider the following DOM structure:
+     *
+     * ```html
+     * <div>Hello <span>world</span></div>
+     * <div>Hello</div>
+     * ```
+     *
+     * You can locate by text substring, exact string, or a regular expression:
+     *
+     * @example
+     * ```js
+     * // Matches <span>
+     * frame.getByText('world');
+     *
+     * // Matches first <div>
+     * frame.getByText('Hello world');
+     *
+     * // Matches second <div>
+     * frame.getByText('Hello', { exact: true });
+     *
+     * // Matches both <div>s
+     * frame.getByText(/Hello/);
+     *
+     * // Matches second <div>
+     * frame.getByText(/^hello$/i);
+     * ```
+     *
+     * Matching by text always normalizes whitespace, even with exact match. For
+     * example, it turns multiple spaces into one, turns line breaks into spaces
+     * and ignores leading and trailing whitespace.
+     *
+     * Input elements of the type `button` and `submit` are matched by their
+     * `value` instead of the text content. For example, locating by text
+     * `"Log in"` matches `<input type=button value="Log in">`.
+     *
+     * @param text Text to locate the element by.
+     * @param options Options to use.
+     * @returns The locator to the element with the corresponding text content.
+     */
+    getByText(
+        text: string | RegExp,
+        options?: {
+            /**
+             * Whether to find an exact match: case-sensitive and whole-string.
+             * Default to false. Ignored when locating by a regular expression.
+             * Note that exact match still trims whitespace.
+             *
+             * @defaultValue false
+             */
+            exact?: boolean;
+        },
+    ): Locator;
+
+    /**
+     * Returns {@link Locator} to the element with the corresponding test ID.
+     * Note that this method only supports the `data-testid` attribute.
+     *
+     * @example
+     * HTML:
+     * ```html
+     * <button data-testid="submit-button">Submit</button>
+     * ```
+     *
+     * JavaScript:
+     * ```js
+     * const locator = frame.getByTestId('submit-button');
+     *
+     * await locator.click();
+     * ```
+     *
+     * @param testId The test ID of the element.
+     * @returns The locator to the element with the corresponding test ID.
+     */
+    getByTestId(testId: string | RegExp): Locator;
+
+    /**
+     * Returns {@link Locator} to the element with the corresponding placeholder text.
+     *
+     * @example
+     * ```js
+     * const locator = frame.getByPlaceholder('name@example.com');
+     *
+     * await locator.fill('my.name@example.com');
+     * ```
+     *
+     * @param placeholder The placeholder text of the element.
+     * @param options Options to use.
+     * @returns The locator to the element with the corresponding placeholder text.
+     */
+    getByPlaceholder(
+        placeholder: string | RegExp,
+        options?: {
+            /**
+             * Whether the locator should be exact.
+             *
+             * @defaultValue false
+             */
+            exact?: boolean;
+        },
+    ): Locator;
+
+    /**
+     * Returns {@link Locator} to the element with the corresponding title text.
+     *
+     * @example
+     * ```js
+     * const locator = frame.getByTitle('Information box');
+     *
+     * await locator.click();
+     * ```
+     *
+     * @param title The title text of the element.
+     * @param options Options to use.
+     * @returns The locator to the element with the corresponding title text.
+     */
+    getByTitle(
+        title: string | RegExp,
+        options?: {
+            /**
+             * Whether the locator should be exact.
+             *
+             * @defaultValue false
+             */
+            exact?: boolean;
+        },
+    ): Locator;
+}
+
+/**
+ * FrameLocator makes it easier to locate elements within an `iframe` on the
+ * page. `FrameLocator` are created by calling `page.locator(selector).contentFrame()`.
+ * It works in the same way as `Locator` instances.
+ */
+export interface FrameLocator {
+    /**
+     * The method finds all elements matching the selector and creates a new
+     * locator that matches all of them. This method can be used to further
+     * refine the locator by chaining additional selectors.
+     *
+     * @example
+     * ```js
+     * const frame = page.frameLocator('iframe');
+     * const rows = frame.locator('table tr');
+     * const cell = rows.locator('.selected');
+     *
+     * // Use with options to filter by text
+     * const submitButton = frame.locator('button', { hasText: 'Submit' });
+     * ```
+     *
+     * @param selector A selector to use when resolving DOM element.
+     * @param options Options to use for filtering.
+     * @returns The new locator.
+     */
+    locator(selector: string, options?: LocatorOptions): Locator;
 
     /**
      * Returns {@link Locator} to the element with the corresponding role.
      *
      * @example
      * ```js
-     * const locator = frame.getByRole('button', { name: 'Pizza, Please!' });
+     * const locator = frameLocator.getByRole('button', { name: 'Pizza, Please!' });
      *
      * await locator.click();
      * ```
@@ -2400,7 +2614,7 @@
      *
      * @example
      * ```js
-     * const locator = frame.getByAltText('pizza');
+     * const locator = frameLocator.getByAltText('pizza');
      *
      * await locator.click();
      * ```
@@ -2426,7 +2640,7 @@
      *
      * @example
      * ```js
-     * const locator = frame.getByLabel('Password');
+     * const locator = frameLocator.getByLabel('Password');
      *
      * await locator.fill('my-password');
      * ```
@@ -2462,19 +2676,19 @@
      * @example
      * ```js
      * // Matches <span>
-     * frame.getByText('world');
+     * frameLocator.getByText('world');
      *
      * // Matches first <div>
-     * frame.getByText('Hello world');
+     * frameLocator.getByText('Hello world');
      *
      * // Matches second <div>
-     * frame.getByText('Hello', { exact: true });
+     * frameLocator.getByText('Hello', { exact: true });
      *
      * // Matches both <div>s
-     * frame.getByText(/Hello/);
+     * frameLocator.getByText(/Hello/);
      *
      * // Matches second <div>
-     * frame.getByText(/^hello$/i);
+     * frameLocator.getByText(/^hello$/i);
      * ```
      *
      * Matching by text always normalizes whitespace, even with exact match. For
@@ -2515,7 +2729,7 @@
      *
      * JavaScript:
      * ```js
-     * const locator = frame.getByTestId('submit-button');
+     * const locator = frameLocator.getByTestId('submit-button');
      *
      * await locator.click();
      * ```
@@ -2530,7 +2744,7 @@
      *
      * @example
      * ```js
-     * const locator = frame.getByPlaceholder('name@example.com');
+     * const locator = frameLocator.getByPlaceholder('name@example.com');
      *
      * await locator.fill('my.name@example.com');
      * ```
@@ -2556,7 +2770,7 @@
      *
      * @example
      * ```js
-     * const locator = frame.getByTitle('Information box');
+     * const locator = frameLocator.getByTitle('Information box');
      *
      * await locator.click();
      * ```
@@ -2579,11 +2793,337 @@
 }
 
 /**
- * FrameLocator makes it easier to locate elements within an `iframe` on the
- * page. `FrameLocator` are created by calling `page.locator(selector).contentFrame()`.
- * It works in the same way as `Locator` instances.
+ * JSHandle represents an in-page JavaScript object.
  */
-export interface FrameLocator {
+export interface JSHandle<T = any> {
+    /**
+     * Returns either `null` or the object handle itself, if the object handle is
+     * an instance of `ElementHandle`.
+     * @returns The ElementHandle if available.
+     */
+    asElement(): Promise<ElementHandle | null>;
+
+    /**
+     * Stops referencing the element handle.
+     */
+    dispose(): Promise<void>;
+
+    /**
+     * Evaluates the page function and returns its return value.
+     * This method passes this handle as the first argument to the page function.
+     * @param pageFunction The function to be evaluated.
+     * @param args The arguments to pass to the page function.
+     * @returns The return value of `pageFunction`.
+     */
+    evaluate<R, Arg>(pageFunction: PageFunction<Arg, R>, arg?: Arg): Promise<R>;
+
+    /**
+     * Evaluates the page function and returns a `JSHandle`.
+     * This method passes this handle as the first argument to the page function.
+     * Unlike `evaluate`, `evaluateHandle` returns the value as a `JSHandle`
+     * @param pageFunction The function to be evaluated.
+     * @param args The arguments to pass to the page function.
+     * @returns A JSHandle of the return value of `pageFunction`.
+     */
+    evaluateHandle<R, Arg>(pageFunction: PageFunction<Arg, R>, arg?: Arg): Promise<JSHandle<R>>;
+
+    /**
+     * Fetches a map with own property names of of the `JSHandle` with their values as
+     * `JSHandle` instances.
+     * @returns A map with property names as keys and `JSHandle` instances for the property values.
+     */
+    getProperties(): Promise<Map<string, JSHandle>>;
+
+    /**
+     * Fetches a JSON representation of the object.
+     * @returns A JSON representation of the object.
+     */
+    jsonValue(): Promise<any>;
+}
+
+/**
+ * Keyboard provides an API for managing a virtual keyboard.
+ */
+export interface Keyboard {
+    /**
+     * Sends a key down message to a session target.
+     * A superset of the key values can be found [here](https://developer.mozilla.org/en-US/docs/Web/API/UI_Events/Keyboard_event_key_values).
+     * @param key Name of key to press, such as `ArrowLeft`.
+     */
+    down(key: string): Promise<void>;
+
+    /**
+     * Dispatches an `input` event with the given `text`.
+     * This method does not emit `keyDown`, `keyUp` or `keyPress` events.
+     * @param text Event text.
+     */
+    insertText(text: string): Promise<void>;
+
+    /**
+     * Sends a key press message to a session target.
+     * A press message consists of successive key down and up messages.
+     * @param key Sequence of keys to press.
+     * @param options Specifies the typing options.
+     */
+    press(key: string, options?: { delay?: number }): Promise<void>;
+
+    /**
+     * Type sends a `press` message to a session target for each character in text.
+     * It sends an insertText message if a character is not among
+     * valid characters in the keyboard's layout.
+     * Modifier keys `Shift`, `Control`, `Alt`, `Meta` are _not_ respected.
+     * @param text A text to type into a focused element.
+     * @param options Specifies the typing options.
+     */
+    type(text: string, options?: { delay?: number }): Promise<void>;
+
+    /**
+     * Sends a key up message to a session target.
+     * A superset of the key values can be found [here](https://developer.mozilla.org/en-US/docs/Web/API/UI_Events/Keyboard_event_key_values).
+     * @param key Name of key to release, such as `ArrowLeft`.
+     */
+    up(key: string): Promise<void>;
+}
+
+export interface LocatorOptions {
+    /**
+     * Matches only elements that contain the specified text. String or regular expression.
+     */
+    hasText?: string | RegExp;
+
+    /**
+     * Matches only elements that do not contain the specified text. String or regular expression.
+     */
+    hasNotText?: string | RegExp;
+}
+
+export interface LocatorFilterOptions {
+    /**
+     * Matches only elements that contain the specified text. String or regular expression.
+     */
+    hasText?: string | RegExp;
+
+    /**
+     * Matches only elements that do not contain the specified text. String or regular expression.
+     */
+    hasNotText?: string | RegExp;
+}
+
+/**
+ * The Locator API makes it easier to work with dynamically changing elements.
+ * Some of the benefits of using it over existing ways to locate an element
+ * (e.g. Page.$()) include:
+ *
+ * - Helps with writing robust tests by finding an element even if the
+ * underlying frame navigates.
+ * - Makes it easier to work with dynamic web pages and SPAs built with Svelte,
+ * React, Vue, etc.
+ */
+export interface Locator {
+    /**
+     * Returns an array of locators matching the selector.
+     *
+     * **Usage**
+     *
+     * ```js
+     * // Select all options
+     * for (const option of await page.locator('option').all())
+     *   await option.click();
+     * ```
+     *
+     * @returns Array of locators
+     */
+    all(): Promise<Locator[]>;
+
+    /**
+     * Returns the bounding box of the element that this locator points to.
+     *
+     * **Usage**
+     *
+     * ```js
+     * const locator = page.locator('#my-element');
+     * const boundingBox = await locator.boundingBox();
+     * ```
+     *
+     * @param options Options to use.
+     * @returns The bounding box of the element, or null if the element is not visible.
+     */
+    boundingBox(options?: TimeoutOptions): Promise<Rect | null>;
+
+    /**
+     * Clears text boxes and input fields of any existing values.
+     *
+     * **Usage**
+     *
+     * ```js
+     * // Clears the input field matching the selector.
+     * page.locator('input[name="login"]').clear();
+     * ```
+     *
+     * @param options Options to use.
+     */
+    clear(options?: ElementHandleOptions): Promise<void>;
+
+    /**
+     * Mouse click on the chosen element.
+     * @param options Options to use.
+     * @returns Promise which resolves when the element is successfully clicked.
+     */
+    click(options?: MouseMoveOptions & MouseMultiClickOptions): Promise<void>;
+
+    /**
+     * Returns a `FrameLocator` that can be used to locate elements within an
+     * `iframe`.
+     * @returns A `FrameLocator`.
+     */
+    contentFrame(): FrameLocator;
+
+    /**
+     * Returns the number of elements matching the selector.
+     *
+     * **Usage**
+     *
+     * ```js
+     * const count = await page.locator('input').count();
+     * ```
+     *
+     * @returns Promise which resolves with the number of elements matching the selector.
+     */
+    count(): Promise<number>;
+
+    /**
+     * Mouse double click on the chosen element.
+     * @param options Options to use.
+     */
+    dblclick(options?: MouseMoveOptions & MouseMultiClickOptions): Promise<void>;
+
+    /**
+     * Use this method to select an `input type="checkbox"`.
+     * @param options Options to use.
+     */
+    check(options?: ElementClickOptions): Promise<void>;
+
+    /**
+     * Use this method to unselect an `input type="checkbox"`.
+     * @param options Options to use.
+     */
+    uncheck(options?: ElementClickOptions): Promise<void>;
+
+    /**
+     * Checks to see if the `input type="checkbox"` is selected or not.
+     * @param options Options to use.
+     * @returns `true` if the element is checked, `false` otherwise.
+     */
+    isChecked(options?: TimeoutOptions): Promise<boolean>;
+
+    /**
+     * Checks if the element is editable.
+     * @param options Options to use.
+     * @returns `true` if the element is editable, `false` otherwise.
+     */
+    isEditable(options?: TimeoutOptions): Promise<boolean>;
+
+    /**
+     * Checks if the element is `enabled`.
+     * @param options Options to use.
+     * @returns `true` if the element is enabled, `false` otherwise.
+     */
+    isEnabled(options?: TimeoutOptions): Promise<boolean>;
+
+    /**
+     * Checks if the element is `disabled`.
+     * @param options Options to use.
+     * @returns `true` if the element is disabled, `false` otherwise.
+     */
+    isDisabled(options?: TimeoutOptions): Promise<boolean>;
+
+    /**
+     * Checks if the element is `visible`.
+     * @returns `true` if the element is visible, `false` otherwise.
+     */
+    isVisible(): Promise<boolean>;
+
+    /**
+     * Checks if the element is `hidden`.
+     * @returns `true` if the element is hidden, `false` otherwise.
+     */
+    isHidden(): Promise<boolean>;
+
+    /**
+     * Fill an `input`, `textarea` or `contenteditable` element with the provided value.
+     * @param value Value to fill for the `input` or `textarea` element.
+     * @param options Options to use.
+     */
+    fill(value: string, options?: ElementHandleOptions): Promise<void>;
+
+    /**
+     * Returns locator to the first matching element.
+     *
+     * **Usage**
+     *
+     * ```js
+     * const firstRow = await page.locator('tr').first();
+     * ```
+     *
+     * @returns Locator.
+     */
+    first(): Locator;
+
+    /**
+     * Focuses the element using locator's selector.
+     * @param options Options to use.
+     */
+    focus(options?: TimeoutOptions): Promise<void>;
+
+    /**
+     * Returns the element attribute value for the given attribute name.
+     * @param name Attribute name to retrieve value for.
+     * @param options Options to use.
+     * @returns Attribute value.
+     */
+    getAttribute(name: string, options?: TimeoutOptions): Promise<string | null>;
+
+    /**
+     * Returns the `element.innerHTML`.
+     * @param options Options to use.
+     * @returns Element's innerHTML.
+     */
+    innerHTML(options?: TimeoutOptions): Promise<string>;
+
+    /**
+     * Returns the `element.innerText`.
+     * @param options Options to use.
+     * @returns Element's innerText.
+     */
+    innerText(options?: TimeoutOptions): Promise<string>;
+
+    /**
+     * Returns the `element.textContent`.
+     * @param options Options to use.
+     * @returns Element's textContent.
+     */
+    textContent(options?: TimeoutOptions): Promise<string | null>;
+
+    /**
+     * Returns `input.value` for the selected `input`, `textarea` or `select` element.
+     * @param options Options to use.
+     * @returns The input value of the element.
+     */
+    inputValue(options?: TimeoutOptions): Promise<string>;
+
+    /**
+     * Returns locator to the last matching element.
+     *
+     * **Usage**
+     *
+     * ```js
+     * const lastRow = await page.locator('tr').last();
+     * ```
+     *
+     * @returns Locator.
+     */
+    last(): Locator;
+
     /**
      * The method finds all elements matching the selector and creates a new
      * locator that matches all of them. This method can be used to further
@@ -2591,12 +3131,11 @@
      *
      * @example
      * ```js
-     * const frame = page.frameLocator('iframe');
-     * const rows = frame.locator('table tr');
+     * const rows = page.locator('table tr');
      * const cell = rows.locator('.selected');
      *
-     * // Use with options to filter by text
-     * const submitButton = frame.locator('button', { hasText: 'Submit' });
+     * // Use with options to filter
+     * const orangeButton = fruitsSection.locator('button', { hasText: 'Add to Cart' });
      * ```
      *
      * @param selector A selector to use when resolving DOM element.
@@ -2606,11 +3145,122 @@
     locator(selector: string, options?: LocatorOptions): Locator;
 
     /**
+     * Returns locator to the n-th matching element. It's zero based, `nth(0)` selects the first element.
+     *
+     * **Usage**
+     *
+     * ```js
+     * const secondRow = await page.locator('tr').nth(1);
+     * ```
+     *
+     * @param index
+     * @returns Locator
+     */
+    nth(index: number): Locator;
+
+    /**
+     * Select one or more options which match the values. If the select has the multiple attribute, all matching options are selected,
+     * otherwise only the first option matching one of the passed options is selected.
+     *
+     * @example
+     * ```js
+     * // Single selection matching the value or label
+     * locator.selectOption('blue');
+     *
+     * // single selection matching the label
+     * locator.selectOption({ label: 'Blue' });
+     *
+     * // multiple selection
+     * locator.selectOption(['red', 'green', 'blue']);
+     * ```
+     *
+     * @param values Values of options to select.
+     * @param options Options to use.
+     * @returns List of selected options.
+     */
+    selectOption(
+        values: string | string[] | { value?: string; label?: string; index?: number },
+        options?: ElementHandleOptions,
+    ): Promise<string[]>;
+
+    /**
+     * Checks or unchecks the input checkbox element.
+     * @param checked Whether to check or uncheck the element.
+     * @param options Options to customize the check action.
+     * @returns A promise that resolves when the element is checked or unchecked.
+     */
+    setChecked(checked: boolean, options?: FrameCheckOptions): Promise<void>;
+
+    /**
+     * Press a single key on the keyboard or a combination of keys.
+     * A superset of the key values can be found [here](https://developer.mozilla.org/en-US/docs/Web/API/UI_Events/Keyboard_event_key_values).
+     * @param key Name of the key to press or a character to generate, such as `ArrowLeft` or `a`.
+     * @param options Keyboard press options.
+     */
+    press(key: string, options?: KeyboardPressOptions): Promise<void>;
+
+    /**
+     * Type a text into the input field.
+     * @param text Text to type into the input field.
+     * @param options Typing options.
+     */
+    type(text: string, options?: KeyboardPressOptions): Promise<void>;
+
+    /**
+     * Hover over the element.
+     * @param options Options to use.
+     */
+    hover(options?: MouseMoveOptions): Promise<void>;
+
+    /**
+     * Tap on the chosen element.
+     * @param options Options to use.
+     */
+    tap(options?: MouseMoveOptions): Promise<void>;
+
+    /**
+     * Dispatches HTML DOM event types e.g. `click`.
+     * @param type DOM event type.
+     * @param eventInit Event-specific properties.
+     * @param options Options to use.
+     */
+    dispatchEvent(type: string, eventInit?: EvaluationArgument, options?: TimeoutOptions): Promise<void>;
+
+    /**
+     * Wait for the element to be in a particular state e.g. `visible`.
+     * @param options Wait options.
+     */
+    waitFor(options?: { state?: ElementState } & TimeoutOptions): Promise<void>;
+
+    /**
+     * Returns a new Locator that matches only elements with the given options.
+     *
+     * @example
+     * ```js
+     * // Filter list items that contain "Product 2" text
+     * const product2Item = page
+     *   .locator('li')
+     *   .filter({ hasText: 'Product 2' })
+     *   .first();
+     *
+     * // Filter list items that do NOT contain "Product 2" using regex
+     * const product1Item = page
+     *   .locator('li')
+     *   .filter({ hasNotText: /Product 2/ })
+     *   .first();
+     * ```
+     *
+     * @param options Filter options.
+     * @returns A new filtered Locator that can be chained with other methods.
+     */
+    filter(options: LocatorFilterOptions): Locator;
+
+    /**
      * Returns {@link Locator} to the element with the corresponding role.
      *
      * @example
      * ```js
-     * const locator = frameLocator.getByRole('button', { name: 'Pizza, Please!' });
+     * const locator = locator.getByRole('button', { name: 'Pizza, Please!' });
      *
      * await locator.click();
      * ```
@@ -2746,23 +3396,19 @@
              */
             pressed?: boolean;
 
->>>>>>> ac1acf96
             /**
              * A boolean attribute that can be used to indicate if an element is selected or not.
              */
             selected?: boolean;
         },
     ): Locator;
-<<<<<<< HEAD
-
-=======
 
     /**
      * Returns {@link Locator} to the element with the corresponding alt text.
      *
      * @example
      * ```js
-     * const locator = frameLocator.getByAltText('pizza');
+     * const locator = locator.getByAltText('pizza');
      *
      * await locator.click();
      * ```
@@ -2788,7 +3434,7 @@
      *
      * @example
      * ```js
-     * const locator = frameLocator.getByLabel('Password');
+     * const locator = locator.getByLabel('Password');
      *
      * await locator.fill('my-password');
      * ```
@@ -2824,19 +3470,19 @@
      * @example
      * ```js
      * // Matches <span>
-     * frameLocator.getByText('world');
+     * locator.getByText('world');
      *
      * // Matches first <div>
-     * frameLocator.getByText('Hello world');
+     * locator.getByText('Hello world');
      *
      * // Matches second <div>
-     * frameLocator.getByText('Hello', { exact: true });
+     * locator.getByText('Hello', { exact: true });
      *
      * // Matches both <div>s
-     * frameLocator.getByText(/Hello/);
+     * locator.getByText(/Hello/);
      *
      * // Matches second <div>
-     * frameLocator.getByText(/^hello$/i);
+     * locator.getByText(/^hello$/i);
      * ```
      *
      * Matching by text always normalizes whitespace, even with exact match. For
@@ -2877,7 +3523,7 @@
      *
      * JavaScript:
      * ```js
-     * const locator = frameLocator.getByTestId('submit-button');
+     * const locator = locator.getByTestId('submit-button');
      *
      * await locator.click();
      * ```
@@ -2892,7 +3538,7 @@
      *
      * @example
      * ```js
-     * const locator = frameLocator.getByPlaceholder('name@example.com');
+     * const locator = locator.getByPlaceholder('name@example.com');
      *
      * await locator.fill('my.name@example.com');
      * ```
@@ -2918,7 +3564,7 @@
      *
      * @example
      * ```js
-     * const locator = frameLocator.getByTitle('Information box');
+     * const locator = locator.getByTitle('Information box');
      *
      * await locator.click();
      * ```
@@ -2941,351 +3587,503 @@
 }
 
 /**
- * JSHandle represents an in-page JavaScript object.
+ * Mouse provides an API for managing a virtual mouse.
  */
-export interface JSHandle<T = any> {
-    /**
-     * Returns either `null` or the object handle itself, if the object handle is
-     * an instance of `ElementHandle`.
-     * @returns The ElementHandle if available.
-     */
-    asElement(): Promise<ElementHandle | null>;
-
-    /**
-     * Stops referencing the element handle.
-     */
-    dispose(): Promise<void>;
-
-    /**
-     * Evaluates the page function and returns its return value.
-     * This method passes this handle as the first argument to the page function.
-     * @param pageFunction The function to be evaluated.
-     * @param args The arguments to pass to the page function.
-     * @returns The return value of `pageFunction`.
+export interface Mouse {
+    /**
+     * Shortcut for `mouse.move(x, y)`, `mouse.down()`, `mouse.up()`.
+     * @param x The x position.
+     * @param y The y position.
+     * @param options The click options.
+     */
+    click(x: number, y: number, options?: MouseMultiClickOptions): Promise<void>;
+
+    /**
+     * Shortcut for `mouse.move(x, y)`, `mouse.down()`, `mouse.up()`, `mouse.down()`,
+     * `mouse.up()`.
+     * @param x The x position.
+     * @param y The y position.
+     * @param options The click options.
+     */
+    dblclick(x: number, y: number, options?: MouseClickOptions): Promise<void>;
+
+    /**
+     * Dispatches a `mousedown` event.
+     * @param options The mouse down options.
+     */
+    down(options?: MouseDownUpOptions): Promise<void>;
+
+    /**
+     * Dispatches a `mousemove` event.
+     * @param x The x position.
+     * @param y The y position.
+     * @param options The mouse move options.
+     */
+    move(x: number, y: number, options?: { steps?: number }): Promise<void>;
+
+    /**
+     * Dispatches a `mouseup` event.
+     * @param options The mouse up options.
+     */
+    up(options?: MouseDownUpOptions): Promise<void>;
+}
+
+/**
+ * Page provides methods to interact with a single tab in a running web browser
+ * instance. One instance of the browser can have many page instances.
+ */
+export interface Page {
+    /**
+     * Activates the browser tab so that it comes into focus and actions can be
+     * performed against it.
+     */
+    bringToFront(): Promise<void>;
+
+    /**
+     * **NOTE** Use locator-based `locator.check([options])` instead.
+     *
+     * This method is used to select an input checkbox.
+     * @param selector A selector to search for an element. If there are multiple
+     * elements satisfying the selector, the first will be used.
+     * @param options
+     */
+    check(
+        selector: string,
+        options?: {
+            /**
+             * Setting this to `true` will bypass the actionability checks (visible,
+             * stable, enabled). Defaults to `false`.
+             */
+            force?: boolean;
+
+            /**
+             * If set to `true` and a navigation occurs from performing this action, it
+             * will not wait for it to complete. Defaults to `false`.
+             */
+            noWaitAfter?: boolean;
+
+            /**
+             * A point to use relative to the top left corner of the element. If not
+             * supplied, a visible point of the element is used.
+             */
+            position?: {
+                x: number;
+
+                y: number;
+            };
+
+            /**
+             * When `true`, the call requires selector to resolve to a single element.
+             * If given selector resolves to more than one element, the call throws
+             * an exception. Defaults to `false`.
+             */
+            strict?: boolean;
+
+            /**
+             * Maximum time in milliseconds. Defaults to `30` seconds. Default is
+             * overridden by the `setDefaultTimeout` option on `BrowserContext` or
+             * `page` methods.
+             *
+             * Setting the value to `0` will disable the timeout.
+             */
+            timeout?: number;
+
+            /**
+             * Setting this to `true` will perform the actionability checks without
+             * performing the action. Useful to wait until the element is ready for the
+             * action without performing it. Defaults to `false`.
+             */
+            trial?: boolean;
+        },
+    ): Promise<void>;
+
+    /**
+     * **NOTE** Use locator-based `locator.click([options])` instead.
+     *
+     * This method clicks an element matching `selector`.
+     * @param selector A selector to search for an element. If there are multiple
+     * elements satisfying the selector, the first will be used.
+     * @param options
+     */
+    click(
+        selector: string,
+        options?: {
+            /**
+             * The mouse button (`left`, `middle` or `right`) to use during the action.
+             * Defaults to `left`.
+             */
+            button?: MouseButton;
+
+            /**
+             * The number of times the action is performed. Defaults to `1`.
+             */
+            clickCount?: number;
+
+            /**
+             * Milliseconds to wait between `mousedown` and `mouseup`. Defaults to `0`.
+             */
+            delay?: number;
+
+            /**
+             * Setting this to `true` will bypass the actionability checks (`visible`,
+             * `stable`, `enabled`). Defaults to `false`.
+             */
+            force?: boolean;
+
+            /**
+             * `Alt`, `Control`, `Meta` or `Shift` modifiers keys pressed during the
+             * action. If not specified, currently pressed modifiers are used,
+             * otherwise defaults to `null`.
+             */
+            modifiers?: KeyboardModifier[];
+
+            /**
+             * If set to `true` and a navigation occurs from performing this action, it
+             * will not wait for it to complete. Defaults to `false`.
+             */
+            noWaitAfter?: boolean;
+
+            /**
+             * A point to use relative to the top left corner of the element. If not
+             * supplied, a visible point of the element is used.
+             */
+            position?: {
+                x: number;
+
+                y: number;
+            };
+
+            /**
+             * When `true`, the call requires selector to resolve to a single element.
+             * If given selector resolves to more than one element, the call throws
+             * an exception. Defaults to `false`.
+             */
+            strict?: boolean;
+
+            /**
+             * Maximum time in milliseconds. Defaults to `30` seconds. Default is
+             * overridden by the `setDefaultTimeout` option on `BrowserContext` or
+             * `page` methods.
+             *
+             * Setting the value to `0` will disable the timeout.
+             */
+            timeout?: number;
+
+            /**
+             * Setting this to `true` will perform the actionability checks without
+             * performing the action. Useful to wait until the element is ready for the
+             * action without performing it. Defaults to `false`.
+             */
+            trial?: boolean;
+        },
+    ): Promise<void>;
+
+    /**
+     * This will close the tab that this page is associated with.
+     */
+    close(): Promise<void>;
+
+    /**
+     * Gets the HTML contents of the page.
+     */
+    content(): Promise<string>;
+
+    /**
+     * Gets the `BrowserContext` that the page belongs to.
+     */
+    context(): BrowserContext;
+
+    /**
+     * **NOTE** Use locator-based `locator.dblclick([options])` instead.
+     *
+     * Mouse double clicks an element matching provided selector.
+     * @param selector A selector to search for an element. If there are multiple
+     * elements satisfying the selector, the first will be used.
+     * @param options
+     */
+    dblclick(
+        selector: string,
+        options?: {
+            /**
+             * The mouse button (`left`, `middle` or `right`) to use during the action.
+             * Defaults to `left`.
+             */
+            button?: MouseButton;
+
+            /**
+             * Milliseconds to wait between `mousedown` and `mouseup`. Defaults to `0`.
+             */
+            delay?: number;
+
+            /**
+             * Setting this to `true` will bypass the actionability checks (`visible`,
+             * `stable`, `enabled`). Defaults to `false`.
+             */
+            force?: boolean;
+
+            /**
+             * `Alt`, `Control`, `Meta` or `Shift` modifiers keys pressed during the
+             * action. If not specified, currently pressed modifiers are used,
+             * otherwise defaults to `null`.
+             */
+            modifiers?: KeyboardModifier[];
+
+            /**
+             * If set to `true` and a navigation occurs from performing this action, it
+             * will not wait for it to complete. Defaults to `false`.
+             */
+            noWaitAfter?: boolean;
+
+            /**
+             * A point to use relative to the top left corner of the element. If not
+             * supplied, a visible point of the element is used.
+             */
+            position?: {
+                x: number;
+
+                y: number;
+            };
+
+            /**
+             * When `true`, the call requires selector to resolve to a single element.
+             * If given selector resolves to more than one element, the call throws
+             * an exception. Defaults to `false`.
+             */
+            strict?: boolean;
+
+            /**
+             * Maximum time in milliseconds. Defaults to `30` seconds. Default is
+             * overridden by the `setDefaultTimeout` option on `BrowserContext` or
+             * `page` methods.
+             *
+             * Setting the value to `0` will disable the timeout.
+             */
+            timeout?: number;
+
+            /**
+             * Setting this to `true` will perform the actionability checks without
+             * performing the action. Useful to wait until the element is ready for the
+             * action without performing it. Defaults to `false`.
+             */
+            trial?: boolean;
+        },
+    ): Promise<void>;
+
+    /**
+     * **NOTE** Use locator-based locator.dispatchEvent([options]) instead.
+     *
+     * @param selector A selector to search for an element. If there are multiple
+     * elements satisfying the selector, the first will be used.
+     * @param type DOM event type: `"click"` etc.
+     * @param eventInit Optional event-specific initialization properties.
+     * @param options
+     */
+    dispatchEvent(
+        selector: string,
+        type: string,
+        eventInit?: EvaluationArgument,
+        options?: {
+            /**
+             * When `true`, the call requires selector to resolve to a single element.
+             * If given selector resolves to more than one element, the call throws
+             * an exception. Defaults to `false`.
+             */
+            strict?: boolean;
+
+            /**
+             * Maximum time in milliseconds. Defaults to `30` seconds. Default is
+             * overridden by the `setDefaultTimeout` option on `BrowserContext` or
+             * `page` methods.
+             *
+             * Setting the value to `0` will disable the timeout.
+             */
+            timeout?: number;
+        },
+    ): Promise<void>;
+
+    /**
+     * This method changes the `CSS media type` through the `media` argument,
+     * and/or the `'prefers-colors-scheme'` media feature, using the `colorScheme`
+     * argument.
+     * @param options
+     */
+    emulateMedia(options?: {
+        /**
+         * Emulates `'prefers-colors-scheme'` media feature, supported values are
+         * `'light'`, `'dark'`, and `'no-preference'`.
+         */
+        colorScheme?: "light" | "dark" | "no-preference";
+
+        /**
+         * Changes the CSS media type of the page. The only allowed values are
+         * `'screen'`, and `'print'`.
+         */
+        media?: "screen" | "print";
+
+        /**
+         * Emulates `'prefers-reduced-motion'` media feature, supported values are
+         * `'reduce'`, `'no-preference'`.
+         */
+        reducedMotion?: "reduce" | "no-preference";
+    }): Promise<void>;
+
+    /**
+     * This emulates your website with the specified vision deficiency type.
+     * The supported types are:
+     * - none: default.
+     * - blurredVision: where vision is less precise.
+     * - protanopia: the inability to perceive any red light.
+     * - deuteranopia: the inability to perceive any green light.
+     * - tritanopia: the inability to perceive any blue light.
+     * - achromatopsia: the inability to perceive any color except for shades of
+     * grey (extremely rare).
+     * @param type
+     */
+    emulateVisionDeficiency(
+        type: "none" | "blurredVision" | "deuteranopia" | "protanopia" | "tritanopia" | "achromatopsia",
+    ): Promise<void>;
+
+    /**
+     * Returns the value of the `pageFunction` invocation.
+     *
+     * A string can also be passed in instead of a function.
+     *
+     * @param pageFunction Function to be evaluated in the page context.
+     * @param arg Optional argument to pass to `pageFunction`.
      */
     evaluate<R, Arg>(pageFunction: PageFunction<Arg, R>, arg?: Arg): Promise<R>;
 
     /**
-     * Evaluates the page function and returns a `JSHandle`.
-     * This method passes this handle as the first argument to the page function.
-     * Unlike `evaluate`, `evaluateHandle` returns the value as a `JSHandle`
-     * @param pageFunction The function to be evaluated.
-     * @param args The arguments to pass to the page function.
-     * @returns A JSHandle of the return value of `pageFunction`.
+     * Returns the value of the `pageFunction` invocation as a [JSHandle].
+     *
+     * The only difference between page.evaluate(pageFunction[, arg]) and
+     * page.evaluateHandle(pageFunction[, arg]) is that
+     * page.evaluateHandle(pageFunction[, arg])returns [JSHandle].
+     *
+     * @param pageFunction Function to be evaluated in the page context.
+     * @param arg Optional argument to pass to `pageFunction`.
      */
     evaluateHandle<R, Arg>(pageFunction: PageFunction<Arg, R>, arg?: Arg): Promise<JSHandle<R>>;
 
     /**
-     * Fetches a map with own property names of of the `JSHandle` with their values as
-     * `JSHandle` instances.
-     * @returns A map with property names as keys and `JSHandle` instances for the property values.
-     */
-    getProperties(): Promise<Map<string, JSHandle>>;
-
-    /**
-     * Fetches a JSON representation of the object.
-     * @returns A JSON representation of the object.
-     */
-    jsonValue(): Promise<any>;
-}
-
-/**
- * Keyboard provides an API for managing a virtual keyboard.
- */
-export interface Keyboard {
-    /**
-     * Sends a key down message to a session target.
-     * A superset of the key values can be found [here](https://developer.mozilla.org/en-US/docs/Web/API/UI_Events/Keyboard_event_key_values).
-     * @param key Name of key to press, such as `ArrowLeft`.
-     */
-    down(key: string): Promise<void>;
-
-    /**
-     * Dispatches an `input` event with the given `text`.
-     * This method does not emit `keyDown`, `keyUp` or `keyPress` events.
-     * @param text Event text.
-     */
-    insertText(text: string): Promise<void>;
-
-    /**
-     * Sends a key press message to a session target.
-     * A press message consists of successive key down and up messages.
-     * @param key Sequence of keys to press.
-     * @param options Specifies the typing options.
-     */
-    press(key: string, options?: { delay?: number }): Promise<void>;
-
-    /**
-     * Type sends a `press` message to a session target for each character in text.
-     * It sends an insertText message if a character is not among
-     * valid characters in the keyboard's layout.
-     * Modifier keys `Shift`, `Control`, `Alt`, `Meta` are _not_ respected.
-     * @param text A text to type into a focused element.
-     * @param options Specifies the typing options.
-     */
-    type(text: string, options?: { delay?: number }): Promise<void>;
-
-    /**
-     * Sends a key up message to a session target.
-     * A superset of the key values can be found [here](https://developer.mozilla.org/en-US/docs/Web/API/UI_Events/Keyboard_event_key_values).
-     * @param key Name of key to release, such as `ArrowLeft`.
-     */
-    up(key: string): Promise<void>;
-}
-
-export interface LocatorOptions {
-    /**
-     * Matches only elements that contain the specified text. String or regular expression.
-     */
-    hasText?: string | RegExp;
-
-    /**
-     * Matches only elements that do not contain the specified text. String or regular expression.
-     */
-    hasNotText?: string | RegExp;
-}
-
-export interface LocatorFilterOptions {
-    /**
-     * Matches only elements that contain the specified text. String or regular expression.
-     */
-    hasText?: string | RegExp;
-
-    /**
-     * Matches only elements that do not contain the specified text. String or regular expression.
-     */
-    hasNotText?: string | RegExp;
-}
-
-/**
- * The Locator API makes it easier to work with dynamically changing elements.
- * Some of the benefits of using it over existing ways to locate an element
- * (e.g. Page.$()) include:
- *
- * - Helps with writing robust tests by finding an element even if the
- * underlying frame navigates.
- * - Makes it easier to work with dynamic web pages and SPAs built with Svelte,
- * React, Vue, etc.
- */
-export interface Locator {
->>>>>>> ac1acf96
-    /**
-     * Returns {@link Locator} to the element with the corresponding alt text.
+     * **NOTE** Use locator-based `locator.fill(value[, options])` instead.
+     *
+     * Fill an `input`, `textarea` or `[contenteditable]` element with the
+     * provided value.
+     *
+     * @param selector A selector to search for an element. If there are multiple
+     * elements satisfying the selector, the first will be used.
+     * @param value Value to fill for the `<input>`, `<textarea>` or
+     * `[contenteditable]` element.
+     * @param options
+     */
+    fill(
+        selector: string,
+        value: string,
+        options?: {
+            /**
+             * Setting this to `true` will bypass the actionability checks (`visible`,
+             * `stable`, `enabled`). Defaults to `false`.
+             */
+            force?: boolean;
+
+            /**
+             * If set to `true` and a navigation occurs from performing this action, it
+             * will not wait for it to complete. Defaults to `false`.
+             */
+            noWaitAfter?: boolean;
+
+            /**
+             * When `true`, the call requires selector to resolve to a single element.
+             * If given selector resolves to more than one element, the call throws
+             * an exception. Defaults to `false`.
+             */
+            strict?: boolean;
+
+            /**
+             * Maximum time in milliseconds. Defaults to `30` seconds. Default is
+             * overridden by the `setDefaultTimeout` option on `BrowserContext` or
+             * `page` methods.
+             *
+             * Setting the value to `0` will disable the timeout.
+             */
+            timeout?: number;
+        },
+    ): Promise<void>;
+
+    /**
+     * **NOTE** Use locator-based `locator.focus([options])` instead.
+     *
+     * This method fetches an element with `selector` and focuses it.
+     *
+     * @param selector A selector to search for an element. If there are multiple
+     * elements satisfying the selector, the first will be used.
+     * @param options
+     */
+    focus(
+        selector: string,
+        options?: {
+            /**
+             * When `true`, the call requires selector to resolve to a single element.
+             * If given selector resolves to more than one element, the call throws
+             * an exception. Defaults to `false`.
+             */
+            strict?: boolean;
+
+            /**
+             * Maximum time in milliseconds. Defaults to `30` seconds. Default is
+             * overridden by the `setDefaultTimeout` option on `BrowserContext` or
+             * `page` methods.
+             *
+             * Setting the value to `0` will disable the timeout.
+             */
+            timeout?: number;
+        },
+    ): Promise<void>;
+
+    /**
+     * Frames returns an array of frames on the page.
+     */
+    frames(): Frame[];
+
+    /**
+     * **NOTE** Use locator-based locator.getAttribute(name[, options]) instead.
+     *
+     * Returns the element attribute value for the given attribute name.
+     *
+     * @param selector A selector to search for an element. If there are multiple
+     * elements satisfying the selector, the first will be used.
+     * @param name Attribute name to get the value for.
+     * @param options
+     */
+    getAttribute(
+        selector: string,
+        name: string,
+        options?: {
+            /**
+             * When `true`, the call requires selector to resolve to a single element.
+             * If given selector resolves to more than one element, the call throws
+             * an exception. Defaults to `false`.
+             */
+            strict?: boolean;
+
+            /**
+             * Maximum time in milliseconds. Defaults to `30` seconds. Default is
+             * overridden by the `setDefaultTimeout` option on `BrowserContext` or
+             * `page` methods.
+             *
+             * Setting the value to `0` will disable the timeout.
+             */
+            timeout?: number;
+        },
+    ): Promise<string | null>;
+
+    /**
+     * Returns {@link Locator} to the element with the corresponding role.
      *
      * @example
      * ```js
-     * const locator = frame.getByAltText('pizza');
-     *
-     * await locator.click();
-     * ```
-     *
-     * @param altText The alt text of the element.
-     * @param options Options to use.
-     * @returns The locator to the element with the corresponding alt text.
-     */
-<<<<<<< HEAD
-    getByAltText(
-        altText: string | RegExp,
-        options?: {
-            /**
-             * Whether the locator should be exact.
-             *
-             * @defaultValue false
-             */
-            exact?: boolean;
-        },
-    ): Locator;
-
-    /**
-     * Returns {@link Locator} to the element with the corresponding label text.
-     *
-     * @example
-     * ```js
-     * const locator = frame.getByLabel('Password');
-     *
-     * await locator.fill('my-password');
-     * ```
-     *
-     * @param label The label text of the element.
-     * @param options Options to use.
-     * @returns The locator to the element with the corresponding label text.
-     */
-    getByLabel(
-        label: string | RegExp,
-        options?: {
-            /**
-             * Whether the locator should be exact.
-             *
-             * @defaultValue false
-             */
-            exact?: boolean;
-        },
-    ): Locator;
-
-    /**
-     * Allows locating elements by their text content. Returns {@link Locator}.
-     *
-     * Consider the following DOM structure:
-     *
-     * ```html
-     * <div>Hello <span>world</span></div>
-     * <div>Hello</div>
-     * ```
-     *
-     * You can locate by text substring, exact string, or a regular expression:
-     *
-     * @example
-     * ```js
-     * // Matches <span>
-     * frame.getByText('world');
-     *
-     * // Matches first <div>
-     * frame.getByText('Hello world');
-     *
-     * // Matches second <div>
-     * frame.getByText('Hello', { exact: true });
-     *
-     * // Matches both <div>s
-     * frame.getByText(/Hello/);
-     *
-     * // Matches second <div>
-     * frame.getByText(/^hello$/i);
-     * ```
-     *
-     * Matching by text always normalizes whitespace, even with exact match. For
-     * example, it turns multiple spaces into one, turns line breaks into spaces
-     * and ignores leading and trailing whitespace.
-     *
-     * Input elements of the type `button` and `submit` are matched by their
-     * `value` instead of the text content. For example, locating by text
-     * `"Log in"` matches `<input type=button value="Log in">`.
-     *
-     * @param text Text to locate the element by.
-     * @param options Options to use.
-     * @returns The locator to the element with the corresponding text content.
-     */
-    getByText(
-        text: string | RegExp,
-        options?: {
-            /**
-             * Whether to find an exact match: case-sensitive and whole-string.
-             * Default to false. Ignored when locating by a regular expression.
-             * Note that exact match still trims whitespace.
-             *
-             * @defaultValue false
-             */
-            exact?: boolean;
-        },
-    ): Locator;
-
-    /**
-     * Returns {@link Locator} to the element with the corresponding test ID.
-     * Note that this method only supports the `data-testid` attribute.
-     *
-     * @example
-     * HTML:
-     * ```html
-     * <button data-testid="submit-button">Submit</button>
-     * ```
-     *
-     * JavaScript:
-     * ```js
-     * const locator = frame.getByTestId('submit-button');
-     *
-     * await locator.click();
-     * ```
-     *
-     * @param testId The test ID of the element.
-     * @returns The locator to the element with the corresponding test ID.
-     */
-    getByTestId(testId: string | RegExp): Locator;
-
-    /**
-     * Returns {@link Locator} to the element with the corresponding placeholder text.
-     *
-     * @example
-     * ```js
-     * const locator = frame.getByPlaceholder('name@example.com');
-     *
-     * await locator.fill('my.name@example.com');
-     * ```
-     *
-     * @param placeholder The placeholder text of the element.
-     * @param options Options to use.
-     * @returns The locator to the element with the corresponding placeholder text.
-     */
-    getByPlaceholder(
-        placeholder: string | RegExp,
-        options?: {
-            /**
-             * Whether the locator should be exact.
-             *
-             * @defaultValue false
-             */
-            exact?: boolean;
-        },
-    ): Locator;
-
-    /**
-     * Returns {@link Locator} to the element with the corresponding title text.
-     *
-     * @example
-     * ```js
-     * const locator = frame.getByTitle('Information box');
-     *
-     * await locator.click();
-     * ```
-     *
-     * @param title The title text of the element.
-     * @param options Options to use.
-     * @returns The locator to the element with the corresponding title text.
-     */
-    getByTitle(
-        title: string | RegExp,
-        options?: {
-            /**
-             * Whether the locator should be exact.
-             *
-             * @defaultValue false
-             */
-            exact?: boolean;
-        },
-    ): Locator;
-}
-
-/**
- * FrameLocator makes it easier to locate elements within an `iframe` on the
- * page. `FrameLocator` are created by calling `page.locator(selector).contentFrame()`.
- * It works in the same way as `Locator` instances.
- */
-export interface FrameLocator {
-    /**
-     * The method finds all elements matching the selector and creates a new
-     * locator that matches all of them. This method can be used to further
-     * refine the locator by chaining additional selectors.
-     *
-     * @example
-     * ```js
-     * const frame = page.frameLocator('iframe');
-     * const rows = frame.locator('table tr');
-     * const cell = rows.locator('.selected');
-     *
-     * // Use with options to filter by text
-     * const submitButton = frame.locator('button', { hasText: 'Submit' });
-     * ```
-     *
-     * @param selector A selector to use when resolving DOM element.
-     * @param options Options to use for filtering.
-     * @returns The new locator.
-     */
-    locator(selector: string, options?: LocatorOptions): Locator;
-
-    /**
-     * Returns {@link Locator} to the element with the corresponding role.
-     *
-     * @example
-     * ```js
-     * const locator = frameLocator.getByRole('button', { name: 'Pizza, Please!' });
+     * const locator = page.getByRole('button', { name: 'Pizza, Please!' });
      *
      * await locator.click();
      * ```
@@ -3433,1861 +4231,6 @@
      *
      * @example
      * ```js
-     * const locator = frameLocator.getByAltText('pizza');
-     *
-     * await locator.click();
-     * ```
-     *
-     * @param altText The alt text of the element.
-     * @param options Options to use.
-     * @returns The locator to the element with the corresponding alt text.
-     */
-    getByAltText(
-        altText: string | RegExp,
-        options?: {
-            /**
-             * Whether the locator should be exact.
-             *
-             * @defaultValue false
-             */
-            exact?: boolean;
-        },
-    ): Locator;
-
-    /**
-     * Returns {@link Locator} to the element with the corresponding label text.
-     *
-     * @example
-     * ```js
-     * const locator = frameLocator.getByLabel('Password');
-     *
-     * await locator.fill('my-password');
-     * ```
-     *
-     * @param label The label text of the element.
-     * @param options Options to use.
-     * @returns The locator to the element with the corresponding label text.
-     */
-    getByLabel(
-        label: string | RegExp,
-        options?: {
-            /**
-             * Whether the locator should be exact.
-             *
-             * @defaultValue false
-             */
-            exact?: boolean;
-        },
-    ): Locator;
-
-    /**
-     * Allows locating elements by their text content. Returns {@link Locator}.
-     *
-     * Consider the following DOM structure:
-     *
-     * ```html
-     * <div>Hello <span>world</span></div>
-     * <div>Hello</div>
-     * ```
-     *
-     * You can locate by text substring, exact string, or a regular expression:
-     *
-     * @example
-     * ```js
-     * // Matches <span>
-     * frameLocator.getByText('world');
-     *
-     * // Matches first <div>
-     * frameLocator.getByText('Hello world');
-     *
-     * // Matches second <div>
-     * frameLocator.getByText('Hello', { exact: true });
-     *
-     * // Matches both <div>s
-     * frameLocator.getByText(/Hello/);
-     *
-     * // Matches second <div>
-     * frameLocator.getByText(/^hello$/i);
-     * ```
-     *
-     * Matching by text always normalizes whitespace, even with exact match. For
-     * example, it turns multiple spaces into one, turns line breaks into spaces
-     * and ignores leading and trailing whitespace.
-     *
-     * Input elements of the type `button` and `submit` are matched by their
-     * `value` instead of the text content. For example, locating by text
-     * `"Log in"` matches `<input type=button value="Log in">`.
-     *
-     * @param text Text to locate the element by.
-     * @param options Options to use.
-     * @returns The locator to the element with the corresponding text content.
-     */
-    getByText(
-        text: string | RegExp,
-        options?: {
-            /**
-             * Whether to find an exact match: case-sensitive and whole-string.
-             * Default to false. Ignored when locating by a regular expression.
-             * Note that exact match still trims whitespace.
-             *
-             * @defaultValue false
-             */
-            exact?: boolean;
-        },
-    ): Locator;
-
-    /**
-     * Returns {@link Locator} to the element with the corresponding test ID.
-     * Note that this method only supports the `data-testid` attribute.
-     *
-     * @example
-     * HTML:
-     * ```html
-     * <button data-testid="submit-button">Submit</button>
-     * ```
-     *
-     * JavaScript:
-     * ```js
-     * const locator = frameLocator.getByTestId('submit-button');
-     *
-     * await locator.click();
-     * ```
-     *
-     * @param testId The test ID of the element.
-     * @returns The locator to the element with the corresponding test ID.
-     */
-    getByTestId(testId: string | RegExp): Locator;
-
-    /**
-     * Returns {@link Locator} to the element with the corresponding placeholder text.
-     *
-     * @example
-     * ```js
-     * const locator = frameLocator.getByPlaceholder('name@example.com');
-     *
-     * await locator.fill('my.name@example.com');
-     * ```
-     *
-     * @param placeholder The placeholder text of the element.
-     * @param options Options to use.
-     * @returns The locator to the element with the corresponding placeholder text.
-     */
-    getByPlaceholder(
-        placeholder: string | RegExp,
-        options?: {
-            /**
-             * Whether the locator should be exact.
-             *
-             * @defaultValue false
-             */
-            exact?: boolean;
-        },
-    ): Locator;
-
-    /**
-     * Returns {@link Locator} to the element with the corresponding title text.
-     *
-     * @example
-     * ```js
-     * const locator = frameLocator.getByTitle('Information box');
-     *
-     * await locator.click();
-     * ```
-     *
-     * @param title The title text of the element.
-     * @param options Options to use.
-     * @returns The locator to the element with the corresponding title text.
-     */
-    getByTitle(
-        title: string | RegExp,
-        options?: {
-            /**
-             * Whether the locator should be exact.
-             *
-             * @defaultValue false
-             */
-            exact?: boolean;
-        },
-    ): Locator;
-}
-
-/**
- * JSHandle represents an in-page JavaScript object.
- */
-export interface JSHandle<T = any> {
-    /**
-     * Returns either `null` or the object handle itself, if the object handle is
-     * an instance of `ElementHandle`.
-     * @returns The ElementHandle if available.
-     */
-    asElement(): Promise<ElementHandle | null>;
-
-    /**
-     * Stops referencing the element handle.
-     */
-    dispose(): Promise<void>;
-
-    /**
-     * Evaluates the page function and returns its return value.
-     * This method passes this handle as the first argument to the page function.
-     * @param pageFunction The function to be evaluated.
-     * @param args The arguments to pass to the page function.
-     * @returns The return value of `pageFunction`.
-     */
-    evaluate<R, Arg>(pageFunction: PageFunction<Arg, R>, arg?: Arg): Promise<R>;
-
-    /**
-     * Evaluates the page function and returns a `JSHandle`.
-     * This method passes this handle as the first argument to the page function.
-     * Unlike `evaluate`, `evaluateHandle` returns the value as a `JSHandle`
-     * @param pageFunction The function to be evaluated.
-     * @param args The arguments to pass to the page function.
-     * @returns A JSHandle of the return value of `pageFunction`.
-     */
-    evaluateHandle<R, Arg>(pageFunction: PageFunction<Arg, R>, arg?: Arg): Promise<JSHandle<R>>;
-
-    /**
-     * Fetches a map with own property names of of the `JSHandle` with their values as
-     * `JSHandle` instances.
-     * @returns A map with property names as keys and `JSHandle` instances for the property values.
-     */
-    getProperties(): Promise<Map<string, JSHandle>>;
-
-    /**
-     * Fetches a JSON representation of the object.
-     * @returns A JSON representation of the object.
-     */
-    jsonValue(): Promise<any>;
-}
-
-/**
- * Keyboard provides an API for managing a virtual keyboard.
- */
-export interface Keyboard {
-    /**
-     * Sends a key down message to a session target.
-     * A superset of the key values can be found [here](https://developer.mozilla.org/en-US/docs/Web/API/UI_Events/Keyboard_event_key_values).
-     * @param key Name of key to press, such as `ArrowLeft`.
-     */
-    down(key: string): Promise<void>;
-
-    /**
-     * Dispatches an `input` event with the given `text`.
-     * This method does not emit `keyDown`, `keyUp` or `keyPress` events.
-     * @param text Event text.
-     */
-    insertText(text: string): Promise<void>;
-
-    /**
-     * Sends a key press message to a session target.
-     * A press message consists of successive key down and up messages.
-     * @param key Sequence of keys to press.
-     * @param options Specifies the typing options.
-     */
-    press(key: string, options?: { delay?: number }): Promise<void>;
-
-    /**
-     * Type sends a `press` message to a session target for each character in text.
-     * It sends an insertText message if a character is not among
-     * valid characters in the keyboard's layout.
-     * Modifier keys `Shift`, `Control`, `Alt`, `Meta` are _not_ respected.
-     * @param text A text to type into a focused element.
-     * @param options Specifies the typing options.
-     */
-    type(text: string, options?: { delay?: number }): Promise<void>;
-
-    /**
-     * Sends a key up message to a session target.
-     * A superset of the key values can be found [here](https://developer.mozilla.org/en-US/docs/Web/API/UI_Events/Keyboard_event_key_values).
-     * @param key Name of key to release, such as `ArrowLeft`.
-     */
-    up(key: string): Promise<void>;
-}
-
-export interface LocatorOptions {
-    /**
-     * Matches only elements that contain the specified text. String or regular expression.
-     */
-    hasText?: string | RegExp;
-
-    /**
-     * Matches only elements that do not contain the specified text. String or regular expression.
-     */
-    hasNotText?: string | RegExp;
-}
-
-export interface LocatorFilterOptions {
-    /**
-     * Matches only elements that contain the specified text. String or regular expression.
-     */
-    hasText?: string | RegExp;
-
-    /**
-     * Matches only elements that do not contain the specified text. String or regular expression.
-     */
-    hasNotText?: string | RegExp;
-}
-
-/**
- * The Locator API makes it easier to work with dynamically changing elements.
- * Some of the benefits of using it over existing ways to locate an element
- * (e.g. Page.$()) include:
- *
- * - Helps with writing robust tests by finding an element even if the
- * underlying frame navigates.
- * - Makes it easier to work with dynamic web pages and SPAs built with Svelte,
- * React, Vue, etc.
- */
-export interface Locator {
-    /**
-     * Returns an array of locators matching the selector.
-=======
-    all(): Promise<Locator[]>;
-
-    /**
-     * Returns the bounding box of the element that this locator points to.
-     *
-     * **Usage**
-     *
-     * ```js
-     * const locator = page.locator('#my-element');
-     * const boundingBox = await locator.boundingBox();
-     * ```
-     *
-     * @param options Options to use.
-     * @returns The bounding box of the element, or null if the element is not visible.
-     */
-    boundingBox(options?: TimeoutOptions): Promise<Rect | null>;
-
-    /**
-     * Clears text boxes and input fields of any existing values.
-     *
-     * **Usage**
-     *
-     * ```js
-     * // Clears the input field matching the selector.
-     * page.locator('input[name="login"]').clear();
-     * ```
-     *
-     * @param options Options to use.
-     */
-    clear(options?: ElementHandleOptions): Promise<void>;
-
-    /**
-     * Mouse click on the chosen element.
-     * @param options Options to use.
-     * @returns Promise which resolves when the element is successfully clicked.
-     */
-    click(options?: MouseMoveOptions & MouseMultiClickOptions): Promise<void>;
-
-    /**
-     * Returns a `FrameLocator` that can be used to locate elements within an
-     * `iframe`.
-     * @returns A `FrameLocator`.
-     */
-    contentFrame(): FrameLocator;
-
-    /**
-     * Returns the number of elements matching the selector.
-     *
-     * **Usage**
-     *
-     * ```js
-     * const count = await page.locator('input').count();
-     * ```
-     *
-     * @returns Promise which resolves with the number of elements matching the selector.
-     */
-    count(): Promise<number>;
-
-    /**
-     * Mouse double click on the chosen element.
-     * @param options Options to use.
-     */
-    dblclick(options?: MouseMoveOptions & MouseMultiClickOptions): Promise<void>;
-
-    /**
-     * Use this method to select an `input type="checkbox"`.
-     * @param options Options to use.
-     */
-    check(options?: ElementClickOptions): Promise<void>;
-
-    /**
-     * Use this method to unselect an `input type="checkbox"`.
-     * @param options Options to use.
-     */
-    uncheck(options?: ElementClickOptions): Promise<void>;
-
-    /**
-     * Checks to see if the `input type="checkbox"` is selected or not.
-     * @param options Options to use.
-     * @returns `true` if the element is checked, `false` otherwise.
-     */
-    isChecked(options?: TimeoutOptions): Promise<boolean>;
-
-    /**
-     * Checks if the element is editable.
-     * @param options Options to use.
-     * @returns `true` if the element is editable, `false` otherwise.
-     */
-    isEditable(options?: TimeoutOptions): Promise<boolean>;
-
-    /**
-     * Checks if the element is `enabled`.
-     * @param options Options to use.
-     * @returns `true` if the element is enabled, `false` otherwise.
-     */
-    isEnabled(options?: TimeoutOptions): Promise<boolean>;
-
-    /**
-     * Checks if the element is `disabled`.
-     * @param options Options to use.
-     * @returns `true` if the element is disabled, `false` otherwise.
-     */
-    isDisabled(options?: TimeoutOptions): Promise<boolean>;
-
-    /**
-     * Checks if the element is `visible`.
-     * @returns `true` if the element is visible, `false` otherwise.
-     */
-    isVisible(): Promise<boolean>;
-
-    /**
-     * Checks if the element is `hidden`.
-     * @returns `true` if the element is hidden, `false` otherwise.
-     */
-    isHidden(): Promise<boolean>;
-
-    /**
-     * Fill an `input`, `textarea` or `contenteditable` element with the provided value.
-     * @param value Value to fill for the `input` or `textarea` element.
-     * @param options Options to use.
-     */
-    fill(value: string, options?: ElementHandleOptions): Promise<void>;
-
-    /**
-     * Returns locator to the first matching element.
-     *
-     * **Usage**
-     *
-     * ```js
-     * const firstRow = await page.locator('tr').first();
-     * ```
-     *
-     * @returns Locator.
-     */
-    first(): Locator;
-
-    /**
-     * Focuses the element using locator's selector.
-     * @param options Options to use.
-     */
-    focus(options?: TimeoutOptions): Promise<void>;
-
-    /**
-     * Returns the element attribute value for the given attribute name.
-     * @param name Attribute name to retrieve value for.
-     * @param options Options to use.
-     * @returns Attribute value.
-     */
-    getAttribute(name: string, options?: TimeoutOptions): Promise<string | null>;
-
-    /**
-     * Returns the `element.innerHTML`.
-     * @param options Options to use.
-     * @returns Element's innerHTML.
-     */
-    innerHTML(options?: TimeoutOptions): Promise<string>;
-
-    /**
-     * Returns the `element.innerText`.
-     * @param options Options to use.
-     * @returns Element's innerText.
-     */
-    innerText(options?: TimeoutOptions): Promise<string>;
-
-    /**
-     * Returns the `element.textContent`.
-     * @param options Options to use.
-     * @returns Element's textContent.
-     */
-    textContent(options?: TimeoutOptions): Promise<string | null>;
-
-    /**
-     * Returns `input.value` for the selected `input`, `textarea` or `select` element.
-     * @param options Options to use.
-     * @returns The input value of the element.
-     */
-    inputValue(options?: TimeoutOptions): Promise<string>;
-
-    /**
-     * Returns locator to the last matching element.
->>>>>>> ac1acf96
-     *
-     * **Usage**
-     *
-     * ```js
-<<<<<<< HEAD
-     * // Select all options
-     * for (const option of await page.locator('option').all())
-     *   await option.click();
-     * ```
-     *
-     * @returns Array of locators
-     */
-    all(): Promise<Locator[]>;
-
-    /**
-     * Returns the bounding box of the element that this locator points to.
-     *
-     * **Usage**
-     *
-     * ```js
-     * const locator = page.locator('#my-element');
-     * const boundingBox = await locator.boundingBox();
-     * ```
-     *
-     * @param options Options to use.
-     * @returns The bounding box of the element, or null if the element is not visible.
-     */
-    boundingBox(options?: TimeoutOptions): Promise<Rect | null>;
-
-    /**
-     * Clears text boxes and input fields of any existing values.
-=======
-     * const lastRow = await page.locator('tr').last();
-     * ```
-     *
-     * @returns Locator.
-     */
-    last(): Locator;
-
-    /**
-     * The method finds all elements matching the selector and creates a new
-     * locator that matches all of them. This method can be used to further
-     * refine the locator by chaining additional selectors.
-     *
-     * @example
-     * ```js
-     * const rows = page.locator('table tr');
-     * const cell = rows.locator('.selected');
-     *
-     * // Use with options to filter
-     * const orangeButton = fruitsSection.locator('button', { hasText: 'Add to Cart' });
-     * ```
-     *
-     * @param selector A selector to use when resolving DOM element.
-     * @param options Options to use for filtering.
-     * @returns The new locator.
-     */
-    locator(selector: string, options?: LocatorOptions): Locator;
-
-    /**
-     * Returns locator to the n-th matching element. It's zero based, `nth(0)` selects the first element.
->>>>>>> ac1acf96
-     *
-     * **Usage**
-     *
-     * ```js
-     * const secondRow = await page.locator('tr').nth(1);
-     * ```
-     *
-<<<<<<< HEAD
-     * @param options Options to use.
-     */
-    clear(options?: ElementHandleOptions): Promise<void>;
-
-    /**
-     * Mouse click on the chosen element.
-     * @param options Options to use.
-     * @returns Promise which resolves when the element is successfully clicked.
-     */
-    click(options?: MouseMoveOptions & MouseMultiClickOptions): Promise<void>;
-
-    /**
-     * Returns a `FrameLocator` that can be used to locate elements within an
-     * `iframe`.
-     * @returns A `FrameLocator`.
-     */
-    contentFrame(): FrameLocator;
-
-    /**
-     * Returns the number of elements matching the selector.
-     *
-     * **Usage**
-     *
-     * ```js
-     * const count = await page.locator('input').count();
-     * ```
-     *
-     * @returns Promise which resolves with the number of elements matching the selector.
-     */
-    count(): Promise<number>;
-
-    /**
-     * Mouse double click on the chosen element.
-     * @param options Options to use.
-     */
-    dblclick(options?: MouseMoveOptions & MouseMultiClickOptions): Promise<void>;
-
-    /**
-     * Use this method to select an `input type="checkbox"`.
-     * @param options Options to use.
-     */
-    check(options?: ElementClickOptions): Promise<void>;
-
-    /**
-     * Use this method to unselect an `input type="checkbox"`.
-     * @param options Options to use.
-     */
-    uncheck(options?: ElementClickOptions): Promise<void>;
-
-    /**
-     * Checks to see if the `input type="checkbox"` is selected or not.
-     * @param options Options to use.
-     * @returns `true` if the element is checked, `false` otherwise.
-     */
-    isChecked(options?: TimeoutOptions): Promise<boolean>;
-
-    /**
-     * Checks if the element is editable.
-     * @param options Options to use.
-     * @returns `true` if the element is editable, `false` otherwise.
-     */
-    isEditable(options?: TimeoutOptions): Promise<boolean>;
-
-    /**
-     * Checks if the element is `enabled`.
-     * @param options Options to use.
-     * @returns `true` if the element is enabled, `false` otherwise.
-     */
-    isEnabled(options?: TimeoutOptions): Promise<boolean>;
-
-    /**
-     * Checks if the element is `disabled`.
-     * @param options Options to use.
-     * @returns `true` if the element is disabled, `false` otherwise.
-     */
-    isDisabled(options?: TimeoutOptions): Promise<boolean>;
-
-    /**
-     * Checks if the element is `visible`.
-     * @returns `true` if the element is visible, `false` otherwise.
-     */
-    isVisible(): Promise<boolean>;
-
-    /**
-     * Checks if the element is `hidden`.
-     * @returns `true` if the element is hidden, `false` otherwise.
-     */
-    isHidden(): Promise<boolean>;
-
-    /**
-     * Fill an `input`, `textarea` or `contenteditable` element with the provided value.
-     * @param value Value to fill for the `input` or `textarea` element.
-     * @param options Options to use.
-     */
-    fill(value: string, options?: ElementHandleOptions): Promise<void>;
-
-    /**
-     * Returns locator to the first matching element.
-     *
-     * **Usage**
-     *
-     * ```js
-     * const firstRow = await page.locator('tr').first();
-     * ```
-     *
-     * @returns Locator.
-     */
-    first(): Locator;
-
-    /**
-     * Focuses the element using locator's selector.
-     * @param options Options to use.
-     */
-    focus(options?: TimeoutOptions): Promise<void>;
-
-    /**
-     * Returns the element attribute value for the given attribute name.
-     * @param name Attribute name to retrieve value for.
-     * @param options Options to use.
-     * @returns Attribute value.
-     */
-    getAttribute(name: string, options?: TimeoutOptions): Promise<string | null>;
-
-    /**
-     * Returns the `element.innerHTML`.
-     * @param options Options to use.
-     * @returns Element's innerHTML.
-     */
-    innerHTML(options?: TimeoutOptions): Promise<string>;
-
-    /**
-     * Returns the `element.innerText`.
-     * @param options Options to use.
-     * @returns Element's innerText.
-     */
-    innerText(options?: TimeoutOptions): Promise<string>;
-
-    /**
-     * Returns the `element.textContent`.
-     * @param options Options to use.
-     * @returns Element's textContent.
-     */
-    textContent(options?: TimeoutOptions): Promise<string | null>;
-
-    /**
-     * Returns `input.value` for the selected `input`, `textarea` or `select` element.
-     * @param options Options to use.
-     * @returns The input value of the element.
-     */
-    inputValue(options?: TimeoutOptions): Promise<string>;
-
-    /**
-     * Returns locator to the last matching element.
-     *
-     * **Usage**
-     *
-     * ```js
-     * const lastRow = await page.locator('tr').last();
-     * ```
-     *
-     * @returns Locator.
-     */
-    last(): Locator;
-
-    /**
-     * The method finds all elements matching the selector and creates a new
-     * locator that matches all of them. This method can be used to further
-     * refine the locator by chaining additional selectors.
-     *
-     * @example
-     * ```js
-     * const rows = page.locator('table tr');
-     * const cell = rows.locator('.selected');
-     *
-     * // Use with options to filter
-     * const orangeButton = fruitsSection.locator('button', { hasText: 'Add to Cart' });
-     * ```
-     *
-     * @param selector A selector to use when resolving DOM element.
-     * @param options Options to use for filtering.
-     * @returns The new locator.
-     */
-    locator(selector: string, options?: LocatorOptions): Locator;
-
-    /**
-     * Returns locator to the n-th matching element. It's zero based, `nth(0)` selects the first element.
-     *
-     * **Usage**
-=======
-     * @param index
-     * @returns Locator
-     */
-    nth(index: number): Locator;
-
-    /**
-     * Select one or more options which match the values. If the select has the multiple attribute, all matching options are selected,
-     * otherwise only the first option matching one of the passed options is selected.
->>>>>>> ac1acf96
-     *
-     * @example
-     * ```js
-<<<<<<< HEAD
-     * const secondRow = await page.locator('tr').nth(1);
-     * ```
-     *
-     * @param index
-     * @returns Locator
-     */
-    nth(index: number): Locator;
-
-    /**
-     * Select one or more options which match the values. If the select has the multiple attribute, all matching options are selected,
-     * otherwise only the first option matching one of the passed options is selected.
-     *
-     * @example
-     * ```js
-     * // Single selection matching the value or label
-     * locator.selectOption('blue');
-     *
-     * // single selection matching the label
-     * locator.selectOption({ label: 'Blue' });
-     *
-     * // multiple selection
-     * locator.selectOption(['red', 'green', 'blue']);
-     * ```
-     *
-=======
-     * // Single selection matching the value or label
-     * locator.selectOption('blue');
-     *
-     * // single selection matching the label
-     * locator.selectOption({ label: 'Blue' });
-     *
-     * // multiple selection
-     * locator.selectOption(['red', 'green', 'blue']);
-     * ```
-     *
->>>>>>> ac1acf96
-     * @param values Values of options to select.
-     * @param options Options to use.
-     * @returns List of selected options.
-     */
-    selectOption(
-        values: string | string[] | { value?: string; label?: string; index?: number },
-        options?: ElementHandleOptions,
-    ): Promise<string[]>;
-
-    /**
-     * Checks or unchecks the input checkbox element.
-     * @param checked Whether to check or uncheck the element.
-     * @param options Options to customize the check action.
-     * @returns A promise that resolves when the element is checked or unchecked.
-     */
-    setChecked(checked: boolean, options?: FrameCheckOptions): Promise<void>;
-
-    /**
-     * Press a single key on the keyboard or a combination of keys.
-     * A superset of the key values can be found [here](https://developer.mozilla.org/en-US/docs/Web/API/UI_Events/Keyboard_event_key_values).
-     * @param key Name of the key to press or a character to generate, such as `ArrowLeft` or `a`.
-     * @param options Keyboard press options.
-     */
-    press(key: string, options?: KeyboardPressOptions): Promise<void>;
-
-    /**
-     * Type a text into the input field.
-     * @param text Text to type into the input field.
-     * @param options Typing options.
-     */
-    type(text: string, options?: KeyboardPressOptions): Promise<void>;
-
-    /**
-     * Hover over the element.
-     * @param options Options to use.
-     */
-    hover(options?: MouseMoveOptions): Promise<void>;
-
-    /**
-     * Tap on the chosen element.
-     * @param options Options to use.
-     */
-    tap(options?: MouseMoveOptions): Promise<void>;
-
-    /**
-     * Dispatches HTML DOM event types e.g. `click`.
-     * @param type DOM event type.
-     * @param eventInit Event-specific properties.
-     * @param options Options to use.
-     */
-    dispatchEvent(type: string, eventInit?: EvaluationArgument, options?: TimeoutOptions): Promise<void>;
-
-    /**
-     * Wait for the element to be in a particular state e.g. `visible`.
-     * @param options Wait options.
-     */
-    waitFor(options?: { state?: ElementState } & TimeoutOptions): Promise<void>;
-
-    /**
-     * Returns a new Locator that matches only elements with the given options.
-     *
-     * @example
-     * ```js
-     * // Filter list items that contain "Product 2" text
-     * const product2Item = page
-     *   .locator('li')
-     *   .filter({ hasText: 'Product 2' })
-     *   .first();
-     *
-     * // Filter list items that do NOT contain "Product 2" using regex
-     * const product1Item = page
-     *   .locator('li')
-     *   .filter({ hasNotText: /Product 2/ })
-     *   .first();
-     * ```
-     *
-     * @param options Filter options.
-     * @returns A new filtered Locator that can be chained with other methods.
-     */
-    filter(options: LocatorFilterOptions): Locator;
-
-    /**
-     * Returns {@link Locator} to the element with the corresponding role.
-     *
-     * @example
-     * ```js
-     * const locator = locator.getByRole('button', { name: 'Pizza, Please!' });
-     *
-     * await locator.click();
-     * ```
-     *
-     * @param role The role of the element.
-     * @param options Options to use.
-     * @returns The locator to the element with the corresponding role.
-     */
-    getByRole(
-        role:
-            | "alert"
-            | "alertdialog"
-            | "application"
-            | "article"
-            | "banner"
-            | "blockquote"
-            | "button"
-            | "caption"
-            | "cell"
-            | "checkbox"
-            | "code"
-            | "columnheader"
-            | "combobox"
-            | "complementary"
-            | "contentinfo"
-            | "definition"
-            | "dialog"
-            | "directory"
-            | "document"
-            | "emphasis"
-            | "feed"
-            | "figure"
-            | "form"
-            | "generic"
-            | "grid"
-            | "gridcell"
-            | "group"
-            | "heading"
-            | "img"
-            | "insertion"
-            | "link"
-            | "list"
-            | "listbox"
-            | "listitem"
-            | "log"
-            | "main"
-            | "marquee"
-            | "math"
-            | "menu"
-            | "menubar"
-            | "menuitem"
-            | "menuitemcheckbox"
-            | "menuitemradio"
-            | "meter"
-            | "navigation"
-            | "none"
-            | "note"
-            | "option"
-            | "presentation"
-            | "progressbar"
-            | "radio"
-            | "radiogroup"
-            | "region"
-            | "row"
-            | "rowgroup"
-            | "rowheader"
-            | "scrollbar"
-            | "search"
-            | "searchbox"
-            | "separator"
-            | "slider"
-            | "spinbutton"
-            | "status"
-            | "strong"
-            | "subscript"
-            | "superscript"
-            | "switch"
-            | "tab"
-            | "table"
-            | "tablist"
-            | "tabpanel"
-            | "term"
-            | "textbox"
-            | "time"
-            | "timer"
-            | "toolbar"
-            | "tooltip"
-            | "tree"
-            | "treegrid"
-            | "treeitem",
-        options?: {
-            /**
-             * Whether the accessible `options.name` should be checked exactly for equality.
-             *
-             * @defaultValue false
-             */
-            exact?: boolean;
-
-            /**
-             * Whether to include elements that are normally excluded from the accessibility tree.
-             *
-             * @defaultValue false
-             */
-            includeHidden?: boolean;
-
-            /**
-             * A number attribute that is traditionally used for headings h1-h6.
-             */
-            level?: number;
-
-            /**
-             * An accessible name for the element, such as a text in a button or a label for an input.
-             */
-            name?: string | RegExp;
-
-            /**
-             * A boolean attribute that can be used to indicate if a checkbox is checked or not.
-             */
-            checked?: boolean;
-
-            /**
-             * A boolean attribute that can be used to indicate if an element is disabled or not.
-             */
-            disabled?: boolean;
-
-            /**
-             * A boolean attribute that can be used to indicate if an element is expanded or not.
-             */
-            expanded?: boolean;
-
-            /**
-             * A boolean attribute that can be used to indicate if an element is pressed or not.
-             */
-            pressed?: boolean;
-
-            /**
-             * A boolean attribute that can be used to indicate if an element is selected or not.
-             */
-            selected?: boolean;
-        },
-    ): Locator;
-
-    /**
-     * Returns {@link Locator} to the element with the corresponding alt text.
-     *
-     * @example
-     * ```js
-     * const locator = locator.getByAltText('pizza');
-     *
-     * await locator.click();
-     * ```
-     *
-     * @param altText The alt text of the element.
-     * @param options Options to use.
-     * @returns The locator to the element with the corresponding alt text.
-     */
-    getByAltText(
-        altText: string | RegExp,
-        options?: {
-            /**
-             * Whether the locator should be exact.
-             *
-             * @defaultValue false
-             */
-            exact?: boolean;
-        },
-    ): Locator;
-
-    /**
-     * Returns {@link Locator} to the element with the corresponding label text.
-     *
-     * @example
-     * ```js
-     * const locator = locator.getByLabel('Password');
-     *
-     * await locator.fill('my-password');
-     * ```
-     *
-     * @param label The label text of the element.
-     * @param options Options to use.
-     * @returns The locator to the element with the corresponding label text.
-     */
-    getByLabel(
-        label: string | RegExp,
-        options?: {
-            /**
-             * Whether the locator should be exact.
-             *
-             * @defaultValue false
-             */
-            exact?: boolean;
-        },
-    ): Locator;
-
-    /**
-     * Allows locating elements by their text content. Returns {@link Locator}.
-     *
-     * Consider the following DOM structure:
-     *
-     * ```html
-     * <div>Hello <span>world</span></div>
-     * <div>Hello</div>
-     * ```
-     *
-     * You can locate by text substring, exact string, or a regular expression:
-     *
-     * @example
-     * ```js
-     * // Matches <span>
-     * locator.getByText('world');
-     *
-     * // Matches first <div>
-     * locator.getByText('Hello world');
-     *
-     * // Matches second <div>
-     * locator.getByText('Hello', { exact: true });
-     *
-     * // Matches both <div>s
-     * locator.getByText(/Hello/);
-     *
-     * // Matches second <div>
-     * locator.getByText(/^hello$/i);
-     * ```
-     *
-     * Matching by text always normalizes whitespace, even with exact match. For
-     * example, it turns multiple spaces into one, turns line breaks into spaces
-     * and ignores leading and trailing whitespace.
-     *
-     * Input elements of the type `button` and `submit` are matched by their
-     * `value` instead of the text content. For example, locating by text
-     * `"Log in"` matches `<input type=button value="Log in">`.
-     *
-     * @param text Text to locate the element by.
-     * @param options Options to use.
-     * @returns The locator to the element with the corresponding text content.
-     */
-    getByText(
-        text: string | RegExp,
-        options?: {
-            /**
-             * Whether to find an exact match: case-sensitive and whole-string.
-             * Default to false. Ignored when locating by a regular expression.
-             * Note that exact match still trims whitespace.
-             *
-             * @defaultValue false
-             */
-            exact?: boolean;
-        },
-    ): Locator;
-
-    /**
-     * Returns {@link Locator} to the element with the corresponding test ID.
-     * Note that this method only supports the `data-testid` attribute.
-     *
-     * @example
-     * HTML:
-     * ```html
-     * <button data-testid="submit-button">Submit</button>
-     * ```
-     *
-     * JavaScript:
-     * ```js
-     * const locator = locator.getByTestId('submit-button');
-     *
-     * await locator.click();
-     * ```
-     *
-     * @param testId The test ID of the element.
-     * @returns The locator to the element with the corresponding test ID.
-     */
-    getByTestId(testId: string | RegExp): Locator;
-
-    /**
-     * Returns {@link Locator} to the element with the corresponding placeholder text.
-     *
-     * @example
-     * ```js
-     * const locator = locator.getByPlaceholder('name@example.com');
-     *
-     * await locator.fill('my.name@example.com');
-     * ```
-     *
-     * @param placeholder The placeholder text of the element.
-     * @param options Options to use.
-     * @returns The locator to the element with the corresponding placeholder text.
-     */
-    getByPlaceholder(
-        placeholder: string | RegExp,
-        options?: {
-            /**
-             * Whether the locator should be exact.
-             *
-             * @defaultValue false
-             */
-            exact?: boolean;
-        },
-    ): Locator;
-
-    /**
-     * Returns {@link Locator} to the element with the corresponding title text.
-     *
-     * @example
-     * ```js
-     * const locator = locator.getByTitle('Information box');
-     *
-     * await locator.click();
-     * ```
-     *
-     * @param title The title text of the element.
-     * @param options Options to use.
-     * @returns The locator to the element with the corresponding title text.
-     */
-    getByTitle(
-        title: string | RegExp,
-        options?: {
-            /**
-             * Whether the locator should be exact.
-             *
-             * @defaultValue false
-             */
-            exact?: boolean;
-        },
-    ): Locator;
-}
-
-/**
- * Mouse provides an API for managing a virtual mouse.
- */
-export interface Mouse {
-    /**
-     * Shortcut for `mouse.move(x, y)`, `mouse.down()`, `mouse.up()`.
-     * @param x The x position.
-     * @param y The y position.
-     * @param options The click options.
-     */
-    click(x: number, y: number, options?: MouseMultiClickOptions): Promise<void>;
-
-    /**
-     * Shortcut for `mouse.move(x, y)`, `mouse.down()`, `mouse.up()`, `mouse.down()`,
-     * `mouse.up()`.
-     * @param x The x position.
-     * @param y The y position.
-     * @param options The click options.
-     */
-    dblclick(x: number, y: number, options?: MouseClickOptions): Promise<void>;
-
-    /**
-     * Dispatches a `mousedown` event.
-     * @param options The mouse down options.
-     */
-    down(options?: MouseDownUpOptions): Promise<void>;
-
-    /**
-     * Dispatches a `mousemove` event.
-     * @param x The x position.
-     * @param y The y position.
-     * @param options The mouse move options.
-     */
-    move(x: number, y: number, options?: { steps?: number }): Promise<void>;
-
-    /**
-     * Dispatches a `mouseup` event.
-     * @param options The mouse up options.
-     */
-    up(options?: MouseDownUpOptions): Promise<void>;
-}
-
-/**
- * Page provides methods to interact with a single tab in a running web browser
- * instance. One instance of the browser can have many page instances.
- */
-export interface Page {
-    /**
-     * Activates the browser tab so that it comes into focus and actions can be
-     * performed against it.
-     */
-    bringToFront(): Promise<void>;
-
-    /**
-     * **NOTE** Use locator-based `locator.check([options])` instead.
-     *
-     * This method is used to select an input checkbox.
-     * @param selector A selector to search for an element. If there are multiple
-     * elements satisfying the selector, the first will be used.
-     * @param options
-     */
-    check(
-        selector: string,
-        options?: {
-            /**
-             * Setting this to `true` will bypass the actionability checks (visible,
-             * stable, enabled). Defaults to `false`.
-             */
-            force?: boolean;
-
-            /**
-             * If set to `true` and a navigation occurs from performing this action, it
-             * will not wait for it to complete. Defaults to `false`.
-             */
-            noWaitAfter?: boolean;
-
-            /**
-             * A point to use relative to the top left corner of the element. If not
-             * supplied, a visible point of the element is used.
-             */
-            position?: {
-                x: number;
-
-                y: number;
-            };
-
-            /**
-             * When `true`, the call requires selector to resolve to a single element.
-             * If given selector resolves to more than one element, the call throws
-             * an exception. Defaults to `false`.
-             */
-            strict?: boolean;
-
-            /**
-             * Maximum time in milliseconds. Defaults to `30` seconds. Default is
-             * overridden by the `setDefaultTimeout` option on `BrowserContext` or
-             * `page` methods.
-             *
-             * Setting the value to `0` will disable the timeout.
-             */
-            timeout?: number;
-
-            /**
-             * Setting this to `true` will perform the actionability checks without
-             * performing the action. Useful to wait until the element is ready for the
-             * action without performing it. Defaults to `false`.
-             */
-            trial?: boolean;
-        },
-    ): Promise<void>;
-
-    /**
-     * **NOTE** Use locator-based `locator.click([options])` instead.
-     *
-     * This method clicks an element matching `selector`.
-     * @param selector A selector to search for an element. If there are multiple
-     * elements satisfying the selector, the first will be used.
-     * @param options
-     */
-    click(
-        selector: string,
-        options?: {
-            /**
-             * The mouse button (`left`, `middle` or `right`) to use during the action.
-             * Defaults to `left`.
-             */
-            button?: MouseButton;
-
-            /**
-             * The number of times the action is performed. Defaults to `1`.
-             */
-            clickCount?: number;
-
-            /**
-             * Milliseconds to wait between `mousedown` and `mouseup`. Defaults to `0`.
-             */
-            delay?: number;
-
-            /**
-             * Setting this to `true` will bypass the actionability checks (`visible`,
-             * `stable`, `enabled`). Defaults to `false`.
-             */
-            force?: boolean;
-
-            /**
-             * `Alt`, `Control`, `Meta` or `Shift` modifiers keys pressed during the
-             * action. If not specified, currently pressed modifiers are used,
-             * otherwise defaults to `null`.
-             */
-            modifiers?: KeyboardModifier[];
-
-            /**
-             * If set to `true` and a navigation occurs from performing this action, it
-             * will not wait for it to complete. Defaults to `false`.
-             */
-            noWaitAfter?: boolean;
-
-            /**
-             * A point to use relative to the top left corner of the element. If not
-             * supplied, a visible point of the element is used.
-             */
-            position?: {
-                x: number;
-
-                y: number;
-            };
-
-            /**
-             * When `true`, the call requires selector to resolve to a single element.
-             * If given selector resolves to more than one element, the call throws
-             * an exception. Defaults to `false`.
-             */
-            strict?: boolean;
-
-            /**
-             * Maximum time in milliseconds. Defaults to `30` seconds. Default is
-             * overridden by the `setDefaultTimeout` option on `BrowserContext` or
-             * `page` methods.
-             *
-             * Setting the value to `0` will disable the timeout.
-             */
-            timeout?: number;
-
-            /**
-             * Setting this to `true` will perform the actionability checks without
-             * performing the action. Useful to wait until the element is ready for the
-             * action without performing it. Defaults to `false`.
-             */
-            trial?: boolean;
-        },
-    ): Promise<void>;
-
-    /**
-     * This will close the tab that this page is associated with.
-     */
-    close(): Promise<void>;
-
-    /**
-     * Gets the HTML contents of the page.
-     */
-    content(): Promise<string>;
-
-    /**
-     * Gets the `BrowserContext` that the page belongs to.
-     */
-    context(): BrowserContext;
-
-    /**
-     * **NOTE** Use locator-based `locator.dblclick([options])` instead.
-     *
-     * Mouse double clicks an element matching provided selector.
-     * @param selector A selector to search for an element. If there are multiple
-     * elements satisfying the selector, the first will be used.
-     * @param options
-     */
-    dblclick(
-        selector: string,
-        options?: {
-            /**
-             * The mouse button (`left`, `middle` or `right`) to use during the action.
-             * Defaults to `left`.
-             */
-            button?: MouseButton;
-
-            /**
-             * Milliseconds to wait between `mousedown` and `mouseup`. Defaults to `0`.
-             */
-            delay?: number;
-
-            /**
-             * Setting this to `true` will bypass the actionability checks (`visible`,
-             * `stable`, `enabled`). Defaults to `false`.
-             */
-            force?: boolean;
-
-            /**
-             * `Alt`, `Control`, `Meta` or `Shift` modifiers keys pressed during the
-             * action. If not specified, currently pressed modifiers are used,
-             * otherwise defaults to `null`.
-             */
-            modifiers?: KeyboardModifier[];
-
-            /**
-             * If set to `true` and a navigation occurs from performing this action, it
-             * will not wait for it to complete. Defaults to `false`.
-             */
-            noWaitAfter?: boolean;
-
-            /**
-             * A point to use relative to the top left corner of the element. If not
-             * supplied, a visible point of the element is used.
-             */
-            position?: {
-                x: number;
-
-                y: number;
-            };
-
-            /**
-             * When `true`, the call requires selector to resolve to a single element.
-             * If given selector resolves to more than one element, the call throws
-             * an exception. Defaults to `false`.
-             */
-            strict?: boolean;
-
-            /**
-             * Maximum time in milliseconds. Defaults to `30` seconds. Default is
-             * overridden by the `setDefaultTimeout` option on `BrowserContext` or
-             * `page` methods.
-             *
-             * Setting the value to `0` will disable the timeout.
-             */
-            timeout?: number;
-
-            /**
-             * Setting this to `true` will perform the actionability checks without
-             * performing the action. Useful to wait until the element is ready for the
-             * action without performing it. Defaults to `false`.
-             */
-            trial?: boolean;
-        },
-    ): Promise<void>;
-
-    /**
-     * **NOTE** Use locator-based locator.dispatchEvent([options]) instead.
-     *
-     * @param selector A selector to search for an element. If there are multiple
-     * elements satisfying the selector, the first will be used.
-     * @param type DOM event type: `"click"` etc.
-     * @param eventInit Optional event-specific initialization properties.
-     * @param options
-     */
-    dispatchEvent(
-        selector: string,
-        type: string,
-        eventInit?: EvaluationArgument,
-        options?: {
-            /**
-             * When `true`, the call requires selector to resolve to a single element.
-             * If given selector resolves to more than one element, the call throws
-             * an exception. Defaults to `false`.
-             */
-            strict?: boolean;
-
-            /**
-             * Maximum time in milliseconds. Defaults to `30` seconds. Default is
-             * overridden by the `setDefaultTimeout` option on `BrowserContext` or
-             * `page` methods.
-             *
-             * Setting the value to `0` will disable the timeout.
-             */
-            timeout?: number;
-        },
-    ): Promise<void>;
-
-    /**
-     * This method changes the `CSS media type` through the `media` argument,
-     * and/or the `'prefers-colors-scheme'` media feature, using the `colorScheme`
-     * argument.
-     * @param options
-     */
-    emulateMedia(options?: {
-        /**
-         * Emulates `'prefers-colors-scheme'` media feature, supported values are
-         * `'light'`, `'dark'`, and `'no-preference'`.
-         */
-        colorScheme?: "light" | "dark" | "no-preference";
-
-        /**
-         * Changes the CSS media type of the page. The only allowed values are
-         * `'screen'`, and `'print'`.
-         */
-        media?: "screen" | "print";
-
-        /**
-         * Emulates `'prefers-reduced-motion'` media feature, supported values are
-         * `'reduce'`, `'no-preference'`.
-         */
-        reducedMotion?: "reduce" | "no-preference";
-    }): Promise<void>;
-
-    /**
-     * This emulates your website with the specified vision deficiency type.
-     * The supported types are:
-     * - none: default.
-     * - blurredVision: where vision is less precise.
-     * - protanopia: the inability to perceive any red light.
-     * - deuteranopia: the inability to perceive any green light.
-     * - tritanopia: the inability to perceive any blue light.
-     * - achromatopsia: the inability to perceive any color except for shades of
-     * grey (extremely rare).
-     * @param type
-     */
-    emulateVisionDeficiency(
-        type: "none" | "blurredVision" | "deuteranopia" | "protanopia" | "tritanopia" | "achromatopsia",
-    ): Promise<void>;
-
-    /**
-     * Returns the value of the `pageFunction` invocation.
-     *
-     * A string can also be passed in instead of a function.
-     *
-     * @param pageFunction Function to be evaluated in the page context.
-     * @param arg Optional argument to pass to `pageFunction`.
-     */
-    evaluate<R, Arg>(pageFunction: PageFunction<Arg, R>, arg?: Arg): Promise<R>;
-
-    /**
-     * Returns the value of the `pageFunction` invocation as a [JSHandle].
-     *
-     * The only difference between page.evaluate(pageFunction[, arg]) and
-     * page.evaluateHandle(pageFunction[, arg]) is that
-     * page.evaluateHandle(pageFunction[, arg])returns [JSHandle].
-     *
-     * @param pageFunction Function to be evaluated in the page context.
-     * @param arg Optional argument to pass to `pageFunction`.
-     */
-    evaluateHandle<R, Arg>(pageFunction: PageFunction<Arg, R>, arg?: Arg): Promise<JSHandle<R>>;
-
-    /**
-     * **NOTE** Use locator-based `locator.fill(value[, options])` instead.
-     *
-     * Fill an `input`, `textarea` or `[contenteditable]` element with the
-     * provided value.
-     *
-     * @param selector A selector to search for an element. If there are multiple
-     * elements satisfying the selector, the first will be used.
-     * @param value Value to fill for the `<input>`, `<textarea>` or
-     * `[contenteditable]` element.
-     * @param options
-     */
-    fill(
-        selector: string,
-        value: string,
-        options?: {
-            /**
-             * Setting this to `true` will bypass the actionability checks (`visible`,
-             * `stable`, `enabled`). Defaults to `false`.
-             */
-            force?: boolean;
-
-            /**
-             * If set to `true` and a navigation occurs from performing this action, it
-             * will not wait for it to complete. Defaults to `false`.
-             */
-            noWaitAfter?: boolean;
-
-            /**
-             * When `true`, the call requires selector to resolve to a single element.
-             * If given selector resolves to more than one element, the call throws
-             * an exception. Defaults to `false`.
-             */
-            strict?: boolean;
-
-            /**
-             * Maximum time in milliseconds. Defaults to `30` seconds. Default is
-             * overridden by the `setDefaultTimeout` option on `BrowserContext` or
-             * `page` methods.
-             *
-             * Setting the value to `0` will disable the timeout.
-             */
-            timeout?: number;
-        },
-    ): Promise<void>;
-
-    /**
-     * **NOTE** Use locator-based `locator.focus([options])` instead.
-     *
-     * This method fetches an element with `selector` and focuses it.
-     *
-     * @param selector A selector to search for an element. If there are multiple
-     * elements satisfying the selector, the first will be used.
-     * @param options
-     */
-    focus(
-        selector: string,
-        options?: {
-            /**
-             * When `true`, the call requires selector to resolve to a single element.
-             * If given selector resolves to more than one element, the call throws
-             * an exception. Defaults to `false`.
-             */
-            strict?: boolean;
-
-            /**
-             * Maximum time in milliseconds. Defaults to `30` seconds. Default is
-             * overridden by the `setDefaultTimeout` option on `BrowserContext` or
-             * `page` methods.
-             *
-             * Setting the value to `0` will disable the timeout.
-             */
-            timeout?: number;
-        },
-    ): Promise<void>;
-
-    /**
-     * Frames returns an array of frames on the page.
-     */
-    frames(): Frame[];
-
-    /**
-     * **NOTE** Use locator-based locator.getAttribute(name[, options]) instead.
-     *
-     * Returns the element attribute value for the given attribute name.
-     *
-     * @param selector A selector to search for an element. If there are multiple
-     * elements satisfying the selector, the first will be used.
-     * @param name Attribute name to get the value for.
-     * @param options
-     */
-    getAttribute(
-        selector: string,
-        name: string,
-        options?: {
-            /**
-             * When `true`, the call requires selector to resolve to a single element.
-             * If given selector resolves to more than one element, the call throws
-             * an exception. Defaults to `false`.
-             */
-            strict?: boolean;
-
-            /**
-             * Maximum time in milliseconds. Defaults to `30` seconds. Default is
-             * overridden by the `setDefaultTimeout` option on `BrowserContext` or
-             * `page` methods.
-             *
-             * Setting the value to `0` will disable the timeout.
-             */
-            timeout?: number;
-        },
-    ): Promise<string | null>;
-
-    /**
-     * Returns {@link Locator} to the element with the corresponding role.
-     *
-     * @example
-     * ```js
-     * const locator = page.getByRole('button', { name: 'Pizza, Please!' });
-     *
-     * await locator.click();
-     * ```
-     *
-     * @param role The role of the element.
-     * @param options Options to use.
-     * @returns The locator to the element with the corresponding role.
-     */
-    getByRole(
-        role:
-            | "alert"
-            | "alertdialog"
-            | "application"
-            | "article"
-            | "banner"
-            | "blockquote"
-            | "button"
-            | "caption"
-            | "cell"
-            | "checkbox"
-            | "code"
-            | "columnheader"
-            | "combobox"
-            | "complementary"
-            | "contentinfo"
-            | "definition"
-            | "dialog"
-            | "directory"
-            | "document"
-            | "emphasis"
-            | "feed"
-            | "figure"
-            | "form"
-            | "generic"
-            | "grid"
-            | "gridcell"
-            | "group"
-            | "heading"
-            | "img"
-            | "insertion"
-            | "link"
-            | "list"
-            | "listbox"
-            | "listitem"
-            | "log"
-            | "main"
-            | "marquee"
-            | "math"
-            | "menu"
-            | "menubar"
-            | "menuitem"
-            | "menuitemcheckbox"
-            | "menuitemradio"
-            | "meter"
-            | "navigation"
-            | "none"
-            | "note"
-            | "option"
-            | "presentation"
-            | "progressbar"
-            | "radio"
-            | "radiogroup"
-            | "region"
-            | "row"
-            | "rowgroup"
-            | "rowheader"
-            | "scrollbar"
-            | "search"
-            | "searchbox"
-            | "separator"
-            | "slider"
-            | "spinbutton"
-            | "status"
-            | "strong"
-            | "subscript"
-            | "superscript"
-            | "switch"
-            | "tab"
-            | "table"
-            | "tablist"
-            | "tabpanel"
-            | "term"
-            | "textbox"
-            | "time"
-            | "timer"
-            | "toolbar"
-            | "tooltip"
-            | "tree"
-            | "treegrid"
-            | "treeitem",
-        options?: {
-            /**
-             * Whether the accessible `options.name` should be checked exactly for equality.
-             *
-             * @defaultValue false
-             */
-            exact?: boolean;
-
-            /**
-             * Whether to include elements that are normally excluded from the accessibility tree.
-             *
-             * @defaultValue false
-             */
-            includeHidden?: boolean;
-
-            /**
-             * A number attribute that is traditionally used for headings h1-h6.
-             */
-            level?: number;
-
-            /**
-             * An accessible name for the element, such as a text in a button or a label for an input.
-             */
-            name?: string | RegExp;
-
-            /**
-             * A boolean attribute that can be used to indicate if a checkbox is checked or not.
-             */
-            checked?: boolean;
-
-            /**
-             * A boolean attribute that can be used to indicate if an element is disabled or not.
-             */
-            disabled?: boolean;
-
-            /**
-             * A boolean attribute that can be used to indicate if an element is expanded or not.
-             */
-            expanded?: boolean;
-
-            /**
-             * A boolean attribute that can be used to indicate if an element is pressed or not.
-             */
-            pressed?: boolean;
-
-            /**
-             * A boolean attribute that can be used to indicate if an element is selected or not.
-             */
-            selected?: boolean;
-        },
-    ): Locator;
-
-    /**
-     * Returns {@link Locator} to the element with the corresponding alt text.
-     *
-     * @example
-     * ```js
      * const locator = page.getByAltText('pizza');
      *
      * await locator.click();
