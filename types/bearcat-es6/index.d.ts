<<<<<<< HEAD
// Type definitions for bearcat-es6 0.6
// Project: https://github.com/ChrisPei/bearcat-es6
// Definitions by: Xin Li <https://github.com/xinxinran0221010>
// Definitions: https://github.com/DefinitelyTyped/DefinitelyTyped
// TypeScript Version: 3.0

import { EventEmitter } from 'events';
=======
/// <reference types="node" />

import { EventEmitter } from "events";
>>>>>>> 9b7cd68b

declare namespace bearcat {
    type CallbackFunc = () => void;
    type ParamClassFunc = () => void;
    type ConstructorFunction = (...params: any[]) => any;
    interface BeanPostProcessor {
        postProcessBeanFactory: CallbackFunc;
    }

    interface Bearcat {
        opts: object;
        configLocations: string[];
        state: number;
        startTime: number;
        version: string;
        applicationContext: ApplicationContext;

        /**
         * Bearcat createApp constructor function.
         *
         * @param    configLocations context path array
         * @param   opts
         * @param   opts.NODE_ENV                    setup env
         * @param   opts.BEARCAT_ENV                 setup env
         * @param   opts.NODE_CPATH                  setup config path
         * @param   opts.BEARCAT_CPATH               setup config path
         * @param   opts.BEARCAT_HPATH               setup hot reload path(s), usually it is the scan source directory(app by default)
         * @param   opts.BEARCAT_LOGGER              setup 'off' to turn off bearcat logger configuration
         * @param   opts.BEARCAT_HOT                 setup 'on' to turn on bearcat hot code reload
         * @param   opts.BEARCAT_ANNOTATION          setup 'off' to turn off bearcat $ based annotation
         * @param   opts.BEARCAT_GLOBAL             setup bearcat to be global object
         * @param   opts.BEARCAT_FUNCTION_STRING     setup bearcat to use func.toString for $ based annotation
         *
         * @return  bearcat object
         * @api     public
         */
        createApp(configLocations: string[], opts: object): Bearcat;

        createApp(opts: object): Bearcat;

        /**
         * Bearcat start app.
         *
         * @param   cb start callback function
         * @api     public
         */
        start(cb?: CallbackFunc): void;

        /**
         * Bearcat stop app.
         * it will stop internal applicationContext, destroy all singletonBeans
         *
         * @api     public
         */
        stop(): void;

        /**
         * Bearcat get beanFactory instance.
         *
         * @return  beanFactory instance
         * @api     public
         */
        getBeanFactory(): BeanFactory;

        /**
         * Bearcat get applicationContext.
         *
         * @return   applicationContext
         * @api     public
         */
        getApplicationContext(): ApplicationContext;

        /**
         * Bearcat get bean from IoC container through meta argument.
         *
         * @param   meta meta object
         * @api     public
         */
        getBeanByMeta(meta: object): object | null;

        /**
         * Bearcat get bean from IoC container through $ annotation function.
         *
         * @param   func $ annotation function
         * @api     public
         */
        getBeanByFunc(func: ParamClassFunc): object | null;

        /**
         * Bearcat add async loading beans, this just add beans needed to be loaded to bearcat.
         *
         * Examples:
         *
         *      bearcat.use(['car']);
         *      bearcat.use('car');
         *
         * @param   ids async loading beans id
         * @api     public
         */
        use(ids: string | string[]): void;

        /**
         * Bearcat async loading beans.
         *
         * @param   ids async loading beans id
         * @param   cb callback with loaded bean instances
         * @api     public
         */
        async(ids: string | string[], cb?: CallbackFunc): void;

        /**
         * Bearcat add module(bean) to IoC container through $ annotation function.
         *
         * @param   func $ annotation function
         * @param   context context object
         * @api     public
         */
        // eslint-disable-next-line @typescript-eslint/no-invalid-void-type
        module(func: ParamClassFunc, context?: object | null): object | void;

        /**
         * Bearcat define module(bean).
         *
         * @param   id
         * @param   factory function
         * @param   context object
         * @api     public
         */
        define(id: string, factory: ParamClassFunc, context: object | null): void;

        /**
         * Bearcat add module(bean) to IoC container through $ annotation function.
         *
         * Examples:
         *
         *      var Car = bearcat.require('car');
         *
         * @param   id
         * @api     public
         */
        require(id: string): any;

        /**
         * Bearcat get bean from IoC container through beanName or meta argument.
         *
         * @param   beanName
         * @return  bean
         * @api     public
         */
        getBean(beanName: string | object | ParamClassFunc): object | null;

        /**
         * Bearcat get bean constructor function from IoC container through beanName.
         *
         * Examples:
         *
         *      // through beanName
         *      var Car = bearcat.getFunction("car");
         *
         * @param   beanName
         * @return  bean constructor function
         * @api     public
         */
        getFunction(beanName: string): ConstructorFunction | null;

        /**
         * Bearcat get bean constructor function from IoC container through beanName, the same as bearcat.getFunction.
         *
         * Examples:
         *
         *      // through beanName
         *      var Car = bearcat.getClass("car");
         *
         * @param   beanName
         * @return  bean constructor function
         * @api     public
         */
        getClass(beanName: string): ConstructorFunction | null;

        /**
         * Bearcat shim to enable function inherits.
         *
         * Examples:
         *
         *      bearcat.extend("bus", "car");
         *
         * @param  beanName
         * @param  superBeanName or superBeanName array
         * @api    public
         */
        extend(beanName: string, superBeanName: string | string[]): void;

        /**
         * Bearcat call function used for inherits to call super constructor function.
         *
         * Examples:
         *
         *      bearcat.call("car", this);
         *
         * @param   beanName
         * @param   context
         * @param   args
         * @api     public
         */
        call(beanName: string, context?: object | null, ...args: any[]): void;

        /**
         * Bearcat get model from bearcat through modelId.
         *
         * Examples:
         *
         *      // through modelId
         *      var carModel = bearcat.getModel("car");
         *
         * @param   modelId
         * @return  model
         * @api     public
         */
        getModel(modelId: string): object;

        /**
         * Bearcat convenient function for using in MVC route mapping.
         *
         * Examples:
         *
         *      // express
         *      var app = express();
         *      app.get('/', bearcat.getRoute('bearController', 'index'));
         *
         * @param   beanName
         * @param   fnName routeName
         * @api     public
         */
        getRoute(beanName: string, fnName: string): ConstructorFunction;
    }

    interface ApplicationContext extends EventEmitter {
        opts: object;
        configLocations: string[];
        loadBeans: string[];
        active: boolean;
        reloadMap: object;
        beanFactory: BeanFactory;
        startUpDate: number;
        extendBeanMap: object;
        extendedBeanMap: object;
        extendBeanCurMap: object;
        moduleFactory: ModuleFactory;
        resourceLoader: ResourceLoader;
        bootStrapLoader: BootStrapLoader;
        asyncScriptLoader: AsyncScriptLoader;
        cpath: string;
        hpath: string;
        env: string;
        base: string;
        beanFactoryPostProcessors: BeanPostProcessor[];

        /**
         * ApplicationContext init.
         *
         * @api     public
         */
        init(): void;

        /**
         * ApplicationContext set container startUpDate.
         *
         * @param   startUpDate
         * @api     public
         */
        setStartupDate(startUpDate: number): void;

        /**
         * ApplicationContext get container startUpDate.
         *
         * @return  startUpDate
         * @api     public
         */
        getStartupDate(): number;

        /**
         * ApplicationContext get resourceLoader.
         *
         * @return  resourceLoader
         * @api     public
         */
        getResourceLoader(): ResourceLoader;

        /**
         * ApplicationContext get asyncScriptLoader.
         *
         * @return  asyncScriptLoader
         * @api     public
         */
        getAsyncScriptLoader(): AsyncScriptLoader;

        /**
         * ApplicationContext get bootStrapLoader.
         *
         * @return  bootStrapLoader
         * @api     public
         */
        getBootStrapLoader(): BootStrapLoader;

        /**
         * ApplicationContext get metaObjects resource from contextPath.
         *
         * @param   cpath contextPath
         * @return  metaObjects
         * @api     public
         */
        getResource(cpath: string): object;

        /**
         * ApplicationContext get contextPath locations.
         *
         * @return  contextPath locations
         * @api     public
         */
        getConfigLocations(): string[];

        /**
         * ApplicationContext add beanFactoryPostProcessor.
         *
         * @param   beanFactoryPostProcessor
         * @api     public
         */
        addBeanFactoryPostProcessor(beanFactoryPostProcessor: BeanPostProcessor): void;

        /**
         * ApplicationContext get beanFactoryPostProcessors.
         *
         * @return  beanFactoryPostProcessors
         * @api     public
         */
        getBeanFactoryProcessors(): BeanPostProcessor[];

        /**
         * ApplicationContext do refresh actions.
         * refresh beanFactory, preIntialize singleton Beans
         *
         * @param   cb callback function
         * @api     public
         */
        refresh(cb?: CallbackFunc): void;

        /**
         * ApplicationContext cancel refresh.
         *
         * @api     publish
         */
        cancelRefresh(): void;

        /**
         * ApplicationContext destroy.
         *
         * @api     public
         */
        destroy(): void;

        /**
         * ApplicationContext check whether applicationContext is active or not.
         *
         * @api     public
         */
        isActive(): boolean;

        /**
         * ApplicationContext getBean through beanName from applicationContext.
         *
         * @param   beanName
         * @return  beanObject
         * @api     public
         */
        getBean(beanName: string): object;

        /**
         * ApplicationContext getBean through metaObject from applicationContext.
         *
         * @param   meta metaObject
         * @return  beanObject
         * @api     public
         */
        getBeanByMeta(meta: object): object;

        /**
         * ApplicationContext getBean through $ annotation function from applicationContext.
         *
         * @param   func $ annotation function
         * @return  beanObject
         * @api     public
         */
        getBeanByFunc(func: ConstructorFunction): object;

        /**
         * ApplicationContext getModel through modelId.
         *
         * @param   modelId
         * @return  model
         * @api     public
         */
        getModel(modelId: string): object;

        /**
         * ApplicationContext getModelDefinition through modelId.
         *
         * @param   modelId
         * @return  modelDefinition
         * @api     public
         */
        getModelDefinition(modelId: string): object;

        /**
         * ApplicationContext get bean contructor function.
         *
         * @param   beanName
         * @return  bean constructor function
         * @api     public
         */
        getBeanFunction(beanName: string): ConstructorFunction;

        /**
         * ApplicationContext extend bean.
         *
         * @param   beanName
         * @param   superBeanName or superBeanName array
         * @api     public
         */
        extendBean(beanName: string, superBeanName: string | string[]): void;

        /**
         * ApplicationContext do extend bean.
         *
         * @param   beanName
         * @param   superBeanName
         * @api     public
         */
        doExtendBean(beanName: string, superBeanName: string): void;

        /**
         * ApplicationContext add module(bean) to IoC container through $ annotation function from applicationContext.
         *
         * @param   func $ annotation function
         * @param   context
         * @api     public
         */
        module(func: ConstructorFunction, context?: object | null): void;

        /**
         * ApplicationContext service locator pattern define module.
         *
         * @param   id
         * @param   factory factory function
         * @param   context context object
         * @api     public
         */
        define(id: string, factory: ConstructorFunction, context?: object | null): void;

        /**
         * ApplicationContext service locator pattern define module.
         *
         * @param   id
         * @api     public
         */
        require(id: string): any;

        /**
         * ApplicationContext add startup loaded bean ids.
         *
         * @param   ids loaded bean ids
         * @api     public
         */
        use(ids: string[]): void;

        /**
         * ApplicationContext async load bean with bean ids.
         *
         * @param   ids bean ids
         * @param   cb callback function
         * @api     public
         */
        async(ids: string[], cb?: CallbackFunc): void;

        /**
         * ApplicationContext check ApplicationContext contains bean or not.
         *
         * @param   beanName
         * @return  a boolean value that contains bean or not
         * @api     public
         */
        containsBean(beanName: string): boolean;

        /**
         * ApplicationContext check bean is a singleton or not.
         *
         * @param   beanName
         * @return  a boolean value that is a singleton or not
         * @api     public
         */
        isSingleton(beanName: string): boolean;

        /**
         * ApplicationContext check bean is a prototype or not.
         *
         * @param   beanName
         * @return  a boolean value that is a prototype or not
         * @api     public
         */
        isPrototype(beanName: string): boolean;

        /**
         * ApplicationContext check ApplicationContext contains beanName beanDefinition or not.
         *
         * @param   beanName
         * @return  a boolean value that contains beanName beanDefinition or not
         * @api     public
         */
        containsBeanDefinition(beanName: string): boolean;

        /**
         * ApplicationContext check whether applicationContext is running or not.
         *
         * @return  true|false
         * @api     public
         */
        isRunning(): boolean;

        /**
         * ApplicationContext close beanFactory.
         *
         * @api     public
         */
        closeBeanFactory(): void;

        /**
         * ApplicationContext check whether applicationContext has beanFactory or not.
         *
         * @return  true|false
         * @api     public
         */
        hasBeanFactory(): boolean;

        /**
         * ApplicationContext getBeanFactory.
         *
         * @return  beanFactory
         * @api     public
         */
        getBeanFactory(): BeanFactory;

        /**
         * ApplicationContext getModuleFactory.
         *
         * @return  moduleFactory
         * @api     public
         */
        getModuleFactory(): ModuleFactory;

        /**
         * ApplicationContext get beanDefinition.
         *
         * @param   beanName
         * @return  beanDefinition
         * @api     public
         */
        getBeanDefinition(beanName: string): object;

        /**
         * ApplicationContext remove beanDefinition from ApplicationContext.
         *
         * @param   beanName
         * @api     public
         */
        removeBeanDefinition(beanName: string): void;

        /**
         * ApplicationContext set env.
         *
         * @param   env
         * @api     public
         */
        setEnv(env: string): void;

        /**
         * ApplicationContext get env.
         *
         * @return  env
         * @api     public
         */
        getEnv(): string;

        /**
         * ApplicationContext set config path.
         *
         * @param   cpath config path
         * @api     public
         */
        setConfigPath(cpath: string): void;

        /**
         * ApplicationContext get config path.
         *
         * @return  config path
         * @api     public
         */
        getConfigPath(): string;

        /**
         * ApplicationContext set hot reload path.
         *
         * @param   hpath hot reload path
         * @api     public
         */
        setHotPath(hpath: string): void;

        /**
         * ApplicationContext get hot reload path.
         *
         * @return  hpath hot reload path
         * @api     public
         */
        getHotPath(): string;

        /**
         * ApplicationContext get base path.
         *
         * @return  base path
         * @api     public
         */
        getBase(): string;
    }

    interface BeanFactory {
        aspects: object[];
        modelMap: object;
        initCbMap: object;
        beanCurMap: object;
        constraints: object;
        tableModelMap: object;
        beanFunctions: object;
        beanDefinitions: object;
        beanPostProcessors: BeanPostProcessor[];
        singletonBeanFactory: SingletonBeanFactory;

        /**
         * BeanFactory get bean instance through BeanFactory IoC container.
         *
         * @param   beanName
         * @return  bean object
         * @api     public
         */
        getBean(beanName: string): object;

        /**
         * BeanFactory get bean proxy through BeanFactory IoC container for lazy init bean.
         * when invoke bean proxy, proxy will invoke getBean to get the target bean
         *
         * @param   beanName
         * @return  bean proxy object
         * @api     public
         */
        getBeanProxy(beanName: string): object;

        /**
         * BeanFactory get model through BeanFactory IoC container.
         *
         * @param   modelId
         * @return  model proxy object
         * @api     public
         */
        getModelProxy(modelId: string): object;

        /**
         * BeanFactory get constraint through BeanFactory IoC container.
         *
         * @param   cid
         * @return  constraint bean object
         * @api     public
         */
        getConstraint(cid: string): object;

        /**
         * BeanFactory set parent bean.
         *
         * @param   beanName
         * @return  beanDefinition
         * @api     public
         */
        setParentBean(beanName: string): object;

        /**
         * BeanFactory register beans through metaObjects into BeanFactory.
         *
         * @param   metaObjects
         * @api     public
         */
        registerBeans(metaObjects: object): void;

        /**
         * BeanFactory register bean through metaObject into BeanFactory.
         *
         * @param   beanName
         * @param   metaObject
         * @api     public
         */
        registerBean(beanName: string, metaObject: object): void;

        /**
         * BeanFactory register model through metaObject into BeanFactory.
         *
         * @param   beanName bean id
         * @param   modelId  model id
         * @param   metaObject
         * @api     public
         */
        registerModel(beanName: string, modelId: string, metaObject: object): void;

        /**
         * BeanFactory register constraint through metaObject into BeanFactory.
         *
         * @param   beanName bean id
         * @param   cid      constraint id
         * @param   metaObject
         * @api     public
         */
        registerConstraint(beanName: string, cid: string, metaObject: object): void;

        /**
         * BeanFactory instantiating singletion beans in advance.
         *
         * @param   cb callback function
         * @api     public
         */
        preInstantiateSingletons(cb?: CallbackFunc): void;

        /**
         * BeanFactory add beanPostProcessor to BeanFactory.
         * @param   beanPostProcessor
         * @api     public
         */
        addBeanPostProcessor(beanPostProcessor: BeanPostProcessor): void;

        /**
         * BeanFactory get beanPostProcessors.
         * @return  beanPostProcessors
         * @api public
         */
        getBeanPostProcessors(): BeanPostProcessor[];

        /**
         * BeanFactory destroy singletons.
         *
         * @api     public
         */
        destroySingletons(): void;

        /**
         * BeanFactory destroy BeanFactory.
         *
         * @api     public
         */
        destroyBeanFactory(): void;

        /**
         * BeanFactory destroy singleton.
         *
         * @param   beanName
         * @api     public
         */
        destroySingleton(beanName: string): void;

        /**
         * BeanFactory destroy bean.
         *
         * @param   beanName
         * @param   beanObject
         * @api     public
         */
        destroyBean(beanName: string, beanObject: object): void;

        /**
         * BeanFactory check bean is a singleton or not.
         *
         * @param   beanName
         * @return  true | false
         * @api     public
         */
        isSingleton(beanName: string): boolean;

        /**
         * BeanFactory check bean is a prototype or not.
         *
         * @param   beanName
         * @return  true | false
         * @api     public
         */
        isPrototype(beanName: string): boolean;

        /**
         * BeanFactory check BeanFactory contains bean or not.
         *
         * @param   beanName
         * @return  true | false
         * @api     public
         */
        containsBean(beanName: string): boolean;

        /**
         * BeanFactory get bean contructor function.
         *
         * @param   beanName
         * @return  bean constructor function
         * @api     public
         */
        getBeanFunction(beanName: string): ConstructorFunction;

        /**
         * BeanFactory set bean contructor function.
         *
         * @param   beanName
         * @param   func bean constructor function
         * @api     public
         */
        setBeanFunction(beanName: string, func: ConstructorFunction): void;

        /**
         * BeanFactory remove bean contructor function from BeanFactory.
         *
         * @param   beanName
         * @api     public
         */
        removeFunction(beanName: string): void;

        /**
         * BeanFactory get init method.
         *
         * @param   beanName
         * @return  bean init method
         * @api     public
         */
        getInitCb(beanName: string): CallbackFunc;

        /**
         * BeanFactory set init method.
         *
         * @param   beanName
         * @param   initCb bean init method
         * @api     public
         */
        setInitCb(beanName: string, initCb: CallbackFunc): void;

        /**
         * BeanFactory get beanDefinition.
         *
         * @param   beanName
         * @return  beanDefinition
         * @api     public
         */
        getBeanDefinition(beanName: string): object;

        /**
         * BeanFactory get beanDefinitions.
         *
         * @return  beanDefinitions
         * @api     public
         */
        getBeanDefinitions(): object;

        /**
         * BeanFactory remove beanDefinition from BeanFactory.
         *
         * @param   beanName
         * @api     public
         */
        removeBeanDefinition(beanName: string): void;

        /**
         * BeanFactory check BeanFactory contains beanName beanDefinition or not.
         *
         * @param   beanName
         * @return  true | false
         * @api     public
         */
        containsBeanDefinition(beanName: string): boolean;

        /**
         * BeanFactory get aspects.
         *
         * @return  aspects
         * @api     public
         */
        getAspects(): object[];

        /**
         * BeanFactory get modelDefinition.
         *
         * @param   modelId
         * @return  modelDefinition
         * @api     public
         */
        getModelDefinition(modelId: string): object;

        /**
         * BeanFactory get modelDefinitions.
         *
         * @return  modelDefinition map
         * @api     public
         */
        getModelDefinitions(): object;

        /**
         * BeanFactory get getConstraintDefinition.
         *
         * @param   cid
         * @return  getConstraintDefinition
         * @api     public
         */
        getConstraintDefinition(cid: string): object;

        /**
         * BeanFactory set table model map.
         *
         * @param   table name
         * @param   modelDefinition
         * @api     public
         */
        setTableModelMap(table: string, modelDefinition: object): void;

        /**
         * BeanFactory get modelDefinition by table.
         *
         * @param   table name
         * @return  modelDefinition
         * @api     public
         */
        getModelDefinitionByTable(table: string): object;
    }

    interface SingletonBeanFactory {
        beanFactory: BeanFactory;
        singletonObjects: object;

        /**
         * SingletonBeanFactory add singleton to SingletonBeanFactory.
         *
         * @param   beanName
         * @param   beanObject
         * @api     public
         */
        addSingleton(beanName: string, beanObject: object): void;

        /**
         * SingletonBeanFactory check SingletonBeanFactory contains singleton or not.
         *
         * @param   beanName
         * @return  true | false
         * @api     public
         */
        containsSingleton(beanName: string): boolean;

        /**
         * SingletonBeanFactory get singleton from SingletonBeanFactory.
         *
         * @param   beanName
         * @return  singletonObject
         * @api     public
         */
        getSingleton(beanName: string): object;

        /**
         * SingletonBeanFactory get all singleton names from SingletonBeanFactory.
         *
         * @api     public
         */
        getSingletonNames(): string[];

        /**
         * SingletonBeanFactory remove singleton from SingletonBeanFactory.
         *
         * @param   beanName
         * @api     public
         */
        removeSingleton(beanName: string): void;
    }

    interface ModuleFactory {
        factoryMap: object;
        moduleMap: object;

        define(id: string, factory: object): void;

        require(id: string): any;
    }

    interface ResourceLoader {
        loadPathMap: object;
        loadPaths: string;

        /**
         * ResourceLoader get config loader.
         *
         * @return  config loader
         * @api     public
         */
        getConfigLoader(): ConfigLoader;

        /**
         * ResourceLoader add context load path.
         *
         * @param   cpath context load path
         * @api     public
         */
        addLoadPath(cpath: string): void;

        /**
         * ResourceLoader load metaObjects from context path.
         *
         * @param   cpath context load path
         * @return  metaObjects
         * @api     public
         */
        load(cpath: string): object;
    }

    interface ConfigLoader {
        /**
         * ConfigLoader get meta loader.
         *
         * @return  meta loader
         * @api     public
         */
        getMetaLoader(): MetaLoader;

        /**
         * ConfigLoader get meta objects from context path.
         *
         * @param   cpath context path
         * @return  meta objects
         * @api     public
         */
        getResources(cpath: string): object;

        /**
         * ConfigLoader get recursive scan paths and metaObjects in context.json.
         *
         * @param   cpath context path
         * @param   scanPaths scan paths
         * @param   metaObjects
         * @api     public
         */
        getRecursiveScanPath(cpath: string, scanPaths: string[], metaObjects: object): void;
    }

    interface MetaLoader {
        metaObjects: object;

        /**
         * MetaLoader load metaObjects from meta path.
         *
         * @param   mpath
         * @return  meta objects
         * @api     public
         */
        load(mpath: string): object;

        /**
         * MetaLoader set metaObject to beanName.
         *
         * @param   beanName
         * @param   metaObject
         * @api     public
         */
        setMetaObject(beanName: string, metaObject: object): void;

        /**
         * MetaLoader get metaObjects.
         *
         * @return  metaObjects
         * @api     public
         */
        getMetaObjects(): object;
    }

    interface AsyncScriptLoader {
        cacheModules: object;
        loaderDir: string;
        applicationContext: ApplicationContext;

        /**
         * AsyncScriptLoader get loaded beans list.
         *
         * @return  loaded beans
         * @api     public
         */
        getLoadBeans(): object[];

        /**
         * AsyncScriptLoader load beans asynchronously.
         *
         * @param   ids loaded beans ids
         * @param   cb callback function
         * @api     public
         */
        load(ids: string[], cb?: CallbackFunc): void;

        /**
         * AsyncScriptLoader save load script with uri meta.
         *
         * @param   uri
         * @param   meta
         * @api     public
         */
        save(uri: string, meta: object): void;

        /**
         * AsyncScriptLoader register script with id, meta.
         *
         * @param   id
         * @param   beanMeta
         * @api     public
         */
        module(id: string, beanMeta: object): void;

        /**
         * AsyncScriptLoader resolve uri path with refUri.
         *
         * @param   id
         * @param   refUri
         * @return  resolved path
         * @api     public
         */
        resolve(id: string, refUri: string): string;

        /**
         * AsyncScriptLoader resolve deps through bean meta.
         *
         * @param   beanMeta
         * @return  resolved deps
         * @api     public
         */
        resolveDeps(beanMeta: object): string[];

        /**
         * AsyncScriptLoader get bean path through bean id.
         *
         * @param   id
         * @return  bean path
         * @api     public
         */
        getPathById(id: string): string;

        /**
         * AsyncScriptLoader get script from cache or new.
         *
         * @param   uri
         * @param   deps id
         * @return  module
         * @api     public
         */
        get(uri: string, deps: string[]): object;

        /**
         * AsyncScriptLoader set applicationContext reference.
         *
         * @param   applicationContext
         * @api     public
         */
        setApplicationContext(applicationContext: ApplicationContext): void;
    }

    interface BootStrapLoader {
        /**
         * BootStrapLoader load script files.
         *
         * @param   idPaths
         * @api     public
         */
        load(idPaths: string[]): void;
    }
}

declare var bearcat: bearcat.Bearcat;
export = bearcat;<|MERGE_RESOLUTION|>--- conflicted
+++ resolved
@@ -1,16 +1,4 @@
-<<<<<<< HEAD
-// Type definitions for bearcat-es6 0.6
-// Project: https://github.com/ChrisPei/bearcat-es6
-// Definitions by: Xin Li <https://github.com/xinxinran0221010>
-// Definitions: https://github.com/DefinitelyTyped/DefinitelyTyped
-// TypeScript Version: 3.0
-
-import { EventEmitter } from 'events';
-=======
-/// <reference types="node" />
-
 import { EventEmitter } from "events";
->>>>>>> 9b7cd68b
 
 declare namespace bearcat {
     type CallbackFunc = () => void;
