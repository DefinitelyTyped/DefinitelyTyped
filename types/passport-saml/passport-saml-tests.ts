--- conflicted
+++ resolved
@@ -5,7 +5,6 @@
 import fs = require('fs');
 
 const samlStrategy = new SamlStrategy.Strategy(
-<<<<<<< HEAD
 	{
 		name: 'samlCustomName',
 		path: '/login/callback',
@@ -29,31 +28,6 @@
 		const user = {};
 		done(null, user);
 	}
-=======
-    {
-        name: 'samlCustomName',
-        path: '/login/callback',
-        entryPoint: 'https://openidp.feide.no/simplesaml/saml2/idp/SSOService.php',
-        issuer: 'passport-saml',
-        cacheProvider: {
-            save(key: string, value: {}) {
-                // save the key with the optional value, invokes the callback with the value saves
-            },
-            get(key: string) {
-                // invokes 'callback' and passes the value if found, null otherwise
-            },
-            remove(key: string) {
-                // removes the key from the cache, invokes `callback` with the
-                // key removed, null if no key is removed
-            }
-        },
-        cert: fs.readFileSync('/path/to/cert.crt', 'UTF8')
-    },
-    (profile: {}, done: (err: Error | null, user: {}, info?: {}) => void) => {
-        const user = {};
-        done(null, user);
-    }
->>>>>>> 342e816e
 );
 
 passport.use(samlStrategy);
