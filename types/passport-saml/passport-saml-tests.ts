import express = require('express');
import passport = require('passport');
import SamlStrategy = require('passport-saml');
import MultiSamlStrategy = require('passport-saml/multiSamlStrategy');
import fs = require('fs');

const samlStrategy = new SamlStrategy.Strategy(
<<<<<<< HEAD
  {
    name: 'samlCustomName',
    path: '/login/callback',
    entryPoint: 'https://openidp.feide.no/simplesaml/saml2/idp/SSOService.php',
    issuer: 'passport-saml',
    cacheProvider: {
      save(key: string, value: {}) {
        // save the key with the optional value, invokes the callback with the value saves
      },
      get(key: string) {
        // invokes 'callback' and passes the value if found, null otherwise
      },
      remove(key: string) {
        // removes the key from the cache, invokes `callback` with the
        // key removed, null if no key is removed
      }
=======
    {
        name: 'samlCustomName',
        path: '/login/callback',
        entryPoint: 'https://openidp.feide.no/simplesaml/saml2/idp/SSOService.php',
        issuer: 'passport-saml',
        cacheProvider: {
            save(key: string, value: {}) {
                // save the key with the optional value, invokes the callback with the value saves
            },
            get(key: string) {
                // invokes 'callback' and passes the value if found, null otherwise
            },
            remove(key: string) {
                // removes the key from the cache, invokes `callback` with the
                // key removed, null if no key is removed
            }
        },
        cert: fs.readFileSync('/path/to/cert.crt', 'utf8')
>>>>>>> adb16117
    },
    cert: fs.readFileSync('/path/to/cert.crt', 'utf8')
  },
  (profile: {}, done: (err: Error | null, user: {}, info?: {}) => void) => {
    const user = {};
    done(null, user);
  }
);

passport.use(samlStrategy);
passport.authenticate('samlCustomName', {failureRedirect: '/', failureFlash: true});

const decryptMetadata: string = samlStrategy.generateServiceProviderMetadata("decryptionCert");
const signMetadata: string = samlStrategy.generateServiceProviderMetadata(null, "signingCert");
const metadata: string = samlStrategy.generateServiceProviderMetadata("decryptionCert", "signingCert");

const multiSamlStrategy = new MultiSamlStrategy(
    {
        name: 'samlCustomName',
        path: '/login/callback',
        entryPoint: 'https://openidp.feide.no/simplesaml/saml2/idp/SSOService.php',
        issuer: 'passport-saml',
        getSamlOptions(req: express.Request, callback: MultiSamlStrategy.SamlOptionsCallback) {
            callback(null, {
                name: 'samlCustomName',
                path: '/login/callback2',
                entryPoint: 'https://openidp.feide.no/simplesaml/saml2/idp/SSOService.php',
                issuer: 'passport-saml',
            });
            callback(new Error("SAML Options Error"));
        }
    },
    (profile: {}, done: (err: Error | null, user?: {}, info?: {}) => void) => {
        const user = {};
        done(null, user);
        done(new Error("Verify Request Error"));
    }
);

const req: express.Request = {} as any as express.Request;

const multiDecryptionMetadata: never = multiSamlStrategy.generateServiceProviderMetadata("decryptionCert");
const multiSigningMetadata: never = multiSamlStrategy.generateServiceProviderMetadata(null, "signingCert");
const multiMetadata: never = multiSamlStrategy.generateServiceProviderMetadata("decryptionCert", "signingCert");

const multiDecryptionMetadataAsync: string = multiSamlStrategy.generateServiceProviderMetadata(req, "decryptionCert", null, () => '');
const multiSigningMetadataAsync: string = multiSamlStrategy.generateServiceProviderMetadata(req, null, "signingCert", () => '');
const multiMetadataAsync: string = multiSamlStrategy.generateServiceProviderMetadata(req, "decryptionCert", "signingCert", () => '');

passport.use(multiSamlStrategy);
passport.authenticate('samlCustomName', {failureRedirect: '/', failureFlash: true});<|MERGE_RESOLUTION|>--- conflicted
+++ resolved
@@ -5,24 +5,6 @@
 import fs = require('fs');
 
 const samlStrategy = new SamlStrategy.Strategy(
-<<<<<<< HEAD
-  {
-    name: 'samlCustomName',
-    path: '/login/callback',
-    entryPoint: 'https://openidp.feide.no/simplesaml/saml2/idp/SSOService.php',
-    issuer: 'passport-saml',
-    cacheProvider: {
-      save(key: string, value: {}) {
-        // save the key with the optional value, invokes the callback with the value saves
-      },
-      get(key: string) {
-        // invokes 'callback' and passes the value if found, null otherwise
-      },
-      remove(key: string) {
-        // removes the key from the cache, invokes `callback` with the
-        // key removed, null if no key is removed
-      }
-=======
     {
         name: 'samlCustomName',
         path: '/login/callback',
@@ -40,15 +22,12 @@
                 // key removed, null if no key is removed
             }
         },
-        cert: fs.readFileSync('/path/to/cert.crt', 'utf8')
->>>>>>> adb16117
+    cert: fs.readFileSync('/path/to/cert.crt', 'utf8')
     },
-    cert: fs.readFileSync('/path/to/cert.crt', 'utf8')
-  },
-  (profile: {}, done: (err: Error | null, user: {}, info?: {}) => void) => {
-    const user = {};
-    done(null, user);
-  }
+    (profile: {}, done: (err: Error | null, user: {}, info?: {}) => void) => {
+      const user = {};
+      done(null, user);
+    }
 );
 
 passport.use(samlStrategy);
