<<<<<<< HEAD
// Type definitions for js-sumo-logger 1.6
// Project: https://github.com/SumoLogic/js-sumo-logger
// Definitions by: forabi <https://github.com/forabi>
//                 clementallen <https://github.com/clementallen>
//                 kristians-salna <https://github.com/kristians-salna>
// Definitions: https://github.com/DefinitelyTyped/DefinitelyTyped
// TypeScript Version: 2.2

=======
>>>>>>> 9b7cd68b
declare namespace SumoLogger {
    interface SumoLoggerOptions {
        /**
         * To send your logs, the script must know which HTTP Source to use.
         * Pass this value (which you can get from the Collectors page) in
         * the `endpoint` parameter.
         */
        endpoint: string;

        /**
         * A number of milliseconds. Messages will be batched and sent at the interval specified.
         * Default value is zero, meaning messages are sent each time `log()` is called.
         */
        interval?: number | undefined;

        /**
         * You can provide a function that is executed only when logs are successfully sent.
         * The only information you can be sure of in the callback is that the call succeeded.
         * There is no other response information.
         */
        onSuccess?(): void;

        /**
         * You can provide a function that is executed if an error
         * occurs when the logs are sent.
         */
        onError?(): void;

        /**
         * You can provide a URL, in the Node version of this SDK only,
         * which will be sent as the `url` field of the log line.
         * In the vanilla JS version, the URL is detected from the browser's
         * `window.location` value.
         */
        clientUrl?: string | undefined;

        /**
         * Setting `sendErrors` to `true` will send all the unhandled errors to Sumo Logic
         * with the error message, URL, line number, and column number.
         * This attribute plays well with any other `window.onerror` functions that
         * have been defined.
         */
        sendErrors?: boolean | undefined;

        /** To identify specific user sessions, set a value for this field. */
        sessionKey?: string | undefined;

        /**
         * This value identifies the host from which the log is being sent.
         */
        hostName?: string | undefined;

        /**
         * This value sets the Source Category for the logged message.
         */
        sourceCategory?: string | undefined;

        /**
         * This value sets the Source Name for the logged message.
         */
        sourceName?: string | undefined;

        /**
         * This value enables and disables sending data as graphite metrics
         */
        graphite?: boolean | undefined;

        /**
         * This value enables and disables sending data as a raw string
         */
        raw?: boolean | undefined;

        /**
         * An integer specifying total log length.
         * This can be used by itself or in addition to interval but is ignored when useIntervalOnly is true.
         * For higher volume applications, Sumo Logic recommends using between 100000 and 1000000 to optimize the tradeoff between network calls and load.
         * If both batchSize and interval are configured sending will be triggered when the pending logs' aggregate message length
         * is reached or when the specified interval is hit, and in either case the interval will be reset on send.
         */
        batchSize?: number | undefined;

        /**
         * If enabled batchSize is ignored and only interval is used to trigger when the pending logs will be sent.
         */
        useIntervalOnly?: boolean | undefined;
    }

    interface PerMessageOptions {
        /**
         * Defaults to `new Date()` called when processing the log call.
         * Use this when the event being logged occurred
         * at a different time than when the log was sent.
         */
        timestamp?: Date | undefined;

        /** Override a session key set in the `config` call. */
        sessionKey?: string | undefined;

        /** Override client URL set in the config call. (Node version only) */
        url?: string | undefined;
    }
}

/**
 * You must have an HTTP source created in your Sumo Logic account to use this SDK.
 * To create one, log into Sumo Logic, go to the Collectors page and either create
 * a new Hosted Collector or add a new HTTP source to an existing Hosted Collector.
 */
declare class SumoLogger {
    constructor(options: SumoLogger.SumoLoggerOptions);

    /**
     * **(Vanilla JS lib only)**
     * Set the configuration for sending logs. Options are listed in the next section.
     * In the Node.js module, configuration options are sent when instantiating the object.
     */
    config?(options: SumoLogger.SumoLoggerOptions): void;

    /**
     * Set a log message to be sent.
     * All logs are sent as JSON objects.
     * If you call `log()` with just a string, the string is included as a field called msg.
     * If you call the function with a JSON object, each field in the object is included as a separate field.
     * Fields called `sessionId`, `url`, and `timestamp` are sent in both cases.
     */
    log(message: string, options?: SumoLogger.PerMessageOptions): boolean | Promise<any>;

    /**
     * Set a log message to be sent.
     * All logs are sent as JSON objects.
     * If you call `log()` with just a string, the string is included as a field called msg.
     * If you call the function with a JSON object, each field in the object is included as a separate field.
     * Fields called `sessionId`, `url`, and `timestamp` are sent in both cases.
     */
    log<T extends object>(event: Partial<SumoLogger.PerMessageOptions> & T): boolean | Promise<any>;

    /**
     * Force any pending logs to be sent immediately. This is mainly for use in a
     * logOut/`window.onBeforeUnload` flow to ensure that any remaining queued
     * messages are sent to Sumo Logic.
     */
    flushLogs(): void;

    /**
     * Stop sending batched logs
     */
    stopLogSending(): void;

    /**
     * Start sending batched logs at the preconfigured interval
     */
    startLogSending(): void;

    /**
     * Empty the current queue of logs
     */
    emptyLogQueue(): void;
}

export = SumoLogger;<|MERGE_RESOLUTION|>--- conflicted
+++ resolved
@@ -1,14 +1,3 @@
-<<<<<<< HEAD
-// Type definitions for js-sumo-logger 1.6
-// Project: https://github.com/SumoLogic/js-sumo-logger
-// Definitions by: forabi <https://github.com/forabi>
-//                 clementallen <https://github.com/clementallen>
-//                 kristians-salna <https://github.com/kristians-salna>
-// Definitions: https://github.com/DefinitelyTyped/DefinitelyTyped
-// TypeScript Version: 2.2
-
-=======
->>>>>>> 9b7cd68b
 declare namespace SumoLogger {
     interface SumoLoggerOptions {
         /**
