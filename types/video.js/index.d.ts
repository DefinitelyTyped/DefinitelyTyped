// Type definitions for Video.js 7.0
// Project: https://github.com/videojs/video.js
// Definitions by: Vincent Bortone <https://github.com/vbortone>
//                 Simon Clériot <https://github.com/scleriot>
//                 Sean Bennett <https://github.com/SWBennett06>
//                 Christoph Wagner <https://github.com/IgelCampus>
//                 Gio Freitas <https://github.com/giofreitas>
//                 Grzegorz Błaszczyk <https://github.com/gjanblaszczyk>
//                 Stéphane Roucheray <https://github.com/sroucheray>
//                 Adam Eisenreich <https://github.com/AkxeOne>
// Definitions: https://github.com/DefinitelyTyped/DefinitelyTyped
// TypeScript Version: 2.1

// The Video.js API allows you to interact with the video through
// Javascript, whether the browser is playing the video through HTML5
// video, Flash, or any other supported playback technologies.

<<<<<<< HEAD
declare module 'video.js' {
=======
declare function videojs(id: any, options?: videojs.PlayerOptions, ready?: () => void): videojs.Player;
export default videojs;
export as namespace videojs;
>>>>>>> 4545f71d

	const videojs: videojs.Static;
	export = videojs;
}

/**
 *
 */
declare namespace videojs {
<<<<<<< HEAD

	/**
	 *
	 */
	interface Static {

		/**
		 * Doubles as the main function for users to create a player instance and also
		 * the main library object.
		 * The `videojs` function can be used to initialize or retrieve a player.
		 *
		 * @param {string|Element} id
		 *        Video element or video element ID
		 *
		 * @param {Object} [options]
		 *        Optional options object for config/settings
		 *
		 * @param {Component~ReadyCallback} [ready]
		 *        Optional ready callback
		 *
		 * @return {Player}
		 *         A player instance
		 */
		(id: any, options?: Player.Options, ready?: () => void): Player;

		/**
		 * Adding languages so that they're available to all players.
		 * Example: `addLanguage('es', { 'Hello': 'Hola' });`
		 *
		 * @param {string} code
		 *        The language code or dictionary property
		 *
		 * @param {Object} data
		 *        The data values to be translated
		 *
		 * @return {Object}
		 *         The resulting language dictionary object
		 */
		addLanguage(code: string, data: LanguageTranslations): LanguageTranslations;

		/**
		 * export the AudioTrack class so that source handlers can create
		 * AudioTracks and then add them to the players AudioTrackList
		 *
		 * @borrows AudioTrack as AudioTrack
		 */
		AudioTrack: AudioTrack;

		/**
		 * Bind (a.k.a proxy or Context). A simple method for changing the context of a function
		 * It also stores a unique id on the function so it can be easily removed from events.
		 *
		 * @param {Mixed} context
		 *        The object to bind as scope.
		 *
		 * @param {Function} fn
		 *        The function to be bound to a scope.
		 *
		 * @param {number} [uid]
		 *        An optional unique ID for the function to be set
		 *
		 * @return {Function}
		 *         The new function that will be bound into the context given
		 */
		bind<F extends (() => any)>(context: any, fn: F, uid?: number): F;

		/**
		 * Should create a fake `TimeRange` object which mimics an HTML5 time range instance.
		 *
		 * @param {number|Array} start
		 *        The start of a single range or an array of ranges
		 *
		 * @param {number} end
		 *        The end of a single range.
		 */
		createTimeRanges(start?: number | TimeRange[], end?: number): TimeRange;

		/**
		 * A suite of browser and device tests from {@link browser}.
		 *
		 * @type {Object}
		 */
		browser: Browser;

		/**
		 *
		 */
		dom: Dom;

		/**
		 * Event target class.
		 *
		 * @borrows EventTarget as EventTarget
		 */
		EventTarget: typeof EventTarget;

		/**
		 * Function for subclassing using the same inheritance that
		 * videojs uses internally
		 *
		 * @static
		 * @const
		 *
		 * @param {Object} superClass
		 *        The class to inherit from
		 *
		 * @param {Object} [subClassMethods={}]
		 *        The class to inherit to
		 *
		 * @return {Object}
		 *         The new object with subClassMethods that inherited superClass.
		 */
		extends(superClass: any, subClassMethods: any): any;

		/**
		 * Format seconds as a time string, H:MM:SS or M:SS. Supplying a guide (in seconds)
		 * will force a number of leading zeros to cover the length of the guide.
		 *
		 * @param {number} seconds
		 *        Number of seconds to be turned into a string
		 *
		 * @param {number} guide
		 *        Number (in seconds) to model the string after
		 *
		 * @return {string}
		 *         Time formatted as H:MM:SS or M:SS
		 */
		formatTime(seconds: number, guide: number): string;

		/**
		 * Returns an array of all current players.
		 *
		 * @return {Array}
		 *         An array of all players. The array will be in the order that
		 *         `Object.keys` provides, which could potentially vary between
		 *         JavaScript engines.
		 *
		 */
		getAllPlayers(): Player[];

		/**
		 * Get a component class object by name
		 *
		 * @borrows Component.getComponent as getComponent
		 */
		getComponent: typeof Component.getComponent;

		/**
		 * Get a single player based on an ID or DOM element.
		 *
		 * This is useful if you want to check if an element or ID has an associated
		 * Video.js player, but not create one if it doesn't.
		 *
		 * @param   {string|Element} id
		 *          An HTML element - `<video>`, `<audio>`, or `<video-js>` -
		 *          or a string matching the `id` of such an element.
		 *
		 * @returns {Player|undefined}
		 *          A player instance or `undefined` if there is no player instance
		 *          matching the argument.
		 */
		getPlayer(id: string): Player;

		/**
		 * Get an object with the currently created players, keyed by player ID
		 *
		 * @return {Object}
		 *         The created players
		 */
		getPlayers(): Player;

		/**
		 * Gets a plugin by name if it exists.
		 *
		 * @param  {string} name
		 *         The name of a plugin.
		 *
		 * @return {Function|undefined}
		 *         The plugin (or `undefined`).
		 */
		getPlugin: typeof Plugin.getPlugin;

		/**
		 * Gets an object containing multiple Video.js plugins.
		 *
		 * @param  {Array} [names]
		 *         If provided, should be an array of plugin names. Defaults to _all_
		 *         plugin names.
		 *
		 * @return {Object|undefined}
		 *         An object containing plugin(s) associated with their name(s) or
		 *         `undefined` if no matching plugins exist).
		 */
		getPlugins: typeof Plugin.getPlugins;

		/**
		 * Gets a plugin's version, if available
		 *
		 * @param  {string} name
		 *         The name of a plugin.
		 *
		 * @return {string}
		 *         The plugin's version or an empty string.
		 */
		getPluginVersion: typeof Plugin.getPluginVersion;

		/**
		 * Get a Tech class object by name
		 *
		 * @borrows Tech.getTech as getTech
		 */
		getTech: typeof Tech.getTech;

		/**
		 * Add a function hook to a specific videojs lifecycle.
		 *
		 * @param {string} type
		 *        the lifecycle to hook the function to.
		 *
		 * @param {Function|Function[]} fn
		 *        The function or array of functions to attach.
		 */
		hook(type: 'setup', fn: Hook.Setup | Hook.Setup[]): void;
		hook(type: 'beforesetup', fn: Hook.BeforeSetup | Hook.BeforeSetup[]): void;

		/**
		 * Add a function hook that will only run once to a specific videojs lifecycle.
		 *
		 * @param {string} type
		 *        the lifecycle to hook the function to.
		 *
		 * @param {Function|Function[]} fn
		 *        The function or array of functions to attach.
		 */
		hookOnce(type: string, fn?: (() => any) | Array<() => any>): void;

		/**
		 * Get a list of hooks for a specific lifecycle
		 * @function hooks
		 *
		 * @param {string} type
		 *        the lifecycle to get hooks from
		 *
		 * @param {Function|Function[]} [fn]
		 *        Optionally add a hook (or hooks) to the lifecycle that your are getting.
		 *
		 * @return {Array}
		 *         an array of hooks, or an empty array if there are none.
		 */
		hooks(type: string, fn?: (() => any) | Array<() => any>): void;

		/**
		 * Returns whether the url passed is a cross domain request or not.
		 *
		 * @param {string} url
		 *        The url to check.
		 *
		 * @return {boolean}
		 *         Whether it is a cross domain request or not.
		 */
		isCrossOrigin(url: string): boolean;

		/**
		 * An Object that contains lifecycle hooks as keys which point to an array
		 * of functions that are run when a lifecycle is triggered
		 */
		hooks_: {[type: string]: (() => any)};

		/**
		 * Log messages
		 *
		 * @borrows log:log as log
		 */
		log: Log;

		/**
		 * Deep-merge one or more options objects, recursively merging **only** plain
		 * object properties.
		 *
		 * @param   {Object[]} sources
		 *          One or more objects to merge into a new object.
		 *
		 * @returns {Object}
		 *          A new object that is the merged result of all sources.
		 */
		mergeOptions(...sources: any[]): any;

		/**
		 * Resolve and parse the elements of a URL.
		 *
		 * @param  {String} url
		 *         The url to parse
		 *
		 * @return {url:URLObject}
		 *         An object of url details
		 */
		parseUrl(url: string): url.URLObject;

		/**
		 * An object that can be returned by a middleware to signify
		 * that the middleware is being terminated.
		 *
		 * @type {object}
		 * @memberOf {videojs}
		 * @property {object} middleware.TERMINATOR
		 */
		middleware: {TERMINATOR: {}};

		/**
		 * Removes event listeners from an element
		 *
		 * @param {Element|Object} elem
		 *        Object to remove listeners from.
		 *
		 * @param {string|string[]} [type]
		 *        Type of listener to remove. Don't include to remove all events from element.
		 *
		 * @param {EventTarget~EventListener} [fn]
		 *        Specific listener to remove. Don't include to remove listeners for an event
		 *        type.
		 */
		off(elem: Element, type: string | string, fn: EventTarget.EventListener): void;

		/**
		 * Add an event listener to element
		 * It stores the handler function in a separate cache object
		 * and adds a generic handler to the element's event,
		 * along with a unique id (guid) to the element.
		 *
		 * @param {Element|Object} elem
		 *        Element or object to bind listeners to
		 *
		 * @param {string|string[]} type
		 *        Type of event to bind to.
		 *
		 * @param {EventTarget~EventListener} fn
		 *        Event listener.
		 */
		on(elem: Element, type: string | string[], fn: EventTarget.EventListener): void;

		/**
		 * Trigger a listener only once for an event
		 *
		 * @param {Element|Object} elem
		 *        Element or object to bind to.
		 *
		 * @param {string|string[]} type
		 *        Name/type of event
		 *
		 * @param {Event~EventListener} fn
		 *        Event Listener function
		 */
		one(elem: Element, type: string | string[], fn: EventTarget.EventListener): void;

		/**
		 * The global options object. These are the settings that take effect
		 * if no overrides are specified when the player is created.
		 *
		 * @type {Object}
		 */
		options: Player.Options;

		/**
		 * Deprecated method to register a plugin with Video.js
		 *
		 * @deprecated
		 *        plugin() is deprecated; use registerPlugin() instead
		 *
		 * @param {string} name
		 *        The plugin name
		 *
		 * @param {Plugin|Function} plugin
		 *         The plugin sub-class or function
		 */
		plugin: typeof Plugin.registerPlugin;

		/**
		 * Register a component so it can referred to by name. Used when adding to other
		 * components, either through addChild `component.addChild('myComponent')` or through
		 * default children options  `{ children: ['myComponent'] }`.
		 *
		 * > NOTE: You could also just initialize the component before adding.
		 * `component.addChild(new MyComponent());`
		 *
		 * @param {string} name
		 *        The class name of the component
		 *
		 * @param {Component} comp
		 *        The component class
		 *
		 * @return {Component}
		 *         The newly registered component
		 */
		registerComponent: typeof Component.registerComponent;

		/**
		 * Register a Video.js plugin.
		 *
		 * @borrows plugin:registerPlugin as registerPlugin
		 * @method registerPlugin
		 *
		 * @param  {string} name
		 *         The name of the plugin to be registered. Must be a string and
		 *         must not match an existing plugin or a method on the `Player`
		 *         prototype.
		 *
		 * @param  {Function} plugin
		 *         A sub-class of `Plugin` or a function for basic plugins.
		 *
		 * @return {Function}
		 *         For advanced plugins, a factory function for that plugin. For
		 *         basic plugins, a wrapper function that initializes the plugin.
		 */
		registerPlugin: typeof Plugin.registerPlugin;

		/**
		 * Register a Tech so it can referred to by name.
		 * This is used in the tech order for the player.
		 *
		 * @borrows Tech.registerTech as registerTech
		 */
		registerTech: typeof Tech.registerTech;

		/**
		 * Resets formatTime to the default implementation.
		 */
		resetFormatTime(): void;

		/**
		 * Replaces the default formatTime implementation with a custom implementation.
		 *
		 * @param {Function} customImplementation
		 *        A function which will be used in place of the default formatTime implementation.
		 *        Will receive the current time in seconds and the guide (in seconds) as arguments.
		 */
		setFormatTime(customImplementation: (seconds: number, guide: number) => string): void;

		/**
		 * Remove a hook from a specific videojs lifecycle.
		 *
		 * @param {string} type
		 *        the lifecycle that the function hooked to
		 *
		 * @param {Function} fn
		 *        The hooked function to remove
		 *
		 * @return {boolean}
		 *         The function that was removed or undef
		 */
		removeHook(type: string, fn: (() => any)): boolean;

		/**
		 * TextTrack class
		 *
		 * @borrows TextTrack as TextTrack
		 */
		TextTrack: typeof TextTrack;

		/**
		 * Trigger an event for an element
		 *
		 * @param {Element|Object} elem
		 *        Element to trigger an event on
		 *
		 * @param {EventTarget~Event|string} event
		 *        A string (the type) or an event object with a type attribute
		 *
		 * @param {Object} [hash]
		 *        data hash to pass along with the event
		 *
		 * @return {boolean|undefined}
		 *         - Returns the opposite of `defaultPrevented` if default was prevented
		 *         - Otherwise returns undefined
		 */
		trigger(elem: Element, event: EventTarget.Event | string, hash?: any): boolean | undefined;

		/**
		 * Whether or not the browser supports touch events. Included for backward
		 * compatibility with 4.x, but deprecated. Use `browser.TOUCH_ENABLED`
		 * instead going forward.
		 *
		 * @deprecated since version 5.0
		 * @type {boolean}
		 */
		TOUCH_ENABLED: boolean;

		/**
		 * Register a middleware to a source type.
		 *
		 * @param {String} type A string representing a MIME type.
		 * @param {function(player):object} middleware A middleware factory that takes a player.
		 */
		use(type: string, middleware: (player: Player) => Middleware): void;

		/**
		 * Current software version. Follows semver.
		 *
		 * @type {string}
		 */
		VERSION: string;

		/**
		 * export the VideoTrack class so that source handlers can create
		 * VideoTracks and then add them to the players VideoTrackList
		 *
		 * @borrows VideoTrack as VideoTrack
		 */
		VideoTrack: typeof VideoTrack;

		/**
		 * A cross-browser XMLHttpRequest wrapper. Here's a simple example:
		 *
		 * @param {Object} options
		 *        settings for the request.
		 *
		 * @return {XMLHttpRequest|XDomainRequest}
		 *         The request object.
		 *
		 * @see https://github.com/Raynos/xhr
		 */
		xhr: XhrObject;
	}

	namespace Hook {
		/**
		 *
		 */
		type BeforeSetup = (element: HTMLVideoElement, options: any) => any;

		/**
		 *
		 */
		type Setup = (player: Player) => void;
	}
	/**
	 * A representation of a single `AudioTrack`. If it is part of an {@link AudioTrackList}
	 * only one `AudioTrack` in the list will be enabled at a time.
	 *
	 * @see [Spec]{@link https://html.spec.whatwg.org/multipage/embedded-content.html#audiotrack}
	 * @extends Track
	 */
	interface AudioTrack extends Track {
	}
	const AudioTrack: {
		prototype: AudioTrack;

		/**
		 * Create an instance of this class.
		 *
		 * @param {Object} [options={}]
		 *        Object of option names and values
		 *
		 * @param {AudioTrack~Kind} [options.kind='']
		 *        A valid audio track kind
		 *
		 * @param {string} [options.id='vjs_track_' + Guid.newGUID()]
		 *        A unique id for this AudioTrack.
		 *
		 * @param {string} [options.label='']
		 *        The menu label for this track.
		 *
		 * @param {string} [options.language='']
		 *        A valid two character language code.
		 *
		 * @param {boolean} [options.enabled]
		 *        If this track is the one that is currently playing. If this track is part of
		 *        an {@link AudioTrackList}, only one {@link AudioTrack} will be enabled.
		 */
		new (options?: AudioTrack.Options): AudioTrack;
	};
	namespace AudioTrack {

		/**
		 * Object of option names and values
		 *
		 * @param {AudioTrack~Kind} [options.kind='']
		 *        A valid audio track kind
		 *
		 * @param {string} [options.id='vjs_track_' + Guid.newGUID()]
		 *        A unique id for this AudioTrack.
		 *
		 * @param {string} [options.label='']
		 *        The menu label for this track.
		 *
		 * @param {string} [options.language='']
		 *        A valid two character language code.
		 *
		 * @param {boolean} [options.enabled]
		 *        If this track is the one that is currently playing. If this track is part of
		 *        an {@link AudioTrackList}, only one {@link AudioTrack} will be enabled.
		 */
		interface Options {
			kind?: Kind;
			id?: string;
			label?: string;
			language?: string;
			enabled?: boolean;
		}

		/**
		 * All possible `AudioTrackKind`s
		 *
		 * @see https://html.spec.whatwg.org/multipage/embedded-content.html#dom-audiotrack-kind
		 * @typedef AudioTrack~Kind
		 * @enum
		 */
		type Kind = 'alternative' | 'descriptions' | 'main' | 'main-desc' | 'translation' | 'commentary';
	}
	/**
	 * The base class for buttons that toggle specific {@link AudioTrack} types.
	 *
	 * @extends TrackButton
	 */
	interface AudioTrackButton extends TrackButton {
		/**
		 * Builds the default DOM `className`.
		 *
		 * @return {string}
		 *         The DOM `className` for this object.
		 */
		buildCSSClass(): string;

		/**
		 * Allow sub components to stack CSS class names for the wrapper element
		 *
		 * @return {string}
		 *         The constructed wrapper DOM `className`
		 */
		buildWrapperCSSClass(): string;

		/**
		 * Create a menu item for each audio track
		 *
		 * @param {AudioTrackMenuItem[]} [items=[]]
		 *        An array of existing menu items to use.
		 *
		 * @return {AudioTrackMenuItem[]}
		 *         An array of menu items
		 */
		createItems(items?: AudioTrackMenuItem[]): AudioTrackMenuItem[];
	}
	const AudioTrackButton: {
		prototype: AudioTrackButton;

		/**
		 * Creates an instance of this class.
		 *
		 * @param {Player} player
		 *        The `Player` that this class should be attached to.
		 *
		 * @param {Object} [options={}]
		 *        The key/value store of player options.
		 */
		new(player: Player, options?: TrackButton.Options): AudioTrackButton;

	};
	/**
	 * An {@link AudioTrack} {@link MenuItem}
	 *
	 * @extends MenuItem
	 */
	interface AudioTrackMenuItem extends MenuItem {
		/**
		 * Handle any {@link AudioTrack} change.
		 *
		 * @param {EventTarget~Event} [event]
		 *        The {@link AudioTrackList#change} event that caused this to run.
		 *
		 * @listens AudioTrackList#change
		 */
		handleTracksChange(event: EventTarget.Event): void;
	}
	const AudioTrackMenuItem: {
		prototype: AudioTrackMenuItem;

		/**
		 * Creates an instance of this class.
		 *
		 * @param {Player} player
		 *        The `Player` that this class should be attached to.
		 *
		 * @param {Object} [options]
		 *        The key/value store of player options.
		 */
		new(player: Player, options?: AudioTrackMenuItem.Options): AudioTrackMenuItem;
	};
	namespace AudioTrackMenuItem {
		interface Options extends MenuItem.Options {
			track?: AudioTrack;
		}
	}

	/**
	 * The initial play button that shows before the video has played. The hiding of the
	 * `BigPlayButton` get done via CSS and `Player` states.
	 *
	 * @extends Button
	 */
	interface BigPlayButton extends Button {
		/**
		 * Builds the default DOM `className`.
		 *
		 * @return {string}
		 *         The DOM `className` for this object. Always returns 'vjs-big-play-button'.
		 */
		buildCSSClass(): string;

		/**
		 * This gets called when a `BigPlayButton` "clicked". See {@link ClickableComponent}
		 * for more detailed information on what a click can be.
		 *
		 * @param {EventTarget~Event} event
		 *        The `keydown`, `tap`, or `click` event that caused this function to be
		 *        called.
		 *
		 * @listens tap
		 * @listens click
		 */
		handleClick(event: EventTarget.Event): void;

		/**
		 * Called when this BigPlayButton has focus and a key gets pressed down. By
		 * default it will call `this.handleClick` when the key is space or enter.
		 *
		 * @param {EventTarget~Event} event
		 *        The `keydown` event that caused this function to be called.
		 *
		 * @listens keydown
		 */
		handleKeyPress(event: EventTarget.Event): void;

		/**
		 * Called when this BigPlayButton gets mouse pressed down
		 *
		 * @param {EventTarget~Event} event
		 *        The `keydown` event that caused this function to be called.
		 *
		 * @listens mousedown
		 */
		handleMouseDown(event: EventTarget.Event): void;
	}

	const BigPlayButton: {
		prototype: BigPlayButton;

		/**
		 * Creates an instance of this class.
		 *
		 * @param  {Player} player
		 *         The `Player` that this class should be attached to.
		 *
		 * @param  {Object} [options]
		 *         The key/value store of player options.
		 */
		new (player: Player, options?: Component.Options): BigPlayButton;
	};

	/**
	 *
	 */
	interface Browser {
		ANDROID_VERSION: number | null;
		CHROME_VERSION: number;
		IS_ANDROID: boolean;
		IS_ANY_SAFARI: boolean;
		IS_CHROME: boolean;
		IS_EDGE: boolean;
		IS_NATIVE_ANDROID: boolean;
		IS_IPAD: boolean;
		IS_IPHONE: boolean;
		IS_IPOD: boolean;
		IS_IOS: boolean;
		IS_SAFARI: boolean;
		IE_VERSION: number;
		IOS_VERSION: number | null;
		TOUCH_ENABLED: boolean;
	}

	/**
	 * Base class for all buttons.
	 *
	 * @extends ClickableComponent
	 */
	interface Button extends ClickableComponent {

		/**
		 *
		 */
		options_: Component.Options;

		/**
		 * Create the `Button`s DOM element.
		 *
		 * @param {string} [tag="button"]
		 *        The element's node type. This argument is IGNORED: no matter what
		 *        is passed, it will always create a `button` element.
		 *
		 * @param {Object} [props={}]
		 *        An object of properties that should be set on the element.
		 *
		 * @param {Object} [attributes={}]
		 *        An object of attributes that should be set on the element.
		 *
		 * @return {Element}
		 *         The element that gets created.
		 */
		createEl(tag: string, props?: any, attributes?: any): HTMLButtonElement;

		/**
		 * Add a child `Component` inside of this `Button`.
		 *
		 * @param {string|Component} child
		 *        The name or instance of a child to add.
		 *
		 * @param {Object} [options={}]
		 *        The key/value store of options that will get passed to children of
		 *        the child.
		 *
		 * @return {Component}
		 *         The `Component` that gets added as a child. When using a string the
		 *         `Component` will get created by this process.
		 *
		 * @deprecated since version 5
		 */
		addChild<T extends Component>(child: string| T, options?: any): T;

		/**
		 * Enable the `Button` element so that it can be activated or clicked. Use this with
		 * {@link Button#disable}.
		 */
		enable(): void;

		/**
		 * Disable the `Button` element so that it cannot be activated or clicked. Use this with
		 * {@link Button#enable}.
		 */
		disable(): void;

		/**
		 * This gets called when a `Button` has focus and `keydown` is triggered via a key
		 * press.
		 *
		 * @param {EventTarget~Event} event
		 *        The event that caused this function to get called.
		 *
		 * @listens keydown
		 */
		handleKeyPress(event: EventTarget.Event): void;
	}

	const Button: {
		prototype: Button;

		/**
		 * Creates an instance of this class.
		 *
		 * @param  {Player} player
		 *         The `Player` that this class should be attached to.
		 *
		 * @param  {Object} [options]
		 *         The key/value store of player options.
		 */
		new (player: Player, options?: Component.Options): Button;
	};
	/**
	 * The button component for toggling and selecting captions
	 *
	 * @extends TextTrackButton
	 */
	interface CaptionsButton extends TextTrackButton {
		/**
		 * Builds the default DOM `className`.
		 *
		 * @return {string}
		 *         The DOM `className` for this object.
		 */
		buildCSSClass(): string;

		/**
		 * Allow sub components to stack CSS class names for the wrapper element
		 *
		 * @return {string}
		 *         The constructed wrapper DOM `className`
		 */
		buildWrapperCSSClass(): string;

		/**
		 * Create caption menu items
		 *
		 * @return {CaptionSettingsMenuItem[]}
		 *         The array of current menu items.
		 */
		createItems(): CaptionSettingsMenuItem[];
	}

	const CaptionsButton: {
		prototype: CaptionsButton;

		/**
		 * Creates an instance of this class.
		 *
		 * @param {Player} player
		 *        The `Player` that this class should be attached to.
		 *
		 * @param {Object} [options]
		 *        The key/value store of player options.
		 *
		 * @param {Component~ReadyCallback} [ready]
		 *        The function to call when this function is ready.
		 */
		new (player: Player, options?: TrackButton.Options, ready?: Component.ReadyCallback): CaptionsButton;
	};

	/**
	 * The menu item for caption track settings menu
	 *
	 * @extends TextTrackMenuItem
	 */
	interface CaptionSettingsMenuItem extends TextTrackMenuItem {
		/**
		 * This gets called when an `CaptionSettingsMenuItem` is "clicked". See
		 * {@link ClickableComponent} for more detailed information on what a click can be.
		 *
		 * @param {EventTarget~Event} [event]
		 *        The `keydown`, `tap`, or `click` event that caused this function to be
		 *        called.
		 *
		 * @listens tap
		 * @listens click
		 */
		handleClick(event: EventTarget.Event): void;
	}

	const CaptionsSettingsMenuItem: {
		prototype: CaptionSettingsMenuItem;

		/**
		 * Creates an instance of this class.
		 *
		 * @param {Player} player
		 *        The `Player` that this class should be attached to.
		 *
		 * @param {Object} [options]
		 *        The key/value store of player options.
		 */
		new(player: Player, options?: CaptionSettingsMenuItem.Options): CaptionSettingsMenuItem;

	};

	/**
	 *
	 */
	namespace CaptionSettingsMenuItem {
		/**
		 *
		 */
		interface Options extends TextTrackMenuItem.Options {
			kind: TextTrack.Kind;
		}
	}

	/**
	 * The button component for toggling and selecting chapters
	 * Chapters act much differently than other text tracks
	 * Cues are navigation vs. other tracks of alternative languages
	 *
	 * @extends TextTrackButton
	 */
	interface ChaptersButton extends TextTrackButton {
		/**
		 * Builds the default DOM `className`.
		 *
		 * @return {string}
		 *         The DOM `className` for this object.
		 */
		buildCSSClass(): string;

		/**
		 * Allow sub components to stack CSS class names for the wrapper element
		 *
		 * @return {string}
		 *         The constructed wrapper DOM `className`
		 */
		buildWrapperCSSClass(): string;

		/**
		 * Create a menu item for each text track
		 *
		 * @return {TextTrackMenuItem[]}
		 *         Array of menu items
		 */
		createItems(): TextTrackMenuItem[];

		/**
		 * Create menu from chapter track
		 *
		 * @return {Menu}
		 *         New menu for the chapter buttons
		 */
		createMenu(): Menu;

		/**
		 * Find the track object that is currently in use by this ChaptersButton
		 *
		 * @return {TextTrack|undefined}
		 *         The current track or undefined if none was found.
		 */
		findChaptersTrack(): TextTrack | undefined;

		/**
		 * Get the caption for the ChaptersButton based on the track label. This will also
		 * use the current tracks localized kind as a fallback if a label does not exist.
		 *
		 * @return {string}
		 *         The tracks current label or the localized track kind.
		 */
		getMenuCaption(): string;

		/**
		 * Set the currently selected track for the chapters button.
		 *
		 * @param {TextTrack} track
		 *        The new track to select. Nothing will change if this is the currently selected
		 *        track.
		 */
		setTrack(track: TextTrack): void;

		/**
		 * Update the menu based on the current state of its items.
		 *
		 * @param {EventTarget~Event} [event]
		 *        An event that triggered this function to run.
		 *
		 * @listens TextTrackList#addtrack
		 * @listens TextTrackList#removetrack
		 * @listens TextTrackList#change
		 */
		update(event?: EventTarget.Event): void;
	}

	const ChaptersButton: {
		prototype: ChaptersButton;

		/**
		 * Creates an instance of this class.
		 *
		 * @param {Player} player
		 *        The `Player` that this class should be attached to.
		 *
		 * @param {Object} [options]
		 *        The key/value store of player options.
		 *
		 * @param {Component~ReadyCallback} [ready]
		 *        The function to call when this function is ready.
		 */
		new (player: Player, options?: TrackButton.Options, ready?: Component.ReadyCallback): ChaptersButton;
	};

	/**
	 * The chapter track menu item
	 *
	 * @extends MenuItem
	 */
	interface ChaptersTrackMenuItem extends MenuItem {
		/**
		 *
		 */
		track: TextTrack;

		/**
		 *
		 */
		cue: TextTrackCueList.TextTrackCue;

		/**
		 * This gets called when an `ChaptersTrackMenuItem` is "clicked". See
		 * {@link ClickableComponent} for more detailed information on what a click can be.
		 *
		 * @param {EventTarget~Event} [event]
		 *        The `keydown`, `tap`, or `click` event that caused this function to be
		 *        called.
		 *
		 * @listens tap
		 * @listens click
		 */
		handleClick(event: EventTarget.Event): void;

		/**
		 * Update chapter menu item
		 *
		 * @param {EventTarget~Event} [event]
		 *        The `cuechange` event that caused this function to run.
		 *
		 * @listens TextTrack#cuechange
		 */
		update(event: EventTarget.Event): void;
	}

	const ChaptersTrackMenuItem: {
		prototype: ChaptersTrackMenuItem;

		/**
		 * Creates an instance of this class.
		 *
		 * @param {Player} player
		 *        The `Player` that this class should be attached to.
		 *
		 * @param {Object} [options]
		 *        The key/value store of player options.
		 */
		new (player: Player, options?: ChaptersTrackMenuItem.Options): ChaptersTrackMenuItem;
	};

	/**
	 *
	 */
	namespace ChaptersTrackMenuItem {
		/**
		 *
		 */
		interface Options extends MenuItem.Options {
			track: TextTrack;
			cue: TextTrackCueList.TextTrackCue;
		}
	}

	/**
	 *
	 */
	type Child = string | {
		name: string,
		children?: Child[]
	};

	/**
	 * Clickable Component which is clickable or keyboard actionable,
	 * but is not a native HTML button.
	 *
	 * @extends Component
	 */
	interface ClickableComponent extends Component {
		/**
		 *
		 */
		options_: Component.Options;

		/**
		 * Builds the default DOM `className`.
		 *
		 * @return {string}
		 *         The DOM `className` for this object.
		 */
		buildCSSClass(): string;

		/**
		 * Create the `Component`s DOM element.
		 *
		 * @param {string} [tag=div]
		 *        The element's node type.
		 *
		 * @param {Object} [props={}]
		 *        An object of properties that should be set on the element.
		 *
		 * @param {Object} [attributes={}]
		 *        An object of attributes that should be set on the element.
		 *
		 * @return {Element}
		 *         The element that gets created.
		 */
		createEl(tag: string, props?: any, attributes?: any): Element;

		/**
		 * Get the localize text to use for the controls on the `Component`.
		 *
		 * @return {string}
		 *         - The control text when getting
		 */
		controlText(): string;

		/**
		 * Set the localize text to use for the controls on the `Component`.
		 *
		 * @param {string} [text]
		 *        Control text for element.
		 *
		 * @param {Element} [el=this.el()]
		 *        Element to set the title on.
		 */
		controlText(text: string, el?: Element): void;

		/**
		 * Create a control text element on this `Component`
		 *
		 * @param {Element} [el]
		 *        Parent element for the control text.
		 *
		 * @return {Element}
		 *         The control text element that gets created.
		 */
		createControlTextEl(el?: Element): Element;

		/**
		 * Disable this `Component`s element.
		 */
		disable(): void;

		/**
		 * Enable this `Component`s element.
		 */
		enable(): void;

		/**
		 * This gets called when a `ClickableComponent` gets:
		 * - Clicked (via the `click` event, listening starts in the constructor)
		 * - Tapped (via the `tap` event, listening starts in the constructor)
		 * - The following things happen in order:
		 *   1. {@link ClickableComponent#handleFocus} is called via a `focus` event on the
		 *      `ClickableComponent`.
		 *   2. {@link ClickableComponent#handleFocus} adds a listener for `keydown` on using
		 *      {@link ClickableComponent#handleKeyPress}.
		 *   3. `ClickableComponent` has not had a `blur` event (`blur` means that focus was lost). The user presses
		 *      the space or enter key.
		 *   4. {@link ClickableComponent#handleKeyPress} calls this function with the `keydown`
		 *      event as a parameter.
		 *
		 * @param {EventTarget~Event} event
		 *        The `keydown`, `tap`, or `click` event that caused this function to be
		 *        called.
		 *
		 * @listens tap
		 * @listens click
		 * @abstract
		 */
		handleClick(event: EventTarget.Event): void;

		/**
		 * This gets called when a `ClickableComponent` gains focus via a `focus` event.
		 * Turns on listening for `keydown` events. When they happen it
		 * calls `this.handleKeyPress`.
		 *
		 * @param {EventTarget~Event} event
		 *        The `focus` event that caused this function to be called.
		 *
		 * @listens focus
		 */
		handleFocus(event: EventTarget.Event): void;

		/**
		 * Called when this ClickableComponent has focus and a key gets pressed down. By
		 * default it will call `this.handleClick` when the key is space or enter.
		 *
		 * @param {EventTarget~Event} event
		 *        The `keydown` event that caused this function to be called.
		 *
		 * @listens keydown
		 */
		handleKeyPress(event: EventTarget.Event): void;

		/**
		 * Called when a `ClickableComponent` loses focus. Turns off the listener for
		 * `keydown` events. Which Stops `this.handleKeyPress` from getting called.
		 *
		 * @param {EventTarget~Event} event
		 *        The `blur` event that caused this function to be called.
		 *
		 * @listens blur
		 */
		handleBlur(event: EventTarget.Event): void;
	}

	const ClickableComponent: {
		prototype: ClickableComponent;

		/**
		 * Creates an instance of this class.
		 *
		 * @param  {Player} player
		 *         The `Player` that this class should be attached to.
		 *
		 * @param  {Object} [options]
		 *         The key/value store of player options.
		 */
		new (player: Player, options?: Component.Options): ClickableComponent;
	};

	/**
	 * The `CloseButton` is a `{@link Button}` that fires a `close` event when
	 * it gets clicked.
	 *
	 * @extends Button
	 */
	interface CloseButton extends Button {
		/**
		 *
		 */
		options_: CloseButton.Options;

		/**
		 * Builds the default DOM `className`.
		 *
		 * @return {string}
		 *         The DOM `className` for this object.
		 */
		buildCSSClass(): string;

		/**
		 * This gets called when a `CloseButton` gets clicked. See
		 * {@link ClickableComponent#handleClick} for more information on when this will be
		 * triggered
		 *
		 * @param {EventTarget~Event} event
		 *        The `keydown`, `tap`, or `click` event that caused this function to be
		 *        called.
		 *
		 * @listens tap
		 * @listens click
		 * @fires CloseButton#close
		 */
		handleClick(event: EventTarget.Event): void;
=======
	const getComponent: typeof Component.getComponent;
	const registerComponent: typeof Component.registerComponent;
	const getPlugin: typeof Plugin.getPlugin;
	function registerPlugin(pluginName: string, pluginFn: (this: Player, ...parameters: any[]) => void): void;
	function addLanguage(lang: string, data: {[key: string]: string }): void;
	function mergeOptions< A, B, C, D, E, F >(option: A, option2?: B, option3?: C, option4?: D, option5?: E, option6?: F): A & B & C & D & E & F;

	interface PlayerOptions {
		techOrder?: string[];
		sourceOrder?: boolean;
		html5?: any;
		width?: number;
		height?: number;
		defaultVolume?: number;
		children?: string[];
		loop?: boolean;
		muted?: boolean;
		controls?: boolean;
		src?: string;
		autoplay?: boolean;
		preload?: string;
		sources?: Source[];
		aspectRatio?: string;
		fluid?: boolean;
		language?: string;
		notSupportedMessage?: string;
		plugins?: any;
		poster?: string;
		controlBar?: {
			volumePanel?: {
				inline?: boolean;
				vertical?: boolean;
			}
		};
	}

	interface Source {
		type: string;
		src: string;
	}

	interface Dimensions {
		width: number;
		height: number;
>>>>>>> 4545f71d
	}

	const CloseButton: {
		prototype: CloseButton;

		/**
		 * Creates an instance of the this class.
		 *
		 * @param  {Player} player
		 *         The `Player` that this class should be attached to.
		 *
		 * @param  {CloseButton~Options} [options]
		 *         The key/value store of player options.
		 */
		new (player: Player, options?: CloseButton.Options): CloseButton;
	};

	/**
	 *
	 */
	namespace CloseButton {
		/**
		 *
		 */
		interface Options extends Component.Options {
			controlText?: string;
		}
	}

	/**
	 * Base class for all UI Components.
	 * Components are UI objects which represent both a javascript object and an element
	 * in the DOM. They can be children of other components, and can have
	 * children themselves.
	 *
	 * Components can also use methods from {@link EventTarget}
	 */
	interface Component extends EventedMixin {
		/**
		 *
		 */
		options_: Component.Options;

<<<<<<< HEAD
		/**
		 *
		 */
		player_: Player;
=======
		static getComponent(name: 'Player' | 'player'): typeof Player;
		static getComponent(name: 'Button' | 'button'): typeof Button;
		static getComponent(name: 'ClickableComponent' | 'clickablecomponent'): typeof ClickableComponent;
		static getComponent(name: 'ModalDialog' | 'modaldialog'): typeof ModalDialog;
		static getComponent(name: 'ControlBar' | 'controlbar'): typeof ControlBar;
		static getComponent(name: 'Component' | 'component' | string): typeof Component;
		static registerComponent(name: string, ComponentToRegister: typeof Component): typeof Component;
>>>>>>> 4545f71d

		/**
		 *
		 */
		children_: Component[];

		/**
		 * Find a single DOM element matching a `selector`. This can be within the `Component`s
		 * `contentEl()` or another custom context.
		 *
		 * @param {string} selector
		 *        A valid CSS selector, which will be passed to `querySelector`.
		 *
		 * @param {Element|string} [context=this.contentEl()]
		 *        A DOM element within which to query. Can also be a selector string in
		 *        which case the first matching element will get used as context. If
		 *        missing `this.contentEl()` gets used. If  `this.contentEl()` returns
		 *        nothing it falls back to `document`.
		 *
		 * @return {Element|null}
		 *         the dom element that was found, or null
		 *
		 * @see [Information on CSS Selectors](https://developer.mozilla.org/en-US/docs/Web/Guide/CSS/Getting_Started/Selectors)
		 */
		$(selector: string, context?: string | Element): Element;

		/**
		 * Finds all DOM element matching a `selector`. This can be within the `Component`s
		 * `contentEl()` or another custom context.
		 *
		 * @param {string} selector
		 *        A valid CSS selector, which will be passed to `querySelectorAll`.
		 *
		 * @param {Element|string} [context=this.contentEl()]
		 *        A DOM element within which to query. Can also be a selector string in
		 *        which case the first matching element will get used as context. If
		 *        missing `this.contentEl()` gets used. If  `this.contentEl()` returns
		 *        nothing it falls back to `document`.
		 *
		 * @return {NodeList}
		 *         a list of dom elements that were found
		 *
		 * @see [Information on CSS Selectors](https://developer.mozilla.org/en-US/docs/Web/Guide/CSS/Getting_Started/Selectors)
		 */
		$$(selector: string, context?: string | Element): NodeList;
<<<<<<< HEAD

		/**
		 * Add a child `Component` inside the current `Component`.
		 *
		 *
		 * @param {string|Component} child
		 *        The name or instance of a child to add.
		 *
		 * @param {Object} [options={}]
		 *        The key/value store of options that will get passed to children of
		 *        the child.
		 *
		 * @param {number} [index=this.children_.length]
		 *        The index to attempt to add a child into.
		 *
		 * @return {Component}
		 *         The `Component` that gets added as a child. When using a string the
		 *         `Component` will get created by this process.
		 */
		addChild<T extends Component>(child: string| T, options?: any, index?: number): T;

		/**
		 * Add a CSS class name to the `Component`s element.
		 *
		 * @param {string} classToAdd
		 *        CSS class name to add
		 */
=======
		addChild(component: string, optionsopt?: any, indexopt?: number): Component;
		addChild(component: Element, optionsopt?: any, indexopt?: number): Element;
		addChild<T extends Component>(component: T, optionsopt?: any, indexopt?: number): T;
>>>>>>> 4545f71d
		addClass(classToAdd: string): void;

		/**
		 * Remove the focus from this component
		 */
		blur(): void;
<<<<<<< HEAD

		/**
		 * Builds the default DOM class name. Should be overriden by sub-components.
		 *
		 * @return {string}
		 *         The DOM class name for this object.
		 *
		 * @abstract
		 */
		buildCSSClass(): string;

		/**
		 * Cancels a queued callback passed to {@link Component#requestAnimationFrame}
		 * (rAF).
		 *
		 * If you queue an rAF callback via {@link Component#requestAnimationFrame},
		 * use this function instead of `window.cancelAnimationFrame`. If you don't,
		 * your dispose listener will not get cleaned up until {@link Component#dispose}!
		 *
		 * @param {number} id
		 *        The rAF ID to clear. The return value of {@link Component#requestAnimationFrame}.
		 *
		 * @return {number}
		 *         Returns the rAF ID that was cleared.
		 *
		 * @see [Similar to]{@link https://developer.mozilla.org/en-US/docs/Web/API/window/cancelAnimationFrame}
		 */
=======
		buildCSSClass(): string;
>>>>>>> 4545f71d
		cancelAnimationFrame(id: number): number;

		/**
		 * Get an array of all child components
		 *
		 * @return {Array}
		 *         The children
		 */
		children(): Component[];
<<<<<<< HEAD

		/**
		 * Clears an interval that gets created via `window.setInterval` or
		 * {@link Component#setInterval}. If you set an inteval via {@link Component#setInterval}
		 * use this function instead of `window.clearInterval`. If you don't your dispose
		 * listener will not get cleaned up until {@link Component#dispose}!
		 *
		 * @param {number} intervalId
		 *        The id of the interval to clear. The return value of
		 *        {@link Component#setInterval} or `window.setInterval`.
		 *
		 * @return {number}
		 *         Returns the interval id that was cleared.
		 *
		 * @see [Similar to]{@link https://developer.mozilla.org/en-US/docs/Web/API/WindowTimers/clearInterval}
		 */
=======
		controlText(key: string): string;
>>>>>>> 4545f71d
		clearInterval(intervalId: number): number;

		/**
		 * Clears a timeout that gets created via `window.setTimeout` or
		 * {@link Component#setTimeout}. If you set a timeout via {@link Component#setTimeout}
		 * use this function instead of `window.clearTimout`. If you don't your dispose
		 * listener will not get cleaned up until {@link Component#dispose}!
		 *
		 * @param {number} timeoutId
		 *        The id of the timeout to clear. The return value of
		 *        {@link Component#setTimeout} or `window.setTimeout`.
		 *
		 * @return {number}
		 *         Returns the timeout id that was cleared.
		 *
		 * @see [Similar to]{@link https://developer.mozilla.org/en-US/docs/Web/API/WindowTimers/clearTimeout}
		 */
		clearTimeout(timeoutId: number): number;

		/**
		 * Return the `Component`s DOM element. This is where children get inserted.
		 * This will usually be the the same as the element returned in {@link Component#el}.
		 *
		 * @return {Element}
		 *         The content element for this `Component`.
		 */
		contentEl(): Element;

		/**
		 * Create the `Component`s DOM element.
		 *
		 * @param {string} [tagName]
		 *        Element's DOM node type. e.g. 'div'
		 *
		 * @param {Object} [properties]
		 *        An object of properties that should be set.
		 *
		 * @param {Object} [attributes]
		 *        An object of attributes that should be set.
		 *
		 * @return {Element}
		 *         The element that gets created.
		 */
		createEl(tagName?: string, properties?: any, attributes?: any): Element;

		/**
		 * Get the width or the height of the `Component` elements computed style. Uses
		 * `window.getComputedStyle`.
		 *
		 * @param {string} widthOrHeight
		 *        A string containing 'width' or 'height'. Whichever one you want to get.
		 *
		 * @return {number}
		 *         The dimension that gets asked for or 0 if nothing was set
		 *         for that dimension.
		 */
		currentDimension(widthOrHeight: 'width'|'height'): number;

		/**
		 * Get an object that contains width and height values of the `Component`s
		 * computed style.
		 *
		 * @return {Component~DimensionObject}
		 *         The dimensions of the components element
		 */
		currentDimensions(): Component.DimensionObject;

		/**
		 * Get the height of the `Component`s computed style. Uses `window.getComputedStyle`.
		 *
		 * @return {number} height
		 *           The height of the `Component`s computed style.
		 */
		currentHeight(): number;

		/**
		 * Get the width of the `Component`s computed style. Uses `window.getComputedStyle`.
		 *
		 * @return {number} width
		 *           The width of the `Component`s computed style.
		 */
		currentWidth(): number;

		/**
		 * Get or set width or height of the `Component` element. This is the shared code
		 * for the {@link Component#width} and {@link Component#height}.
		 *
		 * Things to know:
		 * - If the width or height in an number this will return the number postfixed with 'px'.
		 * - If the width/height is a percent this will return the percent postfixed with '%'
		 * - Hidden elements have a width of 0 with `window.getComputedStyle`. This function
		 *   defaults to the `Component`s `style.width` and falls back to `window.getComputedStyle`.
		 *   See [this]{@link http://www.foliotek.com/devblog/getting-the-width-of-a-hidden-element-with-jquery-using-width/}
		 *   for more information
		 * - If you want the computed style of the component, use {@link Component#currentWidth}
		 *   and {@link {Component#currentHeight}
		 *
		 * @fires Component#componentresize
		 *
		 * @param {string} widthOrHeight
		 *        'width' or 'height'
		 *
		 * @param  {number|string} [num]
		 *         New dimension
		 *
		 * @param  {boolean} [skipListeners]
		 *         Skip componentresize event trigger
		 *
		 * @return {number}
		 *         The dimension when getting or 0 if unset
		 */
		dimension(widthOrHeight: 'width'|'height', num: string | number, skipListeners?: boolean): void;
		dimension(widthOrHeight: 'width'|'height'): number;

		/**
		 * Set both the width and height of the `Component` element at the same time.
		 *
		 * @param  {number|string} width
		 *         Width to set the `Component`s element to.
		 *
		 * @param  {number|string} height
		 *         Height to set the `Component`s element to.
		 */
		dimensions(width: string | number, height: string | number): void;

		/**
		 * Dispose of the `Component` and all child components.
		 *
		 * @fires Component#dispose
		 */
		dispose(): void;

		/**
		 * Get the `Component`s DOM element
		 *
		 * @return {Element}
		 *         The DOM element for this `Component`.
		 */
		el(): Element;

		/**
		 * Emit a 'tap' events when touch event support gets detected. This gets used to
		 * support toggling the controls through a tap on the video. They get enabled
		 * because every sub-component would have extra overhead otherwise.
		 *
		 * @private
		 * @fires Component#tap
		 * @listens Component#touchstart
		 * @listens Component#touchmove
		 * @listens Component#touchleave
		 * @listens Component#touchcancel
		 * @listens Component#touchend
		 */
		emitTapEvents(): void;

		/**
		 * This function reports user activity whenever touch events happen. This can get
		 * turned off by any sub-components that wants touch events to act another way.
		 *
		 * Report user touch activity when touch events occur. User activity gets used to
		 * determine when controls should show/hide. It is simple when it comes to mouse
		 * events, because any mouse event should show the controls. So we capture mouse
		 * events that bubble up to the player and report activity when that happens.
		 * With touch events it isn't as easy as `touchstart` and `touchend` toggle player
		 * controls. So touch events can't help us at the player level either.
		 *
		 * User activity gets checked asynchronously. So what could happen is a tap event
		 * on the video turns the controls off. Then the `touchend` event bubbles up to
		 * the player. Which, if it reported user activity, would turn the controls right
		 * back on. We also don't want to completely block touch events from bubbling up.
		 * Furthermore a `touchmove` event and anything other than a tap, should not turn
		 * controls back on.
		 *
		 * @listens Component#touchstart
		 * @listens Component#touchmove
		 * @listens Component#touchend
		 * @listens Component#touchcancel
		 */
		enableTouchActivity(): void;

		/**
		 * Set the focus to this component
		 */
		focus(): void;

		/**
		 * Get the value of an attribute on the `Component`s element.
		 *
		 * @param {string} attribute
		 *        Name of the attribute to get the value from.
		 *
		 * @return {string|null}
		 *         - The value of the attribute that was asked for.
		 *         - Can be an empty string on some browsers if the attribute does not exist
		 *           or has no value
		 *         - Most browsers will return null if the attibute does not exist or has
		 *           no value.
		 *
		 * @see [DOM API]{@link https://developer.mozilla.org/en-US/docs/Web/API/Element/getAttribute}
		 */
		getAttribute(attribute: string): string | null;

		/**
		 * Returns the child `Component` with the given `name`.
		 *
		 * @param {string} name
		 *        The name of the child `Component` to get.
		 *
		 * @return {Component|undefined}
		 *         The child `Component` with the given `name` or undefined.
		 */
		getChild(name: string): Component | undefined;

		/**
		 * Returns the child `Component` with the given `id`.
		 *
		 * @param {string} id
		 *        The id of the child `Component` to get.
		 *
		 * @return {Component|undefined}
		 *         The child `Component` with the given `id` or undefined.
		 */
		getChildById(id: string): Component | undefined;

		/**
		 * Check if a component's element has a CSS class name.
		 *
		 * @param {string} classToCheck
		 *        CSS class name to check.
		 *
		 * @return {boolean}
		 *         - True if the `Component` has the class.
		 *         - False if the `Component` does not have the class`
		 */
		hasClass(classToCheck: string): boolean;

		/**
		 * Get or set the height of the component based upon the CSS styles.
		 * See {@link Component#dimension} for more detailed information.
		 *
		 * @param {number|string} [num]
		 *        The height that you want to set postfixed with '%', 'px' or nothing.
		 *
		 * @param {boolean} [skipListeners]
		 *        Skip the componentresize event trigger
		 *
		 * @return {number|string}
		 *         The width when getting, zero if there is no width. Can be a string
		 *         postpixed with '%' or 'px'.
		 */
		height(num: number|string, skipListeners?: boolean): void;
		height(): number|string;

		/**
		 * Hide the `Component`s element if it is currently showing by adding the
		 * 'vjs-hidden` class name to it.
		 */
		hide(): void;

		/**
		 * Get this `Component`s ID
		 *
		 * @return {string}
		 *         The id of this `Component`
		 */
		id(): string;

		/**
		 * Add and initialize default child `Component`s based upon options.
		 */
		initChildren(): void;

		/**
		 * Localize a string given the string in english.
		 *
		 * If tokens are provided, it'll try and run a simple token replacement on the provided string.
		 * The tokens it looks for look like `{1}` with the index being 1-indexed into the tokens array.
		 *
		 * If a `defaultValue` is provided, it'll use that over `string`,
		 * if a value isn't found in provided language files.
		 * This is useful if you want to have a descriptive key for token replacement
		 * but have a succinct localized string and not require `en.json` to be included.
		 *
		 * Currently, it is used for the progress bar timing.
		 * ```js
		 * {
		 *   "progress bar timing: currentTime={1} duration={2}": "{1} of {2}"
		 * }
		 * ```
		 * It is then used like so:
		 * ```js
		 * this.localize('progress bar timing: currentTime={1} duration{2}',
		 *               [this.player_.currentTime(), this.player_.duration()],
		 *               '{1} of {2}');
		 * ```
		 *
		 * Which outputs something like: `01:23 of 24:56`.
		 *
		 *
		 * @param {string} string
		 *        The string to localize and the key to lookup in the language files.
		 * @param {string[]} [tokens]
		 *        If the current item has token replacements, provide the tokens here.
		 * @param {string} [defaultValue]
		 *        Defaults to `string`. Can be a default value to use for token replacement
		 *        if the lookup key is needed to be separate.
		 *
		 * @return {string}
		 *         The localized string or if no localization exists the english string.
		 */
		localize(string: string, tokens?: string[], defaultValue?: string): string;

		/**
		 * Lock a `Component`s element in its visible state by adding the 'vjs-lock-showing'
		 * class name to it. Used during fadeIn/fadeOut.
		 *
		 * @private
		 */
		lockShowing(): void;

		/**
		 * Get the `Component`s name. The name gets used to reference the `Component`
		 * and is set during registration.
		 *
		 * @return {string}
		 *         The name of this `Component`.
		 */
		name(): string;

		/**
		 * Deep merge of options objects with new options.
		 * > Note: When both `obj` and `options` contain properties whose values are objects.
		 *         The two properties get merged using {@link module:mergeOptions}
		 *
		 * @param {Object} obj
		 *        The object that contains new options.
		 *
		 * @return {Object}
		 *         A new object of `this.options_` and `obj` merged together.
		 *
		 * @deprecated since version 5
		 */
		options(obj: any): any;
<<<<<<< HEAD

		/**
		 * Return the {@link Player} that the `Component` has attached to.
		 *
		 * @return {Player}
		 *         The player that this `Component` has attached to.
		 */
=======
		played(): TimeRanges;
>>>>>>> 4545f71d
		player(): Player;

		/**
		 * Bind a listener to the component's ready state.
		 * Different from event listeners in that if the ready event has already happened
		 * it will trigger the function immediately.
		 *
		 * @return {Component}
		 *         Returns itself; method can be chained.
		 */
		ready(callback: (this: this) => void): this;

		/**
		 * Remove an attribute from the `Component`s element.
		 *
		 * @param {string} attribute
		 *        Name of the attribute to remove.
		 *
		 * @see [DOM API]{@link https://developer.mozilla.org/en-US/docs/Web/API/Element/removeAttribute}
		 */
		removeAttribute(attribute: string): void;

		/**
		 * Remove a child `Component` from this `Component`s list of children. Also removes
		 * the child `Component`s element from this `Component`s element.
		 *
		 * @param {Component} component
		 *        The child `Component` to remove.
		 */
		removeChild(component: Component): void;

		/**
		 * Remove a CSS class name from the `Component`s element.
		 *
		 * @param {string} classToRemove
		 *        CSS class name to remove
		 */
		removeClass(classToRemove: string): void;

		/**
		 * Queues up a callback to be passed to requestAnimationFrame (rAF), but
		 * with a few extra bonuses:
		 *
		 * - Supports browsers that do not support rAF by falling back to
		 *   {@link Component#setTimeout}.
		 *
		 * - The callback is turned into a {@link Component~GenericCallback} (i.e.
		 *   bound to the component).
		 *
		 * - Automatic cancellation of the rAF callback is handled if the component
		 *   is disposed before it is called.
		 *
		 * @param  {Component~GenericCallback} fn
		 *         A function that will be bound to this component and executed just
		 *         before the browser's next repaint.
		 *
		 * @return {number}
		 *         Returns an rAF ID that gets used to identify the timeout. It can
		 *         also be used in {@link Component#cancelAnimationFrame} to cancel
		 *         the animation frame callback.
		 *
		 * @listens Component#dispose
		 * @see [Similar to]{@link https://developer.mozilla.org/en-US/docs/Web/API/window/requestAnimationFrame}
		 */
		requestAnimationFrame(fn: Component.GenericCallback): number;

		/**
		 * Set the value of an attribute on the `Component`'s element
		 *
		 * @param {string} attribute
		 *        Name of the attribute to set.
		 *
		 * @param {string} value
		 *        Value to set the attribute to.
		 *
		 * @see [DOM API]{@link https://developer.mozilla.org/en-US/docs/Web/API/Element/setAttribute}
		 */
		setAttribute(attribute: string, value: string): void;

		/**
		 * Creates a function that gets run every `x` milliseconds. This function is a wrapper
		 * around `window.setInterval`. There are a few reasons to use this one instead though.
		 * 1. It gets cleared via  {@link Component#clearInterval} when
		 *    {@link Component#dispose} gets called.
		 * 2. The function callback will be a {@link Component~GenericCallback}
		 *
		 * @param {Component~GenericCallback} fn
		 *        The function to run every `x` seconds.
		 *
		 * @param {number} interval
		 *        Execute the specified function every `x` milliseconds.
		 *
		 * @return {number}
		 *         Returns an id that can be used to identify the interval. It can also be be used in
		 *         {@link Component#clearInterval} to clear the interval.
		 *
		 * @listens Component#dispose
		 * @see [Similar to]{@link https://developer.mozilla.org/en-US/docs/Web/API/WindowTimers/setInterval}
		 */
		setInterval(fn: Component.GenericCallback, interval: number): number;

		/**
		 * Creates a function that runs after an `x` millisecond timeout. This function is a
		 * wrapper around `window.setTimeout`. There are a few reasons to use this one
		 * instead though:
		 * 1. It gets cleared via  {@link Component#clearTimeout} when
		 *    {@link Component#dispose} gets called.
		 * 2. The function callback will gets turned into a {@link Component~GenericCallback}
		 *
		 * > Note: You can't use `window.clearTimeout` on the id returned by this function. This
		 *         will cause its dispose listener not to get cleaned up! Please use
		 *         {@link Component#clearTimeout} or {@link Component#dispose} instead.
		 *
		 * @param {Component~GenericCallback} fn
		 *        The function that will be run after `timeout`.
		 *
		 * @param {number} timeout
		 *        Timeout in milliseconds to delay before executing the specified function.
		 *
		 * @return {number}
		 *         Returns a timeout ID that gets used to identify the timeout. It can also
		 *         get used in {@link Component#clearTimeout} to clear the timeout that
		 *         was set.
		 *
		 * @listens Component#dispose
		 * @see [Similar to]{@link https://developer.mozilla.org/en-US/docs/Web/API/WindowTimers/setTimeout}
		 */
		setTimeout(fn: Component.GenericCallback, timeout: number): number;

		/**
		 * Show the `Component`s element if it is hidden by removing the
		 * 'vjs-hidden' class name from it.
		 */
		show(): void;
<<<<<<< HEAD

		/**
		 * Add or remove a CSS class name from the component's element.
		 * - `classToToggle` gets added when {@link Component#hasClass} would return false.
		 * - `classToToggle` gets removed when {@link Component#hasClass} would return true.
		 *
		 * @param  {string} classToToggle
		 *         The class to add or remove based on (@link Component#hasClass}
		 *
		 * @param  {boolean|Dom~predicate} [predicate]
		 *         An {@link Dom~predicate} function or a boolean
		 */
		toggleClass(classToToggle: string, predicate?: boolean | Dom.Predicate): void;

		/**
		 * Trigger all the ready listeners for this `Component`.
		 *
		 * @fires Component#ready
		 */
=======
		toggleClass(classToToggle: string, predicate?: boolean | ((element: Element, classToToggle: string) => boolean)): void;
		trigger(eventName: string, ...parameters: any[]): void;
>>>>>>> 4545f71d
		triggerReady(): void;

		/**
		 * Unlock a `Component`s element from its visible state by removing the 'vjs-lock-showing'
		 * class name from it. Used during fadeIn/fadeOut.
		 *
		 * @private
		 */
		unlockShowing(): void;

		/**
		 * Get or set the width of the component based upon the CSS styles.
		 * See {@link Component#dimension} for more detailed information.
		 *
		 * @param {number|string} [num]
		 *        The width that you want to set postfixed with '%', 'px' or nothing.
		 *
		 * @param {boolean} [skipListeners]
		 *        Skip the componentresize event trigger
		 *
		 * @return {number|string}
		 *         The width when getting, zero if there is no width. Can be a string
		 *           postpixed with '%' or 'px'.
		 */
		width(num: number, skipListeners?: number): void;
		width(): string | number;
	}

	const Component: {
		prototype: Component;

		/**
		 * Creates an instance of this class.
		 *
		 * @param {Player} player
		 *        The `Player` that this class should be attached to.
		 *
		 * @param {Object} [options]
		 *        The key/value store of player options.
		 *
		 * @param {Object[]} [options.children]
		 *        An array of children objects to intialize this component with. Children objects have
		 *        a name property that will be used if more than one component of the same type needs to be
		 *        added.
		 *
		 * @param {Component~ReadyCallback} [ready]
		 *        Function that gets called when the `Component` is ready.
		 */
		new (player: Player, options?: Component.Options, ready?: Component.ReadyCallback): Component;

		/**
		 * Get a `Component` based on the name it was registered with.
		 *
		 * @param {string} name
		 *        The Name of the component to get.
		 *
		 * @return {Component}
		 *         The `Component` that got registered under the given name.
		 *
		 * @deprecated In `videojs` 6 this will not return `Component`s that were not
		 *             registered using {@link Component.registerComponent}. Currently we
		 *             check the global `videojs` object for a `Component` name and
		 *             return that if it exists.
		 */
		getComponent(name: 'Button' | 'button'): typeof Button;
		getComponent(name: 'ClickableComponent' | 'clickablecomponent'): typeof ClickableComponent;
		getComponent(name: 'ModalDialog' | 'modaldialog'): typeof ModalDialog;
		getComponent(name: 'Menu' | 'menu'): typeof Menu;
		getComponent(name: 'MenuButton' | 'menubutton'): typeof MenuButton;
		getComponent(name: 'MenuItem' | 'menuitem'): typeof MenuItem;
		getComponent(name: 'MouseTimeDisplay' | 'mouseTimeDisplay'): typeof MouseTimeDisplay;
		getComponent(name: 'Spacer' | 'spacer'): typeof Spacer;
		getComponent(name: 'Player' | 'player'): typeof Player;
		getComponent(name: 'timeTooltip' | 'TimeTooltip'): typeof TimeToolTip;
		getComponent(name: 'Component' | 'component' | string): typeof Component;

		/**
		 * Register a `Component` with `videojs` given the name and the component.
		 *
		 * > NOTE: {@link Tech}s should not be registered as a `Component`. {@link Tech}s
		 *         should be registered using {@link Tech.registerTech} or
		 *         {@link videojs:videojs.registerTech}.
		 *
		 * > NOTE: This function can also be seen on videojs as
		 *         {@link videojs:videojs.registerComponent}.
		 *
		 * @param {string} name
		 *        The name of the `Component` to register.
		 *
		 * @param {Component} ComponentToRegister
		 *        The `Component` class to register.
		 *
		 * @return {Component}
		 *         The `Component` that was registered.
		 */
		registerComponent(name: string, ComponentToRegister: any): any;
	};

	/**
	 *
	 */
	namespace Component {
		/**
		 *
		 */
		interface Options {
			children?: Child[];
		}

		/**
		 * A callback that is called when a component is ready. Does not have any
		 * parameters and any callback value will be ignored.
		 *
		 * @callback Component~ReadyCallback
		 * @this Component
		 */
		type ReadyCallback = (this: Component) => void;

		/**
		 * A callback that has no parameters and is bound into `Component`s context.
		 *
		 * @callback Component~GenericCallback
		 * @this Component
		 */
		type GenericCallback = (this: Component) => void;

		/**
		 * An object that contains width and height values of the `Component`s
		 * computed style. Uses `window.getComputedStyle`.
		 *
		 * @typedef {Object} Component~DimensionObject
		 *
		 * @property {number} width
		 *           The width of the `Component`s computed style.
		 *
		 * @property {number} height
		 *           The height of the `Component`s computed style.
		 */
		interface DimensionObject {
			width: number;
			height: number;
		}
	}

<<<<<<< HEAD
	/**
	 *
	 */
	type Content = string | Element | Node | (() => (string | Element | Node));

	/**
	 * Container of main controls.
	 *
	 * @extends Component
	 */
	interface ControlBar extends Component {
		/**
		 *
		 */
		options_: ControlBar.Options;

		/**
		 * Create the `Component`'s DOM element
		 *
		 * @return {Element}
		 *         The element that was created.
		 */
		createEl(): HTMLDivElement;
	}

	const ControlBar: {
		prototype: ControlBar;

		/**
		 * Creates an instance of this class.
		 *
		 * @param {Player} player
		 *        The `Player` that this class should be attached to.
		 *
		 * @param {Object} [options]
		 *        The key/value store of player options.
		 */
		new (player: Player, options?: ControlBar.Options): ControlBar;
	};

	/**
	 *
	 */
	namespace ControlBar {
		/**
		 *
		 */
		interface Options extends Component.Options {
			VolumePanel?: VolumePanel.Options;
		}
=======
	class ControlBar extends Component {}

	class ModalDialog extends Component {
		open(): void;
		close(): void;
		content(): Element;
	}

	class ClickableComponent extends Component {
		controlText(textopt?: string, elopt?: Element): string;
		createControlTextEl(elopt: Element): Element;
		handleClick(event: Event): void;
	}

	class Button extends ClickableComponent {
		handleClick(event: Event): void;
		disable(): boolean;
	}

	class Player extends Component {
		bigPlayButton: Button;
		loadingSpinner: Component;
		errorDisplay: ModalDialog;
		controlBar: ControlBar;

		autoplay(value?: boolean): string;
		addRemoteTextTrack(options: {}, manualCleanup?: boolean): HTMLTrackElement;
		buffered(): TimeRanges;
		bufferedPercent(): number;
		cancelFullScreen(): Player;
		controls(bool?: boolean): boolean;
		currentSrc(): string;
		currentTime(): number;
		currentTime(seconds: number): Player;
		duration(): number;
		error(): any;
		/** Passing null will hide error */
		error<T>(error: T): T;
		exitFullscreen(): Player;
		height(): number;
		height(num: number): void;
		languageSwitch(options: any): void;
		loop(value?: boolean): string;
		muted(muted?: boolean): boolean;
		pause(): Player;
		paused(): boolean;
		play(): Player;
		playbackRate(rate?: number): number;
		poster(val?: string): string | Player;
		preload(value?: boolean): string;
		removeRemoteTextTrack(track: HTMLTrackElement): void;
		requestFullScreen(): Player;
		size(width: number, height: number): Player;
		src(): string;
		src(newSource: string | Source | Source[]): Player;
		volume(percentAsDecimal?: number): number;
		width(): number;
		width(num: number): void;
		usingPlugin(pluginName: string): boolean;
>>>>>>> 4545f71d
	}

	/**
	 * Displays the current time
	 *
	 * @extends Component
	 */
	interface CurrentTimeDisplay extends TimeDisplay {
		/**
		 * Builds the default DOM `className`.
		 *
		 * @return {string}
		 *         The DOM `className` for this object.
		 */
		buildCSSClass(): string;

		/**
		 * Update current time display
		 *
		 * @param {EventTarget~Event} [event]
		 *        The `timeupdate` event that caused this function to run.
		 *
		 * @listens Player#timeupdate
		 */
		updateContent(event: EventTarget.Event): void;

		/**
		 * When the player fires ended there should be no time left. Sadly
		 * this is not always the case, lets make it seem like that is the case
		 * for users.
		 *
		 * @param {EventTarget~Event} [event]
		 *        The `ended` event that caused this to run.
		 *
		 * @listens Player#ended
		 */
		handleEnded(event: EventTarget.Event): void;
	}

	const CurrentTimeDisplay: {
		prototype: CurrentTimeDisplay;

		/**
		 * Creates an instance of this class.
		 *
		 * @param {Player} player
		 *        The `Player` that this class should be attached to.
		 *
		 * @param {Object} [options]
		 *        The key/value store of player options.
		 */
		new(player: Player, options: Component.Options): CurrentTimeDisplay;
	};

	/**
	 * Spacer specifically meant to be used as an insertion point for new plugins, etc.
	 *
	 * @extends Spacer
	 */
	interface CustomControlSpacer extends Spacer {
		/**
		 * Builds the default DOM `className`.
		 *
		 * @return {string}
		 *         The DOM `className` for this object.
		 */
		buildCSSClass(): string;

		/**
		 * Create the `Component`'s DOM element
		 *
		 * @return {Element}
		 *         The element that was created.
		 */
		createEl(): HTMLDivElement;
	}

	const CustomControlSpacer: {
		prototype: CustomControlSpacer;

		/**
		 * Creates an instance of this class.
		 *
		 * @param {Player} player
		 *        The `Player` that this class should be attached to.
		 *
		 * @param {Object} [options]
		 *        The key/value store of player options.
		 *
		 * @param {Component~ReadyCallback} [ready]
		 *        Function that gets called when the `Component` is ready.
		 */
		new (player: Player, options?: Component.Options, ready?: Component.ReadyCallback): CustomControlSpacer;
	};

	/**
	 * The button component for toggling and selecting descriptions
	 *
	 * @extends TextTrackButton
	 */
	interface DescriptionsButton extends TextTrackButton {
		/**
		 * Handle text track change
		 *
		 * @param {EventTarget~Event} event
		 *        The event that caused this function to run
		 *
		 * @listens TextTrackList#change
		 */
		handleTracksChange(event: EventTarget.Event): void;

		/**
		 * Builds the default DOM `className`.
		 *
		 * @return {string}
		 *         The DOM `className` for this object.
		 */
		buildCSSClass(): string;

		/**
		 * Allow sub components to stack CSS class names for the wrapper element
		 *
		 * @return {string}
		 *         The constructed wrapper DOM `className`
		 */
		buildWrapperCSSClass(): string;
	}

	const DescriptionsButton: {
		prototype: DescriptionsButton;

		/**
		 * Creates an instance of this class.
		 *
		 * @param {Player} player
		 *        The `Player` that this class should be attached to.
		 *
		 * @param {Object} [options]
		 *        The key/value store of player options.
		 *
		 * @param {Component~ReadyCallback} [ready]
		 *        The function to call when this component is ready.
		 */
		new(player: Player, options?: TrackButton.Options, ready?: Component.ReadyCallback): DescriptionsButton;
	};

	/**
	 * Displays the duration
	 *
	 * @extends Component
	 */
	interface DurationDisplay extends TimeDisplay {
		/**
		 * Builds the default DOM `className`.
		 *
		 * @return {string}
		 *         The DOM `className` for this object.
		 */
		buildCSSClass(): string;

		/**
		 * Update duration time display.
		 *
		 * @param {EventTarget~Event} [event]
		 *        The `durationchange`, `timeupdate`, or `loadedmetadata` event that caused
		 *        this function to be called.
		 *
		 * @listens Player#durationchange
		 * @listens Player#timeupdate
		 * @listens Player#loadedmetadata
		 */
		updateContent(event: EventTarget.Event): void;
	}

	const DurationDisplay: {
		prototype: DurationDisplay;

		/**
		 * Creates an instance of this class.
		 *
		 * @param {Player} player
		 *        The `Player` that this class should be attached to.
		 *
		 * @param {Object} [options]
		 *        The key/value store of player options.
		 */
		new(player: Player, options: Component.Options): DurationDisplay;
	};

	/**
	 * A display that indicates an error has occurred. This means that the video
	 * is unplayable.
	 *
	 * @extends ModalDialog
	 */
	interface ErrorDisplay extends ModalDialog {
		/**
		 * Builds the default DOM `className`.
		 *
		 * @return {string}
		 *         The DOM `className` for this object.
		 *
		 * @deprecated Since version 5.
		 */
		buildCSSClass(): string;

		/**
		 * Gets the localized error message based on the `Player`s error.
		 *
		 * @return {string}
		 *         The `Player`s error message localized or an empty string.
		 */
		content(): string;
	}

	const ErrorDisplay: {
		prototype: ErrorDisplay;

		/**
		 * Creates an instance of this class.
		 *
		 * @param  {Player} player
		 *         The `Player` that this class should be attached to.
		 *
		 * @param  {Object} [options]
		 *         The key/value store of player options.
		 */
		new (player: Player, options?: ModalDialog.Options): ErrorDisplay;
	};

	/**
	 *
	 */
	interface Dom {

		/**
		 * Finds a single DOM element matching `selector` within the optional
		 * `context` of another DOM element (defaulting to `document`).
		 *
		 * @param {string} selector
		 *        A valid CSS selector, which will be passed to `querySelector`.
		 *
		 * @param {Element|String} [context=document]
		 *        A DOM element within which to query. Can also be a selector
		 *        string in which case the first matching element will be used
		 *        as context. If missing (or no element matches selector), falls
		 *        back to `document`.
		 *
		 * @return {Element|null}
		 *         The element that was found or null.
		 */
		$(selector: string, context?: string | Element): Element;

		/**
		 * Finds a all DOM elements matching `selector` within the optional
		 * `context` of another DOM element (defaulting to `document`).
		 *
		 * @param {string} selector
		 *           A valid CSS selector, which will be passed to `querySelectorAll`.
		 *
		 * @param {Element|String} [context=document]
		 *           A DOM element within which to query. Can also be a selector
		 *           string in which case the first matching element will be used
		 *           as context. If missing (or no element matches selector), falls
		 *           back to `document`.
		 *
		 * @return {NodeList}
		 *         A element list of elements that were found. Will be empty if none were found.
		 *
		 */
		$$(selector: string, context?: string | Element): NodeList;

		/**
		 * Add a CSS class name to an element
		 *
		 * @param {Element} element
		 *        Element to add class name to.
		 *
		 * @param {string} classToAdd
		 *        Class name to add.
		 *
		 * @return {Element}
		 *         The dom element with the added class name.
		 */
		addClass(element: Element, classToAdd: string): Element;

		/**
		 * Normalizes and appends content to an element.
		 *
		 * @param {Element} el
		 *        Element to append normalized content to.
		 *
		 *
		 * @param {String|Element|TextNode|Array|Function} content
		 *        See the `content` argument of {@link dom:normalizeContent}
		 *
		 * @return {Element}
		 *         The element with appended normalized content.
		 */
		appendContent(el: Element, content: Content | Content[]): Element;

		/**
		 * Attempt to block the ability to select text while dragging controls
		 */
		blockTextSelection(): void;

		/**
		 * Creates an element and applies properties.
		 *
		 * @param {string} [tagName='div']
		 *         Name of tag to be created.
		 *
		 * @param {Object} [properties={}]
		 *         Element properties to be applied.
		 *
		 * @param {Object} [attributes={}]
		 *         Element attributes to be applied.
		 *
		 * @param {String|Element|TextNode|Array|Function} [content]
		 *         Contents for the element (see: {@link dom:normalizeContent})
		 *
		 * @return {Element}
		 *         The element that was created.
		 */
		createEl(tagName: 'canvas', properties?: any, attributes?: any, content?: any): HTMLCanvasElement;
		createEl(tagName: 'form', properties?: any, attributes?: any, content?: any): HTMLFormElement;
		createEl(tagName: 'img', properties?: any, attributes?: any, content?: any): HTMLImageElement;
		createEl(tagName: 'input', properties?: any, attributes?: any, content?: any): HTMLInputElement;
		createEl(tagName: 'option', properties?: any, attributes?: any, content?: any): HTMLOptionElement;
		createEl(tagName: 'select', properties?: any, attributes?: any, content?: any): HTMLSelectElement;
		createEl(tagName: 'textarea', properties?: any, attributes?: any, content?: any): HTMLTextAreaElement;
		createEl(tagName?: string, properties?: any, attributes?: any, content?: any): Element;

		/**
		 * Empties the contents of an element.
		 *
		 * @param {Element} el
		 *        The element to empty children from
		 *
		 * @return {Element}
		 *         The element with no children
		 */
		emptyEl(el: Element): Element;

		/**
		 * Offset Left.
		 * getBoundingClientRect technique from
		 * John Resig
		 *
		 * @see http://ejohn.org/blog/getboundingclientrect-is-awesome/
		 *
		 * @param {Element} el
		 *        Element from which to get offset
		 *
		 * @return {module:dom~Position}
		 *         The position of the element that was passed in.
		 */
		findPosition(el: Element): Position;

		/**
		 * Get the value of an element's attribute
		 *
		 * @param {Element} el
		 *        A DOM element
		 *
		 * @param {string} attribute
		 *        Attribute to get the value of
		 *
		 * @return {string}
		 *         value of the attribute
		 */
		getAttribute(el: Element, attribute: string): string;

		/**
		 * Get an element's attribute values, as defined on the HTML tag
		 * Attributes are not the same as properties. They're defined on the tag
		 * or with setAttribute (which shouldn't be used with HTML)
		 * This will return true or false for boolean attributes.
		 *
		 * @param {Element} tag
		 *        Element from which to get tag attributes.
		 *
		 * @return {Object}
		 *         All attributes of the element.
		 */
		getAttributes(tag: Element): any;

		/**
		 * Identical to the native `getBoundingClientRect` function, but ensures that
		 * the method is supported at all (it is in all browsers we claim to support)
		 * and that the element is in the DOM before continuing.
		 *
		 * This wrapper function also shims properties which are not provided by some
		 * older browsers (namely, IE8).
		 *
		 * Additionally, some browsers do not support adding properties to a
		 * `ClientRect`/`DOMRect` object; so, we shallow-copy it with the standard
		 * properties (except `x` and `y` which are not widely supported). This helps
		 * avoid implementations where keys are non-enumerable.
		 *
		 * @param  {Element} el
		 *         Element whose `ClientRect` we want to calculate.
		 *
		 * @return {Object|undefined}
		 *         Always returns a plain
		 */
		getBoundingClientRect(el: Element): ClientRect;

		/**
		 * Get pointer position in element
		 * Returns an object with x and y coordinates.
		 * The base on the coordinates are the bottom left of the element.
		 *
		 * @param {Element} el
		 *        Element on which to get the pointer position on
		 *
		 * @param {EventTarget~Event} event
		 *        Event object
		 *
		 * @return {Dom~Coordinates}
		 *         A Coordinates object corresponding to the mouse position.
		 *
		 */
		getPointerPosition(el: Element, event: Event): Coordinates;

		/**
		 * Check if an element has a CSS class
		 *
		 * @param {Element} element
		 *        Element to check
		 *
		 * @param {string} classToCheck
		 *        Class name to check for
		 *
		 * @return {boolean}
		 *         - True if the element had the class
		 *         - False otherwise.
		 *
		 * @throws {Error}
		 *         Throws an error if `classToCheck` has white space.
		 */
		hasClass(element: Element, classToCheck: string): boolean;

		/**
		 * Normalizes and inserts content into an element; this is identical to
		 * `appendContent()`, except it empties the element first.
		 *
		 * @param {Element} el
		 *        Element to insert normalized content into.
		 *
		 * @param {String|Element|TextNode|Array|Function} content
		 *        See the `content` argument of {@link dom:normalizeContent}
		 *
		 * @return {Element}
		 *         The element with inserted normalized content.
		 *
		 */
		insertContent(el: Element, content: string | Element | (() => any)): Element;

		/**
		 * Determines, via duck typing, whether or not a value is a DOM element.
		 *
		 * @param {Mixed} value
		 *        The thing to check
		 *
		 * @return {boolean}
		 *         - True if it is a DOM element
		 *         - False otherwise
		 */
		isEl(value: any): boolean;

		/**
		 * Determines if the current DOM is embedded in an iframe.
		 *
		 * @return {boolean}
		 *
		 */
		isInFrame(): boolean;

		/**
		 * Whether the current DOM interface appears to be real.
		 *
		 * @return {Boolean}
		 */
		isReal(): boolean;

		/**
		 * Check if event was a single left click
		 *
		 * @param {EventTarget~Event} event
		 *        Event object
		 *
		 * @return {boolean}
		 *         - True if a left click
		 *         - False if not a left click
		 */
		isSingleLeftClick(event: EventTarget.Event): boolean;

		/**
		 * Determines, via duck typing, whether or not a value is a text node.
		 *
		 * @param {Mixed} value
		 *        Check if this value is a text node.
		 *
		 * @return {boolean}
		 *         - True if it is a text node
		 *         - False otherwise
		 */
		isTextNode(value: any): boolean;

		/**
		 * Normalizes content for eventual insertion into the DOM.
		 *
		 * This allows a wide range of content definition methods, but protects
		 * from falling into the trap of simply writing to `innerHTML`, which is
		 * an XSS concern.
		 *
		 * The content for an element can be passed in multiple types and
		 * combinations, whose behavior is as follows:
		 *
		 * @param {String|Element|TextNode|Array|Function} content
		 *        - String: Normalized into a text node.
		 *        - Element/TextNode: Passed through.
		 *        - Array: A one-dimensional array of strings, elements, nodes, or functions
		 *          (which return single strings, elements, or nodes).
		 *        - Function: If the sole argument, is expected to produce a string, element,
		 *          node, or array as defined above.
		 *
		 * @return {Array}
		 *         All of the content that was passed in normalized.
		 */
		normalizeContent(content: Content | Content[]): Content[];

		/**
		 * Insert an element as the first child node of another
		 *
		 * @param {Element} child
		 *        Element to insert
		 *
		 * @param {Element} parent
		 *        Element to insert child into
		 */
		prependTo(child: Element, parent: Element): void;

		/**
		 * Remove an element's attribute
		 *
		 * @param {Element} el
		 *        A DOM element
		 *
		 * @param {string} attribute
		 *        Attribute to remove
		 */
		removeAttribute(el: Element, attribute: string): void;

		/**
		 * Remove a CSS class name from an element
		 *
		 * @param {Element} element
		 *        Element to remove a class name from.
		 *
		 * @param {string} classToRemove
		 *        Class name to remove
		 *
		 * @return {Element}
		 *         The dom element with class name removed.
		 */
		removeClass(element: Element, classToRemove: string): Element;

		/**
		 * Set the value of an element's attribute
		 *
		 * @param {Element} el
		 *        A DOM element
		 *
		 * @param {string} attribute
		 *        Attribute to set
		 *
		 * @param {string} value
		 *        Value to set the attribute to
		 */
		setAttribute(el: Element, attribute: string, value: string): void;

		/**
		 * Apply attributes to an HTML element.
		 *
		 * @param {Element} el
		 *        Element to add attributes to.
		 *
		 * @param {Object} [attributes]
		 *        Attributes to be applied.
		 */
		setAttributes(el: Element, attributes: any): void;

		/**
		 * Injects text into an element, replacing any existing contents entirely.
		 *
		 * @param {Element} el
		 *        The element to add text content into
		 *
		 * @param {string} text
		 *        The text content to add.
		 *
		 * @return {Element}
		 *         The element with added text content.
		 */
		textContent(el: Element, text: string): Element;

		/**
		 * Adds or removes a CSS class name on an element depending on an optional
		 * condition or the presence/absence of the class name.
		 *
		 * @param {Element} element
		 *        The element to toggle a class name on.
		 *
		 * @param {string} classToToggle
		 *        The class that should be toggled
		 *
		 * @param {boolean|PredicateCallback} [predicate]
		 *        See the return value for {@link Dom~PredicateCallback}
		 *
		 * @return {Element}
		 *         The element with a class that has been toggled.
		 */
		toggleClass(element: Element, classToToggle: string, predicate: Dom.Predicate): Element;

		/**
		 * Turn off text selection blocking
		 */
		unblockTextSelection(): void;
	}

	namespace Dom {
		/**
		 * x and y coordinates for a dom element or mouse pointer
		 *
		 * @typedef {Object} Dom~Coordinates
		 *
		 * @property {number} x
		 *           x coordinate in pixels
		 *
		 * @property {number} y
		 *           y coordinate in pixels
		 */
		interface Coordinates {
			x: number;
			y: number;
		}

		/**
		 * The callback definition for toggleElClass.
		 *
		 * @callback Dom~Predicate
		 * @param {Element} element
		 *        The DOM element of the Component.
		 *
		 * @param {string} classToToggle
		 *        The `className` that wants to be toggled
		 *
		 * @return {boolean|undefined}
		 *         - If true the `classToToggle` will get added to `element`.
		 *         - If false the `classToToggle` will get removed from `element`.
		 *         - If undefined this callback will be ignored
		 */
		type Predicate = (element: Element, classToToggle: string) => boolean;

		/**
		 * The postion of a DOM element on the page.
		 *
		 * @typedef {Object} module:dom~Position
		 *
		 * @property {number} left
		 *           Pixels to the left
		 *
		 * @property {number} top
		 *           Pixels on top
		 */
		interface Position {
			top: number;
			left: number;
		}
	}

	/**
	 * Contains methods that provide event capabilities to an object which is passed
	 * to {@link module:evented|evented}.
	 *
	 * @mixin EventedMixin
	 */
	interface EventedMixin {
		/**
		 * Removes listener(s) from event(s) on an evented object.
		 *
		 * @param  {string|Array|Element|Object} [targetOrType]
		 *         If this is a string or array, it represents the event type(s).
		 *
		 *         Another evented object can be passed here instead, in which case
		 *         ALL 3 arguments are _required_.
		 *
		 * @param  {string|Array|Function} [typeOrListener]
		 *         If the first argument was a string or array, this may be the
		 *         listener function. Otherwise, this is a string or array of event
		 *         type(s).
		 *
		 * @param  {Function} [listener]
		 *         If the first argument was another evented object, this will be
		 *         the listener function; otherwise, _all_ listeners bound to the
		 *         event type(s) will be removed.
		 */
		off(targetOrType?: string | string[], typeOrListener?: (...args: any[]) => void, listener?: (...args: any[]) => void): void;

		/**
		 * Add a listener to an event (or events) on this object or another evented
		 * object.
		 *
		 * @param  {string|Array|Element|Object} targetOrType
		 *         If this is a string or array, it represents the event type(s)
		 *         that will trigger the listener.
		 *
		 *         Another evented object can be passed here instead, which will
		 *         cause the listener to listen for events on _that_ object.
		 *
		 *         In either case, the listener's `this` value will be bound to
		 *         this object.
		 *
		 * @param  {string|Array|Function} typeOrListener
		 *         If the first argument was a string or array, this should be the
		 *         listener function. Otherwise, this is a string or array of event
		 *         type(s).
		 *
		 * @param  {Function} [listener]
		 *         If the first argument was another evented object, this will be
		 *         the listener function.
		 */
		on(targetOrType: string | string[], typeOrListener: (...args: any[]) => void, listener?: (...args: any[]) => void): void;

		/**
		 * Add a listener to an event (or events) on this object or another evented
		 * object. The listener will only be called once and then removed.
		 *
		 * @param  {string|Array|Element|Object} targetOrType
		 *         If this is a string or array, it represents the event type(s)
		 *         that will trigger the listener.
		 *
		 *         Another evented object can be passed here instead, which will
		 *         cause the listener to listen for events on _that_ object.
		 *
		 *         In either case, the listener's `this` value will be bound to
		 *         this object.
		 *
		 * @param  {string|Array|Function} typeOrListener
		 *         If the first argument was a string or array, this should be the
		 *         listener function. Otherwise, this is a string or array of event
		 *         type(s).
		 *
		 * @param  {Function} [listener]
		 *         If the first argument was another evented object, this will be
		 *         the listener function.
		 */
		one(targetOrType: string | string[], typeOrListener: (...args: any[]) => void, listener?: (...args: any[]) => void): void;

		/**
		 * Fire an event on this evented object, causing its listeners to be called.
		 *
		 * @param   {string|Object} event
		 *          An event type or an object with a type property.
		 *
		 * @param   {Object} [hash]
		 *          An additional object to pass along to listeners.
		 *
		 * @returns {boolean}
		 *          Whether or not the default behavior was prevented.
		 */
		trigger(event: any, hash?: any): boolean;
	}

	/**
	 * `EventTarget` is a class that can have the same API as the DOM `EventTarget`. It
	 * adds shorthand functions that wrap around lengthy functions. For example:
	 * the `on` function is a wrapper around `addEventListener`.
	 *
	 * @see [EventTarget Spec]{@link https://www.w3.org/TR/DOM-Level-2-Events/events.html#Events-EventTarget}
	 * @class EventTarget
	 */
	interface EventTarget {
		/**
		 * An alias of {@link EventTarget#on}. Allows `EventTarget` to mimic
		 * the standard DOM API.
		 *
		 * @param {string|string[]} type
		 *        An event name or an array of event names.
		 *
		 * @param {EventTarget~EventListener} fn
		 *        The function to call with `EventTarget`s
		 *
		 * @function
		 * @see {@link EventTarget#on}
		 */
		addEventListener(type: string | string[], fn: EventTarget.EventListener): void;

		/**
		 * An alias of {@link EventTarget#trigger}. Allows `EventTarget` to mimic
		 * the standard DOM API.
		 *
		 * @param {string|EventTarget~Event|Object} event
		 *        The name of the event, an `Event`, or an object with a key of type set to
		 *        an event name.
		 *
		 * @function
		 * @see {@link EventTarget#trigger}
		 */
		dispatchEvent(event: string | Event): void;

		/**
		 * Removes an `event listener` for a specific event from an instance of `EventTarget`.
		 * This makes it so that the `event listener` will no longer get called when the
		 * named event happens.
		 *
		 * @param {string|string[]} type
		 *        An event name or an array of event names.
		 *
		 * @param {EventTarget~EventListener} fn
		 *        The function to remove.
		 */
		off(type: string | string[], fn: EventTarget.EventListener): void;

		/**
		 * Adds an `event listener` to an instance of an `EventTarget`. An `event listener` is a
		 * function that will get called when an event with a certain name gets triggered.
		 *
		 * @param {string|string[]} type
		 *        An event name or an array of event names.
		 *
		 * @param {EventTarget~EventListener} fn
		 *        The function to call with `EventTarget`s
		 */
		on(type: string | string[], fn: EventTarget.EventListener): void;

		/**
		 * This function will add an `event listener` that gets triggered only once. After the
		 * first trigger it will get removed. This is like adding an `event listener`
		 * with {@link EventTarget#on} that calls {@link EventTarget#off} on itself.
		 *
		 * @param {string|string[]} type
		 *        An event name or an array of event names.
		 *
		 * @param {EventTarget~EventListener} fn
		 *        The function to be called once for each event name.
		 */
		one(type: string | string[], fn: EventTarget.EventListener): void;

		/**
		 * An alias of {@link EventTarget#off}. Allows `EventTarget` to mimic
		 * the standard DOM API.
		 *
		 * @param {string|string[]} type
		 *        An event name or an array of event names.
		 *
		 * @param {EventTarget~EventListener} fn
		 *        The function to remove.
		 *
		 * @function
		 * @see {@link EventTarget#off}
		 */
		removeEventListener(type: string | string[], fn: EventTarget.EventListener): void;

		/**
		 * This function causes an event to happen. This will then cause any `event listeners`
		 * that are waiting for that event, to get called. If there are no `event listeners`
		 * for an event then nothing will happen.
		 *
		 * If the name of the `Event` that is being triggered is in `EventTarget.allowedEvents_`.
		 * Trigger will also call the `on` + `uppercaseEventName` function.
		 *
		 * Example:
		 * 'click' is in `EventTarget.allowedEvents_`, so, trigger will attempt to call
		 * `onClick` if it exists.
		 *
		 * @param {string|EventTarget~Event|Object} event
		 *        The name of the event, an `Event`, or an object with a key of type set to
		 *        an event name.
		 */
		trigger(event: string | EventTarget.Event): void;
	}

	const EventTarget: {
		prototype: EventTarget;

		new (): EventTarget;
	};

	namespace EventTarget {

		/**
		 * A Custom DOM event.
		 *
		 * @typedef {Object} EventTarget~Event
		 * @see [Properties]{@link https://developer.mozilla.org/en-US/docs/Web/API/CustomEvent}
		 */
		interface Event extends CustomEvent {
			[key: string]: any;
		}

		/**
		 * All event listeners should follow the following format.
		 *
		 * @callback EventTarget~EventListener
		 * @this {EventTarget}
		 *
		 * @param {EventTarget~Event} event
		 *        the event that triggered this function
		 *
		 * @param {Object} [hash]
		 *        hash of data sent during the event
		 */
		type EventListener = ((e: Event, data?: any) => void);
	}

	/**
	 * Toggle fullscreen video
	 *
	 * @extends Button
	 */
	interface FullscreenToggle extends Button {
		/**
		 * Builds the default DOM `className`.
		 *
		 * @return {string}
		 *         The DOM `className` for this object.
		 */
		buildCSSClass(): string;

		/**
		 * Handles fullscreenchange on the player and change control text accordingly.
		 *
		 * @param {EventTarget~Event} [event]
		 *        The {@link Player#fullscreenchange} event that caused this function to be
		 *        called.
		 *
		 * @listens Player#fullscreenchange
		 */
		handleFullscreenChange(event: EventTarget.Event): void;

		/**
		 * This gets called when an `FullscreenToggle` is "clicked". See
		 * {@link ClickableComponent} for more detailed information on what a click can be.
		 *
		 * @param {EventTarget~Event} [event]
		 *        The `keydown`, `tap`, or `click` event that caused this function to be
		 *        called.
		 *
		 * @listens tap
		 * @listens click
		 */
		handleClick(event: EventTarget.Event): void;
	}

	const FullscreenToggle: {
		prototype: FullscreenToggle

		/**
		 * Creates an instance of this class.
		 *
		 * @param {Player} player
		 *        The `Player` that this class should be attached to.
		 *
		 * @param {Object} [options]
		 *        The key/value store of player options.
		 */
		new (player: Player, options?: Component.Options): FullscreenToggle;
	};

	/**
	 * The current list of {@link HtmlTrackElement}s.
	 */
	interface HTMLTrackElementList {
		[index: number]: HTMLTrackElement;

		/**
		 * @memberof HtmlTrackElementList
		 * @member {number} length
		 *         The current number of `Track`s in the this Trackist.
		 * @instance
		 */
		length: number;
	}

	const HTMLTrackElementList: {
		prototype: HTMLTrackElementList;

		/**
		 * Create an instance of this class.
		 *
		 * @param {HtmlTrackElement[]} [tracks=[]]
		 *        A list of `HtmlTrackElement` to instantiate the list with.
		 */
		new (tracks?: HTMLTrackElement[]): HTMLTrackElementList;
	};

	/**
	 *
	 */
	interface LanguageTranslations {
		[language: string]: string;
	}

	/**
	 * @file log.js
	 * @module log
	 */
	interface Log {

		/**
		 * Logs plain debug messages. Similar to `console.log`.
		 *
		 * @class
		 * @param    {Mixed[]} args
		 *           One or more messages or objects that should be logged.
		 */
		(...args: any[]): void;

		/**
		 * Logs debug messages. Similar to `console.debug`, but may also act as a comparable
		 * log if `console.debug` is not available
		 *
		 * @param {Mixed[]} args
		 *        One or more messages or objects that should be logged as debug.
		 */
		debug(... args: any[]): void;

		/**
		 * Logs error messages. Similar to `console.error`.
		 *
		 * @param {Mixed[]} args
		 *        One or more messages or objects that should be logged as an error
		 */
		error(... args: any[]): void;

		/**
		 *
		 */
		history: {

			/**
			 * Returns an array containing everything that has been logged to the history.
			 *
			 * This array is a shallow clone of the internal history record. However, its
			 * contents are _not_ cloned; so, mutating objects inside this array will
			 * mutate them in history.
			 *
			 * @return {Array}
			 */
			(): any[];

			/**
			 * Clears the internal history tracking, but does not prevent further history
			 * tracking.
			 */
			clear(): void;

			/**
			 * Disable history tracking if it is currently enabled.
			 */
			disable(): void;

			/**
			 * Enable history tracking if it is currently disabled.
			 */
			enable(): void;
		};

		/**
		 * Get or set the current logging level. If a string matching a key from
		 * {@link log.levels} is provided, acts as a setter. Regardless of argument,
		 * returns the current logging level.
		 *
		 * @param  {string} [lvl]
		 *         Pass to set a new logging level.
		 *
		 * @return {string}
		 *         The current logging level.
		 */
		level(lvl: string): string;

		/**
		 * Enumeration of available logging levels, where the keys are the level names
		 * and the values are `|`-separated strings containing logging methods allowed
		 * in that logging level. These strings are used to create a regular expression
		 * matching the function name being called.
		 *
		 * Levels provided by video.js are:
		 *
		 * - `off`: Matches no calls. Any value that can be cast to `false` will have
		 *   this effect. The most restrictive.
		 * - `all`: Matches only Video.js-provided functions (`debug`, `log`,
		 *   `log.warn`, and `log.error`).
		 * - `debug`: Matches `log.debug`, `log`, `log.warn`, and `log.error` calls.
		 * - `info` (default): Matches `log`, `log.warn`, and `log.error` calls.
		 * - `warn`: Matches `log.warn` and `log.error` calls.
		 * - `error`: Matches only `log.error` calls.
		 *
		 * @type {Object}
		 */
		levels: {
			all: string,
			off: string,
			debug: string,
			info: string,
			warn: string,
			error: string,
			DEFAULT: string
		};

		/**
		 * Logs warning messages. Similar to `console.warn`.
		 *
		 * @param {Mixed[]} args
		 *        One or more messages or objects that should be logged as a warning.
		 */
		warn(... args: any[]): void;
	}

	/**
	 * A Custom `MediaError` class which mimics the standard HTML5 `MediaError` class.
	 *
	 * @see [MediaError Spec]{@link https://dev.w3.org/html5/spec-author-view/video.html#mediaerror}
	 * @see [Encrypted MediaError Spec]{@link https://www.w3.org/TR/2013/WD-encrypted-media-20130510/#error-codes}
	 *
	 */
	interface MediaError {
		/**
		 * The error code that refers two one of the defined `MediaError` types
		 *
		 * @type {Number}
		 */
		code: number;

		/**
		 * W3C error code for any custom error.
		 *
		 * @constant {number}
		 * @default 0
		 */
		MEDIA_ERR_CUSTOM: 0;

		/**
		 * W3C error code for media error aborted.
		 *
		 * @constant {number}
		 * @default 1
		 */
		MEDIA_ERR_ABORTED: 1;

		/**
		 * W3C error code for any network error.
		 *
		 * @constant {number}
		 * @default 2
		 */
		MEDIA_ERR_NETWORK: 2;

		/**
		 * W3C error code for any decoding error.
		 *
		 * @constant {number}
		 * @default 3
		 */
		MEDIA_ERR_DECODE: 3;

		/**
		 * W3C error code for any time that a source is not supported.
		 *
		 * @constant {number}
		 * @default 4
		 */
		MEDIA_ERR_SRC_NOT_SUPPORTED: 4;

		/**
		 * W3C error code for any time that a source is encrypted.
		 *
		 * @constant {number}
		 * @default 5
		 */
		MEDIA_ERR_ENCRYPTED: 5;

		/**
		 * An optional message that to show with the error. Message is not part of the HTML5
		 * video spec but allows for more informative custom errors.
		 *
		 * @type {String}
		 */
		message: string;

		/**
		 * An optional status code that can be set by plugins to allow even more detail about
		 * the error. For example a plugin might provide a specific HTTP status code and an
		 * error message for that code. Then when the plugin gets that error this class will
		 * know how to display an error message for it. This allows a custom message to show
		 * up on the `Player` error overlay.
		 *
		 * @type {Array}
		 */
		status: any[];
	}

	const MediaError: {
		prototype: MediaError;

		/**
		 * Create an instance of this class.
		 *
		 * @param {number|string|Object|MediaError} value
		 *        This can be of multiple types:
		 *        - number: should be a standard error code
		 *        - string: an error message (the code will be 0)
		 *        - Object: arbitrary properties
		 *        - `MediaError` (native): used to populate a video.js `MediaError` object
		 *        - `MediaError` (video.js): will return itself if it's already a
		 *          video.js `MediaError` object.
		 */
		new (value: number | string | {[key: string]: any} | MediaError): MediaError;

		/**
		 * The default `MediaError` messages based on the {@link MediaError.errorTypes}.
		 *
		 * @type {Array}
		 * @constant
		 */
		defaultMessages: string[];

		/**
		 * Errors indexed by the W3C standard. The order **CANNOT CHANGE**! See the
		 * specification listed under {@link MediaError} for more information.
		 *
		 * @enum {array}
		 * @readonly
		 * @property {string} 0 - MEDIA_ERR_CUSTOM
		 * @property {string} 1 - MEDIA_ERR_CUSTOM
		 * @property {string} 2 - MEDIA_ERR_ABORTED
		 * @property {string} 3 - MEDIA_ERR_NETWORK
		 * @property {string} 4 - MEDIA_ERR_SRC_NOT_SUPPORTED
		 * @property {string} 5 - MEDIA_ERR_ENCRYPTED
		 */
		errorTypes: string[];

		/**
		 * W3C error code for any custom error.
		 *
		 * @constant {number}
		 * @default 0
		 */
		MEDIA_ERR_CUSTOM: 0;

		/**
		 * W3C error code for media error aborted.
		 *
		 * @constant {number}
		 * @default 1
		 */
		MEDIA_ERR_ABORTED: 1;

		/**
		 * W3C error code for any network error.
		 *
		 * @constant {number}
		 * @default 2
		 */
		MEDIA_ERR_NETWORK: 2;

		/**
		 * W3C error code for any decoding error.
		 *
		 * @constant {number}
		 * @default 3
		 */
		MEDIA_ERR_DECODE: 3;

		/**
		 * W3C error code for any time that a source is not supported.
		 *
		 * @constant {number}
		 * @default 4
		 */
		MEDIA_ERR_SRC_NOT_SUPPORTED: 4;

		/**
		 * W3C error code for any time that a source is encrypted.
		 *
		 * @constant {number}
		 * @default 5
		 */
		MEDIA_ERR_ENCRYPTED: 5;
	};

	/**
	 * The Menu component is used to build popup menus, including subtitle and
	 * captions selection menus.
	 *
	 * @extends Component
	 */
	interface Menu extends Component {
		/**
		 *
		 */
		options_: Menu.Options;

		/**
		 *
		 */
		menuButton_: MenuButton;

		/**
		 * Add a {@link MenuItem} to the menu.
		 *
		 * @param {Object|string} component
		 *        The name or instance of the `MenuItem` to add.
		 *
		 */
		addItem(component: string | MenuItem): void;

		/**
		 * Create the `Menu`s DOM element.
		 *
		 * @return {Element}
		 *         the element that was created
		 */
		createEl(): HTMLDivElement;

		/**
		 *
		 */
		dispose(): void;

		/**
		 * Set focus on a {@link MenuItem} in the `Menu`.
		 *
		 * @param {Object|string} [item=0]
		 *        Index of child item set focus on.
		 */
		focus(item?: any): void;

		/**
		 * Handle a `keydown` event on this menu. This listener is added in the constructor.
		 *
		 * @param {EventTarget~Event} event
		 *        A `keydown` event that happened on the menu.
		 *
		 * @listens keydown
		 */
		handleKeyPress(event: EventTarget.Event): void;

		/**
		 * Move to previous (higher) menu item for keyboard users.
		 */
		stepBack(): void;

		/**
		 * Move to next (lower) menu item for keyboard users.
		 */
		stepForward(): void;
	}

	const Menu: {
		prototype: Menu;

		/**
		 * Create an instance of this class.
		 *
		 * @param {Player} player
		 *        the player that this component should attach to
		 *
		 * @param {Menu~Options} [options]
		 *        Object of option names and values
		 *
		 */
		new (player: Player, options?: Menu.Options): Menu;
	};

	namespace Menu {

		/**
		 *
		 */
		interface Options extends Component.Options {
			menuButton: MenuButton;
		}
	}

	/**
	 * A `MenuButton` class for any popup {@link Menu}.
	 *
	 * @extends Component
	 */
	interface MenuButton extends Component {
		/**
		 *
		 */
		options_: MenuButton.Options;

		/**
		 *
		 */
		menu: Menu;

		/**
		 *
		 */
		menuButton_: Button;

		/**
		 * Remove the focus from the actual button, not this element
		 */
		blur(): void;

		/**
		 * Builds the default DOM `className`.
		 *
		 * @return {string}
		 *         The DOM `className` for this object.
		 */
		buildCSSClass(): string;

		/**
		 * Allow sub components to stack CSS class names for the wrapper element
		 *
		 * @return {string}
		 *         The constructed wrapper DOM `className`
		 */
		buildWrapperCSSClass(): string;

		/**
		 * Get or set the localized control text that will be used for accessibility.
		 *
		 * > NOTE: This will come from the internal `menuButton_` element.
		 *
		 * @param {string} [text]
		 *        Control text for element.
		 *
		 * @param {Element} [el=this.menuButton_.el()]
		 *        Element to set the title on.
		 *
		 * @return {string}
		 *         - The control text when getting
		 */
		controlText(text?: string, el?: Element): string;

		/**
		 * Create the `MenuButtons`s DOM element.
		 *
		 * @return {Element}
		 *         The element that gets created.
		 */
		createEl(): Element;

		/**
		 * Create the list of menu items. Specific to each subclass.
		 *
		 * @abstract
		 */
		createItems(): void;

		/**
		 * Create the menu and add all items to it.
		 *
		 * @return {Menu}
		 *         The constructed menu
		 */
		createMenu(): Menu;

		/**
		 * Disable the `MenuButton`. Don't allow it to be clicked.
		 */
		disable(): void;

		/**
		 * Enable the `MenuButton`. Allow it to be clicked.
		 */
		enable(): void;

		/**
		 * Set the focus to the actual button, not to this element
		 */
		focus(): void;

		/**
		 * Called when a `MenuButton` loses focus. Turns off the listener for
		 * `keydown` events. Which Stops `this.handleKeyPress` from getting called.
		 *
		 * @param {EventTarget~Event} event
		 *        The `blur` event that caused this function to be called.
		 *
		 * @listens blur
		 */
		handleBlur(event: EventTarget.Event): void;

		/**
		 * Handle a click on a `MenuButton`.
		 * See {@link ClickableComponent#handleClick} for instances where this is called.
		 *
		 * @param {EventTarget~Event} event
		 *        The `keydown`, `tap`, or `click` event that caused this function to be
		 *        called.
		 *
		 * @listens tap
		 * @listens click
		 */
		handleClick(event: EventTarget.Event): void;

		/**
		 * This gets called when a `MenuButton` gains focus via a `focus` event.
		 * Turns on listening for `keydown` events. When they happen it
		 * calls `this.handleKeyPress`.
		 *
		 * @param {EventTarget~Event} event
		 *        The `focus` event that caused this function to be called.
		 *
		 * @listens focus
		 */
		handleFocus(event: EventTarget.Event): void;

		/**
		 * Handle tab, escape, down arrow, and up arrow keys for `MenuButton`. See
		 * {@link ClickableComponent#handleKeyPress} for instances where this is called.
		 *
		 * @param {EventTarget~Event} event
		 *        The `keydown` event that caused this function to be called.
		 *
		 * @listens keydown
		 */
		handleKeyPress(event: EventTarget.Event): void;

		/**
		 * Handle a `keydown` event on a sub-menu. The listener for this is added in
		 * the constructor.
		 *
		 * @param {EventTarget~Event} event
		 *        Key press event
		 *
		 * @listens keydown
		 */
		handleSubmenuKeyPress(event: EventTarget.Event): void;

		/**
		 * Put the current `MenuButton` into a pressed state.
		 */
		pressButton(): void;

		/**
		 * Take the current `MenuButton` out of a pressed state.
		 */
		unpressButton(): void;

		/**
		 * Update the menu based on the current state of its items.
		 */
		update(): void;
	}

	const MenuButton: {
		prototype: MenuButton;

		/**
		 * Creates an instance of this class.
		 *
		 * @param {Player} player
		 *        The `Player` that this class should be attached to.
		 *
		 * @param {Object} [options={}]
		 *        The key/value store of player options.
		 */
		new (player: Player, options?: MenuButton.Options): MenuButton;
	};
	/**
	 *
	 */
	namespace MenuButton {
		/**
		 *
		 */
		interface Options extends Component.Options {
			title?: string;
			iniChildren?: boolean;
		}
	}

	/**
	 * The component for a menu item. `<li>`
	 *
	 * @extends ClickableComponent
	 */
	interface MenuItem extends ClickableComponent {
		/**
		 *
		 */
		options_: MenuItem.Options;

		/**
		 * Create the `MenuItem's DOM element
		 *
		 * @param {string} [type=li]
		 *        Element's node type, not actually used, always set to `li`.
		 *
		 * @param {Object} [props={}]
		 *        An object of properties that should be set on the element
		 *
		 * @param {Object} [attrs={}]
		 *        An object of attributes that should be set on the element
		 *
		 * @return {Element}
		 *         The element that gets created.
		 */
		createEl(type: string, props?: any, attrs?: any): HTMLLIElement;

		/**
		 * Any click on a `MenuItem` puts it into the selected state.
		 * See {@link ClickableComponent#handleClick} for instances where this is called.
		 *
		 * @param {EventTarget~Event} event
		 *        The `keydown`, `tap`, or `click` event that caused this function to be
		 *        called.
		 *
		 * @listens tap
		 * @listens click
		 */
		handleClick(event: EventTarget.Event): void;

		/**
		 * Set the state for this menu item as selected or not.
		 *
		 * @param {boolean} selected
		 *        if the menu item is selected or not
		 */
		selected(selected: boolean): void;
	}

	const MenuItem: {
		prototype: MenuItem;

		/**
		 * Creates an instance of the this class.
		 *
		 * @param {Player} player
		 *        The `Player` that this class should be attached to.
		 *
		 * @param {Object} [options={}]
		 *        The key/value store of player options.
		 *
		 */
		new (player: Player, options?: MenuItem.Options): MenuItem;
	};
	/**
	 *
	 */
	namespace MenuItem {
		/**
		 *
		 */
		interface Options extends Component.Options {
			label?: string;
			multiSelectable?: boolean;
			selectable?: boolean;
			selected?: boolean;
		}
	}

	/**
	 *
	 */
	interface Middleware {
		/**
		 *
		 * @param {videojs.Tech.SourceObject} src
		 * @param {Function} next
		 */
		setSource: (src: Tech.SourceObject, next: (err: any, next: (src: Tech.SourceObject) => void) => void) => void;
	}

	/**
	 * The `ModalDialog` displays over the video and its controls, which blocks
	 * interaction with the player until it is closed.
	 *
	 * Modal dialogs include a "Close" button and will close when that button
	 * is activated - or when ESC is pressed anywhere.
	 *
	 * @extends Component
	 */
	interface ModalDialog extends Component {
		/**
		 *
		 */
		options_: ModalDialog.Options;

		/**
		 *
		 */
		closeable_: boolean;

		/**
		 * Builds the default DOM `className`.
		 *
		 * @return {string}
		 *         The DOM `className` for this object.
		 */
		buildCSSClass(): string;

		/**
		 * Closes the modal, does nothing if the `ModalDialog` is
		 * not open.
		 *
		 * @fires ModalDialog#beforemodalclose
		 * @fires ModalDialog#modalclose
		 */
		close(): void;

		/**
		 * Check to see if the `ModalDialog` is closeable via the UI.
		 *
		 * @param  {boolean} [value]
		 *         If given as a boolean, it will set the `closeable` option.
		 *
		 * @return {boolean}
		 *         Returns the final value of the closable option.
		 */
		closeable(value: boolean): boolean;

		/**
		 * Gets or sets the modal content, which gets normalized before being
		 * rendered into the DOM.
		 *
		 * This does not update the DOM or fill the modal, but it is called during
		 * that process.
		 *
		 * @param  {Content} [value]
		 *         If defined, sets the internal content value to be used on the
		 *         next call(s) to `fill`. This value is normalized before being
		 *         inserted. To "clear" the internal content value, pass `null`.
		 *
		 * @return {Content}
		 *         The current content of the modal dialog
		 */
		content(value: Content): any;

		/**
		 * Create the `ModalDialog`'s DOM element
		 *
		 * @return {Element}
		 *         The DOM element that gets created.
		 */
		createEl(): HTMLDivElement;

		/**
		 * Returns the description string for this modal. Primarily used for
		 * accessibility.
		 *
		 * @return {string}
		 *         The localized or raw description of this modal.
		 */
		description(): string;

		/**
		 *
		 */
		dispose(): void;

		/**
		 * Empties the content element. This happens anytime the modal is filled.
		 *
		 * @fires ModalDialog#beforemodalempty
		 * @fires ModalDialog#modalempty
		 */
		empty(): void;

		/**
		 * Fill the modal's content element with the modal's "content" option.
		 * The content element will be emptied before this change takes place.
		 */
		fill(): void;

		/**
		 * Fill the modal's content element with arbitrary content.
		 * The content element will be emptied before this change takes place.
		 *
		 * @fires ModalDialog#beforemodalfill
		 * @fires ModalDialog#modalfill
		 *
		 * @param {Content} [content]
		 *        The same rules apply to this as apply to the `content` option.
		 */
		fillWith(content: Content): void;

		/**
		 * Keydown handler. Attached when modal is focused.
		 *
		 * @listens keydown
		 */
		handleKeyDown(): void;

		/**
		 * Handles `keydown` events on the document, looking for ESC, which closes
		 * the modal.
		 *
		 * @param {EventTarget~Event} e
		 *        The keypress that triggered this event.
		 *
		 * @listens keydown
		 */
		handleKeyPress(e: EventTarget.Event): void;

		/**
		 * Returns the label string for this modal. Primarily used for accessibility.
		 *
		 * @return {string}
		 *         the localized or raw label of this modal.
		 */
		label(): string;

		/**
		 * Opens the modal.
		 *
		 * @fires ModalDialog#beforemodalopen
		 * @fires ModalDialog#modalopen
		 */
		open(): void;

		/**
		 * If the `ModalDialog` is currently open or closed.
		 *
		 * @param  {boolean} [value]
		 *         If given, it will open (`true`) or close (`false`) the modal.
		 *
		 * @return {boolean}
		 *         the current open state of the modaldialog
		 */
		opened(value?: boolean): boolean;
	}

	const ModalDialog: {
		prototype: ModalDialog;

		/**
		 * Create an instance of this class.
		 *
		 * @param {Player} player
		 *        The `Player` that this class should be attached to.
		 *
		 * @param {ModalDialog~Options} [options]
		 *        The key/value store of player options.
		 */
		new (player: Player, options?: ModalDialog.Options): ModalDialog;
	};

	/**
	 *
	 */
	namespace ModalDialog {
		/**
		 * Options for this class
		 *
		 * @param {Content} [content=undefined]
		 *        Provide customized content for this modal.
		 *
		 * @param {string} [description]
		 *        A text description for the modal, primarily for accessibility.
		 *
		 * @param {boolean} [fillAlways=false]
		 *        Normally, modals are automatically filled only the first time
		 *        they open. This tells the modal to refresh its content
		 *        every time it opens.
		 *
		 * @param {string} [label]
		 *        A text label for the modal, primarily for accessibility.
		 *
		 * @param {boolean} [temporary=true]
		 *        If `true`, the modal can only be opened once; it will be
		 *        disposed as soon as it's closed.
		 *
		 * @param {boolean} [uncloseable=false]
		 *        If `true`, the user will not be able to close the modal
		 *        through the UI in the normal ways. Programmatic closing is
		 *        still possible.
		 */
		interface Options extends Component.Options {
			content?: any;
			description?: string;
			fillAlways?: boolean;
			label?: string;
			temporary?: boolean;
			uncloseable?: boolean;
		}
	}

	/**
	 * The {@link MouseTimeDisplay} component tracks mouse movement over the
	 * {@link ProgressControl}. It displays an indicator and a {@link TimeTooltip}
	 * indicating the time which is represented by a given point in the
	 * {@link ProgressControl}.
	 *
	 * @extends Component
	 */
	interface MouseTimeDisplay extends Component {
		/**
		 * Create the DOM element for this class.
		 *
		 * @return {Element}
		 *         The element that was created.
		 */
		createEl(): HTMLDivElement;

		/**
		 * Enqueues updates to its own DOM as well as the DOM of its
		 * {@link TimeTooltip} child.
		 *
		 * @param {Object} seekBarRect
		 *        The `ClientRect` for the {@link SeekBar} element.
		 *
		 * @param {number} seekBarPoint
		 *        A number from 0 to 1, representing a horizontal reference point
		 *        from the left edge of the {@link SeekBar}
		 */
		update(seekBarRect: ClientRect, seekBarPoint: number): void;
	}

	const MouseTimeDisplay: {
		prototype: MouseTimeDisplay;

		/**
		 * Creates an instance of this class.
		 *
		 * @param {Player} player
		 *        The {@link Player} that this class should be attached to.
		 *
		 * @param {Object} [options]
		 *        The key/value store of player options.
		 */
		new (player: Player, options?: Component.Options): MouseTimeDisplay
	};

	/**
	 * An instance of the `Player` class is created when any of the Video.js setup methods
	 * are used to initialize a video.
	 *
	 * After an instance has been created it can be accessed globally in two ways:
	 * 1. By calling `videojs('example_video_1');`
	 * 2. By using it directly via  `videojs.players.example_video_1;`
	 *
	 * @extends Component
	 */
	interface Player extends Component {
		/**
		 *
		 */
		options_: Player.Options;

		/**
		 *
		 */
		userActivity_: boolean;

		/**
		 *
		 */
		userActive_: boolean;

		/**
		 * A getter/setter for the `Player`'s aspect ratio.
		 *
		 * @param {string} [ratio]
		 *        The value to set the `Player's aspect ratio to.
		 *
		 * @return {string|undefined}
		 *         - The current aspect ratio of the `Player` when getting.
		 *         - undefined when setting
		 */
		aspectRatio(ratio: string): void;
		aspectRatio(): string;

		/**
		 * Get or set the autoplay option. When this is a boolean it will
		 * modify the attribute on the tech. When this is a string the attribute on
		 * the tech will be removed and `Player` will handle autoplay on loadstarts.
		 *
		 * @param {boolean|string} [value]
		 *        - true: autoplay using the browser behavior
		 *        - false: do not autoplay
		 *        - 'play': call play() on every loadstart
		 *        - 'muted': call muted() then play() on every loadstart
		 *        - 'any': call play() on every loadstart. if that fails call muted() then play().
		 *        - *: values other than those listed here will be set `autoplay` to true
		 *
		 * @return {boolean|string}
		 *         The current value of autoplay when getting
		 */
		autoplay(value?: boolean): void;
		autoplay(): boolean;

		/**
		 * Create a remote {@link TextTrack} and an {@link HTMLTrackElement}. It will
		 * automatically removed from the video element whenever the source changes, unless
		 * manualCleanup is set to false.
		 *
		 * @param {Object} options
		 *        Options to pass to {@link HTMLTrackElement} during creation. See
		 *        {@link HTMLTrackElement} for object properties that you should use.
		 *
		 * @param {boolean} [manualCleanup=true] if set to false, the TextTrack will be
		 *
		 * @return {HTMLTrackElement}
		 *         the HTMLTrackElement that was created and added
		 *         to the HtmlTrackElementList and the remote
		 *         TextTrackList
		 */
		addRemoteTextTrack(options: TextTrack.Options, manualCleanup: boolean): HTMLTrackElement;

		/**
		 * A helper method for adding a {@link TextTrack} to our
		 * {@link TextTrackList}.
		 *
		 * In addition to the W3C settings we allow adding additional info through options.
		 *
		 * @see http://www.w3.org/html/wg/drafts/html/master/embedded-content-0.html#dom-media-addtexttrack
		 *
		 * @param {string} [kind]
		 *        the kind of TextTrack you are adding
		 *
		 * @param {string} [label]
		 *        the label to give the TextTrack label
		 *
		 * @param {string} [language]
		 *        the language to set on the TextTrack
		 *
		 * @return {TextTrack|undefined}
		 *         the TextTrack that was added or undefined
		 *         if there is no tech
		 */
		addTextTrack(kind?: string, label?: string, language?: string): void;

		/**
		 * Get a TimeRange object with an array of the times of the video
		 * that have been downloaded. If you just want the percent of the
		 * video that's been downloaded, use bufferedPercent.
		 *
		 * @see [Buffered Spec]{@link http://dev.w3.org/html5/spec/video.html#dom-media-buffered}
		 *
		 * @return {TimeRange}
		 *         A mock TimeRange object (following HTML spec)
		 */
		buffered(): TimeRange;

		/**
		 * Get the ending time of the last buffered time range
		 * This is used in the progress bar to encapsulate all time ranges.
		 *
		 * @return {number}
		 *         The end of the last buffered time range
		 */
		bufferedEnd(): number;

		/**
		 * Get the percent (as a decimal) of the video that's been downloaded.
		 * This method is not a part of the native HTML video API.
		 *
		 * @return {number}
		 *         A decimal between 0 and 1 representing the percent
		 *         that is buffered 0 being 0% and 1 being 100%
		 */
		bufferedPercent(): number;

		/**
		 * Check whether the player can play a given mimetype
		 *
		 * @see https://www.w3.org/TR/2011/WD-html5-20110113/video.html#dom-navigator-canplaytype
		 *
		 * @param {string} type
		 *        The mimetype to check
		 *
		 * @return {string}
		 *         'probably', 'maybe', or '' (empty string)
		 */
		canPlayType(type: string): 'probably' | 'maybe' | '';

		cancelFullScreen(): Player;

		/**
		 * Get or set whether or not the controls are showing.
		 *
		 * @fires Player#controlsenabled
		 *
		 * @param {boolean} [bool]
		 *        - true to turn controls on
		 *        - false to turn controls off
		 *
		 * @return {boolean}
		 *         The current value of controls when getting
		 */
		controls(bool?: boolean): void;
		controls(): boolean;

		/**
		 * Create the `Player`'s DOM element.
		 *
		 * @return {Element}
		 *         The DOM element that gets created.
		 */
		createEl(): Element;

		/**
		 * Creates a simple modal dialog (an instance of the {@link ModalDialog}
		 * component) that immediately overlays the player with arbitrary
		 * content and removes itself when closed.
		 *
		 * @param {string|Function|Element|Array|null} content
		 *        Same as {@link ModalDialog#content}'s param of the same name.
		 *        The most straight-forward usage is to provide a string or DOM
		 *        element.
		 *
		 * @param {Object} [options]
		 *        Extra options which will be passed on to the {@link ModalDialog}.
		 * @check
		 * @return {ModalDialog}
		 *         the {@link ModalDialog} that was created
		 */
		createModal(content: string | (() => any) | Element | any[], options: any): ModalDialog;

		/**
		 * Returns the current source object.
		 *
		 * @return {Tech~SourceObject}
		 *         The current source object
		 */
		currentSource(): Tech.SourceObject;

		/**
		 * Returns all of the current source objects.
		 *
		 * @return {Tech~SourceObject[]}
		 *         The current source objects
		 */
		currentSources(): Tech.SourceObject[];

		/**
		 * Returns the fully qualified URL of the current source value e.g. http://mysite.com/video.mp4
		 * Can be used in conjunction with `currentType` to assist in rebuilding the current source object.
		 *
		 * @return {string}
		 *         The current source
		 */
		currentSrc(): string;

		/**
		 * Get or set the current time (in seconds)
		 *
		 * @param {number|string} [seconds]
		 *        The time to seek to in seconds
		 *
		 * @return {number}
		 *         - the current time in seconds when getting
		 */
		currentTime(seconds: number): void;
		currentTime(): number;

		/**
		 * Get the current source type e.g. video/mp4
		 * This can allow you rebuild the current source object so that you could load the same
		 * source and tech later
		 *
		 * @return {string}
		 *         The source MIME type
		 */
		currentType(): string;

		/**
		 * Get the current defaultMuted state, or turn defaultMuted on or off. defaultMuted
		 * indicates the state of muted on initial playback.
		 *
		 * ```js
		 *   var myPlayer = videojs('some-player-id');
		 *
		 *   myPlayer.src("http://www.example.com/path/to/video.mp4");
		 *
		 *   // get, should be false
		 *   console.log(myPlayer.defaultMuted());
		 *   // set to true
		 *   myPlayer.defaultMuted(true);
		 *   // get should be true
		 *   console.log(myPlayer.defaultMuted());
		 * ```
		 *
		 * @param {boolean} [defaultMuted]
		 *        - true to mute
		 *        - false to unmute
		 *
		 * @return {boolean|Player}
		 *         - true if defaultMuted is on and getting
		 *         - false if defaultMuted is off and getting
		 *         - A reference to the current player when setting
		 */
		defaultMuted(defaultMuted: boolean): void;
		defaultMuted(): boolean;

		/**
		 * Gets or sets the current default playback rate. A default playback rate of
		 * 1.0 represents normal speed and 0.5 would indicate half-speed playback, for instance.
		 * defaultPlaybackRate will only represent what the initial playbackRate of a video was, not
		 * not the current playbackRate.
		 *
		 * @see https://html.spec.whatwg.org/multipage/embedded-content.html#dom-media-defaultplaybackrate
		 *
		 * @param {number} [rate]
		 *       New default playback rate to set.
		 *
		 * @return {number|Player}
		 *         - The default playback rate when getting or 1.0
		 *         - the player when setting
		 */
		defaultPlaybackRate(rate: number): Player;
		defaultPlaybackRate(): boolean;

		/**
		 * A getter/setter for the `Player`'s width & height.
		 *
		 * @param {string} dimension
		 *        This string can be:
		 *        - 'width'
		 *        - 'height'
		 *
		 * @param {number} [value]
		 *        Value for dimension specified in the first argument.
		 *
		 * @return {number}
		 *         The dimension arguments value when getting (width/height).
		 */
		dimension(dimension: 'width' | 'height', value: number): void;
		dimension(dimension: 'width' | 'height'): number;

		/**
		 * An instance of the `Player` class is created when any of the Video.js setup methods
		 * are used to initialize a video.
		 *
		 * After an instance has been created it can be accessed globally in two ways:
		 * 1. By calling `videojs('example_video_1');`
		 * 2. By using it directly via  `videojs.players.example_video_1;`
		 *
		 * @extends Component
		 */
		dispose(): void;

		/**
		 * Normally gets the length in time of the video in seconds;
		 * in all but the rarest use cases an argument will NOT be passed to the method
		 *
		 * > **NOTE**: The video must have started loading before the duration can be
		 * known, and in the case of Flash, may not be known until the video starts
		 * playing.
		 *
		 *
		 * @fires Player#durationchange
		 *
		 * @param {number} [seconds]
		 *        The duration of the video to set in seconds
		 *
		 * @return {number}
		 *         - The duration of the video in seconds when getting
		 */

		duration(seconds: number): void;
		duration(): number;

		/**
		 * A getter/setter/toggler for the vjs-fluid `className` on the `Player`.
		 *
		 * @param {boolean} [bool]
		 *        - A value of true adds the class.
		 *        - A value of false removes the class.
		 *        - No value will toggle the fluid class.
		 *
		 * @return {boolean|undefined}
		 *         - The value of fluid when getting.
		 *         - `undefined` when setting.
		 */
		fluid(bool: boolean): void;
		fluid(): boolean;

		/**
		 * Get object for cached values.
		 *
		 * @return {Object}
		 *         get the current object cache
		 */
		getCache(): any;

		/**
		 * Gets available media playback quality metrics as specified by the W3C's Media
		 * Playback Quality API.
		 *
		 * @see [Spec]{@link https://wicg.github.io/media-playback-quality}
		 *
		 * @return {Object|undefined}
		 *         An object with supported media playback quality metrics or undefined if there
		 *         is no tech or the tech does not support it.
		 */
		getVideoPlaybackQuality(): any;

		/**
		 * When fullscreen isn't supported we can stretch the
		 * video container to as wide as the browser will let us.
		 *
		 * @fires Player#enterFullWindow
		 */
		enterFullWindow(): void;

		/**
		 * Set or get the current MediaError
		 *
		 * @fires Player#error
		 *
		 * @param  {MediaError|string|number} [err]
		 *         A MediaError or a string/number to be turned
		 *         into a MediaError
		 *
		 * @return {MediaError|null}
		 *         The current MediaError when getting (or null)
		 */
		error(err: MediaError | string | number): void;
		error(): MediaError | null;

		/**
		 * Return the video to its normal size after having been in full screen mode
		 *
		 * @fires Player#fullscreenchange //noinspection JSUnresolvedVariable
		 */
		exitFullscreen(): Player;

		/**
		 * Exit full window
		 *
		 * @fires Player#exitFullWindow
		 */
		exitFullWindow(): void;

		/**
		 * Reports whether or not a player has a plugin available.
		 *
		 * This does not report whether or not the plugin has ever been initialized
		 * on this player. For that, [usingPlugin]{@link Player#usingPlugin}.
		 *
		 * @method Player#hasPlugin
		 * @param  {string}  name
		 *         The name of a plugin.
		 *
		 * @return {boolean}
		 *         Whether or not this player has the requested plugin available.
		 */
		hasPlugin(name: string): boolean;

		/**
		 * Add/remove the vjs-has-started class
		 *
		 * @fires Player#firstplay
		 *
		 * @param {boolean} request
		 *        - true: adds the class
		 *        - false: remove the class
		 *
		 * @return {boolean}
		 *         the boolean value of hasStarted_
		 */
		hasStarted(request: boolean): void;
		hasStarted(): boolean;

		/**
		 * A getter/setter for the `Player`'s height. Returns the player's configured value.
		 * To get the current height use `currentheight()`.
		 *
		 * @param {number} [value]
		 *        The value to set the `Player`'s heigth to.
		 *
		 * @return {number}
		 *         The current height of the `Player` when getting.
		 */
		height(value: number): void;
		height(): number;

		/**
		 * Gets or sets the audio flag
		 *
		 * @param {boolean} bool
		 *        - true signals that this is an audio player
		 *        - false signals that this is not an audio player
		 *
		 * @return {boolean}
		 *         The current value of isAudio when getting
		 */
		isAudio(bool: boolean): void;
		isAudio(): boolean;

		/**
		 * Check if the player is in fullscreen mode or tell the player that it
		 * is or is not in fullscreen mode.
		 *
		 * > NOTE: As of the latest HTML5 spec, isFullscreen is no longer an official
		 * property and instead document.fullscreenElement is used. But isFullscreen is
		 * still a valuable property for internal player workings.
		 *
		 * @param  {boolean} [isFS]
		 *         Set the players current fullscreen state
		 *
		 * @return {boolean}
		 *         - true if fullscreen is on and getting
		 *         - false if fullscreen is off and getting
		 */
		isFullscreen(isFS: boolean): void;
		isFullscreen(): boolean;

		/**
		 * The player's language code
		 * NOTE: The language should be set in the player options if you want the
		 * the controls to be built with a specific language. Changing the language
		 * later will not update controls text.
		 *
		 * @param {string} [code]
		 *        the language code to set the player to
		 *
		 * @return {string}
		 *         The current language code when getting
		 */
		language(code: string): void;
		language(): string;

		/**
		 * Get the player's language dictionary
		 * Merge every time, because a newly added plugin might call videojs.addLanguage() at any time
		 * Languages specified directly in the player options have precedence
		 *
		 * @return {Array}
		 *         An array of of supported languages
		 */
		languages(): string[];
		languageSwitch(options: any): void;

		/**
		 * Begin loading the src data.
		 */
		load(): void;

		/**
		 * Get or set the loop attribute on the video element.
		 *
		 * @param {boolean} [value]
		 *        - true means that we should loop the video
		 *        - false means that we should not loop the video
		 *
		 * @return {string}
		 *         The current value of loop when getting
		 */
		loop(value?: boolean): void;
		loop(): string;

		/**
		 * Get the current muted state, or turn mute on or off
		 *
		 * @param {boolean} [muted]
		 *        - true to mute
		 *        - false to unmute
		 *
		 * @return {boolean}
		 *         - true if mute is on and getting
		 *         - false if mute is off and getting
		 */
		muted(muted: boolean): void;
		muted(): boolean;

		/**
		 * Pause the video playback
		 * @check
		 * @return {Player}
		 *         A reference to the player object this function was called on
		 */
		pause(): Player;

		/**
		 * Check if the player is paused or has yet to play
		 *
		 * @return {boolean}
		 *         - false: if the media is currently playing
		 *         - true: if media is not currently playing
		 */
		paused(): boolean;

		/**
		 * Attempt to begin playback at the first opportunity.
		 * @check
		 * @return {Promise|undefined}
		 *         Returns a `Promise` only if the browser returns one and the player
		 *         is ready to begin playback. For some browsers and all non-ready
		 *         situations, this will return `undefined`.
		 */
		play(): Player;

		/**
		 * Gets or sets the current playback rate. A playback rate of
		 * 1.0 represents normal speed and 0.5 would indicate half-speed
		 * playback, for instance.
		 *
		 * @see https://html.spec.whatwg.org/multipage/embedded-content.html#dom-media-playbackrate
		 *
		 * @param {number} [rate]
		 *       New playback rate to set.
		 *
		 * @return {number}
		 *         The current playback rate when getting or 1.0
		 */
		playbackRate(rate?: number): void;
		playbackRate(): number;

		/**
		 * Get a TimeRange object representing the current ranges of time that the user
		 * has played.
		 * @check
		 * @return {TimeRange}
		 *         A time range object that represents all the increments of time that have
		 *         been played.
		 */
		played(): any;

		/**
		 * Set or unset the playsinline attribute.
		 * Playsinline tells the browser that non-fullscreen playback is preferred.
		 *
		 * @param {boolean} [value]
		 *        - true means that we should try to play inline by default
		 *        - false means that we should use the browser's default playback mode,
		 *          which in most cases is inline. iOS Safari is a notable exception
		 *          and plays fullscreen by default.
		 *
		 * @return {string|Player}
		 *         - the current value of playsinline
		 *         - the player when setting
		 *
		 * @see [Spec]{@link https://html.spec.whatwg.org/#attr-video-playsinline}
		 */
		playsinline(value: boolean): Player;
		playsinline(): string;

		/**
		 * Get or set the poster image source url
		 *
		 * @fires Player#posterchange
		 *
		 * @param {string} [src]
		 *        Poster image source URL
		 *
		 * @return {string}
		 *         The current value of poster when getting
		 */
		poster(src: string): void;
		poster(): string;

		/**
		 * Get or set the preload attribute
		 *
		 * @param {boolean} [value]
		 *        - true means that we should preload
		 *        - false means that we should not preload
		 *
		 * @return {string}
		 *         The preload attribute value when getting
		 */
		preload(value?: boolean): string;

		/**
		 * Calculates how much time is left in the video. Not part
		 * of the native video API.
		 *
		 * @return {number}
		 *         The time remaining in seconds
		 */
		remainingTime(): number;

		/**
		 * A remaining time function that is intented to be used when
		 * the time is to be displayed directly to the user.
		 *
		 * @return {number}
		 *         The rounded time remaining in seconds
		 */
		remainingTimeDisplay(): number;

		/**
		 * Remove a remote {@link TextTrack} from the respective
		 * {@link TextTrackList} and {@link HtmlTrackElementList}.
		 *
		 * @param {Object} track
		 *        Remote {@link TextTrack} to remove
		 *
		 * @return {undefined}
		 *         does not return anything
		 */
		removeRemoteTextTrack(track: HTMLTrackElement): void;

		/**
		 * Increase the size of the video to full screen
		 * In some browsers, full screen is not supported natively, so it enters
		 * "full window mode", where the video fills the browser window.
		 * In browsers and devices that support native full screen, sometimes the
		 * browser's default controls will be shown, and not the Video.js custom skin.
		 * This includes most mobile devices (iOS, Android) and older versions of
		 * Safari.
		 *
		 * @fires Player#fullscreenchange
		 */
		requestFullScreen(): Player;

		/**
		 * Report user activity
		 *
		 * @param {Object} event
		 *        Event object
		 */
		reportUserActivity(event: any): void;

		/**
		 * Reset the player. Loads the first tech in the techOrder,
		 * and calls `reset` on the tech`.
		 */
		reset(): void;

		/**
		 * Select source based on tech-order or source-order
		 * Uses source-order selection if `options.sourceOrder` is truthy. Otherwise,
		 * defaults to tech-order selection
		 *
		 * @param {Array} sources
		 *        The sources for a media asset
		 *
		 * @return {Object|boolean}
		 *         Object of source and tech order or false
		 */
		selectSource(sources: any[]): any;

		/**
		 * Returns whether or not the user is "scrubbing". Scrubbing is
		 * when the user has clicked the progress bar handle and is
		 * dragging it along the progress bar.
		 *
		 * @param {boolean} [isScrubbing]
		 *        whether the user is or is not scrubbing
		 *
		 * @return {boolean}
		 *         The value of scrubbing when getting
		 */
		scrubbing(isScrubbing: boolean): void;
		scrubbing(): boolean;

		/**
		 * Get or set the video source.
		 *
		 * @param {Tech~SourceObject|Tech~SourceObject[]|string} [source]
		 *        A SourceObject, an array of SourceObjects, or a string referencing
		 *        a URL to a media source. It is _highly recommended_ that an object
		 *        or array of objects is used here, so that source selection
		 *        algorithms can take the `type` into account.
		 *
		 *        If not provided, this method acts as a getter.
		 *
		 * @return {string|undefined}
		 *         If the `source` argument is missing, returns the current source
		 *         URL. Otherwise, returns nothing/undefined.
		 */
		src(source: string | Tech.SourceObject | Tech.SourceObject[]): void;
		src(): string;

		/**
		 * Check if current tech can support native fullscreen
		 * (e.g. with built in controls like iOS, so not our flash swf)
		 *
		 * @return {boolean}
		 *         if native fullscreen is supported
		 */
		supportsFullScreen(): boolean;

		/**
		 * Return a reference to the current {@link Tech}.
		 * It will print a warning by default about the danger of using the tech directly
		 * but any argument that is passed in will silence the warning.
		 *
		 * @param {*} [safety]
		 *        Anything passed in to silence the warning
		 *
		 * @return {Tech}
		 *         The Tech
		 */
		tech(safety?: any): Tech;

		/**
		 * returns a JavaScript object reperesenting the current track
		 * information. **DOES not return it as JSON**
		 *
		 * @return {Object}
		 *         Object representing the current of track info
		 */
		toJSON(): any;

		/**
		 * Get/set if user is active
		 *
		 * @fires Player#useractive
		 * @fires Player#userinactive
		 *
		 * @param {boolean} [bool]
		 *        - true if the user is active
		 *        - false if the user is inactive
		 *
		 * @return {boolean}
		 *         The current value of userActive when getting
		 */
		userActive(bool: boolean): void;
		userActive(): boolean;

		/**
		 * Toggle native controls on/off. Native controls are the controls built into
		 * devices (e.g. default iPhone controls), Flash, or other techs
		 * (e.g. Vimeo Controls)
		 * **This should only be set by the current tech, because only the tech knows
		 * if it can support native controls**
		 *
		 * @fires Player#usingnativecontrols
		 * @fires Player#usingcustomcontrols
		 *
		 * @param {boolean} [bool]
		 *        - true to turn native controls on
		 *        - false to turn native controls off
		 *
		 * @return {boolean}
		 *         The current value of native controls when getting
		 */
		usingNativeControls(bool: boolean): void;
		usingNativeControls(): boolean;

		/**
		 * Reports whether or not a player is using a plugin by name.
		 *
		 * For basic plugins, this only reports whether the plugin has _ever_ been
		 * initialized on this player.
		 *
		 * @method Player#usingPlugin
		 * @param  {string} name
		 *         The name of a plugin.
		 *
		 * @return {boolean}
		 *         Whether or not this player is using the requested plugin.
		 */
		usingPlugin(name: string): boolean;

		/**
		 * Get video height
		 *
		 * @return {number}
		 *         current video height
		 */
		videoHeight(): number;

		/**
		 * Get video width
		 *
		 * @return {number}
		 *         current video width
		 */
		videoWidth(): number;

		/**
		 * Get or set the current volume of the media
		 *
		 * @param  {number} [percentAsDecimal]
		 *         The new volume as a decimal percent:
		 *         - 0 is muted/0%/off
		 *         - 1.0 is 100%/full
		 *         - 0.5 is half volume or 50%
		 *
		 * @return {number}
		 *         The current volume as a percent when getting
		 */
		volume(percentAsDecimal: number): TimeRange;
		volume(): number;

		/**
		 * A getter/setter for the `Player`'s width. Returns the player's configured value.
		 * To get the current width use `currentWidth()`.
		 *
		 * @param {number} [value]
		 *        The value to set the `Player`'s width to.
		 *
		 * @return {number}
		 *         The current width of the `Player` when getting.
		 */
		width(value: number): void;
		width(): number;
	}

	const Player: {
		prototype: Player;

		/**
		 * An instance of the `Player` class is created when any of the Video.js setup methods
		 * are used to initialize a video.
		 *
		 * After an instance has been created it can be accessed globally in two ways:
		 * 1. By calling `videojs('example_video_1');`
		 * 2. By using it directly via  `videojs.players.example_video_1;`
		 *
		 * @extends Component
		 */
		 new(player: Player, options?: Player.Options): Player;

		/**
		 * Gets tag settings
		 *
		 * @param {Element} tag
		 *        The player tag
		 * @check
		 * @return {Object}
		 *         An object containing all of the settings
		 *         for a player tag
		 */
		getTagSettings(tag: Element): any;

	};

	/**
	 *
	 */
	namespace Player {

		/**
		 *
		 */
		interface Options extends Component.Options {
			aspectRatio?: string;
			autoplay?: boolean;
			controlBar?: ControlBar.Options | false;
			controls?: boolean;
			defaultVolume?: number;
			fluid?: boolean;
			height?: number;
			html5?: any;
			language?: string;
			languages?: {[code: string]: LanguageTranslations};
			loop?: boolean;
			muted?: boolean;
			notSupportedMessage?: string;
			playbackRates: number[];
			plugins?: any;
			poster?: string;
			preload?: string;
			sourceOrder?: boolean;
			sources?: Tech.SourceObject[];
			src?: string;
			techOrder?: string[];
			tracks?: TextTrack.Options[];
			width?: number;
		}
	}

	/**
	 * Parent class for all advanced plugins.
	 *
	 * @mixes   module:evented~EventedMixin
	 * @mixes   module:stateful~StatefulMixin
	 * @fires   Player#beforepluginsetup
	 * @fires   Player#beforepluginsetup:$name
	 * @fires   Player#pluginsetup
	 * @fires   Player#pluginsetup:$name
	 * @listens Player#dispose
	 * @throws  {Error}
	 *          If attempting to instantiate the base {@link Plugin} class
	 *          directly instead of via a sub-class.
	 */
	interface Plugin extends EventedMixin {
		/**
		 *
		 */
		player: Player;

		/**
		 * Disposes a plugin.
		 *
		 * Subclasses can override this if they want, but for the sake of safety,
		 * it's probably best to subscribe the "dispose" event.
		 *
		 * @fires Plugin#dispose
		 */
		dispose(): void;

		/**
		 * Each event triggered by plugins includes a hash of additional data with
		 * conventional properties.
		 *
		 * This returns that object or mutates an existing hash.
		 *
		 * @param   {Object} [hash={}]
		 *          An object to be used as event an event hash.
		 *
		 * @returns {Plugin~PluginEventHash}
		 *          An event hash object with provided properties mixed-in.
		 */
		getEventHash(hash?: any): Plugin.PluginEventHash;

		/**
		 * Handles "statechanged" events on the plugin. No-op by default, override by
		 * subclassing.
		 *
		 * @abstract
		 * @param    {Event} e
		 *           An event object provided by a "statechanged" event.
		 *
		 * @param    {Object} e.changes
		 *           An object describing changes that occurred with the "statechanged"
		 *           event.
		 */
		handleStateChanged(e: Event): void;

		/**
		 * Get the version of the plugin that was set on <pluginName>.VERSION
		 */
		version(): string;

		/**
		 * Triggers an event on the plugin object and overrides
		 * {@link module:evented~EventedMixin.trigger|EventedMixin.trigger}.
		 *
		 * @param   {string|Object} event
		 *          An event type or an object with a type property.
		 *
		 * @param   {Object} [hash={}]
		 *          Additional data hash to merge with a
		 *          {@link Plugin~PluginEventHash|PluginEventHash}.
		 *
		 * @returns {boolean}
		 *          Whether or not default was prevented.
		 */
		trigger(event: any, hash?: any): boolean;
	}

	const Plugin: {
		prototype: Plugin;

		/**
		 * The name of the base plugin class as it is registered.
		 *
		 * @type {string}
		 */
		BASE_PLUGIN_NAME: string;

		/**
		 * Creates an instance of this class.
		 *
		 * Sub-classes should call `super` to ensure plugins are properly initialized.
		 *
		 * @param {Player} player
		 *        A Video.js player instance.
		 */
		new (player: Player): Plugin;

		/**
		 * De-register a Video.js plugin.
		 *
		 * @param {string} name
		 *        The name of the plugin to be deregistered.
		 */
		deregisterPlugin(name: string): void;

		/**
		 * Gets a plugin by name if it exists.
		 *
		 * @static
		 * @method   getPlugin
		 * @memberOf Plugin
		 * @param    {string} name
		 *           The name of a plugin.
		 *
		 * @returns  {Function|undefined}
		 *           The plugin (or `undefined`).
		 */
		getPlugin(name: string): typeof Plugin;

		/**
		 * Gets a plugin's version, if available
		 *
		 * @param   {string} name
		 *          The name of a plugin.
		 *
		 * @returns {string}
		 *          The plugin's version or an empty string.
		 */
		getPluginVersion(name: string): string;

		/**
		 * Gets an object containing multiple Video.js plugins.
		 *
		 * @param   {Array} [names]
		 *          If provided, should be an array of plugin names. Defaults to _all_
		 *          plugin names.
		 *
		 * @returns {Object|undefined}
		 *          An object containing plugin(s) associated with their name(s) or
		 *          `undefined` if no matching plugins exist).
		 *
		 * @check returning type
		 */
		getPlugins(names?: string[]): {[name: string]: Plugin}

		/**
		 * Determines if a plugin is a basic plugin (i.e. not a sub-class of `Plugin`).
		 *
		 * @param   {string|Function} plugin
		 *          If a string, matches the name of a plugin. If a function, will be
		 *          tested directly.
		 *
		 * @returns {boolean}
		 *          Whether or not a plugin is a basic plugin.
		 */
		isBasic(plugin: string |(() => any)): boolean
		/**
		 * Register a Video.js plugin.
		 *
		 * @param   {string} name
		 *          The name of the plugin to be registered. Must be a string and
		 *          must not match an existing plugin or a method on the `Player`
		 *          prototype.
		 *
		 * @param   {Function} plugin
		 *          A sub-class of `Plugin` or a function for basic plugins.
		 *
		 * @returns {Function}
		 *          For advanced plugins, a factory function for that plugin. For
		 *          basic plugins, a wrapper function that initializes the plugin.
		 */
		registerPlugin<T>(name: string, plugin: (this: Player, options: any) => T): () => T;
		registerPlugin<T extends typeof Plugin>(name: string, plugin: T): () => T;
	};

	namespace Plugin {

		/**
		 * @typedef  {Object} Plugin~PluginEventHash
		 *
		 * @property {string} instance
		 *           For basic plugins, the return value of the plugin function. For
		 *           advanced plugins, the plugin instance on which the event is fired.
		 *
		 * @property {string} name
		 *           The name of the plugin.
		 *
		 * @property {string} plugin
		 *           For basic plugins, the plugin function. For advanced plugins, the
		 *           plugin class/constructor.
		 */
		interface PluginEventHash {
			instance: Plugin;
			name: string;
			plugin: string;
		}
	}

	/**
	 *
	 */
	interface ProgressControl extends Component {
		/**
		 * Create the `Component`'s DOM element
		 *
		 * @return {Element}
		 *         The element that was created.
		 */
		createEl(): HTMLDivElement;

		/**
		 * Disable all controls on the progress control and its children
		 */
		disable(): void;

		/**
		 * Enable all controls on the progress control and its children
		 */
		enable(): void;

		/**
		 * Are controls are currently enabled for this progress control.
		 *
		 * @return {boolean}
		 *         true if controls are enabled, false otherwise
		 */
		enabled(): boolean;

		/**
		 * Handle `mousedown` or `touchstart` events on the `ProgressControl`.
		 *
		 * @param {EventTarget~Event} event
		 *        `mousedown` or `touchstart` event that triggered this function
		 *
		 * @listens mousedown
		 * @listens touchstart
		 */
		handleMouseDown(event: EventTarget.Event): void;

		/**
		 * When the mouse moves over the `ProgressControl`, the pointer position
		 * gets passed down to the `MouseTimeDisplay` component.
		 *
		 * @param {EventTarget~Event} event
		 *        The `mousemove` event that caused this function to run.
		 *
		 * @listen mousemove
		 */
		handleMouseMove(event: EventTarget.Event): void;

		/**
		 * Handle `mousemove` or `touchmove` events on the `ProgressControl`.
		 *
		 * @param {EventTarget~Event} event
		 *        `mousedown` or `touchstart` event that triggered this function
		 *
		 * @listens mousemove
		 * @listens touchmove
		 */
		handleMouseSeek(event: EventTarget.Event): void;

		/**
		 * Handle `mouseup` or `touchend` events on the `ProgressControl`.
		 *
		 * @param {EventTarget~Event} event
		 *        `mouseup` or `touchend` event that triggered this function.
		 *
		 * @listens touchend
		 * @listens mouseup
		 */
		handleMouseUp(event: EventTarget.Event): void;
	}

	const ProgressControl: {
		prototype: ProgressControl;

		/**
		 * Creates an instance of this class.
		 *
		 * @param {Player} player
		 *        The `Player` that this class should be attached to.
		 *
		 * @param {Object} [options]
		 *        The key/value store of player options.
		 */
		new (player: Player, options?: Component.Options): ProgressControl;
	};

	/**
	 *
	 */
	interface Representation {
		id: string;
		width: number;
		height: number;
		bitrate: number;
		enabled(): boolean;
		enabled(enabled: boolean): void;
	}

	/**
	 * Seek bar and container for the progress bars. Uses {@link PlayProgressBar}
	 * as its `bar`.
	 *
	 * @extends Slider
	 */
	interface SeekBar extends Slider {

		/**
		 * Create the `Component`'s DOM element
		 *
		 * @return {Element}
		 *         The element that was created.
		 */
		createEl(): HTMLDivElement;

		/**
		 * Disable controls for this slider if they are enabled
		 */
		disable(): void;

		/**
		 * Enable controls for this slider if they are disabled
		 */
		enable(): void;

		/**
		 * Toggles the playback state of the player
		 * This gets called when enter or space is used on the seekbar
		 *
		 * @param {EventTarget~Event} event
		 *        The `keydown` event that caused this function to be called
		 *
		 */
		handleAction(event: EventTarget.Event): void;

		/**
		 * We want the seek bar to be full on ended
		 * no matter what the actual internal values are. so we force it.
		 *
		 * @param {EventTarget~Event} [event]
		 *        The `timeupdate` or `ended` event that caused this to run.
		 *
		 * @listens Player#ended
		 */
		handleEnded(event: EventTarget.Event): void;

		/**
		 * Called when this SeekBar has focus and a key gets pressed down. By
		 * default it will call `this.handleAction` when the key is space or enter.
		 *
		 * @param {EventTarget~Event} event
		 *        The `keydown` event that caused this function to be called.
		 *
		 * @listens keydown
		 */
		handleKeyPress(event: EventTarget.Event): void;

		/**
		 * Handle mouse down on seek bar
		 *
		 * @param {EventTarget~Event} event
		 *        The `mousedown` event that caused this to run.
		 *
		 * @listens mousedown
		 */
		handleMouseDown(event: EventTarget.Event): void;

		/**
		 * Handle mouse move on seek bar
		 *
		 * @param {EventTarget~Event} event
		 *        The `mousemove` event that caused this to run.
		 *
		 * @listens mousemove
		 */
		handleMouseMove(event: EventTarget.Event): void;

		/**
		 * Handle mouse up on seek bar
		 *
		 * @param {EventTarget~Event} event
		 *        The `mouseup` event that caused this to run.
		 *
		 * @listens mouseup
		 */
		handleMouseUp(event: EventTarget.Event): void;

		/**
		 * Get the percentage of media played so far.
		 *
		 * @return {number}
		 *         The percentage of media played so far (0 to 1).
		 */
		getPercent(): number;

		/**
		 * Move more quickly fast forward for keyboard-only users
		 */
		stepForward(): void;

		/**
		 * Move more quickly rewind for keyboard-only users
		 */
		stepBack(): void;

		/**
		 * Update the seek bar's UI.
		 *
		 * @listens Player#timeupdate
		 *
		 * @returns {number}
		 *          The current percent at a number from 0-1
		 */
		update(): number;
	}

	const SeekBar: {
		prototype: SeekBar;

		/**
		 * Creates an instance of this class.
		 *
		 * @param {Player} player
		 *        The `Player` that this class should be attached to.
		 *
		 * @param {Object} [options]
		 *        The key/value store of player options.
		 */
		new (player: Player, options?: Slider.Options): SeekBar;
	};

	/**
	 * The base functionality for a slider. Can be vertical or horizontal.
	 * For instance the volume bar or the seek bar on a video is a slider.
	 *
	 * @extends Component
	 */
	interface Slider extends Component {
		/**
		 *
		 */
		options_: Slider.Options;

		/**
		 * Enable controls for this slider if they are disabled
		 */
		enable(): void;

		/**
		 * Are controls are currently enabled for this slider or not.
		 *
		 * @return {boolean}
		 *         true if controls are enabled, false otherwise
		 */
		enabled(): boolean;

		/**
		 * Disable controls for this slider if they are enabled
		 */
		disable(): void;

		/**
		 * Create the `Slider`s DOM element.
		 *
		 * @param {string} type
		 *        Type of element to create.
		 *
		 * @param {Object} [props={}]
		 *        List of properties in Object form.
		 *
		 * @param {Object} [attributes={}]
		 *        list of attributes in Object form.
		 *
		 * @return {Element}
		 *         The element that gets created.
		 */
		createEl(type: string, props?: any, attributes?: any): Element;

		/**
		 * Handle `mousedown` or `touchstart` events on the `Slider`.
		 *
		 * @param {EventTarget~Event} event
		 *        `mousedown` or `touchstart` event that triggered this function
		 *
		 * @listens mousedown
		 * @listens touchstart
		 * @fires Slider#slideractive
		 */
		handleMouseDown(event: EventTarget.Event): void;

		/**
		 * Handle the `mousemove`, `touchmove`, and `mousedown` events on this `Slider`.
		 * The `mousemove` and `touchmove` events will only only trigger this function during
		 * `mousedown` and `touchstart`. This is due to {@link Slider#handleMouseDown} and
		 * {@link Slider#handleMouseUp}.
		 *
		 * @param {EventTarget~Event} event
		 *        `mousedown`, `mousemove`, `touchstart`, or `touchmove` event that triggered
		 *        this function
		 *
		 * @listens mousemove
		 * @listens touchmove
		 */
		handleMouseMove(event: EventTarget.Event): void;

		/**
		 * Handle `mouseup` or `touchend` events on the `Slider`.
		 *
		 * @param {EventTarget~Event} event
		 *        The `mouseup` event that caused this to run.
		 *
		 * @listens touchend
		 * @listens mouseup
		 * @fires Slider#sliderinactive
		 */
		handleMouseUp(event: EventTarget.Event): void;

		/**
		 * Update the progress bar of the `Slider`.
		 *
		 * @returns {number}
		 *          The percentage of progress the progress bar represents as a
		 *          number from 0 to 1.
		 */
		update(): number;

		/**
		 * Calculate distance for slider
		 *
		 * @param {EventTarget~Event} event
		 *        The event that caused this function to run.
		 *
		 * @return {number}
		 *         The current position of the Slider.
		 *         - position.x for vertical `Slider`s
		 *         - position.y for horizontal `Slider`s
		 */
		calculateDistance(event: EventTarget.Event): number;

		/**
		 * Handle a `focus` event on this `Slider`.
		 *
		 * @listens focus
		 */
		handleFocus(): void;

		/**
		 * Handle a `focus` event on this `Slider`.
		 *
		 * @listens focus
		 */
		handleFocus(): void;

		/**
		 * Handle a `blur` event on this `Slider`.
		 *
		 * @listens blur
		 */
		handleBlur(): void;

		/**
		 * Listener for click events on slider, used to prevent clicks
		 *   from bubbling up to parent elements like button menus.
		 *
		 * @param {EventTarget~Event} event
		 *        Event that caused this object to run
		 */
		handleClick(event: EventTarget.Event): void;

		/**
		 * Get/set if slider is horizontal for vertical
		 *
		 * @param {boolean} [bool]
		 *        - true if slider is vertical,
		 *        - false is horizontal
		 *
		 * @return {boolean}
		 *         - true if slider is vertical, and getting
		 *         - false if the slider is horizontal, and getting
		 */
		vertical(bool: boolean): void;
		vertical(): boolean;
	}

	const Slider: {
		prototype: Slider;

		/**
		 * Create an instance of this class
		 *
		 * @param {Player} player
		 *        The `Player` that this class should be attached to.
		 *
		 * @param {Object} [options]
		 *        The key/value store of player options.
		 */
		new (player: Player, options?: Slider.Options): Slider;
	};

	namespace Slider {
		/**
		 *
		 */
		interface Options extends Component.Options {

			/**
			 * Set property names to bar to match with the child Slider class is looking for
			 */
			barName?: string;

			/**
			 * Set a horizontal or vertical class on the slider depending on the slider type
			 */
			vertical?: boolean;
		}
	}

	/**
	 * Just an empty spacer element that can be used as an append point for plugins, etc.
	 * Also can be used to create space between elements when necessary.
	 *
	 * @extends Component
	 */
	interface Spacer extends Component {
		/**
		 * Builds the default DOM `className`.
		 *
		 * @return {string}
		 *         The DOM `className` for this object.
		 */
		buildCSSClass(): string;

		/**
		 * Create the `Component`'s DOM element
		 *
		 * @return {Element}
		 *         The element that was created.
		 */
		createEl(): HTMLDivElement;
	}

	const Spacer: {
		prototype: Spacer;

		/**
		 * Creates an instance of this class.
		 *
		 * @param {Player} player
		 *        The `Player` that this class should be attached to.
		 *
		 * @param {Object} [options]
		 *        The key/value store of player options.
		 *
		 * @param {Component~ReadyCallback} [ready]
		 *        Function that gets called when the `Component` is ready.
		 */
		new (player: Player, options?: Component.Options, ready?: Component.ReadyCallback): Spacer;
	};

	/**
	 *
	 */
	interface Tech extends Component {

		/**
		 * Boolean indicating whether the `Tech` supports fullscreen resize control.
		 * Resizing plugins using request fullscreen reloads the plugin
		 *
		 * @type {boolean}
		 * @default
		 */
		featuresFullscreenResize: boolean;

		/**
		 * Boolean indicating whether the `Tech` supports muting volume.
		 *
		 * @type {bolean}
		 * @default
		 */
		featuresMuteControl: boolean;

		/**
		 * Boolean indicating whether the `Tech` supports the native `TextTrack`s.
		 * This will help us integrate with native `TextTrack`s if the browser supports them.
		 *
		 * @type {boolean}
		 * @default
		 */
		featuresNativeTextTracks: boolean;

		/**
		 * Boolean indicating whether the `Tech` supports changing the speed at which the video
		 * plays. Examples:
		 *   - Set player to play 2x (twice) as fast
		 *   - Set player to play 0.5x (half) as fast
		 *
		 * @type {boolean}
		 * @default
		 */
		featuresPlaybackRate: boolean;

		/**
		 * Boolean indicating whether the `Tech` supports the `progress` event. This is currently
		 * not triggered by video-js-swf. This will be used to determine if
		 * {@link Tech#manualProgressOn} should be called.
		 *
		 * @type {boolean}
		 * @default
		 */
		featuresProgressEvents: boolean;

		/**
		 * Boolean indicating whether the `Tech` supports the `sourceset` event.
		 *
		 * A tech should set this to `true` and then use {@link Tech#triggerSourceset}
		 * to trigger a {@link Tech#event:sourceset} at the earliest time after getting
		 * a new source.
		 *
		 * @type {boolean}
		 * @default
		 */
		featuresSourceset: boolean;

		/**
		 * Boolean indicating whether the `Tech` supports the `timeupdate` event. This is currently
		 * not triggered by video-js-swf. This will be used to determine if
		 * {@link Tech#manualTimeUpdates} should be called.
		 *
		 * @type {boolean}
		 * @default
		 */
		featuresTimeupdateEvents: boolean;

		/**
		 * Boolean indicating whether the `Tech` supports volume control.
		 *
		 * @type {boolean}
		 * @default
		 */
		featuresVolumeControl: boolean;

		/**
		 * Creates a remote text track object and returns an html track element.
		 *
		 * > Note: This can be an emulated {@link HTMLTrackElement} or a native one.
		 *
		 * @param {Object} options
		 *        See {@link Tech#createRemoteTextTrack} for more detailed properties.
		 *
		 * @param {boolean} [manualCleanup=true]
		 *        - When false: the TextTrack will be automatically removed from the video
		 *          element whenever the source changes
		 *        - When True: The TextTrack will have to be cleaned up manually
		 *
		 * @return {HTMLTrackElement}
		 *         An Html Track Element.
		 *
		 * @deprecated The default functionality for this function will be equivalent
		 *             to "manualCleanup=false" in the future. The manualCleanup parameter will
		 *             also be removed.
		 */
		addRemoteTextTrack(options: TextTrack.Options, manualCleanup: true): HTMLTrackElement;

		/**
		 * Create and returns a remote {@link TextTrack} object.
		 *
		 * @param {string} kind
		 *        `TextTrack` kind (subtitles, captions, descriptions, chapters, or metadata)
		 *
		 * @param {string} [label]
		 *        Label to identify the text track
		 *
		 * @param {string} [language]
		 *        Two letter language abbreviation
		 *
		 * @return {TextTrack}
		 *         The TextTrack that gets created.
		 */
		addTextTrack(kind: string, label: string, language: string): TextTrack;

		/**
		 * Emulate TextTracks using vtt.js if necessary
		 *
		 * @fires Tech#vttjsloaded
		 * @fires Tech#vttjserror
		 */
		addWebVttScript_(): void;

		/**
		 * Get the {@link AudioTrackList}
		 *
		 * @returns {AudioTrackList}
		 * @method Tech.prototype.audioTracks
		 */
		audioTracks(): TrackList;

		/**
		 * Get and create a `TimeRange` object for buffering.
		 *
		 * @return {TimeRange}
		 *         The time range object that was created.
		 */
		buffered(): any;

		/**
		 * Get the percentage of the current video that is currently buffered.
		 *
		 * @return {number}
		 *         A number from 0 to 1 that represents the decimal percentage of the
		 *         video that is buffered.
		 *
		 */
		bufferedPercent(): number;

		/**
		 * Check if the tech can support the given mime-type.
		 *
		 * The base tech does not support any type, but source handlers might
		 * overwrite this.
		 *
		 * @param  {string} type
		 *         The mimetype to check for support
		 *
		 * @return {string}
		 *         'probably', 'maybe', or empty string
		 *
		 * @see [Spec]{@link https://developer.mozilla.org/en-US/docs/Web/API/HTMLMediaElement/canPlayType}
		 *
		 * @abstract
		 */
		canPlayType(type: string): string;

		/**
		 * Remove any TextTracks added via addRemoteTextTrack that are
		 * flagged for automatic garbage collection
		 */
		cleanupAutoTextTracks(): void;

		/**
		 * Clear out a single `TrackList` or an array of `TrackLists` given their names.
		 *
		 * > Note: Techs without source handlers should call this between sources for `video`
		 *         & `audio` tracks. You don't want to use them between tracks!
		 *
		 * @param {string[]|string} types
		 *        TrackList names to clear, valid names are `video`, `audio`, and
		 *        `text`.
		 */
		clearTracks(types: string | string[]): void;

		/**
		 * Create an emulated TextTrack for use by addRemoteTextTrack
		 *
		 * This is intended to be overridden by classes that inherit from
		 * Tech in order to create native or custom TextTracks.
		 *
		 * @param {Object} options
		 *        The object should contain the options to initialize the TextTrack with.
		 *
		 * @param {string} [options.kind]
		 *        `TextTrack` kind (subtitles, captions, descriptions, chapters, or metadata).
		 *
		 * @param {string} [options.label].
		 *        Label to identify the text track
		 *
		 * @param {string} [options.language]
		 *        Two letter language abbreviation.
		 *
		 * @return {HTMLTrackElement}
		 *         The track element that gets created.
		 */
		createRemoteTextTrack(options: TextTrack.Options): HTMLTextAreaElement;

		/**
		 * Turn off all event polyfills, clear the `Tech`s {@link AudioTrackList},
		 * {@link VideoTrackList}, and {@link TextTrackList}, and dispose of this Tech.
		 *
		 * @fires Component#dispose
		 */
		dispose(): void;

		/**
		 * Emulate texttracks
		 *
		 */
		emulateTextTracks(): void;

		/**
		 * Get or set an error on the Tech.
		 *
		 * @param {MediaError} [err]
		 *        Error to set on the Tech
		 *
		 * @return {MediaError|null}
		 *         The current error object on the tech, or null if there isn't one.
		 */
		error(err: MediaError): MediaError | null;

		/**
		 * Gets available media playback quality metrics as specified by the W3C's Media
		 * Playback Quality API.
		 *
		 * @see [Spec]{@link https://wicg.github.io/media-playback-quality}
		 *
		 * @return {Object}
		 *         An object with supported media playback quality metrics
		 *
		 * @abstract
		 */
		getVideoPlaybackQuality(): any;

		/**
		 * Turn on listeners for {@link VideoTrackList}, {@link {AudioTrackList}, and
		 * {@link TextTrackList} events.
		 *
		 * This adds {@link EventTarget~EventListeners} for `addtrack`, and  `removetrack`.
		 *
		 * @fires Tech#audiotrackchange
		 * @fires Tech#videotrackchange
		 * @fires Tech#texttrackchange
		 */
		initTrackListeners(): void;

		manualProgressOff(): void;

		/**
		 * Polyfill the `progress` event for browsers that don't support it natively.
		 *
		 * @see {@link Tech#trackProgress}
		 */
		manualProgressOn(): void;

		/**
		 * Turn off the polyfill for `progress` events that was created in
		 * {@link Tech#manualProgressOn}
		 */
		manualTimeUpdatesOff(): void;

		/**
		 * Polyfill the `timeupdate` event for browsers that don't support it.
		 *
		 * @see {@link Tech#trackCurrentTime}
		 */
		manualTimeUpdatesOn(): void;

		/**
		 * Update our internal duration on a `durationchange` event by calling
		 * {@link Tech#duration}.
		 *
		 * @param {EventTarget~Event} event
		 *        The `durationchange` event that caused this to run.
		 *
		 * @listens Tech#durationchange
		 */
		onDurationChange(event: Event): void;

		/**
		 * Attempt to force override of native audio tracks.
		 *
		 * @param {Boolean} override - If set to true native audio will be overridden,
		 * otherwise native audio will potentially be used.
		 *
		 * @abstract
		 */
		overrideNativeAudioTracks(override: boolean): void;

		/**
		 * Attempt to force override of native video tracks.
		 *
		 * @param {Boolean} override - If set to true native video will be overridden,
		 * otherwise native video will potentially be used.
		 *
		 * @abstract
		 */
		overrideNativeVideoTracks(override: boolean): void;

		/**
		 * Returns the `TimeRange`s that have been played through for the current source.
		 *
		 * > NOTE: This implementation is incomplete. It does not track the played `TimeRange`.
		 *         It only checks whether the source has played at all or not.
		 *
		 * @return {TimeRange}
		 *         - A single time range if this video has played
		 *         - An empty set of ranges if not.
		 */
		played(): any;

		/**
		 * A method to check for the presence of the 'playsinline' <video> attribute.
		 *
		 * @abstract
		 */
		playsinline(): any;

		/**
		 * Get the remote element {@link HTMLTrackElementList}
		 *
		 * @returns {HTMLTrackElementList}
		 * @method Tech.prototype.remoteTextTrackEls
		 */
		remoteTextTrackEls(): HTMLTrackElementList;

		/**
		 * Get the remote element {@link TextTrackList}
		 *
		 * @returns {TextTrackList}
		 * @method Tech.prototype.remoteTextTracks
		 */
		remoteTextTracks(): TextTrackList;

		/**
		 * Remove a remote text track from the remote `TextTrackList`.
		 *
		 * @param {TextTrack} track
		 *        `TextTrack` to remove from the `TextTrackList`
		 */
		removeRemoteTextTrack(track: TextTrack): void;

		/**
		 * Reset the tech, which will removes all sources and reset the internal readyState.
		 *
		 * @abstract
		 */
		reset(): void;

		/**
		 * Causes a manual time update to occur if {@link Tech#manualTimeUpdatesOn} was
		 * previously called.
		 *
		 * @fires Tech#timeupdate
		 */
		setCurrentTime(): void;

		/**
		 * A method to set or unset the 'playsinline' <video> attribute.
		 *
		 * @abstract
		 */
		setPlaysinline(): void;

		/**
		 * A method to set a poster from a `Tech`.
		 *
		 * @abstract
		 */
		setPoster(): void;

		/**
		 * Stop the interval function created in {@link Tech#trackCurrentTime} so that the
		 * `timeupdate` event is no longer triggered.
		 *
		 * @listens {Tech#pause}
		 */
		stopTrackingCurrentTime(): void;

		/**
		 * Turn off the polyfill for `progress` events that was created in
		 * {@link Tech#manualProgressOn}
		 * Stop manually tracking progress events by clearing the interval that was set in
		 * {@link Tech#trackProgress}.
		 */
		stopTrackingProgress(): void;

		/**
		 * Get the {@link TextTrackList}
		 *
		 * @returns {TextTrackList}
		 * @method Tech.prototype.textTracks
		 */
		textTracks(): TextTrackList;

		/**
		 * Sets up an interval function to track current time and trigger `timeupdate` every
		 * 250 milliseconds.
		 *
		 * @listens Tech#play
		 * @triggers Tech#timeupdate
		 */
		trackCurrentTime(): void;

		/**
		 * This is used to trigger a `progress` event when the buffered percent changes. It
		 * sets an interval function that will be called every 500 milliseconds to check if the
		 * buffer end percent has changed.
		 *
		 * > This function is called by {@link Tech#manualProgressOn}
		 *
		 * @param {EventTarget~Event} event
		 *        The `ready` event that caused this to run.
		 *
		 * @listens Tech#ready
		 * @fires Tech#progress
		 */
		trackProgress(event: EventTarget.Event): void;

		/**
		 * A special function to trigger source set in a way that will allow player
		 * to re-trigger if the player or tech are not ready yet.
		 *
		 * @fires Tech#sourceset
		 * @param {string} src The source string at the time of the source changing.
		 */
		triggerSourceset(src: string): void;

		/**
		 * Get the {@link VideoTrackList}
		 *
		 * @returns {VideoTrackList}
		 * @method Tech.prototype.videoTracks
		 */
		videoTracks(): TrackList;
	}

	const Tech: {
		prototype: Tech;

		/**
		 * Create an instance of this Tech.
		 *
		 * @param {Object} [options]
		 *        The key/value store of player options.
		 *
		 * @param {Component~ReadyCallback} ready
		 *        Callback function to call when the `HTML5` Tech is ready.
		 */
		new (options?: any, ready?: Component.ReadyCallback): Tech;

		/**
		 * Check if the tech can support the given source
		 * @param {Object} srcObj
		 *        The source object
		 * @param {Object} options
		 *        The options passed to the tech
		 * @return {string} 'probably', 'maybe', or '' (empty string)
		 */
		canPlaySource(srcObj: any, options: any): 'problably' | 'maybe' | '';

		/**
		 * Check if the type is supported by this tech.
		 *
		 * The base tech does not support any type, but source handlers might
		 * overwrite this.
		 *
		 * @param {string} type
		 *        The media type to check
		 * @return {string} Returns the native video element's response
		 */
		canPlayType(type: string): string;

		/**
		 * Get a `Tech` from the shared list by name.
		 *
		 * @param {string} name
		 *        `camelCase` or `TitleCase` name of the Tech to get
		 *
		 * @return {Tech|undefined}
		 *         The `Tech` or undefined if there was no tech with the name requested.
		 */
		getTech(name: string): Tech | undefined;

		/**
		 * Return whether the argument is a Tech or not.
		 * Can be passed either a Class like `Html5` or a instance like `player.tech_`
		 *
		 * @param {Object} component
		 *        The item to check
		 *
		 * @return {boolean}
		 *         Whether it is a tech or not
		 *         - True if it is a tech
		 *         - False if it is not
		 */
		isTech(component: any): boolean

		/**
		 * Registers a `Tech` into a shared list for videojs.
		 *
		 * @param {string} name
		 *        Name of the `Tech` to register.
		 *
		 * @param {Object} tech
		 *        The `Tech` class to register.
		 */
		registerTech(name: string, tech: any): void;

		/**
		 * A functional mixin for techs that want to use the Source Handler pattern.
		 * Source handlers are scripts for handling specific formats.
		 * The source handler pattern is used for adaptive formats (HLS, DASH) that
		 * manually load video data and feed it into a Source Buffer (Media Source Extensions)
		 * Example: `Tech.withSourceHandlers.call(MyTech);`
		 *
		 * @param {Tech} tech
		 *        The tech to add source handler functions to.
		 *
		 */
		withSourceHandlers(tech: typeof Tech): void;
	};

	namespace Tech {
		/**
		 * An Object containing a structure like: `{src: 'url', type: 'mimetype'}` or string
		 * that just contains the src url alone.
		 * `var SourceObject = {src: 'http://ex.com/video.mp4', type: 'video/mp4'};`
		 * `var SourceString = 'http://example.com/some-video.mp4';`
		 *
		 * @typedef {Object|string} Tech~SourceObject
		 *
		 * @property {string} src
		 *           The url to the source
		 *
		 * @property {string} type
		 *           The mime type of the source
		 */
		interface SourceObject {
			src: string;
			type: string;
		}
	}

	/**
	 * The base class for buttons that toggle specific text track types (e.g. subtitles)
	 *
	 * @extends MenuButton
	 */
	interface TextTrackButton extends TrackButton {
		/**
		 * Create a menu item for each text track
		 *
		 * @param {TextTrackMenuItem[]} [items=[]]
		 *        Existing array of items to use during creation
		 *
		 * @param {typeof TextTrackMenuItem} [TrackMenuItem=TextTrackMenuItem]
		 *        Existing array of items to use during creation
		 *
		 * @return {TextTrackMenuItem[]}
		 *         Array of menu items that were created
		 */
		createItems(items?: TextTrackMenuItem[], TrackMenuItem?: typeof TextTrackMenuItem): TextTrackMenuItem[];
	}

	const TextTrackButton: {
		prototype: TextTrackButton;

		/**
		 * Creates an instance of this class.
		 *
		 * @param {Player} player
		 *        The `Player` that this class should be attached to.
		 *
		 * @param {Object} [options={}]
		 *        The key/value store of player options.
		 */
		new (player: Player, options?: TrackButton.Options): TextTrackButton;
	};

	/**
	 * A List of TextTrackCues.
	 *
	 * @see [Spec]{@link https://html.spec.whatwg.org/multipage/embedded-content.html#texttrackcuelist}
	 */
	interface TextTrackCueList {

		/**
		 * Index getters for the cues.
		 *
		 * @param {number} index
		 */
		[index: number]: TextTrackCueList.TextTrackCue;

		/**
		 * @memberof TextTrackCueList
		 * @member {number} length
		 *         The current number of `TextTrackCue`s in the TextTrackCueList.
		 * @instance
		 */
		length: number;

		/**
		 * Get a `TextTrackCue` that is currently in the `TextTrackCueList` by id.
		 *
		 * @param {string} id
		 *        The id of the cue that should be searched for.
		 *
		 * @return {TextTrackCueList~TextTrackCue|null}
		 *         A single cue or null if none was found.
		 */
		getCueById(id: string): TextTrackCueList.TextTrackCue;
	}
	const TextTrackCueList: {
		prototype: TextTrackCueList;

		/**
		 * Create an instance of this class..
		 *
		 * @param {Array} cues
		 *        A list of cues to be initialized with
		 */
		new (cues: TextTrackCueList.TextTrackCue[]): TextTrackCueList;
	};

	/**
	 *
	 */
	namespace TextTrackCueList {
		/**
		 * @typedef {Object} TextTrackCueList~TextTrackCue
		 *
		 * @property {string} id
		 *           The unique id for this text track cue
		 *
		 * @property {number} startTime
		 *           The start time for this text track cue
		 *
		 * @property {number} endTime
		 *           The end time for this text track cue
		 *
		 * @property {boolean} pauseOnExit
		 *           Pause when the end time is reached if true.
		 *
		 * @see [Spec]{@link https://html.spec.whatwg.org/multipage/embedded-content.html#texttrackcue}
		 */
		interface TextTrackCue {
			id: string;
			startTime: number;
			endTime: number;
			text: string;
			pauseOnExit: boolean;
		}
	}

	/**
	 * The specific menu item type for selecting a language within a text track kind
	 *
	 * @extends MenuItem
	 */
	interface TextTrackMenuItem extends MenuItem {
		/**
		 * This gets called when an `TextTrackMenuItem` is "clicked". See
		 * {@link ClickableComponent} for more detailed information on what a click can be.
		 *
		 * @param {EventTarget~Event} event
		 *        The `keydown`, `tap`, or `click` event that caused this function to be
		 *        called.
		 *
		 * @listens tap
		 * @listens click
		 */
		handleClick(event: EventTarget.Event): void;

		/**
		 * Handle text track list change
		 *
		 * @param {EventTarget~Event} event
		 *        The `change` event that caused this function to be called.
		 *
		 * @listens TextTrackList#change
		 */
		handleTracksChange(event: EventTarget.Event): void;

		/**
		 * Handle selected language change
		 *
		 * @param {EventTarget~Event} event
		 *        The `change` event that caused this function to be called.
		 */
		handleSelectedLanguageChange(event: EventTarget.Event): void;
	}

	const TextTrackMenuItem: {
		prototype: TextTrackMenuItem;

		/**
		 * Creates an instance of this class.
		 *
		 * @param {Player} player
		 *        The `Player` that this class should be attached to.
		 *
		 * @param {Object} [options]
		 *        The key/value store of player options.
		 */
		new (player: Player, options?: TextTrackMenuItem.Options): TextTrackMenuItem;
	};

	namespace TextTrackMenuItem {
		/**
		 *
		 */
		interface Options extends MenuItem.Options {
			track: TextTrack;
		}
	}

	/**
	 * Create an instance of this class.
	 *
	 * @param {Object} options={}
	 *        Object of option names and values
	 *
	 * @param {Tech} options.tech
	 *        A reference to the tech that owns this TextTrack.
	 *
	 * @param {TextTrack~Kind} [options.kind='subtitles']
	 *        A valid text track kind.
	 *
	 * @param {TextTrack~Mode} [options.mode='disabled']
	 *        A valid text track mode.
	 *
	 * @param {string} [options.id='vjs_track_' + Guid.newGUID()]
	 *        A unique id for this TextTrack.
	 *
	 * @param {string} [options.label='']
	 *        The menu label for this track.
	 *
	 * @param {string} [options.language='']
	 *        A valid two character language code.
	 *
	 * @param {string} [options.srclang='']
	 *        A valid two character language code. An alternative, but deprioritized
	 *        version of `options.language`
	 *
	 * @param {string} [options.src]
	 *        A url to TextTrack cues.
	 *
	 * @param {boolean} [options.default]
	 *        If this track should default to on or off.
	 */
	interface TextTrack extends Track {
		/**
		 * @memberof TextTrack
		 * @member {TextTrackCueList} activeCues
		 *         The list text track cues that are currently active for this TextTrack.
		 * @instance
		 */
		activeCues: TextTrackCueList;

		/**
		 * @memberof TextTrack
		 * @member {TextTrackCueList} cues
		 *         The text track cue list for this TextTrack.
		 * @instance
		 */
		cues: TextTrackCueList;

		/**
		 * @memberof TextTrack
		 * @member {boolean} default
		 *         If this track was set to be on or off by default. Cannot be changed after
		 *         creation.
		 * @instance
		 *
		 * @readonly
		 */
		default: boolean;

		/**
		 * @memberof TextTrack
		 * @member {string} mode
		 *         Set the mode of this TextTrack to a valid {@link TextTrack~Mode}. Will
		 *         not be set if setting to an invalid mode.
		 * @instance
		 *
		 * @fires TextTrack#modechange
		 */
		mode: TextTrack.Mode;

		/**
		 * Add a cue to the internal list of cues.
		 *
		 * @param {TextTrackCueList~TextTrackCue} cue
		 *        The cue to add to our internal list
		 */
		addCue(cue: TextTrackCueList.TextTrackCue): void;

		/**
		 * Remove a cue from our internal list
		 *
		 * @param {TextTrackCueList~TextTrackCue} cue
		 *        The cue to remove from our internal list
		 */
		removeCue(cue: TextTrackCueList.TextTrackCue): void;
	}

	const TextTrack: {
		prototype: TextTrack;

		/**
		 * Create an instance of this class.
		 *
		 * @param {Object} options={}
		 *        Object of option names and values
		 *
		 * @param {Tech} options.tech
		 *        A reference to the tech that owns this TextTrack.
		 *
		 * @param {TextTrack~Kind} [options.kind='subtitles']
		 *        A valid text track kind.
		 *
		 * @param {TextTrack~Mode} [options.mode='disabled']
		 *        A valid text track mode.
		 *
		 * @param {string} [options.id='vjs_track_' + Guid.newGUID()]
		 *        A unique id for this TextTrack.
		 *
		 * @param {string} [options.label='']
		 *        The menu label for this track.
		 *
		 * @param {string} [options.language='']
		 *        A valid two character language code.
		 *
		 * @param {string} [options.srclang='']
		 *        A valid two character language code. An alternative, but deprioritized
		 *        version of `options.language`
		 *
		 * @param {string} [options.src]
		 *        A url to TextTrack cues.
		 *
		 * @param {boolean} [options.default]
		 *        If this track should default to on or off.
		 */
		new (options: TextTrack.Options): TextTrack;
	};

	/**
	 *
	 */
	namespace TextTrack {
		/**
		 *
		 */
		interface Options extends Track.Options {
			tech?: Tech;
			kind?: Kind;
			mode?: Mode;
			srclang?: string;
			src?: string;
			default?: boolean;
		}

		/**
		 *
		 */
		type Kind = 'subtitles' | 'captions' | 'descriptions' | 'chapters' | 'metadata';

		/**
		 *
		 */
		type Mode = 'disabled' | 'hidden' | 'showing';
	}

	/**
	 * @file text-track-cue-list.js
	 *
	 * @typedef {Object} TextTrackCueList~TextTrackCue
	 *
	 * @property {string} id
	 *           The unique id for this text track cue
	 *
	 * @property {number} startTime
	 *           The start time for this text track cue
	 *
	 * @property {number} endTime
	 *           The end time for this text track cue
	 *
	 * @property {boolean} pauseOnExit
	 *           Pause when the end time is reached if true.
	 *
	 * @see [Spec]{@link https://html.spec.whatwg.org/multipage/embedded-content.html#texttrackcue}
	 */
	interface TextTrackList extends TrackList {
		[index: number]: TextTrack;

		/**
		 * Add a {@link TextTrack} to the `TextTrackList`
		 *
		 * @param {TextTrack} track
		 *        The text track to add to the list.
		 *
		 * @fires TrackList#addtrack
		 */
		addTrack(track: TextTrack): void;
	}

	const TextTrackList: {
		prototype: TextTrackList;

		/**
		 * Create an instance of this class
		 *
		 * @param {TextTrack[]} tracks
		 *        A list of tracks to initialize the list with.
		 *
		 * @abstract
		 */
		new (tracks?: TextTrack[]): TextTrackList;
	};

	/**
	 * An object that contains ranges of time for various reasons.
	 *
	 * @typedef {Object} TimeRange
	 * @see https://developer.mozilla.org/en-US/docs/Web/API/TimeRanges
	 */
	interface TimeRange {
		/**
		 * @property {number} length
		 *           The number of time ranges represented by this Object
		 */
		readonly length: number;

		/**
		 * Returns the time offset at which a specified time range ends.
		 *
		 * @param {number} [index=0]
		 *        The range number to return the time for.
		 *
		 * @return {number}
		 *         The time that offset at the specified index.
		 */
		end(index: number): number;

		/**
		 * Returns the time offset at which a specified time range begins.
		 *
		 * @param {number} [index=0]
		 *        The range number to return the time for.
		 *
		 * @return {number}
		 *         The time that offset at the specified index.
		 */
		start(index: number): number;
	}

	/**
	 * Displays the time left in the video
	 *
	 * @extends Component
	 */
	interface TimeDisplay extends Component {
		/**
		 * Create the `Component`'s DOM element
		 *
		 * @return {Element}
		 *         The element that was created.
		 */
		createEl(): HTMLDivElement;

		/**
		 * Dispose of the `TimeDisplay` and all child components.
		 *
		 * @fires Component#dispose
		 */
		dispose(): void;

		/**
		 * To be filled out in the child class, should update the displayed time
		 * in accordance with the fact that the current time has changed.
		 *
		 * @param {EventTarget~Event} [event]
		 *        The `timeupdate`  event that caused this to run.
		 *
		 * @listens Player#timeupdate
		 */
		updateContent(event?: EventTarget.Event): void;
	}

	const TimeDisplay: {
		prototype: TimeDisplay;

		/**
		 * Creates an instance of this class.
		 *
		 * @param {Player} player
		 *        The `Player` that this class should be attached to.
		 *
		 * @param {Object} [options]
		 *        The key/value store of player options.
		 */
		new (player: Player, options?: Component.Options): TimeDisplay;
	};

	/**
	 * Time tooltips display a time above the progress bar.
	 *
	 * @extends Component
	 */
	interface TimeToolTip extends Component {
		/**
		 * Create the time tooltip DOM element
		 *
		 * @return {Element}
		 *         The element that was created.
		 */
		createEl(): HTMLDivElement;

		/**
		 * Updates the position of the time tooltip relative to the `SeekBar`.
		 *
		 * @param {Object} seekBarRect
		 *        The `ClientRect` for the {@link SeekBar} element.
		 *
		 * @param {number} seekBarPoint
		 *        A number from 0 to 1, representing a horizontal reference point
		 *        from the left edge of the {@link SeekBar}
		 *
		 * @param {string} content
		 */
		update(seekBarRect: ClientRect, seekBarPoint: number, content: string): void;
	}

	const TimeToolTip: {
		prototype: TimeToolTip;

		/**
		 * Creates an instance of this class.
		 *
		 * @param  {Player} player
		 *         The `Player` that this class should be attached to.
		 *
		 * @param  {Object} [options]
		 *         The key/value store of player options.
		 */
		new (player: Player, options?: Component.Options): TimeToolTip;
	};

	/**
	 * A Track class that contains all of the common functionality for {@link AudioTrack},
	 * {@link VideoTrack}, and {@link TextTrack}.
	 *
	 * > Note: This class should not be used directly
	 *
	 * @see {@link https://html.spec.whatwg.org/multipage/embedded-content.html}
	 * @extends EventTarget
	 * @abstract
	 */
	interface Track extends EventTarget {
		/**
		 * @memberof Track
		 * @member {string} id
		 *         The id of this track. Cannot be changed after creation.
		 * @instance
		 *
		 * @readonly
		 */
		id: string;

		/**
		 * @memberof Track
		 * @member {string} kind
		 *         The kind of track that this is. Cannot be changed after creation.
		 * @instance
		 *
		 * @readonly
		 */
		kind: string;

		/**
		 * @memberof Track
		 * @member {string} label
		 *         The label of this track. Cannot be changed after creation.
		 * @instance
		 *
		 * @readonly
		 */
		label: string;

		/**
		 * @memberof Track
		 * @member {string} language
		 *         The two letter language code for this track. Cannot be changed after
		 *         creation.
		 * @instance
		 *
		 * @readonly
		 */
		language: string;
	}

	const Track: {
		prototype: Track;

		/**
		 * Create an instance of this class.
		 *
		 * @param {Object} [options={}]
		 *        Object of option names and values
		 *
		 * @param {string} [options.kind='']
		 *        A valid kind for the track type you are creating.
		 *
		 * @param {string} [options.id='vjs_track_' + Guid.newGUID()]
		 *        A unique id for this AudioTrack.
		 *
		 * @param {string} [options.label='']
		 *        The menu label for this track.
		 *
		 * @param {string} [options.language='']
		 *        A valid two character language code.
		 *
		 * @abstract
		 */
		new (options?: Track.Options): Track;
	};

	/**
	 *
	 */
	namespace Track {

		/**
		 *
		 */
		interface Options {
			id?: string;
			kind?: string;
			label?: string;
			language?: string;
		}
	}

	/**
	 * The base class for buttons that toggle specific  track types (e.g. subtitles).
	 *
	 * @extends MenuButton
	 */
	interface TrackButton extends MenuButton {
	}

	const TrackButton: {
		prototype: TrackButton;

		/**
		 * Creates an instance of this class.
		 *
		 * @param  {Player} player
		 *         The `Player` that this class should be attached to.
		 *
		 * @param  {Object} [options]
		 *         The key/value store of player options.
		 */
		new (player: Player, options?: TrackButton.Options): TrackButton;
	};

	namespace TrackButton {
		/**
		 *
		 */
		interface Options extends MenuButton.Options {
			track: Track[];
		}
	}

	/**
	 * Common functionaliy between {@link TextTrackList}, {@link AudioTrackList}, and
	 * {@link VideoTrackList}
	 *
	 * @extends EventTarget
	 */
	interface TrackList extends EventTarget {
		[index: number]: Track;

		/**
		 * @memberof TrackList
		 * @member {number} length
		 *         The current number of `Track`s in the this Trackist.
		 * @instance
		 */
		length: number;

		/**
		 * Add a {@link Track} to the `TrackList`
		 *
		 * @param {Track} track
		 *        The audio, video, or text track to add to the list.
		 *
		 * @fires TrackList#addtrack
		 */
		addTrack(track: Track): void;

		/**
		 * Remove a {@link Track} from the `TrackList`
		 *
		 * @param {Track} track
		 *        The audio, video, or text track to remove from the list.
		 *
		 * @fires TrackList#removetrack
		 */
		removeTrack(track: Track): void;
	}

	const TrackList: {
		prototype: TrackList;

		/**
		 * Create an instance of this class
		 *
		 * @param {Track[]} tracks
		 *        A list of tracks to initialize the list with.
		 *
		 * @abstract
		 */
		new (tracks?: Track[]): TrackList;
	};

	/**
	 * The bar that contains the volume level and can be clicked on to adjust the level
	 *
	 * @extends Slider
	 */
	interface VolumeBar extends Slider {

		/**
		 * If the player is muted unmute it.
		 */
		checkMuted(): void;

		/**
		 * Create the `Component`'s DOM element
		 *
		 * @return {Element}
		 *         The element that was created.
		 */
		createEl(): HTMLDivElement;

		/**
		 * Handle mouse down on volume bar
		 *
		 * @param {EventTarget~Event} event
		 *        The `mousedown` event that caused this to run.
		 *
		 * @listens mousedown
		 */
		handleMouseDown(event: EventTarget.Event): void;

		/**
		 * Get percent of volume level
		 *
		 * @return {number}
		 *         Volume level percent as a decimal number.
		 */
		getPercent(): number;

		/**
		 * Decrease volume level for keyboard users
		 */
		stepBack(): void;

		/**
		 * Increase volume level for keyboard users
		 */
		stepForward(): void;

		/**
		 * Update ARIA accessibility attributes
		 *
		 * @param {EventTarget~Event} [event]
		 *        The `volumechange` event that caused this function to run.
		 *
		 * @listens Player#volumechange
		 */
		updateARIAAttributes(event: EventTarget.Event): void;
	}

	const VolumeBar: {
		prototype: VolumeBar;

		/**
		 * Creates an instance of this class.
		 *
		 * @param {Player} player
		 *        The `Player` that this class should be attached to.
		 *
		 * @param {Object} [options]
		 *        The key/value store of player options.
		 */
		new(player: Player, options?: Slider.Options): VolumeBar;
	};

	/**
	 * The component for controlling the volume level
	 *
	 * @extends Component
	 */
	interface VolumeControl extends Component {

		/**
		 * Create the `Component`'s DOM element
		 *
		 * @return {Element}
		 *         The element that was created.
		 */
		createEl(): HTMLDivElement;

		/**
		 * Handle `mousedown` or `touchstart` events on the `VolumeControl`.
		 *
		 * @param {EventTarget~Event} event
		 *        `mousedown` or `touchstart` event that triggered this function
		 *
		 * @listens mousedown
		 * @listens touchstart
		 */
		handleMouseDown(event: EventTarget.Event): void;

		/**
		 * Handle `mouseup` or `touchend` events on the `VolumeControl`.
		 *
		 * @param {EventTarget~Event} event
		 *        `mouseup` or `touchend` event that triggered this function.
		 *
		 * @listens touchend
		 * @listens mouseup
		 */
		handleMouseUp(event: EventTarget.Event): void;

		/**
		 * Handle `mousedown` or `touchstart` events on the `VolumeControl`.
		 *
		 * @param {EventTarget~Event} event
		 *        `mousedown` or `touchstart` event that triggered this function
		 *
		 * @listens mousedown
		 * @listens touchstart
		 */
		handleMouseMove(event: EventTarget.Event): void;
	}

	const VolumeControl: {
		prototype: VolumeControl;

		/**
		 * Creates an instance of this class.
		 *
		 * @param {Player} player
		 *        The `Player` that this class should be attached to.
		 *
		 * @param {Object} [options={}]
		 *        The key/value store of player options.
		 */
		new(player: Player, options?: VolumeControl.Options): VolumeControl;
	};

	namespace VolumeControl {

		/**
		 *
		 */
		interface Options extends Component.Options {
			volumeBar?: VolumeBar;
			vertical?: boolean;
		}
	}

	/**
	 * Shows volume level
	 *
	 * @extends Component
	 */
	interface VolumeLevel extends Component {

		/**
		 * Create the `Component`'s DOM element
		 *
		 * @return {Element}
		 *         The element that was created.
		 */
		createEl(): HTMLDivElement;
	}

	const VolumeLevel: {
		prototype: VolumeLevel;

		/**
		 * Creates an instance of this class.
		 *
		 * @param {Player} player
		 *        The `Player` that this class should be attached to.
		 *
		 * @param {Object} [options]
		 *        The key/value store of player options.
		 *
		 * @param {Object[]} [options.children]
		 *        An array of children objects to intialize this component with. Children objects have
		 *        a name property that will be used if more than one component of the same type needs to be
		 *        added.
		 *
		 * @param {Component~ReadyCallback} [ready]
		 *        Function that gets called when the `Component` is ready.
		 */
		new (player: Player, options?: Component.Options, ready?: Component.ReadyCallback): VolumeLevel;
	};

	/**
	 * A Component to contain the MuteToggle and VolumeControl so that
	 * they can work together.
	 *
	 * @extends Component
	 */
	interface VolumePanel extends Component {

		/**
		 * Create the `Component`'s DOM element
		 *
		 * @return {Element}
		 *         The element that was created.
		 */
		createEl(): HTMLDivElement;
	}

	const VolumePanel: {
		prototype: VolumePanel;

		/**
		 * Creates an instance of this class.
		 *
		 * @param {Player} player
		 *        The `Player` that this class should be attached to.
		 *
		 * @param {Object} [options={}]
		 *        The key/value store of player options.
		 */
		new (player: Player, options?: VolumePanel): VolumePanel;
	};

	namespace VolumePanel {

		interface Options extends Component.Options {
			inline?: boolean;
			volumeControl?: VolumeControl.Options;
		}
	}

	/**
	 *
	 */
	namespace url {

		/**
		 * @typedef {Object} url:URLObject
		 *
		 * @property {string} protocol
		 *           The protocol of the url that was parsed.
		 *
		 * @property {string} hostname
		 *           The hostname of the url that was parsed.
		 *
		 * @property {string} port
		 *           The port of the url that was parsed.
		 *
		 * @property {string} pathname
		 *           The pathname of the url that was parsed.
		 *
		 * @property {string} search
		 *           The search query of the url that was parsed.
		 *
		 * @property {string} hash
		 *           The hash of the url that was parsed.
		 *
		 * @property {string} host
		 *           The host of the url that was parsed.
		 */
		interface URLObject {
			protocol: string;
			hostname: string;
			port: string;
			pathname: string;
			search: string;
			hash: string;
			host: string;
		}
	}

	/**
	 *
	 */
	interface XhrObject extends Xhr {
		del: Xhr;
		get: Xhr;
		head: Xhr;
		patch: Xhr;
		post: Xhr;
		put: Xhr;
	}

	/**
	 *
	 */
	type XhrCallback = (error?: Error, response?: XhrResponse, body?: any) => void;

	/**
	 *
	 */
	interface Xhr {
		(url: string | XhrOptions, callback: XhrCallback): any;
		(url: string, options: XhrOptions, callback: XhrCallback): any;
	}

	/**
	 *
	 */
	interface XhrOptions {
	  beforeSend?: (xhrObject: XMLHttpRequest) => void;
	  body?: any;
	  headers?: any;
	  json?: boolean;
	  method?: 'DELETE' | 'GET' | 'HEAD' | 'OPTIONS' | 'POST' | 'PUT';
	  password?: string;
	  responseType?: '' | 'arraybuffer' | 'blob' | 'document' | 'json' | 'text';
	  sync?: boolean;
	  timeout?: number;
	  uri?: string;
	  url?: string;
	  username?: string;
	  useXDR?: boolean;
	  xhr?: XMLHttpRequest;
	  withCredentials?: boolean;
	}

	/**
	 *
	 */
	interface XhrResponse {
	  body: any;
	  statusCode: number;
	  method: string;
	  headers: any;
	  url: string;
	  rawRequest: XMLHttpRequest;
	}
}<|MERGE_RESOLUTION|>--- conflicted
+++ resolved
@@ -15,13 +15,7 @@
 // Javascript, whether the browser is playing the video through HTML5
 // video, Flash, or any other supported playback technologies.
 
-<<<<<<< HEAD
 declare module 'video.js' {
-=======
-declare function videojs(id: any, options?: videojs.PlayerOptions, ready?: () => void): videojs.Player;
-export default videojs;
-export as namespace videojs;
->>>>>>> 4545f71d
 
 	const videojs: videojs.Static;
 	export = videojs;
@@ -31,7 +25,6 @@
  *
  */
 declare namespace videojs {
-<<<<<<< HEAD
 
 	/**
 	 *
@@ -317,7 +310,7 @@
 		 * @returns {Object}
 		 *          A new object that is the merged result of all sources.
 		 */
-		mergeOptions(...sources: any[]): any;
+		mergeOptions< A, B, C, D, E, F >(option: A, option2?: B, option3?: C, option4?: D, option5?: E, option6?: F): A & B & C & D & E & F;
 
 		/**
 		 * Resolve and parse the elements of a URL.
@@ -1351,52 +1344,7 @@
 		 * @fires CloseButton#close
 		 */
 		handleClick(event: EventTarget.Event): void;
-=======
-	const getComponent: typeof Component.getComponent;
-	const registerComponent: typeof Component.registerComponent;
-	const getPlugin: typeof Plugin.getPlugin;
-	function registerPlugin(pluginName: string, pluginFn: (this: Player, ...parameters: any[]) => void): void;
-	function addLanguage(lang: string, data: {[key: string]: string }): void;
-	function mergeOptions< A, B, C, D, E, F >(option: A, option2?: B, option3?: C, option4?: D, option5?: E, option6?: F): A & B & C & D & E & F;
-
-	interface PlayerOptions {
-		techOrder?: string[];
-		sourceOrder?: boolean;
-		html5?: any;
-		width?: number;
-		height?: number;
-		defaultVolume?: number;
-		children?: string[];
-		loop?: boolean;
-		muted?: boolean;
-		controls?: boolean;
-		src?: string;
-		autoplay?: boolean;
-		preload?: string;
-		sources?: Source[];
-		aspectRatio?: string;
-		fluid?: boolean;
-		language?: string;
-		notSupportedMessage?: string;
-		plugins?: any;
-		poster?: string;
-		controlBar?: {
-			volumePanel?: {
-				inline?: boolean;
-				vertical?: boolean;
-			}
-		};
-	}
-
-	interface Source {
-		type: string;
-		src: string;
-	}
-
-	interface Dimensions {
-		width: number;
-		height: number;
->>>>>>> 4545f71d
+
 	}
 
 	const CloseButton: {
@@ -1440,20 +1388,10 @@
 		 */
 		options_: Component.Options;
 
-<<<<<<< HEAD
 		/**
 		 *
 		 */
 		player_: Player;
-=======
-		static getComponent(name: 'Player' | 'player'): typeof Player;
-		static getComponent(name: 'Button' | 'button'): typeof Button;
-		static getComponent(name: 'ClickableComponent' | 'clickablecomponent'): typeof ClickableComponent;
-		static getComponent(name: 'ModalDialog' | 'modaldialog'): typeof ModalDialog;
-		static getComponent(name: 'ControlBar' | 'controlbar'): typeof ControlBar;
-		static getComponent(name: 'Component' | 'component' | string): typeof Component;
-		static registerComponent(name: string, ComponentToRegister: typeof Component): typeof Component;
->>>>>>> 4545f71d
 
 		/**
 		 *
@@ -1499,7 +1437,6 @@
 		 * @see [Information on CSS Selectors](https://developer.mozilla.org/en-US/docs/Web/Guide/CSS/Getting_Started/Selectors)
 		 */
 		$$(selector: string, context?: string | Element): NodeList;
-<<<<<<< HEAD
 
 		/**
 		 * Add a child `Component` inside the current `Component`.
@@ -1519,6 +1456,8 @@
 		 *         The `Component` that gets added as a child. When using a string the
 		 *         `Component` will get created by this process.
 		 */
+		addChild(component: string, optionsopt?: any, indexopt?: number): Component;
+		addChild(component: Element, optionsopt?: any, indexopt?: number): Element;
 		addChild<T extends Component>(child: string| T, options?: any, index?: number): T;
 
 		/**
@@ -1527,18 +1466,12 @@
 		 * @param {string} classToAdd
 		 *        CSS class name to add
 		 */
-=======
-		addChild(component: string, optionsopt?: any, indexopt?: number): Component;
-		addChild(component: Element, optionsopt?: any, indexopt?: number): Element;
-		addChild<T extends Component>(component: T, optionsopt?: any, indexopt?: number): T;
->>>>>>> 4545f71d
 		addClass(classToAdd: string): void;
 
 		/**
 		 * Remove the focus from this component
 		 */
 		blur(): void;
-<<<<<<< HEAD
 
 		/**
 		 * Builds the default DOM class name. Should be overriden by sub-components.
@@ -1566,9 +1499,6 @@
 		 *
 		 * @see [Similar to]{@link https://developer.mozilla.org/en-US/docs/Web/API/window/cancelAnimationFrame}
 		 */
-=======
-		buildCSSClass(): string;
->>>>>>> 4545f71d
 		cancelAnimationFrame(id: number): number;
 
 		/**
@@ -1578,7 +1508,6 @@
 		 *         The children
 		 */
 		children(): Component[];
-<<<<<<< HEAD
 
 		/**
 		 * Clears an interval that gets created via `window.setInterval` or
@@ -1595,9 +1524,6 @@
 		 *
 		 * @see [Similar to]{@link https://developer.mozilla.org/en-US/docs/Web/API/WindowTimers/clearInterval}
 		 */
-=======
-		controlText(key: string): string;
->>>>>>> 4545f71d
 		clearInterval(intervalId: number): number;
 
 		/**
@@ -1626,6 +1552,11 @@
 		 */
 		contentEl(): Element;
 
+    /**
+     *
+     */
+		controlText(key: string): string;
+    
 		/**
 		 * Create the `Component`s DOM element.
 		 *
@@ -1941,7 +1872,11 @@
 		 * @deprecated since version 5
 		 */
 		options(obj: any): any;
-<<<<<<< HEAD
+    
+    /**
+     *
+     */
+		played(): TimeRanges;
 
 		/**
 		 * Return the {@link Player} that the `Component` has attached to.
@@ -1949,9 +1884,6 @@
 		 * @return {Player}
 		 *         The player that this `Component` has attached to.
 		 */
-=======
-		played(): TimeRanges;
->>>>>>> 4545f71d
 		player(): Player;
 
 		/**
@@ -2086,7 +2018,6 @@
 		 * 'vjs-hidden' class name from it.
 		 */
 		show(): void;
-<<<<<<< HEAD
 
 		/**
 		 * Add or remove a CSS class name from the component's element.
@@ -2106,10 +2037,6 @@
 		 *
 		 * @fires Component#ready
 		 */
-=======
-		toggleClass(classToToggle: string, predicate?: boolean | ((element: Element, classToToggle: string) => boolean)): void;
-		trigger(eventName: string, ...parameters: any[]): void;
->>>>>>> 4545f71d
 		triggerReady(): void;
 
 		/**
@@ -2254,7 +2181,6 @@
 		}
 	}
 
-<<<<<<< HEAD
 	/**
 	 *
 	 */
@@ -2305,67 +2231,6 @@
 		interface Options extends Component.Options {
 			VolumePanel?: VolumePanel.Options;
 		}
-=======
-	class ControlBar extends Component {}
-
-	class ModalDialog extends Component {
-		open(): void;
-		close(): void;
-		content(): Element;
-	}
-
-	class ClickableComponent extends Component {
-		controlText(textopt?: string, elopt?: Element): string;
-		createControlTextEl(elopt: Element): Element;
-		handleClick(event: Event): void;
-	}
-
-	class Button extends ClickableComponent {
-		handleClick(event: Event): void;
-		disable(): boolean;
-	}
-
-	class Player extends Component {
-		bigPlayButton: Button;
-		loadingSpinner: Component;
-		errorDisplay: ModalDialog;
-		controlBar: ControlBar;
-
-		autoplay(value?: boolean): string;
-		addRemoteTextTrack(options: {}, manualCleanup?: boolean): HTMLTrackElement;
-		buffered(): TimeRanges;
-		bufferedPercent(): number;
-		cancelFullScreen(): Player;
-		controls(bool?: boolean): boolean;
-		currentSrc(): string;
-		currentTime(): number;
-		currentTime(seconds: number): Player;
-		duration(): number;
-		error(): any;
-		/** Passing null will hide error */
-		error<T>(error: T): T;
-		exitFullscreen(): Player;
-		height(): number;
-		height(num: number): void;
-		languageSwitch(options: any): void;
-		loop(value?: boolean): string;
-		muted(muted?: boolean): boolean;
-		pause(): Player;
-		paused(): boolean;
-		play(): Player;
-		playbackRate(rate?: number): number;
-		poster(val?: string): string | Player;
-		preload(value?: boolean): string;
-		removeRemoteTextTrack(track: HTMLTrackElement): void;
-		requestFullScreen(): Player;
-		size(width: number, height: number): Player;
-		src(): string;
-		src(newSource: string | Source | Source[]): Player;
-		volume(percentAsDecimal?: number): number;
-		width(): number;
-		width(num: number): void;
-		usingPlugin(pluginName: string): boolean;
->>>>>>> 4545f71d
 	}
 
 	/**
@@ -4314,6 +4179,27 @@
 	 * @extends Component
 	 */
 	interface Player extends Component {
+    
+    /**
+     *
+     */
+    bigPlayButton: Button;
+    
+    /**
+     *
+     */
+		controlBar: ControlBar;
+    
+    /**
+     *
+     */
+		errorDisplay: ModalDialog;
+    
+    /**
+     *
+     */
+		loadingSpinner: Component;
+    
 		/**
 		 *
 		 */
@@ -4629,7 +4515,6 @@
 		 * @return {number}
 		 *         - The duration of the video in seconds when getting
 		 */
-
 		duration(seconds: number): void;
 		duration(): number;
 
