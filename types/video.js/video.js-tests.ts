--- conflicted
+++ resolved
@@ -203,18 +203,16 @@
 
     const readyState: videojs.ReadyState = this.readyState();
 
-<<<<<<< HEAD
     this.playbackRates([1,1.5,2])
 
     // $ExpectType number[]
     const playbackRates: number[] = this.playbackRates()
-=======
+
     // $ExpectType string
     const currentBreakPoint = this.currentBreakpoint();
 
     // $ExpectType string
     const currentBreakpointClass: string = this.currentBreakpointClass();
->>>>>>> 9310b44c
 
     this.requestFullscreen();
 
