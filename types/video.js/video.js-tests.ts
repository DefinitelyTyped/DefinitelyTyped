import videojs, { VideoJsPlayer, VideoJsPlayerOptions } from 'video.js';

// $ExpectType boolean
window.HELP_IMPROVE_VIDEOJS;
// $ExpectType boolean | undefined
window.VIDEOJS_NO_DYNAMIC_STYLE;

const videoElement = document.createElement('video');
// $ExpectType VideoJsPlayer
videojs(videoElement);

const audioElement = document.createElement('audio');

const playerOptions: VideoJsPlayerOptions = {
    autoplay: 'muted',
    bigPlayButton: false,
    controls: true,
    controlBar: {
        playToggle: false,
        captionsButton: false,
        chaptersButton: false,
        pictureInPictureToggle: audioElement.tagName !== 'AUDIO',
    },
    height: 10,
    loop: true,
    muted: true,
    poster: 'https://example.com/poster.png',
    preload: 'auto',
    src: 'https://example.com/video.mp4',
    width: 10,
    aspectRatio: '16:9',
    children: [{ name: 'name' }],
    fluid: false,
    inactivityTimeout: 42,
    language: 'en',
    languages: {
        en: {
            someKey: 'someTranslation',
        },
    },
    liveui: true,
    nativeControlsForTouch: true,
    notSupportedMessage: 'Oh no! :(',
    playbackRates: [0.5, 1],
    plugins: {
        myPlugin: {
            myOption: true,
        },
    },
    fill: false,
    responsive: false,
    sources: [
        {
            src: 'https://example.com/video.mp4',
            type: 'video/mp4',
        },
    ],
    techOrder: ['html5', 'anotherTech'],
    userActions: {
        click: event => {},
        doubleClick: event => {},
        hotkeys: true,
    },
};

playerOptions.userActions!.hotkeys = event => {
    console.log(event.which);
};

playerOptions.userActions!.hotkeys = {
    fullscreenKey: event => {
        return event.which === 42;
    },
    muteKey: event => {
        return event.which === 42;
    },
    playPauseKey: event => {
        return event.which === 42;
    },
};

playerOptions.controlBar! = {
    pictureInPictureToggle: false,
    currentTimeDisplay: false,
    timeDivider: false,
};

videojs('example_video_1', playerOptions).ready(function playerReady() {
    // EXAMPLE: Start playing the video.
    const playPromise = this.play();

    if (playPromise) {
        playPromise.then(() => {});
    }

    this.pause();

    const isPaused: boolean = this.paused();
    const isPlaying: boolean = !this.paused();

    this.src('http://www.example.com/path/to/video.mp4');

    this.src({ type: 'video/mp4', src: 'http://www.example.com/path/to/video.mp4' });

    this.src([
        { type: 'video/mp4', src: 'http://www.example.com/path/to/video.mp4' },
        { type: 'video/webm', src: 'http://www.example.com/path/to/video.webm' },
        { type: 'video/ogg', src: 'http://www.example.com/path/to/video.ogv' },
    ]);

    const liveTracker = this.liveTracker;
    liveTracker.on('seekableendchange', () => {});
    liveTracker.on('liveedgechange', () => {});
    const windowOrDuration = liveTracker.isLive() ? liveTracker.liveWindow() : this.duration();
    const liveCurrentTime: number = liveTracker.liveCurrentTime();
    const liveWindow: number = liveTracker.liveWindow();
    const seekableStart: number = liveTracker.seekableStart();
    const seekableEnd: number = liveTracker.seekableEnd();
    const atLiveEdge: boolean = liveTracker.atLiveEdge();
    const behindLiveEdge: boolean = liveTracker.behindLiveEdge();
    const pastSeekEnd: number = liveTracker.pastSeekEnd();
    const isLive: boolean = liveTracker.isLive();
    liveTracker.seekToLiveEdge();
    liveTracker.startTracking();
    liveTracker.stopTracking();
    const isTracking: boolean = liveTracker.isTracking();

    const whereYouAt: number = this.currentTime();

    const howLongIsThis: number = this.duration();

    const bufferedTimeRange: TimeRanges = this.buffered();

    // Number of different ranges of time have been buffered. Usually 1.
    const numberOfRanges: number = bufferedTimeRange.length;

    // Time in seconds when the first range starts. Usually 0.
    const firstRangeStart: number = bufferedTimeRange.start(0);

    // Time in seconds when the first range ends
    const firstRangeEnd: number = bufferedTimeRange.end(0);

    // Length in seconds of the first time range
    const firstRangeLength: number = firstRangeEnd - firstRangeStart;

    const howMuchIsDownloaded: number = this.bufferedPercent();

    const howLoudIsIt: number = this.volume();

    this.volume(0.5); // Set volume to half

    const howWideIsIt: number = this.width();

    this.width(640);

    const howTallIsIt: number = this.height();

    this.height(480);

    const readyState: videojs.ReadyState = this.readyState();

    this.requestFullscreen();

    this.requestPictureInPicture().then(pipWindow => {
        // $ExpectType PictureInPictureWindow
        pipWindow;
    });

<<<<<<< HEAD
    // $ExpectType void
    this.cancelNamedAnimationFrame('animationFrameName');
=======
    // $ExpectType string | undefined
    this.requestNamedAnimationFrame('animationFrameName', () => {});
>>>>>>> 44fdc863

    // $ExpectType Promise<void>
    this.exitPictureInPicture();

    const networkState: videojs.NetworkState = this.networkState();

    const responsive: boolean = this.responsive();

    this.responsive(false);

    const fill: boolean = this.fill();

    this.fill(false);

    testEvents(this);

    testComponents(this);

    testPlugin(this, {});

    testLogger();

    testMiddleware();

    // $ExpectType CanPlayTypeResult
    this.canPlayType('video/mp4');

    testTracks(this);
});

function testEvents(player: videojs.Player) {
    const myFunc = function(this: videojs.Player) {
        // Do something when the event is fired
    };
    player.on('error', myFunc);
    // Removes the specified listener only.
    player.off('error', myFunc);

    const myFuncWithArg = function(this: videojs.Player, e: Event) {
        // Do something when the event is fired
    };
    player.on('volumechange', myFuncWithArg);
    // Removes all listeners for the given event type.
    player.off('volumechange');

    player.on('loadeddata', () => {
        /* Some handler. */
    });
    // Removes all listeners.
    player.off();
}

function testComponents(player: videojs.Player) {
    class MyWindow extends videojs.getComponent('ModalDialog') {
        myFunction() {
            this.player().play();
        }
    }

    const myWindow = new MyWindow(player, {});
    myWindow.controlText('My text');
    myWindow.open();
    myWindow.close();
    myWindow.myFunction();
    myWindow.isDisposed(); // $ExpectType boolean
    myWindow.dispose(); // $ExpectType void

    const MyOtherWindow = videojs.extend(videojs.getComponent('ModalDialog'), {
        myFunction() {
            this.player().play();
        },
        myOtherFunction(arg: string) {
            console.log(arg);
            return arg;
        },
    });

    const myOtherWindow = new MyOtherWindow(player, {});
    myOtherWindow.controlText('My text');
    myOtherWindow.open();
    myOtherWindow.close();
    myOtherWindow.myFunction(); // $ExpectType void
    myOtherWindow.myOtherFunction('test'); // $ExpectType string
}

function testPlugin(player: videojs.Player, options: {}) {
    if (player.usingPlugin('uloztoExample')) {
        return;
    }

    videojs.registerPlugin('uloztoExample', function({}: typeof options) {
        this.play();
        this.one('ended', () => {
            // do something
        });
    });
    (player as any).uloztoExample(options);

    const Plugin = videojs.getPlugin('plugin');

    interface ExamplePluginOptions {
        customClass: string;
    }

    class ExamplePlugin extends Plugin {
        constructor(player: VideoJsPlayer, options: ExamplePluginOptions) {
            super(player, options);

            if (options.customClass) {
                player.addClass(options.customClass);
            }

            player.on('playing', () => {
                videojs.log('playback began!');
            });

            this.player.on('pause', () => {
                videojs.log('playback ended');
            });

            const media = this.player.getMedia();

            this.player.loadMedia(
                {
                    src: 'http://www.example.com/path/to/video.mp4',
                    poster: 'http://www.example.com/path/to/image.jpg',
                },
                () => {
                    videojs.log('loadMedia ready!');
                },
            );
        }
    }

    videojs.registerPlugin('ExamplePlugin', ExamplePlugin);
}

function testLogger() {
    const myLogger = videojs.log.createLogger('mylogger');
    const anotherLogger = myLogger.createLogger('anotherlogger');

    videojs.log('hello');
    myLogger('how are you');
    anotherLogger('today');

    const currentLevel = videojs.log.level();
    videojs.log.level(videojs.log.levels.DEFAULT);
}

function testMiddleware() {
    videojs.use('*', () => ({
        setSource: (srcObj, next) => next(null, srcObj),
    }));
}

function testTech() {
    // $ExpectType CanPlayTypeResult
    videojs.Tech.canPlaySource(
        {
            src: 'http://www.example.com/path/to/video.mp4',
            type: 'video/mp4',
        },
        {},
    );
    // $ExpectType CanPlayTypeResult
    videojs.Tech.canPlayType('video/mp4');
}

function testTracks(player: VideoJsPlayer) {
    // $ExpectType AudioTrackList
    player.audioTracks();

    // $ExpectType TextTrackList
    player.textTracks();
}

function testGetDescendants(player: VideoJsPlayer) {
    // $ExpectType Component | undefined
    player.getDescendant('string');

    // $ExpectType Component | undefined
    player.getDescendant('multiple', 'strings');

    // $ExpectType Component | undefined
    player.getDescendant(['string', 'in', 'array']);

    // $ExpectType Component | undefined
    player.getDescendant(['string', 'in', 'array'], 'and', 'strings');
}<|MERGE_RESOLUTION|>--- conflicted
+++ resolved
@@ -166,13 +166,11 @@
         pipWindow;
     });
 
-<<<<<<< HEAD
+    // $ExpectType string | undefined
+    this.requestNamedAnimationFrame('animationFrameName', () => {});
+
     // $ExpectType void
     this.cancelNamedAnimationFrame('animationFrameName');
-=======
-    // $ExpectType string | undefined
-    this.requestNamedAnimationFrame('animationFrameName', () => {});
->>>>>>> 44fdc863
 
     // $ExpectType Promise<void>
     this.exitPictureInPicture();
