import * as React from 'react';
import moment = require('moment');

import {
<<<<<<< HEAD
    CalendarDay,
    CalendarMonth,
    CalendarMonthGrid,
    DateRangePicker,
    DateRangePickerInput,
    DateRangePickerInputController,
    DayPicker,
    DayPickerRangeController,
    DayPickerSingleDateController,
    SingleDatePicker,
    SingleDatePickerInput,
    isInclusivelyAfterDay,
    isInclusivelyBeforeDay,
    isNextDay,
    isSameDay,
    toISODateString,
    toLocalizedDateString,
    toMomentObject,
} from 'react-dates';
=======
        SingleDatePicker,
        DateRangePicker,
        DayPickerRangeController,
        DayPickerSingleDateController,
        isInclusivelyAfterDay,
        isInclusivelyBeforeDay,
        isNextDay,
        isSameDay,
        toISODateString,
        toLocalizedDateString,
        toMomentObject,
        CalendarDay} from "react-dates";

class CalendarDayFullTest extends React.Component {
    render() {
        return <CalendarDay
            day={null}
            daySize={39}
            isOutsideDay={false}
            modifiers={new Set<string>()}
            isFocused={false}
            tabIndex={-1}
            onDayClick={() => {}}
            onDayMouseEnter={() => {}}
            onDayMouseLeave={() => {}}
            renderDayContents={(day: moment.Moment) => ""}
            ariaLabelFormat={"dddd, LL"}
            phrases={{
                chooseAvailableDate: ({ date }) => date,
                dateIsUnavailable: ({ date }) => `Not available. ${date}`,
                dateIsSelected: ({ date }) => `Selected. ${date}`,
                dateIsSelectedAsStartDate: ({ date }) => `Selected as start date. ${date}`,
                dateIsSelectedAsEndDate: ({ date }) => `Selected as end date. ${date}`,
              }}
          />
    }
}
>>>>>>> 71edd175

const CalendarDayMinimumTest: React.FC = () => <CalendarDay />;

const CalendarDayFullTest: React.FC = () => (
    <CalendarDay
        ariaLabelFormat="MM d"
        day={moment()}
        daySize={50}
        isFocused={false}
        isOutsideDay={false}
        modifiers={new Set(['selected-span'])}
        onDayClick={(day, event) => {}}
        onDayMouseEnter={(day, event) => {}}
        onDayMouseLeave={(day, event) => {}}
        phrases={{
            chooseAvailableDate(phraseArg) {
                return phraseArg.date;
            },
        }}
        renderDayContents={(day, modifiers) => day.format('d')}
        tabIndex={0}
    />
);

const CalendarMonthMinimumTest: React.FC = () => <CalendarMonth />;

const CalendarMonthFullTest: React.FC = () => (
    <CalendarMonth
        dayAriaLabelFormat="MM d"
        daySize={50}
        enableOutsideDays={true}
        firstDayOfWeek={5}
        focusedDate={moment()}
        horizontalMonthPadding={5}
        isFocused={false}
        isVisible={true}
        modifiers={{ date: new Set(['selected-span']) }}
        month={moment()}
        monthFormat="MM"
        onDayClick={(day, event) => {}}
        onDayMouseEnter={(day, event) => {}}
        onDayMouseLeave={(day, event) => {}}
        onMonthSelect={(currentMonth, newMonthVal) => {}}
        onYearSelect={(currentMonth, newMonthVal) => {}}
        orientation="vertical"
        phrases={{
            dateIsSelected(phraseArg) {
                return phraseArg.date;
            },
        }}
        renderCalendarDay={props => <CalendarDay {...props} />}
        renderDayContents={(day, modifiers) => modifiers.size}
        renderMonthText={month => month.format('MMMM')}
        setMonthTitleHeight={height => {}}
        verticalBorderSpacing={5}
    />
);

const CalendarMonthGridMinimumTest: React.FC = () => <CalendarMonthGrid />;

const CalendarMonthGridFullTest: React.FC = () => (
    <CalendarMonthGrid
        dayAriaLabelFormat="MM d"
        daySize={50}
        enableOutsideDays={true}
        firstDayOfWeek={5}
        firstVisibleMonthIndex={7}
        focusedDate={moment()}
        horizontalMonthPadding={5}
        initialMonth={moment()}
        isAnimating={true}
        isFocused={false}
        isRTL={false}
        modifiers={{ month: { date: new Set(['selected-span']) } }}
        monthFormat="MM"
        numberOfMonths={3}
        onDayClick={(day, event) => {}}
        onDayMouseEnter={(day, event) => {}}
        onDayMouseLeave={(day, event) => {}}
        onMonthChange={newMonth => {}}
        onMonthTransitionEnd={event => {}}
        onYearChange={newMonth => {}}
        orientation="vertical"
        phrases={{
            dateIsSelected(phraseArg) {
                return phraseArg.date;
            },
        }}
        renderCalendarDay={props => <CalendarDay {...props} />}
        renderDayContents={(day, modifiers) => modifiers.size}
        renderMonthElement={({ isVisible, month, onMonthSelect, onYearSelect }) => null}
        setMonthTitleHeight={height => {}}
        transitionDuration={75}
        translationValue={46}
        verticalBorderSpacing={5}
    />
);

class DateRangePickerMinimumTest extends React.Component {
    render() {
        return (
            <DateRangePicker
                endDate={moment()}
                endDateId="endDateId"
                focusedInput="startDate"
                onDatesChange={({ endDate, startDate }) => {}}
                onFocusChange={arg => {}}
                startDate={moment()}
                startDateId="startDateId"
            />
        );
    }
}

class DateRangePickerFullTest extends React.Component {
    render() {
<<<<<<< HEAD
        return (
            <DateRangePicker
                anchorDirection="left"
                appendToBody={false}
                block={false}
                calendarInfoPosition="after"
                customArrowIcon={<span>-&gt;</span>}
                customCloseIcon="X"
                customInputIcon={
                    <React.Fragment>
                        Input <input />
                    </React.Fragment>
                }
                dayAriaLabelFormat="dd"
                dayPickerNavigationInlineStyles={{ width: '10' }}
                daySize={50}
                disabled={false}
                disableScroll={true}
                displayFormat="dd.mm.yyyy"
                enableOutsideDays={true}
                endDate={moment().add(5, 'days')}
                endDateAriaLabel="dd"
                endDateId="id2"
                endDateOffset={day => day.add(5, 'days')}
                endDatePlaceholderText="placeholder"
                endDateTitleText="End"
                firstDayOfWeek={0}
                focusedInput="startDate"
                hideKeyboardShortcutsPanel={false}
                horizontalMargin={20}
                horizontalMonthPadding={20}
                initialVisibleMonth={() => moment().set('year', 2020)}
                inputIconPosition="before"
                isDayBlocked={day => false}
                isDayHighlighted={day => true}
                isOutsideRange={day => false}
                isRTL={false}
                keepFocusOnInput={true}
                keepOpenOnDateSelect={true}
                maxDate={moment()}
                minDate={moment()}
                minimumNights={2}
                monthFormat="MM"
                navNext={<React.Fragment>Next</React.Fragment>}
                navPosition="navPositionTop"
                navPrev={<div>Prev</div>}
                noBorder={true}
                numberOfMonths={2}
                onClose={({ endDate, startDate }) => {}}
                onDatesChange={({ endDate, startDate }) => {}}
                onFocusChange={arg => {}}
                onNextMonthClick={e => {}}
                onPrevMonthClick={e => {}}
                openDirection="up"
                orientation="horizontal"
                phrases={{
                    closeDatePicker: 'Close',
                }}
                readOnly={false}
                regular={true}
                renderCalendarDay={props => <CalendarDay {...props} />}
                renderCalendarInfo={() => <div>Hello</div>}
                renderDayContents={day => day.toString()}
                renderMonthText={month => month.format('MMM')}
                renderNavNextButton={({ ariaLabel, disabled, onClick, onKeyUp, onMouseUp }) => <div>Next</div>}
                renderNavPrevButton={({ ariaLabel, disabled, onClick, onKeyUp, onMouseUp }) => <div>Next</div>}
                renderWeekHeaderElement={day => <span>{day}</span>}
                reopenPickerOnClearDates={true}
                required={false}
                screenReaderInputMessage="arial-test"
                showClearDates={true}
                showDefaultInputIcon={true}
                small={false}
                startDate={moment().add(3, 'days')}
                startDateAriaLabel="dd"
                startDateId="id1"
                startDateOffset={day => day.subtract(3, 'days')}
                startDatePlaceholderText="placeholder"
                startDateTitleText="Start"
                transitionDuration={5}
                verticalHeight={20}
                verticalSpacing={12}
                weekDayFormat="ddd"
                withFullScreenPortal={true}
                withPortal={false}
            />
        );
=======
        return <SingleDatePicker
                    id="SingleDatePickerInput"
                    disabled={false}
                    displayFormat="dd.mm.yyyy"
                    anchorDirection="right"
                    date={moment()}
                    enableOutsideDays={true}
                    horizontalMargin={20}
                    initialVisibleMonth={() => moment()}
                    placeholder="test"
                    required={false}
                    showClearDate={true}
                    noBorder={true}
                    block={false}
                    isDayBlocked={(day:any)=> false}
                    isOutsideRange={(day:any)=> false}
                    keepOpenOnDateSelect={true}
                    navNext="next"
                    navPrev="prev"
                    hideKeyboardShortcutsPanel={true}
                    withPortal={false}
                    onDateChange={d => {}}
                    focused={false}
                    reopenPickerOnClearDate={true}
                    screenReaderInputMessage="arial-test"
                    withFullScreenPortal={true}
                    onFocusChange={arg => {}}
                    onNextMonthClick={e => {}}
                    onPrevMonthClick={e => {}}
                    firstDayOfWeek={0}
                    numberOfMonths={2}
                    orientation="horizontal"
                    monthFormat="MM"
                    renderDayContents={day => day.toString()}
                    verticalSpacing={4}
                    keepFocusOnInput={true}
                    verticalHeight={5}
                    regular={true}
                    small={true}
                    navPosition="navPositionTop"
                    dayPickerNavigationInlineStyles={{width: '10'}}
                    renderCalendarDay={(props) => <CalendarDay {...props} />}
                    />
>>>>>>> 71edd175
    }
}

const DateRangePickerInputMinimumTest: React.FC = () => <DateRangePickerInput />;

const DateRangePickerInputFullTest: React.FC = () => (
    <DateRangePickerInput
        block={false}
        customArrowIcon={<span>-&gt;</span>}
        customCloseIcon="X"
        customInputIcon={
            <React.Fragment>
                Input <input />
            </React.Fragment>
        }
        disabled={false}
        endDate="2020-01-01"
        endDateAriaLabel="dd"
        endDateId="end"
        endDatePlaceholderText="End"
        endDateTitleText="End"
        inputIconPosition="before"
        isEndDateFocused={false}
        isFocused={true}
        isRTL={false}
        isStartDateFocused={true}
        noBorder={false}
        onClearDates={event => {}}
        onEndDateChange={dateString => {}}
        onEndDateFocus={event => {}}
        onEndDateTab={event => {}}
        onKeyDownArrowDown={event => {}}
        onKeyDownQuestionMark={event => {}}
        onStartDateChange={dateString => {}}
        onStartDateFocus={event => {}}
        onStartDateShiftTab={event => {}}
        openDirection="down"
        phrases={{
            keyboardForwardNavigationInstructions: 'Forward',
        }}
        readOnly={false}
        regular={true}
        required={false}
        screenReaderMessage="DateRangePickerInput"
        showCaret={true}
        showClearDates={true}
        showDefaultInputIcon={true}
        small={false}
        startDate="2019-12-01"
        startDateAriaLabel="dd"
        startDateId="start"
        startDatePlaceholderText="Start"
        startDateTitleText="Start"
        verticalSpacing={20}
    />
);

const DateRangePickerInputControllerMinimumTest: React.FC = () => <DateRangePickerInputController />;

const DateRangePickerInputControllerFullTest: React.FC = () => (
    <DateRangePickerInputController
        block={false}
        customArrowIcon={<span>-&gt;</span>}
        customCloseIcon="X"
        customInputIcon={
            <React.Fragment>
                Input <input />
            </React.Fragment>
        }
        disabled={false}
        displayFormat="dddd, YYY"
        endDate={moment()}
        endDateAriaLabel="dd"
        endDateId="end"
        endDatePlaceholderText="End"
        endDateTitleText="End"
        inputIconPosition="before"
        isDayBlocked={day => false}
        isEndDateFocused={false}
        isFocused={true}
        isOutsideRange={day => false}
        isRTL={false}
        isStartDateFocused={true}
        keepOpenOnDateSelect={true}
        minimumNights={5}
        noBorder={false}
        onClose={({ endDate, startDate }) => {}}
        onDatesChange={({ endDate, startDate }) => {}}
        onFocusChange={arg => {}}
        onKeyDownArrowDown={event => {}}
        onKeyDownQuestionMark={event => {}}
        openDirection="down"
        phrases={{
            keyboardForwardNavigationInstructions: 'Forward',
        }}
        readOnly={false}
        regular={true}
        reopenPickerOnClearDates={true}
        required={false}
        screenReaderMessage="DateRangePickerInput"
        showCaret={true}
        showClearDates={true}
        showDefaultInputIcon={true}
        small={false}
        startDate={moment()}
        startDateAriaLabel="dd"
        startDateId="start"
        startDatePlaceholderText="Start"
        startDateTitleText="Start"
        verticalSpacing={20}
        withFullScreenPortal={false}
    />
);

const DayPickerMinimumTest: React.FC = () => <DayPicker />;

const DayPickerFullTest: React.FC = () => (
    <DayPicker
        calendarInfoPosition="bottom"
        dayAriaLabelFormat="dd"
        dayPickerNavigationInlineStyles={{ width: '10' }}
        daySize={50}
        disableNext={false}
        disablePrev={false}
        enableOutsideDays={true}
        firstDayOfWeek={5}
        getFirstFocusableDay={month => month.startOf('month')}
        hidden={false}
        hideKeyboardShortcutsPanel={true}
        horizontalMonthPadding={20}
        initialVisibleMonth={() => moment('2020')}
        isFocused={true}
        isRTL={false}
        modifiers={{ month: { day: new Set(['span-selected']) } }}
        monthFormat="MMM"
        navNext={<div>Next</div>}
        navPosition="navPositionTop"
        navPrev={<button>Previous</button>}
        noBorder={false}
        noNavButtons={false}
        noNavNextButton={true}
        noNavPrevButton={false}
        numberOfMonths={2}
        onBlur={event => {}}
        onDayClick={(day, event) => {}}
        onDayMouseEnter={(day, event) => {}}
        onDayMouseLeave={(day, event) => {}}
        onGetNextScrollableMonths={event => {}}
        onGetPrevScrollableMonths={event => {}}
        onMonthChange={newMonth => {}}
        onNextMonthClick={newCurrentMonth => {}}
        onOutsideClick={event => {}}
        onPrevMonthClick={newCurrentMonth => {}}
        onShiftTab={() => {}}
        onTab={event => {}}
        onYearChange={newMonth => {}}
        orientation="horizontal"
        phrases={{
            enterKey: 'Enter',
        }}
        renderCalendarDay={props => <CalendarDay {...props} />}
        renderCalendarInfo={() => <span>Info</span>}
        renderDayContents={day => day.format('dd')}
        renderKeyboardShortcutsButton={({ ariaLabel, onClick, ref }) => <button>shortcuts</button>}
        renderKeyboardShortcutsPanel={({
            closeButtonAriaLabel,
            keyboardShortcuts,
            onCloseButtonClick,
            onKeyDown,
            title,
        }) => <div>panel</div>}
        renderMonthText={month => month.format('MMM')}
        renderNavNextButton={({ ariaLabel, disabled, onClick, onKeyUp, onMouseUp }) => <div>Next</div>}
        renderNavPrevButton={({ ariaLabel, disabled, onClick, onKeyUp, onMouseUp }) => <div>Next</div>}
        renderWeekHeaderElement={day => <span>{day}</span>}
        showKeyboardShortcuts={false}
        transitionDuration={5}
        verticalBorderSpacing={20}
        verticalHeight={15}
        weekDayFormat="dd"
        withPortal={false}
    />
);

class DayPickerRangeControllerMinimumTest extends React.Component {
    render() {
        return (
            <DayPickerRangeController
                startDate={moment()}
                endDate={moment()}
                onDatesChange={({ endDate, startDate }) => {}}
                focusedInput="startDate"
                onFocusChange={arg => {}}
                initialVisibleMonth={() => moment().add(2, 'months')}
            />
        );
    }
}

const DayPickerRangeControllerFullTest: React.FC = () => (
    <DayPickerRangeController
        calendarInfoPosition="top"
        dayAriaLabelFormat="dd"
        dayPickerNavigationInlineStyles={{ width: '10' }}
        daySize={50}
        daysViolatingMinNightsCanBeClicked={false}
        disabled={false}
        enableOutsideDays={true}
        endDate={moment()}
        endDateOffset={day => day.add(5, 'days')}
        firstDayOfWeek={1}
        focusedInput="startDate"
        getMinNightsForHoverDate={day => 5}
        hideKeyboardShortcutsPanel={false}
        horizontalMonthPadding={20}
        initialVisibleMonth={() => moment().add(2, 'months')}
        isDayBlocked={day => false}
        isDayHighlighted={day => true}
        isFocused={true}
        isOutsideRange={day => false}
        isRTL={false}
        keepOpenOnDateSelect={true}
        maxDate={moment()}
        minDate={moment()}
        minimumNights={2}
        monthFormat="MMM"
        navNext={<div>Next</div>}
        navPosition="navPositionTop"
        navPrev={<button>Previous</button>}
        noBorder={false}
        noNavButtons={false}
        noNavNextButton={true}
        noNavPrevButton={false}
        numberOfMonths={2}
        onBlur={event => {}}
        onClose={({ endDate, startDate }) => {}}
        onDatesChange={({ endDate, startDate }) => {}}
        onFocusChange={arg => {}}
        onNextMonthClick={newCurrentMonth => {}}
        onOutsideClick={event => {}}
        onPrevMonthClick={newCurrentMonth => {}}
        onShiftTab={() => {}}
        onTab={event => {}}
        orientation="verticalScrollable"
        phrases={{
            calendarLabel: 'Calendar',
        }}
        renderCalendarDay={props => <CalendarDay {...props} />}
        renderCalendarInfo={() => <div>Info</div>}
        renderDayContents={day => day.format('d')}
        renderKeyboardShortcutsButton={({ ariaLabel, onClick, ref }) => <button>shortcuts</button>}
        renderKeyboardShortcutsPanel={({
            closeButtonAriaLabel,
            keyboardShortcuts,
            onCloseButtonClick,
            onKeyDown,
            title,
        }) => <div>panel</div>}
        renderMonthText={month => month.format('MMM')}
        renderNavNextButton={({ ariaLabel, disabled, onClick, onKeyUp, onMouseUp }) => <div>Next</div>}
        renderNavPrevButton={({ ariaLabel, disabled, onClick, onKeyUp, onMouseUp }) => <div>Next</div>}
        renderWeekHeaderElement={day => <span>{day}</span>}
        showKeyboardShortcuts={false}
        startDate={moment()}
        startDateOffset={day => day.subtract(3, 'days')}
        transitionDuration={5}
        verticalBorderSpacing={5}
        verticalHeight={20}
        weekDayFormat="DDD"
        withPortal={false}
    />
);

class DayPickerSingleDateControllerMinimumTest extends React.Component {
    render() {
        return (
            <DayPickerSingleDateController
                date={moment()}
                focused={true}
                initialVisibleMonth={() => moment().subtract(1, 'day')}
                onDateChange={arg => {}}
                onFocusChange={({ focused }) => {}}
            />
        );
    }
}

const DayPickerSingleDateControllerFullTest: React.FC = () => (
    <DayPickerSingleDateController
        calendarInfoPosition="top"
        date={moment()}
        dayAriaLabelFormat="dd"
        dayPickerNavigationInlineStyles={{ width: '10' }}
        daySize={50}
        enableOutsideDays={true}
        firstDayOfWeek={1}
        focused={true}
        hideKeyboardShortcutsPanel={false}
        horizontalMonthPadding={20}
        initialVisibleMonth={() => moment().subtract(1, 'day')}
        isDayBlocked={day => false}
        isDayHighlighted={day => true}
        isFocused={true}
        isOutsideRange={day => false}
        isRTL={false}
        keepOpenOnDateSelect={true}
        maxDate={moment()}
        minDate={moment()}
        monthFormat="MMM"
        navNext={<div>Next</div>}
        navPosition="navPositionTop"
        navPrev={<button>Previous</button>}
        noBorder={false}
        noNavButtons={false}
        noNavNextButton={true}
        noNavPrevButton={false}
        numberOfMonths={2}
        onBlur={event => {}}
        onClose={({ date }) => {}}
        onDateChange={arg => {}}
        onFocusChange={({ focused }) => {}}
        onNextMonthClick={newCurrentMonth => {}}
        onOutsideClick={event => {}}
        onPrevMonthClick={newCurrentMonth => {}}
        onShiftTab={() => {}}
        onTab={event => {}}
        orientation="verticalScrollable"
        phrases={{
            calendarLabel: 'Calendar',
        }}
        renderCalendarDay={props => <CalendarDay {...props} />}
        renderCalendarInfo={() => <div>Info</div>}
        renderDayContents={day => day.format('d')}
        renderKeyboardShortcutsButton={({ ariaLabel, onClick, ref }) => <button>shortcuts</button>}
        renderKeyboardShortcutsPanel={({
            closeButtonAriaLabel,
            keyboardShortcuts,
            onCloseButtonClick,
            onKeyDown,
            title,
        }) => <div>panel</div>}
        renderMonthText={month => month.format('MMM')}
        renderNavNextButton={({ ariaLabel, disabled, onClick, onKeyUp, onMouseUp }) => <div>Next</div>}
        renderNavPrevButton={({ ariaLabel, disabled, onClick, onKeyUp, onMouseUp }) => <div>Next</div>}
        renderWeekHeaderElement={day => <span>{day}</span>}
        showKeyboardShortcuts={false}
        transitionDuration={5}
        verticalBorderSpacing={5}
        verticalHeight={20}
        weekDayFormat="DDD"
        withPortal={false}
    />
);

class SingleDatePickerMinimumTest extends React.Component {
    render() {
        return (
            <SingleDatePicker
                date={moment()}
                focused={false}
                id="SingleDatePicker"
                onDateChange={date => {}}
                onFocusChange={({ focused }) => {}}
            />
        );
    }
}

class SingleDatePickerFullTest extends React.Component {
    render() {
        return (
            <SingleDatePicker
                anchorDirection="left"
                appendToBody={false}
                ariaLabel="dd"
                block={false}
                calendarInfoPosition="after"
                customCloseIcon="X"
                customInputIcon={
                    <React.Fragment>
                        Input <input />
                    </React.Fragment>
                }
                date={moment()}
                dayAriaLabelFormat="dd"
                dayPickerNavigationInlineStyles={{ width: '10' }}
                daySize={50}
                disabled={false}
                disableScroll={true}
                displayFormat="dd.mm.yyyy"
                enableOutsideDays={true}
                firstDayOfWeek={0}
                focused={false}
                hideKeyboardShortcutsPanel={false}
                horizontalMargin={20}
                horizontalMonthPadding={20}
                id="SingleDatePicker"
                initialVisibleMonth={() => moment().set('year', 2020)}
                inputIconPosition="before"
                isDayBlocked={day => false}
                isDayHighlighted={day => true}
                isOutsideRange={day => false}
                isRTL={false}
                keepFocusOnInput={true}
                keepOpenOnDateSelect={true}
                maxDate={moment()}
                minDate={moment()}
                monthFormat="MM"
                navNext={<React.Fragment>Next</React.Fragment>}
                navPosition="navPositionTop"
                navPrev={<div>Prev</div>}
                noBorder={true}
                numberOfMonths={2}
                onClose={({ date }) => {}}
                onDateChange={date => {}}
                onFocusChange={({ focused }) => {}}
                onNextMonthClick={e => {}}
                onPrevMonthClick={e => {}}
                openDirection="up"
                orientation="horizontal"
                phrases={{
                    closeDatePicker: 'Close',
                }}
                placeholder="test"
                readOnly={false}
                regular={true}
                renderCalendarDay={props => <CalendarDay {...props} />}
                renderCalendarInfo={() => <div>Hello</div>}
                renderDayContents={day => day.toString()}
                renderMonthText={month => month.format('MMM')}
                renderNavNextButton={({ ariaLabel, disabled, onClick, onKeyUp, onMouseUp }) => <div>Next</div>}
                renderNavPrevButton={({ ariaLabel, disabled, onClick, onKeyUp, onMouseUp }) => <div>Next</div>}
                renderWeekHeaderElement={day => <span>{day}</span>}
                reopenPickerOnClearDate
                required={false}
                screenReaderInputMessage="arial-test"
                showClearDate={true}
                showDefaultInputIcon={true}
                small={false}
                transitionDuration={5}
                verticalHeight={20}
                verticalSpacing={12}
                weekDayFormat="ddd"
                withFullScreenPortal={true}
                withPortal={false}
            />
        );
    }
}

const SingleDatePickerInputMinimumTest: React.FC = () => <SingleDatePickerInput id="SingleDatePickerInput" />;

const SingleDatePickerInputFullTest: React.FC = () => (
    <SingleDatePickerInput
        ariaLabel="dd"
        block={false}
        customCloseIcon="X"
        customInputIcon={
            <React.Fragment>
                Input <input />
            </React.Fragment>
        }
        disabled={false}
        displayValue="Day"
        focused={true}
        id="SingleDatePickerInput"
        inputIconPosition="before"
        isFocused={true}
        isRTL={false}
        noBorder={false}
        onChange={dateString => {}}
        onClearDate={event => {}}
        onFocus={event => {}}
        onKeyDownArrowDown={event => {}}
        onKeyDownQuestionMark={event => {}}
        onKeyDownShiftTab={event => {}}
        onKeyDownTab={event => {}}
        openDirection="down"
        phrases={{
            keyboardForwardNavigationInstructions: 'Forward',
        }}
        placeholder="test"
        readOnly={false}
        regular={true}
        required={false}
        screenReaderMessage="DateRangePickerInput"
        showCaret={true}
        showClearDate={true}
        showDefaultInputIcon={true}
        small={false}
        verticalSpacing={20}
    />
);

const isInclusivelyAfterDayResult: boolean = isInclusivelyAfterDay(moment(), moment());
// $ExpectError
const isInclusivelyAfterDayResultError: boolean = isInclusivelyAfterDay(moment(), 5);
const isInclusivelyBeforeDayResult: boolean = isInclusivelyBeforeDay(moment(), moment());
// $ExpectError
const isInclusivelyBeforeDayResultError: boolean = isInclusivelyBeforeDay(new Date(), moment());
const isNextDayDayResult: boolean = isNextDay(moment(), moment());
// $ExpectError
const isNextDayDayResultError: boolean = isNextDay(moment());
const isSameDayResult: boolean = isSameDay(moment(), moment());
// $ExpectError
const isSameDayResultError: boolean = isSameDay('January 1, 2020', moment());
const toISODateStringResult: string | null = toISODateString(moment(), 'dd.mm.yyyy');
const toISODateStringResultFromString: string | null = toISODateString('January 1, 2020');
const toISODateStringResultFromDate: string | null = toISODateString(new Date(), 'dd.mm.yyyy');
const toLocalizedDateStringResult: string | null = toLocalizedDateString(moment(), 'dd.mm.yyyy');
const toLocalizedDateStringResultFromString: string | null = toLocalizedDateString('January 1, 2020', 'dd.mm.yyyy');
const toLocalizedDateStringResultFromDate: string | null = toLocalizedDateString(new Date());
const toMomentObjectResult: moment.Moment | null = toMomentObject(moment());
const toMomentObjectResultFromString: moment.Moment | null = toMomentObject('January 1, 2020', 'dd.mm.yyyy');
const toMomentObjectResultFromDate: moment.Moment | null = toMomentObject(new Date(), 'dd.mm.yyyy');<|MERGE_RESOLUTION|>--- conflicted
+++ resolved
@@ -2,7 +2,6 @@
 import moment = require('moment');
 
 import {
-<<<<<<< HEAD
     CalendarDay,
     CalendarMonth,
     CalendarMonthGrid,
@@ -22,45 +21,6 @@
     toLocalizedDateString,
     toMomentObject,
 } from 'react-dates';
-=======
-        SingleDatePicker,
-        DateRangePicker,
-        DayPickerRangeController,
-        DayPickerSingleDateController,
-        isInclusivelyAfterDay,
-        isInclusivelyBeforeDay,
-        isNextDay,
-        isSameDay,
-        toISODateString,
-        toLocalizedDateString,
-        toMomentObject,
-        CalendarDay} from "react-dates";
-
-class CalendarDayFullTest extends React.Component {
-    render() {
-        return <CalendarDay
-            day={null}
-            daySize={39}
-            isOutsideDay={false}
-            modifiers={new Set<string>()}
-            isFocused={false}
-            tabIndex={-1}
-            onDayClick={() => {}}
-            onDayMouseEnter={() => {}}
-            onDayMouseLeave={() => {}}
-            renderDayContents={(day: moment.Moment) => ""}
-            ariaLabelFormat={"dddd, LL"}
-            phrases={{
-                chooseAvailableDate: ({ date }) => date,
-                dateIsUnavailable: ({ date }) => `Not available. ${date}`,
-                dateIsSelected: ({ date }) => `Selected. ${date}`,
-                dateIsSelectedAsStartDate: ({ date }) => `Selected as start date. ${date}`,
-                dateIsSelectedAsEndDate: ({ date }) => `Selected as end date. ${date}`,
-              }}
-          />
-    }
-}
->>>>>>> 71edd175
 
 const CalendarDayMinimumTest: React.FC = () => <CalendarDay />;
 
@@ -76,8 +36,8 @@
         onDayMouseEnter={(day, event) => {}}
         onDayMouseLeave={(day, event) => {}}
         phrases={{
-            chooseAvailableDate(phraseArg) {
-                return phraseArg.date;
+            chooseAvailableDate({ date }) {
+                return date;
             },
         }}
         renderDayContents={(day, modifiers) => day.format('d')}
@@ -177,7 +137,6 @@
 
 class DateRangePickerFullTest extends React.Component {
     render() {
-<<<<<<< HEAD
         return (
             <DateRangePicker
                 anchorDirection="left"
@@ -265,51 +224,6 @@
                 withPortal={false}
             />
         );
-=======
-        return <SingleDatePicker
-                    id="SingleDatePickerInput"
-                    disabled={false}
-                    displayFormat="dd.mm.yyyy"
-                    anchorDirection="right"
-                    date={moment()}
-                    enableOutsideDays={true}
-                    horizontalMargin={20}
-                    initialVisibleMonth={() => moment()}
-                    placeholder="test"
-                    required={false}
-                    showClearDate={true}
-                    noBorder={true}
-                    block={false}
-                    isDayBlocked={(day:any)=> false}
-                    isOutsideRange={(day:any)=> false}
-                    keepOpenOnDateSelect={true}
-                    navNext="next"
-                    navPrev="prev"
-                    hideKeyboardShortcutsPanel={true}
-                    withPortal={false}
-                    onDateChange={d => {}}
-                    focused={false}
-                    reopenPickerOnClearDate={true}
-                    screenReaderInputMessage="arial-test"
-                    withFullScreenPortal={true}
-                    onFocusChange={arg => {}}
-                    onNextMonthClick={e => {}}
-                    onPrevMonthClick={e => {}}
-                    firstDayOfWeek={0}
-                    numberOfMonths={2}
-                    orientation="horizontal"
-                    monthFormat="MM"
-                    renderDayContents={day => day.toString()}
-                    verticalSpacing={4}
-                    keepFocusOnInput={true}
-                    verticalHeight={5}
-                    regular={true}
-                    small={true}
-                    navPosition="navPositionTop"
-                    dayPickerNavigationInlineStyles={{width: '10'}}
-                    renderCalendarDay={(props) => <CalendarDay {...props} />}
-                    />
->>>>>>> 71edd175
     }
 }
 
