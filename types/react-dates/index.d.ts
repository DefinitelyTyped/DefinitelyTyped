--- conflicted
+++ resolved
@@ -4,7 +4,7 @@
 //                 Nathan Holland <https://github.com/NathanNZ>
 // Definitions: https://github.com/DefinitelyTyped/DefinitelyTyped
 // TypeScript Version: 2.8
-
+Heads up, this will commit to master.
 // Required fields are made according to 'minimum REQUIRED setup' in https://github.com/airbnb/react-dates/blob/master/README.md
 
 import * as React from 'react';
@@ -52,7 +52,6 @@
         ) => void;
 
         // input related props
-<<<<<<< HEAD
         startDatePlaceholderText?: string;
         endDatePlaceholderText?: string;
         disabled?: DisabledShape;
@@ -70,26 +69,6 @@
         small?: boolean;
         regular?: boolean;
         keepFocusOnInput?: boolean;
-=======
-        startDatePlaceholderText?: string,
-        endDatePlaceholderText?: string,
-        disabled?: DisabledShape,
-        required?: boolean,
-        readOnly?: boolean,
-        screenReaderInputMessage?: string,
-        showClearDates?: boolean,
-        showDefaultInputIcon?: boolean,
-        inputIconPosition?: IconPositionShape,
-        customInputIcon?: string | JSX.Element,
-        customArrowIcon?: string | JSX.Element,
-        customCloseIcon?: string | JSX.Element,
-        noBorder?: boolean,
-        block?: boolean,
-        small?: boolean,
-        regular?: boolean,
-        keepFocusOnInput?: boolean,
->>>>>>> f15a0224
-
         // calendar presentation and interaction related props
         renderMonthText?: (day: momentPropTypes.momentObj) => string | JSX.Element;
         renderMonthElement?: (
@@ -517,7 +496,10 @@
     var toISODateString: (date: moment.MomentInput, currentFormat: moment.MomentFormatSpecification) => string | null;
     // utils/toLocalizedDateString.js
     var toLocalizedDateString: (
-        date: moment.MomentInput,
+        dat<<<<<<< master
+56
+ 
+e: moment.MomentInput,
         currentFormat: moment.MomentFormatSpecification
     ) => string | null;
     // utils/toMomentObject.js
