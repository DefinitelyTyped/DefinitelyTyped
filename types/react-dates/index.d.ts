// Type definitions for react-dates 21.8
// Project: https://github.com/airbnb/react-dates
// Definitions by: Artur Ampilogov <https://github.com/ArturAmpilogov>
//                 Nathan Holland <https://github.com/NathanNZ>
<<<<<<< HEAD
//                 Jason Unger <https://github.com/jsonunger>
=======
//                 Chris Griebel <https://github.com/cgriebel>
>>>>>>> 71edd175
// Definitions: https://github.com/DefinitelyTyped/DefinitelyTyped
// TypeScript Version: 2.8
// Required fields are made according to 'minimum REQUIRED setup' in https://github.com/airbnb/react-dates/blob/master/README.md

import * as React from 'react';
import * as moment from 'moment';
import { Props as ReactOutsideClickHandlerProps } from 'react-outside-click-handler';

// SHAPES
//
// shapes/AnchorDirectionShape.js
export type AnchorDirectionShape = 'left' | 'right';

// shapes/CalendarInfoPositionShape.js
export type CalendarInfoPositionShape = 'top' | 'bottom' | 'before' | 'after';

// shapes/NavPositionShape.js
export type NavPositionShape = 'navPositionTop' | 'navPositionBottom';

// shapes/DateRangePickerShape.js
export interface DateRangePickerShape {
    // required props for a functional interactive DateRangePicker
    startDate: moment.Moment | null;
    startDateId: string;
    endDate: moment.Moment | null;
    endDateId: string;
    focusedInput: FocusedInputShape | null;

    onDatesChange: (arg: { startDate: moment.Moment | null; endDate: moment.Moment | null }) => void;
    onFocusChange: (arg: FocusedInputShape | null) => void;

    onClose?: (final: { startDate: moment.Moment | null; endDate: moment.Moment | null }) => void;

    // input related props
    startDatePlaceholderText?: string;
    startDateOffset?: (day: moment.Moment) => moment.Moment;
    endDateOffset?: (day: moment.Moment) => moment.Moment;

    endDatePlaceholderText?: string;
    startDateAriaLabel?: string;
    endDateAriaLabel?: string;
    startDateTitleText?: string;
    endDateTitleText?: string;
    disabled?: DisabledShape;
    required?: boolean;
    readOnly?: boolean;
    screenReaderInputMessage?: string;
    showClearDates?: boolean;
    showDefaultInputIcon?: boolean;
    inputIconPosition?: IconPositionShape;
    customInputIcon?: React.ReactNode;
    customArrowIcon?: React.ReactNode;
    customCloseIcon?: React.ReactNode;
    noBorder?: boolean;
    block?: boolean;
    small?: boolean;
    regular?: boolean;
    keepFocusOnInput?: boolean;
    // calendar presentation and interaction related props
    renderMonthText?: ((month: moment.Moment) => React.ReactNode) | null;
    renderMonthElement?:
        | ((props: {
              month: moment.Moment;
              onMonthSelect: (currentMonth: moment.Moment, newMonthVal: string) => void;
              onYearSelect: (currentMonth: moment.Moment, newMonthVal: string) => void;
              isVisible: boolean;
          }) => React.ReactNode)
        | null;
    renderWeekHeaderElement?: ((day: string) => React.ReactNode) | null;
    orientation?: OrientationShape;
    anchorDirection?: AnchorDirectionShape;
    openDirection?: OpenDirectionShape;
    horizontalMargin?: number;
    withPortal?: boolean;
    withFullScreenPortal?: boolean;
    appendToBody?: boolean;
    disableScroll?: boolean;
    daySize?: number;
    isRTL?: boolean;
    firstDayOfWeek?: DayOfWeekShape | null;
    initialVisibleMonth?: (() => moment.Moment) | null;
    numberOfMonths?: number;
    keepOpenOnDateSelect?: boolean;
    reopenPickerOnClearDates?: boolean;
    renderCalendarInfo?: (() => React.ReactNode) | null;
    calendarInfoPosition?: CalendarInfoPositionShape;
    hideKeyboardShortcutsPanel?: boolean;
    verticalHeight?: number | null;
    transitionDuration?: number;
    horizontalMonthPadding?: number;
    verticalSpacing?: number;

    // navigation related props
    dayPickerNavigationInlineStyles?: Record<string, any> | null;
    navPosition?: NavPositionShape;
    navPrev?: React.ReactNode;
    navNext?: React.ReactNode;
    renderNavPrevButton?:
        | ((props: {
              ariaLabel: string;
              disabled: boolean;
              onClick?: React.MouseEventHandler;
              onKeyUp?: React.KeyboardEventHandler;
              onMouseUp?: React.MouseEventHandler;
          }) => React.ReactNode)
        | null;
    renderNavNextButton?:
        | ((props: {
              ariaLabel: string;
              disabled: boolean;
              onClick?: React.MouseEventHandler;
              onKeyUp?: React.KeyboardEventHandler;
              onMouseUp?: React.MouseEventHandler;
          }) => React.ReactNode)
        | null;
    onPrevMonthClick?: (newCurrentMonth: moment.Moment) => void;
    onNextMonthClick?: (newCurrentMonth: moment.Moment) => void;

    // day presentation and interaction related props
    renderCalendarDay?: (props: CalendarDayShape) => React.ReactNode;
    renderDayContents?: ((day: moment.Moment, modifiers: ModifiersShape) => React.ReactNode) | null;
    minimumNights?: number;
    minDate?: moment.Moment;
    maxDate?: moment.Moment;
    enableOutsideDays?: boolean;
    isDayBlocked?: (day: moment.Moment) => boolean;
    isOutsideRange?: (day: moment.Moment) => boolean;
    isDayHighlighted?: (day: moment.Moment) => boolean;

    // internationalization props
    displayFormat?: string | (() => string);
    monthFormat?: string;
    weekDayFormat?: string;
    phrases?: DateRangePickerPhrases;
    dayAriaLabelFormat?: string;
}
export const DateRangePickerShape: DateRangePickerShape;

// shapes/DayOfWeekShape.js
export type DayOfWeekShape = 0 | 1 | 2 | 3 | 4 | 5 | 6;

// shapes/DisabledShape.js
export type DisabledShape = boolean | 'startDate' | 'endDate';

// shapes/FocusedInputShape.js
export type FocusedInputShape = 'startDate' | 'endDate';

// shapes/IconPositionShape.js
export type IconPositionShape = 'before' | 'after';

// shapes/ModifiersShape.js
export type ModifiersShape = Set<string>;

// shapes/OpenDirectionShape.js
export type OpenDirectionShape = 'down' | 'up';

// shapes/OrientationShape.js
export type OrientationShape = 'horizontal' | 'vertical';

// shapes/ScrollableOrientationShape.js
export type ScrollableOrientationShape = 'horizontal' | 'vertical' | 'verticalScrollable';

// shapes/SingleDatePickerShape.js
export interface SingleDatePickerShape {
    id: string;

    // required props for a functional interactive SingleDatePicker
    date: moment.Moment | null;
    focused: boolean;

    onDateChange: (date: moment.Moment | null) => void;
    onFocusChange: (arg: { focused: boolean }) => void;

    // input related props
    placeholder?: string;
    ariaLabel?: string;
    disabled?: boolean;
    required?: boolean;
    readOnly?: boolean;
    screenReaderInputMessage?: string;
    showClearDate?: boolean;
    customCloseIcon?: React.ReactNode;
    showDefaultInputIcon?: boolean;
    inputIconPosition?: IconPositionShape;
    customInputIcon?: React.ReactNode;
    noBorder?: boolean;
    block?: boolean;
    small?: boolean;
    regular?: boolean;
    verticalSpacing?: number;
    keepFocusOnInput?: boolean;

    // calendar presentation and interaction related props
    renderMonthText?: ((month: moment.Moment) => React.ReactNode) | null;
    renderMonthElement?:
        | ((props: {
              month: moment.Moment;
              onMonthSelect: (currentMonth: moment.Moment, newMonthVal: string) => void;
              onYearSelect: (currentMonth: moment.Moment, newMonthVal: string) => void;
              isVisible: boolean;
          }) => React.ReactNode)
        | null;
    renderWeekHeaderElement?: ((day: string) => React.ReactNode) | null;
    orientation?: OrientationShape;
    anchorDirection?: AnchorDirectionShape;
    openDirection?: OpenDirectionShape;
    horizontalMargin?: number;
    withPortal?: boolean;
    withFullScreenPortal?: boolean;
    appendToBody?: boolean;
    disableScroll?: boolean;
    initialVisibleMonth?: (() => moment.Moment) | null;
    firstDayOfWeek?: DayOfWeekShape | null;
    numberOfMonths?: number;
    keepOpenOnDateSelect?: boolean;
    reopenPickerOnClearDate?: boolean;
    renderCalendarInfo?: (() => React.ReactNode) | null;
    calendarInfoPosition?: CalendarInfoPositionShape;
    hideKeyboardShortcutsPanel?: boolean;
    daySize?: number;
    isRTL?: boolean;
    verticalHeight?: number;
    transitionDuration?: number;
    horizontalMonthPadding?: number;

    // navigation related props
    dayPickerNavigationInlineStyles?: Record<string, any> | null;
    navPosition?: NavPositionShape;
    navPrev?: React.ReactNode;
    navNext?: React.ReactNode;
    renderNavPrevButton?:
        | ((props: {
              ariaLabel: string;
              disabled: boolean;
              onClick?: React.MouseEventHandler;
              onKeyUp?: React.KeyboardEventHandler;
              onMouseUp?: React.MouseEventHandler;
          }) => React.ReactNode)
        | null;
    renderNavNextButton?:
        | ((props: {
              ariaLabel: string;
              disabled: boolean;
              onClick?: React.MouseEventHandler;
              onKeyUp?: React.KeyboardEventHandler;
              onMouseUp?: React.MouseEventHandler;
          }) => React.ReactNode)
        | null;
    onPrevMonthClick?: (newCurrentMonth: moment.Moment) => void;
    onNextMonthClick?: (newCurrentMonth: moment.Moment) => void;
    onClose?: (arg: { date: moment.Moment | null }) => void;

    // day presentation and interaction related props
    renderCalendarDay?: (props: CalendarDayShape) => React.ReactNode;
    renderDayContents?: ((day: moment.Moment, modifiers: ModifiersShape) => React.ReactNode) | null;
    enableOutsideDays?: boolean;
    isDayBlocked?: (day: moment.Moment) => boolean;
    isOutsideRange?: (day: moment.Moment) => boolean;
    isDayHighlighted?: (day: moment.Moment) => boolean;
    minDate?: moment.Moment | null;
    maxDate?: moment.Moment | null;

    // internationalization props
    displayFormat?: string | (() => string);
    monthFormat?: string;
    weekDayFormat?: string;
    phrases?: SingleDatePickerPhrases;
    dayAriaLabelFormat?: string;
}
export const SingleDatePickerShape: SingleDatePickerShape;

// PHRASES
export interface PhraseArg {
    date: string;
}

// defaultPhrases.js
export interface DateRangePickerPhrases {
    calendarLabel?: string;
    roleDescription?: string;
    closeDatePicker?: string;
    clearDates?: string;
    focusStartDate?: string;
    jumpToPrevMonth?: string;
    jumpToNextMonth?: string;
    keyboardShortcuts?: string;
    showKeyboardShortcutsPanel?: string;
    hideKeyboardShortcutsPanel?: string;
    openThisPanel?: string;
    enterKey?: string;
    leftArrowRightArrow?: string;
    upArrowDownArrow?: string;
    pageUpPageDown?: string;
    homeEnd?: string;
    escape?: string;
    questionMark?: string;
    selectFocusedDate?: string;
    moveFocusByOneDay?: string;
    moveFocusByOneWeek?: string;
    moveFocusByOneMonth?: string;
    moveFocustoStartAndEndOfWeek?: string;
    returnFocusToInput?: string;
    keyboardForwardNavigationInstructions?: string;
    keyboardBackwardNavigationInstructions?: string;
    chooseAvailableStartDate?: (phraseArg: PhraseArg) => string;
    chooseAvailableEndDate?: (phraseArg: PhraseArg) => string;
    dateIsUnavailable?: (phraseArg: PhraseArg) => string;
    dateIsSelected?: (phraseArg: PhraseArg) => string;
    dateIsSelectedAsStartDate?: (phraseArg: PhraseArg) => string;
    dateIsSelectedAsEndDate?: (phraseArg: PhraseArg) => string;
}

// defaultPhrases.js
export interface DateRangePickerInputPhrases {
    focusStartDate?: string;
    clearDates?: string;
    keyboardForwardNavigationInstructions?: string;
    keyboardBackwardNavigationInstructions?: string;
}

// defaultPhrases.js
export interface SingleDatePickerPhrases {
    calendarLabel?: string;
    roleDescription?: string;
    closeDatePicker?: string;
    clearDate?: string;
    jumpToPrevMonth?: string;
    jumpToNextMonth?: string;
    keyboardShortcuts?: string;
    showKeyboardShortcutsPanel?: string;
    hideKeyboardShortcutsPanel?: string;
    openThisPanel?: string;
    enterKey?: string;
    leftArrowRightArrow?: string;
    upArrowDownArrow?: string;
    pageUpPageDown?: string;
    homeEnd?: string;
    escape?: string;
    questionMark?: string;
    selectFocusedDate?: string;
    moveFocusByOneDay?: string;
    moveFocusByOneWeek?: string;
    moveFocusByOneMonth?: string;
    moveFocustoStartAndEndOfWeek?: string;
    returnFocusToInput?: string;
    keyboardForwardNavigationInstructions?: string;
    keyboardBackwardNavigationInstructions?: string;
    chooseAvailableDate?: (phraseArg: PhraseArg) => string;
    dateIsUnavailable?: (phraseArg: PhraseArg) => string;
    dateIsSelected?: (phraseArg: PhraseArg) => string;
}

// defaultPhrases.js
export interface SingleDatePickerInputPhrases {
    clearDate?: string;
    keyboardForwardNavigationInstructions?: string;
    keyboardBackwardNavigationInstructions?: string;
}

// defaultPhrases.js
export interface DayPickerPhrases {
    calendarLabel?: string;
    roleDescription?: string;
    jumpToPrevMonth?: string;
    jumpToNextMonth?: string;
    keyboardShortcuts?: string;
    showKeyboardShortcutsPanel?: string;
    hideKeyboardShortcutsPanel?: string;
    openThisPanel?: string;
    enterKey?: string;
    leftArrowRightArrow?: string;
    upArrowDownArrow?: string;
    pageUpPageDown?: string;
    homeEnd?: string;
    escape?: string;
    questionMark?: string;
    selectFocusedDate?: string;
    moveFocusByOneDay?: string;
    moveFocusByOneWeek?: string;
    moveFocusByOneMonth?: string;
    moveFocustoStartAndEndOfWeek?: string;
    returnFocusToInput?: string;
    chooseAvailableStartDate?: (phraseArg: PhraseArg) => string;
    chooseAvailableEndDate?: (phraseArg: PhraseArg) => string;
    chooseAvailableDate?: (phraseArg: PhraseArg) => string;
    dateIsUnavailable?: (phraseArg: PhraseArg) => string;
    dateIsSelected?: (phraseArg: PhraseArg) => string;
    dateIsSelectedAsStartDate?: (phraseArg: PhraseArg) => string;
    dateIsSelectedAsEndDate?: (phraseArg: PhraseArg) => string;
}

// defaultPhrases.js
export interface DayPickerKeyboardShortcutsPhrases {
    keyboardShortcuts?: string;
    showKeyboardShortcutsPanel?: string;
    hideKeyboardShortcutsPanel?: string;
    openThisPanel?: string;
    enterKey?: string;
    leftArrowRightArrow?: string;
    upArrowDownArrow?: string;
    pageUpPageDown?: string;
    homeEnd?: string;
    escape?: string;
    questionMark?: string;
    selectFocusedDate?: string;
    moveFocusByOneDay?: string;
    moveFocusByOneWeek?: string;
    moveFocusByOneMonth?: string;
    moveFocustoStartAndEndOfWeek?: string;
    returnFocusToInput?: string;
}

// defaultPhrases.js
export interface DayPickerNavigationPhrases {
    jumpToPrevMonth?: string;
    jumpToNextMonth?: string;
}

// defaultPhrases.js
export interface CalendarDayPhrases {
    chooseAvailableDate?: (phraseArg: PhraseArg) => string;
    dateIsUnavailable?: (phraseArg: PhraseArg) => string;
    dateIsSelected?: (phraseArg: PhraseArg) => string;
    dateIsSelectedAsStartDate?: (phraseArg: PhraseArg) => string;
    dateIsSelectedAsEndDate?: (phraseArg: PhraseArg) => string;
}

// COMPONENTS
//
// components/CalendarDay.jsx
export interface CalendarDayShape {
    day?: moment.Moment;
    daySize?: number;
    isOutsideDay?: boolean;
    modifiers?: ModifiersShape;
    isFocused?: boolean;
    tabIndex?: 0 | -1;
    onDayClick?: (day: moment.Moment, event: React.MouseEvent<HTMLTableDataCellElement>) => void;
    onDayMouseEnter?: (day: moment.Moment, event: React.MouseEvent<HTMLTableDataCellElement>) => void;
    onDayMouseLeave?: (day: moment.Moment, event: React.MouseEvent<HTMLTableDataCellElement>) => void;
    renderDayContents?: ((day: moment.Moment, modifiers: ModifiersShape) => React.ReactNode) | null;
    ariaLabelFormat?: string;

    // internationalization
    phrases?: CalendarDayPhrases;
}

export type CalendarDay = React.ComponentClass<CalendarDayShape>;
export const CalendarDay: React.ComponentClass<CalendarDayShape>;

// components/CalendarMonth.jsx
export interface CalendarMonthShape
    extends Pick<
        CalendarDayShape,
        'daySize' | 'onDayClick' | 'onDayMouseEnter' | 'onDayMouseLeave' | 'renderDayContents' | 'isFocused' | 'phrases'
    > {
    month?: moment.Moment;
    horizontalMonthPadding?: number;
    isVisible?: boolean;
    enableOutsideDays?: boolean;
    modifiers?: Record<string, ModifiersShape>;
    orientation?: ScrollableOrientationShape;
    onMonthSelect?: (currentMonth: moment.Moment, newMonthVal: string) => void;
    onYearSelect?: (currentMonth: moment.Moment, newMonthVal: string) => void;
    renderMonthText?: ((month: moment.Moment) => React.ReactNode) | null;
    renderCalendarDay?: (props: CalendarDayShape) => React.ReactNode;
    renderMonthElement?:
        | ((props: {
              month: moment.Moment;
              onMonthSelect: (currentMonth: moment.Moment, newMonthVal: string) => void;
              onYearSelect: (currentMonth: moment.Moment, newMonthVal: string) => void;
              isVisible: boolean;
          }) => React.ReactNode)
        | null;
    firstDayOfWeek?: DayOfWeekShape | null;
    setMonthTitleHeight?: ((captionHeight: number) => void) | null;
    verticalBorderSpacing?: number;

    focusedDate?: moment.Moment | null; // indicates focusable day

    // i18n
    monthFormat?: string;
    dayAriaLabelFormat?: string;
}

export type CalendarMonth = React.ComponentClass<CalendarMonthShape>;
export const CalendarMonth: React.ComponentClass<CalendarMonthShape>;

// components/CalendarMonthGrid.jsx
export interface CalendarMonthGridShape
    extends Pick<
        CalendarMonthShape,
        | 'enableOutsideDays'
        | 'horizontalMonthPadding'
        | 'onDayClick'
        | 'onDayMouseEnter'
        | 'onDayMouseLeave'
        | 'renderMonthText'
        | 'renderCalendarDay'
        | 'renderDayContents'
        | 'renderMonthElement'
        | 'daySize'
        | 'focusedDate'
        | 'isFocused'
        | 'firstDayOfWeek'
        | 'setMonthTitleHeight'
        | 'verticalBorderSpacing'
        | 'monthFormat'
        | 'phrases'
        | 'dayAriaLabelFormat'
    > {
    firstVisibleMonthIndex?: number;
    initialMonth?: moment.Moment;
    isAnimating?: boolean;
    numberOfMonths?: number;
    modifiers?: Record<string, Record<string, ModifiersShape>>;
    orientation?: ScrollableOrientationShape;
    onMonthTransitionEnd?: (event?: React.TransitionEvent<HTMLDivElement>) => void;
    onMonthChange?: (newMonth: moment.Moment) => void;
    onYearChange?: (newMonth: moment.Moment) => void;
    translationValue?: number | null;
    isRTL?: boolean;
    transitionDuration?: number;
}

export type CalendarMonthGrid = React.ComponentClass<CalendarMonthGridShape>;
export const CalendarMonthGrid: React.ComponentClass<CalendarMonthGridShape>;

// components/DateRangePicker.jsx
export type DateRangePicker = React.ComponentClass<DateRangePickerShape>;
export const DateRangePicker: React.ComponentClass<DateRangePickerShape>;

// components/DateRangePickerInput.jsx
export interface DateRangePickerInputShape {
    startDateId?: string;
    startDatePlaceholderText?: string;
    startDateAriaLabel?: string;
    startDateTitleText?: string;
    screenReaderMessage?: string;

    endDateId?: string;
    endDatePlaceholderText?: string;
    endDateAriaLabel?: string;
    endDateTitleText?: string;

    onStartDateFocus?: React.FocusEventHandler<HTMLInputElement>;
    onEndDateFocus?: React.FocusEventHandler<HTMLInputElement>;
    onStartDateChange?: (dateString: string) => void;
    onEndDateChange?: (dateString: string) => void;
    onStartDateShiftTab?: React.KeyboardEventHandler<HTMLInputElement>;
    onEndDateTab?: React.KeyboardEventHandler<HTMLInputElement>;
    onClearDates?: React.MouseEventHandler<HTMLButtonElement>;
    onKeyDownArrowDown?: React.KeyboardEventHandler<HTMLInputElement>;
    onKeyDownQuestionMark?: React.KeyboardEventHandler<HTMLInputElement>;

    startDate?: string;
    endDate?: string;

    isStartDateFocused?: boolean;
    isEndDateFocused?: boolean;
    showClearDates?: boolean;
    disabled?: DisabledShape;
    required?: boolean;
    readOnly?: boolean;
    openDirection?: OpenDirectionShape;
    showCaret?: boolean;
    showDefaultInputIcon?: boolean;
    inputIconPosition?: IconPositionShape;
    customInputIcon?: React.ReactNode;
    customArrowIcon?: React.ReactNode;
    customCloseIcon?: React.ReactNode;
    noBorder?: boolean;
    block?: boolean;
    small?: boolean;
    regular?: boolean;
    verticalSpacing?: number;

    // accessibility
    isFocused?: boolean; // describes actual DOM focus

    // i18n
    phrases?: DateRangePickerInputPhrases;

    isRTL?: boolean;
}

export type DateRangePickerInput = React.ComponentClass<DateRangePickerInputShape>;
export const DateRangePickerInput: React.ComponentClass<DateRangePickerInputShape>;

// components/DateRangePickerInputController.jsx
export interface DateRangePickerInputControllerShape
    extends Pick<
        DateRangePickerInputShape,
        | 'startDateId'
        | 'startDatePlaceholderText'
        | 'isStartDateFocused'
        | 'startDateAriaLabel'
        | 'startDateTitleText'
        | 'endDateId'
        | 'endDatePlaceholderText'
        | 'isEndDateFocused'
        | 'endDateAriaLabel'
        | 'endDateTitleText'
        | 'screenReaderMessage'
        | 'showClearDates'
        | 'showCaret'
        | 'showDefaultInputIcon'
        | 'inputIconPosition'
        | 'disabled'
        | 'required'
        | 'readOnly'
        | 'openDirection'
        | 'noBorder'
        | 'block'
        | 'small'
        | 'regular'
        | 'verticalSpacing'
        | 'onKeyDownArrowDown'
        | 'onKeyDownQuestionMark'
        | 'customInputIcon'
        | 'customArrowIcon'
        | 'customCloseIcon'
        | 'isFocused'
        | 'phrases'
        | 'isRTL'
    > {
    startDate?: moment.Moment | null;

    endDate?: moment.Moment | null;

    keepOpenOnDateSelect?: boolean;
    reopenPickerOnClearDates?: boolean;
    withFullScreenPortal?: boolean;
    minimumNights?: number;
    isOutsideRange?: (day: moment.Moment) => boolean;
    isDayBlocked?: (day: moment.Moment) => boolean;
    displayFormat?: string | (() => string);

    onFocusChange?: (arg: FocusedInputShape | null) => void;
    onClose?: (final: { startDate: moment.Moment | null; endDate: moment.Moment | null }) => void;
    onDatesChange?: (arg: { startDate: moment.Moment | null; endDate: moment.Moment | null }) => void;
}

export type DateRangePickerInputController = React.ComponentClass<DateRangePickerInputControllerShape>;
export const DateRangePickerInputController: React.ComponentClass<DateRangePickerInputControllerShape>;

// components/DayPicker.jsx
export interface DayPickerShape
    extends Pick<
        CalendarMonthGridShape,
        | 'enableOutsideDays'
        | 'orientation'
        | 'firstDayOfWeek'
        | 'daySize'
        | 'isRTL'
        | 'transitionDuration'
        | 'verticalBorderSpacing'
        | 'horizontalMonthPadding'
        | 'renderMonthText'
        | 'renderMonthElement'
        | 'modifiers'
        | 'renderCalendarDay'
        | 'renderDayContents'
        | 'onDayClick'
        | 'onDayMouseEnter'
        | 'onDayMouseLeave'
        | 'monthFormat'
        | 'dayAriaLabelFormat'
    > {
    // calendar presentation props
    numberOfMonths?: number;
    withPortal?: boolean;
    onOutsideClick?: ReactOutsideClickHandlerProps['onOutsideClick'];
    hidden?: boolean;
    initialVisibleMonth?: () => moment.Moment;
    renderCalendarInfo?: (() => React.ReactNode) | null;
    calendarInfoPosition?: CalendarInfoPositionShape;
    hideKeyboardShortcutsPanel?: boolean;
    verticalHeight?: number | null;
    noBorder?: boolean;
    renderKeyboardShortcutsButton?: (props: {
        ref: React.Ref<HTMLElement>;
        onClick: React.MouseEventHandler;
        ariaLabel: string;
    }) => React.ReactNode;
    renderKeyboardShortcutsPanel?: (props: {
        closeButtonAriaLabel: string;
        keyboardShortcuts: Array<Record<'unicode' | 'label' | 'action', string>>;
        onCloseButtonClick: React.MouseEventHandler;
        onKeyDown: React.KeyboardEventHandler;
        title: string;
    }) => React.ReactNode;

    // navigation props
    dayPickerNavigationInlineStyles?: Record<string, any> | null;
    disablePrev?: boolean;
    disableNext?: boolean;
    navPosition?: NavPositionShape;
    navPrev?: React.ReactNode;
    navNext?: React.ReactNode;
    renderNavPrevButton?:
        | ((props: {
              ariaLabel: string;
              disabled: boolean;
              onClick?: React.MouseEventHandler;
              onKeyUp?: React.KeyboardEventHandler;
              onMouseUp?: React.MouseEventHandler;
          }) => React.ReactNode)
        | null;
    renderNavNextButton?:
        | ((props: {
              ariaLabel: string;
              disabled: boolean;
              onClick?: React.MouseEventHandler;
              onKeyUp?: React.KeyboardEventHandler;
              onMouseUp?: React.MouseEventHandler;
          }) => React.ReactNode)
        | null;
    noNavButtons?: boolean;
    noNavNextButton?: boolean;
    noNavPrevButton?: boolean;
    onPrevMonthClick?: (newCurrentMonth: moment.Moment) => void;
    onNextMonthClick?: (newCurrentMonth: moment.Moment) => void;
    onMonthChange?: (newMonth: moment.Moment) => void;
    onYearChange?: (newMonth: moment.Moment) => void;
    onGetNextScrollableMonths?: (event?: React.MouseEvent<HTMLElement> | React.KeyboardEvent<HTMLElement>) => void; // VERTICAL_SCROLLABLE daypickers only
    onGetPrevScrollableMonths?: (event?: React.MouseEvent<HTMLElement> | React.KeyboardEvent<HTMLElement>) => void; // VERTICAL_SCROLLABLE daypickers only

    // month props
    renderWeekHeaderElement?: ((day: string) => React.ReactNode) | null;

    // accessibility props
    isFocused?: boolean;
    getFirstFocusableDay?: ((month: moment.Moment) => moment.Moment) | null;
    onBlur?: React.KeyboardEventHandler<HTMLDivElement>;
    showKeyboardShortcuts?: boolean;
    onTab?: React.KeyboardEventHandler<HTMLDivElement>;
    onShiftTab?: () => void;

    // internationalization
    weekDayFormat?: string;
    phrases?: DayPickerPhrases;
    dayAriaLabelFormat?: string;
}

export type DayPicker = React.ComponentClass<DayPickerShape>;
export const DayPicker: React.ComponentClass<DayPickerShape>;

// components/DayPickerRangeController.jsx
export interface DayPickerRangeControllerShape
    extends Pick<
        DayPickerShape,
        | 'renderMonthText'
        | 'renderMonthElement'
        | 'renderWeekHeaderElement'
        | 'enableOutsideDays'
        | 'numberOfMonths'
        | 'orientation'
        | 'withPortal'
        | 'hideKeyboardShortcutsPanel'
        | 'daySize'
        | 'noBorder'
        | 'verticalBorderSpacing'
        | 'horizontalMonthPadding'
        | 'dayPickerNavigationInlineStyles'
        | 'navPosition'
        | 'navPrev'
        | 'navNext'
        | 'renderNavPrevButton'
        | 'renderNavNextButton'
        | 'noNavButtons'
        | 'noNavNextButton'
        | 'noNavPrevButton'
        | 'onOutsideClick'
        | 'renderCalendarDay'
        | 'renderDayContents'
        | 'renderCalendarInfo'
        | 'renderKeyboardShortcutsButton'
        | 'renderKeyboardShortcutsPanel'
        | 'calendarInfoPosition'
        | 'firstDayOfWeek'
        | 'verticalHeight'
        | 'transitionDuration'
        | 'onBlur'
        | 'isFocused'
        | 'showKeyboardShortcuts'
        | 'onTab'
        | 'onShiftTab'
        | 'monthFormat'
        | 'weekDayFormat'
        | 'phrases'
        | 'dayAriaLabelFormat'
        | 'isRTL'
    > {
    startDate: moment.Moment | null;
    endDate: moment.Moment | null;
    onDatesChange: (arg: { startDate: moment.Moment | null; endDate: moment.Moment | null }) => void;
    startDateOffset?: (day: moment.Moment) => moment.Moment;
    endDateOffset?: (day: moment.Moment) => moment.Moment;
    minDate?: moment.Moment | null;
    maxDate?: moment.Moment | null;

    focusedInput: FocusedInputShape | null;
    onFocusChange: (arg: FocusedInputShape | null) => void;
    onClose?: (final: { startDate: moment.Moment | null; endDate: moment.Moment | null }) => void;

    keepOpenOnDateSelect?: boolean;
    minimumNights?: number;
    disabled?: DisabledShape;
    isOutsideRange?: (day: moment.Moment) => boolean;
    isDayBlocked?: (day: moment.Moment) => boolean;
    isDayHighlighted?: (day: moment.Moment) => boolean;
    getMinNightsForHoverDate?: (day: moment.Moment) => number;
    daysViolatingMinNightsCanBeClicked?: boolean;

    // DayPicker props
    initialVisibleMonth: (() => moment.Moment) | null;

    onPrevMonthClick?: (newCurrentMonth: moment.Moment) => void;
    onNextMonthClick?: (newCurrentMonth: moment.Moment) => void;
}

export type DayPickerRangeController = React.ComponentClass<DayPickerRangeControllerShape>;
export const DayPickerRangeController: React.ComponentClass<DayPickerRangeControllerShape>;

// components/DayPickerSingleDateController.jsx
export interface DayPickerSingleDateControllerShape
    extends Pick<
        DayPickerShape,
        | 'renderMonthText'
        | 'renderMonthElement'
        | 'renderWeekHeaderElement'
        | 'enableOutsideDays'
        | 'numberOfMonths'
        | 'orientation'
        | 'withPortal'
        | 'hideKeyboardShortcutsPanel'
        | 'daySize'
        | 'noBorder'
        | 'verticalBorderSpacing'
        | 'horizontalMonthPadding'
        | 'dayPickerNavigationInlineStyles'
        | 'navPosition'
        | 'navPrev'
        | 'navNext'
        | 'renderNavPrevButton'
        | 'renderNavNextButton'
        | 'noNavButtons'
        | 'noNavNextButton'
        | 'noNavPrevButton'
        | 'onOutsideClick'
        | 'renderCalendarDay'
        | 'renderDayContents'
        | 'renderCalendarInfo'
        | 'renderKeyboardShortcutsButton'
        | 'renderKeyboardShortcutsPanel'
        | 'calendarInfoPosition'
        | 'firstDayOfWeek'
        | 'verticalHeight'
        | 'transitionDuration'
        | 'onBlur'
        | 'isFocused'
        | 'showKeyboardShortcuts'
        | 'onTab'
        | 'onShiftTab'
        | 'monthFormat'
        | 'weekDayFormat'
        | 'phrases'
        | 'dayAriaLabelFormat'
        | 'isRTL'
    > {
    date: moment.Moment | null;
    minDate?: moment.Moment | null;
    maxDate?: moment.Moment | null;
    onDateChange: (date: moment.Moment | null) => void;

    focused: boolean;
    onFocusChange: (arg: { focused: boolean }) => void;
    onClose?: (arg: { date: moment.Moment | null }) => void;

    keepOpenOnDateSelect?: boolean;
    isOutsideRange?: (day: moment.Moment) => boolean;
    isDayBlocked?: (day: moment.Moment) => boolean;
    isDayHighlighted?: (day: moment.Moment) => boolean;

    // DayPicker props
    initialVisibleMonth: (() => moment.Moment) | null;

    onPrevMonthClick?: (newCurrentMonth: moment.Moment) => void;
    onNextMonthClick?: (newCurrentMonth: moment.Moment) => void;
}

export type DayPickerSingleDateController = React.ComponentClass<DayPickerSingleDateControllerShape>;
export const DayPickerSingleDateController: React.ComponentClass<DayPickerSingleDateControllerShape>;

// components/SingleDatePicker.jsx
export type SingleDatePicker = React.ComponentClass<SingleDatePickerShape>;
export const SingleDatePicker: React.ComponentClass<SingleDatePickerShape>;

// components/SingleDatePickerInput.jsx
export interface SingleDatePickerInputShape {
    id: string;
    placeholder?: string;
    ariaLabel?: string;
    displayValue?: string;
    screenReaderMessage?: string;
    focused?: boolean;
    isFocused?: boolean;
    disabled?: boolean;
    required?: boolean;
    readOnly?: boolean;
    openDirection?: OpenDirectionShape;
    showCaret?: boolean;
    showClearDate?: boolean;
    customCloseIcon?: React.ReactNode;
    showDefaultInputIcon?: boolean;
    inputIconPosition?: IconPositionShape;
    customInputIcon?: React.ReactNode;
    isRTL?: boolean;
    noBorder?: boolean;
    block?: boolean;
    small?: boolean;
    regular?: boolean;
    verticalSpacing?: number;

    onChange?: (dateString: string) => void;
    onClearDate?: React.MouseEventHandler<HTMLButtonElement>;
    onFocus?: React.FocusEventHandler<HTMLInputElement>;
    onKeyDownShiftTab?: React.KeyboardEventHandler<HTMLInputElement>;
    onKeyDownTab?: React.KeyboardEventHandler<HTMLInputElement>;
    onKeyDownArrowDown?: React.KeyboardEventHandler<HTMLInputElement>;
    onKeyDownQuestionMark?: React.KeyboardEventHandler<HTMLInputElement>;

    // i18n
    phrases?: SingleDatePickerInputPhrases;
}

<<<<<<< HEAD
export type SingleDatePickerInput = React.FC<SingleDatePickerInputShape>;
export const SingleDatePickerInput: React.FC<SingleDatePickerInputShape>;

// UTILS
//
// utils/isInclusivelyAfterDay.js
export function isInclusivelyAfterDay(a: moment.Moment, b: moment.Moment): boolean;
// utils/isInclusivelyBeforeDay.js
export function isInclusivelyBeforeDay(a: moment.Moment, b: moment.Moment): boolean;
// utils/isNextDay.js
export function isNextDay(a: moment.Moment, b: moment.Moment): boolean;
// utils/isSameDay.js
export function isSameDay(a: moment.Moment, b: moment.Moment): boolean;
// utils/toISODateString.js
export function toISODateString(
    date: moment.MomentInput,
    currentFormat?: moment.MomentFormatSpecification,
): string | null;
// utils/toLocalizedDateString.js
export function toLocalizedDateString(
    date: moment.MomentInput,
    currentFormat?: moment.MomentFormatSpecification,
): string | null;
// utils/toMomentObject.js
export function toMomentObject(
    dateString: moment.MomentInput,
    customFormat?: moment.MomentFormatSpecification,
): moment.Moment | null;
=======
declare namespace ReactDates {
    // SHAPES
    //
    // shapes/AnchorDirectionShape.js
    type AnchorDirectionShape = 'left' | 'right';

    // shapes/CalendarInfoPositionShape.js
    type CalendarInfoPositionShape = 'top' | 'bottom' | 'before' | 'after';

    // shapes/NavPositionShape.js
    type NavPositionShape = 'navPositionTop' | 'navPositionBottom';

    // shapes/DateRangePickerShape.js
    interface DateRangePickerShape {
        // required props for a functional interactive DateRangePicker
        startDate: momentPropTypes.momentObj | null;
        startDateId: string;
        endDate: momentPropTypes.momentObj | null;
        endDateId: string;
        focusedInput: FocusedInputShape | null;

        onDatesChange: (
            arg: {
                startDate: momentPropTypes.momentObj | null;
                endDate: momentPropTypes.momentObj | null;
            }
        ) => void;
        onFocusChange: (arg: FocusedInputShape | null) => void;

        onClose?: (
            final: {
                startDate: momentPropTypes.momentObj;
                endDate: momentPropTypes.momentObj;
            }
        ) => void;

        // input related props
        startDatePlaceholderText?: string;
        endDatePlaceholderText?: string;
        disabled?: DisabledShape;
        required?: boolean;
        readOnly?: boolean;
        screenReaderInputMessage?: string;
        showClearDates?: boolean;
        showDefaultInputIcon?: boolean;
        inputIconPosition?: IconPositionShape;
        customInputIcon?: string | JSX.Element;
        customArrowIcon?: string | JSX.Element;
        customCloseIcon?: string | JSX.Element;
        noBorder?: boolean;
        block?: boolean;
        small?: boolean;
        regular?: boolean;
        keepFocusOnInput?: boolean;
        // calendar presentation and interaction related props
        renderMonthText?: (day: momentPropTypes.momentObj) => string | JSX.Element;
        renderMonthElement?: (
            props: {
                month: momentPropTypes.momentObj;
                onMonthSelect: (currentMonth: momentPropTypes.momentObj, newMonthVal: string) => void;
                onYearSelect: (currentMonth: momentPropTypes.momentObj, newYearVal: string) => void;
                isVisible: boolean;
            }
        ) => string | JSX.Element;
        orientation?: OrientationShape;
        anchorDirection?: AnchorDirectionShape;
        openDirection?: OpenDirectionShape;
        horizontalMargin?: number;
        withPortal?: boolean;
        withFullScreenPortal?: boolean;
        appendToBody?: boolean;
        disableScroll?: boolean;
        daySize?: number;
        isRTL?: boolean;
        firstDayOfWeek?: DayOfWeekShape;
        initialVisibleMonth?: () => momentPropTypes.momentObj;
        numberOfMonths?: number;
        keepOpenOnDateSelect?: boolean;
        reopenPickerOnClearDates?: boolean;
        renderCalendarInfo?: () => string | JSX.Element;
        calendarInfoPosition?: CalendarInfoPositionShape;
        hideKeyboardShortcutsPanel?: boolean;
        verticalHeight?: number;
        transitionDuration?: number;
        horizontalMonthPadding?: number;
        verticalSpacing?: number;

        // navigation related props
        dayPickerNavigationInlineStyles?: Record<string, any>;
        navPosition?: NavPositionShape;
        navPrev?: string | JSX.Element;
        navNext?: string | JSX.Element;
        onPrevMonthClick?: (newCurrentMonth: momentPropTypes.momentObj) => void;
        onNextMonthClick?: (newCurrentMonth: momentPropTypes.momentObj) => void;

        // day presentation and interaction related props
        renderCalendarDay?: (props: CalendarDayShape) => JSX.Element;
        renderDayContents?: (day: momentPropTypes.momentObj) => string | JSX.Element;
        minimumNights?: number;
        minDate?: momentPropTypes.momentObj;
        maxDate?: momentPropTypes.momentObj;
        enableOutsideDays?: boolean;
        isDayBlocked?: (day: any) => boolean;
        isOutsideRange?: (day: any) => boolean;
        isDayHighlighted?: (day: any) => boolean;

        // internationalization props
        displayFormat?: string | (() => string);
        monthFormat?: string;
        weekDayFormat?: string;
        phrases?: DateRangePickerPhrases;
        dayAriaLabelFormat?: string;
    }

    // shapes/DayOfWeekShape.js
    type DayOfWeekShape = 0 | 1 | 2 | 3 | 4 | 5 | 6;

    // shapes/DisabledShape.js
    type DisabledShape = boolean | 'startDate' | 'endDate';

    // shapes/FocusedInputShape.js
    type FocusedInputShape = 'startDate' | 'endDate';

    // shape/IconPositionShape.js
    type IconPositionShape = 'before' | 'after';

    // shape/ModifiersShape.js
    type ModifiersShape = Set<string>;

    // shape/OpenDirectionShape.js
    type OpenDirectionShape = 'down' | 'up';

    // shape/OrientationShape.js
    type OrientationShape = 'horizontal' | 'vertical';

    // shape/ScrollableOrientationShape.js
    type ScrollableOrientationShape = 'horizontal' | 'vertical' | 'verticalScrollable';

    // shapes/SingleDatePickerShape.js
    interface SingleDatePickerShape {
        id: string;

        // required props for a functional interactive SingleDatePicker
        date: momentPropTypes.momentObj | null;
        focused: boolean | null;

        onDateChange: (date: momentPropTypes.momentObj | null) => void;
        onFocusChange: (arg: { focused: boolean | null }) => void;

        // input related props
        placeholder?: string;
        disabled?: boolean;
        required?: boolean;
        readOnly?: boolean;
        screenReaderInputMessage?: string;
        showClearDate?: boolean;
        customCloseIcon?: string | JSX.Element;
        showDefaultInputIcon?: boolean;
        inputIconPosition?: IconPositionShape;
        customInputIcon?: string | JSX.Element;
        noBorder?: boolean;
        block?: boolean;
        small?: boolean;
        regular?: boolean;
        verticalSpacing?: number;
        keepFocusOnInput?: boolean;

        // calendar presentation and interaction related props
        renderMonthText?: (day: momentPropTypes.momentObj) => string | JSX.Element;
        renderMonthElement?: (
            props: {
                month: momentPropTypes.momentObj;
                onMonthSelect: (currentMonth: momentPropTypes.momentObj, newMonthVal: string) => void;
                onYearSelect: (currentMonth: momentPropTypes.momentObj, newYearVal: string) => void;
                isVisible: boolean;
            }
        ) => string | JSX.Element;
        orientation?: OrientationShape;
        anchorDirection?: AnchorDirectionShape;
        openDirection?: OpenDirectionShape;
        horizontalMargin?: number;
        withPortal?: boolean;
        withFullScreenPortal?: boolean;
        appendToBody?: boolean;
        disableScroll?: boolean;
        initialVisibleMonth?: () => momentPropTypes.momentObj;
        firstDayOfWeek?: DayOfWeekShape;
        numberOfMonths?: number;
        keepOpenOnDateSelect?: boolean;
        reopenPickerOnClearDate?: boolean;
        renderCalendarInfo?: () => string | JSX.Element;
        calendarInfoPosition?: CalendarInfoPositionShape;
        hideKeyboardShortcutsPanel?: boolean;
        daySize?: number;
        isRTL?: boolean;
        verticalHeight?: number | null;
        transitionDuration?: number;
        horizontalMonthPadding?: number;

        // navigation related props
        dayPickerNavigationInlineStyles?: Record<string, any>;
        navPosition?: NavPositionShape;
        navPrev?: string | JSX.Element;
        navNext?: string | JSX.Element;
        onPrevMonthClick?: (newCurrentMonth: momentPropTypes.momentObj) => void;
        onNextMonthClick?: (newCurrentMonth: momentPropTypes.momentObj) => void;
        onClose?: (
            final: {
                date: momentPropTypes.momentObj;
            }
        ) => void;

        // day presentation and interaction related props
        renderCalendarDay?: (props: CalendarDayShape) => JSX.Element;
        renderDayContents?: (day: momentPropTypes.momentObj) => string | JSX.Element;
        enableOutsideDays?: boolean;
        isDayBlocked?: (day: any) => boolean;
        isOutsideRange?: (day: any) => boolean;
        isDayHighlighted?: (day: any) => boolean;

        // internationalization props
        displayFormat?: string | (() => string);
        monthFormat?: string;
        weekDayFormat?: string;
        phrases?: SingleDatePickerPhrases;
        dayAriaLabelFormat?: string;
    }

    // PHRASES
    type PhraseArg = {
        date: string;
    }

    // defaultPhrases.js
    type DateRangePickerPhrases = {
        calendarLabel?: string;
        closeDatePicker?: string;
        clearDates?: string;
        focusStartDate?: string;
        jumpToPrevMonth?: string;
        jumpToNextMonth?: string;
        keyboardShortcuts?: string;
        showKeyboardShortcutsPanel?: string;
        hideKeyboardShortcutsPanel?: string;
        openThisPanel?: string;
        enterKey?: string;
        leftArrowRightArrow?: string;
        upArrowDownArrow?: string;
        pageUpPageDown?: string;
        homeEnd?: string;
        escape?: string;
        questionMark?: string;
        selectFocusedDate?: string;
        moveFocusByOneDay?: string;
        moveFocusByOneWeek?: string;
        moveFocusByOneMonth?: string;
        moveFocustoStartAndEndOfWeek?: string;
        returnFocusToInput?: string;
        keyboardNavigationInstructions?: string;
        chooseAvailableStartDate?: (phraseArg: PhraseArg) => string;
        chooseAvailableEndDate?: (phraseArg: PhraseArg) => string;
        dateIsUnavailable?: (phraseArg: PhraseArg) => string;
        dateIsSelected?: (phraseArg: PhraseArg) => string;
        dateIsSelectedAsStartDate?: (phraseArg: PhraseArg) => string;
        dateIsSelectedAsEndDate?: (phraseArg: PhraseArg) => string;
    };

    // defaultPhrases.js
    type DateRangePickerInputPhrases = {
        focusStartDate?: string;
        clearDates?: string;
        keyboardNavigationInstructions?: string;
    };

    // defaultPhrases.js
    type SingleDatePickerPhrases = {
        calendarLabel?: string;
        closeDatePicker?: string;
        clearDate?: string;
        jumpToPrevMonth?: string;
        jumpToNextMonth?: string;
        keyboardShortcuts?: string;
        showKeyboardShortcutsPanel?: string;
        hideKeyboardShortcutsPanel?: string;
        openThisPanel?: string;
        enterKey?: string;
        leftArrowRightArrow?: string;
        upArrowDownArrow?: string;
        pageUpPageDown?: string;
        homeEnd?: string;
        escape?: string;
        questionMark?: string;
        selectFocusedDate?: string;
        moveFocusByOneDay?: string;
        moveFocusByOneWeek?: string;
        moveFocusByOneMonth?: string;
        moveFocustoStartAndEndOfWeek?: string;
        returnFocusToInput?: string;
        keyboardNavigationInstructions?: string;
        chooseAvailableDate?: (phraseArg: PhraseArg) => string;
        dateIsUnavailable?: (phraseArg: PhraseArg) => string;
        dateIsSelected?: (phraseArg: PhraseArg) => string;
    };

    // defaultPhrases.js
    type SingleDatePickerInputPhrases = {
        clearDate?: string;
        keyboardNavigationInstructions?: string;
    };

    // defaultPhrases.js
    type DayPickerPhrases = {
        calendarLabel?: string;
        jumpToPrevMonth?: string;
        jumpToNextMonth?: string;
        keyboardShortcuts?: string;
        showKeyboardShortcutsPanel?: string;
        hideKeyboardShortcutsPanel?: string;
        openThisPanel?: string;
        enterKey?: string;
        leftArrowRightArrow?: string;
        upArrowDownArrow?: string;
        pageUpPageDown?: string;
        homeEnd?: string;
        escape?: string;
        questionMark?: string;
        selectFocusedDate?: string;
        moveFocusByOneDay?: string;
        moveFocusByOneWeek?: string;
        moveFocusByOneMonth?: string;
        moveFocustoStartAndEndOfWeek?: string;
        returnFocusToInput?: string;
        chooseAvailableStartDate?: (phraseArg: PhraseArg) => string;
        chooseAvailableEndDate?: (phraseArg: PhraseArg) => string;
        chooseAvailableDate?: (phraseArg: PhraseArg) => string;
        dateIsUnavailable?: (phraseArg: PhraseArg) => string;
        dateIsSelected?: (phraseArg: PhraseArg) => string;
    };

    // defaultPhrases.js
    type DayPickerKeyboardShortcutsPhrases = {
        keyboardShortcuts?: string;
        showKeyboardShortcutsPanel?: string;
        hideKeyboardShortcutsPanel?: string;
        openThisPanel?: string;
        enterKey?: string;
        leftArrowRightArrow?: string;
        upArrowDownArrow?: string;
        pageUpPageDown?: string;
        homeEnd?: string;
        escape?: string;
        questionMark?: string;
        selectFocusedDate?: string;
        moveFocusByOneDay?: string;
        moveFocusByOneWeek?: string;
        moveFocusByOneMonth?: string;
        moveFocustoStartAndEndOfWeek?: string;
        returnFocusToInput?: string;
    };

    // defaultPhrases.js
    type DayPickerNavigationPhrases = {
        jumpToPrevMonth?: string;
        jumpToNextMonth?: string;
    };

    // defaultPhrases.js
    type CalendarDayPhrases = {
        chooseAvailableDate?: (phraseArg: PhraseArg) => string;
        dateIsUnavailable?: (phraseArg: PhraseArg) => string;
        dateIsSelected?: (phraseArg: PhraseArg) => string;
        dateIsSelectedAsStartDate?: (phraseArg: PhraseArg) => string;
        dateIsSelectedAsEndDate?: (phraseArg: PhraseArg) => string;
    };

    // COMPONENTS
    //

    // components/CalendarDay.jsx
    type DayMouseEventHandler = (day: momentPropTypes.momentObj | null, event: React.MouseEvent) => void;

    interface CalendarDayShape {
        day?: momentPropTypes.momentObj | null;
        daySize?: number;
        isOutsideDay?: boolean;
        modifiers?: ModifiersShape;
        isFocused?: boolean;
        tabIndex?: 0 | -1;
        onDayClick?: DayMouseEventHandler;
        onDayMouseEnter?: DayMouseEventHandler;
        onDayMouseLeave?: DayMouseEventHandler;
        renderDayContents?: (day: momentPropTypes.momentObj) => string | JSX.Element;
        ariaLabelFormat?: string;
        phrases?: CalendarDayPhrases;
    }

    type CalendarDay = React.ClassicComponentClass<CalendarDayShape>;
    var CalendarDay: React.ClassicComponentClass<CalendarDayShape>;

    // components/DateRangePicker.js
    type DateRangePicker = React.ClassicComponentClass<DateRangePickerShape>;
    var DateRangePicker: React.ClassicComponentClass<DateRangePickerShape>;

    // components/DayPickerRangeController.jsx
    interface DayPickerRangeControllerShape extends DayPickerShape {
        // REQUIRED props
        startDate: momentPropTypes.momentObj | null;
        endDate: momentPropTypes.momentObj | null;
        onDatesChange: (
            arg: {
                startDate: momentPropTypes.momentObj | null;
                endDate: momentPropTypes.momentObj | null;
            }
        ) => void;
        focusedInput: FocusedInputShape;
        onFocusChange: (arg: FocusedInputShape | null) => void;

        startDateOffset?: (day: any) => any;
        endDateOffset?: (day: any) => any;

        onClose?: (
            final: {
                startDate: momentPropTypes.momentObj;
                endDate: momentPropTypes.momentObj;
            }
        ) => void;

        keepOpenOnDateSelect?: boolean;
        minimumNights?: number;
        disabled?: DisabledShape;
        isOutsideRange?: (day: any) => boolean;
        isDayBlocked?: (day: any) => boolean;
        isDayHighlighted?: (day: any) => boolean;
    }

    type DayPickerRangeController = React.ClassicComponentClass<DayPickerRangeControllerShape>;
    var DayPickerRangeController: React.ClassicComponentClass<DayPickerRangeControllerShape>;

    // components/DayPickerShape.jsx
    interface DayPickerShape {
        renderMonthText?: (day: momentPropTypes.momentObj) => string | JSX.Element;
        renderMonthElement?: (
            props: {
                month: momentPropTypes.momentObj;
                onMonthSelect: (currentMonth: momentPropTypes.momentObj, newMonthVal: string) => void;
                onYearSelect: (currentMonth: momentPropTypes.momentObj, newYearVal: string) => void;
                isVisible: boolean;
            }
        ) => string | JSX.Element;
        enableOutsideDays?: boolean;
        numberOfMonths?: number;
        orientation?: ScrollableOrientationShape;
        withPortal?: boolean;
        initialVisibleMonth?: () => momentPropTypes.momentObj;
        firstDayOfWeek?: 0 | 1 | 2 | 3 | 4 | 5 | 6;
        hideKeyboardShortcutsPanel?: boolean;
        daySize?: number;
        verticalHeight?: number;
        noBorder?: boolean;
        transitionDuration?: number;
        horizontalMonthPadding?: number;

        navPrev?: string | JSX.Element;
        navNext?: string | JSX.Element;

        onPrevMonthClick?: (newCurrentMonth: momentPropTypes.momentObj) => void;
        onNextMonthClick?: (newCurrentMonth: momentPropTypes.momentObj) => void;
        onOutsideClick?: (e: any) => void;
        renderCalendarDay?: (props: CalendarDayShape) => JSX.Element;
        renderDayContents?: (day: momentPropTypes.momentObj) => string | JSX.Element;
        renderCalendarInfo?: () => string | JSX.Element;
        calendarInfoPosition?: CalendarInfoPositionShape;

        // accessibility
        onBlur?: () => void;
        isFocused?: boolean;
        showKeyboardShortcuts?: boolean;

        // i18n
        monthFormat?: string;
        weekDayFormat?: string;
        phrases?: SingleDatePickerPhrases;
        dayAriaLabelFormat?: string;

        isRTL?: boolean;
    }

    // components/DayPickerSingleDateController.jsx
    interface DayPickerSingleDateControllerShape extends DayPickerShape {
        date: momentPropTypes.momentObj | null;
        onDateChange: (date: momentPropTypes.momentObj | null) => void;
        focused: boolean;
        onFocusChange: (arg: { focused: boolean | null }) => void;

        onClose?: (final: { date: momentPropTypes.momentObj }) => void;

        keepOpenOnDateSelect?: boolean;
        isOutsideRange?: (day: any) => boolean;
        isDayBlocked?: (day: any) => boolean;
        isDayHighlighted?: (day: any) => boolean;
    }

    type DayPickerSingleDateController = React.ClassicComponentClass<DayPickerSingleDateControllerShape>;
    var DayPickerSingleDateController: React.ClassicComponentClass<DayPickerSingleDateControllerShape>;

    // components/SingleDatePicker.js
    type SingleDatePicker = React.ClassicComponentClass<SingleDatePickerShape>;
    var SingleDatePicker: React.ClassicComponentClass<SingleDatePickerShape>;

    // UTILS
    //
    // utils/isInclusivelyAfterDay.js
    var isInclusivelyAfterDay: (a: moment.Moment, b: moment.Moment) => boolean;
    // utils/isInclusivelyBeforeDay.js
    var isInclusivelyBeforeDay: (a: moment.Moment, b: moment.Moment) => boolean;
    // utils/isNextDay.js
    var isNextDay: (a: moment.Moment, b: moment.Moment) => boolean;
    // utils/isSameDay.js
    var isSameDay: (a: moment.Moment, b: moment.Moment) => boolean;
    // utils/toISODateString.js
    var toISODateString: (date: moment.MomentInput, currentFormat: moment.MomentFormatSpecification) => string | null;
    // utils/toLocalizedDateString.js
    var toLocalizedDateString: (
        date: moment.MomentInput,
        currentFormat: moment.MomentFormatSpecification
    ) => string | null;
    // utils/toMomentObject.js
    var toMomentObject: (
        dateString: moment.MomentInput,
        customFormat: moment.MomentFormatSpecification
    ) => moment.Moment | null;
}
>>>>>>> 71edd175
<|MERGE_RESOLUTION|>--- conflicted
+++ resolved
@@ -2,11 +2,8 @@
 // Project: https://github.com/airbnb/react-dates
 // Definitions by: Artur Ampilogov <https://github.com/ArturAmpilogov>
 //                 Nathan Holland <https://github.com/NathanNZ>
-<<<<<<< HEAD
+//                 Chris Griebel <https://github.com/cgriebel>
 //                 Jason Unger <https://github.com/jsonunger>
-=======
-//                 Chris Griebel <https://github.com/cgriebel>
->>>>>>> 71edd175
 // Definitions: https://github.com/DefinitelyTyped/DefinitelyTyped
 // TypeScript Version: 2.8
 // Required fields are made according to 'minimum REQUIRED setup' in https://github.com/airbnb/react-dates/blob/master/README.md
@@ -438,7 +435,7 @@
 //
 // components/CalendarDay.jsx
 export interface CalendarDayShape {
-    day?: moment.Moment;
+    day?: moment.Moment | null;
     daySize?: number;
     isOutsideDay?: boolean;
     modifiers?: ModifiersShape;
@@ -944,7 +941,6 @@
     phrases?: SingleDatePickerInputPhrases;
 }
 
-<<<<<<< HEAD
 export type SingleDatePickerInput = React.FC<SingleDatePickerInputShape>;
 export const SingleDatePickerInput: React.FC<SingleDatePickerInputShape>;
 
@@ -972,538 +968,4 @@
 export function toMomentObject(
     dateString: moment.MomentInput,
     customFormat?: moment.MomentFormatSpecification,
-): moment.Moment | null;
-=======
-declare namespace ReactDates {
-    // SHAPES
-    //
-    // shapes/AnchorDirectionShape.js
-    type AnchorDirectionShape = 'left' | 'right';
-
-    // shapes/CalendarInfoPositionShape.js
-    type CalendarInfoPositionShape = 'top' | 'bottom' | 'before' | 'after';
-
-    // shapes/NavPositionShape.js
-    type NavPositionShape = 'navPositionTop' | 'navPositionBottom';
-
-    // shapes/DateRangePickerShape.js
-    interface DateRangePickerShape {
-        // required props for a functional interactive DateRangePicker
-        startDate: momentPropTypes.momentObj | null;
-        startDateId: string;
-        endDate: momentPropTypes.momentObj | null;
-        endDateId: string;
-        focusedInput: FocusedInputShape | null;
-
-        onDatesChange: (
-            arg: {
-                startDate: momentPropTypes.momentObj | null;
-                endDate: momentPropTypes.momentObj | null;
-            }
-        ) => void;
-        onFocusChange: (arg: FocusedInputShape | null) => void;
-
-        onClose?: (
-            final: {
-                startDate: momentPropTypes.momentObj;
-                endDate: momentPropTypes.momentObj;
-            }
-        ) => void;
-
-        // input related props
-        startDatePlaceholderText?: string;
-        endDatePlaceholderText?: string;
-        disabled?: DisabledShape;
-        required?: boolean;
-        readOnly?: boolean;
-        screenReaderInputMessage?: string;
-        showClearDates?: boolean;
-        showDefaultInputIcon?: boolean;
-        inputIconPosition?: IconPositionShape;
-        customInputIcon?: string | JSX.Element;
-        customArrowIcon?: string | JSX.Element;
-        customCloseIcon?: string | JSX.Element;
-        noBorder?: boolean;
-        block?: boolean;
-        small?: boolean;
-        regular?: boolean;
-        keepFocusOnInput?: boolean;
-        // calendar presentation and interaction related props
-        renderMonthText?: (day: momentPropTypes.momentObj) => string | JSX.Element;
-        renderMonthElement?: (
-            props: {
-                month: momentPropTypes.momentObj;
-                onMonthSelect: (currentMonth: momentPropTypes.momentObj, newMonthVal: string) => void;
-                onYearSelect: (currentMonth: momentPropTypes.momentObj, newYearVal: string) => void;
-                isVisible: boolean;
-            }
-        ) => string | JSX.Element;
-        orientation?: OrientationShape;
-        anchorDirection?: AnchorDirectionShape;
-        openDirection?: OpenDirectionShape;
-        horizontalMargin?: number;
-        withPortal?: boolean;
-        withFullScreenPortal?: boolean;
-        appendToBody?: boolean;
-        disableScroll?: boolean;
-        daySize?: number;
-        isRTL?: boolean;
-        firstDayOfWeek?: DayOfWeekShape;
-        initialVisibleMonth?: () => momentPropTypes.momentObj;
-        numberOfMonths?: number;
-        keepOpenOnDateSelect?: boolean;
-        reopenPickerOnClearDates?: boolean;
-        renderCalendarInfo?: () => string | JSX.Element;
-        calendarInfoPosition?: CalendarInfoPositionShape;
-        hideKeyboardShortcutsPanel?: boolean;
-        verticalHeight?: number;
-        transitionDuration?: number;
-        horizontalMonthPadding?: number;
-        verticalSpacing?: number;
-
-        // navigation related props
-        dayPickerNavigationInlineStyles?: Record<string, any>;
-        navPosition?: NavPositionShape;
-        navPrev?: string | JSX.Element;
-        navNext?: string | JSX.Element;
-        onPrevMonthClick?: (newCurrentMonth: momentPropTypes.momentObj) => void;
-        onNextMonthClick?: (newCurrentMonth: momentPropTypes.momentObj) => void;
-
-        // day presentation and interaction related props
-        renderCalendarDay?: (props: CalendarDayShape) => JSX.Element;
-        renderDayContents?: (day: momentPropTypes.momentObj) => string | JSX.Element;
-        minimumNights?: number;
-        minDate?: momentPropTypes.momentObj;
-        maxDate?: momentPropTypes.momentObj;
-        enableOutsideDays?: boolean;
-        isDayBlocked?: (day: any) => boolean;
-        isOutsideRange?: (day: any) => boolean;
-        isDayHighlighted?: (day: any) => boolean;
-
-        // internationalization props
-        displayFormat?: string | (() => string);
-        monthFormat?: string;
-        weekDayFormat?: string;
-        phrases?: DateRangePickerPhrases;
-        dayAriaLabelFormat?: string;
-    }
-
-    // shapes/DayOfWeekShape.js
-    type DayOfWeekShape = 0 | 1 | 2 | 3 | 4 | 5 | 6;
-
-    // shapes/DisabledShape.js
-    type DisabledShape = boolean | 'startDate' | 'endDate';
-
-    // shapes/FocusedInputShape.js
-    type FocusedInputShape = 'startDate' | 'endDate';
-
-    // shape/IconPositionShape.js
-    type IconPositionShape = 'before' | 'after';
-
-    // shape/ModifiersShape.js
-    type ModifiersShape = Set<string>;
-
-    // shape/OpenDirectionShape.js
-    type OpenDirectionShape = 'down' | 'up';
-
-    // shape/OrientationShape.js
-    type OrientationShape = 'horizontal' | 'vertical';
-
-    // shape/ScrollableOrientationShape.js
-    type ScrollableOrientationShape = 'horizontal' | 'vertical' | 'verticalScrollable';
-
-    // shapes/SingleDatePickerShape.js
-    interface SingleDatePickerShape {
-        id: string;
-
-        // required props for a functional interactive SingleDatePicker
-        date: momentPropTypes.momentObj | null;
-        focused: boolean | null;
-
-        onDateChange: (date: momentPropTypes.momentObj | null) => void;
-        onFocusChange: (arg: { focused: boolean | null }) => void;
-
-        // input related props
-        placeholder?: string;
-        disabled?: boolean;
-        required?: boolean;
-        readOnly?: boolean;
-        screenReaderInputMessage?: string;
-        showClearDate?: boolean;
-        customCloseIcon?: string | JSX.Element;
-        showDefaultInputIcon?: boolean;
-        inputIconPosition?: IconPositionShape;
-        customInputIcon?: string | JSX.Element;
-        noBorder?: boolean;
-        block?: boolean;
-        small?: boolean;
-        regular?: boolean;
-        verticalSpacing?: number;
-        keepFocusOnInput?: boolean;
-
-        // calendar presentation and interaction related props
-        renderMonthText?: (day: momentPropTypes.momentObj) => string | JSX.Element;
-        renderMonthElement?: (
-            props: {
-                month: momentPropTypes.momentObj;
-                onMonthSelect: (currentMonth: momentPropTypes.momentObj, newMonthVal: string) => void;
-                onYearSelect: (currentMonth: momentPropTypes.momentObj, newYearVal: string) => void;
-                isVisible: boolean;
-            }
-        ) => string | JSX.Element;
-        orientation?: OrientationShape;
-        anchorDirection?: AnchorDirectionShape;
-        openDirection?: OpenDirectionShape;
-        horizontalMargin?: number;
-        withPortal?: boolean;
-        withFullScreenPortal?: boolean;
-        appendToBody?: boolean;
-        disableScroll?: boolean;
-        initialVisibleMonth?: () => momentPropTypes.momentObj;
-        firstDayOfWeek?: DayOfWeekShape;
-        numberOfMonths?: number;
-        keepOpenOnDateSelect?: boolean;
-        reopenPickerOnClearDate?: boolean;
-        renderCalendarInfo?: () => string | JSX.Element;
-        calendarInfoPosition?: CalendarInfoPositionShape;
-        hideKeyboardShortcutsPanel?: boolean;
-        daySize?: number;
-        isRTL?: boolean;
-        verticalHeight?: number | null;
-        transitionDuration?: number;
-        horizontalMonthPadding?: number;
-
-        // navigation related props
-        dayPickerNavigationInlineStyles?: Record<string, any>;
-        navPosition?: NavPositionShape;
-        navPrev?: string | JSX.Element;
-        navNext?: string | JSX.Element;
-        onPrevMonthClick?: (newCurrentMonth: momentPropTypes.momentObj) => void;
-        onNextMonthClick?: (newCurrentMonth: momentPropTypes.momentObj) => void;
-        onClose?: (
-            final: {
-                date: momentPropTypes.momentObj;
-            }
-        ) => void;
-
-        // day presentation and interaction related props
-        renderCalendarDay?: (props: CalendarDayShape) => JSX.Element;
-        renderDayContents?: (day: momentPropTypes.momentObj) => string | JSX.Element;
-        enableOutsideDays?: boolean;
-        isDayBlocked?: (day: any) => boolean;
-        isOutsideRange?: (day: any) => boolean;
-        isDayHighlighted?: (day: any) => boolean;
-
-        // internationalization props
-        displayFormat?: string | (() => string);
-        monthFormat?: string;
-        weekDayFormat?: string;
-        phrases?: SingleDatePickerPhrases;
-        dayAriaLabelFormat?: string;
-    }
-
-    // PHRASES
-    type PhraseArg = {
-        date: string;
-    }
-
-    // defaultPhrases.js
-    type DateRangePickerPhrases = {
-        calendarLabel?: string;
-        closeDatePicker?: string;
-        clearDates?: string;
-        focusStartDate?: string;
-        jumpToPrevMonth?: string;
-        jumpToNextMonth?: string;
-        keyboardShortcuts?: string;
-        showKeyboardShortcutsPanel?: string;
-        hideKeyboardShortcutsPanel?: string;
-        openThisPanel?: string;
-        enterKey?: string;
-        leftArrowRightArrow?: string;
-        upArrowDownArrow?: string;
-        pageUpPageDown?: string;
-        homeEnd?: string;
-        escape?: string;
-        questionMark?: string;
-        selectFocusedDate?: string;
-        moveFocusByOneDay?: string;
-        moveFocusByOneWeek?: string;
-        moveFocusByOneMonth?: string;
-        moveFocustoStartAndEndOfWeek?: string;
-        returnFocusToInput?: string;
-        keyboardNavigationInstructions?: string;
-        chooseAvailableStartDate?: (phraseArg: PhraseArg) => string;
-        chooseAvailableEndDate?: (phraseArg: PhraseArg) => string;
-        dateIsUnavailable?: (phraseArg: PhraseArg) => string;
-        dateIsSelected?: (phraseArg: PhraseArg) => string;
-        dateIsSelectedAsStartDate?: (phraseArg: PhraseArg) => string;
-        dateIsSelectedAsEndDate?: (phraseArg: PhraseArg) => string;
-    };
-
-    // defaultPhrases.js
-    type DateRangePickerInputPhrases = {
-        focusStartDate?: string;
-        clearDates?: string;
-        keyboardNavigationInstructions?: string;
-    };
-
-    // defaultPhrases.js
-    type SingleDatePickerPhrases = {
-        calendarLabel?: string;
-        closeDatePicker?: string;
-        clearDate?: string;
-        jumpToPrevMonth?: string;
-        jumpToNextMonth?: string;
-        keyboardShortcuts?: string;
-        showKeyboardShortcutsPanel?: string;
-        hideKeyboardShortcutsPanel?: string;
-        openThisPanel?: string;
-        enterKey?: string;
-        leftArrowRightArrow?: string;
-        upArrowDownArrow?: string;
-        pageUpPageDown?: string;
-        homeEnd?: string;
-        escape?: string;
-        questionMark?: string;
-        selectFocusedDate?: string;
-        moveFocusByOneDay?: string;
-        moveFocusByOneWeek?: string;
-        moveFocusByOneMonth?: string;
-        moveFocustoStartAndEndOfWeek?: string;
-        returnFocusToInput?: string;
-        keyboardNavigationInstructions?: string;
-        chooseAvailableDate?: (phraseArg: PhraseArg) => string;
-        dateIsUnavailable?: (phraseArg: PhraseArg) => string;
-        dateIsSelected?: (phraseArg: PhraseArg) => string;
-    };
-
-    // defaultPhrases.js
-    type SingleDatePickerInputPhrases = {
-        clearDate?: string;
-        keyboardNavigationInstructions?: string;
-    };
-
-    // defaultPhrases.js
-    type DayPickerPhrases = {
-        calendarLabel?: string;
-        jumpToPrevMonth?: string;
-        jumpToNextMonth?: string;
-        keyboardShortcuts?: string;
-        showKeyboardShortcutsPanel?: string;
-        hideKeyboardShortcutsPanel?: string;
-        openThisPanel?: string;
-        enterKey?: string;
-        leftArrowRightArrow?: string;
-        upArrowDownArrow?: string;
-        pageUpPageDown?: string;
-        homeEnd?: string;
-        escape?: string;
-        questionMark?: string;
-        selectFocusedDate?: string;
-        moveFocusByOneDay?: string;
-        moveFocusByOneWeek?: string;
-        moveFocusByOneMonth?: string;
-        moveFocustoStartAndEndOfWeek?: string;
-        returnFocusToInput?: string;
-        chooseAvailableStartDate?: (phraseArg: PhraseArg) => string;
-        chooseAvailableEndDate?: (phraseArg: PhraseArg) => string;
-        chooseAvailableDate?: (phraseArg: PhraseArg) => string;
-        dateIsUnavailable?: (phraseArg: PhraseArg) => string;
-        dateIsSelected?: (phraseArg: PhraseArg) => string;
-    };
-
-    // defaultPhrases.js
-    type DayPickerKeyboardShortcutsPhrases = {
-        keyboardShortcuts?: string;
-        showKeyboardShortcutsPanel?: string;
-        hideKeyboardShortcutsPanel?: string;
-        openThisPanel?: string;
-        enterKey?: string;
-        leftArrowRightArrow?: string;
-        upArrowDownArrow?: string;
-        pageUpPageDown?: string;
-        homeEnd?: string;
-        escape?: string;
-        questionMark?: string;
-        selectFocusedDate?: string;
-        moveFocusByOneDay?: string;
-        moveFocusByOneWeek?: string;
-        moveFocusByOneMonth?: string;
-        moveFocustoStartAndEndOfWeek?: string;
-        returnFocusToInput?: string;
-    };
-
-    // defaultPhrases.js
-    type DayPickerNavigationPhrases = {
-        jumpToPrevMonth?: string;
-        jumpToNextMonth?: string;
-    };
-
-    // defaultPhrases.js
-    type CalendarDayPhrases = {
-        chooseAvailableDate?: (phraseArg: PhraseArg) => string;
-        dateIsUnavailable?: (phraseArg: PhraseArg) => string;
-        dateIsSelected?: (phraseArg: PhraseArg) => string;
-        dateIsSelectedAsStartDate?: (phraseArg: PhraseArg) => string;
-        dateIsSelectedAsEndDate?: (phraseArg: PhraseArg) => string;
-    };
-
-    // COMPONENTS
-    //
-
-    // components/CalendarDay.jsx
-    type DayMouseEventHandler = (day: momentPropTypes.momentObj | null, event: React.MouseEvent) => void;
-
-    interface CalendarDayShape {
-        day?: momentPropTypes.momentObj | null;
-        daySize?: number;
-        isOutsideDay?: boolean;
-        modifiers?: ModifiersShape;
-        isFocused?: boolean;
-        tabIndex?: 0 | -1;
-        onDayClick?: DayMouseEventHandler;
-        onDayMouseEnter?: DayMouseEventHandler;
-        onDayMouseLeave?: DayMouseEventHandler;
-        renderDayContents?: (day: momentPropTypes.momentObj) => string | JSX.Element;
-        ariaLabelFormat?: string;
-        phrases?: CalendarDayPhrases;
-    }
-
-    type CalendarDay = React.ClassicComponentClass<CalendarDayShape>;
-    var CalendarDay: React.ClassicComponentClass<CalendarDayShape>;
-
-    // components/DateRangePicker.js
-    type DateRangePicker = React.ClassicComponentClass<DateRangePickerShape>;
-    var DateRangePicker: React.ClassicComponentClass<DateRangePickerShape>;
-
-    // components/DayPickerRangeController.jsx
-    interface DayPickerRangeControllerShape extends DayPickerShape {
-        // REQUIRED props
-        startDate: momentPropTypes.momentObj | null;
-        endDate: momentPropTypes.momentObj | null;
-        onDatesChange: (
-            arg: {
-                startDate: momentPropTypes.momentObj | null;
-                endDate: momentPropTypes.momentObj | null;
-            }
-        ) => void;
-        focusedInput: FocusedInputShape;
-        onFocusChange: (arg: FocusedInputShape | null) => void;
-
-        startDateOffset?: (day: any) => any;
-        endDateOffset?: (day: any) => any;
-
-        onClose?: (
-            final: {
-                startDate: momentPropTypes.momentObj;
-                endDate: momentPropTypes.momentObj;
-            }
-        ) => void;
-
-        keepOpenOnDateSelect?: boolean;
-        minimumNights?: number;
-        disabled?: DisabledShape;
-        isOutsideRange?: (day: any) => boolean;
-        isDayBlocked?: (day: any) => boolean;
-        isDayHighlighted?: (day: any) => boolean;
-    }
-
-    type DayPickerRangeController = React.ClassicComponentClass<DayPickerRangeControllerShape>;
-    var DayPickerRangeController: React.ClassicComponentClass<DayPickerRangeControllerShape>;
-
-    // components/DayPickerShape.jsx
-    interface DayPickerShape {
-        renderMonthText?: (day: momentPropTypes.momentObj) => string | JSX.Element;
-        renderMonthElement?: (
-            props: {
-                month: momentPropTypes.momentObj;
-                onMonthSelect: (currentMonth: momentPropTypes.momentObj, newMonthVal: string) => void;
-                onYearSelect: (currentMonth: momentPropTypes.momentObj, newYearVal: string) => void;
-                isVisible: boolean;
-            }
-        ) => string | JSX.Element;
-        enableOutsideDays?: boolean;
-        numberOfMonths?: number;
-        orientation?: ScrollableOrientationShape;
-        withPortal?: boolean;
-        initialVisibleMonth?: () => momentPropTypes.momentObj;
-        firstDayOfWeek?: 0 | 1 | 2 | 3 | 4 | 5 | 6;
-        hideKeyboardShortcutsPanel?: boolean;
-        daySize?: number;
-        verticalHeight?: number;
-        noBorder?: boolean;
-        transitionDuration?: number;
-        horizontalMonthPadding?: number;
-
-        navPrev?: string | JSX.Element;
-        navNext?: string | JSX.Element;
-
-        onPrevMonthClick?: (newCurrentMonth: momentPropTypes.momentObj) => void;
-        onNextMonthClick?: (newCurrentMonth: momentPropTypes.momentObj) => void;
-        onOutsideClick?: (e: any) => void;
-        renderCalendarDay?: (props: CalendarDayShape) => JSX.Element;
-        renderDayContents?: (day: momentPropTypes.momentObj) => string | JSX.Element;
-        renderCalendarInfo?: () => string | JSX.Element;
-        calendarInfoPosition?: CalendarInfoPositionShape;
-
-        // accessibility
-        onBlur?: () => void;
-        isFocused?: boolean;
-        showKeyboardShortcuts?: boolean;
-
-        // i18n
-        monthFormat?: string;
-        weekDayFormat?: string;
-        phrases?: SingleDatePickerPhrases;
-        dayAriaLabelFormat?: string;
-
-        isRTL?: boolean;
-    }
-
-    // components/DayPickerSingleDateController.jsx
-    interface DayPickerSingleDateControllerShape extends DayPickerShape {
-        date: momentPropTypes.momentObj | null;
-        onDateChange: (date: momentPropTypes.momentObj | null) => void;
-        focused: boolean;
-        onFocusChange: (arg: { focused: boolean | null }) => void;
-
-        onClose?: (final: { date: momentPropTypes.momentObj }) => void;
-
-        keepOpenOnDateSelect?: boolean;
-        isOutsideRange?: (day: any) => boolean;
-        isDayBlocked?: (day: any) => boolean;
-        isDayHighlighted?: (day: any) => boolean;
-    }
-
-    type DayPickerSingleDateController = React.ClassicComponentClass<DayPickerSingleDateControllerShape>;
-    var DayPickerSingleDateController: React.ClassicComponentClass<DayPickerSingleDateControllerShape>;
-
-    // components/SingleDatePicker.js
-    type SingleDatePicker = React.ClassicComponentClass<SingleDatePickerShape>;
-    var SingleDatePicker: React.ClassicComponentClass<SingleDatePickerShape>;
-
-    // UTILS
-    //
-    // utils/isInclusivelyAfterDay.js
-    var isInclusivelyAfterDay: (a: moment.Moment, b: moment.Moment) => boolean;
-    // utils/isInclusivelyBeforeDay.js
-    var isInclusivelyBeforeDay: (a: moment.Moment, b: moment.Moment) => boolean;
-    // utils/isNextDay.js
-    var isNextDay: (a: moment.Moment, b: moment.Moment) => boolean;
-    // utils/isSameDay.js
-    var isSameDay: (a: moment.Moment, b: moment.Moment) => boolean;
-    // utils/toISODateString.js
-    var toISODateString: (date: moment.MomentInput, currentFormat: moment.MomentFormatSpecification) => string | null;
-    // utils/toLocalizedDateString.js
-    var toLocalizedDateString: (
-        date: moment.MomentInput,
-        currentFormat: moment.MomentFormatSpecification
-    ) => string | null;
-    // utils/toMomentObject.js
-    var toMomentObject: (
-        dateString: moment.MomentInput,
-        customFormat: moment.MomentFormatSpecification
-    ) => moment.Moment | null;
-}
->>>>>>> 71edd175
+): moment.Moment | null;