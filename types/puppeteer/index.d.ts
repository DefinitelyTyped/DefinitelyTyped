--- conflicted
+++ resolved
@@ -4,11 +4,7 @@
 //                 Christopher Deutsch <https://github.com/cdeutsch>
 //                 Konstantin Simon Maria Möllers <https://github.com/ksm2>
 // Definitions: https://github.com/DefinitelyTyped/DefinitelyTyped
-<<<<<<< HEAD
-// TypeScript Version: 2.4
-=======
 // TypeScript Version: 2.8
->>>>>>> 03eede69
 
 /// <reference types="node" />
 
