// Type definitions for puppeteer 1.20
// Project: https://github.com/GoogleChrome/puppeteer#readme
// Definitions by: Marvin Hagemeister <https://github.com/marvinhagemeister>
//                 Christopher Deutsch <https://github.com/cdeutsch>
//                 Konstantin Simon Maria Möllers <https://github.com/ksm2>
//                 Simon Schick <https://github.com/SimonSchick>
//                 Serban Ghita <https://github.com/SerbanGhita>
<<<<<<< HEAD
//                 Jason Kaczmarsky <https://github.com/JasonKaz>
=======
//                 Dave Cardwell <https://github.com/davecardwell>
>>>>>>> 5299d372
// Definitions: https://github.com/DefinitelyTyped/DefinitelyTyped
// TypeScript Version: 2.8

/// <reference types="node" />

import { EventEmitter } from "events";
import { ChildProcess } from "child_process";

import * as errors from "./Errors";
import * as devices from "./DeviceDescriptors";

export { errors, devices };

/** Wraps a DOM element into an ElementHandle instance */
export type WrapElementHandle<X> = X extends Element ? ElementHandle<X> : X;

/** Unwraps a DOM element out of an ElementHandle instance */
export type UnwrapElementHandle<X> = X extends ElementHandle<infer E> ? E : X;

export type Serializable =
  | number
  | string
  | boolean
  | null
  | JSONArray
  | JSONObject;
export interface JSONArray extends Array<Serializable> { }
export interface JSONObject {
  [key: string]: Serializable;
}
export type SerializableOrJSHandle = Serializable | JSHandle;

export type Platform = "mac" | "win32" | "win64" | "linux";

/** Defines `$eval` and `$$eval` for Page, Frame and ElementHandle. */
export interface Evalable {
  /**
   * This method runs `document.querySelector` within the context and passes it as the first argument to `pageFunction`.
   * If there's no element matching `selector`, the method throws an error.
   *
   * If `pageFunction` returns a Promise, then `$eval` would wait for the promise to resolve and return its value.
   *
   * @param selector A selector to query for
   * @param pageFunction Function to be evaluated in browser context
   * @returns Promise which resolves to the return value of pageFunction
   */
  $eval<R>(
    selector: string,
    pageFunction: (element: Element) => R | Promise<R>,
  ): Promise<WrapElementHandle<R>>;

  /**
   * This method runs `document.querySelector` within the context and passes it as the first argument to `pageFunction`.
   * If there's no element matching `selector`, the method throws an error.
   *
   * If `pageFunction` returns a Promise, then `$eval` would wait for the promise to resolve and return its value.
   *
   * @param selector A selector to query for
   * @param pageFunction Function to be evaluated in browser context
   * @param x1 First argument to pass to pageFunction
   * @returns Promise which resolves to the return value of pageFunction
   */
  $eval<R, X1>(
    selector: string,
    pageFunction: (element: Element, x1: UnwrapElementHandle<X1>) => R | Promise<R>,
    x1: X1,
  ): Promise<WrapElementHandle<R>>;

  /**
   * This method runs `document.querySelector` within the context and passes it as the first argument to `pageFunction`.
   * If there's no element matching `selector`, the method throws an error.
   *
   * If `pageFunction` returns a Promise, then `$eval` would wait for the promise to resolve and return its value.
   *
   * @param selector A selector to query for
   * @param pageFunction Function to be evaluated in browser context
   * @param x1 First argument to pass to pageFunction
   * @param x2 Second argument to pass to pageFunction
   * @returns Promise which resolves to the return value of pageFunction
   */
  $eval<R, X1, X2>(
    selector: string,
    pageFunction: (element: Element, x1: UnwrapElementHandle<X1>, x2: UnwrapElementHandle<X2>) => R | Promise<R>,
    x1: X1,
    x2: X2,
  ): Promise<WrapElementHandle<R>>;

  /**
   * This method runs `document.querySelector` within the context and passes it as the first argument to `pageFunction`.
   * If there's no element matching `selector`, the method throws an error.
   *
   * If `pageFunction` returns a Promise, then `$eval` would wait for the promise to resolve and return its value.
   *
   * @param selector A selector to query for
   * @param pageFunction Function to be evaluated in browser context
   * @param x1 First argument to pass to pageFunction
   * @param x2 Second argument to pass to pageFunction
   * @param x3 Third argument to pass to pageFunction
   * @returns Promise which resolves to the return value of pageFunction
   */
  $eval<R, X1, X2, X3>(
    selector: string,
    pageFunction: (element: Element, x1: UnwrapElementHandle<X1>, x2: UnwrapElementHandle<X2>, x3: UnwrapElementHandle<X3>) => R | Promise<R>,
    x1: X1,
    x2: X2,
    x3: X3,
  ): Promise<WrapElementHandle<R>>;

  /**
   * This method runs `document.querySelector` within the context and passes it as the first argument to `pageFunction`.
   * If there's no element matching `selector`, the method throws an error.
   *
   * If `pageFunction` returns a Promise, then `$eval` would wait for the promise to resolve and return its value.
   *
   * @param selector A selector to query for
   * @param pageFunction Function to be evaluated in browser context
   * @param args Arguments to pass to pageFunction
   * @returns Promise which resolves to the return value of pageFunction
   */
  $eval<R>(
    selector: string,
    pageFunction: (element: Element, ...args: any[]) => R | Promise<R>,
    ...args: SerializableOrJSHandle[],
  ): Promise<WrapElementHandle<R>>;

  /**
   * This method runs `Array.from(document.querySelectorAll(selector))` within the context and passes it as the
   * first argument to `pageFunction`.
   *
   * If `pageFunction` returns a Promise, then `$$eval` would wait for the promise to resolve and return its value.
   *
   * @param selector A selector to query for
   * @param pageFunction Function to be evaluated in browser context
   * @returns Promise which resolves to the return value of pageFunction
   */
  $$eval<R>(
    selector: string,
    pageFunction: (elements: Element[]) => R | Promise<R>,
  ): Promise<WrapElementHandle<R>>;

  /**
   * This method runs `Array.from(document.querySelectorAll(selector))` within the context and passes it as the
   * first argument to `pageFunction`.
   *
   * If `pageFunction` returns a Promise, then `$$eval` would wait for the promise to resolve and return its value.
   *
   * @param selector A selector to query for
   * @param pageFunction Function to be evaluated in browser context
   * @param x1 First argument to pass to pageFunction
   * @returns Promise which resolves to the return value of pageFunction
   */
  $$eval<R, X1>(
    selector: string,
    pageFunction: (elements: Element[], x1: UnwrapElementHandle<X1>) => R | Promise<R>,
    x1: X1,
  ): Promise<WrapElementHandle<R>>;

  /**
   * This method runs `Array.from(document.querySelectorAll(selector))` within the context and passes it as the
   * first argument to `pageFunction`.
   *
   * If `pageFunction` returns a Promise, then `$$eval` would wait for the promise to resolve and return its value.
   *
   * @param selector A selector to query for
   * @param pageFunction Function to be evaluated in browser context
   * @param x1 First argument to pass to pageFunction
   * @param x2 Second argument to pass to pageFunction
   * @returns Promise which resolves to the return value of pageFunction
   */
  $$eval<R, X1, X2>(
    selector: string,
    pageFunction: (elements: Element[], x1: UnwrapElementHandle<X1>, x2: UnwrapElementHandle<X2>) => R | Promise<R>,
    x1: X1,
    x2: X2,
  ): Promise<WrapElementHandle<R>>;

  /**
   * This method runs `Array.from(document.querySelectorAll(selector))` within the context and passes it as the
   * first argument to `pageFunction`.
   *
   * If `pageFunction` returns a Promise, then `$$eval` would wait for the promise to resolve and return its value.
   *
   * @param selector A selector to query for
   * @param pageFunction Function to be evaluated in browser context
   * @param x1 First argument to pass to pageFunction
   * @param x2 Second argument to pass to pageFunction
   * @param x3 Third argument to pass to pageFunction
   * @returns Promise which resolves to the return value of pageFunction
   */
  $$eval<R, X1, X2, X3>(
    selector: string,
    pageFunction: (elements: Element[], x1: UnwrapElementHandle<X1>, x2: UnwrapElementHandle<X2>, x3: UnwrapElementHandle<X3>) => R | Promise<R>,
    x1: X1,
    x2: X2,
    x3: X3,
  ): Promise<WrapElementHandle<R>>;

  /**
   * This method runs `Array.from(document.querySelectorAll(selector))` within the context and passes it as the
   * first argument to `pageFunction`.
   *
   * If `pageFunction` returns a Promise, then `$$eval` would wait for the promise to resolve and return its value.
   *
   * @param selector A selector to query for
   * @param pageFunction Function to be evaluated in browser context
   * @param args Arguments to pass to pageFunction
   * @returns Promise which resolves to the return value of pageFunction
   */
  $$eval<R>(
    selector: string,
    pageFunction: (elements: Element[], ...args: any[]) => R | Promise<R>,
    ...args: SerializableOrJSHandle[]
  ): Promise<WrapElementHandle<R>>;
}

export interface JSEvalable<A = any> {
    /**
     * Evaluates a function in the browser context.
     * If the function, passed to the frame.evaluate, returns a Promise, then frame.evaluate would wait for the promise to resolve and return its value.
     * If the function passed into frame.evaluate returns a non-Serializable value, then frame.evaluate resolves to undefined.
     * @param fn Function to be evaluated in browser context
     * @param args Arguments to pass to `fn`
     */
    evaluate<T extends EvaluateFn<A>>(
      pageFunction: T,
      ...args: SerializableOrJSHandle[],
    ): Promise<EvaluateFnReturnType<T>>;
    /**
     * The only difference between `evaluate` and `evaluateHandle` is that `evaluateHandle` returns in-page object (`JSHandle`).
     * If the function, passed to the `evaluateHandle`, returns a `Promise`, then `evaluateHandle` would wait for the
     * promise to resolve and return its value.
     * @param fn Function to be evaluated in browser context
     * @param args Arguments to pass to `fn`
     */
    evaluateHandle(
      pageFunction: (arg1: A, ...args: any[]) => any,
      ...args: SerializableOrJSHandle[],
    ): Promise<JSHandle>;
  }

/** Keyboard provides an api for managing a virtual keyboard. */
export interface Keyboard {
  /**
   * Dispatches a keydown event.
   * @param key Name of key to press, such as ArrowLeft.
   * @param options Specifies a input text event.
   */
  down(key: string, options?: { text?: string }): Promise<void>;

  /** Shortcut for `keyboard.down` and `keyboard.up`. */
  press(key: string, options?: { text?: string, delay?: number }): Promise<void>;

  /** Dispatches a `keypress` and `input` event. This does not send a `keydown` or keyup `event`. */
  sendCharacter(char: string): Promise<void>;

  /**
   * Sends a keydown, keypress/input, and keyup event for each character in the text.
   * @param text A text to type into a focused element.
   * @param options Specifies the typing options.
   */
  type(text: string, options?: { delay?: number }): Promise<void>;

  /**
   * Dispatches a keyup event.
   * @param key Name of key to release, such as ArrowLeft.
   */
  up(key: string): Promise<void>;
}

export interface MousePressOptions {
  /**
   * left, right, or middle.
   * @default left
   */
  button?: MouseButtons;
  /**
   * The number of clicks.
   * @default 1
   */
  clickCount?: number;
}

export interface Mouse {
  /**
   * Shortcut for `mouse.move`, `mouse.down` and `mouse.up`.
   * @param x The x position.
   * @param y The y position.
   * @param options The click options.
   */
  click(x: number, y: number, options?: ClickOptions): Promise<void>;
  /**
   * Dispatches a `mousedown` event.
   * @param options The mouse press options.
   */
  down(options?: MousePressOptions): Promise<void>;

  /**
   * Dispatches a `mousemove` event.
   * @param x The x position.
   * @param y The y position.
   * @param options The mouse move options.
   */
  move(x: number, y: number, options?: { steps: number }): Promise<void>;
  /**
   * Dispatches a `mouseup` event.
   * @param options The mouse press options.
   */
  up(options?: MousePressOptions): Promise<void>;
}

export interface Touchscreen {
  /**
   * Dispatches a touchstart and touchend event.
   * @param x The x position.
   * @param y The y position.
   */
  tap(x: number, y: number): Promise<void>;
}
/**
 * You can use `tracing.start` and `tracing.stop` to create a trace file which can be opened in Chrome DevTools or timeline viewer.
 */
export interface Tracing {
  start(options: TracingStartOptions): Promise<void>;
  stop(): Promise<Buffer>;
}

export interface TracingStartOptions {
  path: string;
  screenshots?: boolean;
  categories?: string[];
}

export type DialogType = "alert" | "beforeunload" | "confirm" | "prompt";

/** Dialog objects are dispatched by page via the 'dialog' event. */
export interface Dialog {
  /**
   * Accepts the dialog.
   * @param promptText A text to enter in prompt. Does not cause any effects if the dialog's type is not prompt.
   */
  accept(promptText?: string): Promise<void>;

  /** If dialog is prompt, returns default prompt value. Otherwise, returns empty string. */
  defaultValue(): string;

  /** Dismiss the dialog */
  dismiss(): Promise<void>;

  /** Returns the message displayed in the dialog. */
  message(): string;

  /** The dialog type. Dialog's type, can be one of `alert`, `beforeunload`, `confirm` or `prompt`. */
  type(): DialogType;
}

export type ConsoleMessageType = "log"
  | "debug"
  | "info"
  | "error"
  | "warning"
  | "dir"
  | "dirxml"
  | "table"
  | "trace"
  | "clear"
  | "startGroup"
  | "startGroupCollapsed"
  | "endGroup"
  | "assert"
  | "profile"
  | "profileEnd"
  | "count"
  | "timeEnd";

export interface ConsoleMessageLocation {
  /**
   * URL of the resource if known.
   */
  url?: string;
  /**
   * Line number in the resource if known
   */
  lineNumber?: number;
  /**
   * Column number in the resource if known.
   */
  columnNumber?: number;
}

/** ConsoleMessage objects are dispatched by page via the 'console' event. */
export interface ConsoleMessage {
  /** The message arguments. */
  args(): JSHandle[];
  /** The location the message originated from */
  location(): ConsoleMessageLocation;
  /** The message text. */
  text(): string;
  type(): ConsoleMessageType;
}

export interface AuthOptions {
  username: string;
  password: string;
}

export type MouseButtons = "left" | "right" | "middle";

export interface ClickOptions {
  /** @default MouseButtons.Left */
  button?: MouseButtons;
  /** @default 1 */
  clickCount?: number;
  /**
   * Time to wait between mousedown and mouseup in milliseconds.
   * @default 0
   */
  delay?: number;
}

export type SameSiteSetting = "Strict" | "Lax";

/** Represents a browser cookie. */
export interface Cookie {
  /** The cookie name. */
  name: string;
  /** The cookie value. */
  value: string;
  /** The cookie domain. */
  domain: string;
  /** The cookie path. */
  path: string;
  /** The cookie Unix expiration time in seconds. */
  expires: number;
  /** The cookie size */
  size: number;
  /** The cookie http only flag. */
  httpOnly: boolean;
  /** The session cookie flag. */
  session: boolean;
  /** The cookie secure flag. */
  secure: boolean;
  /** The cookie same site definition. */
  sameSite: SameSiteSetting;
}

export interface DeleteCookie {
  /** The cookie name. */
  name: string;
  url?: string;
  domain?: string;
  path?: string;
}

export interface SetCookie {
  /** The cookie name. */
  name: string;
  /** The cookie value. */
  value: string;
  /** The request-URI to associate with the setting of the cookie. This value can affect the default domain and path values of the created cookie. */
  url?: string;
  /** The cookie domain. */
  domain?: string;
  /** The cookie path. */
  path?: string;
  /** The cookie Unix expiration time in seconds. */
  expires?: number;
  /** The cookie http only flag. */
  httpOnly?: boolean;
  /** The session cookie flag. */
  session?: boolean;
  /** The cookie secure flag. */
  secure?: boolean;
  /** The cookie same site definition. */
  sameSite?: SameSiteSetting;
}

export interface Viewport {
  /** The page width in pixels. */
  width: number;
  /** The page height in pixels. */
  height: number;
  /**
   * Specify device scale factor (can be thought of as dpr).
   * @default 1
   */
  deviceScaleFactor?: number;
  /**
   * Whether the `meta viewport` tag is taken into account.
   * @default false
   */
  isMobile?: boolean;
  /**
   * Specifies if viewport supports touch events.
   * @default false
   */
  hasTouch?: boolean;
  /**
   * Specifies if viewport is in landscape mode.
   * @default false
   */
  isLandscape?: boolean;
}

/** Page emulation options. */
export interface EmulateOptions {
  /** The viewport emulation options. */
  viewport?: Viewport;
  /** The emulated user-agent. */
  userAgent?: string;
}

export type EvaluateFn<T = any> = string | ((arg1: T, ...args: any[]) => any);
export type EvaluateFnReturnType<T extends EvaluateFn> = T extends ((...args: any[]) => infer R) ? R : any;

export type LoadEvent =
  | "load"
  | "domcontentloaded"
  | "networkidle0"
  | "networkidle2";

export interface Timeoutable {
    /**
     * Maximum navigation time in milliseconds, pass 0 to disable timeout.
     * @default 30000
     */
    timeout?: number;
}

/** The navigation options. */
export interface NavigationOptions extends Timeoutable {
  /**
   * When to consider navigation succeeded.
   * @default load Navigation is consider when the `load` event is fired.
   */
  waitUntil?: LoadEvent | LoadEvent[];
}

/**
 * Navigation options for `page.goto`.
 */
export interface DirectNavigationOptions extends NavigationOptions {
  /**
   * Referer header value.
   * If provided it will take preference over the referer header value set by
   * [page.setExtraHTTPHeaders()](#pagesetextrahttpheadersheaders).
   */
  referer?: string;
}

/** Accepts values labeled with units. If number, treat as pixels. */
export type LayoutDimension = string | number;

export type PDFFormat =
  | "Letter"
  | "Legal"
  | "Tabloid"
  | "Ledger"
  | "A0"
  | "A1"
  | "A2"
  | "A3"
  | "A4"
  | "A5"
  | "A6";

export interface PDFOptions {
  /**
   * The file path to save the PDF to.
   * If `path` is a relative path, then it is resolved relative to current working directory.
   * If no path is provided, the PDF won't be saved to the disk.
   */
  path?: string;
  /**
   * Scale of the webpage rendering.
   * @default 1
   */
  scale?: number;
  /**
   * Display header and footer.
   * @default false
   */
  displayHeaderFooter?: boolean;
  /**
   * HTML template for the print header. Should be valid HTML markup with following classes used to inject printing values into them:
   * - `date` formatted print date
   * - `title` document title
   * - `url` document location
   * - `pageNumber` current page number
   * - `totalPages` total pages in the document
   */
  headerTemplate?: string;
  /**
   * HTML template for the print footer. Should be valid HTML markup with following classes used to inject printing values into them:
   * - `date` formatted print date
   * - `title` document title
   * - `url` document location
   * - `pageNumber` current page number
   * - `totalPages` total pages in the document
   */
  footerTemplate?: string;
  /**
   * Print background graphics.
   * @default false
   */
  printBackground?: boolean;
  /**
   * Paper orientation.
   * @default false
   */
  landscape?: boolean;
  /**
   * Paper ranges to print, e.g., '1-5, 8, 11-13'.
   * @default '' which means print all pages.
   */
  pageRanges?: string;
  /**
   * Paper format. If set, takes priority over width or height options.
   * @default 'Letter'
   */
  format?: PDFFormat;
  /** Paper width. */
  width?: LayoutDimension;
  /** Paper height. */
  height?: LayoutDimension;
  /** Paper margins, defaults to none. */
  margin?: {
    /** Top margin. */
    top?: LayoutDimension;
    /** Right margin. */
    right?: LayoutDimension;
    /** Bottom margin. */
    bottom?: LayoutDimension;
    /** Left margin. */
    left?: LayoutDimension;
  };
  /**
   * Give any CSS @page size declared in the page priority over what is declared in width and
   * height or format options.
   * @default false which will scale the content to fit the paper size.
   */
  preferCSSPageSize?: boolean;
}

/** Defines the screenshot options. */
export interface ScreenshotOptions {
  /**
   * The file path to save the image to. The screenshot type will be inferred from file extension.
   * If `path` is a relative path, then it is resolved relative to current working directory.
   * If no path is provided, the image won't be saved to the disk.
   */
  path?: string;
  /**
   * The screenshot type.
   * @default png
   */
  type?: "jpeg" | "png";
  /** The quality of the image, between 0-100. Not applicable to png images. */
  quality?: number;
  /**
   * When true, takes a screenshot of the full scrollable page.
   * @default false
   */
  fullPage?: boolean;
  /**
   * An object which specifies clipping region of the page.
   */
  clip?: BoundingBox;
  /**
   * Hides default white background and allows capturing screenshots with transparency.
   * @default false
   */
  omitBackground?: boolean;
  /**
   * The encoding of the image, can be either base64 or binary.
   * @default binary
   */
  encoding?: "base64" | "binary";
}

export interface BinaryScreenShotOptions extends ScreenshotOptions {
    encoding?: "binary";
}

export interface Base64ScreenShotOptions extends ScreenshotOptions {
    encoding: "base64";
}

/** Options for `addStyleTag` */
export interface StyleTagOptions {
  /** Url of the <link> tag. */
  url?: string;
  /** Path to the CSS file to be injected into frame. If `path` is a relative path, then it is resolved relative to current working directory. */
  path?: string;
  /** Raw CSS content to be injected into frame. */
  content?: string;
}
/** Options for `addScriptTag` */
export interface ScriptTagOptions {
  /** Url of a script to be added. */
  url?: string;
  /** Path to the JavaScript file to be injected into frame. If `path` is a relative path, then it is resolved relative to current working directory. */
  path?: string;
  /** Raw JavaScript content to be injected into frame. */
  content?: string;
  /** Script type. Use 'module' in order to load a Javascript ES6 module. */
  type?: string;
}

export interface PageFnOptions extends Timeoutable {
  polling?: "raf" | "mutation" | number;
}

export interface BoundingBox {
  /** The x-coordinate of top-left corner. */
  x: number;
  /** The y-coordinate of top-left corner. */
  y: number;
  /** The width. */
  width: number;
  /** The height. */
  height: number;
}

export interface BoxModel {
  /** Content box, represented as an array of {x, y} points. */
  content: Box[];
  /** Padding box, represented as an array of {x, y} points. */
  padding: Box[];
  /** Border box, represented as an array of {x, y} points. */
  border: Box[];
  /** Margin box, represented as an array of {x, y} points. */
  margin: Box[];
  width: number;
  height: number;
}

export interface Box {
  x: number;
  y: number;
}

/**
 * The Worker class represents a WebWorker.
 * The events workercreated and workerdestroyed are emitted on the page object to signal the worker lifecycle.
 */
export interface Worker extends JSEvalable {
  executionContext(): Promise<ExecutionContext>;

  url(): string;
}

/**
 * Represents an in-page DOM element. ElementHandles can be created with the page.$ method.
 */
export interface ElementHandle<E extends Element = Element> extends JSHandle<E>, Evalable {
  /**
   * The method runs element.querySelector within the page.
   * If no element matches the selector, the return value resolve to null.
   * @param selector A selector to query element for
   * @since 0.13.0
   */
  $(selector: string): Promise<ElementHandle | null>;

  /**
   * The method runs element.querySelectorAll within the page.
   * If no elements match the selector, the return value resolve to [].
   * @param selector A selector to query element for
   * @since 0.13.0
   */
  $$(selector: string): Promise<ElementHandle[]>;

  /**
   * @param selector XPath expression to evaluate.
   */
  $x(expression: string): Promise<ElementHandle[]>;
  /**
   * This method returns the value resolve to the bounding box of the element (relative to the main frame), or null if the element is not visible.
   */
  boundingBox(): Promise<BoundingBox | null>;
  /**
   * This method returns boxes of the element, or null if the element is not visible.
   * Boxes are represented as an array of points; each Point is an object {x, y}. Box points are sorted clock-wise.
   */
  boxModel(): Promise<BoxModel | null>;
  /**
   * This method scrolls element into view if needed, and then uses page.mouse to click in the center of the element.
   * If the element is detached from DOM, the method throws an error.
   * @param options Specifies the options.
   * @since 0.9.0
   */
  click(options?: ClickOptions): Promise<void>;
  /**
   * @returns Resolves to the content frame for element handles referencing iframe nodes, or null otherwise.
   * @since 1.2.0
   */
  contentFrame(): Promise<Frame | null>;
  /**
   * Calls focus on the element.
   */
  focus(): Promise<void>;
  /**
   * This method scrolls element into view if needed, and then uses page.mouse to hover over the center of the element.
   * If the element is detached from DOM, the method throws an error.
   */
  hover(): Promise<void>;
  /**
   * Resolves to true if the element is visible in the current viewport.
   */
  isIntersectingViewport(): Promise<boolean>;
  /**
   * Focuses the element, and then uses keyboard.down and keyboard.up.
   * @param key Name of key to press, such as ArrowLeft. See USKeyboardLayout for a list of all key names.
   * @param options The text and delay options.
   */
  press(key: string, options?: { text?: string, delay?: number }): Promise<void>;
  /**
   * This method scrolls element into view if needed, and then uses page.screenshot to take a screenshot of the element.
   * If the element is detached from DOM, the method throws an error.
   * @param options Same options as in page.screenshot.
   */
  screenshot(options?: Base64ScreenShotOptions): Promise<string>;
  screenshot(options?: BinaryScreenShotOptions): Promise<Buffer>;
  screenshot(options?: ScreenshotOptions): Promise<string | Buffer>;
  /**
   * Triggers a change and input event once all the provided options have been selected. If there's no <select> element
   * matching selector, the method throws an error.
   * @param values Values of options to select. If the <select> has the multiple attribute, all values are considered, otherwise only the first one is taken into account.
   * @returns An array of option values that have been successfully selected.
   * @since 1.12.0
   */
  select(...values: string[]): Promise<string[]>;
  /**
   * This method scrolls element into view if needed, and then uses touchscreen.tap to tap in the center of the element.
   * If the element is detached from DOM, the method throws an error.
   */
  tap(): Promise<void>;
  toString(): string;
  /**
   * Focuses the element, and then sends a keydown, keypress/input, and keyup event for each character in the text.
   * @param text A text to type into a focused element.
   * @param options The typing options.
   */
  type(text: string, options?: { delay: number }): Promise<void>;
  /**
   * This method expects elementHandle to point to an input element.
   * @param filePaths Sets the value of the file input these paths. If some of the filePaths are relative paths, then they are resolved relative to current working directory.
   */
  uploadFile(...filePaths: string[]): Promise<void>;
}

/** The class represents a context for JavaScript execution. */
export interface ExecutionContext extends JSEvalable {
  queryObjects(prototypeHandle: JSHandle): JSHandle;
}

/** JSHandle represents an in-page JavaScript object. */
export interface JSHandle<T = any> extends JSEvalable<T> {
  /**
   * Returns a ElementHandle
   */
  asElement(): ElementHandle | null;
  /**
   * Stops referencing the element handle.
   */
  dispose(): Promise<void>;
  /**
   * Gets the execution context.
   */
  executionContext(): ExecutionContext;
  /**
   * Returns a map with property names as keys and JSHandle instances for the property values.
   */
  getProperties(): Promise<Map<string, JSHandle>>;
  /**
   * Fetches a single property from the objectHandle.
   * @param propertyName The property to get.
   */
  getProperty(propertyName: string): Promise<JSHandle>;

  /**
   * Returns a JSON representation of the object.
   * The JSON is generated by running JSON.stringify on the object in page and consequent JSON.parse in puppeteer.
   * @throws The method will throw if the referenced object is not stringifiable.
   */
  jsonValue(): Promise<any>;
}

export interface Metrics {
  /** The timestamp when the metrics sample was taken. */
  Timestamp: number;
  /** Number of documents in the page. */
  Documents: number;
  /** Number of frames in the page. */
  Frames: number;
  /** Number of events in the page. */
  JSEventListeners: number;
  /** Number of DOM nodes in the page. */
  Nodes: number;
  /** Total number of full or partial page layout. */
  LayoutCount: number;
  /** Total number of page style recalculations. */
  RecalcStyleCount: number;
  /** Combined durations of all page layouts. */
  LayoutDuration: number;
  /** Combined duration of all page style recalculations. */
  RecalcStyleDuration: number;
  /** Combined duration of JavaScript execution. */
  ScriptDuration: number;
  /** Combined duration of all tasks performed by the browser. */
  TaskDuration: number;
  /** Used JavaScript heap size. */
  JSHeapUsedSize: number;
  /** Total JavaScript heap size. */
  JSHeapTotalSize: number;
}

export type Headers = Record<string, string>;
export type HttpMethod =
  | "GET"
  | "POST"
  | "PATCH"
  | "PUT"
  | "DELETE"
  | "OPTIONS";

export type ResourceType =
  | "document"
  | "stylesheet"
  | "image"
  | "media"
  | "font"
  | "script"
  | "texttrack"
  | "xhr"
  | "fetch"
  | "eventsource"
  | "websocket"
  | "manifest"
  | "other";

export type ErrorCode =
  | "aborted"
  | "accessdenied"
  | "addressunreachable"
  | "blockedbyclient"
  | "blockedbyresponse"
  | "connectionaborted"
  | "connectionclosed"
  | "connectionfailed"
  | "connectionrefused"
  | "connectionreset"
  | "internetdisconnected"
  | "namenotresolved"
  | "timedout"
  | "failed";

export interface Overrides {
  url?: string;
  method?: HttpMethod;
  postData?: string;
  headers?: Headers;
}

/** Represents a page request. */
export interface Request {
  /**
   * Aborts request.
   * To use this, request interception should be enabled with `page.setRequestInterception`.
   * @throws An exception is immediately thrown if the request interception is not enabled.
   */
  abort(errorCode?: ErrorCode): Promise<void>;

  /**
   * Continues request with optional request overrides.
   * To use this, request interception should be enabled with `page.setRequestInterception`.
   * @throws An exception is immediately thrown if the request interception is not enabled.
   */
  continue(overrides?: Overrides): Promise<void>;

  /**
   * @returns An object if the request failed, null otherwise.
   */
  failure(): { errorText: string; } | null;

  /**
   * @returns The `Frame` object that initiated the request, or `null` if navigating to error pages
   */
  frame(): Frame | null;

  /**
   * An object with HTTP headers associated with the request.
   * All header names are lower-case.
   */
  headers(): Headers;

  /** Whether this request is driving frame's navigation. */
   isNavigationRequest(): boolean;

  /** Returns the request's method (GET, POST, etc.) */

  method(): HttpMethod;

  /** Contains the request's post body, if any. */
  postData(): string | undefined;

  /**
   * A `redirectChain` is a chain of requests initiated to fetch a resource.
   *
   * - If there are no redirects and the request was successful, the chain will be empty.
   * - If a server responds with at least a single redirect, then the chain will contain all the requests that were redirected.
   *
   * `redirectChain` is shared between all the requests of the same chain.
   *
   * @since 1.2.0
   */
  redirectChain(): Request[];

  /** Contains the request's resource type as it was perceived by the rendering engine.  */
  resourceType(): ResourceType;

  /**
   * Fulfills request with given response.
   * To use this, request interception should be enabled with `page.setRequestInterception`.
   * @throws An exception is immediately thrown if the request interception is not enabled.
   * @param response The response options that will fulfill this request.
   */
  respond(response: RespondOptions): Promise<void>;

  /** A matching `Response` object, or `null` if the response has not been received yet. */
  response(): Response | null;

  /** Contains the URL of the request. */
  url(): string;
}
/** Options for `Request.respond` method */
export interface RespondOptions {
  /**
   * Specifies the response status code.
   * @default 200
   */
  status?: number;
  /** Specifies the response headers. */
  headers?: Headers;
  /** Specifies the Content-Type response header. */
  contentType?: string;
  /** Specifies the response body. */
  body?: Buffer | string;
}

export interface RemoteInfo {
    /** the IP address of the remote server */
    ip: string;
    /** the port used to connect to the remote server */
    port: number;
}

export interface SecurityDetails {
    /** A string with the name of issuer of the certificate. (e.g. "Let's Encrypt Authority X3"). */
    issuer(): string;
    /** String with the security protocol (e.g. TLS 1.2). */
    protocol(): string;
    /** Name of the subject to which the certificate was issued to (e.g. "www.example.com"). */
    subjectName(): string;
    /** Timestamp stating the start of validity of the certificate. */
    validFrom(): number;
    /** Timestamp stating the end of validity of the certificate. */
    validTo(): number;
}

/** Response class represents responses which are received by page. */
export interface Response {
  /** Promise which resolves to a buffer with response body. */
  buffer(): Promise<Buffer>;
  /** A Frame that initiated this response, or null if navigating to error pages. */
  frame(): Frame | null;
  /** True if the response was served from either the browser's disk cache or memory cache. */
  fromCache(): boolean;
  /** True if the response was served by a service worker. */
  fromServiceWorker(): boolean;
  /** An object with HTTP headers associated with the response. All header names are lower-case. */
  headers(): Headers;
  /**
   * Promise which resolves to a JSON representation of response body.
   * @throws This method will throw if the response body is not parsable via `JSON.parse`.
   */
  json(): Promise<any>;
  /** Contains a boolean stating whether the response was successful (status in the range 200-299) or not. */
  ok(): boolean;
  /** Returns remote connection info */
  remoteAddress(): RemoteInfo;
  /** Returns an object with security details associated with the response. */
  securityDetails(): SecurityDetails | null;
  /** A matching Request object. */
  request(): Request;
  /** Contains the status code of the response (e.g., 200 for a success). */
  status(): number;
  /** Contains the status text of the response (e.g. usually an "OK" for a success).  */
  statusText(): string;
  /** Promise which resolves to a text representation of response body. */
  text(): Promise<string>;
  /** Contains the URL of the response. */
  url(): string;
}

export interface WaitForSelectorOptions extends Timeoutable {
  /**
   * Wait for element to be present in DOM and to be visible,
   * i.e. to not have display: none or visibility: hidden CSS properties.
   * @default false
   */
  visible?: boolean;
  /**
   * Wait for element to not be found in the DOM or to be hidden,
   * i.e. have display: none or visibility: hidden CSS properties.
   * @default false
   */
  hidden?: boolean;
}

export interface WaitForSelectorOptionsHidden extends WaitForSelectorOptions {
  hidden: true;
}

export interface FrameBase extends Evalable, JSEvalable {
  /**
   * The method queries frame for the selector.
   * If there's no such element within the frame, the method will resolve to null.
   */
  $(selector: string): Promise<ElementHandle | null>;

  /**
   * The method runs document.querySelectorAll within the frame.
   * If no elements match the selector, the return value resolve to [].
   */
  $$(selector: string): Promise<ElementHandle[]>;

  /**
   * The method evaluates the XPath expression.
   * @param expression XPath expression to evaluate.
   */
  $x(expression: string): Promise<ElementHandle[]>;

  /** Adds a `<script>` tag into the page with the desired url or content. */
  addScriptTag(options: ScriptTagOptions): Promise<void>;

  /** Adds a `<link rel="stylesheet">` tag into the page with the desired url or a `<style type="text/css">` tag with the content. */
  addStyleTag(options: StyleTagOptions): Promise<void>;

  /**
   * This method fetches an element with selector, scrolls it into view if needed, and
   * then uses `page.mouse` to click in the center of the element. If there's no element
   * matching selector, the method throws an error.
   * @param selector A selector to search for element to click. If there are multiple elements satisfying the selector, the first will be clicked.
   * @param options Specifies the click options.
   */
  click(selector: string, options?: ClickOptions): Promise<void>;

  /** Gets the full HTML contents of the page, including the doctype. */
  content(): Promise<string>;

  /**
   * Navigates to a URL.
   * @param url URL to navigate page to. The url should include scheme, e.g. `https://`
   * @param options The navigation parameters.
   */
  goto(url: string, options?: DirectNavigationOptions): Promise<Response | null>;

  /** This method fetches an element with selector and focuses it. */
  focus(selector: string): Promise<void>;

  /**
   * This method fetches an element with `selector`, scrolls it into view if needed,
   * and then uses page.mouse to hover over the center of the element. If there's no
   * element matching `selector`, the method throws an error.
   * @param selector A selector to search for element to hover. If there are multiple elements satisfying the selector, the first will be hovered.
   */
  hover(selector: string): Promise<void>;

  /**
   * Triggers a `change` and `input` event once all the provided options have been selected.
   * If there's no `<select>` element matching selector, the method throws an error.
   * @param selector A selector to query page for.
   * @param values Values of options to select. If the `<select>` has the `multiple` attribute,
   * all values are considered, otherwise only the first one is taken into account.
   */
  select(selector: string, ...values: string[]): Promise<string[]>;

  /**
   * Sets the page content.
   * @param html HTML markup to assign to the page.
   * @param options The navigation parameters.
   */
  setContent(html: string, options?: NavigationOptions): Promise<void>;

  /**
   * This method fetches an element with `selector`, scrolls it into view if needed,
   * and then uses page.touchscreen to tap in the center of the element.
   * @param selector A `selector` to search for element to tap. If there are multiple elements
   * satisfying the selector, the first will be tapped.
   */
  tap(selector: string): Promise<void>;

  /** Returns page's title. */
  title(): Promise<string>;

  /**
   * Sends a `keydown`, `keypress/input`, and `keyup` event for each character in the text.
   * @param selector A selector of an element to type into. If there are multiple elements satisfying the selector, the first will be used.
   * @param text: A text to type into a focused element.
   * @param options: The typing parameters.
   */
  type(selector: string, text: string, options?: { delay: number }): Promise<void>;

  /** Returns frame's url. */
  url(): string;

  /**
   * Waits for a certain amount of time before resolving.
   * @param duration The time to wait for.
   */
  waitFor(duration: number): Promise<void>;
  /**
   * Shortcut for waitForSelector and waitForXPath
   */
  waitFor(selector: string, options: WaitForSelectorOptionsHidden): Promise<ElementHandle | null>;
  waitFor(selector: string, options?: WaitForSelectorOptions): Promise<ElementHandle>;

  /**
   * Shortcut for waitForFunction.
   */
  waitFor(
    selector: EvaluateFn,
    options?: WaitForSelectorOptions,
    ...args: SerializableOrJSHandle[]
  ): Promise<JSHandle>;

  /**
   * Allows waiting for various conditions.
   */
  waitForFunction(
    fn: EvaluateFn,
    options?: PageFnOptions,
    ...args: SerializableOrJSHandle[]
  ): Promise<JSHandle>;

  /**
   * Wait for the page navigation occur.
   * @param options The navigation parameters.
   */
  waitForNavigation(options?: NavigationOptions): Promise<Response>;

  waitForSelector(
    selector: string,
    options?: WaitForSelectorOptions,
  ): Promise<ElementHandle>;
  waitForSelector(
      selector: string,
      options?: WaitForSelectorOptionsHidden,
  ): Promise<ElementHandle | null>;

  waitForXPath(
    xpath: string,
    options?: WaitForSelectorOptions,
  ): Promise<ElementHandle>;
}

export interface Frame extends FrameBase {
  childFrames(): Frame[];
  /** Execution context associated with this frame. */
  executionContext(): ExecutionContext;
  /** Returns `true` if the frame has been detached, or `false` otherwise. */
  isDetached(): boolean;
  /** Returns frame's name attribute as specified in the tag. */
  name(): string;
  /** Returns parent frame, if any. Detached frames and main frames return null. */
  parentFrame(): Frame | null;
}

export interface PageEventObj {
  /** Emitted when the page closes. */
  close: undefined;
  /**
   * Emitted when JavaScript within the page calls one of console API methods, e.g. console.log or console.dir.
   * Also emitted if the page throws an error or a warning.
   */
  console: ConsoleMessage;
  /**
   * Emitted when a JavaScript dialog appears, such as alert, prompt, confirm or beforeunload.
   * Puppeteer can respond to the dialog via Dialog's accept or dismiss methods.
   */
  dialog: Dialog;
  /**
   * Emitted when the initial HTML document has been completely loaded and parsed,
   * without waiting for stylesheets, images, and subframes to finish loading.
   */
  domcontentloaded: never;
  /** Emitted when the page crashes. */
  error: Error;
  /** Emitted when a frame is attached. */
  frameattached: Frame;
  /** Emitted when a frame is detached. */
  framedetached: Frame;
  /** Emitted when a frame is navigated to a new url. */
  framenavigated: Frame;
  /** Emitted when the JavaScript load event is dispatched. */
  load: undefined;
  /**
   * Emitted when the JavaScript code makes a call to `console.timeStamp`.
   * For the list of metrics see `page.metrics`.
   */
  metrics: { title: string, metrics: Metrics };
  /** Emitted when an uncaught exception happens within the page. */
  pageerror: Error;
  /** Emitted when the page opens a new tab or window. */
  popup: Page;
  /**
   * Emitted when a page issues a request. The request object is read-only.
   * In order to intercept and mutate requests, see page.setRequestInterceptionEnabled.
   */
  request: Request;
  /** Emitted when a request fails, for example by timing out. */
  requestfailed: Request;
  /** Emitted when a request finishes successfully. */
  requestfinished: Request;
  /** Emitted when a response is received. */
  response: Response;
  /** Emitted when a dedicated WebWorker is spawned by the page. */
  workercreated: Worker;
  /** Emitted when a dedicated WebWorker is terminated. */
  workerdestroyed: Worker;
}

export interface PageCloseOptions {
  /**
   * Whether to run the before unload page handlers.
   * @default false
   */
  runBeforeUnload?: boolean;
}

export interface GeoOptions {
  /**
   * Latitude between -90 and 90.
   */
  latitude: number;
  /**
   * Longitude between -180 and 180.
   */
  longitude: number;
  /**
   * Non-negative accuracy value.
   */
  accuracy?: number;
}

export type MediaType = "screen" | "print";

export interface AXNode {
  /**
   * The role.
   */
  role: string;
  /**
   * A human readable name for the node.
   */
  name: string;
  /**
   * The current value of the node.
   */
  value: string | number;
  /**
   * An additional human readable description of the node.
   */
  description: string;
  /**
   * Keyboard shortcuts associated with this node.
   */
  keyshortcuts: string;
  /**
   * A human readable alternative to the role.
   */
  roledescription: string;
  /**
   * A description of the current value.
   */
  valuetext: string;
  /**
   * Whether the node is disabled.
   */
  disabled: boolean;
  /**
   * Whether the node is expanded or collapsed.
   */
  expanded: boolean;
  /**
   * Whether the node is focused.
   */
  focused: boolean;
  /**
   * Whether the node is modal.
   */
  modal: boolean;
  /**
   * Whether the node text input supports multiline.
   */
  multiline: boolean;
  /**
   * Whether more than one child can be selected.
   */
  multiselectable: boolean;
  /**
   * Whether the node is read only.
   */
  readonly: boolean;
  /**
   * Whether the node is required.
   */
  required: boolean;
  /**
   * Whether the node is selected in its parent node.
   */
  selected: boolean;
  /**
   * Whether the checkbox is checked, or "mixed".
   */
  checked: boolean | "mixed";
  /**
   * Whether the toggle button is checked, or "mixed".
   */
  pressed: boolean | "mixed";
  /**
   * The level of a heading.
   */
  level: number;
  /**
   * The minimum value in a node.
   */
  valuemin: number;
  /**
   * The maximum value in a node.
   */
  valuemax: number;
  /**
   * What kind of autocomplete is supported by a control.
   */
  autocomplete: string;
  /**
   * What kind of popup is currently being shown for a node.
   */
  haspopup: string;
  /**
   * Whether and in what way this node's value is invalid.
   */
  invalid: string;
  /**
   * Whether the node is oriented horizontally or vertically.
   */
  orientation: string;
  /**
   * Child nodes of this node, if any.
   */
  children: AXNode[];
}

export interface SnapshopOptions {
  /**
   * Prune uninteresting nodes from the tree.
   * @default true
   */
  interestingOnly?: boolean;
  /**
   * The root DOM element for the snapshot.
   * @default document.body
   */
  root?: ElementHandle;
}

/**
 * The Accessibility class provides methods for inspecting Chromium's accessibility tree.
 * The accessibility tree is used by assistive technology such as screen readers.
 * Accessibility is a very platform-specific thing. On different platforms,
 * there are different screen readers that might have wildly different output.
 * Blink - Chrome's rendering engine - has a concept of "accessibility tree",
 * which is than translated into different platform-specific APIs.
 * Accessibility namespace gives users access to the Blink Accessibility Tree.
 * Most of the accessibility tree gets filtered out when converting from Blink AX Tree to Platform-specific AX-Tree or
 * by screen readers themselves. By default, Puppeteer tries to approximate this filtering,
 * exposing only the "interesting" nodes of the tree.
 */
export interface Accessibility {
  snapshot(options?: SnapshopOptions): Promise<AXNode>;
}

export interface FileChooser {
  /**
   * Accept the file chooser request with given paths.
   * If some of the filePaths are relative paths, then they are resolved relative to the current working directory.
   */
  accept(filePaths: string[]): Promise<void>;
  /** Closes the file chooser without selecting any files. */
  cancel(): Promise<void>;
  /** Whether file chooser allow for multiple file selection. */
  isMultiple(): boolean;
}

/** Page provides methods to interact with a single tab in Chromium. One Browser instance might have multiple Page instances. */
export interface Page extends EventEmitter, FrameBase {
  /**
   * Adds the listener function to the end of the listeners array for the event named `eventName`.
   * No checks are made to see if the listener has already been added. Multiple calls passing the same combination of
   * `eventName` and listener will result in the listener being added, and called, multiple times.
   * @param event The name of the event.
   * @param handler The callback function.
   */
  on<K extends keyof PageEventObj>(
    eventName: K,
    handler: (e: PageEventObj[K], ...args: any[]) => void
  ): this;

  /**
   * Adds a one time listener function for the event named `eventName`.
   * The next time `eventName` is triggered, this listener is removed and then invoked.
   * @param event The name of the event.
   * @param handler The callback function.
   */
  once<K extends keyof PageEventObj>(
    eventName: K,
    handler: (e: PageEventObj[K], ...args: any[]) => void
  ): this;

  accessibility: Accessibility;

  /**
   * Provide credentials for http authentication.
   * To disable authentication, pass `null`.
   */
  authenticate(credentials: AuthOptions | null): Promise<void>;

  /** Brings page to front (activates tab). */
  bringToFront(): Promise<void>;

  /** Get the browser the page belongs to. */
  browser(): Browser;

  /** Get the browser context that the page belongs to. */
  browserContext(): BrowserContext;

  /** Closes the current page. */
  close(options?: PageCloseOptions): Promise<void>;

  /**
   * Gets the cookies.
   * If no URLs are specified, this method returns cookies for the current page URL.
   * If URLs are specified, only cookies for those URLs are returned.
   */
  cookies(...urls: string[]): Promise<Cookie[]>;

  coverage: Coverage;

  /**
   * Deletes the specified cookies.
   */
  deleteCookie(...cookies: DeleteCookie[]): Promise<void>;

  /** Emulates given device metrics and user agent. This method is a shortcut for `setUserAgent` and `setViewport`.  */
  emulate(options: EmulateOptions): Promise<void>;

  /** Emulates the media. */
  emulateMedia(mediaType: MediaType | null): Promise<void>;

  /**
   * Adds a function which would be invoked in one of the following scenarios: whenever the page is navigated; whenever the child frame is attached or navigated.
   * The function is invoked after the document was created but before any of its scripts were run. This is useful to amend JavaScript environment, e.g. to seed Math.random.
   * @param fn The function to be evaluated in browser context.
   * @param args The arguments to pass to the `fn`.
   */
  evaluateOnNewDocument(
    fn: EvaluateFn,
    ...args: SerializableOrJSHandle[]
  ): Promise<void>;

  /**
   * The method adds a function called name on the page's `window` object.
   * When called, the function executes `puppeteerFunction` in node.js and returns a
   * Promise which resolves to the return value of `puppeteerFunction`.
   * @param name The name of the function on the window object.
   * @param fn Callback function which will be called in Puppeteer's context.
   */
  exposeFunction(name: string, puppeteerFunction: (...args: any[]) => any): Promise<void>;

  /** An array of all frames attached to the page. */
  frames(): Frame[];

  /**
   * Navigate to the previous page in history.
   * @param options The navigation parameters.
   */
  goBack(options?: NavigationOptions): Promise<Response | null>;

  /**
   * Navigate to the next page in history.
   * @param options The navigation parameters.
   */
  goForward(options?: NavigationOptions): Promise<Response | null>;

  /** Returns the virtual keyboard. */
  keyboard: Keyboard;

  /** Indicates that the page has been closed. */
  isClosed(): boolean;

  /** Page is guaranteed to have a main frame which persists during navigation's. */
  mainFrame(): Frame;

  /** Gets the page metrics. */
  metrics(): Promise<Metrics>;

  /** Gets the virtual mouse. */
  mouse: Mouse;

  /**
   * Generates a PDF of the page with `print` css media.
   * To generate a pdf with `screen` media, call `page.emulateMedia('screen')` before calling `page.pdf()`:
   * @param options The PDF parameters.
   */
  pdf(options?: PDFOptions): Promise<Buffer>;

  /**
   * The method iterates JavaScript heap and finds all the objects with the given prototype.
   * @param prototypeHandle A handle to the object prototype.
   */
  queryObjects(prototypeHandle: JSHandle): Promise<JSHandle>;

  /**
   * Reloads the current page.
   * @param options The navigation parameters.
   */
  reload(options?: NavigationOptions): Promise<Response>;

  /**
   * Captures a screenshot of the page.
   * @param options The screenshot options.
   */
  screenshot(options?: Base64ScreenShotOptions): Promise<string>;
  screenshot(options?: BinaryScreenShotOptions): Promise<Buffer>;
  screenshot(options?: ScreenshotOptions): Promise<string | Buffer>;

  /**
   * Toggles bypassing page's Content-Security-Policy.
   * NOTE CSP bypassing happens at the moment of CSP initialization rather then evaluation.
   * Usually this means that page.setBypassCSP should be called before navigating to the domain.
   * @param enabled sets bypassing of page's Content-Security-Policy.
   */
  setBypassCSP(enabled: boolean): Promise<void>;

  /**
   * Determines whether cache is enabled on the page.
   * @param [enabled=true] Whether or not to enable cache on the page.
   */
  setCacheEnabled(enabled?: boolean): Promise<void>;

  /**
   * Sets the cookies on the page.
   * @param cookies The cookies to set.
   */
  setCookie(...cookies: SetCookie[]): Promise<void>;

  /**
   * This setting will change the default maximum navigation time of 30 seconds for the following methods:
   * - `page.goto`
   * - `page.goBack`
   * - `page.goForward`
   * - `page.reload`
   * - `page.waitForNavigation`
   */
  setDefaultNavigationTimeout(timeout: number): void;

  /**
   * This setting will change the default maximum time for the following methods and related shortcuts:
   * - `page.goBack`
   * - `page.goForward`
   * - `page.goto`
   * - `page.reload`
   * - `page.setContent`
   * - `page.waitFor`
   * - `page.waitForFunction`
   * - `page.waitForNavigation`
   * - `page.waitForRequest`
   * - `page.waitForResponse`
   * - `page.waitForSelector`
   * - `page.waitForXPath`
   *
   * NOTE page.setDefaultNavigationTimeout takes priority over page.setDefaultTimeout
   */
  setDefaultTimeout(timeout: number): void;

  /**
   * The extra HTTP headers will be sent with every request the page initiates.
   * @param headers An object containing additional http headers to be sent with every request. All header values must be strings.
   */
  setExtraHTTPHeaders(headers: Headers): Promise<void>;

  /**
   * Sets the page's geolocation.
   */
  setGeolocation(options: GeoOptions): Promise<void>;

  /**
   * Determines whether JavaScript is enabled on the page.
   * @param enable Whether or not to enable JavaScript on the page.
   */
  setJavaScriptEnabled(enabled: boolean): Promise<void>;

  /**
   * Determines whether the offline mode is enabled.
   * @param enabled When `true`, enables the offline mode for the page.
   */
  setOfflineMode(enabled: boolean): Promise<void>;

  /**
   * Determines whether the request interception is enabled.
   * @param enabled When `true` the methods `request.abort`, `request.continue` and `request.respond` must be used.
   */
  setRequestInterception(enabled: boolean): Promise<void>;

  /**
   * Specifies the User-Agent used in this page.
   * @param userAgent The user-agent to be used in the page.
   */
  setUserAgent(userAgent: string): Promise<void>;
  /**
   * Sets the viewport of the page.
   * @param viewport The viewport parameters.
   */
  setViewport(viewport: Viewport): Promise<void>;

  /** @returns The target this page was created from */
  target(): Target;

  /** Returns the page's title. */
  title(): Promise<string>;

  /** Returns the virtual touchscreen object. */
  touchscreen: Touchscreen;

  /** Returns the tracing object. */
  tracing: Tracing;

  /**
   * The page's URL. This is a shortcut for `page.mainFrame().url()`
   */
  url(): string;

  /** Gets the page viewport. */
  viewport(): Viewport;

  waitForRequest(
    urlOrPredicate: string | ((req: Request) => boolean),
    options?: Timeoutable
  ): Promise<Request>;

  waitForResponse(
    urlOrPredicate: string | ((res: Response) => boolean),
    options?: Timeoutable
  ): Promise<Response>;

  /**
   * In non-headless Chromium, this method results in the native file picker dialog not showing up for the user.
   * This method is typically coupled with an action that triggers file choosing.
   * This must be called before the file chooser is launched. It will not return a currently active file chooser.
   */
  waitForFileChooser(options?: Timeoutable): Promise<FileChooser>;

  /** This method returns all of the dedicated WebWorkers associated with the page. */
  workers(): Worker[];
}

export interface TargetAwaiter {
    waitForTarget(predicate: (target: Target) => boolean, options?: Timeoutable): Promise<Target>;
}

/** A Browser is created when Puppeteer connects to a Chromium instance, either through puppeteer.launch or puppeteer.connect. */
export interface Browser extends EventEmitter, TargetAwaiter {
  /**
   * Adds the listener function to the end of the listeners array for the event named `eventName`.
   * No checks are made to see if the listener has already been added. Multiple calls passing the same combination of
   * `eventName` and listener will result in the listener being added, and called, multiple times.
   * @param event The name of the event.
   * @param handler The callback function.
   */
  on<K extends keyof BrowserEventObj>(
    eventName: K,
    handler: (e: BrowserEventObj[K], ...args: any[]) => void
  ): this;

  /**
   * Adds a one time listener function for the event named `eventName`.
   * The next time `eventName` is triggered, this listener is removed and then invoked.
   * @param event The name of the event.
   * @param handler The callback function.
   */
  once<K extends keyof BrowserEventObj>(
    eventName: K,
    handler: (e: BrowserEventObj[K], ...args: any[]) => void
  ): this;

  /**
   * Returns an array of all open browser contexts.
   * In a newly created browser, this will return a single instance of BrowserContext.
   */
  browserContexts(): BrowserContext[];

  /**
   * Closes browser with all the pages (if any were opened).
   * The browser object itself is considered to be disposed and can not be used anymore.
   */
  close(): Promise<void>;

  /**
   * Creates a new incognito browser context.
   * This won't share cookies/cache with other browser contexts.
   */
  createIncognitoBrowserContext(): Promise<BrowserContext>;

  /**
   * Disconnects Puppeteer from the browser, but leaves the Chromium process running.
   * After calling `disconnect`, the browser object is considered disposed and cannot be used anymore.
   */
  disconnect(): void;

  /** Indicates that the browser is connected. */
  isConnected(): boolean;

  /**
   * Returns the default browser context.
   * The default browser context can not be closed.
   */
  defaultBrowserContext(): BrowserContext;

  /** Promise which resolves to a new Page object. */
  newPage(): Promise<Page>;

  /** Promise which resolves to an array of all open pages. */
  pages(): Promise<Page[]>;

  /** Spawned browser process. Returns `null` if the browser instance was created with `puppeteer.connect` method */
  process(): ChildProcess;

  /** A target associated with the browser. */
  target(): Target;

  /** Promise which resolves to an array of all active targets. */
  targets(): Promise<Target[]>;

  /**
   * Promise which resolves to the browser's original user agent.
   * **NOTE** Pages can override browser user agent with `page.setUserAgent`.
   */
  userAgent(): Promise<string>;

  /** For headless Chromium, this is similar to HeadlessChrome/61.0.3153.0. For non-headless, this is similar to Chrome/61.0.3153.0. */
  version(): Promise<string>;

  /** Browser websocket endpoint which can be used as an argument to puppeteer.connect. The format is ws://${host}:${port}/devtools/browser/<id> */
  wsEndpoint(): string;
}

export interface BrowserEventObj {
  /** Emitted when puppeteer gets disconnected from the browser instance. */
  disconnected: undefined;

  /** Emitted when the url of a target changes. */
  targetchanged: Target;

  /** Emitted when a target is created, for example when a new page is opened by `window.open` or `browser.newPage`. */
  targetcreated: Target;

  /** Emitted when a target is destroyed, for example when a page is closed. */
  targetdestroyed: Target;
}

export type Permission =
  "geolocation" |
  "midi" |
  "midi-sysex" |
  "notifications" |
  "push" |
  "camera" |
  "microphone" |
  "background-sync" |
  "ambient-light-sensor" |
  "accelerometer" |
  "gyroscope" |
  "magnetometer" |
  "accessibility-events" |
  "clipboard-read" |
  "clipboard-write" |
  "payment-handler";

/**
 * BrowserContexts provide a way to operate multiple independent browser sessions.
 * When a browser is launched, it has a single BrowserContext used by default.
 * The method `browser.newPage()` creates a page in the default browser context.
 */
export interface BrowserContext extends EventEmitter, TargetAwaiter {
  /**
   * Adds the listener function to the end of the listeners array for the event named `eventName`.
   * No checks are made to see if the listener has already been added. Multiple calls passing the same combination of
   * `eventName` and listener will result in the listener being added, and called, multiple times.
   * @param event The name of the event.
   * @param handler The callback function.
   */
  on<K extends keyof BrowserContextEventObj>(
    eventName: K,
    handler: (e: BrowserContextEventObj[K], ...args: any[]) => void
  ): this;

  /**
   * Adds a one time listener function for the event named `eventName`.
   * The next time `eventName` is triggered, this listener is removed and then invoked.
   * @param event The name of the event.
   * @param handler The callback function.
   */
  once<K extends keyof BrowserContextEventObj>(
    eventName: K,
    handler: (e: BrowserContextEventObj[K], ...args: any[]) => void
  ): this;

  /** The browser this browser context belongs to. */
  browser(): Browser;

  /**
   * Clears all permission overrides for the browser context.
   */
  clearPermissionOverrides(): Promise<void>;

  /** Closes the browser context. All the targets that belong to the browser context will be closed. */
  close(): Promise<void>;

  /**
   * Returns whether BrowserContext is incognito.
   * The default browser context is the only non-incognito browser context.
   */
  isIncognito(): boolean;

  /** Creates a new page in the browser context. */
  newPage(): Promise<Page>;

  /**
   *
   * @param origin The origin to grant permissions to, e.g. "https://example.com".
   * @param permissions An array of permissions to grant.
   * All permissions that are not listed here will be automatically denied.
   */
  overridePermissions(origin: string, permissions: Permission[]): Promise<void>;

  /** Promise which resolves to an array of all open pages. */
  pages(): Promise<Page[]>;

  /** An array of all active targets inside the browser context. */
  targets(): Target[];
}

export interface BrowserContextEventObj {
  /** Emitted when the url of a target inside the browser context changes. */
  targetchanged: Target;

  /** Emitted when a target is created, for example when a new page is opened by `window.open` or `browserContext.newPage`. */
  targetcreated: Target;

  /** Emitted when a target is destroyed, for example when a page is closed. */
  targetdestroyed: Target;
}

export type TargetType = "page" | "background_page" | "shared_worker" | "service_worker" | "browser" | "other";

export interface Target {
  /** Get the browser the target belongs to. */
  browser(): Browser;

  /** The browser context the target belongs to. */
  browserContext(): BrowserContext;

  /** Creates a Chrome Devtools Protocol session attached to the target. */
  createCDPSession(): Promise<CDPSession>;

  /** Get the target that opened this target. Top-level targets return `null`. */
  opener(): Target | null;

  /** Returns the target `Page` or a `null` if the type of the page is not "page". */
  page(): Promise<Page>;

  /** Identifies what kind of target this is.  */
  type(): TargetType;

  /** Returns the target URL. */
  url(): string;

  /** If the target is not of type `service_worker` or `shared_worker`, resolves `null`. */
  worker(): Promise<Worker | null>;
}

export interface LaunchOptions extends ChromeArgOptions, BrowserOptions, Timeoutable {
  /**
   * Path to a Chromium executable to run instead of bundled Chromium. If
   * executablePath is a relative path, then it is resolved relative to current
   * working directory.
   */
  executablePath?: string;
  /**
   * Do not use `puppeteer.defaultArgs()` for launching Chromium.
   * @default false
   */
  ignoreDefaultArgs?: boolean | string[];
  /**
   * Close chrome process on Ctrl-C.
   * @default true
   */
  handleSIGINT?: boolean;
  /**
   * Close chrome process on SIGTERM.
   * @default true
   */
  handleSIGTERM?: boolean;
  /**
   * Close chrome process on SIGHUP.
   * @default true
   */
  handleSIGHUP?: boolean;
  /**
   * Whether to pipe browser process stdout and stderr into process.stdout and
   * process.stderr.
   * @default false
   */
  dumpio?: boolean;
  /**
   * Specify environment variables that will be visible to Chromium.
   * @default `process.env`.
   */
  env?: {
    [key: string]: string | boolean | number;
  };
  /**
   * Connects to the browser over a pipe instead of a WebSocket.
   * @default false
   */
  pipe?: boolean;
}

export interface ChromeArgOptions {
    /**
     * Whether to run browser in headless mode.
     * @default true unless the devtools option is true.
     */
    headless?: boolean;
    /**
     * Additional arguments to pass to the browser instance.
     * The list of Chromium flags can be found here.
     */
    args?: string[];
    /**
     * Path to a User Data Directory.
     */
    userDataDir?: string;
    /**
     * Whether to auto-open a DevTools panel for each tab.
     * If this option is true, the headless option will be set false.
     */
    devtools?: boolean;
}

export interface BrowserOptions {
  /**
   * Whether to ignore HTTPS errors during navigation.
   * @default false
   */
  ignoreHTTPSErrors?: boolean;
  /**
   * Sets a consistent viewport for each page. Defaults to an 800x600 viewport. null disables the default viewport.
   */
  defaultViewport?: {
    /**
     * page width in pixels.
     */
    width?: number;
    /**
     * page height in pixels.
     */
    height?: number;
    /**
     * Specify device scale factor (can be thought of as dpr).
     * @default 1
     */
    deviceScaleFactor?: number;
    /**
     * Whether the meta viewport tag is taken into account.
     * @default false
     */
    isMobile?: boolean;
    /**
     * Specifies if viewport supports touch events.
     * @default false
     */
    hasTouch?: boolean;
    /**
     * Specifies if viewport is in landscape mode.
     * @default false
     */
    isLandscape?: boolean;
  } | null;
  /**
   * Slows down Puppeteer operations by the specified amount of milliseconds.
   * Useful so that you can see what is going on.
   */
  slowMo?: number;
}

export interface ConnectOptions extends BrowserOptions {
  /**
   * A browser url to connect to, in format `http://${host}:${port}`.
   * Use interchangeably with browserWSEndpoint to let Puppeteer fetch it from metadata endpoint.
   */
  browserURL?: string;

  /** A browser websocket endpoint to connect to. */
  browserWSEndpoint?: string;

  /**
   * **Experimental** Specify a custom transport object for Puppeteer to use.
   */
  transport?: ConnectionTransport;
}

export interface ConnectionTransport {
  send(message: string): void;
  close(): void;
  onmessage?(message: string): void;
  onclose?(): void;
}

export interface CDPSession extends EventEmitter {
  /**
   * Detaches session from target. Once detached, session won't emit any events and can't be used
   * to send messages.
   */
  detach(): Promise<void>;

  /**
   * @param method Protocol method name
   */
  send(method: string, params?: object): Promise<object>;
}

export interface Coverage {
  startCSSCoverage(options?: StartCoverageOptions): Promise<void>;
  startJSCoverage(options?: StartCoverageOptions): Promise<void>;
  stopCSSCoverage(): Promise<CoverageEntry[]>;
  stopJSCoverage(): Promise<CoverageEntry[]>;
}

export interface StartCoverageOptions {
  /**
   * Whether to reset coverage on every navigation.
   * @default true
   */
  resetOnNavigation?: boolean;
  /**
   * Whether anonymous scripts generated by the page should be reported.
   * @default false
   */
  reportAnonymousScripts?: boolean;
}

export interface CoverageEntry {
  url: string;
  text: string;
  ranges: Array<{start: number, end: number}>;
}

/** BrowserFetcher can download and manage different versions of Chromium. */
export interface BrowserFetcher {
  /** The method initiates a HEAD request to check if the revision is available. */
  canDownload(revision: string): Promise<boolean>;
  /** The method initiates a GET request to download the revision from the host. */
  download(revision: string, progressCallback?: (downloadBytes: number, totalBytes: number) => void): Promise<RevisionInfo>;
  localRevisions(): Promise<string[]>;
  platform(): Platform;
  remove(revision: string): Promise<void>;
  revisionInfo(revision: string): RevisionInfo;
}

export interface RevisionInfo {
  /** The revision the info was created from */
  revision: string;
  /** Path to the extracted revision folder */
  folderPath: string;
  /** Path to the revision executable */
  executablePath: string;
  /** URL this revision can be downloaded from */
  url: string;
  /** whether the revision is locally available on disk */
  local: boolean;
}

export interface FetcherOptions {
  /** A download host to be used. Defaults to `https://storage.googleapis.com`. */
  host?: string;
  /** A path for the downloads folder. Defaults to `<root>/.local-chromium`, where `<root>` is puppeteer's package root. */
  path?: string;
  /** Possible values are: `mac`, `win32`, `win64`, `linux`. Defaults to the current platform. */
  platform?: Platform;
}

/** Attaches Puppeteer to an existing Chromium instance */
export function connect(options?: ConnectOptions): Promise<Browser>;
/** The default flags that Chromium will be launched with */
export function defaultArgs(options?: ChromeArgOptions): string[];
/** Path where Puppeteer expects to find bundled Chromium */
export function executablePath(): string;
/** The method launches a browser instance with given arguments. The browser will be closed when the parent node.js process is closed. */
export function launch(options?: LaunchOptions): Promise<Browser>;
/** This methods attaches Puppeteer to an existing Chromium instance. */
export function createBrowserFetcher(options?: FetcherOptions): BrowserFetcher;<|MERGE_RESOLUTION|>--- conflicted
+++ resolved
@@ -5,11 +5,8 @@
 //                 Konstantin Simon Maria Möllers <https://github.com/ksm2>
 //                 Simon Schick <https://github.com/SimonSchick>
 //                 Serban Ghita <https://github.com/SerbanGhita>
-<<<<<<< HEAD
 //                 Jason Kaczmarsky <https://github.com/JasonKaz>
-=======
 //                 Dave Cardwell <https://github.com/davecardwell>
->>>>>>> 5299d372
 // Definitions: https://github.com/DefinitelyTyped/DefinitelyTyped
 // TypeScript Version: 2.8
 
