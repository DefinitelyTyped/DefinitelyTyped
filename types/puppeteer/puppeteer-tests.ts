--- conflicted
+++ resolved
@@ -150,13 +150,8 @@
     browser.close();
   });
 
-  const inputElement = await page.$("input[type=submit]");
-<<<<<<< HEAD
-  if (inputElement)
-    await inputElement.click();
-=======
-  if (inputElement) await inputElement.click();
->>>>>>> 740a0d6b
+  const inputElement = (await page.$("input[type=submit]"))!;
+  await inputElement.click();
 });
 
 // Example with launch options
@@ -234,18 +229,10 @@
   console.log(navResponse.ok, navResponse.status, navResponse.url, navResponse.headers);
 
   // evaluate example
-<<<<<<< HEAD
-  const bodyHandle = await page.$('body');
-  if (bodyHandle) {
-    const html = await page.evaluate(body => body.innerHTML, bodyHandle);
-    await bodyHandle.dispose();
-  }
-=======
   const bodyHandle = (await page.$('body'))!;
   const html = await page.evaluate(body => body.innerHTML, bodyHandle);
   await bodyHandle.dispose();
 
->>>>>>> 740a0d6b
   // getProperties example
   const handle = await page.evaluateHandle(() => ({ window, document }));
   const properties = await handle.getProperties();
