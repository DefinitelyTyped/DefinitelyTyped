--- conflicted
+++ resolved
@@ -26,12 +26,8 @@
     name: "core/blocks";
 }
 
-<<<<<<< HEAD
+// eslint-disable-next-line @definitelytyped/no-declare-current-package
 declare module "@wordpress/blocks" {
-=======
-// eslint-disable-next-line @definitelytyped/no-declare-current-package
-declare module '@wordpress/blocks' {
->>>>>>> 7da74815
     const store: BlocksStoreDescriptor;
 }
 
