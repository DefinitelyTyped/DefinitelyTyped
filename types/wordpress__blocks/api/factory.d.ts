<<<<<<< HEAD
import { Block, BlockInstance, Transform } from "../";
=======
import { Block, BlockInstance, Transform, InnerBlockTemplate } from '../';
>>>>>>> e3552f21

/**
 * Given a `BlockInstance`, returns a copy of `BlockInstance`, optionally merging
 * new attributes and/or replacing its inner blocks.
 *
 * @param block - Block instance.
 * @param mergeAttributes - Block attributes.
 * @param newInnerBlocks - Nested blocks.
 */
export function cloneBlock<T extends Record<string, any>>(
    block: BlockInstance<T>,
    mergeAttributes?: Partial<T>,
    newInnerBlocks?: BlockInstance[],
): BlockInstance<T>;

/**
 * Returns a `BlockInstance` given its type and attributes.
 *
 * @param name - Block name.
 * @param attributes - Block attributes.
 * @param innerBlocks - Nested blocks.
 */
export function createBlock<T extends Record<string, any>>(
    name: string,
    attributes?: Partial<T>,
    innerBlocks?: BlockInstance[],
): BlockInstance<T>;

/**
 * Given an array of InnerBlocks templates or Block Objects,
 * returns an array of created Blocks from them.
 * It handles the case of having InnerBlocks as Blocks by
 * converting them to the proper format to continue recursively.
 * 
 * @param innerBlocksOrTemplate - Nested blocks or InnerBlocks templates.
 */
export function createBlocksFromInnerBlocksTemplate(
    innerBlocksOrTemplate: InnerBlockTemplate[]
): BlockInstance[]

/**
 * Given an array of transforms, returns the highest-priority transform where
 * the predicate function returns a truthy value. A higher-priority transform
 * is one with a lower priority value (i.e. first in priority order). Returns
 * null if the transforms set is empty or the predicate function returns a
 * falsey value for all entries.
 *
 * @param transforms - Transforms to search.
 * @param predicate - Function returning true on matching transform.
 *
 * @returns Highest-priority transform candidate.
 */
export function findTransform<T extends Transform, U extends Record<string, any> = Record<string, any>>(
    transforms: T[],
    predicate: (transform: T) => boolean,
): Transform<U> | null; // eslint-disable-line @definitelytyped/no-unnecessary-generics

/**
 * Returns normal block transforms for a given transform direction, optionally
 * for a specific block by name, or an empty array if there are no transforms.
 * If no block name is provided, returns transforms for all blocks. A normal
 * transform object includes `blockName` as a property.
 *
 * @param direction - Transform direction.
 * @param blockTypeOrName - `BlockInstance` or name.
 */
export function getBlockTransforms<T extends Record<string, any> = Record<string, any>>(
    direction: "to" | "from",
    blockTypeOrName?: string | Block,
): Array<Transform<T> & { blockName: string }>; // eslint-disable-line @definitelytyped/no-unnecessary-generics

/**
 * Returns an array of block types that the set of blocks received as argument
 * can be transformed into.
 *
 * @param blocks - Array of `BlockInstance`
 *
 * @returns Block types that ALL blocks in `blocks` can be transformed to.
 */
export function getPossibleBlockTransformations(blocks: BlockInstance[]): Array<Block<Record<string, any>>>;

/**
 * Switch one or more blocks into one or more blocks of the new block type.
 *
 * @param blocks - One or more `BlockInstance`.
 * @param name - Block name of block to be switched to.
 */
export function switchToBlockType(blocks: BlockInstance | BlockInstance[], name: string): BlockInstance[] | null;<|MERGE_RESOLUTION|>--- conflicted
+++ resolved
@@ -1,8 +1,4 @@
-<<<<<<< HEAD
-import { Block, BlockInstance, Transform } from "../";
-=======
-import { Block, BlockInstance, Transform, InnerBlockTemplate } from '../';
->>>>>>> e3552f21
+import { Block, BlockInstance, InnerBlockTemplate, Transform } from "../";
 
 /**
  * Given a `BlockInstance`, returns a copy of `BlockInstance`, optionally merging
@@ -36,12 +32,12 @@
  * returns an array of created Blocks from them.
  * It handles the case of having InnerBlocks as Blocks by
  * converting them to the proper format to continue recursively.
- * 
+ *
  * @param innerBlocksOrTemplate - Nested blocks or InnerBlocks templates.
  */
 export function createBlocksFromInnerBlocksTemplate(
-    innerBlocksOrTemplate: InnerBlockTemplate[]
-): BlockInstance[]
+    innerBlocksOrTemplate: InnerBlockTemplate[],
+): BlockInstance[];
 
 /**
  * Given an array of transforms, returns the highest-priority transform where
