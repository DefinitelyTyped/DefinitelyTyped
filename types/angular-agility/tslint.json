{
    "extends": "@definitelytyped/dtslint/dt.json",
    "rules": {
        "arrow-return-shorthand": false,
        "no-object-literal-type-assertion": false,
<<<<<<< HEAD
        "no-var-keyword": false
=======
        "no-var-keyword": false,
        "npm-naming": [
            true,
            {
                "errors": [
                    [
                        "NeedsExportEquals",
                        false
                    ]
                ],
                "mode": "code"
            }
        ]
>>>>>>> c1744617
    }
}<|MERGE_RESOLUTION|>--- conflicted
+++ resolved
@@ -1,24 +1,3 @@
 {
-    "extends": "@definitelytyped/dtslint/dt.json",
-    "rules": {
-        "arrow-return-shorthand": false,
-        "no-object-literal-type-assertion": false,
-<<<<<<< HEAD
-        "no-var-keyword": false
-=======
-        "no-var-keyword": false,
-        "npm-naming": [
-            true,
-            {
-                "errors": [
-                    [
-                        "NeedsExportEquals",
-                        false
-                    ]
-                ],
-                "mode": "code"
-            }
-        ]
->>>>>>> c1744617
-    }
+    "extends": "@definitelytyped/dtslint/dt.json"
 }