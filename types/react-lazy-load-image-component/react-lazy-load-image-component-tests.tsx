import * as React from "react";
import {
    LazyLoadComponent,
    LazyLoadImage,
    LazyLoadImageProps,
    ScrollPosition,
    trackWindowScroll,
} from "react-lazy-load-image-component";

interface ImageProps {
    key: string;
    src: string;
    alt: string;
    height: number;
    width: number;
    caption: string;
}

// From https://github.com/Aljullu/react-lazy-load-image-component#lazyloadimage-usage
const MyImage = ({ image }: { image: ImageProps }) => (
    <div>
        <LazyLoadImage
            alt={image.alt}
            height={image.height}
            src={image.src} // use normal <img> attributes as props
            width={image.width}
        />
        <span>{image.caption}</span>
        <img />
    </div>
);

const ImageWithCallbacks = () => (
<<<<<<< HEAD
    <LazyLoadImage
        src="foo.png"
        title="title"
        delayMethod="debounce"
        delayTime={500}
        threshold={200}
        beforeLoad={() => {}}
        afterLoad={() => {}}
        placeholder={<span />}
        wrapperProps={{
            style: {
                background: "#FFFFFF",
            },
        }}
    />
=======
  <LazyLoadImage
    src="foo.png"
    title="title"
    delayMethod="debounce"
    delayTime={500}
    threshold={200}
    beforeLoad={() => {}}
    afterLoad={() => {}}  // deprecated
    onLoad={() => {}}
    placeholder={<span/>}
    wrapperProps={{
        style: {
            background: '#FFFFFF',
        },
    }}
  />
>>>>>>> 25061846
);

{
    // From src/components/LazyLoadImage.spec.js
    const props: LazyLoadImageProps = {
        beforeLoad: () => null,
        delayMethod: "debounce",
        delayTime: 600,
        placeholder: null,
        scrollPosition: { x: 0, y: 0 },
        style: {},
        src: "http://localhost/lorem-ipsum.jpg",
        visibleByDefault: false,
    };
    const lazyLoadImage = (
        <LazyLoadImage
            beforeLoad={props.beforeLoad}
            delayMethod={props.delayMethod}
            delayTime={props.delayTime}
            placeholder={props.placeholder}
            scrollPosition={props.scrollPosition}
            src={props.src}
            style={props.style}
            visibleByDefault={props.visibleByDefault}
        />
    );
}

{
    const el = (
        <LazyLoadComponent>
            <p style={{}}>Lorem Ipsum</p>
        </LazyLoadComponent>
    );

    const elWithStyle = (
        <LazyLoadComponent
            style={{ marginTop: 100000 }}
        >
            <p>Lorem Ipsum</p>
        </LazyLoadComponent>
    );
}

{
    // From README.md

    const Gallery = ({ images, scrollPosition }: { images: ImageProps[]; scrollPosition: ScrollPosition }) => (
        <div>
            {images.map((image) => (
                <LazyLoadImage
                    key={image.key}
                    alt={image.alt}
                    height={image.height}
                    // Make sure to pass down the scrollPosition,
                    // this will be used by the component to know
                    // whether it must track the scroll position or not
                    scrollPosition={scrollPosition}
                    src={image.src}
                    width={image.width}
                />
            ))}
        </div>
    );
    // Wrap Gallery with trackWindowScroll HOC so it receives
    // a scrollPosition prop to pass down to the images
    const WrappedGallery = trackWindowScroll(Gallery);

    // Omitting scrollPosition is OK but omitting images is not.
    <WrappedGallery images={[]} />;
    // @ts-expect-error
    <WrappedGallery />;
}<|MERGE_RESOLUTION|>--- conflicted
+++ resolved
@@ -31,7 +31,6 @@
 );
 
 const ImageWithCallbacks = () => (
-<<<<<<< HEAD
     <LazyLoadImage
         src="foo.png"
         title="title"
@@ -39,7 +38,8 @@
         delayTime={500}
         threshold={200}
         beforeLoad={() => {}}
-        afterLoad={() => {}}
+        afterLoad={() => {}} // deprecated
+        onLoad={() => {}}
         placeholder={<span />}
         wrapperProps={{
             style: {
@@ -47,24 +47,6 @@
             },
         }}
     />
-=======
-  <LazyLoadImage
-    src="foo.png"
-    title="title"
-    delayMethod="debounce"
-    delayTime={500}
-    threshold={200}
-    beforeLoad={() => {}}
-    afterLoad={() => {}}  // deprecated
-    onLoad={() => {}}
-    placeholder={<span/>}
-    wrapperProps={{
-        style: {
-            background: '#FFFFFF',
-        },
-    }}
-  />
->>>>>>> 25061846
 );
 
 {
