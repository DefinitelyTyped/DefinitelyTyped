// Autocomplete Plus 2.x
// https://atom.io/packages/autocomplete-plus

/// <reference path="./config.d.ts" />

import { Point, ScopeDescriptor, TextEditor } from '../index';

/** The parameters passed into getSuggestions by Autocomplete+. */
export interface SuggestionsRequestedEvent {
    /** The current TextEditor. */
    editor: TextEditor;

    /** The position of the cursor. */
    bufferPosition: Point;

    /** The scope descriptor for the current cursor position. */
    scopeDescriptor: ScopeDescriptor;

    /** The prefix for the word immediately preceding the current cursor position. */
    prefix: string;

    /** Whether the autocomplete request was initiated by the user. */
    activatedManually: boolean;
}

/** The parameters passed into onDidInsertSuggestion by Autocomplete+. */
export interface SuggestionInsertedEvent {
    editor: TextEditor;
    triggerPosition: Point;
    suggestion: TextSuggestion | SnippetSuggestion;
}

/**
 *  An autocompletion suggestion for the user.
 *  Primary data type for the Atom Autocomplete+ service.
 */
export interface SuggestionBase {
    /**
     *  A string that will show in the UI for this suggestion.
     *  When not set, snippet || text is displayed.
     */
    displayText?: string;

    /**
     *  The text immediately preceding the cursor, which will be replaced by the text.
     *  If not provided, the prefix passed into getSuggestions will be used.
     */
    replacementPrefix?: string;

    /**
     *  The suggestion type. It will be converted into an icon shown against the
     *  suggestion.
     */
    type?: string;

    /** This is shown before the suggestion. Useful for return values. */
    leftLabel?: string;

    /** Use this instead of leftLabel if you want to use html for the left label. */
    leftLabelHTML?: string;

    /**
     *  An indicator (e.g. function, variable) denoting the "kind" of suggestion this
     *  represents.
     */
    rightLabel?: string;

    /** Use this instead of rightLabel if you want to use html for the right label. */
    rightLabelHTML?: string;

    /**
     *  Class name for the suggestion in the suggestion list. Allows you to style your
     *  suggestion via CSS, if desired.
     */
    className?: string;

    /**
     *  If you want complete control over the icon shown against the suggestion.
     *  e.g. iconHTML: <i class="icon-move-right"></i>
     */
    iconHTML?: string;

    /**
     *  A doc-string summary or short description of the suggestion. When specified, it
     *  will be displayed at the bottom of the suggestions list.
     */
    description?: string;

    /**
     *  A url to the documentation or more information about this suggestion.
     *  When specified, a More.. link will be displayed in the description area.
     */
    descriptionMoreURL?: string;

    /**
     *  (experimental) Description with Markdown formatting.
     *  Takes precedence over plaintext description.
     */
    descriptionMarkdown?: string;
}

export interface TextSuggestion extends SuggestionBase {
    /** The text which will be inserted into the editor, in place of the prefix. */
    text: string;
}

export interface SnippetSuggestion extends SuggestionBase {
    /**
     *  A snippet string. This will allow users to tab through function arguments
     *  or other options.
     */
    snippet: string;
}

<<<<<<< HEAD
export type AnySuggestion = TextSuggestion | SnippetSuggestion;
=======
export type AnySuggestion = TextSuggestion|SnippetSuggestion;
export type Suggestion =  AnySuggestion;
>>>>>>> 30daa571
export type Suggestions = AnySuggestion[];

/** The interface that all Autocomplete+ providers must implement. */
export interface AutocompleteProvider {
    /**
     *  Defines the scope selector(s) (can be comma-separated) for which your provider
     *  should receive suggestion requests.
     */
    selector: string;

    /**
     *  Defines the scope selector(s) (can be comma-separated) for which your provider
     *  should not be used.
     */
    disableForSelector?: string;

    /**
     *  A number to indicate its priority to be included in a suggestions request.
     *  The default provider has an inclusion priority of 0. Higher priority providers
     *  can suppress lower priority providers with excludeLowerPriority.
     */
    inclusionPriority?: number;

    /** Will not use lower priority providers when this provider is used. */
    excludeLowerPriority?: boolean;

    /**
     *  A number to determine the sort order of suggestions. The default provider has
     *  an suggestion priority of 1.
     */
    suggestionPriority?: number;

    /** Let autocomplete+ filter and sort the suggestions you provide. */
    filterSuggestions?: boolean;

    /**
     *  Is called when a suggestion request has been dispatched by autocomplete+ to
     *  your provider. Return an array of suggestions (if any) in the order you would
     *  like them displayed to the user. Returning a Promise of an array of suggestions
     *  is also supported.
     */
    getSuggestions(params: SuggestionsRequestedEvent): Suggestions | Promise<Suggestions>;

    /**
     *  (experimental) Is called when a suggestion is selected by the user for
     *  the purpose of loading more information about the suggestion. Return a
     *  Promise of the new suggestion to replace it with or return null if
     *  no change is needed.
     */
    getSuggestionDetailsOnSelect?(suggestion: AnySuggestion): Promise<AnySuggestion | null> | AnySuggestion | null;

    /**
     *  Function that is called when a suggestion from your provider was inserted
     *  into the buffer.
     */
    onDidInsertSuggestion?(params: SuggestionInsertedEvent): void;

    /** Will be called if your provider is being destroyed by autocomplete+ */
    dispose?(): void;
}<|MERGE_RESOLUTION|>--- conflicted
+++ resolved
@@ -112,12 +112,8 @@
     snippet: string;
 }
 
-<<<<<<< HEAD
 export type AnySuggestion = TextSuggestion | SnippetSuggestion;
-=======
-export type AnySuggestion = TextSuggestion|SnippetSuggestion;
 export type Suggestion =  AnySuggestion;
->>>>>>> 30daa571
 export type Suggestions = AnySuggestion[];
 
 /** The interface that all Autocomplete+ providers must implement. */
