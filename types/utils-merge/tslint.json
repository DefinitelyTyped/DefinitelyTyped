--- conflicted
+++ resolved
@@ -1,15 +1,3 @@
 {
-    "extends": "@definitelytyped/dtslint/dt.json",
-    "rules": {
-<<<<<<< HEAD
-        "interface-over-type-literal": false
-=======
-        "npm-naming": [
-            true,
-            {
-                "mode": "name-only"
-            }
-        ]
->>>>>>> c1744617
-    }
+    "extends": "@definitelytyped/dtslint/dt.json"
 }