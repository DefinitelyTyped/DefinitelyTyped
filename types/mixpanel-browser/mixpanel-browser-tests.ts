--- conflicted
+++ resolved
@@ -242,7 +242,6 @@
 });
 
 mixpanel.people.clear_charges();
-<<<<<<< HEAD
 mixpanel.people.clear_charges((response) => {
     if (response === 1) {
     } else if (response === 0) {
@@ -250,10 +249,7 @@
     } else if (response.status === 0 && response.error.includes('bad')) {
     }
 });
-mixpanel.people.delete_user();
-=======
 mixpanel.people.delete_user();
 mixpanel.init('YOUR PROJECT TOKEN', {
     ignore_dnt: true,
-});
->>>>>>> cbb32bd3
+});