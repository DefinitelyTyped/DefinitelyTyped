--- conflicted
+++ resolved
@@ -66,15 +66,9 @@
 });
 mixpanel.opt_in_tracking();
 mixpanel.opt_in_tracking({
-<<<<<<< HEAD
     track_event_name: "User opted in",
-    track_event_properties: {
+    track_properties: {
         Email: "jdoe@example.com",
-=======
-    track_event_name: 'User opted in',
-    track_properties: {
-        Email: 'jdoe@example.com',
->>>>>>> 3a2e6cbf
     },
     cookie_expiration: 30,
     secure_cookie: true,
