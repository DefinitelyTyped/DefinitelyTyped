--- conflicted
+++ resolved
@@ -1,8 +1,6 @@
 // Type definitions for Jasmine 3.3.0
 // Project: http://jasmine.github.io/
-<<<<<<< HEAD
-// Definitions by: Boris Yankov <https://github.com/borisyankov>, Theodore Brown <https://github.com/theodorejb>, David Pärsson <https://github.com/davidparsson>, Gabe Moothart <https://github.com/gmoothart>, Lukas Zech <https://github.com/lukas-zech-software>, Boris Breuer <https://github.com/Engineer2B>, Giles Roadnight <https://github.com/Roaders>
-=======
+
 // Definitions by: Boris Yankov <https://github.com/borisyankov>
 //                 Theodore Brown <https://github.com/theodorejb>
 //                 David Pärsson <https://github.com/davidparsson>
@@ -10,7 +8,8 @@
 //                 Lukas Zech <https://github.com/lukas-zech-software>
 //                 Boris Breuer <https://github.com/Engineer2B>
 //                 Chris Yungmann <https://github.com/cyungmann>
->>>>>>> 7500ae46
+//                 Giles Roadnight <https://github.com/Roaders>
+
 // Definitions: https://github.com/DefinitelyTyped/DefinitelyTyped
 // TypeScript Version: 2.8
 // For ddescribe / iit use : https://github.com/DefinitelyTyped/DefinitelyTyped/blob/master/karma-jasmine/karma-jasmine.d.ts
