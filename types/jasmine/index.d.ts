<<<<<<< HEAD
// Type definitions for Jasmine 3.3
// Project: https://jasmine.github.io/
=======
// Type definitions for Jasmine 3.0.0
// Project: http://jasmine.github.io/
>>>>>>> ed9b273a
// Definitions by: Boris Yankov <https://github.com/borisyankov>
//                 Theodore Brown <https://github.com/theodorejb>
//                 David Pärsson <https://github.com/davidparsson>
//                 Gabe Moothart <https://github.com/gmoothart>
//                 Lukas Zech <https://github.com/lukas-zech-software>
//                 Boris Breuer <https://github.com/Engineer2B>
//                 Chris Yungmann <https://github.com/cyungmann>
//                 Giles Roadnight <https://github.com/Roaders>
// Definitions: https://github.com/DefinitelyTyped/DefinitelyTyped
// TypeScript Version: 2.8
// For ddescribe / iit use : https://github.com/DefinitelyTyped/DefinitelyTyped/blob/master/karma-jasmine/karma-jasmine.d.ts

/**
 * Create a group of specs (often called a suite).
 * @param description Textual description of the group
 * @param specDefinitions Function for Jasmine to invoke that will define inner suites a specs
 */
declare function describe(description: string, specDefinitions: () => void): void;
declare function fdescribe(description: string, specDefinitions: () => void): void;
declare function xdescribe(description: string, specDefinitions: () => void): void;

/**
 * Define a single spec. A spec should contain one or more expectations that test the state of the code.
 * A spec whose expectations all succeed will be passing and a spec with any failures will fail.
 * @param expectation Textual description of what this spec is checking
 * @param assertion Function that contains the code of your test. If not provided the test will be pending.
 * @param timeout Custom timeout for an async spec.
 */
declare function it(expectation: string, assertion?: (done: DoneFn) => void, timeout?: number): void;

/**
 * A focused it
 * If suites or specs are focused, only those that are focused will be executed.
 * @param expectation
 * @param assertion
 * @param timeout
 */
declare function fit(expectation: string, assertion?: (done: DoneFn) => void, timeout?: number): void;
declare function xit(expectation: string, assertion?: (done: DoneFn) => void, timeout?: number): void;

/**
 * Mark a spec as pending, expectation results will be ignored.
 * If you call the function pending anywhere in the spec body, no matter the expectations, the spec will be marked pending.
 * @param reason
 * @returns {}
 */
declare function pending(reason?: string): void;

/**
 * Run some shared setup before each of the specs in the describe in which it is called.
 * @param action Function that contains the code to setup your specs.
 * @param timeout Custom timeout for an async beforeEach.
 */
declare function beforeEach(action: (done: DoneFn) => void, timeout?: number): void;

/**
 * Run some shared teardown after each of the specs in the describe in which it is called.
 * @param action Function that contains the code to teardown your specs.
 * @param timeout Custom timeout for an async afterEach.
 */
declare function afterEach(action: (done: DoneFn) => void, timeout?: number): void;

/**
 * Run some shared setup once before all of the specs in the describe are run.
 * Note: Be careful, sharing the setup from a beforeAll makes it easy to accidentally leak state between your specs so that they erroneously pass or fail.
 * @param action Function that contains the code to setup your specs.
 * @param timeout Custom timeout for an async beforeAll.
 */
declare function beforeAll(action: (done: DoneFn) => void, timeout?: number): void;

/**
 * Run some shared teardown once before all of the specs in the describe are run.
 * Note: Be careful, sharing the teardown from a afterAll makes it easy to accidentally leak state between your specs so that they erroneously pass or fail.
 * @param action Function that contains the code to teardown your specs.
 * @param timeout Custom timeout for an async afterAll
 */
declare function afterAll(action: (done: DoneFn) => void, timeout?: number): void;

/**
 * Create an expectation for a spec.
 * @param spy
 */
declare function expect(spy: Function): jasmine.Matchers<any>;

/**
 * Create an expectation for a spec.
 * @param actual
 */
declare function expect<T>(actual: ArrayLike<T>): jasmine.ArrayLikeMatchers<T>;

/**
 * Create an expectation for a spec.
 * @param actual Actual computed value to test expectations against.
 */
declare function expect<T>(actual: T): jasmine.Matchers<T>;

/**
 * Create an expectation for a spec.
 */
declare function expect(): jasmine.NothingMatcher;

/**
 * Explicitly mark a spec as failed.
 * @param e
 */
declare function fail(e?: any): void;

/** Action method that should be called when the async work is complete */
interface DoneFn extends Function {
    (): void;

    /** fails the spec and indicates that it has completed. If the message is an Error, Error.message is used */
    fail: (message?: Error | string) => void;
}

/**
 * Install a spy onto an existing object.
 * @param object The object upon which to install the Spy
 * @param method The name of the method to replace with a Spy.
 */
declare function spyOn<T>(object: T, method: keyof T): jasmine.Spy;

/**
 * Install a spy on a property onto an existing object.
 * @param object The object upon which to install the Spy
 * @param property The name of the property to replace with a Spy
 * @param accessType The access type (get|set) of the property to Spy on.
 */
declare function spyOnProperty<T>(object: T, property: keyof T, accessType?: 'get' | 'set'): jasmine.Spy;

declare function runs(asyncMethod: Function): void;
declare function waitsFor(latchMethod: () => boolean, failureMessage?: string, timeout?: number): void;
declare function waits(timeout?: number): void;

declare namespace jasmine {
    type Expected<T> = T | ObjectContaining<T> | Any | Spy;
    type SpyObjMethodNames<T = undefined> = T extends undefined ? (ReadonlyArray<string> | {[methodName: string]: any}) : (ReadonlyArray<keyof T> | {[P in keyof T]?: ReturnType<T[P] extends (...args: any[]) => any ? T[P] : any>});

    var clock: () => Clock;

    var matchersUtil: MatchersUtil;

    function any(aclass: any): Any;

    function anything(): Any;

    function arrayContaining<T>(sample: ArrayLike<T>): ArrayContaining<T>;
    function arrayWithExactContents<T>(sample: ArrayLike<T>): ArrayContaining<T>;
    function objectContaining<T>(sample: Partial<T>): ObjectContaining<T>;
    function createSpy(name?: string, originalFn?: Function): Spy;

    function createSpyObj(baseName: string, methodNames: SpyObjMethodNames): any;
    function createSpyObj<T>(baseName: string, methodNames: SpyObjMethodNames<T>): SpyObj<T>;

    function createSpyObj(methodNames: SpyObjMethodNames): any;
    function createSpyObj<T>(methodNames: SpyObjMethodNames): SpyObj<T>;

    function pp(value: any): string;

    function getEnv(): Env;

    function addCustomEqualityTester(equalityTester: CustomEqualityTester): void;

    function addMatchers(matchers: CustomMatcherFactories): void;

    function stringMatching(str: string): Any;
    function stringMatching(str: RegExp): Any;

    function formatErrorMsg(domain: string, usage: string): (msg: string) => string;

    interface Any {
        (...params: any[]):any; // jasmine.Any can also be a function
        new (expectedClass: any): any;

        jasmineMatches(other: any): boolean;
        jasmineToString(): string;
    }

    // taken from TypeScript lib.core.es6.d.ts, applicable to CustomMatchers.contains()
    interface ArrayLike<T> {
        length: number;
        [n: number]: T;
    }

    interface ArrayContaining<T> {
        new (sample: ArrayLike<T>): ArrayLike<T>;

        asymmetricMatch(other: any): boolean;
        jasmineToString(): string;
    }

    interface ObjectContaining<T> {
        new (sample: Partial<T>): Partial<T>;

        jasmineMatches(other: any, mismatchKeys: any[], mismatchValues: any[]): boolean;
        jasmineToString(): string;
    }

    interface Block {

        new (env: Env, func: SpecFunction, spec: Spec): any;

        execute(onComplete: () => void): void;
    }

    interface WaitsBlock extends Block {
        new (env: Env, timeout: number, spec: Spec): any;
    }

    interface WaitsForBlock extends Block {
        new (env: Env, timeout: number, latchFunction: SpecFunction, message: string, spec: Spec): any;
    }

    interface Clock {
        install(): void;
        uninstall(): void;
        /** Calls to any registered callback are triggered when the clock is ticked forward via the jasmine.clock().tick function, which takes a number of milliseconds. */
        tick(ms: number): void;
        mockDate(date?: Date): void;
        withMock(func: () => void): void;
    }

    type CustomEqualityTester = (first: any, second: any) => boolean | void;

    interface CustomMatcher {
        compare<T>(actual: T, expected: T, ...args: any[]): CustomMatcherResult;
        compare(actual: any, ...expected: any[]): CustomMatcherResult;
        negativeCompare?<T>(actual: T, expected: T, ...args: any[]): CustomMatcherResult;
        negativeCompare?(actual: any, ...expected: any[]): CustomMatcherResult;
    }

    type CustomMatcherFactory = (util: MatchersUtil, customEqualityTesters: CustomEqualityTester[]) => CustomMatcher;

    interface CustomMatcherFactories {
        [index: string]: CustomMatcherFactory;
    }

    interface CustomMatcherResult {
        pass: boolean;
        message?: string;
    }

    interface MatchersUtil {
        equals(a: any, b: any, customTesters?: CustomEqualityTester[]): boolean;
        contains<T>(haystack: ArrayLike<T> | string, needle: any, customTesters?: CustomEqualityTester[]): boolean;
        buildFailureMessage(matcherName: string, isNot: boolean, actual: any, ...expected: any[]): string;
    }

    interface Env {
        setTimeout: any;
        clearTimeout: void;
        setInterval: any;
        clearInterval: void;
        updateInterval: number;

        currentSpec: Spec;

        matchersClass: Matchers<any>;

        version(): any;
        versionString(): string;
        nextSpecId(): number;
        addReporter(reporter: Reporter): void;
        addReporter(reporter: CustomReporter): void;
        execute(): void;
        describe(description: string, specDefinitions: () => void): Suite;
        // ddescribe(description: string, specDefinitions: () => void): Suite; Not a part of jasmine. Angular team adds these
        beforeEach(beforeEachFunction: (done: DoneFn) => void, timeout?: number): void;
        beforeAll(beforeAllFunction: (done: DoneFn) => void, timeout?: number): void;
        currentRunner(): Runner;
        afterEach(afterEachFunction: (done: DoneFn) => void, timeout?: number): void;
        afterAll(afterAllFunction: (done: DoneFn) => void, timeout?: number): void;
        xdescribe(desc: string, specDefinitions: () => void): XSuite;
        it(description: string, func: () => void): Spec;
        // iit(description: string, func: () => void): Spec; Not a part of jasmine. Angular team adds these
        xit(desc: string, func: () => void): XSpec;
        compareRegExps_(a: RegExp, b: RegExp, mismatchKeys: string[], mismatchValues: string[]): boolean;
        compareObjects_(a: any, b: any, mismatchKeys: string[], mismatchValues: string[]): boolean;
        equals_(a: any, b: any, mismatchKeys: string[], mismatchValues: string[]): boolean;
        contains_(haystack: any, needle: any): boolean;
        addCustomEqualityTester(equalityTester: CustomEqualityTester): void;
        addMatchers(matchers: CustomMatcherFactories): void;
        specFilter(spec: Spec): boolean;
        throwOnExpectationFailure(value: boolean): void;
        seed(seed: string | number): string | number;
        provideFallbackReporter(reporter: Reporter): void;
        throwingExpectationFailures(): boolean;
        allowRespy(allow: boolean): void;
        randomTests(): boolean;
        randomizeTests(b: boolean): void;
        clearReporters(): void;
    }

    interface FakeTimer {

        new (): any;

        reset(): void;
        tick(millis: number): void;
        runFunctionsWithinRange(oldMillis: number, nowMillis: number): void;
        scheduleFunction(timeoutKey: any, funcToCall: () => void, millis: number, recurring: boolean): void;
    }

    interface HtmlReporter {
        new (): any;
    }

    interface HtmlSpecFilter {
        new (): any;
    }

    interface Result {
        type: string;
    }

    interface NestedResults extends Result {
        description: string;

        totalCount: number;
        passedCount: number;
        failedCount: number;

        skipped: boolean;

        rollupCounts(result: NestedResults): void;
        log(values: any): void;
        getItems(): Result[];
        addResult(result: Result): void;
        passed(): boolean;
    }

    interface MessageResult extends Result {
        values: any;
        trace: Trace;
    }

    interface ExpectationResult extends Result {
        matcherName: string;
        passed(): boolean;
        expected: any;
        actual: any;
        message: string;
        trace: Trace;
    }

    interface Order {
        new (options: { random: boolean, seed: string }): any;
        random: boolean;
        seed: string;
        sort<T>(items: T[]): T[];
    }

    namespace errors {
        class ExpectationFailed extends Error {
            constructor();

            stack: any;
        }
    }

    interface TreeProcessor {
        new (attrs: any): any;
        execute: (done: Function) => void;
        processTree(): any;
    }

    interface Trace {
        name: string;
        message: string;
        stack: any;
    }

    interface PrettyPrinter {

        new (): any;

        format(value: any): void;
        iterateObject(obj: any, fn: (property: string, isGetter: boolean) => void): void;
        emitScalar(value: any): void;
        emitString(value: string): void;
        emitArray(array: any[]): void;
        emitObject(obj: any): void;
        append(value: any): void;
    }

    interface StringPrettyPrinter extends PrettyPrinter {
    }

    interface Queue {

        new (env: any): any;

        env: Env;
        ensured: boolean[];
        blocks: Block[];
        running: boolean;
        index: number;
        offset: number;
        abort: boolean;

        addBefore(block: Block, ensure?: boolean): void;
        add(block: any, ensure?: boolean): void;
        insertNext(block: any, ensure?: boolean): void;
        start(onComplete?: () => void): void;
        isRunning(): boolean;
        next_(): void;
        results(): NestedResults;
    }

    interface Matchers<T> {

        new (env: Env, actual: T, spec: Env, isNot?: boolean): any;

        env: Env;
        actual: T;
        spec: Env;
        isNot?: boolean;
        message(): any;

        /**
         *
         * @param expected the actual value to be === to the expected value.
         * @param expectationFailOutput
         * @returns {}
         */
        toBe(expected: Expected<T>, expectationFailOutput?: any): boolean;

        /**
         *
         * @param expected the actual value to be equal to the expected, using deep equality comparison.
         * @param expectationFailOutput
         * @returns {}
         */
        toEqual(expected: Expected<T>, expectationFailOutput?: any): boolean;
        toMatch(expected: string | RegExp, expectationFailOutput?: any): boolean;
        toBeDefined(expectationFailOutput?: any): boolean;
        toBeUndefined(expectationFailOutput?: any): boolean;
        toBeNull(expectationFailOutput?: any): boolean;
        toBeNaN(): boolean;
        toBeTruthy(expectationFailOutput?: any): boolean;
        toBeFalsy(expectationFailOutput?: any): boolean;
        toHaveBeenCalled(): boolean;
        toHaveBeenCalledBefore(expected: Spy): boolean;
        toHaveBeenCalledWith(...params: any[]): boolean;
        toHaveBeenCalledTimes(expected: number): boolean;
        toContain(expected: any, expectationFailOutput?: any): boolean;
        toBeLessThan(expected: number, expectationFailOutput?: any): boolean;
        toBeLessThanOrEqual(expected: number, expectationFailOutput?: any): boolean;
        toBeGreaterThan(expected: number, expectationFailOutput?: any): boolean;
        toBeGreaterThanOrEqual(expected: number, expectationFailOutput?: any): boolean;
        toBeCloseTo(expected: number, precision?: any, expectationFailOutput?: any): boolean;
        toThrow(expected?: any): boolean;
        toThrowError(message?: string | RegExp): boolean;
        toThrowError(expected?: new (...args: any[]) => Error, message?: string | RegExp): boolean;
        toThrowMatching(predicate: (thrown: any) => boolean): boolean;
        toBeNegativeInfinity(expectationFailOutput?: any): boolean;
        toBePositiveInfinity(expectationFailOutput?: any): boolean;
        toHaveClass(expected: any, expectationFailOutput?: any): boolean;

        /**
         * Add some context for an expect.
         * @param message - Additional context to show when the matcher fails
         */
        withContext(message: string): Matchers<T>;

        not: Matchers<T>;

        Any: Any;
    }

    interface ArrayLikeMatchers<T> extends Matchers<ArrayLike<T>> {
        toBe(expected: Expected<ArrayLike<T>> | ArrayContaining<T>, expectationFailOutput?: any): boolean;
        toEqual(expected: Expected<ArrayLike<T>> | ArrayContaining<T>, expectationFailOutput?: any): boolean;
        toContain(expected: Expected<T>, expectationFailOutput?: any): boolean;
        not: ArrayLikeMatchers<T>;
    }

    interface NothingMatcher {
        nothing(): void;
    }

    interface Reporter {
        reportRunnerStarting(runner: Runner): void;
        reportRunnerResults(runner: Runner): void;
        reportSuiteResults(suite: Suite): void;
        reportSpecStarting(spec: Spec): void;
        reportSpecResults(spec: Spec): void;
        log(str: string): void;
    }

    interface MultiReporter extends Reporter {
        addReporter(reporter: Reporter): void;
    }

    interface SuiteInfo {
        totalSpecsDefined: number;
    }

    interface CustomReportExpectation {
        matcherName: string;
        message: string;
        passed: boolean;
        stack: string;
    }

    interface FailedExpectation extends CustomReportExpectation {
        actual: string;
        expected: string;
    }

    interface PassedExpectation extends CustomReportExpectation {

    }

    interface CustomReporterResult {
        description: string;
        failedExpectations?: FailedExpectation[];
        fullName: string;
        id: string;
        passedExpectations?: PassedExpectation[];
        pendingReason?: string;
        status?: string;
    }

    interface RunDetails {
        failedExpectations: ExpectationResult[];
        order: jasmine.Order;
    }

    interface CustomReporter {
        jasmineStarted?(suiteInfo: SuiteInfo): void;
        suiteStarted?(result: CustomReporterResult): void;
        specStarted?(result: CustomReporterResult): void;
        specDone?(result: CustomReporterResult): void;
        suiteDone?(result: CustomReporterResult): void;
        jasmineDone?(runDetails: RunDetails): void;
    }

    interface Runner {

        new (env: Env): any;

        execute(): void;
        beforeEach(beforeEachFunction: SpecFunction): void;
        afterEach(afterEachFunction: SpecFunction): void;
        beforeAll(beforeAllFunction: SpecFunction): void;
        afterAll(afterAllFunction: SpecFunction): void;
        finishCallback(): void;
        addSuite(suite: Suite): void;
        add(block: Block): void;
        specs(): Spec[];
        suites(): Suite[];
        topLevelSuites(): Suite[];
        results(): NestedResults;
    }

    type SpecFunction = (spec?: Spec) => void;

    interface SuiteOrSpec {
        id: number;
        env: Env;
        description: string;
        queue: Queue;
    }

    interface Spec extends SuiteOrSpec {

        new (env: Env, suite: Suite, description: string): any;

        suite: Suite;

        afterCallbacks: SpecFunction[];
        spies_: Spy[];

        results_: NestedResults;
        matchersClass: Matchers<any>;

        getFullName(): string;
        results(): NestedResults;
        log(arguments: any): any;
        runs(func: SpecFunction): Spec;
        addToQueue(block: Block): void;
        addMatcherResult(result: Result): void;
        getResult(): any;
        expect(actual: any): any;
        waits(timeout: number): Spec;
        waitsFor(latchFunction: SpecFunction, timeoutMessage?: string, timeout?: number): Spec;
        fail(e?: any): void;
        getMatchersClass_(): Matchers<any>;
        addMatchers(matchersPrototype: CustomMatcherFactories): void;
        finishCallback(): void;
        finish(onComplete?: () => void): void;
        after(doAfter: SpecFunction): void;
        execute(onComplete?: () => void, enabled?: boolean): any;
        addBeforesAndAftersToQueue(): void;
        explodes(): void;
        spyOn(obj: any, methodName: string, ignoreMethodDoesntExist: boolean): Spy;
        spyOnProperty(object: any, property: string, accessType?: 'get' | 'set'): Spy;
        removeAllSpies(): void;
        throwOnExpectationFailure: boolean;
    }

    interface XSpec {
        id: number;
        runs(): void;
    }

    interface Suite extends SuiteOrSpec {

        new (env: Env, description: string, specDefinitions: () => void, parentSuite: Suite): any;

        parentSuite: Suite;

        getFullName(): string;
        finish(onComplete?: () => void): void;
        beforeEach(beforeEachFunction: SpecFunction): void;
        afterEach(afterEachFunction: SpecFunction): void;
        beforeAll(beforeAllFunction: SpecFunction): void;
        afterAll(afterAllFunction: SpecFunction): void;
        results(): NestedResults;
        add(suiteOrSpec: SuiteOrSpec): void;
        specs(): Spec[];
        suites(): Suite[];
        children(): any[];
        execute(onComplete?: () => void): void;
    }

    interface XSuite {
        execute(): void;
    }

    interface Spy {
        (...params: any[]): any;

        identity: string;
        and: SpyAnd;
        calls: Calls;
        mostRecentCall: { args: any[]; };
        argsForCall: any[];
    }

    type SpyObj<T> = T & {
      [k in keyof T]: Spy;
    }

    interface SpyAnd {
        /** By chaining the spy with and.callThrough, the spy will still track all calls to it but in addition it will delegate to the actual implementation. */
        callThrough(): Spy;
        /** By chaining the spy with and.returnValue, all calls to the function will return a specific value. */
        returnValue(val: any): Spy;
        /** By chaining the spy with and.returnValues, all calls to the function will return specific values in order until it reaches the end of the return values list. */
        returnValues(...values: any[]): Spy;
        /** By chaining the spy with and.callFake, all calls to the spy will delegate to the supplied function. */
        callFake(fn: Function): Spy;
        /** By chaining the spy with and.throwError, all calls to the spy will throw the specified value. */
        throwError(msg: string): Spy;
        /** When a calling strategy is used for a spy, the original stubbing behavior can be returned at any time with and.stub. */
        stub(): Spy;
    }

    interface Calls {
        /** By chaining the spy with calls.any(), will return false if the spy has not been called at all, and then true once at least one call happens. **/
        any(): boolean;
        /** By chaining the spy with calls.count(), will return the number of times the spy was called **/
        count(): number;
        /** By chaining the spy with calls.argsFor(), will return the arguments passed to call number index **/
        argsFor(index: number): any[];
        /** By chaining the spy with calls.allArgs(), will return the arguments to all calls **/
        allArgs(): any[];
        /** By chaining the spy with calls.all(), will return the context (the this) and arguments passed all calls **/
        all(): CallInfo[];
        /** By chaining the spy with calls.mostRecent(), will return the context (the this) and arguments for the most recent call **/
        mostRecent(): CallInfo;
        /** By chaining the spy with calls.first(), will return the context (the this) and arguments for the first call **/
        first(): CallInfo;
        /** By chaining the spy with calls.reset(), will clears all tracking for a spy **/
        reset(): void;
    }

    interface CallInfo {
        /** The context (the this) for the call */
        object: any;
        /** All arguments passed to the call */
        args: any[];
        /** The return value of the call */
        returnValue: any;
    }

    interface Util {
        inherit(childClass: Function, parentClass: Function): any;
        formatException(e: any): any;
        htmlEscape(str: string): string;
        argsToArray(args: any): any;
        extend(destination: any, source: any): any;
    }

    interface JsApiReporter extends Reporter {

        started: boolean;
        finished: boolean;
        result: any;
        messages: any;
        runDetails: RunDetails;

        new (): any;

        suites(): Suite[];
        summarize_(suiteOrSpec: SuiteOrSpec): any;
        results(): any;
        resultsForSpec(specId: any): any;
        log(str: any): any;
        resultsForSpecs(specIds: any): any;
        summarizeResult_(result: any): any;
    }

    interface Jasmine {
        Spec: Spec;
        clock: Clock;
        util: Util;
    }

    export var HtmlReporter: HtmlReporter;
    export var HtmlSpecFilter: HtmlSpecFilter;
    export var DEFAULT_TIMEOUT_INTERVAL: number;
    export var MAX_PRETTY_PRINT_DEPTH: number;
}

declare module "jasmine" {
    class jasmine {
        constructor(options: any);
        jasmine: jasmine.Jasmine;
        addMatchers(matchers: jasmine.CustomMatcherFactories): void;
        addReporter(reporter: jasmine.Reporter): void;
        addSpecFile(filePath: string): void;
        addSpecFiles(files: string[]): void;
        configureDefaultReporter(options: any, ...args: any[]): void;
        execute(files?: string[], filterString?: string): any;
        exitCodeCompletion(passed: any): void;
        loadConfig(config: any): void;
        loadConfigFile(configFilePath: any): void;
        loadHelpers(): void;
        loadSpecs(): void;
        onComplete(onCompleteCallback: (passed: boolean) => void): void;
        provideFallbackReporter(reporter: jasmine.Reporter): void;
        randomizeTests(value?: any): boolean;
        seed(value: any): void;
        showColors(value: any): void;
        stopSpecOnExpectationFailure(value: any): void;
        static ConsoleReporter(): any;
        env: jasmine.Env;
        reportersCount: number;
        completionReporter: jasmine.CustomReporter;
        reporter: jasmine.CustomReporter;
        coreVersion(): string;
        showingColors: boolean;
        projectBaseDir: string;
        printDeprecation(): void;
        specFiles: string[];
        helperFiles: string[];
    }
    export = jasmine;
}<|MERGE_RESOLUTION|>--- conflicted
+++ resolved
@@ -1,10 +1,5 @@
-<<<<<<< HEAD
 // Type definitions for Jasmine 3.3
 // Project: https://jasmine.github.io/
-=======
-// Type definitions for Jasmine 3.0.0
-// Project: http://jasmine.github.io/
->>>>>>> ed9b273a
 // Definitions by: Boris Yankov <https://github.com/borisyankov>
 //                 Theodore Brown <https://github.com/theodorejb>
 //                 David Pärsson <https://github.com/davidparsson>
