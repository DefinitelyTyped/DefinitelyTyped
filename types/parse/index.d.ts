// Type definitions for parse 2.2.9
// Project: https://parseplatform.org/
// Definitions by:  Ullisen Media Group <http://ullisenmedia.com>
//                  David Poetzsch-Heffter <https://github.com/dpoetzsch>
//                  Cedric Kemp <https://github.com/jaeggerr>
//                  Flavio Negrão <https://github.com/flavionegrao>
//                  Wes Grimes <https://github.com/wesleygrimes>
//                  Otherwise SAS <https://github.com/owsas>
//                  Andrew Goldis <https://github.com/agoldis>
//                  Alexandre Hétu Rivard <https://github.com/AlexandreHetu>
//                  Diamond Lewis <https://github.com/dplewis>
//                  Jong Eun Lee <https://github.com/yomybaby>
//                  Julien Quere <https://github.com/jlnquere>
//                  Yago Tomé <https://github.com/yagotome>
//                  Thibault MOCELLIN <https://github.com/tybi>
<<<<<<< HEAD
//                  Dirk Groenen <https://github.com/dirkgroenen>
=======
//                  Raschid JF Rafaelly <https://github.com/RaschidJFR>
>>>>>>> d0cd7f85
// Definitions: https://github.com/DefinitelyTyped/DefinitelyTyped
// TypeScript Version: 2.8

/// <reference types="node" />

declare enum ErrorCode {
    OTHER_CAUSE = -1,
    INTERNAL_SERVER_ERROR = 1,
    CONNECTION_FAILED = 100,
    OBJECT_NOT_FOUND = 101,
    INVALID_QUERY = 102,
    INVALID_CLASS_NAME = 103,
    MISSING_OBJECT_ID = 104,
    INVALID_KEY_NAME = 105,
    INVALID_POINTER = 106,
    INVALID_JSON = 107,
    COMMAND_UNAVAILABLE = 108,
    NOT_INITIALIZED = 109,
    INCORRECT_TYPE = 111,
    INVALID_CHANNEL_NAME = 112,
    PUSH_MISCONFIGURED = 115,
    OBJECT_TOO_LARGE = 116,
    OPERATION_FORBIDDEN = 119,
    CACHE_MISS = 120,
    INVALID_NESTED_KEY = 121,
    INVALID_FILE_NAME = 122,
    INVALID_ACL = 123,
    TIMEOUT = 124,
    INVALID_EMAIL_ADDRESS = 125,
    MISSING_CONTENT_TYPE = 126,
    MISSING_CONTENT_LENGTH = 127,
    INVALID_CONTENT_LENGTH = 128,
    FILE_TOO_LARGE = 129,
    FILE_SAVE_ERROR = 130,
    DUPLICATE_VALUE = 137,
    INVALID_ROLE_NAME = 139,
    EXCEEDED_QUOTA = 140,
    SCRIPT_FAILED = 141,
    VALIDATION_ERROR = 142,
    INVALID_IMAGE_DATA = 150,
    UNSAVED_FILE_ERROR = 151,
    INVALID_PUSH_TIME_ERROR = 152,
    FILE_DELETE_ERROR = 153,
    REQUEST_LIMIT_EXCEEDED = 155,
    INVALID_EVENT_NAME = 160,
    USERNAME_MISSING = 200,
    PASSWORD_MISSING = 201,
    USERNAME_TAKEN = 202,
    EMAIL_TAKEN = 203,
    EMAIL_MISSING = 204,
    EMAIL_NOT_FOUND = 205,
    SESSION_MISSING = 206,
    MUST_CREATE_USER_THROUGH_SIGNUP = 207,
    ACCOUNT_ALREADY_LINKED = 208,
    INVALID_SESSION_TOKEN = 209,
    LINKED_ID_MISSING = 250,
    INVALID_LINKED_SESSION = 251,
    UNSUPPORTED_SERVICE = 252,
    AGGREGATE_ERROR = 600,
    FILE_READ_ERROR = 601,
    X_DOMAIN_REQUEST = 602
}

declare namespace Parse {

    // Helper types for extracting an extended generic type from an
    // (Parse.)Object or Array.
    type Unarray<T> = T extends Array<infer U> ? U : T;
    type Unobject<X> = X extends Object<infer U> ? U extends object ? U : any : X;

    let applicationId: string;
    let javaScriptKey: string | undefined;
    let masterKey: string | undefined;
    let serverURL: string;
    let liveQueryServerURL: string;
    let VERSION: string;

    interface BatchSizeOption {
        batchSize?: number;
    }

    interface CascadeSaveOption {
        /** If `false`, nested objects will not be saved (default is `true`). */
        cascadeSave?: boolean;
    }

    interface SuccessOption {
        success?: Function;
    }

    interface ErrorOption {
        error?: Function;
    }

    interface FullOptions {
        success?: Function;
        error?: Function;
        useMasterKey?: boolean;
        sessionToken?: string;
        installationId?: string;
        progress?: Function;
    }

    interface RequestOptions {
        useMasterKey?: boolean;
        sessionToken?: string;
        installationId?: string;
        batchSize?: number;
        include?: string | string[];
        progress?: Function;
    }

    interface SuccessFailureOptions extends SuccessOption, ErrorOption {
    }

    interface SignUpOptions {
        useMasterKey?: boolean;
        installationId?: string;
    }

    interface SessionTokenOption {
        sessionToken?: string;
    }

    interface WaitOption {
        /**
         * Set to true to wait for the server to confirm success
         * before triggering an event.
         */
        wait?: boolean;
    }

    interface UseMasterKeyOption {
        /**
         * In Cloud Code and Node only, causes the Master Key to be used for this request.
         */
        useMasterKey?: boolean;
    }

    interface ScopeOptions extends SessionTokenOption, UseMasterKeyOption {
    }

    interface SilentOption {
        /**
         * Set to true to avoid firing the event.
         */
        silent?: boolean;
    }

    interface Pointer {
        __type: string;
        className: string;
        objectId: string;
    }

    interface IBaseObject {
        toJSON(): any;
    }

    interface AuthData {
        [key: string]: any
    }

    class BaseObject implements IBaseObject {
        toJSON(): any;
    }

    /**
     * Creates a new ACL.
     * If no argument is given, the ACL has no permissions for anyone.
     * If the argument is a Parse.User, the ACL will have read and write
     *   permission for only that user.
     * If the argument is any other JSON object, that object will be interpretted
     *   as a serialized ACL created with toJSON().
     * @see Parse.Object#setACL
     * @class
     *
     * <p>An ACL, or Access Control List can be added to any
     * <code>Parse.Object</code> to restrict access to only a subset of users
     * of your application.</p>
     */
    class ACL extends BaseObject {

        permissionsById: any;

        constructor(arg1?: any);

        setPublicReadAccess(allowed: boolean): void;
        getPublicReadAccess(): boolean;

        setPublicWriteAccess(allowed: boolean): void;
        getPublicWriteAccess(): boolean;

        setReadAccess(userId: User, allowed: boolean): void;
        getReadAccess(userId: User): boolean;

        setReadAccess(userId: string, allowed: boolean): void;
        getReadAccess(userId: string): boolean;

        setRoleReadAccess(role: Role, allowed: boolean): void;
        setRoleReadAccess(role: string, allowed: boolean): void;
        getRoleReadAccess(role: Role): boolean;
        getRoleReadAccess(role: string): boolean;

        setRoleWriteAccess(role: Role, allowed: boolean): void;
        setRoleWriteAccess(role: string, allowed: boolean): void;
        getRoleWriteAccess(role: Role): boolean;
        getRoleWriteAccess(role: string): boolean;

        setWriteAccess(userId: User, allowed: boolean): void;
        setWriteAccess(userId: string, allowed: boolean): void;
        getWriteAccess(userId: User): boolean;
        getWriteAccess(userId: string): boolean;
    }


    /**
     * A Parse.File is a local representation of a file that is saved to the Parse
     * cloud.
     * @class
     * @param name {String} The file's name. This will be prefixed by a unique
     *     value once the file has finished saving. The file name must begin with
     *     an alphanumeric character, and consist of alphanumeric characters,
     *     periods, spaces, underscores, or dashes.
     * @param data {Array} The data for the file, as either:
     *     1. an Array of byte value Numbers, or
     *     2. an Object like { base64: "..." } with a base64-encoded String.
     *     3. a File object selected with a file upload control. (3) only works
     *        in Firefox 3.6+, Safari 6.0.2+, Chrome 7+, and IE 10+.
     *        For example:<pre>
     * var fileUploadControl = $("#profilePhotoFileUpload")[0];
     * if (fileUploadControl.files.length > 0) {
     *   var file = fileUploadControl.files[0];
     *   var name = "photo.jpg";
     *   var parseFile = new Parse.File(name, file);
     *   parseFile.save().then(function() {
     *     // The file has been saved to Parse.
     *   }, function(error) {
     *     // The file either could not be read, or could not be saved to Parse.
     *   });
     * }</pre>
     * @param type {String} Optional Content-Type header to use for the file. If
     *     this is omitted, the content type will be inferred from the name's
     *     extension.
     */
    class File {

        constructor(name: string, data: any, type?: string);
        name(): string;
        url(): string;
        save(options?: SuccessFailureOptions): Promise<File>;

    }

    /**
     * Creates a new GeoPoint with any of the following forms:<br>
     *   <pre>
     *   new GeoPoint(otherGeoPoint)
     *   new GeoPoint(30, 30)
     *   new GeoPoint([30, 30])
     *   new GeoPoint({latitude: 30, longitude: 30})
     *   new GeoPoint()  // defaults to (0, 0)
     *   </pre>
     * @class
     *
     * <p>Represents a latitude / longitude point that may be associated
     * with a key in a ParseObject or used as a reference point for geo queries.
     * This allows proximity-based queries on the key.</p>
     *
     * <p>Only one key in a class may contain a GeoPoint.</p>
     *
     * <p>Example:<pre>
     *   var point = new Parse.GeoPoint(30.0, -20.0);
     *   var object = new Parse.Object("PlaceObject");
     *   object.set("location", point);
     *   object.save();</pre></p>
     */
    class GeoPoint extends BaseObject {

        latitude: number;
        longitude: number;

        constructor(arg1?: any, arg2?: any);

        current(options?: SuccessFailureOptions): GeoPoint;
        radiansTo(point: GeoPoint): number;
        kilometersTo(point: GeoPoint): number;
        milesTo(point: GeoPoint): number;
    }

    /**
     * A class that is used to access all of the children of a many-to-many relationship.
     * Each instance of Parse.Relation is associated with a particular parent object and key.
     */
    class Relation<S extends Object = Object, T extends Object = Object> extends BaseObject {

        parent: S;
        key: string;
        targetClassName: string;

        constructor(parent?: S, key?: string);

        //Adds a Parse.Object or an array of Parse.Objects to the relation.
        add(object: T | Array<T>): void;

        // Returns a Parse.Query that is limited to objects in this relation.
        query(): Query<T>;

        // Removes a Parse.Object or an array of Parse.Objects from this relation.
        remove(object: T | Array<T>): void;
    }

    /**
     * Creates a new model with defined attributes. A client id (cid) is
     * automatically generated and assigned for you.
     *
     * <p>You won't normally call this method directly.  It is recommended that
     * you use a subclass of <code>Parse.Object</code> instead, created by calling
     * <code>extend</code>.</p>
     *
     * <p>However, if you don't want to use a subclass, or aren't sure which
     * subclass is appropriate, you can use this form:<pre>
     *     var object = new Parse.Object("ClassName");
     * </pre>
     * That is basically equivalent to:<pre>
     *     var MyClass = Parse.Object.extend("ClassName");
     *     var object = new MyClass();
     * </pre></p>
     *
     * @param {Object} attributes The initial set of data to store in the object.
     * @param {Object} options The options for this object instance.
     * @see Parse.Object.extend
     * @typedef K   represents the interface for attributes
     *
     * @class
     *
     * Creates a new model with defined attributes.
     */
    class Object<K = any> extends BaseObject {

        id: string;
        createdAt: Date;
        updatedAt: Date;
        attributes: K;
        cid: string;
        changed: boolean;
        className: string;

        constructor(className?: string, options?: any);
        constructor(attributes?: string[], options?: any);

        static createWithoutData<T extends Object>(this: { new(): T }, id: string): T;
        static destroyAll<T extends Object>(this: { new(): T }, list: T[], options?: Object.DestroyAllOptions): Promise<T[]>;
        static extend(className: string | { className: string }, protoProps?: any, classProps?: any): any;
        static fetchAll<T extends Object>(list: T[], options: Object.FetchAllOptions): Promise<T[]>;
        static fetchAllIfNeeded<T extends Object>(list: T[], options: Object.FetchAllOptions): Promise<T[]>;
        static fetchAllWithInclude<T extends Object>(list: T[], keys: string | Array<string | Array<string>>, options: RequestOptions): Promise<T[]>;
<<<<<<< HEAD
        static fromJSON<T, K extends Unobject<T>>(this: { new(): T }, json: K, override?: boolean): T;
=======
        static fromJSON<T extends Object>(json: any, override?: boolean): T;
>>>>>>> d0cd7f85
        static pinAll(objects: Object[]): Promise<void>;
        static pinAllWithName(name: string, objects: Object[]): Promise<void>;
        static registerSubclass<T extends Object>(className: string, clazz: new (options?: any) => T): void;
        static saveAll<T extends Object>(list: T[], options?: Object.SaveAllOptions): Promise<T[]>;
        static unPinAll(objects: Object[]): Promise<void>;
        static unPinAllObjects(): Promise<void>;
        static unPinAllObjectsWithName(name: string): Promise<void>;
        static unPinAllWithName(name: string, objects: Object[]): Promise<void>;

        add<P extends keyof K>(attr: P, item: Unarray<K[P]>): this | boolean;
        addAll<P extends keyof K>(attr: P, items: K[P]): this | boolean;
        addAllUnique<P extends keyof K>(attr: P, items: K[P]): this | boolean;
        addUnique<P extends keyof K>(attr: P, item: Unarray<K[P]>): this | boolean;
        change(options: any): this;
        changedAttributes(diff: any): boolean;
        clear(options: any): any;
        clone(): this;
        destroy(options?: Object.DestroyOptions): Promise<this>;
        dirty<P extends keyof K>(attr?: P): boolean;
        dirtyKeys(): string[];
        equals(other: any): boolean;
        escape<P extends keyof K>(attr: P): string;
        existed(): boolean;
        fetch(options?: Object.FetchOptions): Promise<this>;
        fetchFromLocalDatastore(): Promise<this> | void;
        fetchWithInclude<P extends keyof K>(keys: P | Array<P | Array<P>>, options?: RequestOptions): Promise<this>;
        get<P extends keyof K>(attr: P): K[P];
        getACL(): ACL | undefined;
        has<P extends keyof K>(attr: P): boolean;
        hasChanged<P extends keyof K>(attr: P): boolean;
        increment<P extends keyof K>(attr: P, amount?: number): any;
        initialize(): void;
        isNew(): boolean;
        isPinned(): Promise<boolean>;
        isValid(): boolean;
        op<P extends keyof K>(attr: P): any;
        pin(): Promise<void>;
        pinWithName(name: string): Promise<void>;
        previous<P extends keyof K>(attr: P): any;
        previousAttributes(): any;
        relation<P extends keyof K>(attr: P): Relation<this, Object>;
        remove<P extends keyof K>(attr: P, item: Unarray<K[P]>): this | boolean;
        removeAll<P extends keyof K>(attr: P, items: K[P]): this | boolean;
        revert(): void;
<<<<<<< HEAD
        save(attrs?: Partial<K> | null, options?: Object.SaveOptions): Promise<this>;
        save<P extends keyof K>(key: P, value: K[P], options?: Object.SaveOptions): Promise<this>;
        save(attrs: Partial<K>, options?: Object.SaveOptions): Promise<this>;
        set<P extends keyof K>(key: P, value: K[P] | Parse.Object<K[P]>, options?: Object.SetOptions): boolean;
        set(attrs: Partial<K>, options?: Object.SetOptions): boolean;
        setACL(acl: ACL, options?: SuccessFailureOptions): boolean;
=======
        revert(...keys: string[]): void;
        save(attrs?: { [key: string]: any } | null, options?: Object.SaveOptions): Promise<this>;
        save(key: string, value: any, options?: Object.SaveOptions): Promise<this>;
        save(attrs: object, options?: Object.SaveOptions): Promise<this>;
        set(key: string, value: any, options?: Object.SetOptions): this | false;
        set(attrs: object, options?: Object.SetOptions): this | false;
        setACL(acl: ACL, options?: SuccessFailureOptions): this | false;
>>>>>>> d0cd7f85
        toPointer(): Pointer;
        unPin(): Promise<void>;
        unPinWithName(name: string): Promise<void>;
        unset<P extends keyof K>(attr: P, options?: any): any;
        validate(attrs: Partial<K>, options?: SuccessFailureOptions): boolean;
    }

    namespace Object {
        interface DestroyOptions extends SuccessFailureOptions, WaitOption, ScopeOptions { }

        interface DestroyAllOptions extends BatchSizeOption, ScopeOptions { }

        interface FetchAllOptions extends SuccessFailureOptions, ScopeOptions { }

        interface FetchOptions extends SuccessFailureOptions, ScopeOptions { }

        interface SaveOptions extends CascadeSaveOption, SuccessFailureOptions, SilentOption, ScopeOptions, WaitOption { }

        interface SaveAllOptions extends BatchSizeOption, ScopeOptions { }

        interface SetOptions extends ErrorOption, SilentOption {
            promise?: any;
        }
    }

    class Polygon extends BaseObject {
        constructor(arg1: GeoPoint[] | number[][]);
        containsPoint(point: GeoPoint): boolean;
        equals(other: Polygon | any): boolean;
    }
    /**
     * Every Parse application installed on a device registered for
     * push notifications has an associated Installation object.
     */
    class Installation extends Object {

        badge: any;
        channels: string[];
        timeZone: any;
        deviceType: string;
        pushType: string;
        installationId: string;
        deviceToken: string;
        channelUris: string;
        appName: string;
        appVersion: string;
        parseVersion: string;
        appIdentifier: string;

    }
    /**
     * Creates a new parse Parse.Query for the given Parse.Object subclass.
     * @param objectClass -
     *   An instance of a subclass of Parse.Object, or a Parse className string.
     * @class
     *
     * <p>Parse.Query defines a query that is used to fetch Parse.Objects. The
     * most common use case is finding all objects that match a query through the
     * <code>find</code> method. For example, this sample code fetches all objects
     * of class <code>MyClass</code>. It calls a different function depending on
     * whether the fetch succeeded or not.
     *
     * <pre>
     * var query = new Parse.Query(MyClass);
     * query.find({
     *   success: function(results) {
     *     // results is an array of Parse.Object.
     *   },
     *
     *   error: function(error) {
     *     // error is an instance of Parse.Error.
     *   }
     * });</pre></p>
     *
     * <p>A Parse.Query can also be used to retrieve a single object whose id is
     * known, through the get method. For example, this sample code fetches an
     * object of class <code>MyClass</code> and id <code>myId</code>. It calls a
     * different function depending on whether the fetch succeeded or not.
     *
     * <pre>
     * var query = new Parse.Query(MyClass);
     * query.get(myId, {
     *   success: function(object) {
     *     // object is an instance of Parse.Object.
     *   },
     *
     *   error: function(object, error) {
     *     // error is an instance of Parse.Error.
     *   }
     * });</pre></p>
     *
     * <p>A Parse.Query can also be used to count the number of objects that match
     * the query without retrieving all of those objects. For example, this
     * sample code counts the number of objects of the class <code>MyClass</code>
     * <pre>
     * var query = new Parse.Query(MyClass);
     * query.count({
     *   success: function(number) {
     *     // There are number instances of MyClass.
     *   },
     *
     *   error: function(error) {
     *     // error is an instance of Parse.Error.
     *   }
     * });</pre></p>
     */
    class Query<T extends Object = Object, K extends Unobject<T> = Unobject<T>> extends BaseObject {

        objectClass: T;
        className: string;

        constructor(objectClass: string);
        constructor(objectClass: new (...args: any[]) => T);

        static and<U extends Object>(...args: Query<U>[]): Query<U>;
        static fromJSON<U extends Object>(className: string, json: any): Query<U>;
        static nor<U extends Object>(...args: Query<U>[]): Query<U>;
        static or<U extends Object>(...var_args: Query<U>[]): Query<U>;

        addAscending<P extends keyof K>(key: P): Query<T>;
        addAscending<P extends keyof K>(key: P[]): Query<T>;
        addDescending<P extends keyof K>(key: P): Query<T>;
        addDescending<P extends keyof K>(key: P[]): Query<T>;
        ascending<P extends keyof K>(key: P): Query<T>;
        ascending<P extends keyof K>(key: P[]): Query<T>;
        aggregate<V = any>(pipeline: Query.AggregationOptions | Query.AggregationOptions[]): Promise<V>;
        containedBy<P extends keyof K>(key: P, values: K[P][]): Query<T>;
        containedIn<P extends keyof K>(key: P, values: K[P][]): Query<T>;
        contains<P extends keyof K>(key: P, substring: string): Query<T>;
        containsAll<P extends keyof K>(key: P, values: Unarray<K[P]>[]): Query<T>;
        containsAllStartingWith<P extends keyof K>(key: P, values: Unarray<K[P]>[]): Query<T>;
        count(options?: Query.CountOptions): Promise<number>;
        descending<P extends keyof K>(key: P): Query<T>;
        descending<P extends keyof K>(key: P[]): Query<T>;
        doesNotExist<P extends keyof K>(key: P): Query<T>;
        doesNotMatchKeyInQuery<O extends Object, P extends keyof K, Q extends keyof Unobject<O>>(key: P, queryKey: Q, query: Query<O>): Query<T>;
        doesNotMatchQuery<U extends Object, P extends keyof K>(key: P, query: Query<U>): Query<T>;
        distinct<P extends keyof K>(key: P): Promise<Array<K[P]>>;
        each(callback: Function, options?: Query.EachOptions): Promise<void>;
        endsWith<P extends keyof K>(key: P, suffix: string): Query<T>;
        equalTo<P extends keyof K>(key: P, value: Unarray<K[P]>): Query<T>;
        exists<P extends keyof K>(key: P): Query<T>;
        find(options?: Query.FindOptions): Promise<T[]>;
        first(options?: Query.FirstOptions): Promise<T | undefined>;
        fromLocalDatastore(): void;
        fromPin(): void;
        fromPinWithName(name: string): void;
        fullText<P extends keyof K>(key: P, value: string, options?: Query.FullTextOptions): Query<T>;
        get(objectId: string, options?: Query.GetOptions): Promise<T>;
        greaterThan<P extends keyof K>(key: P, value: K[P]): Query<T>;
        greaterThanOrEqualTo<P extends keyof K>(key: P, value: K[P]): Query<T>;
        include<P extends keyof K>(key: P): Query<T>;
        include(keys: string[]): Query<T>;
        includeAll(): Query<T>;
        lessThan<P extends keyof K>(key: P, value: K[P]): Query<T>;
        lessThanOrEqualTo<P extends keyof K>(key: P, value: K[P]): Query<T>;
        limit(n: number): Query<T>;
        matches<P extends keyof K>(key: P, regex: RegExp, modifiers: any): Query<T>;
        matchesKeyInQuery<O extends Object, P extends keyof K, Q extends keyof Unobject<O>>(key: P, queryKey: Q, query: Query<O>): Query<T>;
        matchesQuery<U extends Object, P extends keyof K>(key: P, query: Query<U>): Query<T>;
        near<P extends keyof K>(key: P, point: GeoPoint): Query<T>;
        notContainedIn<P extends keyof K>(key: P, values: any[]): Query<T>;
        notEqualTo<P extends keyof K>(key: P, value: K[P]): Query<T>;
        polygonContains<P extends keyof K>(key: P, point: GeoPoint): Query<T>;
        select<P extends keyof K>(...keys: P[]): Query<T>;
        skip(n: number): Query<T>;
        sortByTextScore(): this;
        startsWith<P extends keyof K>(key: P, prefix: string): Query<T>;
        subscribe(): LiveQuerySubscription;
        withJSON(json: any): this;
        withinGeoBox<P extends keyof K>(key: P, southwest: GeoPoint, northeast: GeoPoint): Query<T>;
        withinKilometers<P extends keyof K>(key: P, point: GeoPoint, maxDistance: number): Query<T>;
        withinMiles<P extends keyof K>(key: P, point: GeoPoint, maxDistance: number): Query<T>;
        withinPolygon<P extends keyof K>(key: P, points: GeoPoint[]): Query<T>;
        withinRadians<P extends keyof K>(key: P, point: GeoPoint, maxDistance: number): Query<T>;
    }

    namespace Query {
        interface EachOptions extends SuccessFailureOptions, ScopeOptions { }
        interface CountOptions extends SuccessFailureOptions, ScopeOptions { }
        interface FindOptions extends SuccessFailureOptions, ScopeOptions { }
        interface FirstOptions extends SuccessFailureOptions, ScopeOptions { }
        interface GetOptions extends SuccessFailureOptions, ScopeOptions { }

        // According to http://docs.parseplatform.org/rest/guide/#aggregate-queries
        interface AggregationOptions {
            group?: { objectId?: string, [key: string]: any };
            match?: { [key: string]: any };
            project?: { [key: string]: any };
            limit?: number;
            skip?: number;
            // Sort documentation https://docs.mongodb.com/v3.2/reference/operator/aggregation/sort/#pipe._S_sort
            sort?: { [key: string]: 1 | -1 };
        }

        // According to https://parseplatform.org/Parse-SDK-JS/api/2.1.0/Parse.Query.html#fullText
        interface FullTextOptions {
            language?: string;
            caseSensitive?: boolean;
            diacriticSensitive?: boolean;
        }
    }

    /**
     * Represents a LiveQuery Subscription.
     *
     * @see https://docs.parseplatform.org/js/guide/#live-queries
     * @see NodeJS.EventEmitter
     *
     * Events list
     * ---
     * `open` - when you call `query.subscribe()`, we send a subscribe request to
     * the LiveQuery server, when we get the confirmation from the LiveQuery server,
     * this event will be emitted. When the client loses WebSocket connection to the
     * LiveQuery server, we will try to auto reconnect the LiveQuery server. If we
     * reconnect the LiveQuery server and successfully resubscribe the ParseQuery,
     * you'll also get this event.
     *
```
subscription.on('open', () => {});
```
     * ---
     * `create` - when a new ParseObject is created and it fulfills the ParseQuery you subscribe,
     * you'll get this event. The object is the ParseObject which is created.
     *
```
subscription.on('create', (object: Parse.Object) => {});
```
     * ---
     * `update` event - when an existing ParseObject which fulfills the ParseQuery you subscribe
     * is updated (The ParseObject fulfills the ParseQuery before and after changes),
     * you'll get this event. The object is the ParseObject which is updated.
     * Its content is the latest value of the ParseObject.
     *
```
subscription.on('update', (object: Parse.Object) => {});
```
     * ---
     * `enter` event - when an existing ParseObject's old value doesn't fulfill the ParseQuery
     * but its new value fulfills the ParseQuery, you'll get this event. The object is the
     * ParseObject which enters the ParseQuery. Its content is the latest value of the ParseObject.
     *
```
subscription.on('enter', (object: Parse.Object) => {});
```
     * ---
     * `update` event - when an existing ParseObject's old value fulfills the ParseQuery but its new value
     * doesn't fulfill the ParseQuery, you'll get this event. The object is the ParseObject
     * which leaves the ParseQuery. Its content is the latest value of the ParseObject.
     *
```
subscription.on('leave', (object: Parse.Object) => {});
```
     * ---
     * `delete` event - when an existing ParseObject which fulfills the ParseQuery is deleted, you'll
     * get this event. The object is the ParseObject which is deleted.
     *
```
subscription.on('delete', (object: Parse.Object) => {});
```
     * ---
     * `close` event - when the client loses the WebSocket connection to the LiveQuery
     * server and we stop receiving events, you'll get this event.
     *
```
subscription.on('close', () => {});
```
     */
    class LiveQuerySubscription extends NodeJS.EventEmitter {
        /**
         * Creates an instance of LiveQuerySubscription.
         *
         * @param {string} id
         * @param {string} query
         * @param {string} [sessionToken]
         */
        constructor(id: string, query: string, sessionToken?: string);

        /**
         * Closes the subscription.
         *
         */
        unsubscribe(): void;
    }

    /**
     * Represents a Role on the Parse server. Roles represent groupings of
     * Users for the purposes of granting permissions (e.g. specifying an ACL
     * for an Object). Roles are specified by their sets of child users and
     * child roles, all of which are granted any permissions that the parent
     * role has.
     *
     * <p>Roles must have a name (which cannot be changed after creation of the
     * role), and must specify an ACL.</p>
     * @class
     * A Parse.Role is a local representation of a role persisted to the Parse
     * cloud.
     */
    class Role extends Object {

        constructor(name: string, acl: ACL);

        getRoles(): Relation<Role, Role>;
        getUsers(): Relation<Role, User>;
        getName(): string;
        setName(name: string, options?: SuccessFailureOptions): any;
    }

    class Config<K = any> extends Object<K> {
        static get(options?: SuccessFailureOptions): Promise<Config>;
        static current(): Config;
        static save(attr: any): Promise<Config>;

        get<P extends keyof K>(attr: P): K[P];
        escape<P extends keyof K>(attr: P): string;
    }

    type SessionProps<T> = T & {
        sessionToken: string;
        user: Pointer;
        createdWith: {
            action: 'login' | 'signup' | 'create' | 'upgrade',
            authProvider: 'password' | 'anonymous' | 'facebook' | 'twitter'
        },
        restricted: boolean;
        expiresAt: Date;
        installationId: string;
    };

    class Session<T = any, K = SessionProps<T>> extends Object<K> {
        static current<T = any>(): Promise<Session<T>>;

        getSessionToken(): string;
        isCurrentSessionRevocable(): boolean;
    }

    /**
     * Interface with default Parse.User properties
     */
    type UserProps<T> = T & {
        email: string;
        username: string;
        password: string;
    };

    /**
     * @class
     *
     * <p>A Parse.User object is a local representation of a user persisted to the
     * Parse cloud. This class is a subclass of a Parse.Object, and retains the
     * same functionality of a Parse.Object, but also extends it with various
     * user specific methods, like authentication, signing up, and validation of
     * uniqueness.</p>
     */
    class User<T = any, K = UserProps<T>> extends Object<K> {
        static allowCustomUserClass(isAllowed: boolean): void;
        static become<T = any>(sessionToken: string, options?: UseMasterKeyOption): Promise<User<T>>;
        static current<T = any>(): User<T> | undefined;
        static currentAsync<T = any>(): Promise<User<T> | null>;
        static signUp<T = any>(username: string, password: string, attrs: Partial<T>, options?: SignUpOptions): Promise<User<T>>;
        static logIn<T = any>(username: string, password: string, options?: SuccessFailureOptions): Promise<User<T>>;
        static logOut<T = any>(): Promise<User<T>>;
        static requestPasswordReset<T = any>(email: string, options?: SuccessFailureOptions): Promise<User<T>>;
        static extend(protoProps?: any, classProps?: any): any;
        static hydrate<T = any>(userJSON: Partial<UserProps<T>>): Promise<User<T>>;
        static enableUnsafeCurrentUser(): void;

        signUp(attrs?: K, options?: SignUpOptions): Promise<this>;
        logIn(options?: SuccessFailureOptions): Promise<this>;
        authenticated(): boolean;
        isCurrent(): boolean;

        getEmail(): string | undefined;
        setEmail(email: string, options?: SuccessFailureOptions): boolean;

        getUsername(): string | undefined;
        setUsername(username: string, options?: SuccessFailureOptions): boolean;

        setPassword(password: string, options?: SuccessFailureOptions): boolean;
        getSessionToken(): string;

        linkWith(user: User, authData: AuthData, options: FullOptions): Promise<User>;
        _linkWith(provider: any, options: { authData?: AuthData }, saveOpts?: FullOptions): Promise<User>;
    }


    namespace Analytics {

        function track(name: string, dimensions: any): Promise<any>;
    }

    /**
     * Provides a set of utilities for using Parse with Facebook.
     * @namespace
     * Provides a set of utilities for using Parse with Facebook.
     */
    namespace FacebookUtils {

        function init(options?: any): void;
        function isLinked(user: User): boolean;
        function link(user: User, permissions: any, options?: SuccessFailureOptions): void;
        function logIn(permissions: any, options?: SuccessFailureOptions): void;
        function unlink(user: User, options?: SuccessFailureOptions): void;
    }

    /**
     * @namespace Contains functions for calling and declaring
     * <a href="/docs/cloud_code_guide#functions">cloud functions</a>.
     * <p><strong><em>
     *   Some functions are only available from Cloud Code.
     * </em></strong></p>
     */
    namespace Cloud {

        interface CookieOptions {
            domain?: string;
            expires?: Date;
            httpOnly?: boolean;
            maxAge?: number;
            path?: string;
            secure?: boolean;
        }

        interface HttpResponse {
            buffer?: Buffer;
            cookies?: any;
            data?: any;
            headers?: any;
            status?: number;
            text?: string;
        }

        interface JobRequest {
            params: any;
            message: (response: any) => void;
        }

        interface FunctionRequest {
            installationId?: String;
            master?: boolean;
            params?: any;
            user?: User;
        }

        interface Cookie {
            name?: string;
            options?: CookieOptions;
            value?: string;
        }

        interface TriggerRequest {
            installationId?: String;
            master?: boolean;
            user?: User;
            ip: string;
            headers: any;
            triggerName: string;
            log: any;
            object: Object;
            original?: Parse.Object;
        }

        interface AfterSaveRequest extends TriggerRequest {
            context: object;
        }
        interface AfterDeleteRequest extends TriggerRequest { }
        interface BeforeDeleteRequest extends TriggerRequest { }
        interface BeforeSaveRequest extends TriggerRequest {
            context: object;
        }

        // Read preference describes how MongoDB driver route read operations to the members of a replica set.
        enum ReadPreferenceOption {
            Primary = 'PRIMARY',
            PrimaryPreferred = 'PRIMARY_PREFERRED',
            Secondary = 'SECONDARY',
            SecondaryPreferred = 'SECONDARY_PREFERRED',
            Nearest = 'NEAREST'
        }

        interface BeforeFindRequest extends TriggerRequest {
            query: Query
            count: boolean
            isGet: boolean
            readPreference?: ReadPreferenceOption
        }

        interface AfterFindRequest extends TriggerRequest {
            objects: Object[]
        }

        function afterDelete(arg1: any, func?: (request: AfterDeleteRequest) => Promise<void> | void): void;
        function afterSave(arg1: any, func?: (request: AfterSaveRequest) => Promise<void> | void): void;
        function beforeDelete(arg1: any, func?: (request: BeforeDeleteRequest) => Promise<void> | void): void;
        function beforeSave(arg1: any, func?: (request: BeforeSaveRequest) => Promise<void> | void): void;
        function beforeFind(arg1: any, func?: (request: BeforeFindRequest) => Promise<void> | void): void;
        function beforeFind(arg1: any, func?: (request: BeforeFindRequest) => Promise<Query> | Query): void;
        function afterFind(arg1: any, func?: (request: AfterFindRequest) => Promise<any> | any): void;
        function define(name: string, func?: (request: FunctionRequest) => Promise<any> | any): void;
        /**
         * Gets data for the current set of cloud jobs.
         * @returns A promise that will be resolved with the result of the function.
         */
        function getJobsData(): Promise<Object>;
        /**
         * Gets job status by Id
         * @param jobStatusId The Id of Job Status.
         * @returns Status of Job.
         */
        function getJobStatus(jobStatusId: string): Promise<Object>;
        function httpRequest(options: HTTPOptions): Promise<HttpResponse>;
        function job(name: string, func?: (request: JobRequest) => Promise<void> | void): HttpResponse;
        function run(name: string, data?: any, options?: RunOptions): Promise<any>;
        /**
          * Starts a given cloud job, which will process asynchronously.
          * @param jobName The function name.
          * @param data The parameters to send to the cloud function.
          * @returns A promise that will be resolved with the jobStatusId of the job.
          */
        function startJob(jobName: string, data: any): Promise<string>;
        function useMasterKey(): void;



        interface RunOptions extends SuccessFailureOptions, ScopeOptions { }

        /**
         * To use this Cloud Module in Cloud Code, you must require 'buffer' in your JavaScript file.
         *
         *     import Buffer = require("buffer").Buffer;
         */
        let HTTPOptions: new () => HTTPOptions;
        interface HTTPOptions {
            /**
             * The body of the request.
             * If it is a JSON object, then the Content-Type set in the headers must be application/x-www-form-urlencoded or application/json.
             * You can also set this to a Buffer object to send raw bytes.
             * If you use a Buffer, you should also set the Content-Type header explicitly to describe what these bytes represent.
             */
            body?: string | Buffer | Object;
            /**
             * Defaults to 'false'.
             */
            followRedirects?: boolean;
            /**
             * The headers for the request.
             */
            headers?: {
                [headerName: string]: string | number | boolean;
            };
            /**
             *The method of the request (i.e GET, POST, etc).
             */
            method?: string;
            /**
             * The query portion of the url.
             */
            params?: any;
            /**
             * The url to send the request to.
             */
            url: string;

            success?: (response: any) => void;
            error?: (response: any) => void;
        }
    }

    class Error {
      static OTHER_CAUSE: ErrorCode.OTHER_CAUSE;
      static INTERNAL_SERVER_ERROR: ErrorCode.INTERNAL_SERVER_ERROR;
      static CONNECTION_FAILED: ErrorCode.CONNECTION_FAILED;
      static OBJECT_NOT_FOUND: ErrorCode.OBJECT_NOT_FOUND;
      static INVALID_QUERY: ErrorCode.INVALID_QUERY;
      static INVALID_CLASS_NAME: ErrorCode.INVALID_CLASS_NAME;
      static MISSING_OBJECT_ID: ErrorCode.MISSING_OBJECT_ID;
      static INVALID_KEY_NAME: ErrorCode.INVALID_KEY_NAME;
      static INVALID_POINTER: ErrorCode.INVALID_POINTER;
      static INVALID_JSON: ErrorCode.INVALID_JSON;
      static COMMAND_UNAVAILABLE: ErrorCode.COMMAND_UNAVAILABLE;
      static NOT_INITIALIZED: ErrorCode.NOT_INITIALIZED;
      static INCORRECT_TYPE: ErrorCode.INCORRECT_TYPE;
      static INVALID_CHANNEL_NAME: ErrorCode.INVALID_CHANNEL_NAME;
      static PUSH_MISCONFIGURED: ErrorCode.PUSH_MISCONFIGURED;
      static OBJECT_TOO_LARGE: ErrorCode.OBJECT_TOO_LARGE;
      static OPERATION_FORBIDDEN: ErrorCode.OPERATION_FORBIDDEN;
      static CACHE_MISS: ErrorCode.CACHE_MISS;
      static INVALID_NESTED_KEY: ErrorCode.INVALID_NESTED_KEY;
      static INVALID_FILE_NAME: ErrorCode.INVALID_FILE_NAME;
      static INVALID_ACL: ErrorCode.INVALID_ACL;
      static TIMEOUT: ErrorCode.TIMEOUT;
      static INVALID_EMAIL_ADDRESS: ErrorCode.INVALID_EMAIL_ADDRESS;
      static MISSING_CONTENT_TYPE: ErrorCode.MISSING_CONTENT_TYPE;
      static MISSING_CONTENT_LENGTH: ErrorCode.MISSING_CONTENT_LENGTH;
      static INVALID_CONTENT_LENGTH: ErrorCode.INVALID_CONTENT_LENGTH;
      static FILE_TOO_LARGE: ErrorCode.FILE_TOO_LARGE;
      static FILE_SAVE_ERROR: ErrorCode.FILE_SAVE_ERROR;
      static DUPLICATE_VALUE: ErrorCode.DUPLICATE_VALUE;
      static INVALID_ROLE_NAME: ErrorCode.INVALID_ROLE_NAME;
      static EXCEEDED_QUOTA: ErrorCode.EXCEEDED_QUOTA;
      static SCRIPT_FAILED: ErrorCode.SCRIPT_FAILED;
      static VALIDATION_ERROR: ErrorCode.VALIDATION_ERROR;
      static INVALID_IMAGE_DATA: ErrorCode.INVALID_IMAGE_DATA;
      static UNSAVED_FILE_ERROR: ErrorCode.UNSAVED_FILE_ERROR;
      static INVALID_PUSH_TIME_ERROR: ErrorCode.INVALID_PUSH_TIME_ERROR;
      static FILE_DELETE_ERROR: ErrorCode.FILE_DELETE_ERROR;
      static REQUEST_LIMIT_EXCEEDED: ErrorCode.REQUEST_LIMIT_EXCEEDED;
      static INVALID_EVENT_NAME: ErrorCode.INVALID_EVENT_NAME;
      static USERNAME_MISSING: ErrorCode.USERNAME_MISSING;
      static PASSWORD_MISSING: ErrorCode.PASSWORD_MISSING;
      static USERNAME_TAKEN: ErrorCode.USERNAME_TAKEN;
      static EMAIL_TAKEN: ErrorCode.EMAIL_TAKEN;
      static EMAIL_MISSING: ErrorCode.EMAIL_MISSING;
      static EMAIL_NOT_FOUND: ErrorCode.EMAIL_NOT_FOUND;
      static SESSION_MISSING: ErrorCode.SESSION_MISSING;
      static MUST_CREATE_USER_THROUGH_SIGNUP: ErrorCode.MUST_CREATE_USER_THROUGH_SIGNUP;
      static ACCOUNT_ALREADY_LINKED: ErrorCode.ACCOUNT_ALREADY_LINKED;
      static INVALID_SESSION_TOKEN: ErrorCode.INVALID_SESSION_TOKEN;
      static LINKED_ID_MISSING: ErrorCode.LINKED_ID_MISSING;
      static INVALID_LINKED_SESSION: ErrorCode.INVALID_LINKED_SESSION;
      static UNSUPPORTED_SERVICE: ErrorCode.UNSUPPORTED_SERVICE;
      static AGGREGATE_ERROR: ErrorCode.AGGREGATE_ERROR;
      static FILE_READ_ERROR: ErrorCode.FILE_READ_ERROR;
      static X_DOMAIN_REQUEST: ErrorCode.X_DOMAIN_REQUEST;

      code: ErrorCode;
      message: string;

      constructor(code: ErrorCode, message: string);
    }

    /**
     * @class
     * A Parse.Op is an atomic operation that can be applied to a field in a
     * Parse.Object. For example, calling <code>object.set("foo", "bar")</code>
     * is an example of a Parse.Op.Set. Calling <code>object.unset("foo")</code>
     * is a Parse.Op.Unset. These operations are stored in a Parse.Object and
     * sent to the server as part of <code>object.save()</code> operations.
     * Instances of Parse.Op should be immutable.
     *
     * You should not create subclasses of Parse.Op or instantiate Parse.Op
     * directly.
     */
    namespace Op {

        interface BaseOperation extends IBaseObject {
            objects(): any[];
        }

        interface Add extends BaseOperation {
        }

        interface AddUnique extends BaseOperation {
        }

        interface Increment extends IBaseObject {
            amount: number;
        }

        interface Relation extends IBaseObject {
            added(): Object[];
            removed: Object[];
        }

        interface Set extends IBaseObject {
            value(): any;
        }

        interface Unset extends IBaseObject {
        }

    }

    /**
     * Contains functions to deal with Push in Parse
     * @name Parse.Push
     * @namespace
     */
    namespace Push {
        function send<T>(data: PushData, options?: SendOptions): Promise<T>;

        interface PushData {
            channels?: string[];
            push_time?: Date;
            expiration_time?: Date;
            expiration_interval?: number;
            where?: Query<Installation>;
            data?: any;
            alert?: string;
            badge?: string;
            sound?: string;
            title?: string;
            notification?: any;
            content_available?: any;
        }

        interface SendOptions extends UseMasterKeyOption {
            success?: () => void;
            error?: (error: Error) => void;
        }
    }

    /**
     * Call this method first to set up your authentication tokens for Parse.
     * You can get your keys from the Data Browser on parse.com.
     * @param {String} applicationId Your Parse Application ID.
     * @param {String} javaScriptKey (optional) Your Parse JavaScript Key (Not needed for parse-server)
     * @param {String} masterKey (optional) Your Parse Master Key. (Node.js only!)
     */
    function initialize(applicationId: string, javaScriptKey?: string, masterKey?: string): void;

    /**
     * Additionally on React-Native / Expo environments, add AsyncStorage from 'react-native' package
     * @param AsyncStorage AsyncStorage from 'react-native' package
     */
    function setAsyncStorage(AsyncStorage: any): void;

    /**
     * Gets all contents from Local Datastore.
     */
    function dumpLocalDatastore(): Promise<{ [key: string]: any }>;

    /**
     * Enable pinning in your application.
     * This must be called before your application can use pinning.
     */
    function enableLocalDatastore(): void;

    /**
     * Flag that indicates whether Local Datastore is enabled.
     */
    function isLocalDatastoreEnabled(): boolean;

    function setLocalDatastoreController(controller: any): void;

}

declare module "parse/node" {
    export = Parse;
}

declare module "parse" {
    import * as parse from "parse/node";
    export = parse
}

declare module "parse/react-native" {
    import * as parse from "parse/node";
    export = parse
}<|MERGE_RESOLUTION|>--- conflicted
+++ resolved
@@ -13,11 +13,8 @@
 //                  Julien Quere <https://github.com/jlnquere>
 //                  Yago Tomé <https://github.com/yagotome>
 //                  Thibault MOCELLIN <https://github.com/tybi>
-<<<<<<< HEAD
+//                  Raschid JF Rafaelly <https://github.com/RaschidJFR>
 //                  Dirk Groenen <https://github.com/dirkgroenen>
-=======
-//                  Raschid JF Rafaelly <https://github.com/RaschidJFR>
->>>>>>> d0cd7f85
 // Definitions: https://github.com/DefinitelyTyped/DefinitelyTyped
 // TypeScript Version: 2.8
 
@@ -375,11 +372,7 @@
         static fetchAll<T extends Object>(list: T[], options: Object.FetchAllOptions): Promise<T[]>;
         static fetchAllIfNeeded<T extends Object>(list: T[], options: Object.FetchAllOptions): Promise<T[]>;
         static fetchAllWithInclude<T extends Object>(list: T[], keys: string | Array<string | Array<string>>, options: RequestOptions): Promise<T[]>;
-<<<<<<< HEAD
         static fromJSON<T, K extends Unobject<T>>(this: { new(): T }, json: K, override?: boolean): T;
-=======
-        static fromJSON<T extends Object>(json: any, override?: boolean): T;
->>>>>>> d0cd7f85
         static pinAll(objects: Object[]): Promise<void>;
         static pinAllWithName(name: string, objects: Object[]): Promise<void>;
         static registerSubclass<T extends Object>(className: string, clazz: new (options?: any) => T): void;
@@ -424,22 +417,13 @@
         remove<P extends keyof K>(attr: P, item: Unarray<K[P]>): this | boolean;
         removeAll<P extends keyof K>(attr: P, items: K[P]): this | boolean;
         revert(): void;
-<<<<<<< HEAD
+        revert<P extends keyof K>(...keys: P[]): void;
         save(attrs?: Partial<K> | null, options?: Object.SaveOptions): Promise<this>;
         save<P extends keyof K>(key: P, value: K[P], options?: Object.SaveOptions): Promise<this>;
         save(attrs: Partial<K>, options?: Object.SaveOptions): Promise<this>;
-        set<P extends keyof K>(key: P, value: K[P] | Parse.Object<K[P]>, options?: Object.SetOptions): boolean;
-        set(attrs: Partial<K>, options?: Object.SetOptions): boolean;
-        setACL(acl: ACL, options?: SuccessFailureOptions): boolean;
-=======
-        revert(...keys: string[]): void;
-        save(attrs?: { [key: string]: any } | null, options?: Object.SaveOptions): Promise<this>;
-        save(key: string, value: any, options?: Object.SaveOptions): Promise<this>;
-        save(attrs: object, options?: Object.SaveOptions): Promise<this>;
-        set(key: string, value: any, options?: Object.SetOptions): this | false;
-        set(attrs: object, options?: Object.SetOptions): this | false;
+        set<P extends keyof K>(key: P, value: K[P] | Parse.Object<K[P]>, options?: Object.SetOptions): this | false;
+        set(attrs: Partial<K>, options?: Object.SetOptions): this | false;
         setACL(acl: ACL, options?: SuccessFailureOptions): this | false;
->>>>>>> d0cd7f85
         toPointer(): Pointer;
         unPin(): Promise<void>;
         unPinWithName(name: string): Promise<void>;
@@ -1009,66 +993,66 @@
     }
 
     class Error {
-      static OTHER_CAUSE: ErrorCode.OTHER_CAUSE;
-      static INTERNAL_SERVER_ERROR: ErrorCode.INTERNAL_SERVER_ERROR;
-      static CONNECTION_FAILED: ErrorCode.CONNECTION_FAILED;
-      static OBJECT_NOT_FOUND: ErrorCode.OBJECT_NOT_FOUND;
-      static INVALID_QUERY: ErrorCode.INVALID_QUERY;
-      static INVALID_CLASS_NAME: ErrorCode.INVALID_CLASS_NAME;
-      static MISSING_OBJECT_ID: ErrorCode.MISSING_OBJECT_ID;
-      static INVALID_KEY_NAME: ErrorCode.INVALID_KEY_NAME;
-      static INVALID_POINTER: ErrorCode.INVALID_POINTER;
-      static INVALID_JSON: ErrorCode.INVALID_JSON;
-      static COMMAND_UNAVAILABLE: ErrorCode.COMMAND_UNAVAILABLE;
-      static NOT_INITIALIZED: ErrorCode.NOT_INITIALIZED;
-      static INCORRECT_TYPE: ErrorCode.INCORRECT_TYPE;
-      static INVALID_CHANNEL_NAME: ErrorCode.INVALID_CHANNEL_NAME;
-      static PUSH_MISCONFIGURED: ErrorCode.PUSH_MISCONFIGURED;
-      static OBJECT_TOO_LARGE: ErrorCode.OBJECT_TOO_LARGE;
-      static OPERATION_FORBIDDEN: ErrorCode.OPERATION_FORBIDDEN;
-      static CACHE_MISS: ErrorCode.CACHE_MISS;
-      static INVALID_NESTED_KEY: ErrorCode.INVALID_NESTED_KEY;
-      static INVALID_FILE_NAME: ErrorCode.INVALID_FILE_NAME;
-      static INVALID_ACL: ErrorCode.INVALID_ACL;
-      static TIMEOUT: ErrorCode.TIMEOUT;
-      static INVALID_EMAIL_ADDRESS: ErrorCode.INVALID_EMAIL_ADDRESS;
-      static MISSING_CONTENT_TYPE: ErrorCode.MISSING_CONTENT_TYPE;
-      static MISSING_CONTENT_LENGTH: ErrorCode.MISSING_CONTENT_LENGTH;
-      static INVALID_CONTENT_LENGTH: ErrorCode.INVALID_CONTENT_LENGTH;
-      static FILE_TOO_LARGE: ErrorCode.FILE_TOO_LARGE;
-      static FILE_SAVE_ERROR: ErrorCode.FILE_SAVE_ERROR;
-      static DUPLICATE_VALUE: ErrorCode.DUPLICATE_VALUE;
-      static INVALID_ROLE_NAME: ErrorCode.INVALID_ROLE_NAME;
-      static EXCEEDED_QUOTA: ErrorCode.EXCEEDED_QUOTA;
-      static SCRIPT_FAILED: ErrorCode.SCRIPT_FAILED;
-      static VALIDATION_ERROR: ErrorCode.VALIDATION_ERROR;
-      static INVALID_IMAGE_DATA: ErrorCode.INVALID_IMAGE_DATA;
-      static UNSAVED_FILE_ERROR: ErrorCode.UNSAVED_FILE_ERROR;
-      static INVALID_PUSH_TIME_ERROR: ErrorCode.INVALID_PUSH_TIME_ERROR;
-      static FILE_DELETE_ERROR: ErrorCode.FILE_DELETE_ERROR;
-      static REQUEST_LIMIT_EXCEEDED: ErrorCode.REQUEST_LIMIT_EXCEEDED;
-      static INVALID_EVENT_NAME: ErrorCode.INVALID_EVENT_NAME;
-      static USERNAME_MISSING: ErrorCode.USERNAME_MISSING;
-      static PASSWORD_MISSING: ErrorCode.PASSWORD_MISSING;
-      static USERNAME_TAKEN: ErrorCode.USERNAME_TAKEN;
-      static EMAIL_TAKEN: ErrorCode.EMAIL_TAKEN;
-      static EMAIL_MISSING: ErrorCode.EMAIL_MISSING;
-      static EMAIL_NOT_FOUND: ErrorCode.EMAIL_NOT_FOUND;
-      static SESSION_MISSING: ErrorCode.SESSION_MISSING;
-      static MUST_CREATE_USER_THROUGH_SIGNUP: ErrorCode.MUST_CREATE_USER_THROUGH_SIGNUP;
-      static ACCOUNT_ALREADY_LINKED: ErrorCode.ACCOUNT_ALREADY_LINKED;
-      static INVALID_SESSION_TOKEN: ErrorCode.INVALID_SESSION_TOKEN;
-      static LINKED_ID_MISSING: ErrorCode.LINKED_ID_MISSING;
-      static INVALID_LINKED_SESSION: ErrorCode.INVALID_LINKED_SESSION;
-      static UNSUPPORTED_SERVICE: ErrorCode.UNSUPPORTED_SERVICE;
-      static AGGREGATE_ERROR: ErrorCode.AGGREGATE_ERROR;
-      static FILE_READ_ERROR: ErrorCode.FILE_READ_ERROR;
-      static X_DOMAIN_REQUEST: ErrorCode.X_DOMAIN_REQUEST;
-
-      code: ErrorCode;
-      message: string;
-
-      constructor(code: ErrorCode, message: string);
+        static OTHER_CAUSE: ErrorCode.OTHER_CAUSE;
+        static INTERNAL_SERVER_ERROR: ErrorCode.INTERNAL_SERVER_ERROR;
+        static CONNECTION_FAILED: ErrorCode.CONNECTION_FAILED;
+        static OBJECT_NOT_FOUND: ErrorCode.OBJECT_NOT_FOUND;
+        static INVALID_QUERY: ErrorCode.INVALID_QUERY;
+        static INVALID_CLASS_NAME: ErrorCode.INVALID_CLASS_NAME;
+        static MISSING_OBJECT_ID: ErrorCode.MISSING_OBJECT_ID;
+        static INVALID_KEY_NAME: ErrorCode.INVALID_KEY_NAME;
+        static INVALID_POINTER: ErrorCode.INVALID_POINTER;
+        static INVALID_JSON: ErrorCode.INVALID_JSON;
+        static COMMAND_UNAVAILABLE: ErrorCode.COMMAND_UNAVAILABLE;
+        static NOT_INITIALIZED: ErrorCode.NOT_INITIALIZED;
+        static INCORRECT_TYPE: ErrorCode.INCORRECT_TYPE;
+        static INVALID_CHANNEL_NAME: ErrorCode.INVALID_CHANNEL_NAME;
+        static PUSH_MISCONFIGURED: ErrorCode.PUSH_MISCONFIGURED;
+        static OBJECT_TOO_LARGE: ErrorCode.OBJECT_TOO_LARGE;
+        static OPERATION_FORBIDDEN: ErrorCode.OPERATION_FORBIDDEN;
+        static CACHE_MISS: ErrorCode.CACHE_MISS;
+        static INVALID_NESTED_KEY: ErrorCode.INVALID_NESTED_KEY;
+        static INVALID_FILE_NAME: ErrorCode.INVALID_FILE_NAME;
+        static INVALID_ACL: ErrorCode.INVALID_ACL;
+        static TIMEOUT: ErrorCode.TIMEOUT;
+        static INVALID_EMAIL_ADDRESS: ErrorCode.INVALID_EMAIL_ADDRESS;
+        static MISSING_CONTENT_TYPE: ErrorCode.MISSING_CONTENT_TYPE;
+        static MISSING_CONTENT_LENGTH: ErrorCode.MISSING_CONTENT_LENGTH;
+        static INVALID_CONTENT_LENGTH: ErrorCode.INVALID_CONTENT_LENGTH;
+        static FILE_TOO_LARGE: ErrorCode.FILE_TOO_LARGE;
+        static FILE_SAVE_ERROR: ErrorCode.FILE_SAVE_ERROR;
+        static DUPLICATE_VALUE: ErrorCode.DUPLICATE_VALUE;
+        static INVALID_ROLE_NAME: ErrorCode.INVALID_ROLE_NAME;
+        static EXCEEDED_QUOTA: ErrorCode.EXCEEDED_QUOTA;
+        static SCRIPT_FAILED: ErrorCode.SCRIPT_FAILED;
+        static VALIDATION_ERROR: ErrorCode.VALIDATION_ERROR;
+        static INVALID_IMAGE_DATA: ErrorCode.INVALID_IMAGE_DATA;
+        static UNSAVED_FILE_ERROR: ErrorCode.UNSAVED_FILE_ERROR;
+        static INVALID_PUSH_TIME_ERROR: ErrorCode.INVALID_PUSH_TIME_ERROR;
+        static FILE_DELETE_ERROR: ErrorCode.FILE_DELETE_ERROR;
+        static REQUEST_LIMIT_EXCEEDED: ErrorCode.REQUEST_LIMIT_EXCEEDED;
+        static INVALID_EVENT_NAME: ErrorCode.INVALID_EVENT_NAME;
+        static USERNAME_MISSING: ErrorCode.USERNAME_MISSING;
+        static PASSWORD_MISSING: ErrorCode.PASSWORD_MISSING;
+        static USERNAME_TAKEN: ErrorCode.USERNAME_TAKEN;
+        static EMAIL_TAKEN: ErrorCode.EMAIL_TAKEN;
+        static EMAIL_MISSING: ErrorCode.EMAIL_MISSING;
+        static EMAIL_NOT_FOUND: ErrorCode.EMAIL_NOT_FOUND;
+        static SESSION_MISSING: ErrorCode.SESSION_MISSING;
+        static MUST_CREATE_USER_THROUGH_SIGNUP: ErrorCode.MUST_CREATE_USER_THROUGH_SIGNUP;
+        static ACCOUNT_ALREADY_LINKED: ErrorCode.ACCOUNT_ALREADY_LINKED;
+        static INVALID_SESSION_TOKEN: ErrorCode.INVALID_SESSION_TOKEN;
+        static LINKED_ID_MISSING: ErrorCode.LINKED_ID_MISSING;
+        static INVALID_LINKED_SESSION: ErrorCode.INVALID_LINKED_SESSION;
+        static UNSUPPORTED_SERVICE: ErrorCode.UNSUPPORTED_SERVICE;
+        static AGGREGATE_ERROR: ErrorCode.AGGREGATE_ERROR;
+        static FILE_READ_ERROR: ErrorCode.FILE_READ_ERROR;
+        static X_DOMAIN_REQUEST: ErrorCode.X_DOMAIN_REQUEST;
+
+        code: ErrorCode;
+        message: string;
+
+        constructor(code: ErrorCode, message: string);
     }
 
     /**
