// Type definitions for parse 2.18
// Project: https://parseplatform.org/
// Definitions by:  Ullisen Media Group <https://github.com/ullisenmedia>
//                  David Poetzsch-Heffter <https://github.com/dpoetzsch>
//                  Cedric Kemp <https://github.com/jaeggerr>
//                  Flavio Negrão <https://github.com/flavionegrao>
//                  Wes Grimes <https://github.com/wesleygrimes>
//                  Otherwise SAS <https://github.com/owsas>
//                  Andrew Goldis <https://github.com/agoldis>
//                  Alexandre Hétu Rivard <https://github.com/AlexandreHetu>
//                  Diamond Lewis <https://github.com/dplewis>
//                  Jong Eun Lee <https://github.com/yomybaby>
//                  Colin Ulin <https://github.com/pocketcolin>
//                  Robert Helms <https://github.com/rdhelms>
//                  Julien Quere <https://github.com/jlnquere>
//                  Thibault MOCELLIN <https://github.com/tybi>
//                  Raschid JF Rafaelly <https://github.com/RaschidJFR>
//                  Jeff Gu Kang <https://github.com/jeffgukang>
//                  Bui Tan Loc <https://github.com/buitanloc>
//                  Linus Unnebäck <https://github.com/LinusU>
//                  Jerome De Leon <https://github.com/JeromeDeLeon>
//                  Kent Robin Haugen <https://github.com/kentrh>
//                  Asen Lekov <https://github.com/L3K0V>
//                  Switt Kongdachalert <https://github.com/swittk>
// Definitions: https://github.com/DefinitelyTyped/DefinitelyTyped
// Minimum TypeScript Version: 3.5

/// <reference types="node" />
/// <reference path="node.d.ts" />
/// <reference path="react-native.d.ts" />

import { EventEmitter } from 'events';

declare enum ErrorCode {
    OTHER_CAUSE = -1,
    INTERNAL_SERVER_ERROR = 1,
    CONNECTION_FAILED = 100,
    OBJECT_NOT_FOUND = 101,
    INVALID_QUERY = 102,
    INVALID_CLASS_NAME = 103,
    MISSING_OBJECT_ID = 104,
    INVALID_KEY_NAME = 105,
    INVALID_POINTER = 106,
    INVALID_JSON = 107,
    COMMAND_UNAVAILABLE = 108,
    NOT_INITIALIZED = 109,
    INCORRECT_TYPE = 111,
    INVALID_CHANNEL_NAME = 112,
    PUSH_MISCONFIGURED = 115,
    OBJECT_TOO_LARGE = 116,
    OPERATION_FORBIDDEN = 119,
    CACHE_MISS = 120,
    INVALID_NESTED_KEY = 121,
    INVALID_FILE_NAME = 122,
    INVALID_ACL = 123,
    TIMEOUT = 124,
    INVALID_EMAIL_ADDRESS = 125,
    MISSING_CONTENT_TYPE = 126,
    MISSING_CONTENT_LENGTH = 127,
    INVALID_CONTENT_LENGTH = 128,
    FILE_TOO_LARGE = 129,
    FILE_SAVE_ERROR = 130,
    DUPLICATE_VALUE = 137,
    INVALID_ROLE_NAME = 139,
    EXCEEDED_QUOTA = 140,
    SCRIPT_FAILED = 141,
    VALIDATION_ERROR = 142,
    INVALID_IMAGE_DATA = 150,
    UNSAVED_FILE_ERROR = 151,
    INVALID_PUSH_TIME_ERROR = 152,
    FILE_DELETE_ERROR = 153,
    REQUEST_LIMIT_EXCEEDED = 155,
    INVALID_EVENT_NAME = 160,
    USERNAME_MISSING = 200,
    PASSWORD_MISSING = 201,
    USERNAME_TAKEN = 202,
    EMAIL_TAKEN = 203,
    EMAIL_MISSING = 204,
    EMAIL_NOT_FOUND = 205,
    SESSION_MISSING = 206,
    MUST_CREATE_USER_THROUGH_SIGNUP = 207,
    ACCOUNT_ALREADY_LINKED = 208,
    INVALID_SESSION_TOKEN = 209,
    LINKED_ID_MISSING = 250,
    INVALID_LINKED_SESSION = 251,
    UNSUPPORTED_SERVICE = 252,
    AGGREGATE_ERROR = 600,
    FILE_READ_ERROR = 601,
    X_DOMAIN_REQUEST = 602,
}

declare global {
<<<<<<< HEAD
    namespace Parse {
        let applicationId: string;
        let javaScriptKey: string | undefined;
        let liveQueryServerURL: string;
        let masterKey: string | undefined;
        let serverAuthToken: string | undefined;
        let serverAuthType: string | undefined;
        let serverURL: string;
        let secret: string;
        let encryptedUser: boolean;

        interface BatchSizeOption {
            batchSize?: number;
        }
=======
namespace Parse {
    let applicationId: string;
    let javaScriptKey: string | undefined;
    let liveQueryServerURL: string;
    let masterKey: string | undefined;
    let serverAuthToken: string | undefined;
    let serverAuthType: string | undefined;
    let serverURL: string;
    let secret: string;
    let idempotency: boolean;
    let encryptedUser: boolean;

    interface BatchSizeOption {
        batchSize?: number;
    }
>>>>>>> 2c014ada

        interface CascadeSaveOption {
            /** If `false`, nested objects will not be saved (default is `true`). */
            cascadeSave?: boolean;
        }

        interface SuccessOption {
            success?: Function;
        }

        interface ErrorOption {
            error?: Function;
        }

        interface FullOptions {
            success?: Function;
            error?: Function;
            useMasterKey?: boolean;
            sessionToken?: string;
            installationId?: string;
            progress?: Function;
        }

        interface RequestOptions {
            useMasterKey?: boolean;
            sessionToken?: string;
            installationId?: string;
            batchSize?: number;
            include?: string | string[];
            progress?: Function;
        }

        interface SuccessFailureOptions extends SuccessOption, ErrorOption {}

        interface SignUpOptions {
            useMasterKey?: boolean;
            installationId?: string;
        }

        interface SessionTokenOption {
            sessionToken?: string;
        }

        interface WaitOption {
            /**
             * Set to true to wait for the server to confirm success
             * before triggering an event.
             */
            wait?: boolean;
        }

        interface UseMasterKeyOption {
            /**
             * In Cloud Code and Node only, causes the Master Key to be used for this request.
             */
            useMasterKey?: boolean;
        }

        interface ScopeOptions extends SessionTokenOption, UseMasterKeyOption {}

        interface SilentOption {
            /**
             * Set to true to avoid firing the event.
             */
            silent?: boolean;
        }

        interface Pointer {
            __type: string;
            className: string;
            objectId: string;
        }

        interface AuthData {
            [key: string]: any;
        }

        /**
         * Interface declaration for Authentication Providers
         * https://parseplatform.org/Parse-SDK-JS/api/master/AuthProvider.html
         */
        interface AuthProvider {
            /**
             * Called when _linkWith isn't passed authData. Handle your own authentication here.
             */
            authenticate: () => void;
            /**
             * (Optional) Called when service is unlinked. Handle any cleanup here.
             */
            deauthenticate?: () => void;
            /**
             * Unique identifier for this Auth Provider.
             */
            getAuthType: () => string;
            /**
             * Called when auth data is syncronized. Can be used to determine if authData is still valid
             */
            restoreAuthentication: () => boolean;
        }

        interface BaseAttributes {
            createdAt: Date;
            objectId: string;
            updatedAt: Date;
        }

        interface CommonAttributes {
            ACL: ACL;
        }

        interface JSONBaseAttributes {
            createdAt: string;
            objectId: string;
            updatedAt: string;
        }

        /**
         * Creates a new ACL.
         * If no argument is given, the ACL has no permissions for anyone.
         * If the argument is a Parse.User, the ACL will have read and write
         *   permission for only that user.
         * If the argument is any other JSON object, that object will be interpretted
         *   as a serialized ACL created with toJSON().
         * @see Parse.Object#setACL
         *
         * <p>An ACL, or Access Control List can be added to any
         * <code>Parse.Object</code> to restrict access to only a subset of users
         * of your application.</p>
         */
        class ACL {
            permissionsById: any;

            constructor(arg1?: any);

            setPublicReadAccess(allowed: boolean): void;
            getPublicReadAccess(): boolean;

            setPublicWriteAccess(allowed: boolean): void;
            getPublicWriteAccess(): boolean;

            setReadAccess(userId: User | string, allowed: boolean): void;
            getReadAccess(userId: User | string): boolean;

            setWriteAccess(userId: User | string, allowed: boolean): void;
            getWriteAccess(userId: User | string): boolean;

            setRoleReadAccess(role: Role | string, allowed: boolean): void;
            getRoleReadAccess(role: Role | string): boolean;

            setRoleWriteAccess(role: Role | string, allowed: boolean): void;
            getRoleWriteAccess(role: Role | string): boolean;

            toJSON(): any;
        }

        /**
         * A Parse.File is a local representation of a file that is saved to the Parse
         * cloud.
         * @param name The file's name. This will be prefixed by a unique
         *     value once the file has finished saving. The file name must begin with
         *     an alphanumeric character, and consist of alphanumeric characters,
         *     periods, spaces, underscores, or dashes.
         * @param data The data for the file, as either:
         *     1. an Array of byte value Numbers, or
         *     2. an Object like { base64: "..." } with a base64-encoded String.
         *     3. a File object selected with a file upload control. (3) only works
         *        in Firefox 3.6+, Safari 6.0.2+, Chrome 7+, and IE 10+.
         *        For example:<pre>
         * var fileUploadControl = $("#profilePhotoFileUpload")[0];
         * if (fileUploadControl.files.length > 0) {
         *   var file = fileUploadControl.files[0];
         *   var name = "photo.jpg";
         *   var parseFile = new Parse.File(name, file);
         *   parseFile.save().then(function() {
         *     // The file has been saved to Parse.
         *   }, function(error) {
         *     // The file either could not be read, or could not be saved to Parse.
         *   });
         * }</pre>
         * @param type Optional Content-Type header to use for the file. If
         *     this is omitted, the content type will be inferred from the name's
         *     extension.
         */
        class File {
            constructor(
                name: string,
                data: number[] | { base64: string } | { size: number; type: string } | { uri: string },
                type?: string,
            );
            /**
             * Return the data for the file, downloading it if not already present.
             * Data is present if initialized with Byte Array, Base64 or Saved with Uri.
             * Data is cleared if saved with File object selected with a file upload control
             *
             * @returns Promise that is resolved with base64 data
             */
            getData(): Promise<string>;
            url(options?: { forceSecure?: boolean }): string;
            metadata(): Record<string, any>;
            tags(): Record<string, any>;
            name(): string;
            save(options?: FullOptions): Promise<File>;
            cancel(): void;
            destroy(): Promise<File>;
            toJSON(): { __type: string; name: string; url: string };
            equals(other: File): boolean;
            setMetadata(metadata: Record<string, any>): void;
            addMetadata(key: string, value: any): void;
            setTags(tags: Record<string, any>): void;
            addTag(key: string, value: any): void;
            readonly _url: string;
        }

        /**
         * Creates a new GeoPoint with any of the following forms:<br>
         *   <pre>
         *   new GeoPoint(otherGeoPoint)
         *   new GeoPoint(30, 30)
         *   new GeoPoint([30, 30])
         *   new GeoPoint({latitude: 30, longitude: 30})
         *   new GeoPoint()  // defaults to (0, 0)
         *   </pre>
         *
         * <p>Represents a latitude / longitude point that may be associated
         * with a key in a ParseObject or used as a reference point for geo queries.
         * This allows proximity-based queries on the key.</p>
         *
         * <p>Only one key in a class may contain a GeoPoint.</p>
         *
         * <p>Example:<pre>
         *   var point = new Parse.GeoPoint(30.0, -20.0);
         *   var object = new Parse.Object("PlaceObject");
         *   object.set("location", point);
         *   object.save();</pre></p>
         */
        class GeoPoint {
            latitude: number;
            longitude: number;

            constructor(latitude: number, longitude: number);
            constructor(coords?: { latitude: number; longitude: number } | [number, number]);

            current(options?: SuccessFailureOptions): GeoPoint;
            radiansTo(point: GeoPoint): number;
            kilometersTo(point: GeoPoint): number;
            milesTo(point: GeoPoint): number;
            toJSON(): any;
        }

        /**
         * A class that is used to access all of the children of a many-to-many relationship.
         * Each instance of Parse.Relation is associated with a particular parent object and key.
         */
        class Relation<S extends Object = Object, T extends Object = Object> {
            parent: S;
            key: string;
            targetClassName: string;

            constructor(parent?: S, key?: string);

            // Adds a Parse.Object or an array of Parse.Objects to the relation.
            add(object: T | T[]): void;

            // Returns a Parse.Query that is limited to objects in this relation.
            query(): Query<T>;

            // Removes a Parse.Object or an array of Parse.Objects from this relation.
            remove(object: T | T[]): void;

            toJSON(): any;
        }

        interface Attributes {
            [key: string]: any;
        }

        /**
         * Creates a new model with defined attributes. A client id (cid) is
         * automatically generated and assigned for you.
         *
         * <p>You won't normally call this method directly.  It is recommended that
         * you use a subclass of <code>Parse.Object</code> instead, created by calling
         * <code>extend</code>.</p>
         *
         * <p>However, if you don't want to use a subclass, or aren't sure which
         * subclass is appropriate, you can use this form:<pre>
         *     var object = new Parse.Object("ClassName");
         * </pre>
         * That is basically equivalent to:<pre>
         *     var MyClass = Parse.Object.extend("ClassName");
         *     var object = new MyClass();
         * </pre></p>
         *
         * @param attributes The initial set of data to store in the object.
         * @param options The options for this object instance.
         * @see Parse.Object.extend
         *
         *
         * Creates a new model with defined attributes.
         */
        interface Object<T extends Attributes = Attributes> {
            id: string;
            createdAt: Date;
            updatedAt: Date;
            attributes: T;
            className: string;

            add<K extends { [K in keyof T]: T[K] extends any[] ? K : never }[keyof T]>(
                attr: K,
                item: T[K][number],
            ): this | false;
            addAll<K extends { [K in keyof T]: T[K] extends any[] ? K : never }[keyof T]>(
                attr: K,
                items: T[K],
            ): this | false;
            addAllUnique: this['addAll'];
            addUnique: this['add'];
            clear(options: any): any;
            clone(): this;
            destroy(options?: Object.DestroyOptions): Promise<this>;
            dirty(attr?: Extract<keyof T, string>): boolean;
            dirtyKeys(): string[];
            equals<T extends Object>(other: T): boolean;
            escape(attr: Extract<keyof T, string>): string;
            existed(): boolean;
            exists(options?: RequestOptions): Promise<boolean>;
            fetch(options?: Object.FetchOptions): Promise<this>;
            fetchFromLocalDatastore(): Promise<this>;
            fetchWithInclude<K extends Extract<keyof T, string>>(
                keys: K | Array<K | K[]>,
                options?: RequestOptions,
            ): Promise<this>;
            get<K extends Extract<keyof T, string>>(attr: K): T[K];
            getACL(): ACL | undefined;
            has(attr: Extract<keyof T, string>): boolean;
            increment(attr: Extract<keyof T, string>, amount?: number): this | false;
            decrement(attr: Extract<keyof T, string>, amount?: number): this | false;
            initialize(): void;
            isDataAvailable(): boolean;
            isNew(): boolean;
            isPinned(): Promise<boolean>;
            isValid(): boolean;
            newInstance(): this;
            op(attr: Extract<keyof T, string>): any;
            pin(): Promise<void>;
            pinWithName(name: string): Promise<void>;
            relation<R extends Object, K extends Extract<keyof T, string> = Extract<keyof T, string>>(
                attr: T[K] extends Relation ? K : never,
            ): Relation<this, R>;
            remove: this['add'];
            removeAll: this['addAll'];
            revert(...keys: Array<Extract<keyof (T & CommonAttributes), string>>): void;
            save<K extends Extract<keyof T, string>>(
                attrs?:
                    | (((x: T) => void) extends (x: Attributes) => void
                          ? Partial<T>
                          : {
                                [key in K]: T[key];
                            })
                    | null,
                options?: Object.SaveOptions,
            ): Promise<this>;
            save<K extends Extract<keyof T, string>>(key: K, value: T[K], options?: Object.SaveOptions): Promise<this>;
            set<K extends Extract<keyof T, string>>(
                attrs: ((x: T) => void) extends (x: Attributes) => void
                    ? Partial<T>
                    : {
                          [key in K]: T[key];
                      },
                options?: Object.SetOptions,
            ): this | false;
            set<K extends Extract<keyof T, string>>(key: K, value: T[K], options?: Object.SetOptions): this | false;
            setACL(acl: ACL, options?: SuccessFailureOptions): this | false;
            toJSON(): Object.ToJSON<T> & JSONBaseAttributes;
            toPointer(): Pointer;
            unPin(): Promise<void>;
            unPinWithName(name: string): Promise<void>;
            unset(attr: Extract<keyof T, string>, options?: any): this | false;
            validate(attrs: Attributes, options?: SuccessFailureOptions): Error | false;
        }
        interface ObjectStatic<T extends Object = Object> {
            createWithoutData(id: string): T;
            destroyAll<T extends Object>(list: T[], options?: Object.DestroyAllOptions): Promise<T[]>;
            extend(className: string | { className: string }, protoProps?: any, classProps?: any): any;
            fetchAll<T extends Object>(list: T[], options: Object.FetchAllOptions): Promise<T[]>;
            fetchAllIfNeeded<T extends Object>(list: T[], options?: Object.FetchAllOptions): Promise<T[]>;
            fetchAllIfNeededWithInclude<T extends Object>(
                list: T[],
                keys: keyof T['attributes'] | Array<keyof T['attributes']>,
                options?: RequestOptions,
            ): Promise<T[]>;
            fetchAllWithInclude<T extends Object>(
                list: T[],
                keys: keyof T['attributes'] | Array<keyof T['attributes']>,
                options?: RequestOptions,
            ): Promise<T[]>;
            fromJSON(json: any, override?: boolean): T;
            pinAll(objects: Object[]): Promise<void>;
            pinAllWithName(name: string, objects: Object[]): Promise<void>;
            registerSubclass(className: string, clazz: new (options?: any) => T): void;
            saveAll<T extends readonly Object[]>(list: T, options?: Object.SaveAllOptions): Promise<T>;
            unPinAll(objects: Object[]): Promise<void>;
            unPinAllObjects(): Promise<void>;
            unPinAllObjectsWithName(name: string): Promise<void>;
            unPinAllWithName(name: string, objects: Object[]): Promise<void>;
        }
        interface ObjectConstructor extends ObjectStatic {
            new <T extends Attributes>(className: string, attributes: T, options?: any): Object<T>;
            new (className?: string, attributes?: Attributes, options?: any): Object;
        }
        const Object: ObjectConstructor;

        namespace Object {
            interface DestroyOptions extends SuccessFailureOptions, WaitOption, ScopeOptions {}

            interface DestroyAllOptions extends BatchSizeOption, ScopeOptions {}

            interface FetchAllOptions extends SuccessFailureOptions, ScopeOptions {}

            interface FetchOptions extends SuccessFailureOptions, ScopeOptions {}

            interface SaveOptions
                extends CascadeSaveOption,
                    SuccessFailureOptions,
                    SilentOption,
                    ScopeOptions,
                    WaitOption {}

            interface SaveAllOptions extends BatchSizeOption, ScopeOptions {}

            interface SetOptions extends ErrorOption, SilentOption {
                promise?: any;
            }

            // From https://github.com/parse-community/Parse-SDK-JS/blob/master/src/encode.js
            type Encode<T> = T extends Object
                ? ReturnType<T['toJSON']> | Pointer
                : T extends ACL | GeoPoint | Polygon | Relation | File
                ? ReturnType<T['toJSON']>
                : T extends Date
                ? { __type: 'Date'; iso: string }
                : T extends RegExp
                ? string
                : T extends Array<infer R>
                ? Array<Encode<R>>
                : T extends object
                ? ToJSON<T>
                : T;

            type ToJSON<T> = {
                [K in keyof T]: Encode<T[K]>;
            };
        }

        class Polygon {
            constructor(arg1: GeoPoint[] | number[][]);
            containsPoint(point: GeoPoint): boolean;
            equals(other: any): boolean;
            toJSON(): any;
        }

        /**
         * Every Parse application installed on a device registered for
         * push notifications has an associated Installation object.
         */
        interface Installation<T extends Attributes = Attributes> extends Object<T> {
            badge: any;
            channels: string[];
            timeZone: any;
            deviceType: string;
            pushType: string;
            installationId: string;
            deviceToken: string;
            channelUris: string;
            appName: string;
            appVersion: string;
            parseVersion: string;
            appIdentifier: string;
        }
        interface InstallationConstructor extends ObjectStatic<Installation> {
            new <T extends Attributes>(attributes: T): Installation<T>;
            new (): Installation;
        }
        const Installation: InstallationConstructor;

        /**
         * Creates a new parse Parse.Query for the given Parse.Object subclass.
         * @param objectClass -
         *   An instance of a subclass of Parse.Object, or a Parse className string.
         *
         * <p>Parse.Query defines a query that is used to fetch Parse.Objects. The
         * most common use case is finding all objects that match a query through the
         * <code>find</code> method. For example, this sample code fetches all objects
         * of class <code>MyClass</code>. It calls a different function depending on
         * whether the fetch succeeded or not.
         *
         * <pre>
         * var query = new Parse.Query(MyClass);
         * query.find({
         *   success: function(results) {
         *     // results is an array of Parse.Object.
         *   },
         *
         *   error: function(error) {
         *     // error is an instance of Parse.Error.
         *   }
         * });</pre></p>
         *
         * <p>A Parse.Query can also be used to retrieve a single object whose id is
         * known, through the get method. For example, this sample code fetches an
         * object of class <code>MyClass</code> and id <code>myId</code>. It calls a
         * different function depending on whether the fetch succeeded or not.
         *
         * <pre>
         * var query = new Parse.Query(MyClass);
         * query.get(myId, {
         *   success: function(object) {
         *     // object is an instance of Parse.Object.
         *   },
         *
         *   error: function(object, error) {
         *     // error is an instance of Parse.Error.
         *   }
         * });</pre></p>
         *
         * <p>A Parse.Query can also be used to count the number of objects that match
         * the query without retrieving all of those objects. For example, this
         * sample code counts the number of objects of the class <code>MyClass</code>
         * <pre>
         * var query = new Parse.Query(MyClass);
         * query.count({
         *   success: function(number) {
         *     // There are number instances of MyClass.
         *   },
         *
         *   error: function(error) {
         *     // error is an instance of Parse.Error.
         *   }
         * });</pre></p>
         */
        class Query<T extends Object = Object> {
            objectClass: any;
            className: string;

            constructor(objectClass: string | (new (...args: any[]) => T | Object));

            static and<U extends Object>(...args: Array<Query<U>>): Query<U>;
            static fromJSON<U extends Object>(className: string | (new () => U), json: any): Query<U>;
            static nor<U extends Object>(...args: Array<Query<U>>): Query<U>;
            static or<U extends Object>(...var_args: Array<Query<U>>): Query<U>;

            addAscending<K extends keyof T['attributes'] | keyof BaseAttributes>(key: K | K[]): this;
            addDescending<K extends keyof T['attributes'] | keyof BaseAttributes>(key: K | K[]): this;
            ascending<K extends keyof T['attributes'] | keyof BaseAttributes>(key: K | K[]): this;
            aggregate<V = any>(pipeline: Query.AggregationOptions | Query.AggregationOptions[]): Promise<V>;
            containedBy<K extends keyof T['attributes'] | keyof BaseAttributes>(
                key: K,
                values: Array<T['attributes'][K] | (T['attributes'][K] extends Object ? string : never)>,
            ): this;
            containedIn<K extends keyof T['attributes'] | keyof BaseAttributes>(
                key: K,
                values: Array<T['attributes'][K] | (T['attributes'][K] extends Object ? string : never)>,
            ): this;
            contains<K extends keyof T['attributes'] | keyof BaseAttributes>(key: K, substring: string): this;
            containsAll<K extends keyof T['attributes'] | keyof BaseAttributes>(key: K, values: any[]): this;
            containsAllStartingWith<K extends keyof T['attributes'] | keyof BaseAttributes>(
                key: K,
                values: any[],
            ): this;
            count(options?: Query.CountOptions): Promise<number>;
            descending<K extends keyof T['attributes'] | keyof BaseAttributes>(key: K | K[]): this;
            doesNotExist<K extends keyof T['attributes'] | keyof BaseAttributes>(key: K): this;
            doesNotMatchKeyInQuery<
                U extends Object,
                K extends keyof T['attributes'] | keyof BaseAttributes,
                X extends Extract<keyof U['attributes'], string>
            >(key: K, queryKey: X, query: Query<U>): this;
            doesNotMatchQuery<U extends Object, K extends keyof T['attributes']>(key: K, query: Query<U>): this;
            distinct<K extends keyof T['attributes'], V = T['attributes'][K]>(key: K): Promise<V[]>;
            eachBatch(callback: (objs: T[]) => PromiseLike<void> | void, options?: Query.BatchOptions): Promise<void>;
            each(callback: (obj: T) => PromiseLike<void> | void, options?: Query.BatchOptions): Promise<void>;
            hint(value: string | object): this;
            explain(explain: boolean): this;
            map<U>(
                callback: (currentObject: T, index: number, query: Query) => PromiseLike<U> | U,
                options?: Query.BatchOptions,
            ): Promise<U[]>;
            reduce(
                callback: (accumulator: T, currentObject: T, index: number) => PromiseLike<T> | T,
                initialValue?: undefined,
                options?: Query.BatchOptions,
            ): Promise<T>;
            reduce<U>(
                callback: (accumulator: U, currentObject: T, index: number) => PromiseLike<U> | U,
                initialValue: U,
                options?: Query.BatchOptions,
            ): Promise<U>;
            filter(
                callback: (currentObject: T, index: number, query: Query) => PromiseLike<boolean> | boolean,
                options?: Query.BatchOptions,
            ): Promise<T[]>;
            endsWith<K extends keyof T['attributes'] | keyof BaseAttributes>(key: K, suffix: string): this;
            equalTo<K extends keyof T['attributes'] | keyof BaseAttributes>(
                key: K,
                value:
                    | T['attributes'][K]
                    | (T['attributes'][K] extends Object
                          ? Pointer
                          : T['attributes'][K] extends Array<infer E>
                          ? E
                          : never),
            ): this;
            exclude<K extends keyof T['attributes'] | keyof BaseAttributes>(...keys: K[]): this;
            exists<K extends keyof T['attributes'] | keyof BaseAttributes>(key: K): this;
            find(options?: Query.FindOptions): Promise<T[]>;
            findAll(options?: Query.BatchOptions): Promise<T[]>;
            first(options?: Query.FirstOptions): Promise<T | undefined>;
            fromNetwork(): this;
            fromLocalDatastore(): this;
            fromPin(): this;
            fromPinWithName(name: string): this;
            cancel(): this;
            fullText<K extends keyof T['attributes'] | keyof BaseAttributes>(
                key: K,
                value: string,
                options?: Query.FullTextOptions,
            ): this;
            get(objectId: string, options?: Query.GetOptions): Promise<T>;
            greaterThan<K extends keyof T['attributes'] | keyof BaseAttributes>(
                key: K,
                value: T['attributes'][K],
            ): this;
            greaterThanOrEqualTo<K extends keyof T['attributes'] | keyof BaseAttributes>(
                key: K,
                value: T['attributes'][K],
            ): this;
            include<K extends keyof T['attributes'] | keyof BaseAttributes>(...key: K[]): this;
            include<K extends keyof T['attributes'] | keyof BaseAttributes>(key: K[]): this;
            includeAll(): Query<T>;
            lessThan<K extends keyof T['attributes'] | keyof BaseAttributes>(key: K, value: T['attributes'][K]): this;
            lessThanOrEqualTo<K extends keyof T['attributes'] | keyof BaseAttributes>(
                key: K,
                value: T['attributes'][K],
            ): this;
            limit(n: number): Query<T>;
            matches<K extends keyof T['attributes'] | keyof BaseAttributes>(
                key: K,
                regex: RegExp,
                modifiers?: string,
            ): this;
            matchesKeyInQuery<
                U extends Object,
                K extends keyof T['attributes'],
                X extends Extract<keyof U['attributes'], string>
            >(key: K, queryKey: X, query: Query<U>): this;
            matchesQuery<U extends Object, K extends keyof T['attributes']>(key: K, query: Query<U>): this;
            near<K extends keyof T['attributes'] | keyof BaseAttributes>(key: K, point: GeoPoint): this;
            notContainedIn<K extends keyof T['attributes'] | keyof BaseAttributes>(
                key: K,
                values: Array<T['attributes'][K]>,
            ): this;
            notEqualTo<K extends keyof T['attributes'] | keyof BaseAttributes>(
                key: K,
                value:
                    | T['attributes'][K]
                    | (T['attributes'][K] extends Object
                          ? Pointer
                          : T['attributes'][K] extends Array<infer E>
                          ? E
                          : never),
            ): this;
            polygonContains<K extends keyof T['attributes'] | keyof BaseAttributes>(key: K, point: GeoPoint): this;
            select<K extends keyof T['attributes'] | keyof BaseAttributes>(...keys: K[]): this;
            select<K extends keyof T['attributes'] | keyof BaseAttributes>(keys: K[]): this;
            skip(n: number): Query<T>;
            sortByTextScore(): this;
            startsWith<K extends keyof T['attributes'] | keyof BaseAttributes>(key: K, prefix: string): this;
            subscribe(): Promise<LiveQuerySubscription>;
            toJSON(): any;
            withJSON(json: any): this;
            withinGeoBox<K extends keyof T['attributes'] | keyof BaseAttributes>(
                key: K,
                southwest: GeoPoint,
                northeast: GeoPoint,
            ): this;
            withinKilometers<K extends keyof T['attributes'] | keyof BaseAttributes>(
                key: K,
                point: GeoPoint,
                maxDistance: number,
                sorted?: boolean,
            ): this;
            withinMiles<K extends keyof T['attributes'] | keyof BaseAttributes>(
                key: K,
                point: GeoPoint,
                maxDistance: number,
                sorted?: boolean,
            ): this;
            withinPolygon<K extends keyof T['attributes'] | keyof BaseAttributes>(key: K, points: number[][]): this;
            withinRadians<K extends keyof T['attributes'] | keyof BaseAttributes>(
                key: K,
                point: GeoPoint,
                maxDistance: number,
            ): this;
        }

        namespace Query {
            interface EachOptions extends SuccessFailureOptions, ScopeOptions {}
            interface CountOptions extends SuccessFailureOptions, ScopeOptions {}
            interface FindOptions extends SuccessFailureOptions, ScopeOptions {}
            interface FirstOptions extends SuccessFailureOptions, ScopeOptions {}
            interface GetOptions extends SuccessFailureOptions, ScopeOptions {}

            // According to http://docs.parseplatform.org/rest/guide/#aggregate-queries
            interface AggregationOptions {
                group?: { objectId?: string; [key: string]: any };
                match?: { [key: string]: any };
                project?: { [key: string]: any };
                limit?: number;
                skip?: number;
                // Sort documentation https://docs.mongodb.com/v3.2/reference/operator/aggregation/sort/#pipe._S_sort
                sort?: { [key: string]: 1 | -1 };
                // Sample documentation: https://docs.mongodb.com/v3.2/reference/operator/aggregation/sample/
                sample?: { size: number };
            }

            // According to https://parseplatform.org/Parse-SDK-JS/api/2.1.0/Parse.Query.html#fullText
            interface FullTextOptions {
                language?: string;
                caseSensitive?: boolean;
                diacriticSensitive?: boolean;
            }

            interface BatchOptions extends FullOptions {
                batchSize?: number;
            }
        }

        /**
         * Represents a LiveQuery Subscription.
         *
         * @see https://docs.parseplatform.org/js/guide/#live-queries
         * @see NodeJS.EventEmitter
         *
         * Events list
         * ---
         * `open` - when you call `query.subscribe()`, we send a subscribe request to
         * the LiveQuery server, when we get the confirmation from the LiveQuery server,
         * this event will be emitted. When the client loses WebSocket connection to the
         * LiveQuery server, we will try to auto reconnect the LiveQuery server. If we
         * reconnect the LiveQuery server and successfully resubscribe the ParseQuery,
         * you'll also get this event.
         *
         * ```
         * subscription.on('open', () => {});
         * ```
         * ---
         * `create` - when a new ParseObject is created and it fulfills the ParseQuery you subscribe,
         * you'll get this event. The object is the ParseObject which is created.
         *
         * ```
         * subscription.on('create', (object: Parse.Object) => {});
         * ```
         * ---
         * `update` event - when an existing ParseObject which fulfills the ParseQuery you subscribe
         * is updated (The ParseObject fulfills the ParseQuery before and after changes),
         * you'll get this event. The object is the ParseObject which is updated.
         * Its content is the latest value of the ParseObject.
         *
         * ```
         * subscription.on('update', (object: Parse.Object) => {});
         * ```
         * ---
         * `enter` event - when an existing ParseObject's old value doesn't fulfill the ParseQuery
         * but its new value fulfills the ParseQuery, you'll get this event. The object is the
         * ParseObject which enters the ParseQuery. Its content is the latest value of the ParseObject.
         *
         * ```
         * subscription.on('enter', (object: Parse.Object) => {});
         * ```
         * ---
         * `update` event - when an existing ParseObject's old value fulfills the ParseQuery but its new value
         * doesn't fulfill the ParseQuery, you'll get this event. The object is the ParseObject
         * which leaves the ParseQuery. Its content is the latest value of the ParseObject.
         *
         * ```
         * subscription.on('leave', (object: Parse.Object) => {});
         * ```
         * ---
         * `delete` event - when an existing ParseObject which fulfills the ParseQuery is deleted, you'll
         * get this event. The object is the ParseObject which is deleted.
         *
         * ```
         * subscription.on('delete', (object: Parse.Object) => {});
         * ```
         * ---
         * `close` event - when the client loses the WebSocket connection to the LiveQuery
         * server and we stop receiving events, you'll get this event.
         *
         * ```
         * subscription.on('close', () => {});
         * ```
         */
        class LiveQuerySubscription extends EventEmitter {
            /**
             * Creates an instance of LiveQuerySubscription.
             *
             * @param id
             * @param query
             * @param [sessionToken]
             */
            constructor(id: string, query: string, sessionToken?: string);

            on(
                event: 'open' | 'create' | 'update' | 'enter' | 'leave' | 'delete' | 'close',
                listener: (object: Object) => void,
            ): this;

            /**
             * Closes the subscription.
             *
             */
            unsubscribe(): void;
        }

        /**
         * Represents a Role on the Parse server. Roles represent groupings of
         * Users for the purposes of granting permissions (e.g. specifying an ACL
         * for an Object). Roles are specified by their sets of child users and
         * child roles, all of which are granted any permissions that the parent
         * role has.
         *
         * <p>Roles must have a name (which cannot be changed after creation of the
         * role), and must specify an ACL.</p>
         * A Parse.Role is a local representation of a role persisted to the Parse
         * cloud.
         */
        interface Role<T extends Attributes = Attributes> extends Object<T> {
            getRoles(): Relation<Role, Role>;
            getUsers<U extends User>(): Relation<Role, U>;
            getName(): string;
            setName(name: string, options?: SuccessFailureOptions): any;
        }
        interface RoleConstructor extends ObjectStatic<Role> {
            new <T extends Attributes>(name: string, acl: ACL): Role<Partial<T>>;
            new (name: string, acl: ACL): Role;
        }
        const Role: RoleConstructor;

        class Config {
            static get(options?: UseMasterKeyOption): Promise<Config>;
            static current(): Config;
            static save(attr: any, options?: { [attr: string]: boolean }): Promise<Config>;

            get(attr: string): any;
            escape(attr: string): any;
        }

        interface Session<T extends Attributes = Attributes> extends Object<T> {
            getSessionToken(): string;
            isCurrentSessionRevocable(): boolean;
        }
        interface SessionConstructor extends ObjectStatic<Session> {
            new <T extends Attributes>(attributes: T): Session<T>;
            new (): Session;

            current(): Promise<Session>;
        }
        const Session: SessionConstructor;

        /**
         *
         * <p>A Parse.User object is a local representation of a user persisted to the
         * Parse cloud. This class is a subclass of a Parse.Object, and retains the
         * same functionality of a Parse.Object, but also extends it with various
         * user specific methods, like authentication, signing up, and validation of
         * uniqueness.</p>
         */
        interface User<T extends Attributes = Attributes> extends Object<T> {
            signUp(attrs?: any, options?: SignUpOptions): Promise<this>;
            logIn(options?: FullOptions): Promise<this>;
            authenticated(): boolean;
            isCurrent(): boolean;

            getEmail(): string | undefined;
            setEmail(email: string, options?: SuccessFailureOptions): boolean;

            getUsername(): string | undefined;
            setUsername(username: string, options?: SuccessFailureOptions): boolean;

            setPassword(password: string, options?: SuccessFailureOptions): boolean;
            getSessionToken(): string;

            linkWith: (
                provider: string | AuthProvider,
                options: { authData?: AuthData },
                saveOpts?: FullOptions,
            ) => Promise<this>;
            _isLinked: (provider: string | AuthProvider) => boolean;
            _unlinkFrom: (provider: string | AuthProvider, options?: FullOptions) => Promise<this>;
        }
        interface UserConstructor extends ObjectStatic<User> {
            new <T extends Attributes>(attributes: T): User<T>;
            new (attributes?: Attributes): User;

            allowCustomUserClass(isAllowed: boolean): void;
            become<T extends User>(sessionToken: string, options?: UseMasterKeyOption): Promise<T>;
            current<T extends User>(): T | undefined;
            currentAsync<T extends User>(): Promise<T | null>;
            signUp<T extends User>(username: string, password: string, attrs: any, options?: SignUpOptions): Promise<T>;
            logIn<T extends User>(username: string, password: string, options?: FullOptions): Promise<T>;
            logOut<T extends User>(): Promise<T>;
            requestPasswordReset<T extends User>(email: string, options?: SuccessFailureOptions): Promise<T>;
            extend(protoProps?: any, classProps?: any): any;
            hydrate<T extends User>(userJSON: any): Promise<T>;
            enableUnsafeCurrentUser(): void;
            logInWith<T extends User>(
                provider: string | AuthProvider,
                options: { authData?: AuthData },
                saveOpts?: FullOptions,
            ): Promise<T>;
            _registerAuthenticationProvider: (provider: AuthProvider) => void;
        }
        const User: UserConstructor;

        /**
         * A Parse.Schema object is for handling schema data from Parse.
         * All the schemas methods require MasterKey.
         *
         * @param className Parse Class string
         *
         * https://parseplatform.org/Parse-SDK-JS/api/master/Parse.Schema.html
         *
         * ```
         * const schema = new Parse.Schema('MyClass');
         * schema.addString('field');
         * schema.addIndex('index_name', { field: 1 });
         * schema.save();
         * ```
         */
        class Schema<T extends Object = any> {
            constructor(className: string);

            /**
             * Static method to get all schemas
             *
             * @return A promise that is resolved with the result when
             * the query completes.
             */
            static all(): Promise<Schema[]>;

            addArray(key: Schema.AttrType<T, any[]>, options?: Schema.FieldOptions<any[]>): this;
            addBoolean(key: Schema.AttrType<T, boolean>, options?: Schema.FieldOptions<boolean>): this;
            addDate(key: Schema.AttrType<T, Date>, options?: Schema.FieldOptions<Date>): this;
            addField<T extends Schema.TYPE = any>(name: string, type?: T, options?: Schema.FieldOptions): this;
            addFile(key: Schema.AttrType<T, File>, options?: Schema.FieldOptions<File>): this;
            addGeoPoint(key: Schema.AttrType<T, GeoPoint>, options?: Schema.FieldOptions<GeoPoint>): this;

            /**
             * Adding an Index to Create / Update a Schema
             * @param name Name of the field that will be created on Parse
             * @param index `{ 'field': value }` where `field` should exist in the schema before using addIndex.
             * @return Returns the schema, so you can chain this call.
             * @example
             * ```
             * schema.addIndex('index_name', {'field': 1});
             * ```
             */
            addIndex(name: string, index: Schema.Index): this;

            addNumber(key: Schema.AttrType<T, number>, options?: Schema.FieldOptions<number>): this;

            addObject(key: Schema.AttrType<T, object>, options?: Schema.FieldOptions<object>): this;

            /**
             * Adding Pointer Field
             * @param name Name of the field that will be created on Parse
             * @param targetClass  Name of the target Pointer Class
             * @return Returns the schema, so you can chain this call.
             */
            addPointer(
                key: Schema.AttrType<T, Object | Pointer>,
                targetClass: string,
                options?: Schema.FieldOptions<Pointer>,
            ): this;

<<<<<<< HEAD
            addPolygon(key: Schema.AttrType<T, Polygon>, options?: Schema.FieldOptions<Polygon>): this;
=======
    /**
     * Provides utility functions for working with Anonymously logged-in users.
     */
    namespace AnonymousUtils  {
        function isLinked(user: User): boolean;
        function link(user: User, options?: ScopeOptions): Promise<User>;
        function logIn(options?: ScopeOptions): Promise<User>;
    }

    /**
     * Provides a set of utilities for using Parse with Facebook.
     * Provides a set of utilities for using Parse with Facebook.
     */
    namespace FacebookUtils {
        function init(options?: any): void;
        function isLinked(user: User): boolean;
        function link(user: User, permissions: any, options?: SuccessFailureOptions): void;
        function logIn(permissions: any, options?: FullOptions): void;
        function unlink(user: User, options?: SuccessFailureOptions): void;
    }
>>>>>>> 2c014ada

            /**
             * Adding Relation Field
             * @param name Name of the field that will be created on Parse
             * @param targetClass  Name of the target Pointer Class
             * @return Returns the schema, so you can chain this call.
             */
            addRelation(
                key: Schema.AttrType<T, Relation>,
                targetClass: string,
                options?: Schema.FieldOptions<Relation>,
            ): this;

            addString(key: Schema.AttrType<T, string>, options?: Schema.FieldOptions<string>): this;

            /**
             * Removing a Schema from Parse Can only be used on Schema without objects
             * @returns A promise that is resolved with the result when the query completes.
             */
            // @TODO Fix Promise<any>
            delete(): Promise<any>;

            /**
             * Deleting a Field to Update on a Schema
             * @param name Name of the field
             * @return Returns the schema, so you can chain this call.
             */
            deleteField(name: string): this;

            /**
             * Deleting a Index Field to Update on a Schema
             * @param name Name of the index field
             * @return Returns the schema, so you can chain this call.
             */
            deleteIndex(name: string): this;

            /**
             * Get the Schema from Parse
             */
            get(): Promise<Schema>;

            /**
             * Removes all objects from a Schema (class) in  EXERCISE CAUTION, running this will delete all objects for this schema and cannot be reversed
             */
            // TODO Fix Promise<any>
            purge(): Promise<any>;

            /**
             * Create a new Schema on Parse
             */
            save(): Promise<Schema>;

            /**
             * Sets Class Level Permissions when creating / updating a Schema.
             * EXERCISE CAUTION, running this may override CLP for this schema and cannot be reversed
             */
            setCLP(clp: Schema.CLP): this;

            /**
             * Update a Schema on Parse
             */
            update(): Promise<Schema>;
        }

        namespace Schema {
            type TYPE =
                | 'String'
                | 'Number'
                | 'Boolean'
                | 'Date'
                | 'File'
                | 'GeoPoint'
                | 'Polygon'
                | 'Array'
                | 'Object'
                | 'Pointer'
                | 'Relation';
            type FieldType =
                | string
                | number
                | boolean
                | Date
                | File
                | GeoPoint
                | Polygon
                | any[]
                | object
                | Pointer
                | Relation;
            type AttrType<T extends Object, V> = Extract<
                { [K in keyof T['attributes']]: T['attributes'][K] extends V ? K : never }[keyof T['attributes']],
                string
            >;

            interface FieldOptions<
                T extends
                    | string
                    | number
                    | boolean
                    | Date
                    | File
                    | GeoPoint
                    | Polygon
                    | any[]
                    | object
                    | Pointer
                    | Relation = any
            > {
                required?: boolean;
                defaultValue?: T;
            }

            interface Index {
                [fieldName: string]: TYPE;
            }

            /**
             * The id of a `_User` object or a role name prefixed by `'role:'`.
             * @example
             *  '*': false, // public
             *  requiresAuthentication: false,
             * 'role:Admin': true,
             *  'idOfASpecificUser': true
             */
            interface CLPField {
                '*'?: boolean;
                requiresAuthentication?: boolean;
                /** `role:Admin` */
                [userIdOrRoleName: string]: boolean | undefined;
            }

            interface CLP {
                find?: CLPField;
                get?: CLPField;
                count?: CLPField;
                create?: CLPField;
                update?: CLPField;
                delete?: CLPField;
                addField?: CLPField;
                /** Array of fields that point to a `_User` object's ID or a `Role` object's name */
                readUserFields?: string[];
                /** Array of fields that point to a `_User` object's ID or a `Role` object's name */
                writeUserFields?: string[];
            }
        }

        namespace Analytics {
            function track(name: string, dimensions: any): Promise<any>;
        }

        /**
         * Provides a set of utilities for using Parse with Facebook.
         * Provides a set of utilities for using Parse with Facebook.
         */
        namespace FacebookUtils {
            function init(options?: any): void;
            function isLinked(user: User): boolean;
            function link(user: User, permissions: any, options?: SuccessFailureOptions): void;
            function logIn(permissions: any, options?: FullOptions): void;
            function unlink(user: User, options?: SuccessFailureOptions): void;
        }

        /**
         * Contains functions for calling and declaring
         * <a href="/docs/cloud_code_guide#functions">cloud functions</a>.
         * <p><strong><em>
         *   Some functions are only available from Cloud Code.
         * </em></strong></p>
         */
        namespace Cloud {
            interface CookieOptions {
                domain?: string;
                expires?: Date;
                httpOnly?: boolean;
                maxAge?: number;
                path?: string;
                secure?: boolean;
            }

            interface HttpResponse {
                buffer?: Buffer;
                cookies?: any;
                data?: any;
                headers?: any;
                status?: number;
                text?: string;
            }

            interface JobRequest<T extends Params = Params> {
                params: T;
                message: (response: any) => void;
            }

            interface Params {
                [key: string]: any;
            }

            interface FunctionRequest<T extends Params = Params> {
                installationId?: string;
                master?: boolean;
                params: T;
                user?: User;
            }

            interface Cookie {
                name?: string;
                options?: CookieOptions;
                value?: string;
            }

            interface TriggerRequest<T = Object> {
                installationId?: string;
                master?: boolean;
                user?: User;
                ip: string;
                headers: any;
                triggerName: string;
                log: any;
                object: T;
                original?: T;
            }

            interface AfterSaveRequest<T = Object> extends TriggerRequest<T> {
                context: object;
            }
            interface AfterDeleteRequest<T = Object> extends TriggerRequest<T> {} // tslint:disable-line no-empty-interface
            interface BeforeDeleteRequest<T = Object> extends TriggerRequest<T> {} // tslint:disable-line no-empty-interface
            interface BeforeSaveRequest<T = Object> extends TriggerRequest<T> {
                context: object;
            }

            interface FileTriggerRequest extends TriggerRequest<File> {
                file: File;
                fileSize: number;
                contentLength: number;
            }

            // Read preference describes how MongoDB driver route read operations to the members of a replica set.
            enum ReadPreferenceOption {
                Primary = 'PRIMARY',
                PrimaryPreferred = 'PRIMARY_PREFERRED',
                Secondary = 'SECONDARY',
                SecondaryPreferred = 'SECONDARY_PREFERRED',
                Nearest = 'NEAREST',
            }

            interface BeforeFindRequest<T extends Object = Object> extends TriggerRequest<T> {
                query: Query<T>;
                count: boolean;
                isGet: boolean;
                readPreference?: ReadPreferenceOption;
            }

            interface AfterFindRequest<T = Object> extends TriggerRequest<T> {
                objects: T[];
            }

            function afterDelete<T extends Object = Object>(
                arg1: { new (): T } | string,
                func?: (request: AfterDeleteRequest<T>) => Promise<void> | void,
            ): void;
            function afterSave<T extends Object = Object>(
                arg1: { new (): T } | string,
                func?: (request: AfterSaveRequest<T>) => Promise<void> | void,
            ): void;
            function beforeDelete<T extends Object = Object>(
                arg1: { new (): T } | string,
                func?: (request: BeforeDeleteRequest<T>) => Promise<void> | void,
            ): void;
            function beforeSave<T extends Object = Object>(
                arg1: { new (): T } | string,
                func?: (request: BeforeSaveRequest<T>) => Promise<void> | void,
            ): void;
            function beforeFind<T extends Object = Object>(
                arg1: { new (): T } | string,
                func?: (request: BeforeFindRequest<T>) => Promise<Query<T>> | Promise<void> | Query<T> | void,
            ): void;
            function afterFind<T extends Object = Object>(
                arg1: { new (): T } | string,
                func?: (request: AfterFindRequest<T>) => any,
            ): void;

            function beforeLogin(func?: (request: TriggerRequest<User>) => PromiseLike<void> | void): void;
            function afterLogin(func?: (request: TriggerRequest<User>) => PromiseLike<void> | void): void;
            function afterLogout(func?: (request: TriggerRequest<Session>) => PromiseLike<void> | void): void;

            function beforeSaveFile(func?: (request: FileTriggerRequest) => PromiseLike<File> | void): void;
            function afterSaveFile(func?: (request: FileTriggerRequest) => PromiseLike<void> | void): void;
            function beforeDeleteFile(func?: (request: FileTriggerRequest) => PromiseLike<void> | void): void;
            function afterDeleteFile(func?: (request: FileTriggerRequest) => PromiseLike<void> | void): void;

            function define(name: string, func: (request: FunctionRequest) => any): void;
            function define<T extends () => any>(
                name: string,
                func: (request: FunctionRequest<{}>) => Promise<ReturnType<T>> | ReturnType<T>,
            ): void;
            function define<T extends (param: { [P in keyof Parameters<T>[0]]: Parameters<T>[0][P] }) => any>(
                name: string,
                func: (request: FunctionRequest<Parameters<T>[0]>) => Promise<ReturnType<T>> | ReturnType<T>,
            ): void;
            /**
             * Gets data for the current set of cloud jobs.
             * @returns A promise that will be resolved with the result of the function.
             */
            function getJobsData(): Promise<Object>;
            /**
             * Gets job status by Id
             * @param jobStatusId The Id of Job Status.
             * @returns Status of Job.
             */
            function getJobStatus(jobStatusId: string): Promise<Object>;
            function httpRequest(options: HTTPOptions): Promise<HttpResponse>;
            function job(name: string, func?: (request: JobRequest) => Promise<void> | void): HttpResponse;
            function run(name: string, data?: Params, options?: RunOptions): Promise<any>;
            function run<T extends () => any>(name: string, data?: null, options?: RunOptions): Promise<ReturnType<T>>;
            function run<T extends (param: { [P in keyof Parameters<T>[0]]: Parameters<T>[0][P] }) => any>(
                name: string,
                data: Parameters<T>[0],
                options?: RunOptions,
            ): Promise<ReturnType<T>>;
            /**
             * Starts a given cloud job, which will process asynchronously.
             * @param jobName The function name.
             * @param data The parameters to send to the cloud function.
             * @returns A promise that will be resolved with the jobStatusId of the job.
             */
            function startJob(jobName: string, data: any): Promise<string>;
            function useMasterKey(): void;

            interface RunOptions extends SuccessFailureOptions, ScopeOptions {}

            /**
             * To use this Cloud Module in Cloud Code, you must require 'buffer' in your JavaScript file.
             *
             *     import Buffer = require("buffer").Buffer;
             */
            let HTTPOptions: new () => HTTPOptions;
            interface HTTPOptions {
                /**
                 * The body of the request.
                 * If it is a JSON object, then the Content-Type set in the headers must be application/x-www-form-urlencoded or application/json.
                 * You can also set this to a Buffer object to send raw bytes.
                 * If you use a Buffer, you should also set the Content-Type header explicitly to describe what these bytes represent.
                 */
                body?: string | Buffer | object;
                /**
                 * Defaults to 'false'.
                 */
                followRedirects?: boolean;
                /**
                 * The headers for the request.
                 */
                headers?: {
                    [headerName: string]: string | number | boolean;
                };
                /**
                 * The method of the request (i.e GET, POST, etc).
                 */
                method?: string;
                /**
                 * The query portion of the url.
                 */
                params?: any;
                /**
                 * The url to send the request to.
                 */
                url: string;

                success?: (response: any) => void;
                error?: (response: any) => void;
            }
        }

        class Error {
            static OTHER_CAUSE: ErrorCode.OTHER_CAUSE;
            static INTERNAL_SERVER_ERROR: ErrorCode.INTERNAL_SERVER_ERROR;
            static CONNECTION_FAILED: ErrorCode.CONNECTION_FAILED;
            static OBJECT_NOT_FOUND: ErrorCode.OBJECT_NOT_FOUND;
            static INVALID_QUERY: ErrorCode.INVALID_QUERY;
            static INVALID_CLASS_NAME: ErrorCode.INVALID_CLASS_NAME;
            static MISSING_OBJECT_ID: ErrorCode.MISSING_OBJECT_ID;
            static INVALID_KEY_NAME: ErrorCode.INVALID_KEY_NAME;
            static INVALID_POINTER: ErrorCode.INVALID_POINTER;
            static INVALID_JSON: ErrorCode.INVALID_JSON;
            static COMMAND_UNAVAILABLE: ErrorCode.COMMAND_UNAVAILABLE;
            static NOT_INITIALIZED: ErrorCode.NOT_INITIALIZED;
            static INCORRECT_TYPE: ErrorCode.INCORRECT_TYPE;
            static INVALID_CHANNEL_NAME: ErrorCode.INVALID_CHANNEL_NAME;
            static PUSH_MISCONFIGURED: ErrorCode.PUSH_MISCONFIGURED;
            static OBJECT_TOO_LARGE: ErrorCode.OBJECT_TOO_LARGE;
            static OPERATION_FORBIDDEN: ErrorCode.OPERATION_FORBIDDEN;
            static CACHE_MISS: ErrorCode.CACHE_MISS;
            static INVALID_NESTED_KEY: ErrorCode.INVALID_NESTED_KEY;
            static INVALID_FILE_NAME: ErrorCode.INVALID_FILE_NAME;
            static INVALID_ACL: ErrorCode.INVALID_ACL;
            static TIMEOUT: ErrorCode.TIMEOUT;
            static INVALID_EMAIL_ADDRESS: ErrorCode.INVALID_EMAIL_ADDRESS;
            static MISSING_CONTENT_TYPE: ErrorCode.MISSING_CONTENT_TYPE;
            static MISSING_CONTENT_LENGTH: ErrorCode.MISSING_CONTENT_LENGTH;
            static INVALID_CONTENT_LENGTH: ErrorCode.INVALID_CONTENT_LENGTH;
            static FILE_TOO_LARGE: ErrorCode.FILE_TOO_LARGE;
            static FILE_SAVE_ERROR: ErrorCode.FILE_SAVE_ERROR;
            static DUPLICATE_VALUE: ErrorCode.DUPLICATE_VALUE;
            static INVALID_ROLE_NAME: ErrorCode.INVALID_ROLE_NAME;
            static EXCEEDED_QUOTA: ErrorCode.EXCEEDED_QUOTA;
            static SCRIPT_FAILED: ErrorCode.SCRIPT_FAILED;
            static VALIDATION_ERROR: ErrorCode.VALIDATION_ERROR;
            static INVALID_IMAGE_DATA: ErrorCode.INVALID_IMAGE_DATA;
            static UNSAVED_FILE_ERROR: ErrorCode.UNSAVED_FILE_ERROR;
            static INVALID_PUSH_TIME_ERROR: ErrorCode.INVALID_PUSH_TIME_ERROR;
            static FILE_DELETE_ERROR: ErrorCode.FILE_DELETE_ERROR;
            static REQUEST_LIMIT_EXCEEDED: ErrorCode.REQUEST_LIMIT_EXCEEDED;
            static INVALID_EVENT_NAME: ErrorCode.INVALID_EVENT_NAME;
            static USERNAME_MISSING: ErrorCode.USERNAME_MISSING;
            static PASSWORD_MISSING: ErrorCode.PASSWORD_MISSING;
            static USERNAME_TAKEN: ErrorCode.USERNAME_TAKEN;
            static EMAIL_TAKEN: ErrorCode.EMAIL_TAKEN;
            static EMAIL_MISSING: ErrorCode.EMAIL_MISSING;
            static EMAIL_NOT_FOUND: ErrorCode.EMAIL_NOT_FOUND;
            static SESSION_MISSING: ErrorCode.SESSION_MISSING;
            static MUST_CREATE_USER_THROUGH_SIGNUP: ErrorCode.MUST_CREATE_USER_THROUGH_SIGNUP;
            static ACCOUNT_ALREADY_LINKED: ErrorCode.ACCOUNT_ALREADY_LINKED;
            static INVALID_SESSION_TOKEN: ErrorCode.INVALID_SESSION_TOKEN;
            static LINKED_ID_MISSING: ErrorCode.LINKED_ID_MISSING;
            static INVALID_LINKED_SESSION: ErrorCode.INVALID_LINKED_SESSION;
            static UNSUPPORTED_SERVICE: ErrorCode.UNSUPPORTED_SERVICE;
            static AGGREGATE_ERROR: ErrorCode.AGGREGATE_ERROR;
            static FILE_READ_ERROR: ErrorCode.FILE_READ_ERROR;
            static X_DOMAIN_REQUEST: ErrorCode.X_DOMAIN_REQUEST;

            code: ErrorCode;
            message: string;

            constructor(code: ErrorCode, message: string);
        }

        /**
         * A Parse.Op is an atomic operation that can be applied to a field in a
         * Parse.Object. For example, calling <code>object.set("foo", "bar")</code>
         * is an example of a Parse.Op.Set. Calling <code>object.unset("foo")</code>
         * is a Parse.Op.Unset. These operations are stored in a Parse.Object and
         * sent to the server as part of <code>object.save()</code> operations.
         * Instances of Parse.Op should be immutable.
         *
         * You should not create subclasses of Parse.Op or instantiate Parse.Op
         * directly.
         */
        namespace Op {
            interface BaseOperation {
                objects(): any[];
            }

            interface Add extends BaseOperation {
                toJSON(): any;
            }

            interface AddUnique extends BaseOperation {
                toJSON(): any;
            }

            interface Increment {
                amount: number;
                toJSON(): any;
            }

            interface Relation {
                added(): Object[];
                removed: Object[];
                toJSON(): any;
            }

            interface Set {
                value(): any;
                toJSON(): any;
            }

            interface Unset {
                toJSON(): any;
            }
        }

        /**
         * Contains functions to deal with Push in Parse
         */
        namespace Push {
            function send<T>(data: PushData, options?: SendOptions): Promise<T>;

            interface PushData {
                channels?: string[];
                push_time?: Date;
                expiration_time?: Date;
                expiration_interval?: number;
                where?: Query<Installation>;
                data?: any;
                alert?: string;
                badge?: string;
                sound?: string;
                title?: string;
                notification?: any;
                content_available?: any;
            }

            interface SendOptions extends UseMasterKeyOption {
                success?: () => void;
                error?: (error: Error) => void;
            }
        }

        /**
         * Call this method first to set up your authentication tokens for Parse.
         * You can get your keys from the Data Browser on parse.com.
         * @param applicationId Your Parse Application ID.
         * @param javaScriptKey (optional) Your Parse JavaScript Key (Not needed for parse-server)
         * @param masterKey (optional) Your Parse Master Key. (Node.js only!)
         */
        function initialize(applicationId: string, javaScriptKey?: string, masterKey?: string): void;

        /**
         * Use this to set custom headers
         * The headers will be sent with every parse request
         */
        namespace CoreManager {
            function set(key: string, value: any): void;
            function get(key: string): void;
        }

        /**
         * Additionally on React-Native / Expo environments, add AsyncStorage from 'react-native' package
         * @param AsyncStorage AsyncStorage from 'react-native' package
         */
        function setAsyncStorage(AsyncStorage: any): void;

        /**
         * Gets all contents from Local Datastore.
         */
        function dumpLocalDatastore(): Promise<{ [key: string]: any }>;

        /**
         * Enable pinning in your application.
         * This must be called before your application can use pinning.
         */
        function enableLocalDatastore(): void;

        /**
         * Flag that indicates whether Local Datastore is enabled.
         */
        function isLocalDatastoreEnabled(): boolean;

        function setLocalDatastoreController(controller: any): void;

        /**
         * Call this method to set your LocalDatastoreStorage engine
         * If using React-Native use {@link Parse.setAsyncStorage Parse.setAsyncStorage()}
         * @param controller a data storage.
         */
        function setLocalDatastoreController(controller: any): void;

        /**
         * Enable the current user encryption.
         * This must be called before login any user.
         */
        function enableEncryptedUser(): void;

        /**
         * Flag that indicates whether Encrypted User is enabled.
         */
        function isEncryptedUserEnabled(): boolean;
    }
}

export = Parse;<|MERGE_RESOLUTION|>--- conflicted
+++ resolved
@@ -90,7 +90,6 @@
 }
 
 declare global {
-<<<<<<< HEAD
     namespace Parse {
         let applicationId: string;
         let javaScriptKey: string | undefined;
@@ -100,28 +99,12 @@
         let serverAuthType: string | undefined;
         let serverURL: string;
         let secret: string;
+        let idempotency: boolean;
         let encryptedUser: boolean;
 
         interface BatchSizeOption {
             batchSize?: number;
         }
-=======
-namespace Parse {
-    let applicationId: string;
-    let javaScriptKey: string | undefined;
-    let liveQueryServerURL: string;
-    let masterKey: string | undefined;
-    let serverAuthToken: string | undefined;
-    let serverAuthType: string | undefined;
-    let serverURL: string;
-    let secret: string;
-    let idempotency: boolean;
-    let encryptedUser: boolean;
-
-    interface BatchSizeOption {
-        batchSize?: number;
-    }
->>>>>>> 2c014ada
 
         interface CascadeSaveOption {
             /** If `false`, nested objects will not be saved (default is `true`). */
@@ -1107,30 +1090,7 @@
                 options?: Schema.FieldOptions<Pointer>,
             ): this;
 
-<<<<<<< HEAD
             addPolygon(key: Schema.AttrType<T, Polygon>, options?: Schema.FieldOptions<Polygon>): this;
-=======
-    /**
-     * Provides utility functions for working with Anonymously logged-in users.
-     */
-    namespace AnonymousUtils  {
-        function isLinked(user: User): boolean;
-        function link(user: User, options?: ScopeOptions): Promise<User>;
-        function logIn(options?: ScopeOptions): Promise<User>;
-    }
-
-    /**
-     * Provides a set of utilities for using Parse with Facebook.
-     * Provides a set of utilities for using Parse with Facebook.
-     */
-    namespace FacebookUtils {
-        function init(options?: any): void;
-        function isLinked(user: User): boolean;
-        function link(user: User, permissions: any, options?: SuccessFailureOptions): void;
-        function logIn(permissions: any, options?: FullOptions): void;
-        function unlink(user: User, options?: SuccessFailureOptions): void;
-    }
->>>>>>> 2c014ada
 
             /**
              * Adding Relation Field
@@ -1279,6 +1239,15 @@
 
         namespace Analytics {
             function track(name: string, dimensions: any): Promise<any>;
+        }
+
+        /**
+         * Provides utility functions for working with Anonymously logged-in users.
+         */
+        namespace AnonymousUtils {
+            function isLinked(user: User): boolean;
+            function link(user: User, options?: ScopeOptions): Promise<User>;
+            function logIn(options?: ScopeOptions): Promise<User>;
         }
 
         /**
