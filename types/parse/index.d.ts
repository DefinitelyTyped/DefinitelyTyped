// Type definitions for parse 2.10
// Project: https://parseplatform.org/
// Definitions by:  Ullisen Media Group <https://github.com/ullisenmedia>
//                  David Poetzsch-Heffter <https://github.com/dpoetzsch>
//                  Cedric Kemp <https://github.com/jaeggerr>
//                  Flavio Negrão <https://github.com/flavionegrao>
//                  Wes Grimes <https://github.com/wesleygrimes>
//                  Otherwise SAS <https://github.com/owsas>
//                  Andrew Goldis <https://github.com/agoldis>
//                  Alexandre Hétu Rivard <https://github.com/AlexandreHetu>
//                  Diamond Lewis <https://github.com/dplewis>
//                  Jong Eun Lee <https://github.com/yomybaby>
//                  Colin Ulin <https://github.com/pocketcolin>
//                  Robert Helms <https://github.com/rdhelms>
//                  Julien Quere <https://github.com/jlnquere>
//                  Yago Tomé <https://github.com/yagotome>
//                  Thibault MOCELLIN <https://github.com/tybi>
//                  Raschid JF Rafaelly <https://github.com/RaschidJFR>
//                  Jeff Gu Kang <https://github.com/jeffgukang>
//                  Bui Tan Loc <https://github.com/buitanloc>
//                  Linus Unnebäck <https://github.com/LinusU>
//                  Patrick O'Sullivan <https://github.com/REPTILEHAUS>
// Definitions: https://github.com/DefinitelyTyped/DefinitelyTyped
// TypeScript Version: 3.7

/// <reference types="node" />
/// <reference path="node.d.ts" />
/// <reference path="react-native.d.ts" />

import { EventEmitter } from 'events';

declare enum ErrorCode {
    OTHER_CAUSE = -1,
    INTERNAL_SERVER_ERROR = 1,
    CONNECTION_FAILED = 100,
    OBJECT_NOT_FOUND = 101,
    INVALID_QUERY = 102,
    INVALID_CLASS_NAME = 103,
    MISSING_OBJECT_ID = 104,
    INVALID_KEY_NAME = 105,
    INVALID_POINTER = 106,
    INVALID_JSON = 107,
    COMMAND_UNAVAILABLE = 108,
    NOT_INITIALIZED = 109,
    INCORRECT_TYPE = 111,
    INVALID_CHANNEL_NAME = 112,
    PUSH_MISCONFIGURED = 115,
    OBJECT_TOO_LARGE = 116,
    OPERATION_FORBIDDEN = 119,
    CACHE_MISS = 120,
    INVALID_NESTED_KEY = 121,
    INVALID_FILE_NAME = 122,
    INVALID_ACL = 123,
    TIMEOUT = 124,
    INVALID_EMAIL_ADDRESS = 125,
    MISSING_CONTENT_TYPE = 126,
    MISSING_CONTENT_LENGTH = 127,
    INVALID_CONTENT_LENGTH = 128,
    FILE_TOO_LARGE = 129,
    FILE_SAVE_ERROR = 130,
    DUPLICATE_VALUE = 137,
    INVALID_ROLE_NAME = 139,
    EXCEEDED_QUOTA = 140,
    SCRIPT_FAILED = 141,
    VALIDATION_ERROR = 142,
    INVALID_IMAGE_DATA = 150,
    UNSAVED_FILE_ERROR = 151,
    INVALID_PUSH_TIME_ERROR = 152,
    FILE_DELETE_ERROR = 153,
    REQUEST_LIMIT_EXCEEDED = 155,
    INVALID_EVENT_NAME = 160,
    USERNAME_MISSING = 200,
    PASSWORD_MISSING = 201,
    USERNAME_TAKEN = 202,
    EMAIL_TAKEN = 203,
    EMAIL_MISSING = 204,
    EMAIL_NOT_FOUND = 205,
    SESSION_MISSING = 206,
    MUST_CREATE_USER_THROUGH_SIGNUP = 207,
    ACCOUNT_ALREADY_LINKED = 208,
    INVALID_SESSION_TOKEN = 209,
    LINKED_ID_MISSING = 250,
    INVALID_LINKED_SESSION = 251,
    UNSUPPORTED_SERVICE = 252,
    AGGREGATE_ERROR = 600,
    FILE_READ_ERROR = 601,
    X_DOMAIN_REQUEST = 602,
}

declare global {
    namespace Parse {
        let applicationId: string;
        let javaScriptKey: string | undefined;
        let liveQueryServerURL: string;
        let masterKey: string | undefined;
        let serverAuthToken: string | undefined;
        let serverAuthType: string | undefined;
        let serverURL: string;
        let secret: string;
        let encryptedUser: boolean;

        interface BatchSizeOption {
            batchSize?: number;
        }

        interface CascadeSaveOption {
            /** If `false`, nested objects will not be saved (default is `true`). */
            cascadeSave?: boolean;
        }

        interface SuccessOption {
            success?: Function;
        }

        interface ErrorOption {
            error?: Function;
        }

        interface FullOptions {
            success?: Function;
            error?: Function;
            useMasterKey?: boolean;
            sessionToken?: string;
            installationId?: string;
            progress?: Function;
        }

        interface RequestOptions {
            useMasterKey?: boolean;
            sessionToken?: string;
            installationId?: string;
            batchSize?: number;
            include?: string | string[];
            progress?: Function;
        }

        interface SuccessFailureOptions extends SuccessOption, ErrorOption {}

        interface SignUpOptions {
            useMasterKey?: boolean;
            installationId?: string;
        }

        interface SessionTokenOption {
            sessionToken?: string;
        }

        interface WaitOption {
            /**
             * Set to true to wait for the server to confirm success
             * before triggering an event.
             */
            wait?: boolean;
        }

        interface UseMasterKeyOption {
            /**
             * In Cloud Code and Node only, causes the Master Key to be used for this request.
             */
            useMasterKey?: boolean;
        }

        interface ScopeOptions extends SessionTokenOption, UseMasterKeyOption {}

        interface SilentOption {
            /**
             * Set to true to avoid firing the event.
             */
            silent?: boolean;
        }

        interface Pointer {
            __type: string;
            className: string;
            objectId: string;
        }

        interface AuthData {
            [key: string]: any;
        }

        interface BaseAttributes {
            createdAt: Date;
            objectId: string;
            updatedAt: Date;
        }

        interface JSONBaseAttributes {
            createdAt: string;
            objectId: string;
            updatedAt: string;
        }

        /**
         * Creates a new ACL.
         * If no argument is given, the ACL has no permissions for anyone.
         * If the argument is a Parse.User, the ACL will have read and write
         *   permission for only that user.
         * If the argument is any other JSON object, that object will be interpretted
         *   as a serialized ACL created with toJSON().
         * @see Parse.Object#setACL
         *
         * <p>An ACL, or Access Control List can be added to any
         * <code>Parse.Object</code> to restrict access to only a subset of users
         * of your application.</p>
         */
        class ACL {
            permissionsById: any;

            constructor(arg1?: any);

            setPublicReadAccess(allowed: boolean): void;
            getPublicReadAccess(): boolean;

            setPublicWriteAccess(allowed: boolean): void;
            getPublicWriteAccess(): boolean;

            setReadAccess(userId: User | string, allowed: boolean): void;
            getReadAccess(userId: User | string): boolean;

            setWriteAccess(userId: User | string, allowed: boolean): void;
            getWriteAccess(userId: User | string): boolean;

            setRoleReadAccess(role: Role | string, allowed: boolean): void;
            getRoleReadAccess(role: Role | string): boolean;

            setRoleWriteAccess(role: Role | string, allowed: boolean): void;
            getRoleWriteAccess(role: Role | string): boolean;

            toJSON(): any;
        }

        /**
         * A Parse.File is a local representation of a file that is saved to the Parse
         * cloud.
         * @param name The file's name. This will be prefixed by a unique
         *     value once the file has finished saving. The file name must begin with
         *     an alphanumeric character, and consist of alphanumeric characters,
         *     periods, spaces, underscores, or dashes.
         * @param data The data for the file, as either:
         *     1. an Array of byte value Numbers, or
         *     2. an Object like { base64: "..." } with a base64-encoded String.
         *     3. a File object selected with a file upload control. (3) only works
         *        in Firefox 3.6+, Safari 6.0.2+, Chrome 7+, and IE 10+.
         *        For example:<pre>
         * var fileUploadControl = $("#profilePhotoFileUpload")[0];
         * if (fileUploadControl.files.length > 0) {
         *   var file = fileUploadControl.files[0];
         *   var name = "photo.jpg";
         *   var parseFile = new Parse.File(name, file);
         *   parseFile.save().then(function() {
         *     // The file has been saved to Parse.
         *   }, function(error) {
         *     // The file either could not be read, or could not be saved to Parse.
         *   });
         * }</pre>
         * @param type Optional Content-Type header to use for the file. If
         *     this is omitted, the content type will be inferred from the name's
         *     extension.
         */
        class File {
            constructor(
                name: string,
                data: number[] | { base64: string } | { size: number; type: string } | { uri: string },
                type?: string,
            );
            /**
             * Return the data for the file, downloading it if not already present.
             * Data is present if initialized with Byte Array, Base64 or Saved with Uri.
             * Data is cleared if saved with File object selected with a file upload control
             *
             * @returns Promise that is resolved with base64 data
             */
            getData(): Promise<string>;
            name(): string;
            save(options?: SuccessFailureOptions): Promise<File>;
            toJSON(): { __type: string; name: string; url: string };
            url(options?: { forceSecure: boolean }): string;
        }

        /**
         * Creates a new GeoPoint with any of the following forms:<br>
         *   <pre>
         *   new GeoPoint(otherGeoPoint)
         *   new GeoPoint(30, 30)
         *   new GeoPoint([30, 30])
         *   new GeoPoint({latitude: 30, longitude: 30})
         *   new GeoPoint()  // defaults to (0, 0)
         *   </pre>
         *
         * <p>Represents a latitude / longitude point that may be associated
         * with a key in a ParseObject or used as a reference point for geo queries.
         * This allows proximity-based queries on the key.</p>
         *
         * <p>Only one key in a class may contain a GeoPoint.</p>
         *
         * <p>Example:<pre>
         *   var point = new Parse.GeoPoint(30.0, -20.0);
         *   var object = new Parse.Object("PlaceObject");
         *   object.set("location", point);
         *   object.save();</pre></p>
         */
        class GeoPoint {
            latitude: number;
            longitude: number;

            constructor(latitude: number, longitude: number);
            constructor(coords?: { latitude: number; longitude: number } | [number, number]);

            current(options?: SuccessFailureOptions): GeoPoint;
            radiansTo(point: GeoPoint): number;
            kilometersTo(point: GeoPoint): number;
            milesTo(point: GeoPoint): number;
            toJSON(): any;
        }

        /**
         * A class that is used to access all of the children of a many-to-many relationship.
         * Each instance of Parse.Relation is associated with a particular parent object and key.
         */
        class Relation<S extends Object = Object, T extends Object = Object> {
            parent: S;
            key: string;
            targetClassName: string;

            constructor(parent?: S, key?: string);

            // Adds a Parse.Object or an array of Parse.Objects to the relation.
            add(object: T | T[]): void;

            // Returns a Parse.Query that is limited to objects in this relation.
            query(): Query<T>;

            // Removes a Parse.Object or an array of Parse.Objects from this relation.
            remove(object: T | T[]): void;

            toJSON(): any;
        }

        interface Attributes {
            [key: string]: any;
        }

        /**
         * Creates a new model with defined attributes. A client id (cid) is
         * automatically generated and assigned for you.
         *
         * <p>You won't normally call this method directly.  It is recommended that
         * you use a subclass of <code>Parse.Object</code> instead, created by calling
         * <code>extend</code>.</p>
         *
         * <p>However, if you don't want to use a subclass, or aren't sure which
         * subclass is appropriate, you can use this form:<pre>
         *     var object = new Parse.Object("ClassName");
         * </pre>
         * That is basically equivalent to:<pre>
         *     var MyClass = Parse.Object.extend("ClassName");
         *     var object = new MyClass();
         * </pre></p>
         *
         * @param attributes The initial set of data to store in the object.
         * @param options The options for this object instance.
         * @see Parse.Object.extend
         *
         *
         * Creates a new model with defined attributes.
         */
        interface Object<T extends Attributes = Attributes> {
            id: string;
            createdAt: Date;
            updatedAt: Date;
            attributes: T;
            className: string;

            add<K extends { [K in keyof T]: T[K] extends any[] ? K : never }[keyof T]>(
                attr: K,
                item: T[K][number],
            ): this | false;
            addAll<K extends { [K in keyof T]: T[K] extends any[] ? K : never }[keyof T]>(
                attr: K,
                items: T[K],
            ): this | false;
            addAllUnique: this['addAll'];
            addUnique: this['add'];
            clear(options: any): any;
            clone(): this;
            destroy(options?: Object.DestroyOptions): Promise<this>;
            dirty(attr?: Extract<keyof T, string>): boolean;
            dirtyKeys(): string[];
            equals<T extends Object>(other: T): boolean;
            escape(attr: Extract<keyof T, string>): string;
            existed(): boolean;
            exists(options?: RequestOptions): Promise<boolean>;
            fetch(options?: Object.FetchOptions): Promise<this>;
            fetchFromLocalDatastore(): Promise<this>;
            fetchWithInclude<K extends Extract<keyof T, string>>(
                keys: K | Array<K | K[]>,
                options?: RequestOptions,
            ): Promise<this>;
            get<K extends Extract<keyof T, string>>(attr: K): T[K];
            getACL(): ACL | undefined;
            has(attr: Extract<keyof T, string>): boolean;
            increment(attr: Extract<keyof T, string>, amount?: number): this | false;
            initialize(): void;
            isDataAvailable(): boolean;
            isNew(): boolean;
            isPinned(): Promise<boolean>;
            isValid(): boolean;
            newInstance(): this;
            op(attr: Extract<keyof T, string>): any;
            pin(): Promise<void>;
            pinWithName(name: string): Promise<void>;
            relation<R extends Object, K extends Extract<keyof T, string> = Extract<keyof T, string>>(
                attr: T[K] extends Relation ? K : never,
            ): Relation<this, R>;
            remove: this['add'];
            removeAll: this['addAll'];
            revert(...keys: Array<Extract<keyof T, string>>): void;
            save<K extends Extract<keyof T, string>>(
                attrs?:
                    | (((x: T) => void) extends (x: Attributes) => void
                          ? Partial<T>
                          : {
                                [key in K]: T[key];
                            })
                    | null,
                options?: Object.SaveOptions,
            ): Promise<this>;
            save<K extends Extract<keyof T, string>>(key: K, value: T[K], options?: Object.SaveOptions): Promise<this>;
            set<K extends Extract<keyof T, string>>(
                attrs: ((x: T) => void) extends (x: Attributes) => void
                    ? Partial<T>
                    : {
                          [key in K]: T[key];
                      },
                options?: Object.SetOptions,
            ): this | false;
            set<K extends Extract<keyof T, string>>(key: K, value: T[K], options?: Object.SetOptions): this | false;
            setACL(acl: ACL, options?: SuccessFailureOptions): this | false;
            toJSON(): Object.ToJSON<T> & JSONBaseAttributes;
            toPointer(): Pointer;
            unPin(): Promise<void>;
            unPinWithName(name: string): Promise<void>;
            unset(attr: Extract<keyof T, string>, options?: any): this | false;
            validate(attrs: Attributes, options?: SuccessFailureOptions): Error | false;
        }
        interface ObjectStatic {
            createWithoutData<T extends Object>(id: string): T;
            destroyAll<T extends Object>(list: T[], options?: Object.DestroyAllOptions): Promise<T[]>;
            extend(className: string | { className: string }, protoProps?: any, classProps?: any): any;
            fetchAll<T extends Object>(list: T[], options: Object.FetchAllOptions): Promise<T[]>;
            fetchAllIfNeeded<T extends Object>(list: T[], options?: Object.FetchAllOptions): Promise<T[]>;
            fetchAllIfNeededWithInclude<T extends Object>(
                list: T[],
                keys: string | Array<string | string[]>,
                options?: RequestOptions,
            ): Promise<T[]>;
            fetchAllWithInclude<T extends Object>(
                list: T[],
                keys: string | Array<string | string[]>,
                options?: RequestOptions,
            ): Promise<T[]>;
            fromJSON<T extends Object>(json: any, override?: boolean): T;
            pinAll(objects: Object[]): Promise<void>;
            pinAllWithName(name: string, objects: Object[]): Promise<void>;
            registerSubclass<T extends Object>(className: string, clazz: new (options?: any) => T): void;
            saveAll<T extends readonly Object[]>(list: T, options?: Object.SaveAllOptions): Promise<T>;
            unPinAll(objects: Object[]): Promise<void>;
            unPinAllObjects(): Promise<void>;
            unPinAllObjectsWithName(name: string): Promise<void>;
            unPinAllWithName(name: string, objects: Object[]): Promise<void>;
        }
        interface ObjectConstructor extends ObjectStatic {
            new <T extends Attributes>(className: string, attributes: T, options?: any): Object<T>;
            new (className?: string, attributes?: Attributes, options?: any): Object;
        }
        const Object: ObjectConstructor;

        namespace Object {
            interface DestroyOptions extends SuccessFailureOptions, WaitOption, ScopeOptions {}

            interface DestroyAllOptions extends BatchSizeOption, ScopeOptions {}

            interface FetchAllOptions extends SuccessFailureOptions, ScopeOptions {}

            interface FetchOptions extends SuccessFailureOptions, ScopeOptions {}

            interface SaveOptions
                extends CascadeSaveOption,
                    SuccessFailureOptions,
                    SilentOption,
                    ScopeOptions,
                    WaitOption {}

            interface SaveAllOptions extends BatchSizeOption, ScopeOptions {}

            interface SetOptions extends ErrorOption, SilentOption {
                promise?: any;
            }

            // From https://github.com/parse-community/Parse-SDK-JS/blob/master/src/encode.js
            type Encode<T> = T extends Object
                ? ReturnType<T['toJSON']> | Pointer
                : T extends ACL | GeoPoint | Polygon | Relation | File
                ? ReturnType<T['toJSON']>
                : T extends Date
                ? { __type: 'Date'; iso: string }
                : T extends RegExp
                ? string
                : T extends Array<infer R>
                ? Array<Encode<R>>
                : T extends object
                ? ToJSON<T>
                : T;

            type ToJSON<T> = {
                [K in keyof T]: Encode<T[K]>;
            };
        }

        class Polygon {
            constructor(arg1: GeoPoint[] | number[][]);
            containsPoint(point: GeoPoint): boolean;
            equals(other: any): boolean;
            toJSON(): any;
        }

        /**
         * Every Parse application installed on a device registered for
         * push notifications has an associated Installation object.
         */
        interface Installation<T extends Attributes = Attributes> extends Object<T> {
            badge: any;
            channels: string[];
            timeZone: any;
            deviceType: string;
            pushType: string;
            installationId: string;
            deviceToken: string;
            channelUris: string;
            appName: string;
            appVersion: string;
            parseVersion: string;
            appIdentifier: string;
        }
        interface InstallationConstructor extends ObjectStatic {
            new <T extends Attributes>(attributes: T): Installation<T>;
            new (): Installation;
        }
        const Installation: InstallationConstructor;

        /**
         * Creates a new parse Parse.Query for the given Parse.Object subclass.
         * @param objectClass -
         *   An instance of a subclass of Parse.Object, or a Parse className string.
         *
         * <p>Parse.Query defines a query that is used to fetch Parse.Objects. The
         * most common use case is finding all objects that match a query through the
         * <code>find</code> method. For example, this sample code fetches all objects
         * of class <code>MyClass</code>. It calls a different function depending on
         * whether the fetch succeeded or not.
         *
         * <pre>
         * var query = new Parse.Query(MyClass);
         * query.find({
         *   success: function(results) {
         *     // results is an array of Parse.Object.
         *   },
         *
         *   error: function(error) {
         *     // error is an instance of Parse.Error.
         *   }
         * });</pre></p>
         *
         * <p>A Parse.Query can also be used to retrieve a single object whose id is
         * known, through the get method. For example, this sample code fetches an
         * object of class <code>MyClass</code> and id <code>myId</code>. It calls a
         * different function depending on whether the fetch succeeded or not.
         *
         * <pre>
         * var query = new Parse.Query(MyClass);
         * query.get(myId, {
         *   success: function(object) {
         *     // object is an instance of Parse.Object.
         *   },
         *
         *   error: function(object, error) {
         *     // error is an instance of Parse.Error.
         *   }
         * });</pre></p>
         *
         * <p>A Parse.Query can also be used to count the number of objects that match
         * the query without retrieving all of those objects. For example, this
         * sample code counts the number of objects of the class <code>MyClass</code>
         * <pre>
         * var query = new Parse.Query(MyClass);
         * query.count({
         *   success: function(number) {
         *     // There are number instances of MyClass.
         *   },
         *
         *   error: function(error) {
         *     // error is an instance of Parse.Error.
         *   }
         * });</pre></p>
         */
        class Query<T extends Object = Object> {
            objectClass: any;
            className: string;

            constructor(objectClass: string | (new (...args: any[]) => T | Object));

            static and<U extends Object>(...args: Array<Query<U>>): Query<U>;
            static fromJSON<U extends Object>(className: string, json: any): Query<U>;
            static nor<U extends Object>(...args: Array<Query<U>>): Query<U>;
            static or<U extends Object>(...var_args: Array<Query<U>>): Query<U>;

            addAscending<K extends keyof T['attributes'] | keyof BaseAttributes>(key: K | K[]): this;
            addDescending<K extends keyof T['attributes'] | keyof BaseAttributes>(key: K | K[]): this;
            ascending<K extends keyof T['attributes'] | keyof BaseAttributes>(key: K | K[]): this;
            aggregate<V = any>(pipeline: Query.AggregationOptions | Query.AggregationOptions[]): Promise<V>;
            containedBy<K extends keyof T['attributes'] | keyof BaseAttributes>(
                key: K,
                values: Array<T['attributes'][K] | (T['attributes'][K] extends Object ? string : never)>,
            ): this;
            containedIn<K extends keyof T['attributes'] | keyof BaseAttributes>(
                key: K,
                values: Array<T['attributes'][K] | (T['attributes'][K] extends Object ? string : never)>,
            ): this;
            contains<K extends keyof T['attributes'] | keyof BaseAttributes>(key: K, substring: string): this;
            containsAll<K extends keyof T['attributes'] | keyof BaseAttributes>(key: K, values: any[]): this;
            containsAllStartingWith<K extends keyof T['attributes'] | keyof BaseAttributes>(
                key: K,
                values: any[],
            ): this;
            count(options?: Query.CountOptions): Promise<number>;
            descending<K extends keyof T['attributes'] | keyof BaseAttributes>(key: K | K[]): this;
            doesNotExist<K extends keyof T['attributes'] | keyof BaseAttributes>(key: K): this;
            doesNotMatchKeyInQuery<
                U extends Object,
                K extends keyof T['attributes'] | keyof BaseAttributes,
                X extends Extract<keyof U['attributes'], string>
            >(key: K, queryKey: X, query: Query<U>): this;
            doesNotMatchQuery<U extends Object, K extends keyof T['attributes']>(key: K, query: Query<U>): this;
            distinct<K extends keyof T['attributes'], V = T['attributes'][K]>(key: K): Promise<V>;
            each(callback: Function, options?: Query.EachOptions): Promise<void>;
            endsWith<K extends keyof T['attributes'] | keyof BaseAttributes>(key: K, suffix: string): this;
            equalTo<K extends keyof T['attributes'] | keyof BaseAttributes>(
                key: K,
                value: T['attributes'][K] | (T['attributes'][K] extends Object ? Pointer : never),
            ): this;
            exists<K extends keyof T['attributes'] | keyof BaseAttributes>(key: K): this;
            find(options?: Query.FindOptions): Promise<T[]>;
            first(options?: Query.FirstOptions): Promise<T | undefined>;
            fromLocalDatastore(): void;
            fromPin(): void;
            fromPinWithName(name: string): void;
            fullText<K extends keyof T['attributes'] | keyof BaseAttributes>(
                key: K,
                value: string,
                options?: Query.FullTextOptions,
            ): this;
            get(objectId: string, options?: Query.GetOptions): Promise<T>;
            greaterThan<K extends keyof T['attributes'] | keyof BaseAttributes>(
                key: K,
                value: T['attributes'][K],
            ): this;
            greaterThanOrEqualTo<K extends keyof T['attributes'] | keyof BaseAttributes>(
                key: K,
                value: T['attributes'][K],
            ): this;
            include<K extends keyof T['attributes'] | keyof BaseAttributes>(key: K | K[]): this;
            includeAll(): Query<T>;
            lessThan<K extends keyof T['attributes'] | keyof BaseAttributes>(key: K, value: T['attributes'][K]): this;
            lessThanOrEqualTo<K extends keyof T['attributes'] | keyof BaseAttributes>(
                key: K,
                value: T['attributes'][K],
            ): this;
            limit(n: number): Query<T>;
            matches<K extends keyof T['attributes'] | keyof BaseAttributes>(
                key: K,
                regex: RegExp,
                modifiers?: string,
            ): this;
            matchesKeyInQuery<
                U extends Object,
                K extends keyof T['attributes'],
                X extends Extract<keyof U['attributes'], string>
            >(key: K, queryKey: X, query: Query<U>): this;
            matchesQuery<U extends Object, K extends keyof T['attributes']>(key: K, query: Query<U>): this;
            near<K extends keyof T['attributes'] | keyof BaseAttributes>(key: K, point: GeoPoint): this;
            notContainedIn<K extends keyof T['attributes'] | keyof BaseAttributes>(
                key: K,
                values: Array<T['attributes'][K]>,
            ): this;
            notEqualTo<K extends keyof T['attributes'] | keyof BaseAttributes>(key: K, value: T['attributes'][K]): this;
            polygonContains<K extends keyof T['attributes'] | keyof BaseAttributes>(key: K, point: GeoPoint): this;
            select<K extends keyof T['attributes'] | keyof BaseAttributes>(...keys: K[]): this;
            skip(n: number): Query<T>;
            sortByTextScore(): this;
            startsWith<K extends keyof T['attributes'] | keyof BaseAttributes>(key: K, prefix: string): this;
            subscribe(): Promise<LiveQuerySubscription>;
            toJSON(): any;
            withJSON(json: any): this;
            withinGeoBox<K extends keyof T['attributes'] | keyof BaseAttributes>(
                key: K,
                southwest: GeoPoint,
                northeast: GeoPoint,
            ): this;
            withinKilometers<K extends keyof T['attributes'] | keyof BaseAttributes>(
                key: K,
                point: GeoPoint,
                maxDistance: number,
            ): this;
            withinMiles<K extends keyof T['attributes'] | keyof BaseAttributes>(
                key: K,
                point: GeoPoint,
                maxDistance: number,
            ): this;
            withinPolygon<K extends keyof T['attributes'] | keyof BaseAttributes>(key: K, points: number[][]): this;
            withinRadians<K extends keyof T['attributes'] | keyof BaseAttributes>(
                key: K,
                point: GeoPoint,
                maxDistance: number,
            ): this;
        }

        namespace Query {
            interface EachOptions extends SuccessFailureOptions, ScopeOptions {}
            interface CountOptions extends SuccessFailureOptions, ScopeOptions {}
            interface FindOptions extends SuccessFailureOptions, ScopeOptions {}
            interface FirstOptions extends SuccessFailureOptions, ScopeOptions {}
            interface GetOptions extends SuccessFailureOptions, ScopeOptions {}

            // According to http://docs.parseplatform.org/rest/guide/#aggregate-queries
            interface AggregationOptions {
                group?: { objectId?: string; [key: string]: any };
                match?: { [key: string]: any };
                project?: { [key: string]: any };
                limit?: number;
                skip?: number;
                // Sort documentation https://docs.mongodb.com/v3.2/reference/operator/aggregation/sort/#pipe._S_sort
                sort?: { [key: string]: 1 | -1 };
            }

            // According to https://parseplatform.org/Parse-SDK-JS/api/2.1.0/Parse.Query.html#fullText
            interface FullTextOptions {
                language?: string;
                caseSensitive?: boolean;
                diacriticSensitive?: boolean;
            }
        }

        /**
         * Represents a LiveQuery Subscription.
         *
         * @see https://docs.parseplatform.org/js/guide/#live-queries
         * @see NodeJS.EventEmitter
         *
         * Events list
         * ---
         * `open` - when you call `query.subscribe()`, we send a subscribe request to
         * the LiveQuery server, when we get the confirmation from the LiveQuery server,
         * this event will be emitted. When the client loses WebSocket connection to the
         * LiveQuery server, we will try to auto reconnect the LiveQuery server. If we
         * reconnect the LiveQuery server and successfully resubscribe the ParseQuery,
         * you'll also get this event.
         *
         * ```
         * subscription.on('open', () => {});
         * ```
         * ---
         * `create` - when a new ParseObject is created and it fulfills the ParseQuery you subscribe,
         * you'll get this event. The object is the ParseObject which is created.
         *
         * ```
         * subscription.on('create', (object: Parse.Object) => {});
         * ```
         * ---
         * `update` event - when an existing ParseObject which fulfills the ParseQuery you subscribe
         * is updated (The ParseObject fulfills the ParseQuery before and after changes),
         * you'll get this event. The object is the ParseObject which is updated.
         * Its content is the latest value of the ParseObject.
         *
         * ```
         * subscription.on('update', (object: Parse.Object) => {});
         * ```
         * ---
         * `enter` event - when an existing ParseObject's old value doesn't fulfill the ParseQuery
         * but its new value fulfills the ParseQuery, you'll get this event. The object is the
         * ParseObject which enters the ParseQuery. Its content is the latest value of the ParseObject.
         *
         * ```
         * subscription.on('enter', (object: Parse.Object) => {});
         * ```
         * ---
         * `update` event - when an existing ParseObject's old value fulfills the ParseQuery but its new value
         * doesn't fulfill the ParseQuery, you'll get this event. The object is the ParseObject
         * which leaves the ParseQuery. Its content is the latest value of the ParseObject.
         *
         * ```
         * subscription.on('leave', (object: Parse.Object) => {});
         * ```
         * ---
         * `delete` event - when an existing ParseObject which fulfills the ParseQuery is deleted, you'll
         * get this event. The object is the ParseObject which is deleted.
         *
         * ```
         * subscription.on('delete', (object: Parse.Object) => {});
         * ```
         * ---
         * `close` event - when the client loses the WebSocket connection to the LiveQuery
         * server and we stop receiving events, you'll get this event.
         *
         * ```
         * subscription.on('close', () => {});
         * ```
         */
        class LiveQuerySubscription extends EventEmitter {
            /**
             * Creates an instance of LiveQuerySubscription.
             *
             * @param id
             * @param query
             * @param [sessionToken]
             */
            constructor(id: string, query: string, sessionToken?: string);

            on(
                event: 'open' | 'create' | 'update' | 'enter' | 'leave' | 'delete' | 'close',
                listener: (object: Object) => void,
            ): this;

            /**
             * Closes the subscription.
             *
             */
            unsubscribe(): void;
        }

        /**
         * Represents a Role on the Parse server. Roles represent groupings of
         * Users for the purposes of granting permissions (e.g. specifying an ACL
         * for an Object). Roles are specified by their sets of child users and
         * child roles, all of which are granted any permissions that the parent
         * role has.
         *
         * <p>Roles must have a name (which cannot be changed after creation of the
         * role), and must specify an ACL.</p>
         * A Parse.Role is a local representation of a role persisted to the Parse
         * cloud.
         */
        interface Role<T extends Attributes = Attributes> extends Object<T> {
            getRoles(): Relation<Role, Role>;
            getUsers<U extends User>(): Relation<Role, U>;
            getName(): string;
            setName(name: string, options?: SuccessFailureOptions): any;
        }
        interface RoleConstructor extends ObjectStatic {
            new <T extends Attributes>(name: string, acl: ACL): Role<Partial<T>>;
            new (name: string, acl: ACL): Role;
        }
        const Role: RoleConstructor;

        class Config {
            static get(options?: UseMasterKeyOption): Promise<Config>;
            static current(): Config;
            static save(attr: any, options?: { [attr: string]: boolean }): Promise<Config>;

            get(attr: string): any;
            escape(attr: string): any;
        }

        interface Session<T extends Attributes = Attributes> extends Object<T> {
            getSessionToken(): string;
            isCurrentSessionRevocable(): boolean;
        }
        interface SessionConstructor extends ObjectStatic {
            new <T extends Attributes>(attributes: T): Session<T>;
            new (): Session;

            current(): Promise<Session>;
        }
        const Session: SessionConstructor;

        /**
         *
         * <p>A Parse.User object is a local representation of a user persisted to the
         * Parse cloud. This class is a subclass of a Parse.Object, and retains the
         * same functionality of a Parse.Object, but also extends it with various
         * user specific methods, like authentication, signing up, and validation of
         * uniqueness.</p>
         */
        interface User<T extends Attributes = Attributes> extends Object<T> {
            signUp(attrs?: any, options?: SignUpOptions): Promise<this>;
            logIn(options?: FullOptions): Promise<this>;
            authenticated(): boolean;
            isCurrent(): boolean;

            getEmail(): string | undefined;
            setEmail(email: string, options?: SuccessFailureOptions): boolean;

            getUsername(): string | undefined;
            setUsername(username: string, options?: SuccessFailureOptions): boolean;

            setPassword(password: string, options?: SuccessFailureOptions): boolean;
            getSessionToken(): string;

            linkWith(user: User, authData: AuthData, options: FullOptions): Promise<User>;
            _linkWith(provider: any, options: { authData?: AuthData }, saveOpts?: FullOptions): Promise<User>;
        }
        interface UserConstructor extends ObjectStatic {
            new <T extends Attributes>(attributes: T): User<T>;
            new (attributes?: Attributes): User;

            allowCustomUserClass(isAllowed: boolean): void;
            become<T extends User>(sessionToken: string, options?: UseMasterKeyOption): Promise<T>;
            current<T extends User>(): T | undefined;
            currentAsync<T extends User>(): Promise<T | null>;
            signUp<T extends User>(username: string, password: string, attrs: any, options?: SignUpOptions): Promise<T>;
            logIn<T extends User>(username: string, password: string, options?: FullOptions): Promise<T>;
            logOut<T extends User>(): Promise<T>;
            requestPasswordReset<T extends User>(email: string, options?: SuccessFailureOptions): Promise<T>;
            extend(protoProps?: any, classProps?: any): any;
            hydrate<T extends User>(userJSON: any): Promise<T>;
            enableUnsafeCurrentUser(): void;
        }
        const User: UserConstructor;

        /**
         * A Parse.Schema object is for handling schema data from Parse.
         * All the schemas methods require MasterKey.
         *
         * @param className Parse Class string
         *
         * https://parseplatform.org/Parse-SDK-JS/api/master/Parse.Schema.html
         *
         * ```
         * const schema = new Parse.Schema('MyClass');
         * schema.addString('field');
         * schema.addIndex('index_name', { field: 1 });
         * schema.save();
         * ```
         */
        class Schema {
            constructor(className: string);

            /**
             * Static method to get all schemas
             *
             * @return A promise that is resolved with the result when
             * the query completes.
             */
            static all(): Promise<Schema[]>;

            addArray(name: string, options?: Schema.FieldOptions<any[]>): this;
            addBoolean(name: string, options?: Schema.FieldOptions<boolean>): this;
            addDate(name: string, options?: Schema.FieldOptions<Date>): this;
            addField<T extends Schema.TYPE = any>(name: string, type?: T, options?: Schema.FieldOptions): this;
            addFile(name: string, options?: Schema.FieldOptions<File>): this;
            addGeoPoint(name: string, options?: Schema.FieldOptions<GeoPoint>): this;

            /**
             * Adding an Index to Create / Update a Schema
             * @param name Name of the field that will be created on Parse
             * @param index `{ 'field': value }` where `field` should exist in the schema before using addIndex.
             * @return Returns the schema, so you can chain this call.
             * @example
             * ```
             * schema.addIndex('index_name', {'field': 1});
             * ```
             */
            addIndex(name: string, index: Schema.Index): this;

            addNumber(name: string, options?: Schema.FieldOptions<number>): this;
            addObject(name: string, options?: Schema.FieldOptions<object>): this;

            /**
             * Adding Pointer Field
             * @param name Name of the field that will be created on Parse
             * @param targetClass  Name of the target Pointer Class
             * @return Returns the schema, so you can chain this call.
             */
            addPointer(name: string, targetClass: string, options?: Schema.FieldOptions<Pointer>): this;

            addPolygon(name: string, options?: Schema.FieldOptions<Polygon>): this;

            /**
             * Adding Relation Field
             * @param name Name of the field that will be created on Parse
             * @param targetClass  Name of the target Pointer Class
             * @return Returns the schema, so you can chain this call.
             */
            addRelation(name: string, targetClass: string): this;

            addString(name: string, options?: Schema.FieldOptions<string>): this;

            /**
             * Removing a Schema from Parse Can only be used on Schema without objects
             * @returns A promise that is resolved with the result when the query completes.
             */
            // @TODO Fix Promise<any>
            delete(): Promise<any>;

            /**
             * Deleting a Field to Update on a Schema
             * @param name Name of the field
             * @return Returns the schema, so you can chain this call.
             */
            deleteField(name: string): this;

            /**
             * Deleting a Index Field to Update on a Schema
             * @param name Name of the index field
             * @return Returns the schema, so you can chain this call.
             */
            deleteIndex(name: string): this;

            /**
             * Get the Schema from Parse
             */
            get(): Promise<Schema>;

            /**
             * Removes all objects from a Schema (class) in Parse. EXERCISE CAUTION, running this will delete all objects for this schema and cannot be reversed
             */
            // TODO Fix Promise<any>
            purge(): Promise<any>;

            /**
             * Create a new Schema on Parse
             */
            save(): Promise<Schema>;

            /**
             * Update a Schema on Parse
             */
            update(): Promise<Schema>;
        }

        namespace Schema {
            type TYPE =
                | 'String'
                | 'Number'
                | 'Boolean'
                | 'Date'
                | 'File'
                | 'GeoPoint'
                | 'Polygon'
                | 'Array'
                | 'Object'
                | 'Pointer'
                | 'Relation';

            interface FieldOptions<
                T extends
                    | string
                    | number
                    | boolean
                    | Date
                    | File
                    | GeoPoint
                    | Polygon
                    | any[]
                    | object
                    | Pointer
                    | Relation = any
            > {
                required?: boolean;
                defaultValue?: T;
            }

            interface Index {
                [fieldName: string]: TYPE;
            }
        }

        namespace Analytics {
            function track(name: string, dimensions: any): Promise<any>;
        }

        /**
         * Provides a set of utilities for using Parse with Facebook.
         * Provides a set of utilities for using Parse with Facebook.
         */
        namespace FacebookUtils {
            function init(options?: any): void;
            function isLinked(user: User): boolean;
            function link(user: User, permissions: any, options?: SuccessFailureOptions): void;
            function logIn(permissions: any, options?: FullOptions): void;
            function unlink(user: User, options?: SuccessFailureOptions): void;
        }

        /**
         * Contains functions for calling and declaring
         * <a href="/docs/cloud_code_guide#functions">cloud functions</a>.
         * <p><strong><em>
         *   Some functions are only available from Cloud Code.
         * </em></strong></p>
         */
        namespace Cloud {
            interface CookieOptions {
                domain?: string;
                expires?: Date;
                httpOnly?: boolean;
                maxAge?: number;
                path?: string;
                secure?: boolean;
            }

            interface HttpResponse {
                buffer?: Buffer;
                cookies?: any;
                data?: any;
                headers?: any;
                status?: number;
                text?: string;
            }

            interface JobRequest {
                params: any;
                message: (response: any) => void;
            }

            interface Params {
                [key: string]: any;
            }

            interface FunctionRequest<T extends Params = Params> {
                installationId?: string;
                master?: boolean;
                params: T;
                user?: User;
            }

            interface Cookie {
                name?: string;
                options?: CookieOptions;
                value?: string;
            }

            interface TriggerRequest {
                installationId?: string;
                master?: boolean;
                user?: User;
                ip: string;
                headers: any;
                triggerName: string;
                log: any;
                object: Object;
                original?: Object;
            }

            interface AfterSaveRequest extends TriggerRequest {
                context: object;
            }
            interface AfterDeleteRequest extends TriggerRequest {} // tslint:disable-line no-empty-interface
            interface BeforeDeleteRequest extends TriggerRequest {} // tslint:disable-line no-empty-interface
            interface BeforeSaveRequest extends TriggerRequest {
                context: object;
            }

            // Read preference describes how MongoDB driver route read operations to the members of a replica set.
            enum ReadPreferenceOption {
                Primary = 'PRIMARY',
                PrimaryPreferred = 'PRIMARY_PREFERRED',
                Secondary = 'SECONDARY',
                SecondaryPreferred = 'SECONDARY_PREFERRED',
                Nearest = 'NEAREST',
            }

            interface BeforeFindRequest extends TriggerRequest {
                query: Query;
                count: boolean;
                isGet: boolean;
                readPreference?: ReadPreferenceOption;
            }

            interface AfterFindRequest extends TriggerRequest {
                objects: Object[];
            }

            function afterDelete(arg1: any, func?: (request: AfterDeleteRequest) => Promise<void> | void): void;
            function afterSave(arg1: any, func?: (request: AfterSaveRequest) => Promise<void> | void): void;
            function beforeDelete(arg1: any, func?: (request: BeforeDeleteRequest) => Promise<void> | void): void;
            function beforeSave(arg1: any, func?: (request: BeforeSaveRequest) => Promise<void> | void): void;
            function beforeFind(
                arg1: any,
                func?: (request: BeforeFindRequest) => Promise<Query> | Promise<void> | Query | void,
            ): void;
            function afterFind(arg1: any, func?: (request: AfterFindRequest) => any): void;
            function beforeLogin(func?: (request: TriggerRequest) => any): void;
            function define(name: string, func: (request: FunctionRequest) => any): void;
            function define<T extends () => any>(
                name: string,
                func: (request: FunctionRequest<{}>) => Promise<ReturnType<T>> | ReturnType<T>,
            ): void;
            function define<T extends (param: { [P in keyof Parameters<T>[0]]: Parameters<T>[0][P] }) => any>(
                name: string,
                func: (request: FunctionRequest<Parameters<T>[0]>) => Promise<ReturnType<T>> | ReturnType<T>,
            ): void;
            /**
             * Gets data for the current set of cloud jobs.
             * @returns A promise that will be resolved with the result of the function.
             */
            function getJobsData(): Promise<Object>;
            /**
             * Gets job status by Id
             * @param jobStatusId The Id of Job Status.
             * @returns Status of Job.
             */
            function getJobStatus(jobStatusId: string): Promise<Object>;
            function httpRequest(options: HTTPOptions): Promise<HttpResponse>;
            function job(name: string, func?: (request: JobRequest) => Promise<void> | void): HttpResponse;
            function run(name: string, data?: Params, options?: RunOptions): Promise<any>;
            function run<T extends () => any>(name: string, data?: null, options?: RunOptions): Promise<ReturnType<T>>;
            function run<T extends (param: { [P in keyof Parameters<T>[0]]: Parameters<T>[0][P] }) => any>(
                name: string,
                data: Parameters<T>[0],
                options?: RunOptions,
            ): Promise<ReturnType<T>>;
            /**
             * Starts a given cloud job, which will process asynchronously.
             * @param jobName The function name.
             * @param data The parameters to send to the cloud function.
             * @returns A promise that will be resolved with the jobStatusId of the job.
             */
            function startJob(jobName: string, data: any): Promise<string>;
            function useMasterKey(): void;

            interface RunOptions extends SuccessFailureOptions, ScopeOptions {}

            /**
             * To use this Cloud Module in Cloud Code, you must require 'buffer' in your JavaScript file.
             *
             *     import Buffer = require("buffer").Buffer;
             */
            let HTTPOptions: new () => HTTPOptions;
            interface HTTPOptions {
                /**
                 * The body of the request.
                 * If it is a JSON object, then the Content-Type set in the headers must be application/x-www-form-urlencoded or application/json.
                 * You can also set this to a Buffer object to send raw bytes.
                 * If you use a Buffer, you should also set the Content-Type header explicitly to describe what these bytes represent.
                 */
                body?: string | Buffer | Object;
                /**
                 * Defaults to 'false'.
                 */
                followRedirects?: boolean;
                /**
                 * The headers for the request.
                 */
                headers?: {
                    [headerName: string]: string | number | boolean;
                };
                /**
                 * The method of the request (i.e GET, POST, etc).
                 */
                method?: string;
                /**
                 * The query portion of the url.
                 */
                params?: any;
                /**
                 * The url to send the request to.
                 */
                url: string;

                success?: (response: any) => void;
                error?: (response: any) => void;
            }
        }

        class Error {
            static OTHER_CAUSE: ErrorCode.OTHER_CAUSE;
            static INTERNAL_SERVER_ERROR: ErrorCode.INTERNAL_SERVER_ERROR;
            static CONNECTION_FAILED: ErrorCode.CONNECTION_FAILED;
            static OBJECT_NOT_FOUND: ErrorCode.OBJECT_NOT_FOUND;
            static INVALID_QUERY: ErrorCode.INVALID_QUERY;
            static INVALID_CLASS_NAME: ErrorCode.INVALID_CLASS_NAME;
            static MISSING_OBJECT_ID: ErrorCode.MISSING_OBJECT_ID;
            static INVALID_KEY_NAME: ErrorCode.INVALID_KEY_NAME;
            static INVALID_POINTER: ErrorCode.INVALID_POINTER;
            static INVALID_JSON: ErrorCode.INVALID_JSON;
            static COMMAND_UNAVAILABLE: ErrorCode.COMMAND_UNAVAILABLE;
            static NOT_INITIALIZED: ErrorCode.NOT_INITIALIZED;
            static INCORRECT_TYPE: ErrorCode.INCORRECT_TYPE;
            static INVALID_CHANNEL_NAME: ErrorCode.INVALID_CHANNEL_NAME;
            static PUSH_MISCONFIGURED: ErrorCode.PUSH_MISCONFIGURED;
            static OBJECT_TOO_LARGE: ErrorCode.OBJECT_TOO_LARGE;
            static OPERATION_FORBIDDEN: ErrorCode.OPERATION_FORBIDDEN;
            static CACHE_MISS: ErrorCode.CACHE_MISS;
            static INVALID_NESTED_KEY: ErrorCode.INVALID_NESTED_KEY;
            static INVALID_FILE_NAME: ErrorCode.INVALID_FILE_NAME;
            static INVALID_ACL: ErrorCode.INVALID_ACL;
            static TIMEOUT: ErrorCode.TIMEOUT;
            static INVALID_EMAIL_ADDRESS: ErrorCode.INVALID_EMAIL_ADDRESS;
            static MISSING_CONTENT_TYPE: ErrorCode.MISSING_CONTENT_TYPE;
            static MISSING_CONTENT_LENGTH: ErrorCode.MISSING_CONTENT_LENGTH;
            static INVALID_CONTENT_LENGTH: ErrorCode.INVALID_CONTENT_LENGTH;
            static FILE_TOO_LARGE: ErrorCode.FILE_TOO_LARGE;
            static FILE_SAVE_ERROR: ErrorCode.FILE_SAVE_ERROR;
            static DUPLICATE_VALUE: ErrorCode.DUPLICATE_VALUE;
            static INVALID_ROLE_NAME: ErrorCode.INVALID_ROLE_NAME;
            static EXCEEDED_QUOTA: ErrorCode.EXCEEDED_QUOTA;
            static SCRIPT_FAILED: ErrorCode.SCRIPT_FAILED;
            static VALIDATION_ERROR: ErrorCode.VALIDATION_ERROR;
            static INVALID_IMAGE_DATA: ErrorCode.INVALID_IMAGE_DATA;
            static UNSAVED_FILE_ERROR: ErrorCode.UNSAVED_FILE_ERROR;
            static INVALID_PUSH_TIME_ERROR: ErrorCode.INVALID_PUSH_TIME_ERROR;
            static FILE_DELETE_ERROR: ErrorCode.FILE_DELETE_ERROR;
            static REQUEST_LIMIT_EXCEEDED: ErrorCode.REQUEST_LIMIT_EXCEEDED;
            static INVALID_EVENT_NAME: ErrorCode.INVALID_EVENT_NAME;
            static USERNAME_MISSING: ErrorCode.USERNAME_MISSING;
            static PASSWORD_MISSING: ErrorCode.PASSWORD_MISSING;
            static USERNAME_TAKEN: ErrorCode.USERNAME_TAKEN;
            static EMAIL_TAKEN: ErrorCode.EMAIL_TAKEN;
            static EMAIL_MISSING: ErrorCode.EMAIL_MISSING;
            static EMAIL_NOT_FOUND: ErrorCode.EMAIL_NOT_FOUND;
            static SESSION_MISSING: ErrorCode.SESSION_MISSING;
            static MUST_CREATE_USER_THROUGH_SIGNUP: ErrorCode.MUST_CREATE_USER_THROUGH_SIGNUP;
            static ACCOUNT_ALREADY_LINKED: ErrorCode.ACCOUNT_ALREADY_LINKED;
            static INVALID_SESSION_TOKEN: ErrorCode.INVALID_SESSION_TOKEN;
            static LINKED_ID_MISSING: ErrorCode.LINKED_ID_MISSING;
            static INVALID_LINKED_SESSION: ErrorCode.INVALID_LINKED_SESSION;
            static UNSUPPORTED_SERVICE: ErrorCode.UNSUPPORTED_SERVICE;
            static AGGREGATE_ERROR: ErrorCode.AGGREGATE_ERROR;
            static FILE_READ_ERROR: ErrorCode.FILE_READ_ERROR;
            static X_DOMAIN_REQUEST: ErrorCode.X_DOMAIN_REQUEST;

            code: ErrorCode;
            message: string;

            constructor(code: ErrorCode, message: string);
        }

        /**
         * A Parse.Op is an atomic operation that can be applied to a field in a
         * Parse.Object. For example, calling <code>object.set("foo", "bar")</code>
         * is an example of a Parse.Op.Set. Calling <code>object.unset("foo")</code>
         * is a Parse.Op.Unset. These operations are stored in a Parse.Object and
         * sent to the server as part of <code>object.save()</code> operations.
         * Instances of Parse.Op should be immutable.
         *
         * You should not create subclasses of Parse.Op or instantiate Parse.Op
         * directly.
         */
        namespace Op {
            interface BaseOperation {
                objects(): any[];
            }

            interface Add extends BaseOperation {
                toJSON(): any;
            }

            interface AddUnique extends BaseOperation {
                toJSON(): any;
            }

            interface Increment {
                amount: number;
                toJSON(): any;
            }

            interface Relation {
                added(): Object[];
                removed: Object[];
                toJSON(): any;
            }

            interface Set {
                value(): any;
                toJSON(): any;
            }

            interface Unset {
                toJSON(): any;
            }
        }

        /**
         * Contains functions to deal with Push in Parse
         */
        namespace Push {
            function send<T>(data: PushData, options?: SendOptions): Promise<T>;

            interface PushData {
                channels?: string[];
                push_time?: Date;
                expiration_time?: Date;
                expiration_interval?: number;
                where?: Query<Installation>;
                data?: any;
                alert?: string;
                badge?: string;
                sound?: string;
                title?: string;
                notification?: any;
                content_available?: any;
            }

            interface SendOptions extends UseMasterKeyOption {
                success?: () => void;
                error?: (error: Error) => void;
            }
        }

        /**
         * Call this method first to set up your authentication tokens for Parse.
         * You can get your keys from the Data Browser on parse.com.
         * @param applicationId Your Parse Application ID.
         * @param javaScriptKey (optional) Your Parse JavaScript Key (Not needed for parse-server)
         * @param masterKey (optional) Your Parse Master Key. (Node.js only!)
         */
        function initialize(applicationId: string, javaScriptKey?: string, masterKey?: string): void;

        /**
         * Use this to set custom headers
         * The headers will be sent with every parse request
         */
        namespace CoreManager {
            function set(key: string, value: any): void;
            function get(key: string): void;
        }

        /**
         * Additionally on React-Native / Expo environments, add AsyncStorage from 'react-native' package
         * @param AsyncStorage AsyncStorage from 'react-native' package
         */
        function setAsyncStorage(AsyncStorage: any): void;

        /**
         * Gets all contents from Local Datastore.
         */
        function dumpLocalDatastore(): Promise<{ [key: string]: any }>;

        /**
         * Enable pinning in your application.
         * This must be called before your application can use pinning.
         */
        function enableLocalDatastore(): void;

        /**
         * Flag that indicates whether Local Datastore is enabled.
         */
        function isLocalDatastoreEnabled(): boolean;

<<<<<<< HEAD
    /**
     * Call this method first to set up your authentication tokens for Parse.
     * You can get your keys from the Data Browser on parse.com.
     * @param applicationId Your Parse Application ID.
     * @param javaScriptKey (optional) Your Parse JavaScript Key (Not needed for parse-server)
     * @param masterKey (optional) Your Parse Master Key. (Node.js only!)
     */
    function initialize(applicationId: string, javaScriptKey?: string, masterKey?: string): void;

    /**
     * Use this to set custom headers
     * The headers will be sent with every parse request
     */
    namespace CoreManager {
        function set(key: string, value: any): void;
        function get(key: string): void;
    }

    /**
     * Additionally on React-Native / Expo environments, add AsyncStorage from 'react-native' package
     * @param AsyncStorage AsyncStorage from 'react-native' package
     */
    function setAsyncStorage(AsyncStorage: any): void;

    /**
     * Gets all contents from Local Datastore.
     */
    function dumpLocalDatastore(): Promise<{ [key: string]: any }>;

    /**
     * Enable pinning in your application.
     * This must be called before your application can use pinning.
     */
    function enableLocalDatastore(): void;

    /**
     * Flag that indicates whether Local Datastore is enabled.
     */
    function isLocalDatastoreEnabled(): boolean;

    /**
     * Call this method to set your LocalDatastoreStorage engine
     * If using React-Native use {@link Parse.setAsyncStorage Parse.setAsyncStorage()}
     * @param controller a data storage.
     */
    function setLocalDatastoreController(controller: any): void;

    /**
     * Enable the current user encryption.
     * This must be called before login any user.
     */
    function enableEncryptedUser(): void;

    /**
     * Flag that indicates whether Encrypted User is enabled.
     */
    function isEncryptedUserEnabled(): boolean;
}
=======
        /**
         * Call this method to set your LocalDatastoreStorage engine
         * If using React-Native use {@link Parse.setAsyncStorage Parse.setAsyncStorage()}
         * @param controller a data storage.
         */
        function setLocalDatastoreController(controller: any): void;

        /**
         * Enable the current user encryption.
         * This must be called before login any user.
         */
        function enableEncryptedUser(): void;

        /**
         * Flag that indicates whether Encrypted User is enabled.
         */
        function isEncryptedUserEnabled(): boolean;
    }
>>>>>>> dc57ecd4
}

export = Parse;<|MERGE_RESOLUTION|>--- conflicted
+++ resolved
@@ -1447,66 +1447,6 @@
          */
         function isLocalDatastoreEnabled(): boolean;
 
-<<<<<<< HEAD
-    /**
-     * Call this method first to set up your authentication tokens for Parse.
-     * You can get your keys from the Data Browser on parse.com.
-     * @param applicationId Your Parse Application ID.
-     * @param javaScriptKey (optional) Your Parse JavaScript Key (Not needed for parse-server)
-     * @param masterKey (optional) Your Parse Master Key. (Node.js only!)
-     */
-    function initialize(applicationId: string, javaScriptKey?: string, masterKey?: string): void;
-
-    /**
-     * Use this to set custom headers
-     * The headers will be sent with every parse request
-     */
-    namespace CoreManager {
-        function set(key: string, value: any): void;
-        function get(key: string): void;
-    }
-
-    /**
-     * Additionally on React-Native / Expo environments, add AsyncStorage from 'react-native' package
-     * @param AsyncStorage AsyncStorage from 'react-native' package
-     */
-    function setAsyncStorage(AsyncStorage: any): void;
-
-    /**
-     * Gets all contents from Local Datastore.
-     */
-    function dumpLocalDatastore(): Promise<{ [key: string]: any }>;
-
-    /**
-     * Enable pinning in your application.
-     * This must be called before your application can use pinning.
-     */
-    function enableLocalDatastore(): void;
-
-    /**
-     * Flag that indicates whether Local Datastore is enabled.
-     */
-    function isLocalDatastoreEnabled(): boolean;
-
-    /**
-     * Call this method to set your LocalDatastoreStorage engine
-     * If using React-Native use {@link Parse.setAsyncStorage Parse.setAsyncStorage()}
-     * @param controller a data storage.
-     */
-    function setLocalDatastoreController(controller: any): void;
-
-    /**
-     * Enable the current user encryption.
-     * This must be called before login any user.
-     */
-    function enableEncryptedUser(): void;
-
-    /**
-     * Flag that indicates whether Encrypted User is enabled.
-     */
-    function isEncryptedUserEnabled(): boolean;
-}
-=======
         /**
          * Call this method to set your LocalDatastoreStorage engine
          * If using React-Native use {@link Parse.setAsyncStorage Parse.setAsyncStorage()}
@@ -1525,7 +1465,6 @@
          */
         function isEncryptedUserEnabled(): boolean;
     }
->>>>>>> dc57ecd4
 }
 
 export = Parse;