--- conflicted
+++ resolved
@@ -460,11 +460,7 @@
         unPinAllWithName(name: string, objects: Object[]): Promise<void>;
     }
     interface ObjectConstructor extends ObjectStatic {
-<<<<<<< HEAD
-        new<T extends Attributes>(className: string, attributes?: T, options?: any): Object<T>;
-=======
-        new <T extends Attributes>(className: string, attributes: T, options?: any): Object<T>;
->>>>>>> 805ad718
+        new <T extends Attributes>(className: string, attributes?: T, options?: any): Object<T>;
         new(className?: string, attributes?: Attributes, options?: any): Object;
     }
     const Object: ObjectConstructor;
@@ -825,13 +821,8 @@
         _linkWith(provider: any, options: { authData?: AuthData }, saveOpts?: FullOptions): Promise<User>;
     }
     interface UserConstructor extends ObjectStatic {
-<<<<<<< HEAD
-        new<T extends Attributes>(attributes: T): User<T>;
+        new <T extends Attributes>(attributes: T): User<T>;
         new(attributes?: Attributes): User;
-=======
-        new <T extends Attributes>(attributes: T): User<T>;
-        new(): User;
->>>>>>> 805ad718
 
         allowCustomUserClass(isAllowed: boolean): void;
         become(sessionToken: string, options?: UseMasterKeyOption): Promise<User>;
