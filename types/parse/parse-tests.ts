--- conflicted
+++ resolved
@@ -1529,12 +1529,6 @@
 
         // $ExpectType Object<OptionalObjectAttributes>
         await objTypedOptional.save({});
-
-        // $ExpectType Object<OptionalObjectAttributes>
-        await objTypedOptional.saveEventually({});
-
-        // $ExpectType Object<OptionalObjectAttributes>
-        await objTypedOptional.destroyEventually({});
     }
 
     function testSet(
@@ -2126,7 +2120,6 @@
         // @ts-expect-error
         Parse.EventuallyQueue.poll("300");
     }
-<<<<<<< HEAD
 }
 
 function LiveQueryEvents() {
@@ -2138,6 +2131,4 @@
         Parse.LiveQuery.on('error', (error) => {
         });
     }
-=======
->>>>>>> 01a15b18
 }