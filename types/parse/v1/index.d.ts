--- conflicted
+++ resolved
@@ -1149,35 +1149,21 @@
     function setAsyncStorage(AsyncStorage: any): void;
 }
 
-<<<<<<< HEAD
+// eslint-disable-next-line @definitelytyped/no-declare-current-package
 declare module "parse/node" {
     export = Parse;
 }
 
+// eslint-disable-next-line @definitelytyped/no-declare-current-package
 declare module "parse" {
+    // eslint-disable-next-line @definitelytyped/no-self-import
     import * as parse from "parse/node";
     export = parse;
 }
 
+// eslint-disable-next-line @definitelytyped/no-declare-current-package
 declare module "parse/react-native" {
+    // eslint-disable-next-line @definitelytyped/no-self-import
     import * as parse from "parse/node";
-=======
-// eslint-disable-next-line @definitelytyped/no-declare-current-package
-declare module 'parse/node' {
-    export = Parse;
-}
-
-// eslint-disable-next-line @definitelytyped/no-declare-current-package
-declare module 'parse' {
-    // eslint-disable-next-line @definitelytyped/no-self-import
-    import * as parse from 'parse/node';
-    export = parse;
-}
-
-// eslint-disable-next-line @definitelytyped/no-declare-current-package
-declare module 'parse/react-native' {
-    // eslint-disable-next-line @definitelytyped/no-self-import
-    import * as parse from 'parse/node';
->>>>>>> 7da74815
     export = parse;
 }