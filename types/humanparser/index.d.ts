// Type definitions for humanparser 1.1.1
// Project: https://github.com/chovy/humanparser
// Definitions by: Michał Podeszwa <https://github.com/MichalPodeszwa>
// Definitions: https://github.com/DefinitelyTyped/DefinitelyTyped

declare namespace humanparser {
    interface NameOutput {
        firstName?: string | undefined;
        lastName: string;
        fullName: string;
        suffix?: string | undefined;
        middleName?: string | undefined;
        salutation?: string | undefined;
    }

    interface FullerNameOutput {
        fullName: string;
    }

    interface AddressOutput {
        address: string;
        state: string;
        fullAddress: string;
        zip: string;
        city: string;
    }

    interface ParseNameOptions {
        extraCompound?: string[];
        extraSalutations?: string[];
        extraSuffixes?: string[];
        ignoreCompound?: string[];
        ignoreSalutation?: string[];
        ignoreSuffix?: string[];
    }

    interface HumanparserStatic {
<<<<<<< HEAD
        parseName(name: string, ignoreSuffix?: string[]): NameOutput;
        getFullestName(name: string): FullerNameOutput;
        parseAddress(address: string): AddressOutput;
=======
        parseName (name: string, options?: string[] | ParseNameOptions): NameOutput;
        getFullestName (name: string): FullerNameOutput;
        parseAddress (address: string): AddressOutput;
>>>>>>> 25061846
    }
}

declare const humanparser: humanparser.HumanparserStatic;
export = humanparser;<|MERGE_RESOLUTION|>--- conflicted
+++ resolved
@@ -35,15 +35,9 @@
     }
 
     interface HumanparserStatic {
-<<<<<<< HEAD
-        parseName(name: string, ignoreSuffix?: string[]): NameOutput;
+        parseName(name: string, options?: string[] | ParseNameOptions): NameOutput;
         getFullestName(name: string): FullerNameOutput;
         parseAddress(address: string): AddressOutput;
-=======
-        parseName (name: string, options?: string[] | ParseNameOptions): NameOutput;
-        getFullestName (name: string): FullerNameOutput;
-        parseAddress (address: string): AddressOutput;
->>>>>>> 25061846
     }
 }
 
