{
    "rules": {
        "@definitelytyped/dt-header": "off",
        "@definitelytyped/export-just-namespace": "off",
        "@definitelytyped/strict-export-declare-modifiers": "off",
<<<<<<< HEAD
        "@definitelytyped/npm-naming": "off"
=======
        "@typescript-eslint/ban-types": "off",
        "@definitelytyped/no-duplicate-imports": "off",
        "@typescript-eslint/naming-convention": "off",
        "@typescript-eslint/consistent-type-definitions": "off",
        "no-duplicate-imports": "off"
>>>>>>> c1744617
    }
}<|MERGE_RESOLUTION|>--- conflicted
+++ resolved
@@ -3,14 +3,11 @@
         "@definitelytyped/dt-header": "off",
         "@definitelytyped/export-just-namespace": "off",
         "@definitelytyped/strict-export-declare-modifiers": "off",
-<<<<<<< HEAD
-        "@definitelytyped/npm-naming": "off"
-=======
+        "@definitelytyped/npm-naming": "off",
         "@typescript-eslint/ban-types": "off",
         "@definitelytyped/no-duplicate-imports": "off",
         "@typescript-eslint/naming-convention": "off",
         "@typescript-eslint/consistent-type-definitions": "off",
         "no-duplicate-imports": "off"
->>>>>>> c1744617
     }
 }