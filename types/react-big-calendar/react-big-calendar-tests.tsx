import * as React from 'react';
import * as ReactDOM from 'react-dom';
import {
    Calendar,
    CalendarProps,
    momentLocalizer,
    globalizeLocalizer,
    dateFnsLocalizer,
    move,
    Views,
    components,
    Navigate,
    View,
    DateRange,
    DateLocalizer,
    ToolbarProps,
    EventProps,
    EventWrapperProps,
    NavigateAction,
    Culture, DayLayoutAlgorithm, DayLayoutFunction,
} from 'react-big-calendar';
import withDragAndDrop from 'react-big-calendar/lib/addons/dragAndDrop';

// Don't want to add this as a dependency, because it is only used for tests.
declare const globalize: any;
declare const moment: any;
declare const dateFnsConfig: any;

declare const allViews: View[];

// Testing examples from demos page
// http://intljusticemission.github.io/react-big-calendar/examples/index.html

class CalendarEvent {
    title: string;
    allDay: boolean;
    start: Date;
    endDate: Date;
    desc: string;
    resourceId?: string;
    tooltip?: string;

    constructor(_title: string, _start: Date, _endDate: Date, _allDay?: boolean, _desc?: string, _resourceId?: string) {
        this.title = _title;
        this.allDay = _allDay || false;
        this.start = _start;
        this.endDate = _endDate;
        this.desc = _desc || '';
        this.resourceId = _resourceId;
    }
}

class CalendarResource {
    title: string;
    id: string;

    constructor(id: string, title: string) {
        this.id = id;
        this.title = title;
    }
}

// Basic Example Test
{
    interface Props {
        localizer: DateLocalizer;
    }
    const Basic = ({ localizer }: Props) => (
        <Calendar
            events={getEvents()}
            views={allViews}
            step={60}
            showMultiDayTimes
            defaultDate={new Date(2015, 3, 1)}
            localizer={localizer}
        />
    );

    const localizer = momentLocalizer(moment);

    ReactDOM.render(<Basic localizer={localizer} />, document.body);
}

<<<<<<< HEAD
// Full API Example Test - based on API Documentation
// http://intljusticemission.github.io/react-big-calendar/examples/index.html#api
class FullAPIExample extends React.Component<BigCalendarProps<CalendarEvent>> {
    render() {
        return (
            <BigCalendar
                {...this.props}
                date={new Date()}
                view={'day'}
                events={getEvents()}
                onNavigate={(newDate: Date, action: Navigate) => { }}
                onView={(view: View) => { }}
                onSelectSlot={(slotInfo) => {
                    const start = slotInfo.start;
                    const end = slotInfo.end;
                    const slots = slotInfo.slots;
                }}
                onSelectEvent={(event) => { }}
                onSelecting={(slotInfo) => {
                    const start = slotInfo.start;
                    const end = slotInfo.end;
                    return true;
                }}
                views={['day']}
                toolbar={true}
                popup={true}
                popupOffset={20}
                selectable={true}
                step={20}
                rtl={true}
                eventPropGetter={(event, start, end, isSelected) => ({ className: 'some-class' })}
                titleAccessor={'title'}
                allDayAccessor={(event: any) => !!event.allDay}
                startAccessor={'start'}
                endAccessor={(event: any) => event.end || event.start}
                min={new Date()}
                max={new Date()}
                scrollToTime={new Date()}
                formats={{}}
                messages={{}}
                timeslots={24}
                defaultView={'month'}
                className={'my-calendar'}
                elementProps={{ id: 'myCalendar' }}
                components={{
                    event: Event,
                    agenda: {
                        event: EventAgenda
                    }
                }}
                dayPropGetter={customDayPropGetter}
                slotPropGetter={customSlotPropGetter}
                defaultDate={new Date()}
                style={{ height: 500 }}
            />
        );
=======
// date-fns Example Test
{
    interface Props {
        localizer: DateLocalizer;
    }
    const Basic = ({ localizer }: Props) => (
        <Calendar
            events={getEvents()}
            views={allViews}
            step={60}
            showMultiDayTimes
            defaultDate={new Date(2015, 3, 1)}
            localizer={localizer}
        />
    );

    const localizer = dateFnsLocalizer(dateFnsConfig);

    ReactDOM.render(<Basic localizer={localizer} />, document.body);
}

// Drag and Drop Example Test
{
    interface Props {
        localizer: DateLocalizer;
    }
    const DragAndDropCalendar = withDragAndDrop(Calendar);
    const DnD = ({ localizer }: Props) => (
        <DragAndDropCalendar
            events={getEvents()}
            views={allViews}
            step={60}
            showMultiDayTimes
            defaultDate={new Date(2015, 3, 1)}
            localizer={localizer}
            selectable={true}
            resizable={true}
            onEventDrop={console.log}
            onEventResize={console.log}
            onDragStart={console.log}
            onDropFromOutside={console.log}
            draggableAccessor={() => true}
            resizableAccessor={() => true}
            elementProps={{ id: 'myCalendar' }}
            components={{
                event: Event,
                agenda: {
                    event: EventAgenda,
                },
                toolbar: Toolbar,
                eventWrapper: EventWrapper,
            }}
        />
    );

    const localizer = momentLocalizer(moment);

    ReactDOM.render(<DnD localizer={localizer} />, document.body);
}

// overriding 'views' props
{
    interface DayProps {
        random: string;
    }
    class DayComponent extends React.Component<DayProps> {
        static title() {
            return 'title';
        }

        static navigate() {
            return new Date();
        }
    }
    // supplying object to 'views' prop with only some of the supported views.
    // A view can be a boolean or implement title() and navigate()
    ReactDOM.render(<Calendar
                        localizer={momentLocalizer(moment)}
                        views={{
                            day: DayComponent,
                            work_week: true
                        }}
    />, document.body);
}

// optional 'views' prop
{
    ReactDOM.render(<Calendar localizer={momentLocalizer(moment)} />, document.body);
}

{
    class MyCalendar extends Calendar<CalendarEvent, CalendarResource> {}

    // Full API Example Test - based on API Documentation
    // http://intljusticemission.github.io/react-big-calendar/examples/index.html#api
    class FullAPIExample extends React.Component<CalendarProps<CalendarEvent, CalendarResource>> {
        render() {
            return (
                <MyCalendar
                    {...this.props}
                    date={new Date()}
                    getNow={() => new Date()}
                    view={'day'}
                    events={getEvents()}
                    onNavigate={(newDate: Date, view: View, action: NavigateAction) => {}}
                    onView={(view: View) => {}}
                    onSelectSlot={slotInfo => {
                        const start = slotInfo.start;
                        const end = slotInfo.end;
                        const slots = slotInfo.slots;
                    }}
                    onSelectEvent={event => {}}
                    onSelecting={slotInfo => {
                        const start = slotInfo.start;
                        const end = slotInfo.end;
                        return true;
                    }}
                    dayLayoutAlgorithm={customLayoutAlgorithm}
                    views={['day']}
                    toolbar={true}
                    popup={true}
                    popupOffset={20}
                    onShowMore={(events, date) => {
                        console.log('onShowMore fired, events: %O, date: %O', events, date);
                    }}
                    selectable={true}
                    step={20}
                    rtl={true}
                    eventPropGetter={(event, start, end, isSelected) => ({ className: 'some-class' })}
                    titleAccessor={'title'}
                    tooltipAccessor={'tooltip'}
                    allDayAccessor={(event: CalendarEvent) => !!event.allDay}
                    startAccessor={'start'}
                    endAccessor={(event: CalendarEvent) => event.endDate || event.start}
                    min={new Date()}
                    max={new Date()}
                    scrollToTime={new Date()}
                    formats={{
                        dateFormat: 'h a',
                        agendaDateFormat: (date: Date, culture?: Culture, localizer?: DateLocalizer) => 'some-format',
                        dayRangeHeaderFormat: (range: DateRange, culture?: Culture, localizer?: DateLocalizer) => 'some-format',
                    }}
                    messages={{
                        date: 'Date',
                        time: 'Time',
                        event: 'Event',
                        allDay: 'All Day',
                        week: 'Week',
                        work_week: 'Work Week',
                        day: 'Day',
                        month: 'Month',
                        previous: 'Back',
                        next: 'Next',
                        yesterday: 'Yesterday',
                        tomorrow: 'Tomorrow',
                        today: 'Today',
                        agenda: 'Agenda',
                        noEventsInRange: 'There are no events in this range.',
                        showMore: total => `+${total} more`,
                    }}
                    timeslots={24}
                    defaultView={'month'}
                    className={'my-calendar'}
                    elementProps={{ id: 'myCalendar' }}
                    components={{
                        event: Event,
                        agenda: {
                            event: EventAgenda,
                        },
                        toolbar: Toolbar,
                        eventWrapper: EventWrapper,
                    }}
                    dayPropGetter={customDayPropGetter}
                    slotPropGetter={customSlotPropGetter}
                    slotGroupPropGetter={customGroupSlotPropGetter}
                    defaultDate={new Date()}
                    resources={getResources()}
                    resourceAccessor={event => event.resourceId}
                    resourceIdAccessor={resource => resource.id}
                    resourceTitleAccessor={resource => resource.title}
                />
            );
        }
>>>>>>> a90ae012
    }

    const localizer = globalizeLocalizer(globalize);
    ReactDOM.render(<FullAPIExample localizer={localizer} />, document.body);
}

// Test fixtures
function getEvents(): CalendarEvent[] {
    const events: CalendarEvent[] = [
        new CalendarEvent('All Day Event', new Date(2015, 3, 0), new Date(2015, 3, 0), true),
        new CalendarEvent('Long Event', new Date(2015, 3, 7), new Date(2015, 3, 10)),
        new CalendarEvent('DTS STARTS', new Date(2016, 2, 13, 0, 0, 0), new Date(2016, 2, 20, 0, 0, 0)),
        new CalendarEvent('DTS ENDS', new Date(2016, 10, 6, 0, 0, 0), new Date(2016, 10, 13, 0, 0, 0)),
        new CalendarEvent('Some Event', new Date(2015, 3, 9, 0, 0, 0), new Date(2015, 3, 9, 0, 0, 0)),
        new CalendarEvent('Conference', new Date(2015, 3, 11), new Date(2015, 3, 13), undefined, 'Big conference for important people'),
        new CalendarEvent('Meeting', new Date(2015, 3, 12, 10, 30, 0, 0), new Date(2015, 3, 12, 12, 30, 0, 0), undefined, 'Pre-meeting meeting, to prepare for the meeting'),
        new CalendarEvent('Lunch', new Date(2015, 3, 12, 12, 0, 0, 0), new Date(2015, 3, 12, 13, 0, 0, 0), undefined, 'Power lunch'),
        new CalendarEvent('Meeting', new Date(2015, 3, 12, 14, 0, 0, 0), new Date(2015, 3, 12, 15, 0, 0, 0)),
        new CalendarEvent('Happy Hour', new Date(2015, 3, 12, 17, 0, 0, 0), new Date(2015, 3, 12, 17, 30, 0, 0), undefined, 'Most important meal of the day'),
        new CalendarEvent('Dinner', new Date(2015, 3, 12, 20, 0, 0, 0), new Date(2015, 3, 12, 21, 0, 0, 0)),
        new CalendarEvent('Birthday Party', new Date(2015, 3, 13, 7, 0, 0), new Date(2015, 3, 13, 10, 30, 0)),
        new CalendarEvent('Alice\'s break', new Date(2015, 3, 14, 20, 0, 0, 0), new Date(2015, 3, 14, 21, 0, 0, 0), undefined, undefined, "alice"),
        new CalendarEvent('Bob\'s break', new Date(2015, 3, 15, 7, 0, 0), new Date(2015, 3, 15, 10, 30, 0), undefined, undefined, "bob"),
    ];
    return events;
}

function getResources(): CalendarResource[] {
    return [
        new CalendarResource('alice', 'Alice'),
        new CalendarResource('bob', 'Bob')
    ];
}

class EventAgenda extends React.Component<any, any> {
    render() {
        // const { label } = this.props;
        return (
            <div>
                <div>Calendar Events</div>
            </div>
        );
    }
}

const customDayPropGetter = (date: Date) => {
    if (date.getDate() === 7 || date.getDate() === 15)
        return {
            className: 'special-day',
            style: {
                border: 'solid 3px ' + (date.getDate() === 7 ? '#faa' : '#afa'),
            },
        };
    else return {};
};

const customSlotPropGetter = (date: Date) => {
    if (date.getDate() === 7 || date.getDate() === 15)
        return {
            className: 'special-day',
        };
    else return {};
};

const customGroupSlotPropGetter = () => {
    return {
        className: 'slot-group'
    };
};

const customLayoutAlgorithm: DayLayoutFunction<CalendarEvent> = (args: {
    events: CalendarEvent[],
    minimumStartDifference: any,
    slotMetrics: any,
    accessors: any,
}) => {
    // This is where the events would get styled in an actual algorithm, but for TS test we just want to confirm it returns
    return args.events.map(e => {
        return { event: e, style: {} };
    });
};

function Event(props: EventProps<CalendarEvent>) {
    return (
        <span>
            <strong>{props.event.title}</strong>
            {props.event.desc && ':  ' + props.event.desc}
        </span>
    );
}

function EventWrapper(props: EventWrapperProps<CalendarEvent>) {
    const { continuesEarlier, event, label, accessors = {}, style } = props;
    return (
        <div style={style}>
            <div>{continuesEarlier}-{label}-{accessors.title && event && accessors.title(event)}</div>
        </div>
    );
}

class Toolbar extends React.Component<ToolbarProps> {
    render() {
        const { date, label, view } = this.props;
        return (
            <div>
                <div>{date.toJSON()}-{label}-{view}</div>
            </div>
        );
    }
}

// test OnRangeChange return types
{
    interface Props {
        localizer: DateLocalizer;
    }
    const Basic = ({ localizer }: Props) => (
        <Calendar
            events={getEvents()}
            views={allViews}
            step={60}
            showMultiDayTimes
            defaultDate={new Date(2015, 3, 1)}
            localizer={localizer}
            onRangeChange={(range, view) => {
                console.log('onRangeChange fired, range: %O, view: %O', range, view);
            }}
        />
    );

    const localizer = momentLocalizer(moment);

    ReactDOM.render(<Basic localizer={localizer} />, document.body);
}<|MERGE_RESOLUTION|>--- conflicted
+++ resolved
@@ -81,64 +81,6 @@
     ReactDOM.render(<Basic localizer={localizer} />, document.body);
 }
 
-<<<<<<< HEAD
-// Full API Example Test - based on API Documentation
-// http://intljusticemission.github.io/react-big-calendar/examples/index.html#api
-class FullAPIExample extends React.Component<BigCalendarProps<CalendarEvent>> {
-    render() {
-        return (
-            <BigCalendar
-                {...this.props}
-                date={new Date()}
-                view={'day'}
-                events={getEvents()}
-                onNavigate={(newDate: Date, action: Navigate) => { }}
-                onView={(view: View) => { }}
-                onSelectSlot={(slotInfo) => {
-                    const start = slotInfo.start;
-                    const end = slotInfo.end;
-                    const slots = slotInfo.slots;
-                }}
-                onSelectEvent={(event) => { }}
-                onSelecting={(slotInfo) => {
-                    const start = slotInfo.start;
-                    const end = slotInfo.end;
-                    return true;
-                }}
-                views={['day']}
-                toolbar={true}
-                popup={true}
-                popupOffset={20}
-                selectable={true}
-                step={20}
-                rtl={true}
-                eventPropGetter={(event, start, end, isSelected) => ({ className: 'some-class' })}
-                titleAccessor={'title'}
-                allDayAccessor={(event: any) => !!event.allDay}
-                startAccessor={'start'}
-                endAccessor={(event: any) => event.end || event.start}
-                min={new Date()}
-                max={new Date()}
-                scrollToTime={new Date()}
-                formats={{}}
-                messages={{}}
-                timeslots={24}
-                defaultView={'month'}
-                className={'my-calendar'}
-                elementProps={{ id: 'myCalendar' }}
-                components={{
-                    event: Event,
-                    agenda: {
-                        event: EventAgenda
-                    }
-                }}
-                dayPropGetter={customDayPropGetter}
-                slotPropGetter={customSlotPropGetter}
-                defaultDate={new Date()}
-                style={{ height: 500 }}
-            />
-        );
-=======
 // date-fns Example Test
 {
     interface Props {
@@ -319,10 +261,10 @@
                     resourceAccessor={event => event.resourceId}
                     resourceIdAccessor={resource => resource.id}
                     resourceTitleAccessor={resource => resource.title}
+                    style={{ height: 500 }}
                 />
             );
         }
->>>>>>> a90ae012
     }
 
     const localizer = globalizeLocalizer(globalize);
