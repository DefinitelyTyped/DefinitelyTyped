--- conflicted
+++ resolved
@@ -4,9 +4,6 @@
 //                 Austin Turner <https://github.com/paustint>
 //                 Krzysztof Bezrąk <https://github.com/pikpok>
 //                 Sebastian Silbermann <https://github.com/eps1lon>
-<<<<<<< HEAD
-//                 Chris Vandenberg <https://github.com/altruisticsoftware>
-=======
 //                 Paul Potsides <https://github.com/strongpauly>
 //                 janb87 <https://github.com/janb87>
 //                 Daniel Thorne <https://github.com/ldthorne>
@@ -21,7 +18,7 @@
 //                 Felix Hessenberger <https://github.com/fhessenberger>
 //                 Tom Price <https://github.com/tomtom5152>
 //                 Daniele Carrucciu <https://github.com/catruzz>
->>>>>>> a90ae012
+//                 Chris Vandenberg <https://github.com/altruisticsoftware>
 // Definitions: https://github.com/DefinitelyTyped/DefinitelyTyped
 // TypeScript Version: 2.8
 import { Validator } from 'prop-types';
@@ -323,11 +320,8 @@
     defaultDate?: Date;
     className?: string;
     elementProps?: React.HTMLAttributes<HTMLElement>;
-<<<<<<< HEAD
     style?: React.CSSProperties;
-=======
     onShowMore?: (events: TEvent[], date: Date) => void;
->>>>>>> a90ae012
 }
 
 export interface TitleOptions {
