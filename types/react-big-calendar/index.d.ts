// Type definitions for react-big-calendar 0.24
// Project: https://github.com/jquense/react-big-calendar
// Definitions by: Piotr Witek <https://github.com/piotrwitek>
//                 Austin Turner <https://github.com/paustint>
//                 Krzysztof Bezrąk <https://github.com/pikpok>
//                 Sebastian Silbermann <https://github.com/eps1lon>
//                 Paul Potsides <https://github.com/strongpauly>
//                 janb87 <https://github.com/janb87>
//                 Daniel Thorne <https://github.com/ldthorne>
//                 Panagiotis Rikarnto Siavelis <https://github.com/siavelis>
//                 Tomas Hubelbauer <https://github.com/TomasHubelbauer>
//                 Lucas Silva Souza <https://github.com/lksilva>
//                 Siarhey Belofost <https://github.com/SergeyBelofost>
//                 Mark Nelissen <https://github.com/marknelissen>
//                 Eric Kenney <https://github.com/KenneyE>
//                 Paito Anderson <https://github.com/PaitoAnderson>
//                 Jan Michalak <https://github.com/michalak111>
<<<<<<< HEAD
//                 Daniele Carrucciu <https://github.com/catruzz>
=======
//                 Felix Hessenberger <https://github.com/fhessenberger>
//                 Tom Price <https://github.com/tomtom5152>
>>>>>>> c977306a
// Definitions: https://github.com/DefinitelyTyped/DefinitelyTyped
// TypeScript Version: 2.8
import { Validator } from 'prop-types';
import * as React from 'react';

export type DayPropGetter = (date: Date, resourceId?: number | string) => React.HTMLAttributes<HTMLDivElement>;
export type EventPropGetter<T> = (event: T, start: stringOrDate, end: stringOrDate, isSelected: boolean) => React.HTMLAttributes<HTMLDivElement>;
export type SlotPropGetter = (date: Date, resourceId?: number | string) => React.HTMLAttributes<HTMLDivElement>;
export type SlotGroupPropGetter = () => React.HTMLAttributes<HTMLDivElement>;
export type stringOrDate = string | Date;
export type ViewKey = 'MONTH' | 'WEEK' | 'WORK_WEEK' | 'DAY' | 'AGENDA';
export type View = 'month' | 'week' | 'work_week' | 'day' | 'agenda';
export type ViewsProps = View[] | {
    work_week?: boolean | React.ComponentType<any> & ViewStatic,
    day?: boolean | React.ComponentType<any> & ViewStatic,
    agenda?: boolean | React.ComponentType<any> & ViewStatic,
    month?: boolean | React.ComponentType<any> & ViewStatic,
    week?: boolean | React.ComponentType<any> & ViewStatic
};
export type DayLayoutFunction<TEvent extends object = Event> = (_: {
    events: TEvent[],
    minimumStartDifference: number,
    slotMetrics: any,
    accessors: any,
}) => Array<{ event: TEvent, style: React.CSSProperties }>;
export type DayLayoutAlgorithm = 'overlap' | 'no-overlap';
export type NavigateAction = 'PREV' | 'NEXT' | 'TODAY' | 'DATE';
export interface Event {
    allDay?: boolean;
    title?: string;
    start?: Date;
    end?: Date;
    resource?: any;
}
export interface DateRange {
    start: Date;
    end: Date;
}

export type DateFormatFunction = (date: Date, culture?: Culture, localizer?: DateLocalizer) => string;
export type DateRangeFormatFunction = (range: DateRange, culture?: Culture, localizer?: DateLocalizer) => string;
export type DateFormat = string | DateFormatFunction;

export interface Formats {
    /**
     * Format for the day of the month heading in the Month view.
     * e.g. "01", "02", "03", etc
     */
    dateFormat?: DateFormat;

    /**
     * A day of the week format for Week and Day headings,
     * e.g. "Wed 01/04"
     *
     */
    dayFormat?: DateFormat;

    /**
     * Week day name format for the Month week day headings,
     * e.g: "Sun", "Mon", "Tue", etc
     *
     */
    weekdayFormat?: DateFormat;

    /**
     * The timestamp cell formats in Week and Time views, e.g. "4:00 AM"
     */
    timeGutterFormat?: DateFormat;

    /**
     * Toolbar header format for the Month view, e.g "2015 April"
     *
     */
    monthHeaderFormat?: DateFormat;

    /**
     * Toolbar header format for the Week views, e.g. "Mar 29 - Apr 04"
     */
    dayRangeHeaderFormat?: DateRangeFormatFunction;

    /**
     * Toolbar header format for the Day view, e.g. "Wednesday Apr 01"
     */
    dayHeaderFormat?: DateFormat;

    /**
     * Toolbar header format for the Agenda view, e.g. "4/1/2015 — 5/1/2015"
     */
    agendaHeaderFormat?: DateRangeFormatFunction;

    /**
     * A time range format for selecting time slots, e.g "8:00am — 2:00pm"
     */
    selectRangeFormat?: DateRangeFormatFunction;

    agendaDateFormat?: DateFormat;
    agendaTimeFormat?: DateFormat;
    agendaTimeRangeFormat?: DateRangeFormatFunction;

    /**
     * Time range displayed on events.
     */
    eventTimeRangeFormat?: DateRangeFormatFunction;

    /**
     * An optional event time range for events that continue onto another day
     */
    eventTimeRangeStartFormat?: DateRangeFormatFunction;

    /**
     * An optional event time range for events that continue from another day
     */
    eventTimeRangeEndFormat?: DateRangeFormatFunction;
}

export interface HeaderProps {
    date: Date;
    label: string;
    localizer: DateLocalizer;
}

export interface ResourceHeaderProps {
    label: React.ReactNode;
    index: number;
    resource: object;
}

export interface Components<TEvent extends object = Event> {
    event?: React.ComponentType<EventProps<TEvent>>;
    eventWrapper?: React.ComponentType<EventWrapperProps<TEvent>>;
    eventContainerWrapper?: React.SFC | React.Component | React.ComponentClass | JSX.Element;
    dateCellWrapper?: React.SFC | React.Component | React.ComponentClass | JSX.Element;
    timeSlotWrapper?: React.SFC | React.Component | React.ComponentClass | JSX.Element;
    timeGutterHeader?: React.SFC | React.Component | React.ComponentClass | JSX.Element;
    timeGutterWrapper?: React.SFC | React.Component | React.ComponentClass | JSX.Element;
    toolbar?: React.ComponentType<ToolbarProps>;
    agenda?: {
        date?: React.SFC | React.Component | React.ComponentClass | JSX.Element;
        time?: React.SFC | React.Component | React.ComponentClass | JSX.Element;
        event?: React.SFC | React.Component | React.ComponentClass | JSX.Element;
    };
    day?: {
        header?: React.SFC | React.Component | React.ComponentClass | JSX.Element;
        event?: React.SFC | React.Component | React.ComponentClass | JSX.Element;
    };
    week?: {
        header?: React.SFC | React.Component | React.ComponentClass | JSX.Element;
        event?: React.SFC | React.Component | React.ComponentClass | JSX.Element;
    };
    month?: {
        header?: React.SFC | React.Component | React.ComponentClass | JSX.Element;
        dateHeader?: React.SFC | React.Component | React.ComponentClass | JSX.Element;
        event?: React.SFC | React.Component | React.ComponentClass | JSX.Element;
    };
    /**
     * component used as a header for each column in the TimeGridHeader
     */
    header?: React.ComponentType<HeaderProps>;
    resourceHeader?: React.ComponentType<ResourceHeaderProps>;
}

export interface ToolbarProps {
    date: Date;
    view: View;
    views: ViewsProps;
    label: string;
    localizer: { messages: Messages };
    onNavigate: (navigate: NavigateAction, date?: Date) => void;
    onView: (view: View) => void;
    children?: React.ReactNode;
}

export interface EventProps<TEvent extends object = Event> {
    event: TEvent;
    title: string;
}

export interface EventWrapperProps<TEvent extends object = Event> {
    // https://github.com/intljusticemission/react-big-calendar/blob/27a2656b40ac8729634d24376dff8ea781a66d50/src/TimeGridEvent.js#L28
    style?: React.CSSProperties & { xOffset: number };
    className: string;
    event: TEvent;
    isRtl: boolean;
    getters: {
        eventProp?: EventPropGetter<TEvent>;
        slotProp?: SlotPropGetter;
        dayProp?: DayPropGetter;
    };
    onClick: (e: React.MouseEvent<HTMLElement>) => void;
    onDoubleClick: (e: React.MouseEvent<HTMLElement>) => void;
    accessors: {
        title?: (event: TEvent) => string;
        tooltip?: (event: TEvent) => string;
        end?: (event: TEvent) => Date;
        start?: (event: TEvent) => Date;
    };
    selected: boolean;
    label: string;
    continuesEarlier: boolean;
    continuesLater: boolean;
}

export interface Messages {
    date?: string;
    time?: string;
    event?: string;
    allDay?: string;
    week?: string;
    work_week?: string;
    day?: string;
    month?: string;
    previous?: string;
    next?: string;
    yesterday?: string;
    tomorrow?: string;
    today?: string;
    agenda?: string;
    showMore?: (count: number) => string;
    noEventsInRange?: string;
}

export type Culture = string;
export type FormatInput = number | string | Date;

export interface DateLocalizerSpec {
    firstOfWeek: (culture: Culture) => number;
    format: (value: FormatInput, format: string, culture: Culture) => string;
    formats: Formats;
    propType?: Validator<any>;
}

export class DateLocalizer {
    formats: Formats;
    propType: Validator<any>;
    startOfWeek: (culture: Culture) => number;

    constructor(spec: DateLocalizerSpec);

    format(value: FormatInput, format: string, culture: Culture): string;
}

export interface CalendarProps<TEvent extends object = Event, TResource extends object = object>
    extends React.Props<Calendar<TEvent, TResource>> {
    localizer: DateLocalizer;

    date?: stringOrDate;
    getNow?: () => Date;
    view?: View;
    events?: TEvent[];
    onNavigate?: (newDate: Date, view: View, action: NavigateAction) => void;
    onView?: (view: View) => void;
    onDrillDown?: (date: Date, view: View) => void;
    onSelectSlot?: (slotInfo: {
        start: stringOrDate;
        end: stringOrDate;
        slots: Date[] | string[];
        action: 'select' | 'click' | 'doubleClick';
    }) => void;
    onDoubleClickEvent?: (event: TEvent, e: React.SyntheticEvent<HTMLElement>) => void;
    onSelectEvent?: (event: TEvent, e: React.SyntheticEvent<HTMLElement>) => void;
    onSelecting?: (range: { start: stringOrDate; end: stringOrDate }) => boolean | undefined | null;
    onRangeChange?: (range: Date[] | { start: stringOrDate; end: stringOrDate }, view: View | undefined) => void;
    selected?: any;
    views?: ViewsProps;
    drilldownView?: View | null;
    getDrilldownView?: ((targetDate: Date, currentViewName: View, configuredViewNames: View[]) => void) | null;
    length?: number;
    toolbar?: boolean;
    popup?: boolean;
    popupOffset?: number | { x: number; y: number };
    selectable?: boolean | 'ignoreEvents';
    longPressThreshold?: number;
    step?: number;
    timeslots?: number;
    rtl?: boolean;
    eventPropGetter?: EventPropGetter<TEvent>;
    slotPropGetter?: SlotPropGetter;
    slotGroupPropGetter?: SlotGroupPropGetter;
    dayPropGetter?: DayPropGetter;
    showMultiDayTimes?: boolean;
    min?: stringOrDate;
    max?: stringOrDate;
    scrollToTime?: Date;
    culture?: string;
    formats?: Formats;
    components?: Components<TEvent>;
    messages?: Messages;
    dayLayoutAlgorithm?: DayLayoutAlgorithm | DayLayoutFunction<TEvent>;
    titleAccessor?: keyof TEvent | ((event: TEvent) => string);
    tooltipAccessor?: keyof TEvent | ((event: TEvent) => string);
    allDayAccessor?: keyof TEvent | ((event: TEvent) => boolean);
    startAccessor?: keyof TEvent | ((event: TEvent) => Date);
    endAccessor?: keyof TEvent | ((event: TEvent) => Date);
    resourceAccessor?: keyof TEvent | ((event: TEvent) => any);
    resources?: TResource[];
    resourceIdAccessor?: keyof TResource | ((resource: TResource) => any);
    resourceTitleAccessor?: keyof TResource | ((resource: TResource) => any);
    defaultView?: View;
    defaultDate?: Date;
    className?: string;
    elementProps?: React.HTMLAttributes<HTMLElement>;
    onShowMore?: (events: TEvent[], date: Date) => void;
}

export interface TitleOptions {
    formats: DateFormat[];
    culture?: string;
    [propName: string]: any;
}

export interface ViewStatic {
    navigate(date: Date, action: NavigateAction, props: any): Date;
    title(date: Date, options: TitleOptions): string;
}

export interface MoveOptions {
    action: NavigateAction;
    date: Date;
    today: Date;
}

export class Calendar<
    TEvent extends object = Event,
    TResource extends object = object
> extends React.Component<CalendarProps<TEvent, TResource>> {}

export interface components {
    dateCellWrapper: React.ComponentType;
    eventWrapper: React.ComponentType<Event>;
}
export function globalizeLocalizer(globalizeInstance: object): DateLocalizer;
export function momentLocalizer(momentInstance: object): DateLocalizer;
export function dateFnsLocalizer(config: object): DateLocalizer;
export interface Navigate {
    PREVIOUS: 'PREV';
    NEXT: 'NEXT';
    TODAY: 'TODAY';
    DATE: 'DATE';
}
export interface Views {
    MONTH: 'month';
    WEEK: 'week';
    WORK_WEEK: 'work_week';
    DAY: 'day';
    AGENDA: 'agenda';
}
export function move(View: ViewStatic | ViewKey, options: MoveOptions): Date;<|MERGE_RESOLUTION|>--- conflicted
+++ resolved
@@ -15,12 +15,9 @@
 //                 Eric Kenney <https://github.com/KenneyE>
 //                 Paito Anderson <https://github.com/PaitoAnderson>
 //                 Jan Michalak <https://github.com/michalak111>
-<<<<<<< HEAD
-//                 Daniele Carrucciu <https://github.com/catruzz>
-=======
 //                 Felix Hessenberger <https://github.com/fhessenberger>
 //                 Tom Price <https://github.com/tomtom5152>
->>>>>>> c977306a
+//                 Daniele Carrucciu <https://github.com/catruzz>
 // Definitions: https://github.com/DefinitelyTyped/DefinitelyTyped
 // TypeScript Version: 2.8
 import { Validator } from 'prop-types';
