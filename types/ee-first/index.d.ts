<<<<<<< HEAD
// Type definitions for ee-first 1.1
// Project: https://github.com/jonathanong/ee-first
// Definitions by: BendingBender <https://github.com/BendingBender>
// Definitions: https://github.com/DefinitelyTyped/DefinitelyTyped
// TypeScript Version: 3.0

import { EventEmitter } from 'events';
=======
/// <reference types="node" />

import { EventEmitter } from "events";
>>>>>>> 9b7cd68b

export = first;

/**
 * Get the first event in a set of event emitters and event pairs, then clean up after itself.
 * Invoke `listener` on the first event from the list specified in `eventSpec`.
 *
 * @param eventSpec Array of arrays, with each array in the format `[ee, ...event]`.
 * @param listener Will be called only once, the first time any of the given events are emitted.
 * If `error` is one of the listened events, then if that fires first, the `listener` will be given the `err` argument.
 * `listener`'s arguments:
 * - `err`: the first argument emitted from an error event, if applicable
 * - `ee`: the event emitter that fired
 * - `event`: the string event name that fired
 * - `args`: an array of the arguments that were emitted on the event
 */
declare function first<TEmitter extends EventEmitter>(
    eventSpec: Array<[TEmitter, ...string[]]>,
    listener: first.Listener<TEmitter>,
): first.Thunk<TEmitter>;

declare namespace first {
    type Listener<TEmitter extends EventEmitter> = (
        err: any,
        ee: TEmitter,
        event: string[],
        args: any[],
    ) => void;

    interface Thunk<TEmitter extends EventEmitter> {
        (listener: Listener<TEmitter>): void;

        /**
         * The group of listeners can be cancelled before being invoked and have all the event listeners removed
         * from the underlying event emitters.
         */
        cancel(): void;
    }
}<|MERGE_RESOLUTION|>--- conflicted
+++ resolved
@@ -1,16 +1,4 @@
-<<<<<<< HEAD
-// Type definitions for ee-first 1.1
-// Project: https://github.com/jonathanong/ee-first
-// Definitions by: BendingBender <https://github.com/BendingBender>
-// Definitions: https://github.com/DefinitelyTyped/DefinitelyTyped
-// TypeScript Version: 3.0
-
-import { EventEmitter } from 'events';
-=======
-/// <reference types="node" />
-
 import { EventEmitter } from "events";
->>>>>>> 9b7cd68b
 
 export = first;
 
