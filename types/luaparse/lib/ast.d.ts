export interface Base<TType extends string> {
    type: TType;
}

export interface LabelStatement extends Base<"LabelStatement"> {
    label: Identifier;
}

export type BreakStatement = Base<"BreakStatement">;

export interface GotoStatement extends Base<"GotoStatement"> {
    label: Identifier;
}

export interface ReturnStatement extends Base<"ReturnStatement"> {
    arguments: Expression[];
}

export interface IfStatement extends Base<"IfStatement"> {
    clauses: Array<IfClause | ElseifClause | ElseClause>;
}

export interface IfClause extends Base<"IfClause"> {
    condition: Expression;
    body: Statement[];
}

export interface ElseifClause extends Base<"ElseifClause"> {
    condition: Expression;
    body: Statement[];
}

export interface ElseClause extends Base<"ElseClause"> {
    body: Statement[];
}

export interface WhileStatement extends Base<"WhileStatement"> {
    condition: Expression;
    body: Statement[];
}

export interface DoStatement extends Base<"DoStatement"> {
    body: Statement[];
}

export interface RepeatStatement extends Base<"RepeatStatement"> {
    condition: Expression;
    body: Statement[];
}

export interface LocalStatement extends Base<"LocalStatement"> {
    variables: Identifier[];
    init: Expression[];
}

export interface AssignmentStatement extends Base<"AssignmentStatement"> {
    variables: Array<IndexExpression | MemberExpression | Identifier>;
    init: Expression[];
}

export interface CallStatement extends Base<"CallStatement"> {
    expression: CallExpression | StringCallExpression | TableCallExpression;
}

export interface FunctionDeclaration extends Base<"FunctionDeclaration"> {
    identifier: Identifier | MemberExpression | null;
    isLocal: boolean;
    parameters: Array<Identifier | VarargLiteral>;
    body: Statement[];
}

export interface ForNumericStatement extends Base<"ForNumericStatement"> {
    variable: Identifier;
    start: Expression;
    end: Expression;
    step: Expression | null;
    body: Statement[];
}

export interface ForGenericStatement extends Base<"ForGenericStatement"> {
    variables: Identifier[];
    iterators: Expression[];
    body: Statement[];
}

export interface Chunk extends Base<"Chunk"> {
    body: Statement[];
    comments: string[];
}

export interface Identifier extends Base<"Identifier"> {
    name: string;
}

export interface StringLiteral extends Base<"StringLiteral"> {
    value: string;
    raw: string;
}

export interface NumericLiteral extends Base<"NumericLiteral"> {
    value: number;
    raw: string;
}

export interface BooleanLiteral extends Base<"BooleanLiteral"> {
    value: boolean;
    raw: string;
}

export interface NilLiteral extends Base<"NilLiteral"> {
    value: null;
    raw: string;
}

export interface VarargLiteral extends Base<"VarargLiteral"> {
    value: string;
    raw: string;
}

export interface TableKey extends Base<"TableKey"> {
    key: Expression;
    value: Expression;
}

export interface TableKeyString extends Base<"TableKeyString"> {
    key: Identifier;
    value: Expression;
}

export interface TableValue extends Base<"TableValue"> {
    value: Expression;
}

export interface TableConstructorExpression extends Base<"TableConstructorExpression"> {
    fields: Array<TableKey | TableKeyString | TableValue>;
}

export interface UnaryExpression extends Base<"UnaryExpression"> {
<<<<<<< HEAD
    operator: "#" | "not" | "-";
=======
    operator: "not" | "-" | "~" | "#";
>>>>>>> d14d57ce
    argument: Expression;
}

export interface BinaryExpression extends Base<"BinaryExpression"> {
    operator: "+" | "-" | "*" | "%" | "^" | "/" | "//" | "&" | "|" | "~" | "<<" | ">>" | ".." | "~=" | "=="  | "<" | "<=" | ">" | ">=";
    left: Expression;
    right: Expression;
}

export interface LogicalExpression extends Base<"LogicalExpression"> {
    operator: "or" | "and";
    left: Expression;
    right: Expression;
}

export interface MemberExpression extends Base<"MemberExpression"> {
    indexer: '.' | ':';
    identifier: Identifier;
    base: Expression;
}

export interface IndexExpression extends Base<"IndexExpression"> {
    base: Expression;
    index: Expression;
}

export interface CallExpression extends Base<"CallExpression"> {
    base: Expression;
    arguments: Expression[];
}

export interface TableCallExpression extends Base<"TableCallExpression"> {
    base: Expression;
    arguments: Expression;
}

export interface StringCallExpression extends Base<"StringCallExpression"> {
    base: Expression;
    argument: Expression;
}

export interface Comment extends Base<"Comment"> {
    value: string;
    raw: string;
}

export type Expression =
    FunctionDeclaration |
    Identifier |
    StringLiteral |
    NumericLiteral |
    BooleanLiteral |
    NilLiteral |
    VarargLiteral |
    TableConstructorExpression |
    BinaryExpression |
    LogicalExpression |
    UnaryExpression |
    MemberExpression |
    IndexExpression |
    CallExpression |
    TableCallExpression |
    StringCallExpression;

export type Statement =
    LabelStatement |
    BreakStatement |
    GotoStatement |
    ReturnStatement |
    IfStatement |
    WhileStatement |
    DoStatement |
    RepeatStatement |
    LocalStatement |
    AssignmentStatement |
    CallStatement |
    FunctionDeclaration |
    ForNumericStatement |
    ForGenericStatement;

export type Node =
    Statement |
    Expression |
    IfClause |
    ElseifClause |
    ElseClause |
    Chunk |
    TableKey |
    TableKeyString |
    TableValue |
    Comment;<|MERGE_RESOLUTION|>--- conflicted
+++ resolved
@@ -136,11 +136,7 @@
 }
 
 export interface UnaryExpression extends Base<"UnaryExpression"> {
-<<<<<<< HEAD
-    operator: "#" | "not" | "-";
-=======
     operator: "not" | "-" | "~" | "#";
->>>>>>> d14d57ce
     argument: Expression;
 }
 
