export interface Base<TType extends string> {
    type: TType;
}

export interface LabelStatement extends Base<"LabelStatement"> {
    label: string;
}

export type BreakStatement = Base<"BreakStatement">;

export interface GotoStatement extends Base<"GotoStatement"> {
    label: string;
}

export interface ReturnStatement extends Base<"ReturnStatement"> {
    arguments: Expression[];
}

export interface IfStatement extends Base<"IfStatement"> {
    clauses: Array<IfClause | ElseifClause | ElseClause>;
}

export interface IfClause extends Base<"IfClause"> {
    condition: Expression;
    body: Statement[];
}

export interface ElseifClause extends Base<"ElseifClause"> {
    condition: Expression;
    body: Statement[];
}

export interface ElseClause extends Base<"ElseClause"> {
    body: Statement[];
}

export interface WhileStatement extends Base<"WhileStatement"> {
    condition: Expression;
    body: Statement[];
}

export interface DoStatement extends Base<"DoStatement"> {
    body: Statement[];
}

export interface RepeatStatement extends Base<"RepeatStatement"> {
    condition: Expression;
    body: Statement[];
}

export interface LocalStatement extends Base<"LocalStatement"> {
    variables: Identifier[];
    init: Expression[];
}

export interface AssignmentStatement extends Base<"AssignmentStatement"> {
    variables: Array<IndexExpression | MemberExpression | Identifier>;
    init: Expression[];
}

export interface CallStatement extends Base<"CallStatement"> {
    expression: CallExpression | StringCallExpression | TableCallExpression;
}

export interface FunctionDeclaration extends Base<"FunctionDeclaration"> {
<<<<<<< HEAD
    identifier: MemberExpression | Identifier | null;
=======
    identifier: Identifier | MemberExpression | null;
>>>>>>> 4648d945
    isLocal: boolean;
    parameters: Array<Identifier | VarargLiteral>;
    body: Statement[];
}

export interface ForNumericStatement extends Base<"ForNumericStatement"> {
    variable: Identifier;
    start: Expression;
    end: Expression;
    step: Expression | null;
    body: Statement[];
}

export interface ForGenericStatement extends Base<"ForGenericStatement"> {
    variables: Identifier[];
    iterators: Expression[];
    body: Statement[];
}

export interface Chunk extends Base<"Chunk"> {
    body: Statement[];
    comments: string[];
}

export interface Identifier extends Base<"Identifier"> {
    name: string;
}

export interface StringLiteral extends Base<"StringLiteral"> {
    value: string;
    raw: string;
}

export interface NumericLiteral extends Base<"NumericLiteral"> {
    value: number;
    raw: string;
}

export interface BooleanLiteral extends Base<"BooleanLiteral"> {
    value: boolean;
    raw: string;
}

export interface NilLiteral extends Base<"NilLiteral"> {
    value: null;
    raw: string;
}

export interface VarargLiteral extends Base<"VarargLiteral"> {
    value: string;
    raw: string;
}

export interface TableKey extends Base<"TableKey"> {
    key: Expression;
    value: Expression;
}

export interface TableKeyString extends Base<"TableKeyString"> {
    key: Identifier;
    value: Expression;
}

export interface TableValue extends Base<"TableValue"> {
    value: Expression;
}

export interface TableConstructorExpression extends Base<"TableConstructorExpression"> {
    fields: Array<TableKey | TableKeyString | TableValue>;
}

export interface UnaryExpression extends Base<"UnaryExpression"> {
    operator: "#" | "not" | '-';
    argument: Expression;
}

export interface BinaryExpression extends Base<"BinaryExpression"> {
    operator: "+" | "-" | "*" | "/" | "%" | "^" | "==" | "~=" | "<=" | ">=" | "<" | ">" | "..";
    left: Expression;
    right: Expression;
}

export interface LogicalExpression extends Base<"LogicalExpression"> {
    operator: "or" | "and";
    left: Expression;
    right: Expression;
}

export interface MemberExpression extends Base<"MemberExpression"> {
    indexer: '.' | ':';
    identifier: Identifier;
    base: Expression;
}

export interface IndexExpression extends Base<"IndexExpression"> {
    base: Expression;
    index: Expression;
}

export interface CallExpression extends Base<"CallExpression"> {
    base: Expression;
    arguments: Expression[];
}

export interface TableCallExpression extends Base<"TableCallExpression"> {
    base: Expression;
    arguments: Expression;
}

export interface StringCallExpression extends Base<"StringCallExpression"> {
    base: Expression;
    argument: Expression;
}

export interface Comment extends Base<"Comment"> {
    value: string;
    raw: string;
}

export type Expression =
    FunctionDeclaration |
    Identifier |
    StringLiteral |
    NumericLiteral |
    BooleanLiteral |
    NilLiteral |
    VarargLiteral |
    TableConstructorExpression |
    BinaryExpression |
    LogicalExpression |
    UnaryExpression |
    MemberExpression |
    IndexExpression |
    CallExpression |
    TableCallExpression |
    StringCallExpression;

export type Statement =
    LabelStatement |
    BreakStatement |
    GotoStatement |
    ReturnStatement |
    IfStatement |
    WhileStatement |
    DoStatement |
    RepeatStatement |
    LocalStatement |
    AssignmentStatement |
    CallStatement |
    FunctionDeclaration |
    ForNumericStatement |
    ForGenericStatement;

export type Node =
    Statement |
    Expression |
    IfClause |
    ElseifClause |
    ElseClause |
    Chunk |
    TableKey |
    TableKeyString |
    TableValue |
    Comment;<|MERGE_RESOLUTION|>--- conflicted
+++ resolved
@@ -63,11 +63,7 @@
 }
 
 export interface FunctionDeclaration extends Base<"FunctionDeclaration"> {
-<<<<<<< HEAD
-    identifier: MemberExpression | Identifier | null;
-=======
     identifier: Identifier | MemberExpression | null;
->>>>>>> 4648d945
     isLocal: boolean;
     parameters: Array<Identifier | VarargLiteral>;
     body: Statement[];
