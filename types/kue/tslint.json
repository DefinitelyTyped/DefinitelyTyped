{
    "extends": "@definitelytyped/dtslint/dt.json",
    "rules": {
        "no-var-keyword": false,
        "no-void-expression": false,
        "only-arrow-functions": false,
        "prefer-const": false,
<<<<<<< HEAD
        "prefer-template": false
=======
        "prefer-template": false,
        "npm-naming": [
            true,
            {
                "mode": "code",
                "errors": [
                    [
                        "NeedsExportEquals",
                        false
                    ]
                ]
            }
        ]
>>>>>>> c1744617
    }
}<|MERGE_RESOLUTION|>--- conflicted
+++ resolved
@@ -1,26 +1,3 @@
 {
-    "extends": "@definitelytyped/dtslint/dt.json",
-    "rules": {
-        "no-var-keyword": false,
-        "no-void-expression": false,
-        "only-arrow-functions": false,
-        "prefer-const": false,
-<<<<<<< HEAD
-        "prefer-template": false
-=======
-        "prefer-template": false,
-        "npm-naming": [
-            true,
-            {
-                "mode": "code",
-                "errors": [
-                    [
-                        "NeedsExportEquals",
-                        false
-                    ]
-                ]
-            }
-        ]
->>>>>>> c1744617
-    }
+    "extends": "@definitelytyped/dtslint/dt.json"
 }