// Type definitions for @hapi/joi 16.0
// Project: https://github.com/hapijs/joi
// Definitions by: Bart van der Schoor <https://github.com/Bartvds>
//                 Laurence Dougal Myers <https://github.com/laurence-myers>
//                 Christopher Glantschnig <https://github.com/cglantschnig>
//                 David Broder-Rodgers <https://github.com/DavidBR-SW>
//                 Gael Magnan de Bornier <https://github.com/GaelMagnan>
//                 Rytis Alekna <https://github.com/ralekna>
//                 Pavel Ivanov <https://github.com/schfkt>
//                 Youngrok Kim <https://github.com/rokoroku>
//                 Dan Kraus <https://github.com/dankraus>
//                 Anjun Wang <https://github.com/wanganjun>
//                 Rafael Kallis <https://github.com/rafaelkallis>
//                 Conan Lai <https://github.com/aconanlai>
//                 Peter Thorson <https://github.com/zaphoyd>
//                 Will Garcia <https://github.com/thewillg>
//                 Simon Schick <https://github.com/SimonSchick>
//                 Alejandro Fernandez Haro <https://github.com/afharo>
//                 Silas Rech <https://github.com/lenovouser>
//                 Anand Chowdhary <https://github.com/AnandChowdhary>
//                 Miro Yovchev <https://github.com/myovchev>
//                 David Recuenco <https://github.com/RecuencoJones>
<<<<<<< HEAD
//                 Frederic Reisenhauer <https://github.com/freisenhauer>
=======
//                 Stefan-Gabriel Muscalu <https://github.com/legraphista>
>>>>>>> 2a7deeea
// Definitions: https://github.com/DefinitelyTyped/DefinitelyTyped
// TypeScript Version: 2.8

// TODO express type of Schema in a type-parameter (.default, .valid, .example etc)

declare namespace Joi {
    type Types =
        | 'any'
        | 'alternatives'
        | 'array'
        | 'boolean'
        | 'binary'
        | 'date'
        | 'function'
        | 'link'
        | 'number'
        | 'object'
        | 'string'
        | 'symbol';

    type LanguageMessages = Record<string, string>;

    type PresenceMode = 'optional' | 'required' | 'forbidden';

    interface ErrorFormattingOptions {
        /**
         * when true, error message templates will escape special characters to HTML entities, for security purposes.
         *
         * @default false
         */
        escapeHtml?: boolean;
        /**
         * defines the value used to set the label context variable.
         */
        label?: 'path' | 'key' | false;
        /**
         * The preferred language code for error messages.
         * The value is matched against keys at the root of the messages object, and then the error code as a child key of that.
         * Can be a reference to the value, global context, or local context which is the root value passed to the validation function.
         *
         * Note that references to the value are usually not what you want as they move around the value structure relative to where the error happens.
         * Instead, either use the global context, or the absolute value (e.g. `Joi.ref('/variable')`)
         */
        language?: keyof LanguageMessages;
        /**
         * when false, skips rendering error templates. Useful when error messages are generated elsewhere to save processing time.
         *
         * @default true
         */
        render?: boolean;
        /**
         * when true, the main error will possess a stack trace, otherwise it will be disabled.
         * Defaults to false for performances reasons. Has no effect on platforms other than V8/node.js as it uses the Stack trace API.
         *
         * @default false
         */
        stack?: boolean;
        /**
         * if true, array values in error messages are wrapped in [].
         *
         * @default true
         */
        wrapArrays?: boolean;
    }

    interface ValidationOptions {
        /**
         * when true, stops validation on the first error, otherwise returns all the errors found.
         *
         * @default true
         */
        abortEarly?: boolean;
        /**
         * when true, allows object to contain unknown keys which are ignored.
         *
         * @default false
         */
        allowUnknown?: boolean;
        /**
         * when true, schema caching is enabled (for schemas with explicit caching rules).
         *
         * @default false
         */
        cache?: boolean;
        /**
         * provides an external data set to be used in references
         */
        context?: Context;
        /**
         * when true, attempts to cast values to the required types (e.g. a string to a number).
         *
         * @default true
         */
        convert?: boolean;
        /**
         * sets the string format used when converting dates to strings in error messages and casting.
         *
         * @default 'iso'
         */
        dateFormat?: 'date' | 'iso' | 'string' | 'time' | 'utc';
        /**
         * when true, valid results and throw errors are decorated with a debug property which includes an array of the validation steps used to generate the returned result.
         *
         * @default false
         */
        debug?: boolean;
        /**
         * error formatting settings.
         */
        errors?: ErrorFormattingOptions;
        /**
         * if false, the external rules set with `any.external()` are ignored, which is required to ignore any external validations in synchronous mode (or an exception is thrown).
         *
         * @default true
         */
        externals?: boolean;
        /**
         * overrides individual error messages. Defaults to no override (`{}`).
         * Messages use the same rules as templates.
         * Variables in double braces `{{var}}` are HTML escaped if the option `errors.escapeHtml` is set to true.
         *
         * @default {}
         */
        messages?: LanguageMessages;
        /**
         * when true, do not apply default values.
         *
         * @default false
         */
        noDefaults?: boolean;
        /**
         * when true, inputs are shallow cloned to include non-enumerables properties.
         *
         * @default false
         */
        nonEnumerables?: boolean;
        /**
         * sets the default presence requirements. Supported modes: 'optional', 'required', and 'forbidden'.
         *
         * @default 'optional'
         */
        presence?: PresenceMode;
        /**
         * when true, ignores unknown keys with a function value.
         *
         * @default false
         */
        skipFunctions?: boolean;
        /**
         * remove unknown elements from objects and arrays.
         * - when true, all unknown elements will be removed
         * - when an object:
         *      - objects - set to true to remove unknown keys from objects
         *
         * @default false
         */
        stripUnknown?: boolean | { arrays?: boolean; objects?: boolean };
    }

    interface AsyncValidationOptions extends ValidationOptions {
        /**
         * when true, warnings are returned alongside the value (i.e. `{ value, warning }`).
         *
         * @default false
         */
        warnings?: boolean;
    }

    interface RenameOptions {
        /**
         * if true, does not delete the old key name, keeping both the new and old keys in place.
         *
         * @default false
         */
        alias?: boolean;
        /**
         * if true, allows renaming multiple keys to the same destination where the last rename wins.
         *
         * @default false
         */
        multiple?: boolean;
        /**
         * if true, allows renaming a key over an existing key.
         *
         * @default false
         */
        override?: boolean;
        /**
         * if true, skip renaming of a key if it's undefined.
         *
         * @default false
         */
        ignoreUndefined?: boolean;
    }

    interface TopLevelDomainOptions {
        /**
         * - `true` to use the IANA list of registered TLDs. This is the default value.
         * - `false` to allow any TLD not listed in the `deny` list, if present.
         * - A `Set` or array of the allowed TLDs. Cannot be used together with `deny`.
         */
        allow?: Set<string> | string[] | boolean;
        /**
         * - A `Set` or array of the forbidden TLDs. Cannot be used together with a custom `allow` list.
         */
        deny?: Set<string> | string[];
    }

    interface HierarchySeparatorOptions {
        /**
         * overrides the default `.` hierarchy separator. Set to false to treat the key as a literal value.
         *
         * @default '.'
         */
        separator?: string | false;
    }

    interface EmailOptions {
        /**
         * If `true`, Unicode characters are permitted
         *
         * @default true
         */
        allowUnicode?: boolean;
        /**
         * if `true`, ignore invalid email length errors.
         *
         * @default false
         */
        ignoreLength?: boolean;
        /**
         * if true, allows multiple email addresses in a single string, separated by , or the separator characters.
         *
         * @default false
         */
        multiple?: boolean;
        /**
         * when multiple is true, overrides the default , separator. String can be a single character or multiple separator characters.
         *
         * @default ','
         */
        separator?: string | string[];
        /**
         * Options for TLD (top level domain) validation. By default, the TLD must be a valid name listed on the [IANA registry](http://data.iana.org/TLD/tlds-alpha-by-domain.txt)
         *
         * @default { allow: true }
         */
        tlds?: TopLevelDomainOptions | false;
        /**
         * Number of segments required for the domain. Be careful since some domains, such as `io`, directly allow email.
         *
         * @default 2
         */
        minDomainSegments?: number;
    }

    interface DomainOptions {
        /**
         * If `true`, Unicode characters are permitted
         *
         * @default true
         */
        allowUnicode?: boolean;

        /**
         * Options for TLD (top level domain) validation. By default, the TLD must be a valid name listed on the [IANA registry](http://data.iana.org/TLD/tlds-alpha-by-domain.txt)
         *
         * @default { allow: true }
         */
        tlds?: TopLevelDomainOptions | false;
        /**
         * Number of segments required for the domain.
         *
         * @default 2
         */
        minDomainSegments?: number;
    }

    interface HexOptions {
        /**
         * hex decoded representation must be byte aligned.
         * @default false
         */
        byteAligned?: boolean;
    }

    interface IpOptions {
        /**
         * One or more IP address versions to validate against. Valid values: ipv4, ipv6, ipvfuture
         */
        version?: string | string[];
        /**
         * Used to determine if a CIDR is allowed or not. Valid values: optional, required, forbidden
         */
        cidr?: PresenceMode;
    }

    type GuidVersions = 'uuidv1' | 'uuidv2' | 'uuidv3' | 'uuidv4' | 'uuidv5';

    interface GuidOptions {
        version: GuidVersions[] | GuidVersions;
    }

    interface UriOptions {
        /**
         * Specifies one or more acceptable Schemes, should only include the scheme name.
         * Can be an Array or String (strings are automatically escaped for use in a Regular Expression).
         */
        scheme?: string | RegExp | Array<string | RegExp>;
        /**
         * Allow relative URIs.
         *
         * @default false
         */
        allowRelative?: boolean;
        /**
         * Restrict only relative URIs.
         *
         * @default false
         */
        relativeOnly?: boolean;
        /**
         * Allows unencoded square brackets inside the query string.
         * This is NOT RFC 3986 compliant but query strings like abc[]=123&abc[]=456 are very common these days.
         *
         * @default false
         */
        allowQuerySquareBrackets?: boolean;
        /**
         * Validate the domain component using the options specified in `string.domain()`.
         */
        domain?: DomainOptions;
    }

    interface DataUriOptions {
        /**
         * optional parameter defaulting to true which will require `=` padding if true or make padding optional if false
         *
         * @default true
         */
        paddingRequired?: boolean;
    }

    interface Base64Options extends Pick<DataUriOptions, 'paddingRequired'> {
        /**
         * if true, uses the URI-safe base64 format which replaces `+` with `-` and `\` with `_`.
         *
         * @default false
         */
        urlSafe?: boolean;
    }

    interface SwitchCases {
        /**
         * the required condition joi type.
         */
        is: SchemaLike;
        /**
         * the alternative schema type if the condition is true.
         */
        then: SchemaLike;
    }

    interface SwitchDefault {
        /**
         * the alternative schema type if no cases matched.
         * Only one otherwise statement is allowed in switch as the last array item.
         */
        otherwise: SchemaLike;
    }

    interface WhenOptions {
        /**
         * the required condition joi type.
         */
        is?: SchemaLike;

        /**
         * the alternative schema type if the condition is true. Required if otherwise or switch are missing.
         */
        then?: SchemaLike;

        /**
         * the alternative schema type if the condition is false. Required if then or switch are missing.
         */
        otherwise?: SchemaLike;

        /**
         * the list of cases. Required if then is missing.  Required if then or otherwise are missing.
         */
        switch?: Array<SwitchCases | SwitchDefault>;

        /**
         * whether to stop applying further conditions if the condition is true.
         */
        break?: boolean;
    }

    interface WhenSchemaOptions {
        /**
         * the alternative schema type if the condition is true. Required if otherwise is missing.
         */
        then?: SchemaLike;
        /**
         * the alternative schema type if the condition is false. Required if then is missing.
         */
        otherwise?: SchemaLike;
    }

    interface Cache {
        /**
         * Add an item to the cache.
         *
         * Note that key and value can be anything including objects, array, etc.
         */
        set(key: any, value: any): void;

        /**
         * Retrieve an item from the cache.
         *
         * Note that key and value can be anything including objects, array, etc.
         */
        get(key: any): any;
    }
    interface CacheProvisionOptions {
        /**
         * number of items to store in the cache before the least used items are dropped.
         *
         * @default 1000
         */
        max: number;
    }

    interface CacheConfiguration {
        /**
         * Provisions a simple LRU cache for caching simple inputs (`undefined`, `null`, strings, numbers, and booleans).
         */
        provision(options?: CacheProvisionOptions): void;
    }

    interface CompileOptions {
        /**
         * If true and the provided schema is (or contains parts) using an older version of joi, will return a compiled schema that is compatible with the older version.
         * If false, the schema is always compiled using the current version and if older schema components are found, an error is thrown.
         */
        legacy: boolean;
    }

    interface IsSchemaOptions {
        /**
         * If true, will identify schemas from older versions of joi, otherwise will throw an error.
         *
         * @default false
         */
        legacy: boolean;
    }

    interface ReferenceOptions extends HierarchySeparatorOptions {
        /**
         * a function with the signature `function(value)` where `value` is the resolved reference value and the return value is the adjusted value to use.
         * Note that the adjust feature will not perform any type validation on the adjusted value and it must match the value expected by the rule it is used in.
         * Cannot be used with `map`.
         *
         * @example `(value) => value + 5`
         */
        adjust?: (value: any) => any;

        /**
         * an array of array pairs using the format `[[key, value], [key, value]]` used to maps the resolved reference value to another value.
         * If the resolved value is not in the map, it is returned as-is.
         * Cannot be used with `adjust`.
         */
        map?: Array<[any, any]>;

        /**
         * overrides default prefix characters.
         */
        prefix?: {
            /**
             * references to the globally provided context preference.
             *
             * @default '$'
             */
            global?: string;

            /**
             * references to error-specific or rule specific context.
             *
             * @default '#'
             */
            local?: string;

            /**
             * references to the root value being validated.
             *
             * @default '/'
             */
            root?: string;
        };

        /**
         * If set to a number, sets the reference relative starting point.
         * Cannot be combined with separator prefix characters.
         * Defaults to the reference key prefix (or 1 if none present)
         */
        ancestor?: number;

        /**
         * creates an in-reference.
         */
        in?: boolean;

        /**
         * when true, the reference resolves by reaching into maps and sets.
         */
        iterables?: boolean;
    }

    interface StringRegexOptions {
        /**
         * optional pattern name.
         */
        name?: string;

        /**
         * when true, the provided pattern will be disallowed instead of required.
         *
         * @default false
         */
        invert?: boolean;
    }

    interface RuleOptions {
        /**
         * if true, the rules will not be replaced by the same unique rule later.
         *
         * For example, `Joi.number().min(1).rule({ keep: true }).min(2)` will keep both `min()` rules instead of the later rule overriding the first.
         *
         * @default false
         */
        keep?: boolean;

        /**
         * a single message string or a messages object where each key is an error code and corresponding message string as value.
         *
         * The object is the same as the messages used as an option in `any.validate()`.
         * The strings can be plain messages or a message template.
         */
        message?: string | LanguageMessages;

        /**
         * if true, turns any error generated by the ruleset to warnings.
         */
        warn?: boolean;
    }

    interface ErrorReport extends Error {
        code: string;
        flags: Record<string, ExtensionFlag>;
        path: string;
        prefs: ValidationOptions;
        messages: LanguageMessages;
        state: State;
        value: any;
    }

    interface ValidationError extends Error {
        name: 'ValidationError';

        isJoi: boolean;

        /**
         * array of errors.
         */
        details: ValidationErrorItem[];

        /**
         * function that returns a string with an annotated version of the object pointing at the places where errors occurred.
         * @param stripColors - if truthy, will strip the colors out of the output.
         */
        annotate(stripColors?: boolean): string;

        _object: any;
    }

    interface ValidationErrorItem {
        message: string;
        path: Array<string | number>;
        type: string;
        context?: Context;
    }

    type ValidationErrorFunction = (errors: ValidationErrorItem[]) => string | ValidationErrorItem | Error;

<<<<<<< HEAD
    interface ValidationResult {
        error?: ValidationError;
        errors?: ValidationError;
        warning?: ValidationError;
        value: any;
=======
    interface ValidationResult<T = any> {
        error: ValidationError;
        errors: ValidationError;
        warning: ValidationError;
        value: T;
>>>>>>> 2a7deeea
    }

    interface CreateErrorOptions {
        flags?: boolean;
        messages?: LanguageMessages;
    }

    interface ModifyOptions {
        each?: boolean;
        once?: boolean;
        ref?: boolean;
        schema?: boolean;
    }

    interface MutateRegisterOptions {
        family?: any;
        key?: any;
    }

    interface SetFlagOptions {
        clone: boolean;
    }

    interface CustomHelpers<V = any> {
        schema: ExtensionBoundSchema;
        state: State;
        prefs: ValidationOptions;
        original: V;
        warn: (code: string, local?: Context) => void;
        error: (code: string, local?: Context) => ErrorReport;
        message: (messages: LanguageMessages, local?: Context) => ErrorReport;
    }

    type CustomValidator<V = any> = (value: V, helpers: CustomHelpers) => V;

    type ExternalValidationFunction = (value: any) => any;

    type SchemaLike = string | number | boolean | object | null | Schema | SchemaMap;

    type SchemaMap<TSchema = any> = {
        [key in keyof TSchema]?: SchemaLike | SchemaLike[];
    };

    type Schema = AnySchema
        | ArraySchema
        | AlternativesSchema
        | BinarySchema
        | BooleanSchema
        | DateSchema
        | FunctionSchema
        | NumberSchema
        | ObjectSchema
        | StringSchema
        | LinkSchema
        | SymbolSchema;

    type SchemaFunction = (schema: Schema) => Schema;

    interface SchemaInternals {
        /**
         * Parent schema object.
         */
        $_super: Schema;

        /**
         * Terms of current schema.
         */
        $_terms: Record<string, any>;

        /**
         * Adds a rule to current validation schema.
         */
        $_addRule(rule: string | ExtensionRule): Schema;

        /**
         * Internally compiles schema.
         */
        $_compile(schema: SchemaLike, options?: CompileOptions): Schema;

        /**
         * Creates a joi error object.
         */
        $_createError(code: string, value: any, context: Context, state: State, prefs: ValidationOptions, options?: CreateErrorOptions): Err;

        /**
         * Get value from given flag.
         */
        $_getFlag(name: string): any;

        /**
         * Retrieve some rule configuration.
         */
        $_getRule(name: string): ExtensionRule;

        $_mapLabels(path: string | string[]): string;

        /**
         * Returns true if validations runs fine on given value.
         */
        $_match(value: any, state: State, prefs: ValidationOptions): boolean;

        $_modify(options?: ModifyOptions): Schema;

        /**
         * Resets current schema.
         */
        $_mutateRebuild(): this;

        $_mutateRegister(schema: Schema, options?: MutateRegisterOptions): void;

        /**
         * Get value from given property.
         */
        $_property(name: string): any;

        /**
         * Get schema at given path.
         */
        $_reach(path: string[]): Schema;

        /**
         * Get current schema root references.
         */
        $_rootReferences(): any;

        /**
         * Set flag to given value.
         */
        $_setFlag(flag: string, value: any, options?: SetFlagOptions): void;

        /**
         * Runs internal validations against given value.
         */
        // tslint:disable-next-line:no-unnecessary-generics
        $_validate<T = any>(value: any, state: State, prefs: ValidationOptions): ValidationResult<T>;
    }

    interface AnySchema<TSchema = any> extends SchemaInternals {
        /**
         * Flags of current schema.
         */
        _flags: Record<string, any>;

        /**
         * Starts a ruleset in order to apply multiple rule options. The set ends when `rule()`, `keep()`, `message()`, or `warn()` is called.
         */
        $: this;

        /**
         * Starts a ruleset in order to apply multiple rule options. The set ends when `rule()`, `keep()`, `message()`, or `warn()` is called.
         */
        ruleset: this;

        type?: Types | string;

        /**
         * Whitelists a value
         */
        allow(...values: any[]): this;

        /**
         * Assign target alteration options to a schema that are applied when `any.tailor()` is called.
         * @param targets - an object where each key is a target name, and each value is a function that takes an schema and returns an schema.
         */
        alter(targets: Record<string, SchemaFunction>): this;

        /**
         * By default, some Joi methods to function properly need to rely on the Joi instance they are attached to because
         * they use `this` internally.
         * So `Joi.string()` works but if you extract the function from it and call `string()` it won't.
         * `bind()` creates a new Joi instance where all the functions relying on `this` are bound to the Joi instance.
         */
        bind(): this;

        /**
         * Adds caching to the schema which will attempt to cache the validation results (success and failures) of incoming inputs.
         * If no cache is passed, a default cache is provisioned by using `cache.provision()` internally.
         */
        cache(cache?: Cache): this;

        /**
         * Casts the validated value to the specified type.
         */
        cast(to: 'map' | 'number' | 'set' | 'string'): this;

        /**
         * Returns a new type that is the result of adding the rules of one type to another.
         */
        concat(schema: this): this;

        /**
         * Adds a custom validation function.
         */
        custom(fn: CustomValidator, description?: string): this;

        /**
         * Sets a default value if the original value is undefined.
         * @param value - the value.
         *   value supports references.
         *   value may also be a function which returns the default value.
         *   If value is specified as a function that accepts a single parameter, that parameter will be a context
         *    object that can be used to derive the resulting value. This clones the object however, which incurs some
         *    overhead so if you don't need access to the context define your method so that it does not accept any
         *    parameters.
         *   Without any value, default has no effect, except for object that will then create nested defaults
         *    (applying inner defaults of that object).
         *
         * Note that if value is an object, any changes to the object after `default()` is called will change the
         *  reference and any future assignment.
         *
         * Additionally, when specifying a method you must either have a description property on your method or the
         *  second parameter is required.
         */
        default(value?: any): this;

        /**
         * Returns a plain object representing the schema's rules and properties
         */
        describe(): Description;

        /**
         * Annotates the key
         */
        description(desc: string): this;

        /**
         * Disallows values.
         */
        disallow(...values: any[]): this;

        /**
         * Considers anything that matches the schema to be empty (undefined).
         * @param schema - any object or joi schema to match. An undefined schema unsets that rule.
         */
        empty(schema?: SchemaLike): this;

        /**
         * Adds the provided values into the allowed whitelist and marks them as the only valid values allowed.
         */
        equal(...values: any[]): this;

        /**
         * Overrides the default joi error with a custom error if the rule fails where:
         * @param err - can be:
         *   an instance of `Error` - the override error.
         *   a `function(errors)`, taking an array of errors as argument, where it must either:
         *    return a `string` - substitutes the error message with this text
         *    return a single ` object` or an `Array` of it, where:
         *     `type` - optional parameter providing the type of the error (eg. `number.min`).
         *     `message` - optional parameter if `template` is provided, containing the text of the error.
         *     `template` - optional parameter if `message` is provided, containing a template string, using the same format as usual joi language errors.
         *     `context` - optional parameter, to provide context to your error if you are using the `template`.
         *    return an `Error` - same as when you directly provide an `Error`, but you can customize the error message based on the errors.
         *
         * Note that if you provide an `Error`, it will be returned as-is, unmodified and undecorated with any of the
         * normal joi error properties. If validation fails and another error is found before the error
         * override, that error will be returned and the override will be ignored (unless the `abortEarly`
         * option has been set to `false`).
         */
        error(err: Error | ValidationErrorFunction): this;

        /**
         * Annotates the key with an example value, must be valid.
         */
        example(value: any, options?: { override: boolean }): this;

        /**
         * Marks a key as required which will not allow undefined as value. All keys are optional by default.
         */
        exist(): this;

        /**
         * Adds an external validation rule.
         *
         * Note that external validation rules are only called after the all other validation rules for the entire schema (from the value root) are checked.
         * This means that any changes made to the value by the external rules are not available to any other validation rules during the non-external validation phase.
         * If schema validation failed, no external validation rules are called.
         */
        external(method: ExternalValidationFunction, description?: string): this;

        /**
         * Returns a sub-schema based on a path of object keys or schema ids.
         *
         * @param path - a dot `.` separated path string or a pre-split array of path keys. The keys must match the sub-schema id or object key (if no id was explicitly set).
         */
        extract(path: string | string[]): Schema;

        /**
         * Sets a failover value if the original value fails passing validation.
         *
         * @param value - the failover value. value supports references. value may be assigned a function which returns the default value.
         *
         * If value is specified as a function that accepts a single parameter, that parameter will be a context object that can be used to derive the resulting value.
         * Note that if value is an object, any changes to the object after `failover()` is called will change the reference and any future assignment.
         * Use a function when setting a dynamic value (e.g. the current time).
         * Using a function with a single argument performs some internal cloning which has a performance impact.
         * If you do not need access to the context, define the function without any arguments.
         */
        failover(value: any): this;

        /**
         * Marks a key as forbidden which will not allow any value except undefined. Used to explicitly forbid keys.
         */
        forbidden(): this;

        /**
         * Returns a new schema where each of the path keys listed have been modified.
         *
         * @param key - an array of key strings, a single key string, or an array of arrays of pre-split key strings.
         * @param adjuster - a function which must return a modified schema.
         */
        fork(key: string | string[] | string[][], adjuster: SchemaFunction): this;

        /**
         * Sets a schema id for reaching into the schema via `any.extract()`.
         * If no id is set, the schema id defaults to the object key it is associated with.
         * If the schema is used in an array or alternatives type and no id is set, the schema in unreachable.
         */
        id(name?: string): this;

        /**
         * Disallows values.
         */
        invalid(...values: any[]): this;

        /**
         * Same as `rule({ keep: true })`.
         *
         * Note that `keep()` will terminate the current ruleset and cannot be followed by another rule option.
         * Use `rule()` to apply multiple rule options.
         */
        keep(): this;

        /**
         * Overrides the key name in error messages.
         */
        label(name: string): this;

        /**
         * Same as `rule({ message })`.
         *
         * Note that `message()` will terminate the current ruleset and cannot be followed by another rule option.
         * Use `rule()` to apply multiple rule options.
         */
        message(message: string): this;

        /**
         * Same as `any.prefs({ messages })`.
         * Note that while `any.message()` applies only to the last rule or ruleset, `any.messages()` applies to the entire schema.
         */
        messages(messages: LanguageMessages): this;

        /**
         * Attaches metadata to the key.
         */
        meta(meta: object): this;

        /**
         * Disallows values.
         */
        not(...values: any[]): this;

        /**
         * Annotates the key
         */
        note(...notes: string[]): this;

        /**
         * Requires the validated value to match of the provided `any.allow()` values.
         * It has not effect when called together with `any.valid()` since it already sets the requirements.
         * When used with `any.allow()` it converts it to an `any.valid()`.
         */
        only(): this;

        /**
         * Marks a key as optional which will allow undefined as values. Used to annotate the schema for readability as all keys are optional by default.
         */
        optional(): this;

        /**
         * Overrides the global validate() options for the current key and any sub-key.
         */
        options(options: ValidationOptions): this;

        /**
         * Overrides the global validate() options for the current key and any sub-key.
         */
        prefs(options: ValidationOptions): this;

        /**
         * Overrides the global validate() options for the current key and any sub-key.
         */
        preferences(options: ValidationOptions): this;

        /**
         * Sets the presence mode for the schema.
         */
        presence(mode: PresenceMode): this;

        /**
         * Outputs the original untouched value instead of the casted value.
         */
        raw(enabled?: boolean): this;

        /**
         * Marks a key as required which will not allow undefined as value. All keys are optional by default.
         */
        required(): this;

        /**
         * Applies a set of rule options to the current ruleset or last rule added.
         *
         * When applying rule options, the last rule (e.g. `min()`) is used unless there is an active ruleset defined (e.g. `$.min().max()`)
         * in which case the options are applied to all the provided rules.
         * Once `rule()` is called, the previous rules can no longer be modified and any active ruleset is terminated.
         *
         * Rule modifications can only be applied to supported rules.
         * Most of the `any` methods do not support rule modifications because they are implemented using schema flags (e.g. `required()`) or special
         * internal implementation (e.g. `valid()`).
         * In those cases, use the `any.messages()` method to override the error codes for the errors you want to customize.
         */
        rule(options: RuleOptions): this;

        /**
         * Registers a schema to be used by decendents of the current schema in named link references.
         */
        shared(ref: Schema): this;

        /**
         * Sets the options.convert options to false which prevent type casting for the current key and any child keys.
         */
        strict(isStrict?: boolean): this;

        /**
         * Marks a key to be removed from a resulting object or array after validation. Used to sanitize output.
         * @param [enabled=true] - if true, the value is stripped, otherwise the validated value is retained. Defaults to true.
         */
        strip(enabled?: boolean): this;

        /**
         * Annotates the key
         */
        tag(...tags: string[]): this;

        /**
         * Applies any assigned target alterations to a copy of the schema that were applied via `any.alter()`.
         */
        tailor(targets: string | string[]): Schema;

        /**
         * Annotates the key with an unit name.
         */
        unit(name: string): this;

        /**
         * Adds the provided values into the allowed whitelist and marks them as the only valid values allowed.
         */
        valid(...values: any[]): this;

        /**
         * Validates a value using the schema and options.
         */
        // tslint:disable-next-line:no-unnecessary-generics
        validate<T = TSchema>(value: any, options?: ValidationOptions): ValidationResult<T>;

        /**
         * Validates a value using the schema and options.
         */
        // tslint:disable-next-line:no-unnecessary-generics
        validateAsync<T = TSchema>(value: any, options?: AsyncValidationOptions): Promise<T>;

        /**
         * Same as `rule({ warn: true })`.
         * Note that `warn()` will terminate the current ruleset and cannot be followed by another rule option.
         * Use `rule()` to apply multiple rule options.
         */
        warn(): this;

        /**
         * Generates a warning.
         * When calling `any.validateAsync()`, set the `warning` option to true to enable warnings.
         * Warnings are reported separately from errors alongside the result value via the warning key (i.e. `{ value, warning }`).
         * Warning are always included when calling `any.validate()`.
         */
        warning(code: string, context: Context): this;

        /**
         * Converts the type into an alternatives type where the conditions are merged into the type definition where:
         */
        when(ref: string | Reference, options: WhenOptions): this;

        /**
         * Converts the type into an alternatives type where the conditions are merged into the type definition where:
         */
        when(ref: Schema, options: WhenSchemaOptions): this;
    }

    interface Description {
        type?: Types | string;
        label?: string;
        description?: string;
        flags?: object;
        notes?: string[];
        tags?: string[];
        meta?: any[];
        example?: any[];
        valids?: any[];
        invalids?: any[];
        unit?: string;
        options?: ValidationOptions;
        [key: string]: any;
    }

    interface Context {
        [key: string]: any;
        key?: string;
        label?: string;
        value?: any;
    }

    interface State {
        key?: string;
        path?: string;
        parent?: any;
        reference?: any;
        ancestors?: any;
        localize?(...args: any[]): State;
    }

    interface BooleanSchema extends AnySchema<boolean> {
        /**
         * Allows for additional values to be considered valid booleans by converting them to false during validation.
         * String comparisons are by default case insensitive,
         * see `boolean.sensitive()` to change this behavior.
         * @param values - strings, numbers or arrays of them
         */
        falsy(...values: Array<string | number>): this;

        /**
         * Allows the values provided to truthy and falsy as well as the "true" and "false" default conversion
         * (when not in `strict()` mode) to be matched in a case insensitive manner.
         */
        sensitive(enabled?: boolean): this;

        /**
         * Allows for additional values to be considered valid booleans by converting them to true during validation.
         * String comparisons are by default case insensitive, see `boolean.sensitive()` to change this behavior.
         * @param values - strings, numbers or arrays of them
         */
        truthy(...values: Array<string | number>): this;
    }

    interface NumberSchema extends AnySchema<number> {
        /**
         * Specifies that the value must be greater than limit.
         * It can also be a reference to another field.
         */
        greater(limit: number | Reference): this;

        /**
         * Requires the number to be an integer (no floating point).
         */
        integer(): this;

        /**
         * Specifies that the value must be less than limit.
         * It can also be a reference to another field.
         */
        less(limit: number | Reference): this;

        /**
         * Specifies the maximum value.
         * It can also be a reference to another field.
         */
        max(limit: number | Reference): this;

        /**
         * Specifies the minimum value.
         * It can also be a reference to another field.
         */
        min(limit: number | Reference): this;

        /**
         * Specifies that the value must be a multiple of base.
         */
        multiple(base: number | Reference): this;

        /**
         * Requires the number to be negative.
         */
        negative(): this;

        /**
         * Requires the number to be a TCP port, so between 0 and 65535.
         */
        port(): this;

        /**
         * Requires the number to be positive.
         */
        positive(): this;

        /**
         * Specifies the maximum number of decimal places where:
         * @param limit - the maximum number of decimal places allowed.
         */
        precision(limit: number): this;

        /**
         * Requires the number to be negative or positive.
         */
        sign(sign: 'positive' | 'negative'): this;

        /**
         * Allows the number to be outside of JavaScript's safety range (Number.MIN_SAFE_INTEGER & Number.MAX_SAFE_INTEGER).
         */
        unsafe(enabled?: any): this;
    }

    interface StringSchema extends AnySchema<string> {
        /**
         * Requires the string value to only contain a-z, A-Z, and 0-9.
         */
        alphanum(): this;

        /**
         * Requires the string value to be a valid base64 string; does not check the decoded value.
         */
        base64(options?: Base64Options): this;

        /**
         * Sets the required string case.
         */
        case(direction: 'upper' | 'lower'): this;

        /**
         * Requires the number to be a credit card number (Using Lunh Algorithm).
         */
        creditCard(): this;

        /**
         * Requires the string value to be a valid data URI string.
         */
        dataUri(options?: DataUriOptions): this;

        /**
         * Requires the string value to be a valid domain.
         */
        domain(options?: DomainOptions): this;

        /**
         * Requires the string value to be a valid email address.
         */
        email(options?: EmailOptions): this;

        /**
         * Requires the string value to be a valid GUID.
         */
        guid(options?: GuidOptions): this;

        /**
         * Requires the string value to be a valid hexadecimal string.
         */
        hex(options?: HexOptions): this;

        /**
         * Requires the string value to be a valid hostname as per RFC1123.
         */
        hostname(): this;

        /**
         * Allows the value to match any whitelist of blacklist item in a case insensitive comparison.
         */
        insensitive(): this;

        /**
         * Requires the string value to be a valid ip address.
         */
        ip(options?: IpOptions): this;

        /**
         * Requires the string value to be in valid ISO 8601 date format.
         */
        isoDate(): this;

        /**
         * Requires the string value to be in valid ISO 8601 duration format.
         */
        isoDuration(): this;

        /**
         * Specifies the exact string length required
         * @param limit - the required string length. It can also be a reference to another field.
         * @param encoding - if specified, the string length is calculated in bytes using the provided encoding.
         */
        length(limit: number | Reference, encoding?: string): this;

        /**
         * Requires the string value to be all lowercase. If the validation convert option is on (enabled by default), the string will be forced to lowercase.
         */
        lowercase(): this;

        /**
         * Specifies the maximum number of string characters.
         * @param limit - the maximum number of string characters allowed. It can also be a reference to another field.
         * @param encoding - if specified, the string length is calculated in bytes using the provided encoding.
         */
        max(limit: number | Reference, encoding?: string): this;

        /**
         * Specifies the minimum number string characters.
         * @param limit - the minimum number of string characters required. It can also be a reference to another field.
         * @param encoding - if specified, the string length is calculated in bytes using the provided encoding.
         */
        min(limit: number | Reference, encoding?: string): this;

        /**
         * Requires the string value to be in a unicode normalized form. If the validation convert option is on (enabled by default), the string will be normalized.
         * @param [form='NFC'] - The unicode normalization form to use. Valid values: NFC [default], NFD, NFKC, NFKD
         */
        normalize(form?: 'NFC' | 'NFD' | 'NFKC' | 'NFKD'): this;

        /**
         * Defines a regular expression rule.
         * @param pattern - a regular expression object the string value must match against.
         * @param options - optional, can be:
         *   Name for patterns (useful with multiple patterns). Defaults to 'required'.
         *   An optional configuration object with the following supported properties:
         *     name - optional pattern name.
         *     invert - optional boolean flag. Defaults to false behavior. If specified as true, the provided pattern will be disallowed instead of required.
         */
        pattern(pattern: RegExp, options?: string | StringRegexOptions): this;

        /**
         * Defines a regular expression rule.
         * @param pattern - a regular expression object the string value must match against.
         * @param options - optional, can be:
         *   Name for patterns (useful with multiple patterns). Defaults to 'required'.
         *   An optional configuration object with the following supported properties:
         *     name - optional pattern name.
         *     invert - optional boolean flag. Defaults to false behavior. If specified as true, the provided pattern will be disallowed instead of required.
         */
        regex(pattern: RegExp, options?: string | StringRegexOptions): this;

        /**
         * Replace characters matching the given pattern with the specified replacement string where:
         * @param pattern - a regular expression object to match against, or a string of which all occurrences will be replaced.
         * @param replacement - the string that will replace the pattern.
         */
        replace(pattern: RegExp | string, replacement: string): this;

        /**
         * Requires the string value to only contain a-z, A-Z, 0-9, and underscore _.
         */
        token(): this;

        /**
         * Requires the string value to contain no whitespace before or after. If the validation convert option is on (enabled by default), the string will be trimmed.
         * @param [enabled=true] - optional parameter defaulting to true which allows you to reset the behavior of trim by providing a falsy value.
         */
        trim(enabled?: any): this;

        /**
         * Specifies whether the string.max() limit should be used as a truncation.
         * @param [enabled=true] - optional parameter defaulting to true which allows you to reset the behavior of truncate by providing a falsy value.
         */
        truncate(enabled?: boolean): this;

        /**
         * Requires the string value to be all uppercase. If the validation convert option is on (enabled by default), the string will be forced to uppercase.
         */
        uppercase(): this;

        /**
         * Requires the string value to be a valid RFC 3986 URI.
         */
        uri(options?: UriOptions): this;

        /**
         * Requires the string value to be a valid GUID.
         */
        uuid(options?: GuidOptions): this;
    }

    interface SymbolSchema extends AnySchema<symbol> {
        // TODO: support number and symbol index
        map(iterable: Iterable<[string | number | boolean | symbol, symbol]> | { [key: string]: symbol }): this;
    }

    interface ArraySortOptions {
        /**
         * @default 'ascending'
         */
        order?: 'ascending' | 'descending';
        by?: string | Reference;
    }

    interface ArrayUniqueOptions extends HierarchySeparatorOptions {
        /**
         * if true, undefined values for the dot notation string comparator will not cause the array to fail on uniqueness.
         *
         * @default false
         */
        ignoreUndefined?: boolean;
    }

    type ComparatorFunction = (a: any, b: any) => boolean;

    interface ArraySchema<TArrayValueSchema = any> extends AnySchema<TArrayValueSchema[]> {
        /**
         * Verifies that an assertion passes for at least one item in the array, where:
         * `schema` - the validation rules required to satisfy the assertion. If the `schema` includes references, they are resolved against
         * the array item being tested, not the value of the `ref` target.
         */
        has(schema: SchemaLike): this;

        /**
         * List the types allowed for the array values.
         * If a given type is .required() then there must be a matching item in the array.
         * If a type is .forbidden() then it cannot appear in the array.
         * Required items can be added multiple times to signify that multiple items must be found.
         * Errors will contain the number of items that didn't match.
         * Any unmatched item having a label will be mentioned explicitly.
         *
         * @param type - a joi schema object to validate each array item against.
         */
        items(...types: SchemaLike[]): this;

        /**
         * Specifies the exact number of items in the array.
         */
        length(limit: number | Reference): this;

        /**
         * Specifies the maximum number of items in the array.
         */
        max(limit: number | Reference): this;

        /**
         * Specifies the minimum number of items in the array.
         */
        min(limit: number | Reference): this;

        /**
         * Lists the types in sequence order for the array values where:
         * @param type - a joi schema object to validate against each array item in sequence order. type can be multiple values passed as individual arguments.
         * If a given type is .required() then there must be a matching item with the same index position in the array.
         * Errors will contain the number of items that didn't match.
         * Any unmatched item having a label will be mentioned explicitly.
         */
        ordered(...types: SchemaLike[]): this;

        /**
         * Allow single values to be checked against rules as if it were provided as an array.
         * enabled can be used with a falsy value to go back to the default behavior.
         */
        single(enabled?: any): this;

        /**
         * Sorts the array by given order.
         */
        sort(options?: ArraySortOptions): this;

        /**
         * Allow this array to be sparse.
         * enabled can be used with a falsy value to go back to the default behavior.
         */
        sparse(enabled?: any): this;

        /**
         * Requires the array values to be unique.
         * Remember that if you provide a custom comparator function,
         * different types can be passed as parameter depending on the rules you set on items.
         * Be aware that a deep equality is performed on elements of the array having a type of object,
         * a performance penalty is to be expected for this kind of operation.
         */
        unique(comparator?: string | ComparatorFunction, options?: ArrayUniqueOptions): this;
    }

    interface ObjectPatternOptions {
        fallthrough?: boolean;
        matches: SchemaLike | Reference;
    }

    interface ObjectSchema<TSchema = any> extends AnySchema<TSchema> {
        /**
         * Defines an all-or-nothing relationship between keys where if one of the peers is present, all of them are required as well.
         *
         * Optional settings must be the last argument.
         */
        and(...peers: Array<string | HierarchySeparatorOptions>): this;

        /**
         * Appends the allowed object keys. If schema is null, undefined, or {}, no changes will be applied.
         */
        append(schema?: SchemaMap<TSchema>): this;

        /**
         * Verifies an assertion where.
         */
        assert(ref: string | Reference, schema: SchemaLike, message?: string): this;

        /**
         * Requires the object to be an instance of a given constructor.
         *
         * @param constructor - the constructor function that the object must be an instance of.
         * @param name - an alternate name to use in validation errors. This is useful when the constructor function does not have a name.
         */
        // tslint:disable-next-line:ban-types
        instance(constructor: Function, name?: string): this;

        /**
         * Sets or extends the allowed object keys.
         */
        keys(schema?: SchemaMap<TSchema>): this;

        /**
         * Specifies the exact number of keys in the object.
         */
        length(limit: number): this;

        /**
         * Specifies the maximum number of keys in the object.
         */
        max(limit: number | Reference): this;

        /**
         * Specifies the minimum number of keys in the object.
         */
        min(limit: number | Reference): this;

        /**
         * Defines a relationship between keys where not all peers can be present at the same time.
         *
         * Optional settings must be the last argument.
         */
        nand(...peers: Array<string | HierarchySeparatorOptions>): this;

        /**
         * Defines a relationship between keys where one of the peers is required (and more than one is allowed).
         *
         * Optional settings must be the last argument.
         */
        or(...peers: Array<string | HierarchySeparatorOptions>): this;

        /**
         * Defines an exclusive relationship between a set of keys where only one is allowed but none are required.
         *
         * Optional settings must be the last argument.
         */
        oxor(...peers: Array<string | HierarchySeparatorOptions>): this;

        /**
         * Specify validation rules for unknown keys matching a pattern.
         *
         * @param pattern - a pattern that can be either a regular expression or a joi schema that will be tested against the unknown key names
         * @param schema - the schema object matching keys must validate against
         */
        pattern(pattern: RegExp | SchemaLike, schema: SchemaLike, options?: ObjectPatternOptions): this;

        /**
         * Requires the object to be a Joi reference.
         */
        ref(): this;

        /**
         * Renames a key to another name (deletes the renamed key).
         */
        rename(from: string, to: string, options?: RenameOptions): this;

        /**
         * Requires the object to be a Joi schema instance.
         */
        schema(type?: SchemaLike): this;

        /**
         * Overrides the handling of unknown keys for the scope of the current object only (does not apply to children).
         */
        unknown(allow?: boolean): this;

        /**
         * Requires the presence of other keys whenever the specified key is present.
         */
        with(key: string, peers: string | string[], options?: HierarchySeparatorOptions): this;

        /**
         * Forbids the presence of other keys whenever the specified is present.
         */
        without(key: string, peers: string | string[], options?: HierarchySeparatorOptions): this;

        /**
         * Defines an exclusive relationship between a set of keys. one of them is required but not at the same time.
         *
         * Optional settings must be the last argument.
         */
        xor(...peers: Array<string | HierarchySeparatorOptions>): this;
    }

    interface BinarySchema extends AnySchema {
        /**
         * Sets the string encoding format if a string input is converted to a buffer.
         */
        encoding(encoding: string): this;

        /**
         * Specifies the minimum length of the buffer.
         */
        min(limit: number | Reference): this;

        /**
         * Specifies the maximum length of the buffer.
         */
        max(limit: number | Reference): this;

        /**
         * Specifies the exact length of the buffer:
         */
        length(limit: number | Reference): this;
    }

    interface DateSchema extends AnySchema<Date> {
        /**
         * Specifies that the value must be greater than date.
         * Notes: 'now' can be passed in lieu of date so as to always compare relatively to the current date,
         * allowing to explicitly ensure a date is either in the past or in the future.
         * It can also be a reference to another field.
         */
        greater(date: 'now' | Date | number | string | Reference): this;

        /**
         * Requires the string value to be in valid ISO 8601 date format.
         */
        iso(): this;

        /**
         * Specifies that the value must be less than date.
         * Notes: 'now' can be passed in lieu of date so as to always compare relatively to the current date,
         * allowing to explicitly ensure a date is either in the past or in the future.
         * It can also be a reference to another field.
         */
        less(date: 'now' | Date | number | string | Reference): this;

        /**
         * Specifies the oldest date allowed.
         * Notes: 'now' can be passed in lieu of date so as to always compare relatively to the current date,
         * allowing to explicitly ensure a date is either in the past or in the future.
         * It can also be a reference to another field.
         */
        min(date: 'now' | Date | number | string | Reference): this;

        /**
         * Specifies the latest date allowed.
         * Notes: 'now' can be passed in lieu of date so as to always compare relatively to the current date,
         * allowing to explicitly ensure a date is either in the past or in the future.
         * It can also be a reference to another field.
         */
        max(date: 'now' | Date | number | string | Reference): this;

        /**
         * Requires the value to be a timestamp interval from Unix Time.
         * @param type - the type of timestamp (allowed values are unix or javascript [default])
         */
        timestamp(type?: 'javascript' | 'unix'): this;
    }

    interface FunctionSchema extends ObjectSchema {
        /**
         * Specifies the arity of the function where:
         * @param n - the arity expected.
         */
        arity(n: number): this;

        /**
         * Requires the function to be a class.
         */
        class(): this;

        /**
         * Specifies the minimal arity of the function where:
         * @param n - the minimal arity expected.
         */
        minArity(n: number): this;

        /**
         * Specifies the minimal arity of the function where:
         * @param n - the minimal arity expected.
         */
        maxArity(n: number): this;
    }

    interface AlternativesSchema<TAlternativesSchema = any> extends AnySchema<TAlternativesSchema> {
        /**
         * Adds a conditional alternative schema type, either based on another key value, or a schema peeking into the current value.
         */
        conditional(ref: string | Reference, options: WhenOptions): this;
        conditional(ref: Schema, options: WhenSchemaOptions): this;

        /**
         * Requires the validated value to match a specific set of the provided alternative.try() schemas.
         * Cannot be combined with `alternatives.conditional()`.
         */
        match(mode: 'any' | 'all' | 'one'): this;

        /**
         * Adds an alternative schema type for attempting to match against the validated value.
         */
        try(...types: SchemaLike[]): this;
    }

    interface LinkSchema extends AnySchema {
        /**
         * Same as `any.concat()` but the schema is merged after the link is resolved which allows merging with schemas of the same type as the resolved link.
         * Will throw an exception during validation if the merged types are not compatible.
         */
        concat(schema: Schema): this;

        /**
         * Initializes the schema after constructions for cases where the schema has to be constructed first and then initialized.
         * If `ref` was not passed to the constructor, `link.ref()` must be called prior to usaged.
         */
        ref(ref: string): this;
    }

    interface Reference extends Exclude<ReferenceOptions, 'prefix'> {
        depth: number;
        type: string;
        key: string;
        root: string;
        path: string[];
        display: string;
        toString(): string;
    }

    type ExtensionBoundSchema = Schema & SchemaInternals;

    interface RuleArgs {
        name: string;
        ref?: boolean;
        assert?: (value: any) => boolean;
        message?: string;

        /**
         * Undocumented properties
         */
        normalize?(value: any): any;
    }

    type RuleMethod = (...args: any[]) => any;

    interface ExtensionRule {
        /**
         * alternative name for this rule.
         */
        alias?: string;
        /**
         * whether rule supports multiple invocations.
         */
        multi?: boolean;
        /**
         * Dual rule: converts or validates.
         */
        convert?: boolean;
        /**
         * list of arguments accepted by `method`.
         */
        args?: Array<RuleArgs | string>;
        /**
         * rule body.
         */
        method?: RuleMethod | false;
        /**
         * validation function.
         */
        validate?(value: any, helpers: any, args: Record<string, any>, options: any): any;

        /**
         * undocumented flags.
         */
        priority?: boolean;
        manifest?: boolean;
    }

    interface CoerceResult {
        errors?: ErrorReport[];
        value?: any;
    }

    type CoerceFunction = (value: any, helpers: CustomHelpers) => CoerceResult;

    interface CoerceObject {
        method: CoerceFunction;
        from?: string | string[];
    }

    interface ExtensionFlag {
        setter?: string;
        default?: any;
    }

    interface ExtensionTermManifest {
        mapped: {
            from: string;
            to: string;
        };
    }

    interface ExtensionTerm {
        init: any[] | null;
        register?: any;
        manifest?: Record<string, 'schema' | 'single' | ExtensionTermManifest>;
    }

    interface Extension {
        type: string;
        args?(...args: SchemaLike[]): Schema;
        base?: Schema;
        coerce?: CoerceFunction | CoerceObject;
        flags?: Record<string, ExtensionFlag>;
        manifest?: {
            build?(obj: ExtensionBoundSchema, desc: Record<string, any>): any;
        };
        messages?: LanguageMessages | string;
        modifiers?: Record<string, (rule: any, enabled?: boolean) => any>;
        overrides?: Record<string, (value: any) => Schema>;
        prepare?(value: any, helpers: CustomHelpers): any;
        rebuild?(schema: ExtensionBoundSchema): void;
        rules?: Record<string, ExtensionRule & ThisType<SchemaInternals>>;
        terms?: Record<string, ExtensionTerm>;
        validate?(value: any, helpers: CustomHelpers): any;

        /**
         * undocumented options
         */
        cast?: Record<string, { from(value: any): any; to(value: any, helpers: CustomHelpers): any }>;
        properties?: Record<string, any>;
    }

    type ExtensionFactory = (joi: Root) => Extension;

    interface Err {
        toString(): string;
    }

    // --- --- --- --- --- --- --- --- --- --- --- --- --- --- --- --- --- --- --- --- --- --- --- --- ---

    interface Root {
        /**
         * Current version of the joi package.
         */
        version: string;

        ValidationError: ValidationError;

        /**
         * Generates a schema object that matches any data type.
         */
        any(): AnySchema;

        /**
         * Generates a schema object that matches an array data type.
         */
        // tslint:disable-next-line:no-unnecessary-generics
        array<T>(): ArraySchema<T>;

        /**
         * Generates a schema object that matches a boolean data type (as well as the strings 'true', 'false', 'yes', and 'no'). Can also be called via bool().
         */
        bool(): BooleanSchema;

        /**
         * Generates a schema object that matches a boolean data type (as well as the strings 'true', 'false', 'yes', and 'no'). Can also be called via bool().
         */
        boolean(): BooleanSchema;

        /**
         * Generates a schema object that matches a Buffer data type (as well as the strings which will be converted to Buffers).
         */
        binary(): BinarySchema;

        /**
         * Generates a schema object that matches a date type (as well as a JavaScript date string or number of milliseconds).
         */
        date(): DateSchema;

        /**
         * Generates a schema object that matches a function type.
         */
        func(): FunctionSchema;

        /**
         * Generates a schema object that matches a function type.
         */
        function(): FunctionSchema;

        /**
         * Generates a schema object that matches a number data type (as well as strings that can be converted to numbers).
         */
        number(): NumberSchema;

        /**
         * Generates a schema object that matches an object data type (as well as JSON strings that have been parsed into objects).
         */
        // tslint:disable-next-line:no-unnecessary-generics
        object<TSchema = any, T = TSchema>(schema?: SchemaMap<T>): ObjectSchema<TSchema>;

        /**
         * Generates a schema object that matches a string data type. Note that empty strings are not allowed by default and must be enabled with allow('').
         */
        string(): StringSchema;

        /**
         * Generates a schema object that matches any symbol.
         */
        symbol(): SymbolSchema;

        /**
         * Generates a type that will match one of the provided alternative schemas
         */
        // tslint:disable-next-line:no-unnecessary-generics
        alternatives<T = any>(types: SchemaLike[]): AlternativesSchema<T>;
        // tslint:disable-next-line:no-unnecessary-generics
        alternatives<T = any>(...types: SchemaLike[]): AlternativesSchema<T>;

        /**
         * Alias for `alternatives`
         */
        alt(types: SchemaLike[]): AlternativesSchema;
        alt(...types: SchemaLike[]): AlternativesSchema;

        /**
         * Links to another schema node and reuses it for validation, typically for creative recursive schemas.
         *
         * @param ref - the reference to the linked schema node.
         * Cannot reference itself or its children as well as other links.
         * Links can be expressed in relative terms like value references (`Joi.link('...')`),
         * in absolute terms from the schema run-time root (`Joi.link('/a')`),
         * or using schema ids implicitly using object keys or explicitly using `any.id()` (`Joi.link('#a.b.c')`).
         */
        link(ref?: string): LinkSchema;

        /**
         * Validates a value against a schema and throws if validation fails.
         *
         * @param value - the value to validate.
         * @param schema - the schema object.
         * @param message - optional message string prefix added in front of the error message. may also be an Error object.
         */
        assert(value: any, schema: SchemaLike, options?: ValidationOptions): void;
        assert(value: any, schema: SchemaLike, message: string | Error, options?: ValidationOptions): void;

        /**
         * Validates a value against a schema, returns valid object, and throws if validation fails.
         *
         * @param value - the value to validate.
         * @param schema - the schema object.
         * @param message - optional message string prefix added in front of the error message. may also be an Error object.
         */
        attempt(value: any, schema: SchemaLike, options?: ValidationOptions): any;
        attempt(value: any, schema: SchemaLike, message: string | Error, options?: ValidationOptions): any;

        cache: CacheConfiguration;

        /**
         * Converts literal schema definition to joi schema object (or returns the same back if already a joi schema object).
         */
        compile(schema: SchemaLike, options?: CompileOptions): Schema;

        /**
         * Checks if the provided preferences are valid.
         *
         * Throws an exception if the prefs object is invalid.
         *
         * The method is provided to perform inputs validation for the `any.validate()` and `any.validateAsync()` methods.
         * Validation is not performed automatically for performance reasons. Instead, manually validate the preferences passed once and reuse.
         */
        checkPreferences(prefs: ValidationOptions): void;

        /**
         * Creates a custom validation schema.
         */
        custom(fn: CustomValidator, description?: string): Schema;

        /**
         * Creates a new Joi instance that will apply defaults onto newly created schemas
         * through the use of the fn function that takes exactly one argument, the schema being created.
         *
         * @param fn - The function must always return a schema, even if untransformed.
         */
        defaults(fn: SchemaFunction): Root;

        /**
         * Generates a dynamic expression using a template string.
         */
        expression(template: string, options?: ReferenceOptions): any;

        /**
         * Creates a new Joi instance customized with the extension(s) you provide included.
         */
        extend(...extensions: Array<Extension | ExtensionFactory>): any;

        /**
         * Creates a reference that when resolved, is used as an array of values to match against the rule.
         */
        in(ref: string, options?: ReferenceOptions): Reference;

        /**
         * Checks whether or not the provided argument is an expression.
         */
        isExpression(expression: any): boolean;

        /**
         * Checks whether or not the provided argument is a reference. It's especially useful if you want to post-process error messages.
         */
        isRef(ref: any): ref is Reference;

        /**
         * Checks whether or not the provided argument is a joi schema.
         */
        isSchema(schema: any, options?: CompileOptions): boolean;

        /**
         * A special value used with `any.allow()`, `any.invalid()`, and `any.valid()` as the first value to reset any previously set values.
         */
        override: symbol;

        /**
         * Generates a reference to the value of the named key.
         */
        ref(key: string, options?: ReferenceOptions): Reference;

        /**
         * Returns an object where each key is a plain joi schema type.
         * Useful for creating type shortcuts using deconstruction.
         * Note that the types are already formed and do not need to be called as functions (e.g. `string`, not `string()`).
         */
        types(): {
            alternatives: AlternativesSchema;
            any: AnySchema;
            array: ArraySchema;
            binary: BinarySchema;
            boolean: BooleanSchema;
            date: DateSchema;
            function: FunctionSchema;
            link: LinkSchema;
            number: NumberSchema;
            object: ObjectSchema;
            string: StringSchema;
            symbol: SymbolSchema;
        };

        /**
         * Generates a dynamic expression using a template string.
         */
        x(template: string, options?: ReferenceOptions): any;

        // --- --- --- --- --- --- --- --- --- --- --- --- --- --- --- --- --- --- --- --- --- --- --- --- ---
        // Below are undocumented APIs. use at your own risk
        // --- --- --- --- --- --- --- --- --- --- --- --- --- --- --- --- --- --- --- --- --- --- --- --- ---

        /**
         * Whitelists a value
         */
        allow(...values: any[]): Schema;

        /**
         * Adds the provided values into the allowed whitelist and marks them as the only valid values allowed.
         */
        valid(...values: any[]): Schema;
        equal(...values: any[]): Schema;

        /**
         * Blacklists a value
         */
        invalid(...values: any[]): Schema;
        disallow(...values: any[]): Schema;
        not(...values: any[]): Schema;

        /**
         * Marks a key as required which will not allow undefined as value. All keys are optional by default.
         */
        required(): Schema;

        /**
         * Alias of `required`.
         */
        exist(): Schema;

        /**
         * Marks a key as optional which will allow undefined as values. Used to annotate the schema for readability as all keys are optional by default.
         */
        optional(): Schema;

        /**
         * Marks a key as forbidden which will not allow any value except undefined. Used to explicitly forbid keys.
         */
        forbidden(): Schema;

        /**
         * Overrides the global validate() options for the current key and any sub-key.
         */
        preferences(options: ValidationOptions): Schema;

        /**
         * Overrides the global validate() options for the current key and any sub-key.
         */
        prefs(options: ValidationOptions): Schema;

        /**
         * Converts the type into an alternatives type where the conditions are merged into the type definition where:
         */
        when(ref: string | Reference, options: WhenOptions): AlternativesSchema;
        when(ref: Schema, options: WhenSchemaOptions): AlternativesSchema;

        /**
         * Unsure, maybe alias for `compile`?
         */
        build(...args: any[]): any;

        /**
         * Unsure, maybe alias for `preferences`?
         */
        options(...args: any[]): any;

        /**
         * Unsure, maybe leaked from `@hapi/lab/coverage/initialize`
         */
        trace(...args: any[]): any;
        untrace(...args: any[]): any;
    }
}

declare const Joi: Joi.Root;
export = Joi;<|MERGE_RESOLUTION|>--- conflicted
+++ resolved
@@ -20,11 +20,8 @@
 //                 Anand Chowdhary <https://github.com/AnandChowdhary>
 //                 Miro Yovchev <https://github.com/myovchev>
 //                 David Recuenco <https://github.com/RecuencoJones>
-<<<<<<< HEAD
 //                 Frederic Reisenhauer <https://github.com/freisenhauer>
-=======
 //                 Stefan-Gabriel Muscalu <https://github.com/legraphista>
->>>>>>> 2a7deeea
 // Definitions: https://github.com/DefinitelyTyped/DefinitelyTyped
 // TypeScript Version: 2.8
 
@@ -619,19 +616,11 @@
 
     type ValidationErrorFunction = (errors: ValidationErrorItem[]) => string | ValidationErrorItem | Error;
 
-<<<<<<< HEAD
-    interface ValidationResult {
+    interface ValidationResult<T = any> {
         error?: ValidationError;
         errors?: ValidationError;
         warning?: ValidationError;
-        value: any;
-=======
-    interface ValidationResult<T = any> {
-        error: ValidationError;
-        errors: ValidationError;
-        warning: ValidationError;
         value: T;
->>>>>>> 2a7deeea
     }
 
     interface CreateErrorOptions {
