--- conflicted
+++ resolved
@@ -1,27 +1,4 @@
 {
-<<<<<<< HEAD
-  "compilerOptions": {
-    "module": "commonjs",
-    "lib": [
-      "es6"
-    ],
-    "noImplicitAny": true,
-    "noImplicitThis": true,
-    "strictNullChecks": true,
-    "baseUrl": "../",
-    "typeRoots": [
-      "../"
-    ],
-    "types": [],
-    "noEmit": true,
-    "forceConsistentCasingInFileNames": true,
-    "strictFunctionTypes": true
-  },
-  "files": [
-    "index.d.ts",
-    "nsqjs-tests.ts"
-  ]
-=======
     "compilerOptions": {
         "module": "commonjs",
         "lib": [
@@ -37,11 +14,11 @@
         ],
         "types": [],
         "noEmit": true,
-        "forceConsistentCasingInFileNames": true
+        "forceConsistentCasingInFileNames": true,
+        "strictFunctionTypes": true
     },
     "files": [
         "index.d.ts",
         "nsqjs-tests.ts"
     ]
->>>>>>> e4345157
 }