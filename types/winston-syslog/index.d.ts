<<<<<<< HEAD
// Type definitions for winston-syslog 2.0
// Project: https://github.com/winstonjs/winston-syslog, https://github.com/indexzero/winston-syslog
// Definitions by: Chris Barth <https://github.com/cjbarth>, Felix Hochgruber <https://github.com/felix-hoc>
// Definitions: https://github.com/DefinitelyTyped/DefinitelyTyped
// TypeScript Version: 2.2

import * as Transport from 'winston-transport';
import * as dgram from 'dgram';
import * as net from 'net';
=======
/// <reference types="node" />
import * as dgram from "dgram";
import * as glossy from "glossy";
import * as net from "net";
import * as Transport from "winston-transport";
>>>>>>> 9b7cd68b

export interface SyslogTransportOptions extends Transport.TransportStreamOptions {
    host?: string | undefined;
    port?: number | undefined;
    path?: string | undefined;
    protocol?: string | undefined;
    pid?: number | undefined;
    facility?: string | undefined;
    localhost?: string | undefined;
    type?: string | undefined;
    app_name?: string | undefined;
    eol?: string | undefined;
    customProducer?: typeof glossy.Produce;
}

export interface SyslogTransportInstance extends Transport {
    producer: any;
    socket: dgram.Socket | net.Socket;

    connect(callback: (err: true | null) => any): void;

    new(options?: SyslogTransportOptions): SyslogTransportInstance;
}

export const Syslog: SyslogTransportInstance;<|MERGE_RESOLUTION|>--- conflicted
+++ resolved
@@ -1,20 +1,7 @@
-<<<<<<< HEAD
-// Type definitions for winston-syslog 2.0
-// Project: https://github.com/winstonjs/winston-syslog, https://github.com/indexzero/winston-syslog
-// Definitions by: Chris Barth <https://github.com/cjbarth>, Felix Hochgruber <https://github.com/felix-hoc>
-// Definitions: https://github.com/DefinitelyTyped/DefinitelyTyped
-// TypeScript Version: 2.2
-
-import * as Transport from 'winston-transport';
-import * as dgram from 'dgram';
-import * as net from 'net';
-=======
-/// <reference types="node" />
 import * as dgram from "dgram";
 import * as glossy from "glossy";
 import * as net from "net";
 import * as Transport from "winston-transport";
->>>>>>> 9b7cd68b
 
 export interface SyslogTransportOptions extends Transport.TransportStreamOptions {
     host?: string | undefined;
