--- conflicted
+++ resolved
@@ -63,7 +63,6 @@
         complete: boolean;
     }
 
-<<<<<<< HEAD
     export interface State {
 		inputValue: string,
 		isFocused: boolean,
@@ -76,13 +75,10 @@
         isLoading: boolean;
         options: Option[];
     }
-
-    export interface Option {
-=======
+                                                 
     type Options<TValue = OptionValues> = Array<Option<TValue>>;
 
     interface Option<TValue = OptionValues> {
->>>>>>> 178dd15e
         /** Text for rendering */
         label?: string;
         /** Value for searching */
@@ -527,15 +523,12 @@
     }
 }
 
-<<<<<<< HEAD
-declare class ReactSelectClass extends React.Component<ReactSelectClass.ReactSelectProps, ReactSelectClass.State> { }
+declare class ReactSelectClass extends React.Component<ReactSelectClass.ReactSelectProps, ReactSelectClass.State> {                               
+    focus(): void;
+}
 
 declare module ReactSelectClass {
     class Creatable extends React.Component<ReactCreatableSelectProps, {}> { }
     class Async extends React.Component<ReactAsyncSelectProps, ReactSelectClass.AsyncState> { }
     class AsyncCreatable extends React.Component<ReactAsyncSelectProps & ReactCreatableSelectProps, ReactSelectClass.AsyncState> { }
-=======
-declare class ReactSelectClass extends React.Component<ReactSelectClass.ReactSelectProps> {
-    focus(): void;
->>>>>>> 178dd15e
 }