// Type definitions for react-select 2.0
// Project: https://github.com/JedWatson/react-select#readme
// Definitions by: Claas Ahlrichs <https://github.com/claasahl>
//                 Jon Freedman <https://github.com/jonfreedman>
// Definitions: https://github.com/DefinitelyTyped/DefinitelyTyped
<<<<<<< HEAD
// TypeScript Version: 2.8

import * as React from 'react';

export default class ReactSelectClass<TValue = OptionValues> extends React.Component<ReactSelectProps<TValue>> {
    focus(): void;
    setValue(value: Option<TValue>): void;
}
// Other components
export class Creatable<TValue = OptionValues> extends React.Component<ReactCreatableSelectProps<TValue>> { }
export class Async<TValue = OptionValues> extends React.Component<ReactAsyncSelectProps<TValue>> { }
export class AsyncCreatable<TValue = OptionValues> extends React.Component<ReactAsyncCreatableSelectProps<TValue>> { }

export type OptionComponentType<TValue = OptionValues> = React.ComponentType<OptionComponentProps<TValue>>;
export type ValueComponentType<TValue = OptionValues> =  React.ComponentType<ValueComponentProps<TValue>>;

export type HandlerRendererResult = JSX.Element | null | false;

// Handlers
export type FocusOptionHandler<TValue = OptionValues> = (option: Option<TValue>) => void;
export type SelectValueHandler<TValue = OptionValues> = (option: Option<TValue>) => void;
export type ArrowRendererHandler = (props: ArrowRendererProps) => HandlerRendererResult;
export type ClearRendererHandler = () => HandlerRendererResult;
export type FilterOptionHandler<TValue = OptionValues> = (option: Option<TValue>, filter: string) => boolean;
export type FilterOptionsHandler<TValue = OptionValues> = (options: Options<TValue>, filter: string, currentValues: Options<TValue>) => Options<TValue>;
export type InputRendererHandler = (props: { [key: string]: any }) => HandlerRendererResult;
export type MenuRendererHandler<TValue = OptionValues> = (props: MenuRendererProps<TValue>) => HandlerRendererResult;
export type OnCloseHandler = () => void;
export type OnInputChangeHandler = (inputValue: string) => string;
export type OnInputKeyDownHandler = React.KeyboardEventHandler<HTMLDivElement | HTMLInputElement>;
export type OnMenuScrollToBottomHandler = () => void;
export type OnOpenHandler = () => void;
export type OnFocusHandler = React.FocusEventHandler<HTMLDivElement | HTMLInputElement>;
export type OnBlurHandler = React.FocusEventHandler<HTMLDivElement | HTMLInputElement>;
export type OptionRendererHandler<TValue = OptionValues> = (option: Option<TValue>) => HandlerRendererResult;
export type ValueRendererHandler<TValue = OptionValues> = (option: Option<TValue>, index?: number) => HandlerRendererResult;
export type OnValueClickHandler<TValue = OptionValues> = (option: Option<TValue>, event: React.MouseEvent<HTMLAnchorElement>) => void;
export type IsOptionUniqueHandler<TValue = OptionValues> = (arg: { option: Option<TValue>, options: Options<TValue>, labelKey: string, valueKey: string }) => boolean;
export type IsValidNewOptionHandler = (arg: { label: string }) => boolean;
export type NewOptionCreatorHandler<TValue = OptionValues> = (arg: { label: string, labelKey: string, valueKey: string }) => Option<TValue>;
export type PromptTextCreatorHandler = (filterText: string) => string;
export type ShouldKeyDownEventCreateNewOptionHandler = (arg: { keyCode: number }) => boolean;

export type OnChangeSingleHandler<TValue = OptionValues> = OnChangeHandler<TValue, Option<TValue>>;
export type OnChangeMultipleHandler<TValue = OptionValues> = OnChangeHandler<TValue, Options<TValue>>;
export type OnChangeHandler<TValue = OptionValues, TOption = Option<TValue> | Options<TValue>> = (newValue: TOption | null) => void;
export type OnNewOptionClickHandler<TValue = OptionValues> = (option: Option<TValue>) => void;

export type LoadOptionsHandler<TValue = OptionValues> = LoadOptionsAsyncHandler<TValue> | LoadOptionsLegacyHandler<TValue>;
export type LoadOptionsAsyncHandler<TValue = OptionValues> = (input: string) => Promise<AutocompleteResult<TValue>>;
export type LoadOptionsLegacyHandler<TValue = OptionValues> = (input: string, callback: (err: any, result: AutocompleteResult<TValue>) => void) => void;

export interface AutocompleteResult<TValue = OptionValues> {
    /** The search-results to be displayed  */
    options: Options<TValue>;
    /**
     * Should be set to true, if and only if a longer query with the same prefix
     * would return a subset of the results
     * If set to true, more specific queries will not be sent to the server.
     */
    complete: boolean;
}

export type Options<TValue = OptionValues> = Array<Option<TValue>>;

export interface Option<TValue = OptionValues> {
    /** Text for rendering */
    label?: string;
    /** Value for searching */
    value?: TValue;
    /**
     * Allow this option to be cleared
     * @default true
     */
    clearableValue?: boolean;
    /**
     * Do not allow this option to be selected
     * @default false
     */
    disabled?: boolean;
    /**
     * In the event that a custom menuRenderer is provided, Option should be able
     * to accept arbitrary key-value pairs. See react-virtualized-select.
     */
    [property: string]: any;
}

export type OptionValues = string | number | boolean;

export interface MenuRendererProps<TValue = OptionValues> {
    /**
     * The currently focused option; should be visible in the menu by default.
     * default {}
     */
    focusedOption: Option<TValue>;

    /**
     * Callback to focus a new option; receives the option as a parameter.
     */
    focusOption: FocusOptionHandler<TValue>;

    /**
     * Option labels are accessible with this string key.
     */
    labelKey: string;

    /**
     * Ordered array of options to render.
     */
    options: Options<TValue>;

    /**
     * Callback to select a new option; receives the option as a parameter.
     */
    selectValue: SelectValueHandler<TValue>;

    /**
     * Array of currently selected options.
     */
    valueArray: Options<TValue>;

    /**
     * Callback to remove selection from option; receives the option as a parameter.
     */
    removeValue: SelectValueHandler<TValue>;

    /**
     * function which returns a custom way to render the options in the menu
     */
    optionRenderer: OptionRendererHandler<TValue>;
}

export interface OptionComponentProps<TValue = OptionValues> {
    /**
     * Classname(s) to apply to the option component.
     */
    className?: string;

    /**
     * Currently focused option.
     */
    focusOption?: Option<TValue>;

    inputValue?: string;
    instancePrefix?: string;

    /**
     * True if this option is disabled.
     */
    isDisabled?: boolean;

    /**
     * True if this option is focused.
     */
    isFocused?: boolean;

    /**
     * True if this option is selected.
     */
    isSelected?: boolean;

    /**
     * Callback to be invoked when this option is focused.
     */
    onFocus?: (option: Option<TValue>, event: any) => void;

    /**
     * Callback to be invoked when this option is selected.
     */
    onSelect?: (option: Option<TValue>, event: any) => void;

    /**
     * Option to be rendered by this component.
     */
    option: Option<TValue>;

    /**
     * Index of the option being rendered in the list
     */
    optionIndex?: number;

    /**
     * Callback to invoke when removing an option from a multi-selection. (Not necessarily the one
     * being rendered)
     */
    removeValue?: (value: TValue | TValue[]) => void;

    /**
     * Callback to invoke to select an option. (Not necessarily the one being rendered)
     */
    selectValue?: (value: TValue | TValue[]) => void;
}

export interface ArrowRendererProps {
    /**
     * Arrow mouse down event handler.
     */
    onMouseDown: React.MouseEventHandler<any>;

    /**
     * whether the Select is open or not.
     */
    isOpen: boolean;
}

export interface ValueComponentProps<TValue = OptionValues> {
    disabled: ReactSelectProps<TValue>['disabled'];
    id: string;
    instancePrefix: string;
    onClick: OnValueClickHandler<TValue> | null;
    onRemove?: SelectValueHandler<TValue>;
    placeholder: ReactSelectProps<TValue>['placeholder'];
    value: Option<TValue>;
    values?: Array<Option<TValue>>;
}

export interface ReactSelectProps<TValue = OptionValues> extends React.Props<ReactSelectClass<TValue>> {
    /**
     * text to display when `allowCreate` is true.
     * @default 'Add "{label}"?'
     */
    addLabelText?: string;
    /**
     * renders a custom drop-down arrow to be shown in the right-hand side of the select.
     * @default undefined
     */
    arrowRenderer?: ArrowRendererHandler | null;
    /**
     * blurs the input element after a selection has been made. Handy for lowering the keyboard on mobile devices.
     * @default false
     */
    autoBlur?: boolean;
    /**
     * autofocus the component on mount
     * @deprecated. Use autoFocus instead
     * @default false
     */
    autofocus?: boolean;
    /**
     * autofocus the component on mount
     * @default false
     */
    autoFocus?: boolean;
    /**
     *  If enabled, the input will expand as the length of its value increases
     */
    autosize?: boolean;
    /**
     * whether pressing backspace removes the last item when there is no input value
     * @default true
     */
    backspaceRemoves?: boolean;
    /**
     * Message to use for screenreaders to press backspace to remove the current item
     * {label} is replaced with the item label
     * @default "Press backspace to remove..."
     */
    backspaceToRemoveMessage?: string;
    /**
     * CSS className for the outer element
     */
    className?: string;
    /**
     * Prefix prepended to element default className if no className is defined
     */
    classNamePrefix?: string;
    /**
     * title for the "clear" control when `multi` is true
     * @default "Clear all"
     */
    clearAllText?: string;
    /**
     * Renders a custom clear to be shown in the right-hand side of the select when clearable true
     * @default undefined
     */
    clearRenderer?: ClearRendererHandler;
    /**
     * title for the "clear" control
     * @default "Clear value"
     */
    clearValueText?: string;
    /**
     * whether to close the menu when a value is selected
     * @default true
     */
    closeOnSelect?: boolean;
    /**
     * whether it is possible to reset value. if enabled, an X button will appear at the right side.
     * @default true
     */
    clearable?: boolean;
    /**
     * whether backspace removes an item if there is no text input
     * @default true
     */
    deleteRemoves?: boolean;
    /**
     * delimiter to use to join multiple values
     * @default ","
     */
    delimiter?: string;
    /**
     * whether the Select is disabled or not
     * @default false
     */
    disabled?: boolean;
    /**
     * whether escape clears the value when the menu is closed
     * @default true
     */
    escapeClearsValue?: boolean;
    /**
     * method to filter a single option
     */
    filterOption?: FilterOptionHandler<TValue>;
    /**
     * method to filter the options array
     */
    filterOptions?: FilterOptionsHandler<TValue>;
    /**
     * id for the underlying HTML input element
     * @default undefined
     */
    id?: string;
    /**
     * whether to strip diacritics when filtering
     * @default true
     */
    ignoreAccents?: boolean;
    /**
     * whether to perform case-insensitive filtering
     * @default true
     */
    ignoreCase?: boolean;
    /**
     * custom attributes for the Input (in the Select-control) e.g: {'data-foo': 'bar'}
     * @default {}
     */
    inputProps?: { [key: string]: any };
    /**
     * renders a custom input
     */
    inputRenderer?: InputRendererHandler;
    /**
     * allows for synchronization of component id's on server and client.
     * @see https://github.com/JedWatson/react-select/pull/1105
     */
    instanceId?: string;
    /**
     * whether the Select is loading externally or not (such as options being loaded).
     * if true, a loading spinner will be shown at the right side.
     * @default false
     */
    isLoading?: boolean;
    /**
     * (legacy mode) joins multiple values into a single form field with the delimiter
     * @default false
     */
    joinValues?: boolean;
    /**
     * the option property to use for the label
     * @default "label"
     */
    labelKey?: string;
    /**
     * (any, start) match the start or entire string when filtering
     * @default "any"
     */
    matchPos?: string;
    /**
     * (any, label, value) which option property to filter on
     * @default "any"
     */
    matchProp?: string;
    /**
     * buffer of px between the base of the dropdown and the viewport to shift if menu doesnt fit in viewport
     * @default 0
     */
    menuBuffer?: number;
    /**
     * optional style to apply to the menu container
     */
    menuContainerStyle?: React.CSSProperties;
    /**
     * renders a custom menu with options
     */
    menuRenderer?: MenuRendererHandler<TValue>;
    /**
     * optional style to apply to the menu
     */
    menuStyle?: React.CSSProperties;
    /**
     * multi-value input
     * @default false
     */
    multi?: boolean;
    /**
     * field name, for hidden `<input>` tag
     */
    name?: string;
    /**
     * placeholder displayed when there are no matching search results or a falsy value to hide it
     * @default "No results found"
     */
    noResultsText?: string | JSX.Element;
    /**
     * onBlur handler: function (event) {}
     */
    onBlur?: OnBlurHandler;
    /**
     * whether to clear input on blur or not
     * @default true
     */
    onBlurResetsInput?: boolean;
    /**
     * whether the input value should be reset when options are selected.
     * Also input value will be set to empty if 'onSelectResetsInput=true' and
     * Select will get new value that not equal previous value.
     * @default true
     */
    onSelectResetsInput?: boolean;
    /**
     * whether to clear input when closing the menu through the arrow
     * @default true
     */
    onCloseResetsInput?: boolean;
    /**
     * onChange handler: function (newValue) {}
     */
    onChange?: OnChangeHandler<TValue>;
    /**
     * fires when the menu is closed
     */
    onClose?: OnCloseHandler;
    /**
     * onFocus handler: function (event) {}
     */
    onFocus?: OnFocusHandler;
    /**
     * onInputChange handler: function (inputValue) {}
     */
    onInputChange?: OnInputChangeHandler;
    /**
     * onInputKeyDown handler: function (keyboardEvent) {}
     */
    onInputKeyDown?: OnInputKeyDownHandler;
    /**
     * fires when the menu is scrolled to the bottom; can be used to paginate options
     */
    onMenuScrollToBottom?: OnMenuScrollToBottomHandler;
    /**
     * fires when the menu is opened
     */
    onOpen?: OnOpenHandler;
    /**
     * boolean to enable opening dropdown when focused
     * @default false
     */
    openOnClick?: boolean;
    /**
     * open the options menu when the input gets focus (requires searchable = true)
     * @default true
     */
    openOnFocus?: boolean;
    /**
     * className to add to each option component
     */
    optionClassName?: string;
    /**
     * option component to render in dropdown
     */
    optionComponent?: OptionComponentType<TValue>;
    /**
     * function which returns a custom way to render the options in the menu
     */
    optionRenderer?: OptionRendererHandler<TValue>;
    /**
     * array of Select options
     * @default false
     */
    options?: Options<TValue>;
    /**
     * number of options to jump when using page up/down keys
     * @default 5
     */
    pageSize?: number;
    /**
     * field placeholder, displayed when there's no value
     * @default "Select..."
     */
    placeholder?: string | JSX.Element;
    /**
     * whether the selected option is removed from the dropdown on multi selects
     * @default true
     */
    removeSelected?: boolean;
    /**
     * applies HTML5 required attribute when needed
     * @default false
     */
    required?: boolean;
    /**
     * value to use when you clear the control
     */
    resetValue?: any;
    /**
     * use react-select in right-to-left direction
     * @default false
     */
    rtl?: boolean;
    /**
     * whether the viewport will shift to display the entire menu when engaged
     * @default true
     */
    scrollMenuIntoView?: boolean;
    /**
     * whether to enable searching feature or not
     * @default true;
     */
    searchable?: boolean;
    /**
     * whether to select the currently focused value when the  [tab]  key is pressed
     */
    tabSelectsValue?: boolean;
    /**
     * initial field value
     */
    value?: Option<TValue> | Options<TValue> | string | string[] | number | number[] | boolean;
    /**
     * the option property to use for the value
     * @default "value"
     */
    valueKey?: string;
    /**
     * function which returns a custom way to render the value selected
     * @default false
     */
    valueRenderer?: ValueRendererHandler<TValue>;
    /**
     *  optional style to apply to the control
     */
    style?: React.CSSProperties;

    /**
     *  optional tab index of the control
     */
    tabIndex?: string | number;

    /**
     *  value component to render
     */
    valueComponent?: ValueComponentType<TValue>;

    /**
     *  optional style to apply to the component wrapper
     */
    wrapperStyle?: React.CSSProperties;

    /**
     * onClick handler for value labels: function (value, event) {}
     */
    onValueClick?: OnValueClickHandler<TValue>;

    /**
     *  pass the value to onChange as a simple value (legacy pre 1.0 mode), defaults to false
     */
    simpleValue?: boolean;
}

export interface ReactCreatableSelectProps<TValue = OptionValues> extends ReactSelectProps<TValue> {
    /**
     * Searches for any matching option within the set of options. This function prevents
     * duplicate options from being created.
     */
    isOptionUnique?: IsOptionUniqueHandler<TValue>;

    /**
     * Determines if the current input text represents a valid option.
     */
    isValidNewOption?: IsValidNewOptionHandler;

    /**
     * factory to create new options
     */
    newOptionCreator?: NewOptionCreatorHandler<TValue>;

    /**
     * Creates prompt/placeholder for option text.
     */
    promptTextCreator?: PromptTextCreatorHandler;

    /**
     * Decides if a keyDown event (eg its 'keyCode') should result in the creation of a new option.
     */
    shouldKeyDownEventCreateNewOption?: ShouldKeyDownEventCreateNewOptionHandler;

    /**
     * new option click handler: function (option) {}
     */
    onNewOptionClick?: OnNewOptionClickHandler<TValue>;
}

export interface ReactAsyncSelectProps<TValue = OptionValues> extends ReactSelectProps<TValue> {
    /**
     * Whether to auto-load the default async options set.
     */
    autoload?: boolean;

    /**
     *  object to use to cache results; can be null to disable cache
     */
    cache?: { [key: string]: any } | boolean;

    /**
     *  function to call to load options asynchronously
     */
    loadOptions: LoadOptionsHandler<TValue>;

    /**
     *  replaces the placeholder while options are loading
     */
    loadingPlaceholder?: string | JSX.Element;
    /**
     *  displayed in the drop down list when the user did not type anything yet
     */
    searchPromptText?: string;
}

export type ReactAsyncCreatableSelectProps<TValue = OptionValues> = ReactAsyncSelectProps<TValue> & ReactCreatableSelectProps<TValue>;
=======
// TypeScript Version: 2.9

import SelectBase from './lib/Select';
import { StateManager } from './lib/stateManager';

export default SelectBase;
// export default StateManager;

export { SelectBase };
export { default as Async } from './lib/Async';
export { default as AsyncCreatable } from './lib/AsyncCreatable';
export { default as Creatable } from './lib/Creatable';
export { createFilter } from './lib/filters';
export { default as makeAnimated } from './lib/animated/index';
export { components } from './lib/components/index';
export { mergeStyles } from './lib/styles';
>>>>>>> fb1b2554
<|MERGE_RESOLUTION|>--- conflicted
+++ resolved
@@ -3,637 +3,6 @@
 // Definitions by: Claas Ahlrichs <https://github.com/claasahl>
 //                 Jon Freedman <https://github.com/jonfreedman>
 // Definitions: https://github.com/DefinitelyTyped/DefinitelyTyped
-<<<<<<< HEAD
-// TypeScript Version: 2.8
-
-import * as React from 'react';
-
-export default class ReactSelectClass<TValue = OptionValues> extends React.Component<ReactSelectProps<TValue>> {
-    focus(): void;
-    setValue(value: Option<TValue>): void;
-}
-// Other components
-export class Creatable<TValue = OptionValues> extends React.Component<ReactCreatableSelectProps<TValue>> { }
-export class Async<TValue = OptionValues> extends React.Component<ReactAsyncSelectProps<TValue>> { }
-export class AsyncCreatable<TValue = OptionValues> extends React.Component<ReactAsyncCreatableSelectProps<TValue>> { }
-
-export type OptionComponentType<TValue = OptionValues> = React.ComponentType<OptionComponentProps<TValue>>;
-export type ValueComponentType<TValue = OptionValues> =  React.ComponentType<ValueComponentProps<TValue>>;
-
-export type HandlerRendererResult = JSX.Element | null | false;
-
-// Handlers
-export type FocusOptionHandler<TValue = OptionValues> = (option: Option<TValue>) => void;
-export type SelectValueHandler<TValue = OptionValues> = (option: Option<TValue>) => void;
-export type ArrowRendererHandler = (props: ArrowRendererProps) => HandlerRendererResult;
-export type ClearRendererHandler = () => HandlerRendererResult;
-export type FilterOptionHandler<TValue = OptionValues> = (option: Option<TValue>, filter: string) => boolean;
-export type FilterOptionsHandler<TValue = OptionValues> = (options: Options<TValue>, filter: string, currentValues: Options<TValue>) => Options<TValue>;
-export type InputRendererHandler = (props: { [key: string]: any }) => HandlerRendererResult;
-export type MenuRendererHandler<TValue = OptionValues> = (props: MenuRendererProps<TValue>) => HandlerRendererResult;
-export type OnCloseHandler = () => void;
-export type OnInputChangeHandler = (inputValue: string) => string;
-export type OnInputKeyDownHandler = React.KeyboardEventHandler<HTMLDivElement | HTMLInputElement>;
-export type OnMenuScrollToBottomHandler = () => void;
-export type OnOpenHandler = () => void;
-export type OnFocusHandler = React.FocusEventHandler<HTMLDivElement | HTMLInputElement>;
-export type OnBlurHandler = React.FocusEventHandler<HTMLDivElement | HTMLInputElement>;
-export type OptionRendererHandler<TValue = OptionValues> = (option: Option<TValue>) => HandlerRendererResult;
-export type ValueRendererHandler<TValue = OptionValues> = (option: Option<TValue>, index?: number) => HandlerRendererResult;
-export type OnValueClickHandler<TValue = OptionValues> = (option: Option<TValue>, event: React.MouseEvent<HTMLAnchorElement>) => void;
-export type IsOptionUniqueHandler<TValue = OptionValues> = (arg: { option: Option<TValue>, options: Options<TValue>, labelKey: string, valueKey: string }) => boolean;
-export type IsValidNewOptionHandler = (arg: { label: string }) => boolean;
-export type NewOptionCreatorHandler<TValue = OptionValues> = (arg: { label: string, labelKey: string, valueKey: string }) => Option<TValue>;
-export type PromptTextCreatorHandler = (filterText: string) => string;
-export type ShouldKeyDownEventCreateNewOptionHandler = (arg: { keyCode: number }) => boolean;
-
-export type OnChangeSingleHandler<TValue = OptionValues> = OnChangeHandler<TValue, Option<TValue>>;
-export type OnChangeMultipleHandler<TValue = OptionValues> = OnChangeHandler<TValue, Options<TValue>>;
-export type OnChangeHandler<TValue = OptionValues, TOption = Option<TValue> | Options<TValue>> = (newValue: TOption | null) => void;
-export type OnNewOptionClickHandler<TValue = OptionValues> = (option: Option<TValue>) => void;
-
-export type LoadOptionsHandler<TValue = OptionValues> = LoadOptionsAsyncHandler<TValue> | LoadOptionsLegacyHandler<TValue>;
-export type LoadOptionsAsyncHandler<TValue = OptionValues> = (input: string) => Promise<AutocompleteResult<TValue>>;
-export type LoadOptionsLegacyHandler<TValue = OptionValues> = (input: string, callback: (err: any, result: AutocompleteResult<TValue>) => void) => void;
-
-export interface AutocompleteResult<TValue = OptionValues> {
-    /** The search-results to be displayed  */
-    options: Options<TValue>;
-    /**
-     * Should be set to true, if and only if a longer query with the same prefix
-     * would return a subset of the results
-     * If set to true, more specific queries will not be sent to the server.
-     */
-    complete: boolean;
-}
-
-export type Options<TValue = OptionValues> = Array<Option<TValue>>;
-
-export interface Option<TValue = OptionValues> {
-    /** Text for rendering */
-    label?: string;
-    /** Value for searching */
-    value?: TValue;
-    /**
-     * Allow this option to be cleared
-     * @default true
-     */
-    clearableValue?: boolean;
-    /**
-     * Do not allow this option to be selected
-     * @default false
-     */
-    disabled?: boolean;
-    /**
-     * In the event that a custom menuRenderer is provided, Option should be able
-     * to accept arbitrary key-value pairs. See react-virtualized-select.
-     */
-    [property: string]: any;
-}
-
-export type OptionValues = string | number | boolean;
-
-export interface MenuRendererProps<TValue = OptionValues> {
-    /**
-     * The currently focused option; should be visible in the menu by default.
-     * default {}
-     */
-    focusedOption: Option<TValue>;
-
-    /**
-     * Callback to focus a new option; receives the option as a parameter.
-     */
-    focusOption: FocusOptionHandler<TValue>;
-
-    /**
-     * Option labels are accessible with this string key.
-     */
-    labelKey: string;
-
-    /**
-     * Ordered array of options to render.
-     */
-    options: Options<TValue>;
-
-    /**
-     * Callback to select a new option; receives the option as a parameter.
-     */
-    selectValue: SelectValueHandler<TValue>;
-
-    /**
-     * Array of currently selected options.
-     */
-    valueArray: Options<TValue>;
-
-    /**
-     * Callback to remove selection from option; receives the option as a parameter.
-     */
-    removeValue: SelectValueHandler<TValue>;
-
-    /**
-     * function which returns a custom way to render the options in the menu
-     */
-    optionRenderer: OptionRendererHandler<TValue>;
-}
-
-export interface OptionComponentProps<TValue = OptionValues> {
-    /**
-     * Classname(s) to apply to the option component.
-     */
-    className?: string;
-
-    /**
-     * Currently focused option.
-     */
-    focusOption?: Option<TValue>;
-
-    inputValue?: string;
-    instancePrefix?: string;
-
-    /**
-     * True if this option is disabled.
-     */
-    isDisabled?: boolean;
-
-    /**
-     * True if this option is focused.
-     */
-    isFocused?: boolean;
-
-    /**
-     * True if this option is selected.
-     */
-    isSelected?: boolean;
-
-    /**
-     * Callback to be invoked when this option is focused.
-     */
-    onFocus?: (option: Option<TValue>, event: any) => void;
-
-    /**
-     * Callback to be invoked when this option is selected.
-     */
-    onSelect?: (option: Option<TValue>, event: any) => void;
-
-    /**
-     * Option to be rendered by this component.
-     */
-    option: Option<TValue>;
-
-    /**
-     * Index of the option being rendered in the list
-     */
-    optionIndex?: number;
-
-    /**
-     * Callback to invoke when removing an option from a multi-selection. (Not necessarily the one
-     * being rendered)
-     */
-    removeValue?: (value: TValue | TValue[]) => void;
-
-    /**
-     * Callback to invoke to select an option. (Not necessarily the one being rendered)
-     */
-    selectValue?: (value: TValue | TValue[]) => void;
-}
-
-export interface ArrowRendererProps {
-    /**
-     * Arrow mouse down event handler.
-     */
-    onMouseDown: React.MouseEventHandler<any>;
-
-    /**
-     * whether the Select is open or not.
-     */
-    isOpen: boolean;
-}
-
-export interface ValueComponentProps<TValue = OptionValues> {
-    disabled: ReactSelectProps<TValue>['disabled'];
-    id: string;
-    instancePrefix: string;
-    onClick: OnValueClickHandler<TValue> | null;
-    onRemove?: SelectValueHandler<TValue>;
-    placeholder: ReactSelectProps<TValue>['placeholder'];
-    value: Option<TValue>;
-    values?: Array<Option<TValue>>;
-}
-
-export interface ReactSelectProps<TValue = OptionValues> extends React.Props<ReactSelectClass<TValue>> {
-    /**
-     * text to display when `allowCreate` is true.
-     * @default 'Add "{label}"?'
-     */
-    addLabelText?: string;
-    /**
-     * renders a custom drop-down arrow to be shown in the right-hand side of the select.
-     * @default undefined
-     */
-    arrowRenderer?: ArrowRendererHandler | null;
-    /**
-     * blurs the input element after a selection has been made. Handy for lowering the keyboard on mobile devices.
-     * @default false
-     */
-    autoBlur?: boolean;
-    /**
-     * autofocus the component on mount
-     * @deprecated. Use autoFocus instead
-     * @default false
-     */
-    autofocus?: boolean;
-    /**
-     * autofocus the component on mount
-     * @default false
-     */
-    autoFocus?: boolean;
-    /**
-     *  If enabled, the input will expand as the length of its value increases
-     */
-    autosize?: boolean;
-    /**
-     * whether pressing backspace removes the last item when there is no input value
-     * @default true
-     */
-    backspaceRemoves?: boolean;
-    /**
-     * Message to use for screenreaders to press backspace to remove the current item
-     * {label} is replaced with the item label
-     * @default "Press backspace to remove..."
-     */
-    backspaceToRemoveMessage?: string;
-    /**
-     * CSS className for the outer element
-     */
-    className?: string;
-    /**
-     * Prefix prepended to element default className if no className is defined
-     */
-    classNamePrefix?: string;
-    /**
-     * title for the "clear" control when `multi` is true
-     * @default "Clear all"
-     */
-    clearAllText?: string;
-    /**
-     * Renders a custom clear to be shown in the right-hand side of the select when clearable true
-     * @default undefined
-     */
-    clearRenderer?: ClearRendererHandler;
-    /**
-     * title for the "clear" control
-     * @default "Clear value"
-     */
-    clearValueText?: string;
-    /**
-     * whether to close the menu when a value is selected
-     * @default true
-     */
-    closeOnSelect?: boolean;
-    /**
-     * whether it is possible to reset value. if enabled, an X button will appear at the right side.
-     * @default true
-     */
-    clearable?: boolean;
-    /**
-     * whether backspace removes an item if there is no text input
-     * @default true
-     */
-    deleteRemoves?: boolean;
-    /**
-     * delimiter to use to join multiple values
-     * @default ","
-     */
-    delimiter?: string;
-    /**
-     * whether the Select is disabled or not
-     * @default false
-     */
-    disabled?: boolean;
-    /**
-     * whether escape clears the value when the menu is closed
-     * @default true
-     */
-    escapeClearsValue?: boolean;
-    /**
-     * method to filter a single option
-     */
-    filterOption?: FilterOptionHandler<TValue>;
-    /**
-     * method to filter the options array
-     */
-    filterOptions?: FilterOptionsHandler<TValue>;
-    /**
-     * id for the underlying HTML input element
-     * @default undefined
-     */
-    id?: string;
-    /**
-     * whether to strip diacritics when filtering
-     * @default true
-     */
-    ignoreAccents?: boolean;
-    /**
-     * whether to perform case-insensitive filtering
-     * @default true
-     */
-    ignoreCase?: boolean;
-    /**
-     * custom attributes for the Input (in the Select-control) e.g: {'data-foo': 'bar'}
-     * @default {}
-     */
-    inputProps?: { [key: string]: any };
-    /**
-     * renders a custom input
-     */
-    inputRenderer?: InputRendererHandler;
-    /**
-     * allows for synchronization of component id's on server and client.
-     * @see https://github.com/JedWatson/react-select/pull/1105
-     */
-    instanceId?: string;
-    /**
-     * whether the Select is loading externally or not (such as options being loaded).
-     * if true, a loading spinner will be shown at the right side.
-     * @default false
-     */
-    isLoading?: boolean;
-    /**
-     * (legacy mode) joins multiple values into a single form field with the delimiter
-     * @default false
-     */
-    joinValues?: boolean;
-    /**
-     * the option property to use for the label
-     * @default "label"
-     */
-    labelKey?: string;
-    /**
-     * (any, start) match the start or entire string when filtering
-     * @default "any"
-     */
-    matchPos?: string;
-    /**
-     * (any, label, value) which option property to filter on
-     * @default "any"
-     */
-    matchProp?: string;
-    /**
-     * buffer of px between the base of the dropdown and the viewport to shift if menu doesnt fit in viewport
-     * @default 0
-     */
-    menuBuffer?: number;
-    /**
-     * optional style to apply to the menu container
-     */
-    menuContainerStyle?: React.CSSProperties;
-    /**
-     * renders a custom menu with options
-     */
-    menuRenderer?: MenuRendererHandler<TValue>;
-    /**
-     * optional style to apply to the menu
-     */
-    menuStyle?: React.CSSProperties;
-    /**
-     * multi-value input
-     * @default false
-     */
-    multi?: boolean;
-    /**
-     * field name, for hidden `<input>` tag
-     */
-    name?: string;
-    /**
-     * placeholder displayed when there are no matching search results or a falsy value to hide it
-     * @default "No results found"
-     */
-    noResultsText?: string | JSX.Element;
-    /**
-     * onBlur handler: function (event) {}
-     */
-    onBlur?: OnBlurHandler;
-    /**
-     * whether to clear input on blur or not
-     * @default true
-     */
-    onBlurResetsInput?: boolean;
-    /**
-     * whether the input value should be reset when options are selected.
-     * Also input value will be set to empty if 'onSelectResetsInput=true' and
-     * Select will get new value that not equal previous value.
-     * @default true
-     */
-    onSelectResetsInput?: boolean;
-    /**
-     * whether to clear input when closing the menu through the arrow
-     * @default true
-     */
-    onCloseResetsInput?: boolean;
-    /**
-     * onChange handler: function (newValue) {}
-     */
-    onChange?: OnChangeHandler<TValue>;
-    /**
-     * fires when the menu is closed
-     */
-    onClose?: OnCloseHandler;
-    /**
-     * onFocus handler: function (event) {}
-     */
-    onFocus?: OnFocusHandler;
-    /**
-     * onInputChange handler: function (inputValue) {}
-     */
-    onInputChange?: OnInputChangeHandler;
-    /**
-     * onInputKeyDown handler: function (keyboardEvent) {}
-     */
-    onInputKeyDown?: OnInputKeyDownHandler;
-    /**
-     * fires when the menu is scrolled to the bottom; can be used to paginate options
-     */
-    onMenuScrollToBottom?: OnMenuScrollToBottomHandler;
-    /**
-     * fires when the menu is opened
-     */
-    onOpen?: OnOpenHandler;
-    /**
-     * boolean to enable opening dropdown when focused
-     * @default false
-     */
-    openOnClick?: boolean;
-    /**
-     * open the options menu when the input gets focus (requires searchable = true)
-     * @default true
-     */
-    openOnFocus?: boolean;
-    /**
-     * className to add to each option component
-     */
-    optionClassName?: string;
-    /**
-     * option component to render in dropdown
-     */
-    optionComponent?: OptionComponentType<TValue>;
-    /**
-     * function which returns a custom way to render the options in the menu
-     */
-    optionRenderer?: OptionRendererHandler<TValue>;
-    /**
-     * array of Select options
-     * @default false
-     */
-    options?: Options<TValue>;
-    /**
-     * number of options to jump when using page up/down keys
-     * @default 5
-     */
-    pageSize?: number;
-    /**
-     * field placeholder, displayed when there's no value
-     * @default "Select..."
-     */
-    placeholder?: string | JSX.Element;
-    /**
-     * whether the selected option is removed from the dropdown on multi selects
-     * @default true
-     */
-    removeSelected?: boolean;
-    /**
-     * applies HTML5 required attribute when needed
-     * @default false
-     */
-    required?: boolean;
-    /**
-     * value to use when you clear the control
-     */
-    resetValue?: any;
-    /**
-     * use react-select in right-to-left direction
-     * @default false
-     */
-    rtl?: boolean;
-    /**
-     * whether the viewport will shift to display the entire menu when engaged
-     * @default true
-     */
-    scrollMenuIntoView?: boolean;
-    /**
-     * whether to enable searching feature or not
-     * @default true;
-     */
-    searchable?: boolean;
-    /**
-     * whether to select the currently focused value when the  [tab]  key is pressed
-     */
-    tabSelectsValue?: boolean;
-    /**
-     * initial field value
-     */
-    value?: Option<TValue> | Options<TValue> | string | string[] | number | number[] | boolean;
-    /**
-     * the option property to use for the value
-     * @default "value"
-     */
-    valueKey?: string;
-    /**
-     * function which returns a custom way to render the value selected
-     * @default false
-     */
-    valueRenderer?: ValueRendererHandler<TValue>;
-    /**
-     *  optional style to apply to the control
-     */
-    style?: React.CSSProperties;
-
-    /**
-     *  optional tab index of the control
-     */
-    tabIndex?: string | number;
-
-    /**
-     *  value component to render
-     */
-    valueComponent?: ValueComponentType<TValue>;
-
-    /**
-     *  optional style to apply to the component wrapper
-     */
-    wrapperStyle?: React.CSSProperties;
-
-    /**
-     * onClick handler for value labels: function (value, event) {}
-     */
-    onValueClick?: OnValueClickHandler<TValue>;
-
-    /**
-     *  pass the value to onChange as a simple value (legacy pre 1.0 mode), defaults to false
-     */
-    simpleValue?: boolean;
-}
-
-export interface ReactCreatableSelectProps<TValue = OptionValues> extends ReactSelectProps<TValue> {
-    /**
-     * Searches for any matching option within the set of options. This function prevents
-     * duplicate options from being created.
-     */
-    isOptionUnique?: IsOptionUniqueHandler<TValue>;
-
-    /**
-     * Determines if the current input text represents a valid option.
-     */
-    isValidNewOption?: IsValidNewOptionHandler;
-
-    /**
-     * factory to create new options
-     */
-    newOptionCreator?: NewOptionCreatorHandler<TValue>;
-
-    /**
-     * Creates prompt/placeholder for option text.
-     */
-    promptTextCreator?: PromptTextCreatorHandler;
-
-    /**
-     * Decides if a keyDown event (eg its 'keyCode') should result in the creation of a new option.
-     */
-    shouldKeyDownEventCreateNewOption?: ShouldKeyDownEventCreateNewOptionHandler;
-
-    /**
-     * new option click handler: function (option) {}
-     */
-    onNewOptionClick?: OnNewOptionClickHandler<TValue>;
-}
-
-export interface ReactAsyncSelectProps<TValue = OptionValues> extends ReactSelectProps<TValue> {
-    /**
-     * Whether to auto-load the default async options set.
-     */
-    autoload?: boolean;
-
-    /**
-     *  object to use to cache results; can be null to disable cache
-     */
-    cache?: { [key: string]: any } | boolean;
-
-    /**
-     *  function to call to load options asynchronously
-     */
-    loadOptions: LoadOptionsHandler<TValue>;
-
-    /**
-     *  replaces the placeholder while options are loading
-     */
-    loadingPlaceholder?: string | JSX.Element;
-    /**
-     *  displayed in the drop down list when the user did not type anything yet
-     */
-    searchPromptText?: string;
-}
-
-export type ReactAsyncCreatableSelectProps<TValue = OptionValues> = ReactAsyncSelectProps<TValue> & ReactCreatableSelectProps<TValue>;
-=======
 // TypeScript Version: 2.9
 
 import SelectBase from './lib/Select';
@@ -649,5 +18,4 @@
 export { createFilter } from './lib/filters';
 export { default as makeAnimated } from './lib/animated/index';
 export { components } from './lib/components/index';
-export { mergeStyles } from './lib/styles';
->>>>>>> fb1b2554
+export { mergeStyles } from './lib/styles';