// Type definitions for react-select 1.3
// Project: https://github.com/JedWatson/react-select
// Definitions by: ESQUIBET Hugo <https://github.com/Hesquibet>
//                 Gilad Gray <https://github.com/giladgray>
//                 Izaak Baker <https://github.com/iebaker>
//                 Tadas Dailyda <https://github.com/skirsdeda>
//                 Mark Vujevits <https://github.com/vujevits>
//                 Mike Deverell <https://github.com/devrelm>
//                 MartynasZilinskas <https://github.com/MartynasZilinskas>
//                 Onat Yigit Mercan <https://github.com/onatm>
//                 Ian Johnson <https://github.com/ninjaferret>
//                 Anton Novik <https://github.com/tehbi4>
//                 David Schkalee <https://github.com/misantronic>
//                 Arthur Udalov <https://github.com/darkartur>
<<<<<<< HEAD
//                 Guillaume Chartier <https://github.com/RCGuillaume>
=======
//                 Sebastian Silbermann <https://github.com/eps1lon>
>>>>>>> b56eb29e
// Definitions: https://github.com/DefinitelyTyped/DefinitelyTyped
// TypeScript Version: 2.6

import * as React from 'react';

export default class ReactSelectClass<TValue = OptionValues> extends React.Component<ReactSelectProps<TValue>> {
    focus(): void;
    setValue(value: Option<TValue>): void;
}
// Other components
export class Creatable<TValue = OptionValues> extends React.Component<ReactCreatableSelectProps<TValue>> { }
export class Async<TValue = OptionValues> extends React.Component<ReactAsyncSelectProps<TValue>> { }
export class AsyncCreatable<TValue = OptionValues> extends React.Component<ReactAsyncCreatableSelectProps<TValue>> { }

export type OptionComponentType<TValue = OptionValues> = React.ComponentType<OptionComponentProps<TValue>>;
export type ValueComponentType<TValue = OptionValues> =  React.ComponentType<ValueComponentProps<TValue>>;

export type HandlerRendererResult = JSX.Element | null | false;

// Handlers
export type FocusOptionHandler<TValue = OptionValues> = (option: Option<TValue>) => void;
export type SelectValueHandler<TValue = OptionValues> = (option: Option<TValue>) => void;
export type ArrowRendererHandler = (props: ArrowRendererProps) => HandlerRendererResult;
export type ClearRendererHandler = () => HandlerRendererResult;
export type FilterOptionHandler<TValue = OptionValues> = (option: Option<TValue>, filter: string) => boolean;
export type FilterOptionsHandler<TValue = OptionValues> = (options: Options<TValue>, filter: string, currentValues: Options<TValue>) => Options<TValue>;
export type InputRendererHandler = (props: { [key: string]: any }) => HandlerRendererResult;
export type MenuRendererHandler<TValue = OptionValues> = (props: MenuRendererProps<TValue>) => HandlerRendererResult;
export type OnCloseHandler = () => void;
export type OnInputChangeHandler = (inputValue: string) => string;
export type OnInputKeyDownHandler = React.KeyboardEventHandler<HTMLDivElement | HTMLInputElement>;
export type OnMenuScrollToBottomHandler = () => void;
export type OnOpenHandler = () => void;
export type OnFocusHandler = React.FocusEventHandler<HTMLDivElement | HTMLInputElement>;
export type OnBlurHandler = React.FocusEventHandler<HTMLDivElement | HTMLInputElement>;
export type OptionRendererHandler<TValue = OptionValues> = (option: Option<TValue>) => HandlerRendererResult;
export type ValueRendererHandler<TValue = OptionValues> = (option: Option<TValue>, index?: number) => HandlerRendererResult;
export type OnValueClickHandler<TValue = OptionValues> = (option: Option<TValue>, event: React.MouseEvent<HTMLAnchorElement>) => void;
export type IsOptionUniqueHandler<TValue = OptionValues> = (arg: { option: Option<TValue>, options: Options<TValue>, labelKey: string, valueKey: string }) => boolean;
export type IsValidNewOptionHandler = (arg: { label: string }) => boolean;
export type NewOptionCreatorHandler<TValue = OptionValues> = (arg: { label: string, labelKey: string, valueKey: string }) => Option<TValue>;
export type PromptTextCreatorHandler = (filterText: string) => string;
export type ShouldKeyDownEventCreateNewOptionHandler = (arg: { keyCode: number }) => boolean;

export type OnChangeSingleHandler<TValue = OptionValues> = OnChangeHandler<TValue, Option<TValue>>;
export type OnChangeMultipleHandler<TValue = OptionValues> = OnChangeHandler<TValue, Options<TValue>>;
export type OnChangeHandler<TValue = OptionValues, TOption = Option<TValue> | Options<TValue>> = (newValue: TOption | null) => void;
export type OnNewOptionClickHandler<TValue = OptionValues> = (option: Option<TValue>) => void;

export type LoadOptionsHandler<TValue = OptionValues> = LoadOptionsAsyncHandler<TValue> | LoadOptionsLegacyHandler<TValue>;
export type LoadOptionsAsyncHandler<TValue = OptionValues> = (input: string) => Promise<AutocompleteResult<TValue>>;
export type LoadOptionsLegacyHandler<TValue = OptionValues> = (input: string, callback: (err: any, result: AutocompleteResult<TValue>) => void) => void;

export interface AutocompleteResult<TValue = OptionValues> {
    /** The search-results to be displayed  */
    options: Options<TValue>;
    /**
     * Should be set to true, if and only if a longer query with the same prefix
     * would return a subset of the results
     * If set to true, more specific queries will not be sent to the server.
     */
    complete: boolean;
}

export type Options<TValue = OptionValues> = Array<Option<TValue>>;

export interface Option<TValue = OptionValues> {
    /** Text for rendering */
    label?: string;
    /** Value for searching */
    value?: TValue;
    /**
     * Allow this option to be cleared
     * @default true
     */
    clearableValue?: boolean;
    /**
     * Do not allow this option to be selected
     * @default false
     */
    disabled?: boolean;
    /**
     * In the event that a custom menuRenderer is provided, Option should be able
     * to accept arbitrary key-value pairs. See react-virtualized-select.
     */
    [property: string]: any;
}

export type OptionValues = string | number | boolean;

export interface MenuRendererProps<TValue = OptionValues> {
    /**
     * The currently focused option; should be visible in the menu by default.
     * default {}
     */
    focusedOption: Option<TValue>;

    /**
     * Callback to focus a new option; receives the option as a parameter.
     */
    focusOption: FocusOptionHandler<TValue>;

    /**
     * Option labels are accessible with this string key.
     */
    labelKey: string;

    /**
     * Ordered array of options to render.
     */
    options: Options<TValue>;

    /**
     * Callback to select a new option; receives the option as a parameter.
     */
    selectValue: SelectValueHandler<TValue>;

    /**
     * Array of currently selected options.
     */
    valueArray: Options<TValue>;

    /**
     * Callback to remove selection from option; receives the option as a parameter.
     */
    removeValue: SelectValueHandler<TValue>;

    /**
     * function which returns a custom way to render the options in the menu
     */
    optionRenderer: OptionRendererHandler<TValue>;
}

export interface OptionComponentProps<TValue = OptionValues> {
    /**
     * Classname(s) to apply to the option component.
     */
    className?: string;

    /**
     * Currently focused option.
     */
    focusOption?: Option<TValue>;

    inputValue?: string;
    instancePrefix?: string;

    /**
     * True if this option is disabled.
     */
    isDisabled?: boolean;

    /**
     * True if this option is focused.
     */
    isFocused?: boolean;

    /**
     * True if this option is selected.
     */
    isSelected?: boolean;

    /**
     * Callback to be invoked when this option is focused.
     */
    onFocus?: (option: Option<TValue>, event: any) => void;

    /**
     * Callback to be invoked when this option is selected.
     */
    onSelect?: (option: Option<TValue>, event: any) => void;

    /**
     * Option to be rendered by this component.
     */
    option: Option<TValue>;

    /**
     * Index of the option being rendered in the list
     */
    optionIndex?: number;

    /**
     * Callback to invoke when removing an option from a multi-selection. (Not necessarily the one
     * being rendered)
     */
    removeValue?: (value: TValue | TValue[]) => void;

    /**
     * Callback to invoke to select an option. (Not necessarily the one being rendered)
     */
    selectValue?: (value: TValue | TValue[]) => void;
}

export interface ArrowRendererProps {
    /**
     * Arrow mouse down event handler.
     */
    onMouseDown: React.MouseEventHandler<any>;

    /**
     * whether the Select is open or not.
     */
    isOpen: boolean;
}

export interface ValueComponentProps<TValue = OptionValues> {
    disabled: ReactSelectProps<TValue>['disabled'];
    id: string;
    instancePrefix: string;
    onClick: OnValueClickHandler<TValue> | null;
    onRemove?: SelectValueHandler<TValue>;
    placeholder: ReactSelectProps<TValue>['placeholder'];
    value: Option<TValue>;
    values?: Array<Option<TValue>>;
}

export interface ReactSelectProps<TValue = OptionValues> extends React.Props<ReactSelectClass<TValue>> {
    /**
     * text to display when `allowCreate` is true.
     * @default 'Add "{label}"?'
     */
    addLabelText?: string;
    /**
     * renders a custom drop-down arrow to be shown in the right-hand side of the select.
     * @default undefined
     */
    arrowRenderer?: ArrowRendererHandler;
    /**
     * blurs the input element after a selection has been made. Handy for lowering the keyboard on mobile devices.
     * @default false
     */
    autoBlur?: boolean;
    /**
     * autofocus the component on mount
     * @deprecated. Use autoFocus instead
     * @default false
     */
    autofocus?: boolean;
    /**
     * autofocus the component on mount
     * @default false
     */
    autoFocus?: boolean;
    /**
     *  If enabled, the input will expand as the length of its value increases
     */
    autosize?: boolean;
    /**
     * whether pressing backspace removes the last item when there is no input value
     * @default true
     */
    backspaceRemoves?: boolean;
    /**
     * Message to use for screenreaders to press backspace to remove the current item
     * {label} is replaced with the item label
     * @default "Press backspace to remove..."
     */
    backspaceToRemoveMessage?: string;
    /**
     * CSS className for the outer element
     */
    className?: string;
    /**
     * Prefix prepended to element default className if no className is defined
     */
    classNamePrefix?: string;
    /**
     * title for the "clear" control when `multi` is true
     * @default "Clear all"
     */
    clearAllText?: string;
    /**
     * Renders a custom clear to be shown in the right-hand side of the select when clearable true
     * @default undefined
     */
    clearRenderer?: ClearRendererHandler;
    /**
     * title for the "clear" control
     * @default "Clear value"
     */
    clearValueText?: string;
    /**
     * whether to close the menu when a value is selected
     * @default true
     */
    closeOnSelect?: boolean;
    /**
     * whether it is possible to reset value. if enabled, an X button will appear at the right side.
     * @default true
     */
    clearable?: boolean;
    /**
     * whether backspace removes an item if there is no text input
     * @default true
     */
    deleteRemoves?: boolean;
    /**
     * delimiter to use to join multiple values
     * @default ","
     */
    delimiter?: string;
    /**
     * whether the Select is disabled or not
     * @default false
     */
    disabled?: boolean;
    /**
     * whether escape clears the value when the menu is closed
     * @default true
     */
    escapeClearsValue?: boolean;
    /**
     * method to filter a single option
     */
    filterOption?: FilterOptionHandler<TValue>;
    /**
     * method to filter the options array
     */
    filterOptions?: FilterOptionsHandler<TValue>;
    /**
     * id for the underlying HTML input element
     * @default undefined
     */
    id?: string;
    /**
     * whether to strip diacritics when filtering
     * @default true
     */
    ignoreAccents?: boolean;
    /**
     * whether to perform case-insensitive filtering
     * @default true
     */
    ignoreCase?: boolean;
    /**
     * custom attributes for the Input (in the Select-control) e.g: {'data-foo': 'bar'}
     * @default {}
     */
    inputProps?: { [key: string]: any };
    /**
     * renders a custom input
     */
    inputRenderer?: InputRendererHandler;
    /**
     * allows for synchronization of component id's on server and client.
     * @see https://github.com/JedWatson/react-select/pull/1105
     */
    instanceId?: string;
    /**
     * whether the Select is loading externally or not (such as options being loaded).
     * if true, a loading spinner will be shown at the right side.
     * @default false
     */
    isLoading?: boolean;
    /**
     * (legacy mode) joins multiple values into a single form field with the delimiter
     * @default false
     */
    joinValues?: boolean;
    /**
     * the option property to use for the label
     * @default "label"
     */
    labelKey?: string;
    /**
     * (any, start) match the start or entire string when filtering
     * @default "any"
     */
    matchPos?: string;
    /**
     * (any, label, value) which option property to filter on
     * @default "any"
     */
    matchProp?: string;
    /**
     * buffer of px between the base of the dropdown and the viewport to shift if menu doesnt fit in viewport
     * @default 0
     */
    menuBuffer?: number;
    /**
     * optional style to apply to the menu container
     */
    menuContainerStyle?: React.CSSProperties;
    /**
     * renders a custom menu with options
     */
    menuRenderer?: MenuRendererHandler<TValue>;
    /**
     * optional style to apply to the menu
     */
    menuStyle?: React.CSSProperties;
    /**
     * multi-value input
     * @default false
     */
    multi?: boolean;
    /**
     * field name, for hidden `<input>` tag
     */
    name?: string;
    /**
     * placeholder displayed when there are no matching search results or a falsy value to hide it
     * @default "No results found"
     */
    noResultsText?: string | JSX.Element;
    /**
     * onBlur handler: function (event) {}
     */
    onBlur?: OnBlurHandler;
    /**
     * whether to clear input on blur or not
     * @default true
     */
    onBlurResetsInput?: boolean;
    /**
     * whether the input value should be reset when options are selected.
     * Also input value will be set to empty if 'onSelectResetsInput=true' and
     * Select will get new value that not equal previous value.
     * @default true
     */
    onSelectResetsInput?: boolean;
    /**
     * whether to clear input when closing the menu through the arrow
     * @default true
     */
    onCloseResetsInput?: boolean;
    /**
     * onChange handler: function (newValue) {}
     */
    onChange?: OnChangeHandler<TValue>;
    /**
     * fires when the menu is closed
     */
    onClose?: OnCloseHandler;
    /**
     * onFocus handler: function (event) {}
     */
    onFocus?: OnFocusHandler;
    /**
     * onInputChange handler: function (inputValue) {}
     */
    onInputChange?: OnInputChangeHandler;
    /**
     * onInputKeyDown handler: function (keyboardEvent) {}
     */
    onInputKeyDown?: OnInputKeyDownHandler;
    /**
     * fires when the menu is scrolled to the bottom; can be used to paginate options
     */
    onMenuScrollToBottom?: OnMenuScrollToBottomHandler;
    /**
     * fires when the menu is opened
     */
    onOpen?: OnOpenHandler;
    /**
     * boolean to enable opening dropdown when focused
     * @default false
     */
    openAfterFocus?: boolean;
    /**
     * open the options menu when the input gets focus (requires searchable = true)
     * @default false
     */
    openOnFocus?: boolean;
    /**
     * className to add to each option component
     */
    optionClassName?: string;
    /**
     * option component to render in dropdown
     */
    optionComponent?: OptionComponentType<TValue>;
    /**
     * function which returns a custom way to render the options in the menu
     */
    optionRenderer?: OptionRendererHandler<TValue>;
    /**
     * array of Select options
     * @default false
     */
    options?: Options<TValue>;
    /**
     * number of options to jump when using page up/down keys
     * @default 5
     */
    pageSize?: number;
    /**
     * field placeholder, displayed when there's no value
     * @default "Select..."
     */
    placeholder?: string | JSX.Element;
    /**
     * whether the selected option is removed from the dropdown on multi selects
     * @default true
     */
    removeSelected?: boolean;
    /**
     * applies HTML5 required attribute when needed
     * @default false
     */
    required?: boolean;
    /**
     * value to use when you clear the control
     */
    resetValue?: any;
    /**
     * use react-select in right-to-left direction
     * @default false
     */
    rtl?: boolean;
    /**
     * whether the viewport will shift to display the entire menu when engaged
     * @default true
     */
    scrollMenuIntoView?: boolean;
    /**
     * whether to enable searching feature or not
     * @default true;
     */
    searchable?: boolean;
    /**
     * whether to select the currently focused value when the  [tab]  key is pressed
     */
    tabSelectsValue?: boolean;
    /**
     * initial field value
     */
    value?: Option<TValue> | Options<TValue> | string | string[] | number | number[] | boolean;
    /**
     * the option property to use for the value
     * @default "value"
     */
    valueKey?: string;
    /**
     * function which returns a custom way to render the value selected
     * @default false
     */
    valueRenderer?: ValueRendererHandler<TValue>;
    /**
     *  optional style to apply to the control
     */
    style?: React.CSSProperties;

    /**
     *  optional tab index of the control
     */
    tabIndex?: string | number;

    /**
     *  value component to render
     */
    valueComponent?: ValueComponentType<TValue>;

    /**
     *  optional style to apply to the component wrapper
     */
    wrapperStyle?: React.CSSProperties;

    /**
     * onClick handler for value labels: function (value, event) {}
     */
    onValueClick?: OnValueClickHandler<TValue>;

    /**
     *  pass the value to onChange as a simple value (legacy pre 1.0 mode), defaults to false
     */
    simpleValue?: boolean;
}

export interface ReactCreatableSelectProps<TValue = OptionValues> extends ReactSelectProps<TValue> {
    /**
     * Searches for any matching option within the set of options. This function prevents
     * duplicate options from being created.
     */
    isOptionUnique?: IsOptionUniqueHandler<TValue>;

    /**
     * Determines if the current input text represents a valid option.
     */
    isValidNewOption?: IsValidNewOptionHandler;

    /**
     * factory to create new options
     */
    newOptionCreator?: NewOptionCreatorHandler<TValue>;

    /**
     * Creates prompt/placeholder for option text.
     */
    promptTextCreator?: PromptTextCreatorHandler;

    /**
     * Decides if a keyDown event (eg its 'keyCode') should result in the creation of a new option.
     */
    shouldKeyDownEventCreateNewOption?: ShouldKeyDownEventCreateNewOptionHandler;

    /**
     * new option click handler: function (option) {}
     */
    onNewOptionClick?: OnNewOptionClickHandler<TValue>;
}

export interface ReactAsyncSelectProps<TValue = OptionValues> extends ReactSelectProps<TValue> {
    /**
     * Whether to auto-load the default async options set.
     */
    autoload?: boolean;

    /**
     *  object to use to cache results; can be null to disable cache
     */
    cache?: { [key: string]: any } | boolean;

    /**
     *  function to call to load options asynchronously
     */
    loadOptions: LoadOptionsHandler<TValue>;

    /**
     *  replaces the placeholder while options are loading
     */
    loadingPlaceholder?: string | JSX.Element;
    /**
     *  displayed in the drop down list when the user did not type anything yet
     */
    searchPromptText?: string;
}

export type ReactAsyncCreatableSelectProps<TValue = OptionValues> = ReactAsyncSelectProps<TValue> & ReactCreatableSelectProps<TValue>;<|MERGE_RESOLUTION|>--- conflicted
+++ resolved
@@ -12,11 +12,8 @@
 //                 Anton Novik <https://github.com/tehbi4>
 //                 David Schkalee <https://github.com/misantronic>
 //                 Arthur Udalov <https://github.com/darkartur>
-<<<<<<< HEAD
+//                 Sebastian Silbermann <https://github.com/eps1lon>
 //                 Guillaume Chartier <https://github.com/RCGuillaume>
-=======
-//                 Sebastian Silbermann <https://github.com/eps1lon>
->>>>>>> b56eb29e
 // Definitions: https://github.com/DefinitelyTyped/DefinitelyTyped
 // TypeScript Version: 2.6
 
