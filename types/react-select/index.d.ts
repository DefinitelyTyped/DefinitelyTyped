--- conflicted
+++ resolved
@@ -13,11 +13,8 @@
 //                 David Schkalee <https://github.com/misantronic>
 //                 Arthur Udalov <https://github.com/darkartur>
 //                 Sebastian Silbermann <https://github.com/eps1lon>
-<<<<<<< HEAD
 //                 Endurance Idehen <https://github.com/endurance>
-=======
 //                 Guillaume Chartier <https://github.com/RCGuillaume>
->>>>>>> dcd9338c
 // Definitions: https://github.com/DefinitelyTyped/DefinitelyTyped
 // TypeScript Version: 2.6
 
