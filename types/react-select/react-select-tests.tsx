import * as React from "react";
<<<<<<< HEAD
import * as ReactDOM from "react-dom";

import Select from 'react-select';
import { Option, ReactSelectProps, ReactCreatableSelectProps, ReactAsyncSelectProps, MenuRendererProps, AutocompleteResult } from "react-select";

const CustomOption = React.createClass({
    propTypes: {
        children: React.PropTypes.node,
        className: React.PropTypes.string,
        isDisabled: React.PropTypes.bool,
        isFocused: React.PropTypes.bool,
        isSelected: React.PropTypes.bool,
        onFocus: React.PropTypes.func,
        onSelect: React.PropTypes.func,
        option: React.PropTypes.object.isRequired,
    },
    handleMouseDown (event: Event) {
        event.preventDefault();
        event.stopPropagation();
        this.props.onSelect(this.props.option, event);
    },
    handleMouseEnter (event: Event) {
        this.props.onFocus(this.props.option, event);
    },
    handleMouseMove (event: Event) {
        if (this.props.isFocused) return;
        this.props.onFocus(this.props.option, event);
    },
    render () {
        return (
            <div className="Select-option"
                    onMouseDown={this.handleMouseDown}
                    onMouseEnter={this.handleMouseEnter}
                    onMouseMove={this.handleMouseMove}
                    title={this.props.option.title}>
                {this.props.children}
            </div>
        );
    }
});

const CustomValue = React.createClass({
    propTypes: {
        children: React.PropTypes.node,
        placeholder: React.PropTypes.string,
        value: React.PropTypes.object
    },
    render () {
        return (
            <div className="Select-value" title={this.props.value.title}>
                <span className="Select-value-label">
                    {this.props.children}
                </span>
            </div>
        );
    }
});
=======
import * as ReactSelect from "react-select";
const { Creatable } = ReactSelect;
>>>>>>> 1066f6fb

declare function describe(desc: string, f: () => void): void;
declare function it(desc: string, f: () => void): void;

const EXAMPLE_OPTIONS: ReactSelect.Options = [
    { value: "one", label: "One" },
    { value: "two", label: "Two" }
];

interface CustomValueType {
    prop1: string;
    prop2: number;
}

/*
 * This JSX/TSX generic component workaround is needed because of this issue:
 * https://github.com/Microsoft/TypeScript/issues/3960
 * If https://github.com/Microsoft/TypeScript/issues/6395 ever lands, this
 * workaround may become redundant.
 */
type CustomValueReactSelect = new (props: ReactSelect.ReactSelectProps<CustomValueType>) => ReactSelect<CustomValueType>;
const CustomValueReactSelect = ReactSelect as CustomValueReactSelect;

const EXAMPLE_CUSTOM_OPTIONS: ReactSelect.Options<CustomValueType> = [
    { value: { prop1: "OneProp1", prop2: 1 }, label: "One" },
    { value: { prop1: "TwoProp2", prop2: 2 }, label: "Two" }
];

const EXAMPLE_CUSTOM_VALUE: ReactSelect.Option<CustomValueType> = {
  value: { prop1: "ThreeProp1", prop2: 3 }, label: "Three"
};

describe("react-select", () => {
    it("options", () => {
        const optionsString: ReactSelect.Options<string> = [
            { value: "one", label: "One" },
            { value: "two", label: "Two", clearableValue: false }
        ];

        const optionsNumber: ReactSelect.Options<number> = [
            { value: 1, label: "One" },
            { value: 2, label: "Two", clearableValue: false }
        ];

        const optionsMixed: ReactSelect.Options = [
            { value: "one", label: "One" },
            { value: 2, label: "Two", clearableValue: false }
        ];
    });

    it("async options", () => {
        const getAsyncLegacyOptions: ReactSelect.LoadOptionsLegacyHandler = (input, callback) => {
            setTimeout(() => {
                callback(null, {
                    options: [
                        { value: "one", label: "Two" }
                    ],
                    complete: false
                });
            });
        };

        const dummyRequest = async () => {
            return new Promise<ReactSelect.Options>(resolve => {
                resolve(EXAMPLE_OPTIONS);
            });
        };

        const getAsyncOptions: ReactSelect.LoadOptionsAsyncHandler = async input => {
            const result = await dummyRequest();

            return {
                options: result,
                complete: false
            };
        };
    });

    it("Custom value async options", () => {
        const getAsyncLegacyOptions: ReactSelect.LoadOptionsLegacyHandler<CustomValueType> = (input, callback) => {
            setTimeout(() => {
                callback(null, {
                    options: [
                        { value: { prop1: "One", prop2: 4 }, label: "Two" }
                    ],
                    complete: false
                });
            });
        };

        const dummyRequest = async () => {
            return new Promise<ReactSelect.Options<CustomValueType>>(resolve => {
                resolve(EXAMPLE_CUSTOM_OPTIONS);
            });
        };

        const getAsyncOptions: ReactSelect.LoadOptionsAsyncHandler<CustomValueType> = async input => {
            const result = await dummyRequest();

            return {
                options: result,
                complete: false
            };
        };
    });

    it("creatable", () => {
        function Component(props: {}): JSX.Element {
            return <Creatable name="creatable" options={EXAMPLE_OPTIONS} />;
        }
    });

    it("Focus method", () => {
        class Component extends React.PureComponent {
            private selectRef = (component: ReactSelect) => {
                component.focus();
            }

            render() {
                return <ReactSelect
                    ref={this.selectRef}
                />;
            }
        }
    });

    it("Overriding default key-down behavior with onInputKeyDown", () => {
        const keyDownHandler: ReactSelect.OnInputKeyDownHandler = (event => {
            const divEvent = event as React.KeyboardEvent<HTMLDivElement>;
            const inputEvent = event as React.KeyboardEvent<HTMLInputElement>;
        });
    });

    it("Updating input values with onInputChange", () => {
        const cleanInput: ReactSelect.OnInputChangeHandler = inputValue => {
            return inputValue.replace(/[^0-9]/g, "");
        };
    });
});

describe("Focus events", () => {
    it("Passing custom onFocus", () => {
        class Component extends React.PureComponent {
            render() {
                return (
                    <ReactSelect onFocus={(e) => {
                        const inputEvent = e as React.FocusEvent<HTMLInputElement>;
                        const divEvent = e as React.FocusEvent<HTMLDivElement>;
                    }} />
                );
            }
        }
    });

    it("Passing custom onBlur", () => {
        class Component extends React.PureComponent {
            render() {
                return (
                    <ReactSelect onBlur={(e) => {
                        const inputEvent = e as React.FocusEvent<HTMLInputElement>;
                        const divEvent = e as React.FocusEvent<HTMLDivElement>;
                    }} />
                );
            }
        }
    });
});

describe("Examples", () => {
    it("Simple example", () => {
        class Component extends React.Component {
            private onSelectChange: ReactSelect.OnChangeSingleHandler<string> = (option) => {
                const optionValue: string = option.value;
            }

            render() {
                return <ReactSelect
                    name="select"
                    value="one"
                    options={EXAMPLE_OPTIONS}
                />;
            }
        }
    });

    it("onValueClick", () => {
        class Component extends React.Component {
            private onValueClick: ReactSelect.OnValueClickHandler<number> = (option) => {
                const optionValue: number = option.value;
            }

            render() {
                const options = [
                    { value: 3, label: "Option 3" },
                    { value: 9, label: "Option 9" }
                ];

                return <ReactSelect
                    name="select"
                    value={123}
                    options={options}
                />;
            }
        }
    });

    it("Custom value onValueClick", () => {
        class Component extends React.Component {
            private onValueClick: ReactSelect.OnValueClickHandler<CustomValueType> = (option) => {
                const optionValue: CustomValueType = option.value;
            }

            render() {
                return <CustomValueReactSelect
                    name="select"
                    value={EXAMPLE_CUSTOM_VALUE}
                    options={EXAMPLE_CUSTOM_OPTIONS}
                />;
            }
        }
    });

    it("Custom value onChange", () => {
        class Component extends React.Component {
            private onSelectChange: ReactSelect.OnChangeSingleHandler<CustomValueType> = (option) => {
                const optionValue: CustomValueType = option.value;
            }

            render() {
                return <CustomValueReactSelect
                    name="select"
                    value={EXAMPLE_CUSTOM_VALUE}
                    options={EXAMPLE_CUSTOM_OPTIONS}
                />;
            }
        }
    });

    it("Menu renderer example", () => {
        class Component extends React.Component {
            private onSelectChange: ReactSelect.OnChangeSingleHandler<string> = option => {
                const optionValue: string = option.value;
            }

            private menuRenderer: ReactSelect.MenuRendererHandler = props => {
                const options = props.options.map(option => {
                    return <div className="option">{option.label}</div>;
                });

                return <div className="menu">{options}</div>;
            }

            render() {
                return <ReactSelect
                    name="select"
                    value="one"
                    options={EXAMPLE_OPTIONS}
                    menuRenderer={this.menuRenderer}
                />;
            }
        }
    });

    it("Menu renderer with custom value type example", () => {
        class Component extends React.Component {
            private menuRenderer: ReactSelect.MenuRendererHandler<CustomValueType> = props => {
                const options = props.options.map(option => {
                    return (
                        <div className="option" data-value1={option.value.prop1}
                             data-value2={option.value.prop2}
                             onClick={() => props.selectValue(option)}>
                            {option.label}
                        </div>);
                });

                return <div className="menu">{options}</div>;
            }

            render() {
                return <CustomValueReactSelect
                    name="select"
                    value={EXAMPLE_CUSTOM_VALUE}
                    options={EXAMPLE_CUSTOM_OPTIONS}
                    menuRenderer={this.menuRenderer}
                />;
            }
        }
    });

    it("Input render example", () => {
        class Component extends React.Component {
            private onSelectChange: ReactSelect.OnChangeSingleHandler<string> = option => {
                const optionValue: string = option.value;
            }

            private inputRenderer: ReactSelect.InputRendererHandler = props => {
                return <input {...props} />;
            }

            render() {
                return <ReactSelect
                    name="select"
                    value="one"
                    options={EXAMPLE_OPTIONS}
                    inputRenderer={this.inputRenderer}
                />;
            }
        }
    });

    it("Input render with false renderer props", () => {
        <ReactSelect
            arrowRenderer={props => false}
            inputRenderer={props => false}
            menuRenderer={props => false}
            optionRenderer={props => false}
            valueRenderer={props => false}
        />;
    });

    it("Input render with null renderer props", () => {
        <ReactSelect
            arrowRenderer={props => null}
            inputRenderer={props => null}
            menuRenderer={props => null}
            optionRenderer={props => null}
            valueRenderer={props => null}
        />;
    });

    it("Option render with custom value option", () => {
        const optionRenderer = (option: ReactSelect.Option<CustomValueType>): ReactSelect.HandlerRendererResult =>
          null;

        <CustomValueReactSelect
            optionRenderer={optionRenderer}
        />;
    });

    it("Value render with custom value option", () => {
        const valueRenderer = (option: ReactSelect.Option<CustomValueType>): ReactSelect.HandlerRendererResult =>
          null;

        <CustomValueReactSelect
            valueRenderer={valueRenderer}
        />;
    });

    it("No Results renderer with string", () => {
        <ReactSelect noResultsText="no results" />;
    });

    it("No Results renderer with element", () => {
        <ReactSelect noResultsText={<i>no results</i>} />;
    });
});<|MERGE_RESOLUTION|>--- conflicted
+++ resolved
@@ -1,66 +1,6 @@
 import * as React from "react";
-<<<<<<< HEAD
-import * as ReactDOM from "react-dom";
-
-import Select from 'react-select';
-import { Option, ReactSelectProps, ReactCreatableSelectProps, ReactAsyncSelectProps, MenuRendererProps, AutocompleteResult } from "react-select";
-
-const CustomOption = React.createClass({
-    propTypes: {
-        children: React.PropTypes.node,
-        className: React.PropTypes.string,
-        isDisabled: React.PropTypes.bool,
-        isFocused: React.PropTypes.bool,
-        isSelected: React.PropTypes.bool,
-        onFocus: React.PropTypes.func,
-        onSelect: React.PropTypes.func,
-        option: React.PropTypes.object.isRequired,
-    },
-    handleMouseDown (event: Event) {
-        event.preventDefault();
-        event.stopPropagation();
-        this.props.onSelect(this.props.option, event);
-    },
-    handleMouseEnter (event: Event) {
-        this.props.onFocus(this.props.option, event);
-    },
-    handleMouseMove (event: Event) {
-        if (this.props.isFocused) return;
-        this.props.onFocus(this.props.option, event);
-    },
-    render () {
-        return (
-            <div className="Select-option"
-                    onMouseDown={this.handleMouseDown}
-                    onMouseEnter={this.handleMouseEnter}
-                    onMouseMove={this.handleMouseMove}
-                    title={this.props.option.title}>
-                {this.props.children}
-            </div>
-        );
-    }
-});
-
-const CustomValue = React.createClass({
-    propTypes: {
-        children: React.PropTypes.node,
-        placeholder: React.PropTypes.string,
-        value: React.PropTypes.object
-    },
-    render () {
-        return (
-            <div className="Select-value" title={this.props.value.title}>
-                <span className="Select-value-label">
-                    {this.props.children}
-                </span>
-            </div>
-        );
-    }
-});
-=======
-import * as ReactSelect from "react-select";
+import ReactSelect from "react-select";
 const { Creatable } = ReactSelect;
->>>>>>> 1066f6fb
 
 declare function describe(desc: string, f: () => void): void;
 declare function it(desc: string, f: () => void): void;
