import * as React from 'react';

import { Option } from './filters';
import {
  InstructionsContext,
  ValueEventContext,
} from './accessibility/index';

import {
  classNames,
  noop,
  scrollIntoView,
} from './utils';

import {
  formatGroupLabel,
  getOptionLabel,
  getOptionValue,
  isOptionDisabled,
} from './builtins';

import {
  PlaceholderOrValue,
  SelectComponents,
  SelectComponentsConfig,
} from './components/index';
import { StylesConfig } from './styles';

import {
  ActionMeta,
  ActionTypes,
  FocusDirection,
  FocusEventHandler,
  GroupType,
  InputActionMeta,
  KeyboardEventHandler,
  MenuPlacement,
  MenuPosition,
  OptionsType,
  ValueType,
  GroupedOptionsType,
} from './types';

export type MouseOrTouchEvent =
  | React.MouseEvent<HTMLElement>
  | React.TouchEvent<HTMLElement>;
export type FormatOptionLabelContext = 'menu' | 'value';
export interface FormatOptionLabelMeta<OptionType> {
  context: FormatOptionLabelContext;
  inputValue: string;
  selectValue: ValueType<OptionType>;
}

export interface Props<OptionType> {
  /* Aria label (for assistive tech) */
  'aria-label'?: string;
  /* HTML ID of an element that should be used as the label (for assistive tech) */
  'aria-labelledby'?: string;
  /* Focus the control when it is mounted */
  autoFocus?: boolean;
  /* Remove the currently focused option when the user presses backspace */
  backspaceRemovesValue?: boolean;
  /* Remove focus from the input when the user selects an option (handy for dismissing the keyboard on touch devices) */
  blurInputOnSelect?: boolean;
  /* When the user reaches the top/bottom of the menu, prevent scroll on the scroll-parent  */
  captureMenuScroll?: boolean;
  /* className attribute applied to the outer component */
  className?: string;
  /* classNamePrefix attribute used as a base for inner component classNames */
  classNamePrefix?: string | null;
  /* Close the select menu when the user selects an option */
  closeMenuOnSelect?: boolean;
  /*
     If `true`, close the select menu when the user scrolls the document/body.

     If a function, takes a standard javascript `ScrollEvent` you return a boolean:

     `true` => The menu closes

     `false` => The menu stays open

     This is useful when you have a scrollable modal and want to portal the menu out,
     but want to avoid graphical issues.
   */
  closeMenuOnScroll?: boolean | EventListener;
  /*
    This complex object includes all the compositional components that are used
    in `react-select`. If you wish to overwrite a component, pass in an object
    with the appropriate namespace.

    If you only wish to restyle a component, we recommend using the `styles` prop
    instead. For a list of the components that can be passed in, and the shape
    that will be passed to them, see [the components docs](/api#components)
  */
  components?: SelectComponentsConfig<OptionType>;
  /* Whether the value of the select, e.g. SingleValue, should be displayed in the control. */
  controlShouldRenderValue?: boolean;
  /* Delimiter used to join multiple values into a single HTML Input value */
  delimiter?: string;
  /* Clear all values when the user presses escape AND the menu is closed */
  escapeClearsValue?: boolean;
  /* Custom method to filter whether an option should be displayed in the menu */
  filterOption?: ((
    option: Option,
    rawInput: string
  ) => boolean) | null;
  /* Formats group labels in the menu as React components */
  formatGroupLabel?: typeof formatGroupLabel;
  /* Formats option labels in the menu and control as React components */
  formatOptionLabel?: (a: OptionType, b: FormatOptionLabelMeta<OptionType>) => Node;
  /* Resolves option data to a string to be displayed as the label by components */
  getOptionLabel?: typeof getOptionLabel;
  /* Resolves option data to a string to compare options and specify value attributes */
  getOptionValue?: typeof getOptionValue;
  /* Hide the selected option from the menu */
  hideSelectedOptions?: boolean;
  /* The id to set on the SelectContainer component. */
  id?: string;
  /* The value of the search input */
  inputValue?: string;
  /* The id of the search input */
  inputId?: string;
  /* Define an id prefix for the select components e.g. {your-id}-value */
  instanceId?: number | string;
  /* Is the select value clearable */
  isClearable?: boolean;
  /* Is the select disabled */
  isDisabled?: boolean;
  /* Is the select in a state of loading (async) */
  isLoading?: boolean;
  /* Override the built-in logic to detect whether an option is disabled */
  isOptionDisabled?: (a: OptionType, b: OptionsType<OptionType>) => boolean | false;
  /* Override the built-in logic to detect whether an option is selected */
  isOptionSelected?: (a: OptionType, b: OptionsType<OptionType>) => boolean;
  /* Support multiple selected options */
  isMulti?: boolean;
  /* Is the select direction right-to-left */
  isRtl?: boolean;
  /* Whether to enable search functionality */
  isSearchable?: boolean;
  /* Async: Text to display when loading options */
  loadingMessage?: (obj: { inputValue: string }) => string | null;
  /* Minimum height of the menu before flipping */
  minMenuHeight?: number;
  /* Maximum height of the menu before scrolling */
  maxMenuHeight?: number;
  /* Whether the menu is open */
  menuIsOpen?: boolean;
  /* Default placement of the menu in relation to the control. 'auto' will flip
     when there isn't enough space below the control. */
  menuPlacement?: MenuPlacement;
  /* The CSS position value of the menu, when "fixed" extra layout management is required */
  menuPosition?: MenuPosition;
  /* Whether the menu should use a portal, and where it should attach */
<<<<<<< HEAD
  menuPortalTarget?: HTMLElement;
=======
  menuPortalTarget?: HTMLElement | null,
>>>>>>> 2dced90f
  /* Whether to block scroll events when the menu is open */
  menuShouldBlockScroll?: boolean;
  /* Whether the menu should be scrolled into view when it opens */
  menuShouldScrollIntoView?: boolean;
  /* Name of the HTML Input (optional - without this, no input will be rendered) */
  name?: string;
  /* Text to display when there are no options */
  noOptionsMessage?: (obj: { inputValue: string }) => string | null;
  /* Handle blur events on the control */
  onBlur?: FocusEventHandler;
  /* Handle change events on the select */
  onChange?: (value: ValueType<OptionType>, action: ActionMeta) => void;
  /* Handle focus events on the control */
  onFocus?: FocusEventHandler;
  /* Handle change events on the input */
  onInputChange?: (newValue: string, actionMeta: InputActionMeta) => void;
  /* Handle key down events on the select */
  onKeyDown?: KeyboardEventHandler;
  /* Handle the menu opening */
  onMenuOpen?: () => void;
  /* Handle the menu closing */
  onMenuClose?: () => void;
  /* Fired when the user scrolls to the top of the menu */
  onMenuScrollToTop?: (event: React.SyntheticEvent<HTMLElement>) => void;
  /* Fired when the user scrolls to the bottom of the menu */
  onMenuScrollToBottom?: (event: React.SyntheticEvent<HTMLElement>) => void;
  /* Allows control of whether the menu is opened when the Select is focused */
  openMenuOnFocus?: boolean;
  /* Allows control of whether the menu is opened when the Select is clicked */
  openMenuOnClick?: boolean;
  /* Array of options that populate the select menu */
  options?: GroupedOptionsType<OptionType> | OptionsType<OptionType>;
  /* Number of options to jump in menu when page{up|down} keys are used */
  pageSize?: number;
  /* Placeholder text for the select value */
  placeholder?: string;
  /* Status to relay to screen readers */
  screenReaderStatus?: (obj: { count: number }) => string;
  /* Style modifier methods */
  styles?: StylesConfig;
  /* Sets the tabIndex attribute on the input */
  tabIndex?: string;
  /* Select the currently focused option when the user presses tab */
  tabSelectsValue?: boolean;
  /* The value of the select; reflected by the selected option */
  value?: ValueType<OptionType>;

  defaultInputValue?: string;
  defaultMenuIsOpen?: boolean;
  defaultValue?: ValueType<OptionType>;
}

export const defaultProps: Props<any>;

export interface MenuOptions<OptionType> {
  render: OptionType[];
  focusable: OptionType[];
}

export interface State<OptionType> {
  ariaLiveSelection: string;
  ariaLiveContext: string;
  inputIsHidden: boolean;
  isFocused: boolean;
  isComposing: boolean;
  focusedOption: OptionType | null;
  focusedValue: OptionType | null;
  menuOptions: MenuOptions<OptionType>;
  selectValue: OptionsType<OptionType>;
}

export type ElRef = React.Ref<any>;

export default class Select<OptionType> extends React.Component<Props<OptionType>, State<OptionType>> {
  static defaultProps: Props<any>;

  // Misc. Instance Properties
  // ------------------------------

  blockOptionHover: boolean;
  clearFocusValueOnUpdate: boolean;
  commonProps: any; // TODO
  components: SelectComponents<OptionType>;
  hasGroups: boolean;
  initialTouchX: number;
  initialTouchY: number;
  inputIsHiddenAfterUpdate: boolean | null;
  instancePrefix: string;
  openAfterFocus: boolean;
  scrollToFocusedOptionOnUpdate: boolean;
  userIsDragging: boolean | null;

  // Refs
  // ------------------------------

  controlRef: ElRef;
  getControlRef: (ref: HTMLElement) => void;
  focusedOptionRef: ElRef;
  getFocusedOptionRef: (ref: HTMLElement) => void;
  menuListRef: ElRef;
  getMenuListRef: (ref: HTMLElement) => void;
  inputRef: ElRef;
  getInputRef: (ref: HTMLElement) => void;

  // Lifecycle
  // ------------------------------

  cacheComponents: (components: SelectComponents<OptionType>) => void;

  // ==============================
  // Consumer Handlers
  // ==============================

  onMenuOpen(): void;
  onMenuClose(): void;
  onInputChange(newValue: string, actionMeta: InputActionMeta): void;

  // ==============================
  // Methods
  // ==============================

  focusInput(): void;
  blurInput(): void;

  // aliased for consumers
  focus(): void;
  blur(): void;

  openMenu(focusOption: 'first' | 'last'): void;
  focusValue(direction: 'previous' | 'next'): void;

  focusOption(direction: FocusDirection): void;
  setValue: (
    newValue: ValueType<OptionType>,
    action: ActionTypes,
    option?: OptionType
  ) => void;
  selectOption: (newValue: OptionType) => void;
  removeValue: (removedValue: OptionType) => void;
  clearValue: () => void;
  popValue: () => void;

  // ==============================
  // Getters
  // ==============================

  getCommonProps(): {
    cx: any;
    clearValue: () => void;
    getStyles: (key: string, props: {}) => {};
    getValue: () => OptionType[];
    hasValue: boolean;
    isMulti: boolean;
    isRtl: boolean;
    options: OptionsType<any>;
    selectOption: (newValue: OptionType) => void;
    setValue: (newValue: ValueType<OptionType>, action: ActionTypes, option?: OptionType) => void;
    selectProps: Readonly<{
        children?: Node;
    }> & Readonly<Props<OptionType>>;
};

  getNextFocusedValue(nextSelectValue: OptionsType<OptionType>): OptionType;

  getNextFocusedOption(options: OptionsType<OptionType>): OptionType;
  getOptionLabel: (data: OptionType) => string;
  getOptionValue: (data: OptionType) => string;
  getStyles: (key: string, props: {}) => {};
  getElementId: (element: 'group' | 'input' | 'listbox' | 'option') => string;
  getActiveDescendentId: () => any;

  // ==============================
  // Helpers
  // ==============================
  announceAriaLiveSelection: (props: {
    event: string,
    context: ValueEventContext,
  }) => void;
  announceAriaLiveContext: (props: {
    event: string,
    context?: InstructionsContext,
  }) => void;

  hasValue(): boolean;
  hasOptions(): boolean;
  countOptions(): number;
  isClearable(): boolean;
  isOptionDisabled(option: OptionType, selectValue: OptionsType<OptionType>): boolean;
  isOptionSelected(option: OptionType, selectValue: OptionsType<OptionType>): boolean;
  filterOption(option: {}, inputValue: string): boolean;
  formatOptionLabel(data: OptionType, context: FormatOptionLabelContext): Node;
  formatGroupLabel(data: GroupType<OptionType>): Node;

  // ==============================
  // Mouse Handlers
  // ==============================

  onMenuMouseDown: (event: React.MouseEvent<HTMLElement>) => void;
  onMenuMouseMove: (event: React.MouseEvent<HTMLElement>) => void;
  onControlMouseDown: (event: MouseOrTouchEvent) => void;
  onDropdownIndicatorMouseDown: (event: MouseOrTouchEvent) => void;
  onClearIndicatorMouseDown: (event: MouseOrTouchEvent) => void;
  onScroll: (event: Event) => void;

  // ==============================
  // Composition Handlers
  // ==============================

  startListeningComposition(): void;
  stopListeningComposition(): void;
  onCompositionStart: () => void;
  onCompositionEnd: () => void;

  // ==============================
  // Touch Handlers
  // ==============================

  startListeningToTouch(): void;
  stopListeningToTouch(): void;
  onTouchStart: (event: TouchEvent) => void;
  onTouchMove: (event: TouchEvent) => void;
  onTouchEnd: (event: TouchEvent) => void;
  onControlTouchEnd: (event: React.TouchEvent<HTMLElement>) => void;
  onClearIndicatorTouchEnd: (event: React.TouchEvent<HTMLElement>) => void;
  onDropdownIndicatorTouchEnd: (event: React.TouchEvent<HTMLElement>) => void;

  // ==============================
  // Focus Handlers
  // ==============================

  handleInputChange: (event: React.KeyboardEvent<HTMLInputElement>) => void;
  onInputFocus: (event: React.FocusEvent<HTMLInputElement>) => void;
  onInputBlur: (event: React.FocusEvent<HTMLInputElement>) => void;
  onOptionHover: (focusedOption: OptionType) => void;
  shouldHideSelectedOptions: () => boolean;

  // ==============================
  // Keyboard Handlers
  // ==============================

  onKeyDown: (event: React.KeyboardEvent<HTMLElement>) => void;

  // ==============================
  // Menu Options
  // ==============================

  buildMenuOptions(props: Props<OptionType>, selectValue: OptionsType<OptionType>): MenuOptions<OptionType>;

  // ==============================
  // Renderers
  // ==============================
  constructAriaLiveMessage(): string;

  renderInput(): Node;
  renderPlaceholderOrValue(): PlaceholderOrValue<OptionType> | null;
  renderClearIndicator(): Node;
  renderLoadingIndicator(): Node;
  renderIndicatorSeparator(): Node;
  renderDropdownIndicator(): Node;
  renderMenu(): Node;
  renderFormField(): Node;

  renderLiveRegion(): Node;
}<|MERGE_RESOLUTION|>--- conflicted
+++ resolved
@@ -152,11 +152,7 @@
   /* The CSS position value of the menu, when "fixed" extra layout management is required */
   menuPosition?: MenuPosition;
   /* Whether the menu should use a portal, and where it should attach */
-<<<<<<< HEAD
-  menuPortalTarget?: HTMLElement;
-=======
-  menuPortalTarget?: HTMLElement | null,
->>>>>>> 2dced90f
+  menuPortalTarget?: HTMLElement | null;
   /* Whether to block scroll events when the menu is open */
   menuShouldBlockScroll?: boolean;
   /* Whether the menu should be scrolled into view when it opens */
