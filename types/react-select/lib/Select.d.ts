import * as React from 'react';

import { Option } from './filters';
import {
  InstructionsContext,
  ValueEventContext,
} from './accessibility/index';

import {
  classNames,
  noop,
  scrollIntoView,
} from './utils';

import {
  formatGroupLabel,
  getOptionLabel,
  getOptionValue,
  isOptionDisabled,
} from './builtins';

import {
  PlaceholderOrValue,
  SelectComponents,
  SelectComponentsConfig,
} from './components/index';
import { StylesConfig } from './styles';

import {
  ActionMeta,
  ActionTypes,
  FocusDirection,
  FocusEventHandler,
  GroupType,
  InputActionMeta,
  KeyboardEventHandler,
  MenuPlacement,
  MenuPosition,
  OptionsType,
  ValueType,
  GroupedOptionsType,
} from './types';

export type MouseOrTouchEvent =
  | React.MouseEvent<HTMLElement>
  | React.TouchEvent<HTMLElement>;
export type FormatOptionLabelContext = 'menu' | 'value';
export interface FormatOptionLabelMeta<OptionType> {
  context: FormatOptionLabelContext;
  inputValue: string;
  selectValue: ValueType<OptionType>;
}

export interface Props<OptionType> {
  /* Aria label (for assistive tech) */
  'aria-label'?: string;
  /* HTML ID of an element that should be used as the label (for assistive tech) */
  'aria-labelledby'?: string;
  /* Focus the control when it is mounted */
  autoFocus?: boolean;
  /* Remove the currently focused option when the user presses backspace */
  backspaceRemovesValue?: boolean;
  /* Remove focus from the input when the user selects an option (handy for dismissing the keyboard on touch devices) */
  blurInputOnSelect?: boolean;
  /* When the user reaches the top/bottom of the menu, prevent scroll on the scroll-parent  */
  captureMenuScroll?: boolean;
  /* className attribute applied to the outer component */
  className?: string;
  /* classNamePrefix attribute used as a base for inner component classNames */
  classNamePrefix?: string | null;
  /* Close the select menu when the user selects an option */
  closeMenuOnSelect?: boolean;
  /*
     If `true`, close the select menu when the user scrolls the document/body.

     If a function, takes a standard javascript `ScrollEvent` you return a boolean:

     `true` => The menu closes

     `false` => The menu stays open

     This is useful when you have a scrollable modal and want to portal the menu out,
     but want to avoid graphical issues.
   */
  closeMenuOnScroll?: boolean | EventListener;
  /*
    This complex object includes all the compositional components that are used
    in `react-select`. If you wish to overwrite a component, pass in an object
    with the appropriate namespace.

    If you only wish to restyle a component, we recommend using the `styles` prop
    instead. For a list of the components that can be passed in, and the shape
    that will be passed to them, see [the components docs](/api#components)
  */
  components?: SelectComponentsConfig<OptionType>;
  /* Whether the value of the select, e.g. SingleValue, should be displayed in the control. */
  controlShouldRenderValue?: boolean;
  /* Delimiter used to join multiple values into a single HTML Input value */
  delimiter?: string;
  /* Clear all values when the user presses escape AND the menu is closed */
  escapeClearsValue?: boolean;
  /* Custom method to filter whether an option should be displayed in the menu */
  filterOption?: ((
    option: Option,
    rawInput: string
  ) => boolean) | null;
  /* Formats group labels in the menu as React components */
  formatGroupLabel?: typeof formatGroupLabel;
  /* Formats option labels in the menu and control as React components */
<<<<<<< HEAD
  formatOptionLabel?: (a: OptionType, b: FormatOptionLabelMeta<OptionType>) => React.ReactNode;
=======
  formatOptionLabel?: (option: OptionType, labelMeta: FormatOptionLabelMeta<OptionType>) => Node;
>>>>>>> 9c32df15
  /* Resolves option data to a string to be displayed as the label by components */
  getOptionLabel?: typeof getOptionLabel;
  /* Resolves option data to a string to compare options and specify value attributes */
  getOptionValue?: typeof getOptionValue;
  /* Hide the selected option from the menu */
  hideSelectedOptions?: boolean;
  /* The id to set on the SelectContainer component. */
  id?: string;
  /* The value of the search input */
  inputValue?: string;
  /* The id of the search input */
  inputId?: string;
  /* Define an id prefix for the select components e.g. {your-id}-value */
  instanceId?: number | string;
  /* Is the select value clearable */
  isClearable?: boolean;
  /* Is the select disabled */
  isDisabled?: boolean;
  /* Is the select in a state of loading (async) */
  isLoading?: boolean;
  /* Override the built-in logic to detect whether an option is disabled */
  isOptionDisabled?: (option: OptionType, options: OptionsType<OptionType>) => boolean | false;
  /* Override the built-in logic to detect whether an option is selected */
  isOptionSelected?: (option: OptionType, options: OptionsType<OptionType>) => boolean;
  /* Support multiple selected options */
  isMulti?: boolean;
  /* Is the select direction right-to-left */
  isRtl?: boolean;
  /* Whether to enable search functionality */
  isSearchable?: boolean;
  /* Async: Text to display when loading options */
  loadingMessage?: (obj: { inputValue: string }) => string | null;
  /* Minimum height of the menu before flipping */
  minMenuHeight?: number;
  /* Maximum height of the menu before scrolling */
  maxMenuHeight?: number;
  /* Whether the menu is open */
  menuIsOpen?: boolean;
  /* Default placement of the menu in relation to the control. 'auto' will flip
     when there isn't enough space below the control. */
  menuPlacement?: MenuPlacement;
  /* The CSS position value of the menu, when "fixed" extra layout management is required */
  menuPosition?: MenuPosition;
  /* Whether the menu should use a portal, and where it should attach */
  menuPortalTarget?: HTMLElement | null;
  /* Whether to block scroll events when the menu is open */
  menuShouldBlockScroll?: boolean;
  /* Whether the menu should be scrolled into view when it opens */
  menuShouldScrollIntoView?: boolean;
  /* Name of the HTML Input (optional - without this, no input will be rendered) */
  name?: string;
  /* Text to display when there are no options */
  noOptionsMessage?: (obj: { inputValue: string }) => string | null;
  /* Handle blur events on the control */
  onBlur?: FocusEventHandler;
  /* Handle change events on the select */
  onChange?: (value: ValueType<OptionType>, action: ActionMeta) => void;
  /* Handle focus events on the control */
  onFocus?: FocusEventHandler;
  /* Handle change events on the input */
  onInputChange?: (newValue: string, actionMeta: InputActionMeta) => void;
  /* Handle key down events on the select */
  onKeyDown?: KeyboardEventHandler;
  /* Handle the menu opening */
  onMenuOpen?: () => void;
  /* Handle the menu closing */
  onMenuClose?: () => void;
  /* Fired when the user scrolls to the top of the menu */
  onMenuScrollToTop?: (event: React.SyntheticEvent<HTMLElement>) => void;
  /* Fired when the user scrolls to the bottom of the menu */
  onMenuScrollToBottom?: (event: React.SyntheticEvent<HTMLElement>) => void;
  /* Allows control of whether the menu is opened when the Select is focused */
  openMenuOnFocus?: boolean;
  /* Allows control of whether the menu is opened when the Select is clicked */
  openMenuOnClick?: boolean;
  /* Array of options that populate the select menu */
  options?: GroupedOptionsType<OptionType> | OptionsType<OptionType>;
  /* Number of options to jump in menu when page{up|down} keys are used */
  pageSize?: number;
  /* Placeholder text for the select value */
  placeholder?: string;
  /* Status to relay to screen readers */
  screenReaderStatus?: (obj: { count: number }) => string;
  /* Style modifier methods */
  styles?: StylesConfig;
  /* Sets the tabIndex attribute on the input */
  tabIndex?: string;
  /* Select the currently focused option when the user presses tab */
  tabSelectsValue?: boolean;
  /* The value of the select; reflected by the selected option */
  value?: ValueType<OptionType>;

  defaultInputValue?: string;
  defaultMenuIsOpen?: boolean;
  defaultValue?: ValueType<OptionType>;
}

export const defaultProps: Props<any>;

export interface MenuOptions<OptionType> {
  render: OptionType[];
  focusable: OptionType[];
}

export interface State<OptionType> {
  ariaLiveSelection: string;
  ariaLiveContext: string;
  inputIsHidden: boolean;
  isFocused: boolean;
  isComposing: boolean;
  focusedOption: OptionType | null;
  focusedValue: OptionType | null;
  menuOptions: MenuOptions<OptionType>;
  selectValue: OptionsType<OptionType>;
}

export type ElRef = React.Ref<any>;

export default class Select<OptionType> extends React.Component<Props<OptionType>, State<OptionType>> {
  static defaultProps: Props<any>;

  // Misc. Instance Properties
  // ------------------------------

  blockOptionHover: boolean;
  clearFocusValueOnUpdate: boolean;
  commonProps: any; // TODO
  components: SelectComponents<OptionType>;
  hasGroups: boolean;
  initialTouchX: number;
  initialTouchY: number;
  inputIsHiddenAfterUpdate: boolean | null;
  instancePrefix: string;
  openAfterFocus: boolean;
  scrollToFocusedOptionOnUpdate: boolean;
  userIsDragging: boolean | null;

  // Refs
  // ------------------------------

  controlRef: ElRef;
  getControlRef: (ref: HTMLElement) => void;
  focusedOptionRef: ElRef;
  getFocusedOptionRef: (ref: HTMLElement) => void;
  menuListRef: ElRef;
  getMenuListRef: (ref: HTMLElement) => void;
  inputRef: ElRef;
  getInputRef: (ref: HTMLElement) => void;

  // Lifecycle
  // ------------------------------

  cacheComponents: (components: SelectComponents<OptionType>) => void;

  // ==============================
  // Consumer Handlers
  // ==============================

  onMenuOpen(): void;
  onMenuClose(): void;
  onInputChange(newValue: string, actionMeta: InputActionMeta): void;

  // ==============================
  // Methods
  // ==============================

  focusInput(): void;
  blurInput(): void;

  // aliased for consumers
  focus(): void;
  blur(): void;

  openMenu(focusOption: 'first' | 'last'): void;
  focusValue(direction: 'previous' | 'next'): void;

  focusOption(direction: FocusDirection): void;
  setValue: (
    newValue: ValueType<OptionType>,
    action: ActionTypes,
    option?: OptionType
  ) => void;
  selectOption: (newValue: OptionType) => void;
  removeValue: (removedValue: OptionType) => void;
  clearValue: () => void;
  popValue: () => void;

  // ==============================
  // Getters
  // ==============================

  getCommonProps(): {
    cx: any;
    clearValue: () => void;
    getStyles: (key: string, props: {}) => {};
    getValue: () => OptionType[];
    hasValue: boolean;
    isMulti: boolean;
    isRtl: boolean;
    options: OptionsType<any>;
    selectOption: (newValue: OptionType) => void;
    setValue: (newValue: ValueType<OptionType>, action: ActionTypes, option?: OptionType) => void;
    selectProps: Readonly<{
        children?: React.ReactNode;
    }> & Readonly<Props<OptionType>>;
};

  getNextFocusedValue(nextSelectValue: OptionsType<OptionType>): OptionType;

  getNextFocusedOption(options: OptionsType<OptionType>): OptionType;
  getOptionLabel: (data: OptionType) => string;
  getOptionValue: (data: OptionType) => string;
  getStyles: (key: string, props: {}) => {};
  getElementId: (element: 'group' | 'input' | 'listbox' | 'option') => string;
  getActiveDescendentId: () => any;

  // ==============================
  // Helpers
  // ==============================
  announceAriaLiveSelection: (props: {
    event: string,
    context: ValueEventContext,
  }) => void;
  announceAriaLiveContext: (props: {
    event: string,
    context?: InstructionsContext,
  }) => void;

  hasValue(): boolean;
  hasOptions(): boolean;
  countOptions(): number;
  isClearable(): boolean;
  isOptionDisabled(option: OptionType, selectValue: OptionsType<OptionType>): boolean;
  isOptionSelected(option: OptionType, selectValue: OptionsType<OptionType>): boolean;
  filterOption(option: {}, inputValue: string): boolean;
  formatOptionLabel(data: OptionType, context: FormatOptionLabelContext): React.ReactNode;
  formatGroupLabel(data: GroupType<OptionType>): React.ReactNode;

  // ==============================
  // Mouse Handlers
  // ==============================

  onMenuMouseDown: (event: React.MouseEvent<HTMLElement>) => void;
  onMenuMouseMove: (event: React.MouseEvent<HTMLElement>) => void;
  onControlMouseDown: (event: MouseOrTouchEvent) => void;
  onDropdownIndicatorMouseDown: (event: MouseOrTouchEvent) => void;
  onClearIndicatorMouseDown: (event: MouseOrTouchEvent) => void;
  onScroll: (event: Event) => void;

  // ==============================
  // Composition Handlers
  // ==============================

  startListeningComposition(): void;
  stopListeningComposition(): void;
  onCompositionStart: () => void;
  onCompositionEnd: () => void;

  // ==============================
  // Touch Handlers
  // ==============================

  startListeningToTouch(): void;
  stopListeningToTouch(): void;
  onTouchStart: (event: TouchEvent) => void;
  onTouchMove: (event: TouchEvent) => void;
  onTouchEnd: (event: TouchEvent) => void;
  onControlTouchEnd: (event: React.TouchEvent<HTMLElement>) => void;
  onClearIndicatorTouchEnd: (event: React.TouchEvent<HTMLElement>) => void;
  onDropdownIndicatorTouchEnd: (event: React.TouchEvent<HTMLElement>) => void;

  // ==============================
  // Focus Handlers
  // ==============================

  handleInputChange: (event: React.KeyboardEvent<HTMLInputElement>) => void;
  onInputFocus: (event: React.FocusEvent<HTMLInputElement>) => void;
  onInputBlur: (event: React.FocusEvent<HTMLInputElement>) => void;
  onOptionHover: (focusedOption: OptionType) => void;
  shouldHideSelectedOptions: () => boolean;

  // ==============================
  // Keyboard Handlers
  // ==============================

  onKeyDown: (event: React.KeyboardEvent<HTMLElement>) => void;

  // ==============================
  // Menu Options
  // ==============================

  buildMenuOptions(props: Props<OptionType>, selectValue: OptionsType<OptionType>): MenuOptions<OptionType>;

  // ==============================
  // Renderers
  // ==============================
  constructAriaLiveMessage(): string;

  renderInput(): React.ReactNode;
  renderPlaceholderOrValue(): PlaceholderOrValue<OptionType> | null;
  renderClearIndicator(): React.ReactNode;
  renderLoadingIndicator(): React.ReactNode;
  renderIndicatorSeparator(): React.ReactNode;
  renderDropdownIndicator(): React.ReactNode;
  renderMenu(): React.ReactNode;
  renderFormField(): React.ReactNode;

  renderLiveRegion(): React.ReactNode;
}<|MERGE_RESOLUTION|>--- conflicted
+++ resolved
@@ -107,11 +107,7 @@
   /* Formats group labels in the menu as React components */
   formatGroupLabel?: typeof formatGroupLabel;
   /* Formats option labels in the menu and control as React components */
-<<<<<<< HEAD
-  formatOptionLabel?: (a: OptionType, b: FormatOptionLabelMeta<OptionType>) => React.ReactNode;
-=======
-  formatOptionLabel?: (option: OptionType, labelMeta: FormatOptionLabelMeta<OptionType>) => Node;
->>>>>>> 9c32df15
+  formatOptionLabel?: (option: OptionType, labelMeta: FormatOptionLabelMeta<OptionType>) => React.ReactNode;
   /* Resolves option data to a string to be displayed as the label by components */
   getOptionLabel?: typeof getOptionLabel;
   /* Resolves option data to a string to compare options and specify value attributes */
