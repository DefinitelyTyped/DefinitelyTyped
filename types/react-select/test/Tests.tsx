import * as React from 'react';
import Select from 'react-select';
import * as animatedComponents from 'react-select/animated';
<<<<<<< HEAD
import { colourOptions } from './data';
=======
import Async from 'react-select/async';
import AsyncCreatable from 'react-select/async-creatable';
>>>>>>> e501b0bb

const AnimatedSelect = (props: React.ComponentProps<typeof Select>) => (
    <Select
        {...props}
        components={{
            ...animatedComponents,
            ...props.components,
        }}
    />
);

<<<<<<< HEAD
const SingleSelectWithValueArray = <Select options={colourOptions} value={[colourOptions[0]]} />;
const MultiSelectWithSingleValue = <Select options={colourOptions} value={colourOptions[0]} isMulti />;
const MultiSelectWithNullValue = <Select options={colourOptions} value={null} isMulti />;
=======
const defaultAsync = <Async />;
const defaultCreatableAsync = <AsyncCreatable />;
>>>>>>> e501b0bb
<|MERGE_RESOLUTION|>--- conflicted
+++ resolved
@@ -1,12 +1,9 @@
 import * as React from 'react';
 import Select from 'react-select';
 import * as animatedComponents from 'react-select/animated';
-<<<<<<< HEAD
-import { colourOptions } from './data';
-=======
 import Async from 'react-select/async';
 import AsyncCreatable from 'react-select/async-creatable';
->>>>>>> e501b0bb
+import { colourOptions } from './data';
 
 const AnimatedSelect = (props: React.ComponentProps<typeof Select>) => (
     <Select
@@ -18,11 +15,8 @@
     />
 );
 
-<<<<<<< HEAD
+const defaultAsync = <Async />;
+const defaultCreatableAsync = <AsyncCreatable />;
 const SingleSelectWithValueArray = <Select options={colourOptions} value={[colourOptions[0]]} />;
 const MultiSelectWithSingleValue = <Select options={colourOptions} value={colourOptions[0]} isMulti />;
-const MultiSelectWithNullValue = <Select options={colourOptions} value={null} isMulti />;
-=======
-const defaultAsync = <Async />;
-const defaultCreatableAsync = <AsyncCreatable />;
->>>>>>> e501b0bb
+const MultiSelectWithNullValue = <Select options={colourOptions} value={null} isMulti />;