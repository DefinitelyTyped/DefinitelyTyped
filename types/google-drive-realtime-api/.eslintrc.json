--- conflicted
+++ resolved
@@ -2,13 +2,10 @@
     "rules": {
         "@definitelytyped/dt-header": "off",
         "@definitelytyped/strict-export-declare-modifiers": "off",
-<<<<<<< HEAD
-        "@definitelytyped/npm-naming": "off"
-=======
+        "@definitelytyped/npm-naming": "off",
         "@typescript-eslint/ban-types": "off",
         "@typescript-eslint/no-empty-interface": "off",
         "@typescript-eslint/explicit-member-accessibility": "off",
         "@typescript-eslint/no-misused-new": "off"
->>>>>>> c1744617
     }
 }