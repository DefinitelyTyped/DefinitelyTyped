--- conflicted
+++ resolved
@@ -1,8 +1,4 @@
-<<<<<<< HEAD
-import { OutputQuoteStyle, minify } from 'uglify-es';
-=======
 import { minify, OutputQuoteStyle } from "uglify-es";
->>>>>>> 9b7cd68b
 
 let code: any;
 
