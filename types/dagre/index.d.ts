// Type definitions for dagre 0.7
// Project: https://github.com/cpettitt/dagre
// Definitions by: Qinfeng Chen <https://github.com/qinfchen>
//                 Lisa Vallfors <https://github.com/Frankrike>
//                 Pete Vilter <https://github.com/vilterp>
// Definitions: https://github.com/DefinitelyTyped/DefinitelyTyped
// TypeScript Version: 2.2

export as namespace dagre;

export namespace graphlib {
    class Graph {
        edges(): Edge[];
        edge(id: any): any;
        nodes(): string[];
        node(id: any): any;
<<<<<<< HEAD
        setDefaultEdgeLabel(callback: string|(() => string|void)): Graph;
        setDefaultNodeLabel(callback: string|(() => string|void)): Graph;
=======
        setDefaultEdgeLabel(callback: string|(() => string|object)): Graph;
        setDefaultNodeLabel(callback: string|(() => string|object)): Graph;
>>>>>>> f8e25077
        setEdge(sourceId: string, targetId: string, options?: { [key: string]: any }, value?: string): Graph;
        setEdge(params: {v: string, w: string, name?: string}, value?: string): Graph;
        setGraph(label: GraphLabel): Graph;
        setNode(id: string, node: { [key: string]: any }): Graph;
        graph(): GraphLabel;

        constructor(opt?: {directed?: boolean, multigraph?: boolean, compound?: boolean});
        setParent(name: string, parentName: string): void;
        hasNode(name: string): boolean;
    }
}

export interface GraphLabel {
    width?: number;
    height?: number;
    compound?: boolean;
    rankdir?: string;
<<<<<<< HEAD
    nodesep?: number;
    edgesep?: number;
=======
    align?: string;
    nodesep?: number;
    edgesep?: number;
    ranksep?: number;
    marginx?: number;
    marginy?: number;
    acyclicer?: string;
    ranker?: string;
>>>>>>> f8e25077
}

export function layout(graph: graphlib.Graph): void;

export interface Edge {
    v: string;
    w: string;
    name?: string;
}<|MERGE_RESOLUTION|>--- conflicted
+++ resolved
@@ -14,13 +14,8 @@
         edge(id: any): any;
         nodes(): string[];
         node(id: any): any;
-<<<<<<< HEAD
-        setDefaultEdgeLabel(callback: string|(() => string|void)): Graph;
-        setDefaultNodeLabel(callback: string|(() => string|void)): Graph;
-=======
         setDefaultEdgeLabel(callback: string|(() => string|object)): Graph;
         setDefaultNodeLabel(callback: string|(() => string|object)): Graph;
->>>>>>> f8e25077
         setEdge(sourceId: string, targetId: string, options?: { [key: string]: any }, value?: string): Graph;
         setEdge(params: {v: string, w: string, name?: string}, value?: string): Graph;
         setGraph(label: GraphLabel): Graph;
@@ -38,10 +33,6 @@
     height?: number;
     compound?: boolean;
     rankdir?: string;
-<<<<<<< HEAD
-    nodesep?: number;
-    edgesep?: number;
-=======
     align?: string;
     nodesep?: number;
     edgesep?: number;
@@ -50,7 +41,6 @@
     marginy?: number;
     acyclicer?: string;
     ranker?: string;
->>>>>>> f8e25077
 }
 
 export function layout(graph: graphlib.Graph): void;
