// Spec: https://www.w3.org/TR/2017/WD-credential-management-1-20170804

/* ************************* FETCH MODIFICATIONS *******************************
 * The credential management spec modifies fetch(), by adding a new
 * "request credentials mode", and permitting a PasswordCredential to be passed
 * as part of 'credentials' init parameter. As we cannot directly modify
 * the types defined in whatwg-fetch (especially for a draft spec), we
 * define a variant of the fetch() method here that includes the changes.
 *
 * See: https://www.w3.org/TR/credential-management-1/#monkey-patching
 * ************************************************************************** */

declare function fetch(input: Request | string, init?: RequestInit | CMRequestInit): Promise<Response>;

interface GlobalFetch {
    // variant for navigator.credentials monkey patching
    fetch(url: Request | string, init?: CMRequestInit): Promise<Response>;
}
interface WindowOrWorkerGlobalScope {
    fetch(url: Request | string, init?: CMRequestInit): Promise<Response>;
}

/**
 * Variant of TS 2.2 {@link RequestInit} that permits a
 * {@link PasswordCredential} to be used in the {@code credentials} property.
 * All other properties are identical to {@link RequestInit}.
 */
interface CMRequestInit {
    method?: string | undefined;
    headers?: any;
    body?: any;
    referrer?: string | undefined;
    referrerPolicy?: string | undefined;
    mode?: string | undefined;
    credentials?: PasswordCredential | FederatedCredential | string | undefined;
    cache?: string | undefined;
    redirect?: string | undefined;
    integrity?: string | undefined;
    keepalive?: boolean | undefined;
    window?: any;
}

/* ***************** CREDENTIAL MANAGEMENT API DEFINITIONS ******************* */

/**
 * Declaration merge for 'navigator' which adds the credential management
 * interface.
 */
interface Navigator {
    readonly credentials: CredentialsContainer;
}

/**
 * @see {@link https://www.w3.org/TR/credential-management-1/#credentialscontainer}
 */
interface CredentialsContainer {
    /**
     * Request a credential from the credential manager.
     *
     * @param options
     *     Contains an object filled with type-specific sets of parameters
     *     which will be used to select a particular {@link Credential} to
     *     return.
     * @see {@link https://www.w3.org/TR/credential-management-1/#dom-credentialscontainer-get}
     */
    get(options?: CredentialRequestOptions): Promise<CredentialType | null>;

    /**
     * Ask the credential manager to store a {@link Credential} for the user.
     * Authors could call this method after a user successfully signs in, or
     * after a successful password change operation.
     *
     * @see {@link https://www.w3.org/TR/credential-management-1/#dom-credentialscontainer-store}
     */
    store(credential: CredentialType): Promise<CredentialType>;

    /**
     * Create a {@link Credential} asynchronously.
     *
     * @see {@link https://www.w3.org/TR/2017/WD-credential-management-1-20170804/#dom-credentialscontainer-create}
     */
    create(options: CredentialCreationOptions): Promise<CredentialType | null>;

    /**
     * Ask the credential manager to require user mediation before returning
     * credentials for the origin in which the method is called. This might be
     * called after a user signs out of a website, for instance, in order to
     * ensure that they are not automatically signed back in next time they
     * visits.
     *
     * @deprecated Use {@link preventSilentAccess} instead.
     * @see {@link https://www.w3.org/TR/2016/WD-credential-management-1-20160425/#dom-credentialscontainer-requireusermediation}
     */
    requireUserMediation(): Promise<void>;

    /**
     * Ask the credential manager to require user mediation before returning
     * credentials for the origin in which the method is called. This might be
     * called after a user signs out of a website, for instance, in order to
     * ensure that they are not automatically signed back in next time they
     * visits.
     *
     * @see {@link https://www.w3.org/TR/2017/WD-credential-management-1-20170804/#dom-credentialscontainer-preventsilentaccess}
     */
    preventSilentAccess(): Promise<void>;
}

/**
 * @see {@link https://www.w3.org/TR/credential-management-1/#dictdef-credentialdata}
 */
interface CredentialData {
    /**
     * The credential’s identifier. This might be a GUID, username, or email
     * address, for instance.
     */
    readonly id: string;
}

type CredentialType = PasswordCredential | FederatedCredential | PublicKeyCredential | OTPCredential;

/**
 * A generic and extensible Credential interface from which all credentials
 * will inherit.
 * @see {@link https://www.w3.org/TR/credential-management-1/#credential}
 */
interface Credential {
    /**
     * The credential’s identifier. This might be a GUID, username, or email
     * address, for instance.
     */
    readonly id: string;
    /**
     * The credential’s type.
     */
    readonly type: string;
}

/**
 * @see {@link https://www.w3.org/TR/credential-management-1/#dictdef-siteboundcredentialdata}
 */
interface SiteBoundCredentialData extends CredentialData {
    /**
     * A name associated with the credential, intended as a human-understandable
     * public name.
     */
    name?: string | undefined;
    /**
     * A URL pointing to an image for the credential. This URL MUST be an
     * {@link
     * https://w3c.github.io/webappsec-mixed-content/#a-priori-authenticated-url|
     * a priori authenticated URL}.
     */
    iconURL?: string | undefined;
}

/**
 * Defines the specific attributes shared by any Credential persisted in user
 * agent’s credential
 * store.
 */
<<<<<<< HEAD
// tslint:disable-next-line no-empty-interface
interface SiteBoundCredential extends Credential { }
=======
// eslint-disable-next-line @typescript-eslint/no-empty-interface
interface SiteBoundCredential extends Credential {}
>>>>>>> b9405d68
declare abstract class SiteBoundCredential {
    /**
     * A name associated with the credential, intended as a human-understandable
     * public name.
     */
    readonly name: string | null;

    /**
     * A URL pointing to an image for the credential. This URL MUST be an
     * {@link
     * https://w3c.github.io/webappsec-mixed-content/#a-priori-authenticated-url|
     * a priori authenticated URL}.
     */
    readonly iconURL: string | null;
}

/**
 * @see {@link https://www.w3.org/TR/credential-management-1/#dictdef-passwordcredentialdata}
 */
interface PasswordCredentialData extends SiteBoundCredentialData {
    /**
     * The plain-text password.
     */
    password: string;
}

/**
 * @see {@link https://www.w3.org/TR/credential-management-1/#typedefdef-credentialbodytype}
 */
type CredentialBodyType = FormData | URLSearchParams;

/**
 * @see {@link https://www.w3.org/TR/credential-management-1/#passwordcredential}
 */
declare class PasswordCredential extends SiteBoundCredential {
    /**
     * @see {@link https://www.w3.org/TR/credential-management-1/#dom-passwordcredential-passwordcredential-data}
     * @see {@link https://www.w3.org/TR/credential-management-1/#dom-passwordcredential-passwordcredential}
     */
    constructor(data: PasswordCredentialData | HTMLFormElement);

    readonly type: "password";

    /**
     * Represents the name which will be used for the ID field when submitting
     * the PasswordCredential to a remote endpoint via {@code fetch()}. It
     * defaults to "username", but can be overridden by a developer to match
     * whatever the backend service expects.
     * @see {@link https://www.w3.org/TR/credential-management-1/#dom-passwordcredential-idname}
     */
    idName: string;

    /**
     * Represents the name which will be used for the ID field when submitting
     * the PasswordCredential to a remote endpoint via fetch(). It defaults to
     * "password", but can be overridden by a developer to match whatever the
     * backend service expects.
     *
     * @see {@link https://www.w3.org/TR/credential-management-1/#dom-passwordcredential-passwordname}
     */
    passwordName: string;

    /**
     * If the developer wishes to specify additional data to insert into the
     * request body when submitting the credential information to a remote
     * endpoint, they can do so by assigning a FormData or URLSearchParams
     * object to this attribute. The credential information will be
     * mixed into the object to produce the body. The value is {@code null}
     * unless otherwise specified.
     */
    additionalData: CredentialBodyType | null;

    /**
     * The plain-text password. Returned for implementation of the 08/04/2017
     * Working Draft of Credential Management, not returned before this.
     *
     * @see {@link https://www.w3.org/TR/credential-management-1/#passwordcredential}
     */
    readonly password?: string | undefined;
}

/**
 * @see {@link https://www.w3.org/TR/credential-management-1/#dictdef-federatedcredentialdata}
 */
interface FederatedCredentialData extends SiteBoundCredentialData {
    provider: string;
    protocol?: string | undefined;
}

declare class FederatedCredential extends SiteBoundCredential {
    constructor(data: FederatedCredentialData);

    readonly type: "federated";

    /**
     * The credential’s federated identity provider. Must be a absolute,
     * hierarchical, https URI with no path (e.g. https://www.facebook.com).
     * @see {@link https://www.w3.org/TR/credential-management-1/#dom-federatedcredential-provider}
     */
    readonly provider: string;

    /**
     * The credential’s federated identity provider’s protocol (e.g.
     * "openidconnect"). If this value is null, then the protocol can be
     * inferred from the provider.
     * @see {@link https://www.w3.org/TR/credential-management-1/#dom-federatedcredential-protocol}
     */
    readonly protocol: string | null;
}

/**
 * @see {@link https://wicg.github.io/web-otp}
 */
interface OTPCredentialData extends SiteBoundCredentialData {
    code?: string;
}

declare class OTPCredential extends SiteBoundCredential {
    constructor(data: OTPCredentialData);

    readonly type: `otp`;

    /**
     * The credential’s One Time Password Code
     */
    readonly code: string | null;
}

/**
 * @see {@link https://www.w3.org/TR/credential-management-1/#dictdef-credentialrequestoptions}
 */
interface CredentialRequestOptions {
    /**
     * If set, the user agent will request {@link PasswordCredential} objects.
     * Defaults to {@code false}.
     */
    password?: boolean | undefined;

    /**
     * If set, the user agent will request {@link FederatedCredential} objects
     * for the providers and protocol types listed. Defaults to {@code null}.
     */
    federated?: FederatedCredentialRequestOptions | undefined;

    /**
     * If set, the user agent will request {@link OTPCredential} objects
     * Defaults to {@code null}.
     */
    otp?: OTPCredentialRequestOptions | undefined;

    /**
     * If {@code true}, the user agent will only attempt to provide a Credential
     * without user interaction. Defaults to {@code false}.
     *
     * @deprecated Use {@link mediation} instead.
     */
    unmediated?: boolean | undefined;

    /**
     * This property specifies the mediation requirements for a given credential
     * request.
     */
    mediation?: "silent" | "optional" | "required" | "conditional" | undefined;

    /**
     * This property specifies options for requesting a public-key signature.
     */
    publicKey?: PublicKeyCredentialRequestOptions | undefined;

    /**
     * This property lets the developer abort an ongoing get() operation.
     */
    signal?: AbortSignal | undefined;
}

/**
 * @see {@link https://www.w3.org/TR/2017/WD-credential-management-1-20170804/#typedefdef-passwordcredentialinit}
 */
type PasswordCredentialInit = PasswordCredentialData | HTMLFormElement;

/**
 * @see {@link https://www.w3.org/TR/2017/WD-credential-management-1-20170804/#dictdef-federatedcredentialinit}
 */
type FederatedCredentialInit = FederatedCredentialData;

/**
 * @see {@link https://www.w3.org/TR/2017/WD-credential-management-1-20170804/#dictdef-credentialcreationoptions}
 */
interface CredentialCreationOptions {
    /**
     * @see {@link https://www.w3.org/TR/2017/WD-credential-management-1-20170804/#dictdef-federatedcredentialinit}
     */
    password?: PasswordCredentialInit | undefined;
    /**
     * @see {@link https://www.w3.org/TR/2017/WD-credential-management-1-20170804/#dom-credentialcreationoptions-federated}
     */
    federated?: FederatedCredentialInit | undefined;
    /**
     * @see {@link https://w3c.github.io/webauthn/#dictionary-makecredentialoptions}
     */
    publicKey?: PublicKeyCredentialCreationOptions | undefined;
    /**
     * @see {@link https://w3c.github.io/webappsec-credential-management/#dom-credentialrequestoptions-signal}
     */
    signal?: AbortSignal | undefined;
}

/**
 * @see {@link https://www.w3.org/TR/credential-management-1/#dictdef-federatedcredentialrequestoptions}
 */
interface FederatedCredentialRequestOptions {
    /**
     * An array of federation identifiers.
     * @see {@link https://www.w3.org/TR/credential-management-1/#dom-federatedcredentialrequestoptions-providers}
     */
    providers?: string[] | undefined;

    /**
     * An array of protocol identifiers.
     * @see {@link https://www.w3.org/TR/credential-management-1/#dom-federatedcredentialrequestoptions-protocols}
     */
    protocols?: string[] | undefined;
}

interface OTPCredentialRequestOptions {
    transport: ['sms'];
}

// Type definitions for webauthn
// Spec: https://w3c.github.io/webauthn/
interface txAuthGenericArg {
    content: ArrayBuffer;
    contentType: string;
}

interface AuthenticationExtensionsClientInputs {
    appid?: string | undefined;
    authnSel?: Array<ArrayBufferView | ArrayBuffer> | undefined;
    exts?: boolean | undefined;
    loc?: boolean | undefined;
    txAuthGeneric?: txAuthGenericArg | undefined;
    txAuthSimple?: string | undefined;
    uvi?: boolean | undefined;
    uvm?: boolean | undefined;
}

/**
 * @see {@link https://w3c.github.io/webauthn/#dictdef-publickeycredentialrequestoptions}
 */
interface PublicKeyCredentialRequestOptions {
    challenge: BufferSource;
    timeout?: number | undefined;
    rpId?: string | undefined;
    allowCredentials?: PublicKeyCredentialDescriptor[] | undefined;
    userVerification?: "required" | "preferred" | "discouraged" | undefined;
    extensions?: AuthenticationExtensionsClientInputs | undefined;
}

/**
 * @see {@link https://w3c.github.io/webauthn/#dictdef-publickeycredentialentity}
 */
interface PublicKeyCredentialEntity {
    icon?: string | undefined;
    name: string;
}

/**
 * @see {@link https://w3c.github.io/webauthn/#dictdef-publickeycredentialrpentity}
 */
interface PublicKeyCredentialRpEntity extends PublicKeyCredentialEntity {
    id?: string | undefined;
}

/**
 * @see {@link https://w3c.github.io/webauthn/#dictdef-publickeycredentialuserentity}
 */
interface PublicKeyCredentialUserEntity extends PublicKeyCredentialEntity {
    id: BufferSource;
    displayName: string;
}

/**
 * @see {@link https://w3c.github.io/webauthn/#dictdef-publickeycredentialparameters}
 */
interface PublicKeyCredentialParameters {
    type: "public-key";
    alg: number;
}

/**
 * @see {@link https://w3c.github.io/webauthn/#dictdef-publickeycredentialdescriptor}
 */
interface PublicKeyCredentialDescriptor {
    type: "public-key";
    id: BufferSource;
    transports?: AuthenticatorTransport[];
}

/**
 * @see {@link https://w3c.github.io/webauthn/#dictdef-authenticatorselectioncriteria}
 */
interface AuthenticatorSelectionCriteria {
    authenticatorAttachment?: "platform" | "cross-platform" | undefined;
    requireResidentKey?: boolean | undefined;
    userVerification?: "required" | "preferred" | "discouraged" | undefined;
}

/**
 * @see {@link https://w3c.github.io/webauthn/#dictdef-makepublickeycredentialoptions}
 */
interface PublicKeyCredentialCreationOptions {
    rp: PublicKeyCredentialRpEntity;
    user: PublicKeyCredentialUserEntity;

    challenge: BufferSource;
    pubKeyCredParams: PublicKeyCredentialParameters[];

    timeout?: number | undefined;
    excludeCredentials?: PublicKeyCredentialDescriptor[] | undefined;
    authenticatorSelection?: AuthenticatorSelectionCriteria | undefined;
    attestation?: AttestationConveyancePreference | undefined;
    extensions?: AuthenticationExtensionsClientInputs | undefined;
}

/**
 * @see {@link https://w3c.github.io/webauthn/#authenticatorresponse}
 */
interface AuthenticatorResponse {
    readonly clientDataJSON: ArrayBuffer;
}

/**
 * @see {@link https://w3c.github.io/webauthn/#authenticatorattestationresponse}
 */
interface AuthenticatorAttestationResponse extends AuthenticatorResponse {
    readonly attestationObject: ArrayBuffer;
}

/**
 * @see {@link https://w3c.github.io/webauthn/#iface-authenticatorassertionresponse}
 */
interface AuthenticatorAssertionResponse extends AuthenticatorResponse {
    readonly authenticatorData: ArrayBuffer;
    readonly signature: ArrayBuffer;
    readonly userHandle: ArrayBuffer | null;
}

/**
 * @see {@link https://w3c.github.io/webauthn/#publickeycredential}
 */
interface PublicKeyCredential extends Credential {
    readonly type: "public-key";
    readonly rawId: ArrayBuffer;
    readonly response: AuthenticatorResponse;
}<|MERGE_RESOLUTION|>--- conflicted
+++ resolved
@@ -158,13 +158,8 @@
  * agent’s credential
  * store.
  */
-<<<<<<< HEAD
-// tslint:disable-next-line no-empty-interface
-interface SiteBoundCredential extends Credential { }
-=======
 // eslint-disable-next-line @typescript-eslint/no-empty-interface
 interface SiteBoundCredential extends Credential {}
->>>>>>> b9405d68
 declare abstract class SiteBoundCredential {
     /**
      * A name associated with the credential, intended as a human-understandable
