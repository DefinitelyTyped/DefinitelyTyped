<<<<<<< HEAD
// Type definitions for non-npm package geojson 7946.1
// Project: https://geojson.org/
// Definitions by: Jacob Bruun <https://github.com/cobster>
//                 Arne Schubert <https://github.com/atd-schubert>
//                 Jeff Jacobson <https://github.com/JeffJacobson>
//                 Ilia Choly <https://github.com/icholy>
//                 Dan Vanderkam <https://github.com/danvk>
// Definitions: https://github.com/DefinitelyTyped/DefinitelyTyped
// TypeScript Version: 5.0

=======
>>>>>>> 0919b905
// Note: as of the RFC 7946 version of GeoJSON, Coordinate Reference Systems
// are no longer supported. (See https://tools.ietf.org/html/rfc7946#appendix-B)}

export as namespace GeoJSON;

/**
 * The valid values for the "type" property of GeoJSON geometry objects.
 * https://tools.ietf.org/html/rfc7946#section-1.4
 */
export type GeoJsonGeometryTypes = Geometry["type"];

/**
 * The value values for the "type" property of GeoJSON Objects.
 * https://tools.ietf.org/html/rfc7946#section-1.4
 */
export type GeoJsonTypes = GeoJSON["type"];

/**
 * Bounding box
 * https://tools.ietf.org/html/rfc7946#section-5
 */
export type BBox2D = [number, number, number, number];

/**
 * Bounding box
 * https://tools.ietf.org/html/rfc7946#section-5
 */
export type BBox3D = [number, number, number, number, number, number];

/**
 * Bounding box
 * https://tools.ietf.org/html/rfc7946#section-5
 */
export type BBox = BBox2D | BBox3D;

/**
 * A Position is an array of coordinates.
 * https://tools.ietf.org/html/rfc7946#section-3.1.1
 * Array should contain between two and three elements.
 * The previous GeoJSON specification allowed more elements (e.g., which could be used to represent M values),
 * but the current specification only allows X, Y, and (optionally) Z to be defined.
 * @deprecated
 */
export type Position = number[]; // [number, number] | [number, number, number];


/**
 * A Position is an array of coordinates.
 * https://tools.ietf.org/html/rfc7946#section-3.1.1
 * Array should contain between two and three elements.
 * The previous GeoJSON specification allowed more elements (e.g., which could be used to represent M values),
 * but the current specification only allows X, Y, and (optionally) Z to be defined.
 */
export type Position2D = [number, number];

/**
 * A Position is an array of coordinates.
 * https://tools.ietf.org/html/rfc7946#section-3.1.1
 * Array should contain between two and three elements.
 * The previous GeoJSON specification allowed more elements (e.g., which could be used to represent M values),
 * but the current specification only allows X, Y, and (optionally) Z to be defined.
 */
export type Position3D = [number, number, number];

export type StrictPosition = Position2D | Position3D;

/**
 * The base GeoJSON object.
 * https://tools.ietf.org/html/rfc7946#section-3
 * The GeoJSON specification also allows foreign members
 * (https://tools.ietf.org/html/rfc7946#section-6.1)
 * Developers should use "&" type in TypeScript or extend the interface
 * to add these foreign members.
 */
export interface GeoJsonObject {
    // Don't include foreign members directly into this type def.
    // in order to preserve type safety.
    // [key: string]: any;
    /**
     * Specifies the type of GeoJSON object.
     */
    type: GeoJsonTypes;
    /**
     * Bounding box of the coordinate range of the object's Geometries, Features, or Feature Collections.
     * The value of the bbox member is an array of length 2*n where n is the number of dimensions
     * represented in the contained geometries, with all axes of the most southwesterly point
     * followed by all axes of the more northeasterly point.
     * The axes order of a bbox follows the axes order of geometries.
     * https://tools.ietf.org/html/rfc7946#section-5
     */
    bbox?: BBox | undefined;
}

/**
 * Union of GeoJSON objects.
 * @deprecated
 */
export type GeoJSON = Geometry | Feature | FeatureCollection;

/**
 * Union of GeoJSON objects.
 */
export type StrictGeoJson<P extends StrictPosition> = StrictGeometry<P> | StrictGeometryCollection<P> | StrictFeatureCollection<P>

/**
 * Geometry object.
 * https://tools.ietf.org/html/rfc7946#section-3
 * @deprecated
 */
export type Geometry = Point | MultiPoint | LineString | MultiLineString | Polygon | MultiPolygon | GeometryCollection;
/**
 * Geometry object.
 * https://tools.ietf.org/html/rfc7946#section-3
 */
export type StrictGeometry<P extends StrictPosition> = StrictPoint<P> | StrictMultiPoint<P> | StrictLineString<P> | StrictMultiLineString<P> | StrictPolygon<P> | StrictMultiPolygon<P> | StrictGeometryCollection<P>;
/**
 * Geometry object.
 * https://tools.ietf.org/html/rfc7946#section-3
 * @deprecated
 */
export type GeometryObject = Geometry;

/**
 * Point geometry object.
 * https://tools.ietf.org/html/rfc7946#section-3.1.2
 * @deprecated
 */
export interface Point extends GeoJsonObject {
    type: "Point";
    coordinates: Position;
}

/**
 * MultiPoint geometry object.
 * https://tools.ietf.org/html/rfc7946#section-3.1.3
 * @deprecated
 */
export interface MultiPoint extends GeoJsonObject {
    type: "MultiPoint";
    coordinates: Position[];
}

/**
 * LineString geometry object.
 * https://tools.ietf.org/html/rfc7946#section-3.1.4
 * @deprecated
 */
export interface LineString extends GeoJsonObject {
    type: "LineString";
    coordinates: Position[];
}

/**
 * MultiLineString geometry object.
 * https://tools.ietf.org/html/rfc7946#section-3.1.5
 * @deprecated
 */
export interface MultiLineString extends GeoJsonObject {
    type: "MultiLineString";
    coordinates: Position[][];
}

/**
 * Polygon geometry object.
 * https://tools.ietf.org/html/rfc7946#section-3.1.6
 * @deprecated
 */
export interface Polygon extends GeoJsonObject {
    type: "Polygon";
    coordinates: Position[][];
}

/**
 * MultiPolygon geometry object.
 * https://tools.ietf.org/html/rfc7946#section-3.1.7
 * @deprecated
 */
export interface MultiPolygon extends GeoJsonObject {
    type: "MultiPolygon";
    coordinates: Position[][][];
}

// #region
/**
 * Point geometry object.
 * https://tools.ietf.org/html/rfc7946#section-3.1.2
 */
export interface StrictPoint<P extends StrictPosition> extends GeoJsonObject {
    type: 'Point';
    coordinates: P;
}

/**
 * MultiPoint geometry object.
 * https://tools.ietf.org/html/rfc7946#section-3.1.3
 */
export interface StrictMultiPoint<P extends StrictPosition> extends GeoJsonObject {
    type: 'MultiPoint';
    coordinates: P[];
}

/**
 * LineString geometry object.
 * https://tools.ietf.org/html/rfc7946#section-3.1.4
 */
export interface StrictLineString<P extends StrictPosition> extends GeoJsonObject {
    type: 'LineString';
    coordinates: P[];
}

/**
 * MultiLineString geometry object.
 * https://tools.ietf.org/html/rfc7946#section-3.1.5
 */
export interface StrictMultiLineString<P extends StrictPosition> extends GeoJsonObject {
    type: 'MultiLineString';
    coordinates: P[][];
}

/**
 * Polygon geometry object.
 * https://tools.ietf.org/html/rfc7946#section-3.1.6
 */
export interface StrictPolygon<P extends StrictPosition> extends GeoJsonObject {
    type: 'Polygon';
    coordinates: P[][];
}

/**
 * MultiPolygon geometry object.
 * https://tools.ietf.org/html/rfc7946#section-3.1.7
 */
export interface StrictMultiPolygon<P extends StrictPosition> extends GeoJsonObject {
    type: 'MultiPolygon';
    coordinates: P[][][];
}

// #endregion

/**
 * Geometry Collection
 * https://tools.ietf.org/html/rfc7946#section-3.1.8
 * @deprecated
 */
export interface GeometryCollection<G extends Geometry = Geometry> extends GeoJsonObject {
    type: "GeometryCollection";
    geometries: G[];
}

/**
 * Geometry Collection
 * https://tools.ietf.org/html/rfc7946#section-3.1.8
 */
export interface StrictGeometryCollection<P extends StrictPosition, G extends StrictGeometry<P> = StrictGeometry<P>> extends GeoJsonObject {
    type: 'GeometryCollection';
    geometries: G[];
}

export type GeoJsonProperties = { [name: string]: any } | null;

/**
 * A feature object which contains a geometry and associated properties.
 * https://tools.ietf.org/html/rfc7946#section-3.2
 * @deprecated
 */
export interface Feature<G extends Geometry | null = Geometry, P = GeoJsonProperties> extends GeoJsonObject {
    type: "Feature";
    /**
     * The feature's geometry
     */
    geometry: G;
    /**
     * A value that uniquely identifies this feature in a
     * https://tools.ietf.org/html/rfc7946#section-3.2.
     */
    id?: string | number | undefined;
    /**
     * Properties associated with this feature.
     */
    properties: P;
}

/**
 * A collection of feature objects.
 *  https://tools.ietf.org/html/rfc7946#section-3.3
 * @deprecated
 */
export interface FeatureCollection<G extends Geometry | null = Geometry, P = GeoJsonProperties> extends GeoJsonObject {
    type: "FeatureCollection";
    features: Array<Feature<G, P>>;
}

/**
 * A feature object which contains a geometry and associated properties.
 * https://tools.ietf.org/html/rfc7946#section-3.2
 */
export interface StrictFeature<T extends StrictPosition, G extends StrictGeometry<T> | null = StrictGeometry<T>, P = GeoJsonProperties> extends GeoJsonObject {
    type: 'Feature';
    /**
     * The feature's geometry
     */
    geometry: G;
    /**
     * A value that uniquely identifies this feature in a
     * https://tools.ietf.org/html/rfc7946#section-3.2.
     */
    id?: string | number | undefined;
    /**
     * Properties associated with this feature.
     */
    properties: P;
}

/**
 * A collection of feature objects.
 *  https://tools.ietf.org/html/rfc7946#section-3.3
 */
export interface StrictFeatureCollection<T extends StrictPosition, G extends StrictGeometry<T> | null = StrictGeometry<T>, P = GeoJsonProperties> extends GeoJsonObject {
    type: 'FeatureCollection';
    features: Array<StrictFeature<T, G, P>>;
}<|MERGE_RESOLUTION|>--- conflicted
+++ resolved
@@ -1,16 +1,3 @@
-<<<<<<< HEAD
-// Type definitions for non-npm package geojson 7946.1
-// Project: https://geojson.org/
-// Definitions by: Jacob Bruun <https://github.com/cobster>
-//                 Arne Schubert <https://github.com/atd-schubert>
-//                 Jeff Jacobson <https://github.com/JeffJacobson>
-//                 Ilia Choly <https://github.com/icholy>
-//                 Dan Vanderkam <https://github.com/danvk>
-// Definitions: https://github.com/DefinitelyTyped/DefinitelyTyped
-// TypeScript Version: 5.0
-
-=======
->>>>>>> 0919b905
 // Note: as of the RFC 7946 version of GeoJSON, Coordinate Reference Systems
 // are no longer supported. (See https://tools.ietf.org/html/rfc7946#appendix-B)}
 
