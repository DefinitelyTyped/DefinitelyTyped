<<<<<<< HEAD
// Type definitions for blueimp-load-image 2.23
// Project: https://github.com/blueimp/JavaScript-Load-Image
// Definitions by: Evan Kesten <https://github.com/ebk46>
//                 Konstantin Lukaschenko <https://github.com/KonstantinLukaschenko>
//                 Saeid Rezaei <https://github.com/moeinio>
// Definitions: https://github.com/DefinitelyTyped/DefinitelyTyped

=======
>>>>>>> 9b7cd68b
declare namespace loadImage {
    type LoadImageCallback = (eventOrImage: Event | HTMLCanvasElement | HTMLImageElement, data?: MetaData) => void;
    type LoadImageResult = MetaData & {
        image: HTMLImageElement | HTMLCanvasElement;
    };

    type ParseMetaDataCallback = (data: MetaData) => void;

    type ExifTagValue = number | string | string[];

    type ExifMap = Record<number, number>;

    interface Exif {
        [tag: number]: ExifTagValue;
        map: Record<string, number>;
        get: (tagName: "Orientation" | "Thumbnail" | "Exif" | "GPSInfo" | "Interoperability") => ExifTagValue;
    }

    interface Iptc {
        [tag: number]: number | string | string[];
    }

    interface ImageHead {
        imageHead?: ArrayBuffer | Uint8Array | undefined;
    }

    interface MetaData extends ImageHead {
        originalWidth?: number | undefined;
        originalHeight?: number | undefined;
        exif?: Exif | undefined;
        iptc?: Iptc | undefined;
        exifOffsets?: ExifMap;
    }

    interface WriteExifData {
        exif: Pick<Exif, "map">;
        exifOffsets: ExifMap;
    }

    interface BasicOptions {
        maxWidth?: number | undefined;
        maxHeight?: number | undefined;
        minWidth?: number | undefined;
        minHeight?: number | undefined;
        contain?: boolean | undefined;
        cover?: boolean | undefined;
        crossOrigin?: string | undefined;
        noRevoke?: boolean | undefined;
    }

    type Orientation = number | boolean;
    type AspectRatio = number;

    // Some options are only valid if 'canvas' is true.
    // In addition, if 'crop' is true or 'orientation' is set,
    // it automatically enables 'canvas' so in those cases,
    // 'canvas' cannot be false
    interface CanvasTrueOptions {
        canvas: true;
        sourceWidth?: number | undefined;
        sourceHeight?: number | undefined;
        top?: number | undefined;
        right?: number | undefined;
        bottom?: number | undefined;
        left?: number | undefined;
        pixelRatio?: number | undefined;
        downsamplingRatio?: number | undefined;
        orientation?: Orientation | undefined;
        crop?: boolean | undefined;
        imageSmoothingEnabled?: boolean | undefined;
        imageSmoothingQuality?: "low" | "medium" | "high" | undefined;
    }
    interface CanvasFalseOptions {
        canvas?: false | undefined;
    }
    type CanvasOptions = CanvasTrueOptions | CanvasFalseOptions;

    // Setting 'aspectRatio' automatically enables 'crop', so setting 'crop' to
    // 'false' in that case is not valid
    interface CropTrueOptions {
        crop?: true | undefined;
        aspectRatio?: AspectRatio | undefined;
    }
    interface CropFalseOptions {
        crop?: false | undefined;
    }
    type CropOptions = CropTrueOptions | CropFalseOptions;

    // Setting 'orientation' automatically sets 'meta' to true
    // so setting it to false is not valid in that case
    interface MetaTrueOptions {
        meta?: true | undefined;
        orientation: Orientation;
    }
    interface MetaFalseOptions {
        meta?: false | undefined;
    }
    type MetaOptions = MetaTrueOptions | MetaFalseOptions;

    interface ParseOptions {
        // Defines the maximum number of bytes to parse.
        maxMetaDataSize?: number | undefined;

        // Disables creating the imageHead property.
        disableImageHead?: boolean | undefined;

        disableExif?: boolean | undefined;
        disableExifOffsets?: boolean | undefined;
        includeExifTags?: Record<number, boolean> | undefined;
        excludeExifTags?: Record<number, boolean> | undefined;
        disableIptc?: boolean | undefined;
        disableIptcOffsets?: boolean | undefined;
        includeIptcTags?: Record<number, boolean> | undefined;
        excludeIptcTags?: Record<number, boolean> | undefined;
    }

    type LoadImageOptions = BasicOptions & CanvasOptions & CropOptions & MetaOptions;
}

interface ParseMetadata {
    (
        file: File | Blob | string,
        callback: loadImage.ParseMetaDataCallback,
        options?: loadImage.ParseOptions,
        data?: loadImage.ImageHead,
    ): void;
    (
        file: File | Blob | string,
        options?: loadImage.ParseOptions,
        data?: loadImage.ImageHead,
    ): Promise<loadImage.MetaData>;
}

interface ReplaceHead {
    (blob: Blob, head: ArrayBuffer | Uint8Array, callback: (blob: Blob | null) => void): void;
    (blob: Blob, head: ArrayBuffer | Uint8Array): Promise<Blob | null>;
}

interface Scale {
    <O extends loadImage.LoadImageOptions>(
        image: HTMLImageElement | HTMLCanvasElement,
        options?: O,
    ): O extends loadImage.CanvasTrueOptions ? HTMLCanvasElement : HTMLImageElement;
}

// loadImage is implemented as a callable object.
interface LoadImage {
    (file: File | Blob | string, callback: loadImage.LoadImageCallback, options: loadImage.LoadImageOptions):
        | HTMLImageElement
        | FileReader
        | false;
    (file: File | Blob | string, options: loadImage.LoadImageOptions): Promise<loadImage.LoadImageResult>;

    parseMetaData: ParseMetadata;

    // Parses image meta data and calls the callback/returns the promise with the image head
    blobSlice: (this: Blob, start?: number, end?: number) => Blob;

    // Replaces the image head of a JPEG blob with the given one
    replaceHead: ReplaceHead;

    writeExifData: (
        buffer: ArrayBuffer | Uint8Array,
        data: loadImage.WriteExifData,
        id: number | string,
        value: loadImage.ExifTagValue,
    ) => ArrayBuffer | Uint8Array;

    scale: Scale;

    // Internal functions, undocumented
    requiresMetaData: (options: loadImage.LoadImageOptions) => boolean;
    fetchBlob: (url: string, callback: () => void) => void;
    transform: (img: unknown, options: unknown, callback: () => void, file: unknown, data: unknown) => void;
    global: Window;
    readFile: unknown;
    isInstanceOf: unknown;
    createObjectURL: (blob: Blob) => string | false;
    // eslint-disable-next-line @typescript-eslint/no-invalid-void-type
    revokeObjectURL: (url: string) => void | false;
}

declare const loadImage: LoadImage;

export = loadImage;<|MERGE_RESOLUTION|>--- conflicted
+++ resolved
@@ -1,13 +1,3 @@
-<<<<<<< HEAD
-// Type definitions for blueimp-load-image 2.23
-// Project: https://github.com/blueimp/JavaScript-Load-Image
-// Definitions by: Evan Kesten <https://github.com/ebk46>
-//                 Konstantin Lukaschenko <https://github.com/KonstantinLukaschenko>
-//                 Saeid Rezaei <https://github.com/moeinio>
-// Definitions: https://github.com/DefinitelyTyped/DefinitelyTyped
-
-=======
->>>>>>> 9b7cd68b
 declare namespace loadImage {
     type LoadImageCallback = (eventOrImage: Event | HTMLCanvasElement | HTMLImageElement, data?: MetaData) => void;
     type LoadImageResult = MetaData & {
