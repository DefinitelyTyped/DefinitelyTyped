--- conflicted
+++ resolved
@@ -3,12 +3,6 @@
     import mandrill from 'mandrill-api';
 
  =============================================== */
-
-<<<<<<< HEAD
-
-=======
-/// <reference types="node" />
->>>>>>> 9b7cd68b
 
 export interface ICallback {
     (json: Object): void;
