<<<<<<< HEAD
// Type definitions for java 0.9.1
// Project: https://github.com/joeferner/node-java
// Definitions by: Jim Lloyd <https://github.com/jimlloyd>, Kentaro Teramoto <https://github.com/hrl7>, Matthieu Dartiguenave <https://github.com/darti>
// Definitions: https://github.com/DefinitelyTyped/DefinitelyTyped
// TypeScript Version: 2.3

=======
>>>>>>> 9b7cd68b
// This is the core API exposed by https://github.com/joeferner/java.
// To get the full power of Typescript with Java, see https://github.com/RedSeal-co/ts-java.

declare var NodeJavaCore: NodeJavaCore.NodeAPI;
export = NodeJavaCore;

declare namespace NodeJavaCore {
    export interface Callback<T> {
        (err?: Error, result?: T): void;
    }

    interface Promisify {
        (funct: Function, receiver?: any): Function;
    }

    interface AsyncOptions {
        syncSuffix: string;
        asyncSuffix?: string | undefined;
        promiseSuffix?: string | undefined;
        promisify?: Promisify | undefined;
    }

    interface ProxyFunctions {
        [index: string]: Function;
    }

    // *NodeAPI* declares methods & members exported by the node java module.
    interface NodeAPI {
        classpath: string[];
        options: string[];
        asyncOptions: AsyncOptions;
        nativeBindingLocation: string;

        callMethod(instance: any, methodName: string, args: any[], callback: Callback<any>): void;
        callMethodSync(instance: any, methodName: string, ...args: any[]): any;
        callStaticMethod(className: string, methodName: string, ...args: Array<any | Callback<any>>): void;
        callStaticMethodSync(className: string, methodName: string, ...args: any[]): any;
        getStaticFieldValue(className: string, fieldName: string): any;
        setStaticFieldValue(className: string, fieldName: string, newValue: any): void;
        instanceOf(javaObject: any, className: string): boolean;
        registerClient(before: (cb: Callback<void>) => void, after?: (cb: Callback<void>) => void): void;
        registerClientP(beforeP: () => Promise<void>, afterP?: () => Promise<void>): void;
        ensureJvm(done: Callback<void>): void;
        ensureJvm(): Promise<void>;
        isJvmCreated(): boolean;

        newByte(val: number): any;
        newChar(val: string | number): any;
        newDouble(val: number): any;
        newShort(val: number): any;
        newLong(val: number): any;
        newFloat(val: number): any;
        newDouble(val: number): any;

        import(className: string): any;
        newInstance(className: string, ...args: any[]): void;
        newInstanceSync(className: string, ...args: any[]): any;
        newInstanceP(className: string, ...args: any[]): Promise<any>;
        newArray<T>(className: string, arg: any[]): any;
        getClassLoader(): any;

        newProxy(interfaceName: string, functions: ProxyFunctions): any;
    }
}<|MERGE_RESOLUTION|>--- conflicted
+++ resolved
@@ -1,12 +1,3 @@
-<<<<<<< HEAD
-// Type definitions for java 0.9.1
-// Project: https://github.com/joeferner/node-java
-// Definitions by: Jim Lloyd <https://github.com/jimlloyd>, Kentaro Teramoto <https://github.com/hrl7>, Matthieu Dartiguenave <https://github.com/darti>
-// Definitions: https://github.com/DefinitelyTyped/DefinitelyTyped
-// TypeScript Version: 2.3
-
-=======
->>>>>>> 9b7cd68b
 // This is the core API exposed by https://github.com/joeferner/java.
 // To get the full power of Typescript with Java, see https://github.com/RedSeal-co/ts-java.
 
