// Type definitions for FabricJS 4.2
// Project: http://fabricjs.com/
// Definitions by: Oliver Klemencic <https://github.com/oklemencic>
//                 Joseph Livecchi <https://github.com/joewashear007>
//                 Michael Randolph <https://github.com/mrand01>
//                 Tiger Oakes <https://github.com/NotWoods>
//                 Brian Martinson <https://github.com/bmartinson>
//                 Rogerio Teixeira <https://github.com/RogerioTeixeira>
//                 Bradley Hill <https://github.com/BradleyHill>
//                 Bryan Krol <https://github.com/bmkrol823>
//                 Glenn Gartner <https://github.com/glenngartner>
//                 Codertx <https://github.com/codertx>
//                 Mike Moore <https://github.com/mike667>
//                 Natalie Marleny <https://github.com/nataliemarleny>
<<<<<<< HEAD
//                 Dave Lage <https://github.com/rockerBOO>
=======
//                 Cody Brooks <https://github.com/buzzyboy>
>>>>>>> 197e6716
// Definitions: https://github.com/DefinitelyTyped/DefinitelyTyped
// TypeScript Version: 2.1
export import fabric = require('./fabric-impl');<|MERGE_RESOLUTION|>--- conflicted
+++ resolved
@@ -12,11 +12,8 @@
 //                 Codertx <https://github.com/codertx>
 //                 Mike Moore <https://github.com/mike667>
 //                 Natalie Marleny <https://github.com/nataliemarleny>
-<<<<<<< HEAD
 //                 Dave Lage <https://github.com/rockerBOO>
-=======
 //                 Cody Brooks <https://github.com/buzzyboy>
->>>>>>> 197e6716
 // Definitions: https://github.com/DefinitelyTyped/DefinitelyTyped
 // TypeScript Version: 2.1
 export import fabric = require('./fabric-impl');