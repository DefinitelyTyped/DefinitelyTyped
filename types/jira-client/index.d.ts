--- conflicted
+++ resolved
@@ -1,17 +1,3 @@
-<<<<<<< HEAD
-// Type definitions for jira-client 6.13
-// Project: http://github.com/jira-node/node-jira-client
-// Definitions by: Anatoliy Ostapenko <https://github.com/KOPTE3>
-//                 Orta Therox <https://github.com/orta>
-//                 Robert Kesterson <https://github.com/rkesters>
-// Definitions: https://github.com/DefinitelyTyped/DefinitelyTyped
-// TypeScript Version: 2.3
-
-import { CoreOptions, RequestResponse } from "request";
-=======
-/// <reference types="node" />
-
->>>>>>> 9b7cd68b
 import { ReadStream } from "fs";
 import { CoreOptions, RequestResponse } from "request";
 
