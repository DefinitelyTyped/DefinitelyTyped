{
    "rules": {
        "@definitelytyped/no-unnecessary-generics": "off",
<<<<<<< HEAD
        "@definitelytyped/npm-naming": "off"
=======
        "@typescript-eslint/ban-types": "off"
>>>>>>> c1744617
    }
}<|MERGE_RESOLUTION|>--- conflicted
+++ resolved
@@ -1,10 +1,7 @@
 {
     "rules": {
         "@definitelytyped/no-unnecessary-generics": "off",
-<<<<<<< HEAD
-        "@definitelytyped/npm-naming": "off"
-=======
+        "@definitelytyped/npm-naming": "off",
         "@typescript-eslint/ban-types": "off"
->>>>>>> c1744617
     }
 }