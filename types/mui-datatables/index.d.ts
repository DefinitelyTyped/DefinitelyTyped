<<<<<<< HEAD
// Type definitions for mui-datatables 2.10
=======
// Type definitions for mui-datatables 2.1
>>>>>>> 8afe8277
// Project: https://github.com/gregnb/mui-datatables
// Definitions by: Jeroen "Favna" Claassens <https://github.com/favna>
//                 Ankith Konda <https://github.com/ankithkonda>
//                 Herman "Von" Waters IV <https://github.com/hwatersiv>
//                 souppower <https://github.com/souppower>
// Definitions: https://github.com/DefinitelyTyped/DefinitelyTyped
// TypeScript Version: 3.1

import * as React from 'react';

export type Display = 'true' | 'false' | 'excluded';
export type SortDirection = 'asc' | 'desc';
export type FilterType = 'dropdown' | 'checkbox' | 'multiselect' | 'textField' | 'custom';
export type Responsive = 'stacked' | 'scroll';
export type SelectableRows = 'multiple' | 'single' | 'none';

interface MUIDataTableData {
    data: Array<object | number[] | string[]>;
    index: number;
}

interface MUIDataTableStateRows {
    data: string[];
    lookup: any;
}

<<<<<<< HEAD
interface MUIDataTableState {
=======
export interface MUIDataTableState {
    announceText: string | null;
>>>>>>> 8afe8277
    activeColumn: string | null;
    announceText: string | null;
    expandedRows: MUIDataTableStateRows;
    filterList: string[][];
    page: number;
    rowsPerPage: number;
    rowsPerPageOptions: number[];
    searchText: string | null;
    selectedRows: MUIDataTableStateRows;
    showResponsive: boolean;
<<<<<<< HEAD
=======
    searchText: string | null;
    rowsPerPageOptions: number[];
    displayData: Array<{ data: any[]; dataIndex: number }>;
>>>>>>> 8afe8277
}

export interface MUIDataTableMeta {
    columnData: MUIDataTableColumnOptions[];
    columnIndex: number;
    rowData: any[];
    rowIndex: number;
    tableData: MUIDataTableData[];
    tableState: MUIDataTableState;
}

interface MUIDataTableCustomHeadRenderer extends MUIDataTableColumn {
    index: number;
}

interface MUIDataTableTextLabelsBody {
    noMatch: string;
    toolTip: string;
}

interface MUIDataTableTextLabelsPagination {
    displayRows: string;
    next: string;
    previous: string;
    rowsPerPage: string;
}

interface MUIDataTableTextLabelsToolbar {
    downloadCsv: string;
    filterTable: string;
    print: string;
    search: string;
    viewColumns: string;
}

interface MUIDataTableTextLabelsFilter {
    all: string;
    reset: string;
    title: string;
}

interface MUIDataTableTextLabelsViewColumns {
    title: string;
    titleAria: string;
}

interface MUIDataTableTextLabelsSelectedRows {
    delete: string;
    deleteAria: string;
    text: string;
}

export interface MUIDataTableColumn {
    label?: string;
    name: string;
    options?: MUIDataTableColumnOptions;
}

export interface MUIDataTableTextLabels {
    body: MUIDataTableTextLabelsBody;
    filter: MUIDataTableTextLabelsFilter;
    pagination: MUIDataTableTextLabelsPagination;
    selectedRows: MUIDataTableTextLabelsSelectedRows;
    toolbar: MUIDataTableTextLabelsToolbar;
    viewColumns: MUIDataTableTextLabelsViewColumns;
}

export interface MUIDataTableFilterOptions {
    names?: string[];
    display?: (filterList: string[], onChange: any, index: number, column: any) => void;
    logic?: (prop: string, filterValue: any[]) => boolean;
}

export interface MUIDataTableColumnOptions {
<<<<<<< HEAD
    customBodyRender?: (value: any, tableMeta: MUIDataTableMeta, updateValue: (s: any, c: any, p: any) => any) => string | React.ReactNode;
    customHeadRender?: (columnMeta: MUIDataTableCustomHeadRenderer, updateDirection: (params: any) => any) => string | React.ReactNode;
    display?: 'true' | 'false' | 'excluded';
    download?: boolean;
    empty?: boolean;
    filter?: boolean;
    filterList?: string[];
    filterOptions?: string[];
    hint?: string;
    print?: boolean;
    searchable?: boolean;
=======
    display?: Display;
    empty?: boolean;
    filter?: boolean;
    filterList?: string[];
    filterOptions?: MUIDataTableFilterOptions;
    filterType?: FilterType;
    sort?: boolean;
    searchable?: boolean;
    sortDirection?: SortDirection;
    print?: boolean;
    download?: boolean;
    viewColumns?: boolean;
    hint?: string;
    customFilterListRender?: (value: any) => string;
    customHeadRender?: (columnMeta: MUIDataTableCustomHeadRenderer, updateDirection: (params: any) => any) => string | React.ReactNode;
    customBodyRender?: (value: any, tableMeta: MUIDataTableMeta, updateValue: (s: any, c: any, p: any) => any) => string | React.ReactNode;
>>>>>>> 8afe8277
    setCellProps?: (cellValue: string, rowIndex: number, columnIndex: number) => object;
    sort?: boolean;
    sortDirection?: 'asc' | 'desc';
}

export interface MUIDataTableOptions {
    caseSensitive?: boolean;
    count?: number;
<<<<<<< HEAD
    customFooter?: (rowCount: number, page: number, rowsPerPage: number, changeRowsPerPage: () => any, changePage: number) => React.ReactNode;
    customSearch?: (searchQuery: string, currentRow: any[], columns: any[]) => boolean;
=======
    customRowRender?: (data: any[], dataIndex: number, rowIndex: number) => React.ReactNode;
    customFooter?: (
        rowCount: number,
        page: number,
        rowsPerPage: number,
        changeRowsPerPage: () => any,
        changePage: number
    ) => React.ReactNode;
    customSearch?: (searchQuery: string, currentRow: any[], columns: any[]) => boolean;
    customSearchRender?: (searchText: string, handleSearch: any, hideSearch: any, options: any) => React.Component | JSX.Element;
>>>>>>> 8afe8277
    customSort?: (data: any[], colIndex: number, order: string) => any[];
    customToolbar?: () => React.ReactNode;
    customToolbarSelect?: (
        selectedRows: {
            data: Array<{ index: number; dataIndex: number }>;
            lookup: { [key: number]: boolean };
        },
        displayData: Array<{ data: any[]; dataIndex: number }>,
        setSelectedRows: (rows: number[]) => void
    ) => React.ReactNode;
    download?: boolean;
    downloadOptions?: { filename: string; separator: string };
    elevation?: number;
    expandableRows?: boolean;
<<<<<<< HEAD
    filter?: boolean;
    filterType?: 'dropdown' | 'checkbox' | 'multiselect' | 'textField';
    fixedHeader?: boolean;
    isRowSelectable?: (dataIndex: number) => boolean;
    onCellClick?: (colData: any, cellMeta: { colIndex: number, rowIndex: number, dataIndex: number, event: React.MouseEvent }) => void;
=======
    expandableRowsOnClick?: boolean;
    filter?: boolean;
    filterType?: FilterType;
    fixedHeader?: boolean;
    isRowSelectable?: (dataIndex: number) => boolean;
    onCellClick?: (
        colData: any,
        cellMeta: { colIndex: number; rowIndex: number; dataIndex: number; event: React.MouseEvent }
    ) => void;
>>>>>>> 8afe8277
    onChangePage?: (currentPage: number) => void;
    onChangeRowsPerPage?: (numberOfRows: number) => void;
    onColumnSortChange?: (changedColumn: string, direction: string) => void;
    onColumnViewChange?: (changedColumn: string, action: string) => void;
<<<<<<< HEAD
=======
    onDownload?: (
        buildHead: (columns: any) => string,
        buildBody: (data: any) => string,
        columns: any,
        data: any
    ) => string;
>>>>>>> 8afe8277
    onFilterChange?: (changedColumn: string, filterList: any[]) => void;
    onRowClick?: (rowData: string[], rowMeta: { dataIndex: number; rowIndex: number }) => void;
    onRowsDelete?: (rowsDeleted: any[]) => void;
    onRowsSelect?: (currentRowsSelected: any[], rowsSelected: any[]) => void;
    onSearchChange?: (searchText: string) => void;
<<<<<<< HEAD
    onTableChange?: (action: string, tableState: object) => void;
=======
    onSearchOpen?: () => void;
    onTableChange?: (action: string, tableState: MUIDataTableState) => void;
    onTableInit?: (action: string, tableState: MUIDataTableState) => void;
>>>>>>> 8afe8277
    page?: number;
    pagination?: boolean;
    print?: boolean;
    renderExpandableRow?: (rowData: string[], rowMeta: { dataIndex: number; rowIndex: number }) => React.ReactNode;
    resizableColumns?: boolean;
<<<<<<< HEAD
    responsive?: 'stacked' | 'scrollMaxHeight' | 'scrollFullHeight';
=======
    responsive?: Responsive;
>>>>>>> 8afe8277
    rowHover?: boolean;
    rowsPerPage?: number;
    rowsPerPageOptions?: number[];
    rowsSelected?: any[];
<<<<<<< HEAD
    search?: boolean;
    selectableRows?: boolean;
=======
    rowsExpanded?: any[];
    search?: boolean;
    searchText?: string;
    selectableRows?: SelectableRows;
    selectableRowsOnClick?: boolean;
>>>>>>> 8afe8277
    serverSide?: boolean;
    setRowProps?: (row: any[], rowIndex: number) => object;
    sort?: boolean;
    sortFilterList?: boolean;
    textLabels?: MUIDataTableTextLabels;
    viewColumns?: boolean;
}

export type MUIDataTableColumnDef = string | MUIDataTableColumn;

<<<<<<< HEAD
export interface MuiDatatablesTableState {
    filterList: any[];
    page: number;
    rowsPerPage: number;
}

export interface MUIDataTableProps {
=======
export interface MUIDataTableProps {
    title: string | React.ReactNode;
>>>>>>> 8afe8277
    columns: MUIDataTableColumnDef[];
    data: Array<object | number[] | string[]>;
    options?: MUIDataTableOptions;
    title: string;
}

export interface MUIDataTablePopover {
    action?: (...args: any) => any;
    anchorEl?: React.ReactNode;
    anchorOrigin?: any;
    elevation?: number;
    onClose?: (...args: any) => any;
    onExited?: (...args: any) => any;
    option?: boolean;
    ref?: any;
    transformOrigin?: any;
}

export interface MUIDataTableBody {
    classes: object;
    columns: MUIDataTableColumnDef[];
    count: number;
    data: Array<object | number[] | string[]>;
    filterList?: string[][];
    onRowClick?: (rowData: string[], rowMeta: { dataIndex: number; rowIndex: number }) => void;
    options: object;
    searchText?: string;
    selectRowUpdate?: (...args: any) => any;
    selectedRows?: object;
    toggleExpandRow?: (...args: any) => any;
}

export interface MUIDataTableBodyCell {
    children?: any;
    className?: string;
    classes?: object;
    colIndex?: number;
    columnHeader?: any;
    dataIndex?: number;
    options?: object;
    otherProps?: any;
    rowIndex?: number;
}

export interface MUIDataTableBodyRow {
    className?: string;
    classes?: object;
    onClick?: (...args: any) => any;
    options: object;
    rowSelected?: boolean;
}

export interface MUIDataTableFilter {
    classes?: object;
    filterData: any[];
    filterList?: string[][];
    onFilterRest?: (...args: any) => any;
    onFilterUpdate?: (...args: any) => any;
    options: object;
}

export interface MUIDataTableFilterList {
    classes?: object;
    filterList: string[][];
    onFilterUpdate?: (...args: any) => any;
}

export interface MUIDataTableFooter {
    changePage?: any;
    changeRowsPerPage?: (...args: any) => any;
    options?: object;
    page?: number;
    rowCount?: number;
    rowsPerPage?: number;
}

export interface MUIDataTableHead {
    classes?: object;
    columns?: MUIDataTableColumnDef[];
    count?: number;
    data?: any[];
    options?: object;
    page?: any;
    selectedRows?: any;
    setCellRef?: any;
}

export interface MUIDataTableHeadCell {
    children?: any;
    classes?: object;
    hint: string;
    options: object;
<<<<<<< HEAD
    sort: boolean;
    sortDirection?: 'asc' | 'desc';
=======
    sortDirection?: SortDirection;
>>>>>>> 8afe8277
    toggleSort: (...args: any) => any;
}

export interface MUIDataTableHeadRow {
    classes?: object;
}

export interface MUIDataTablePagination {
    changeRowsPerPage: (...args: any) => any;
    count: number;
    options: object;
    page: number;
    rowsPerPage: number;
}

export interface MUIDataTableResize {
    classes?: object;
    options?: object;
    rowSelected?: boolean;
    setResizeable?: (...args: any) => any;
    updateDividers?: (...args: any) => any;
}

export interface MUIDataTableSearch {
    classes?: object;
    onHide?: (...args: any) => any;
    onSearch?: (...args: any) => any;
    options?: object;
}

export interface MUIDataTableSelectCell {
    checked: boolean;
    classes?: object;
    expandableOn?: boolean;
    fixedHeader: boolean;
    isHeaderCell?: boolean;
    isRowExpanded?: boolean;
    isRowSelectable?: boolean;
    onChange?: (...args: any) => any;
    onExpand?: (...args: any) => any;
    otherProps?: any;
    selectableOn?: boolean;
}

export interface MUIDataTableToolbar {
    classes?: object;
    columns: MUIDataTableColumnDef[];
    data?: any[];
    filterData?: any;
    filterList?: string[][];
    filterUpdate?: any;
    options?: object;
    resetFilters?: any;
    searchTextUpdate?: (...args: any) => any;
    setTableActions?: (...args: any) => any;
    tableRef?: (...args: any) => any;
    title?: any;
    toggleViewColumn?: any;
}

export interface MUIDataTableToolbarSelect {
    classes?: object;
    displayData?: any;
    onRowsDelete?: (...args: any) => any;
    options: object;
    rowSelected?: boolean;
    selectRowUpdate?: (...args: any) => any;
}

export interface MUIDataTableViewCol {
    classes?: object;
    columns: any[];
    object: object;
    onColumnUpdate: (...args: any) => any;
}

declare const MUIDataTable: React.ComponentType<MUIDataTableProps>;

export const Popover: React.Component<MUIDataTablePopover>;
export const TableBody: React.Component<MUIDataTableBody>;
export const TableBodyCell: React.Component<MUIDataTableBodyCell>;
export const TableBodyRow: React.Component<MUIDataTableBodyRow>;
export const TableFilter: React.Component<MUIDataTableFilter>;
export const TableFilterList: React.Component<MUIDataTableFilterList>;
export const TableFooter: React.Component<MUIDataTableFooter>;
export const TableHead: React.Component<MUIDataTableHead>;
export const TableHeadCell: React.Component<MUIDataTableHeadCell>;
export const TableHeadRow: React.Component<MUIDataTableHeadRow>;
export const TablePagination: React.Component<MUIDataTablePagination>;
export const TableResize: React.Component<MUIDataTableResize>;
export const TableSearch: React.Component<MUIDataTableSearch>;
export const TableSelectCell: React.Component<MUIDataTableSelectCell>;
export const TableToolbar: React.Component<MUIDataTableToolbar>;
export const TableToolbarSelect: React.Component<MUIDataTableToolbarSelect>;
export const TableViewCol: React.Component<MUIDataTableViewCol>;

export default MUIDataTable;<|MERGE_RESOLUTION|>--- conflicted
+++ resolved
@@ -1,8 +1,4 @@
-<<<<<<< HEAD
 // Type definitions for mui-datatables 2.10
-=======
-// Type definitions for mui-datatables 2.1
->>>>>>> 8afe8277
 // Project: https://github.com/gregnb/mui-datatables
 // Definitions by: Jeroen "Favna" Claassens <https://github.com/favna>
 //                 Ankith Konda <https://github.com/ankithkonda>
@@ -16,7 +12,7 @@
 export type Display = 'true' | 'false' | 'excluded';
 export type SortDirection = 'asc' | 'desc';
 export type FilterType = 'dropdown' | 'checkbox' | 'multiselect' | 'textField' | 'custom';
-export type Responsive = 'stacked' | 'scroll';
+export type Responsive = 'stacked' | 'scrollMaxHeight' | 'scrollFullHeight';
 export type SelectableRows = 'multiple' | 'single' | 'none';
 
 interface MUIDataTableData {
@@ -29,12 +25,7 @@
     lookup: any;
 }
 
-<<<<<<< HEAD
 interface MUIDataTableState {
-=======
-export interface MUIDataTableState {
-    announceText: string | null;
->>>>>>> 8afe8277
     activeColumn: string | null;
     announceText: string | null;
     expandedRows: MUIDataTableStateRows;
@@ -45,12 +36,6 @@
     searchText: string | null;
     selectedRows: MUIDataTableStateRows;
     showResponsive: boolean;
-<<<<<<< HEAD
-=======
-    searchText: string | null;
-    rowsPerPageOptions: number[];
-    displayData: Array<{ data: any[]; dataIndex: number }>;
->>>>>>> 8afe8277
 }
 
 export interface MUIDataTableMeta {
@@ -125,7 +110,6 @@
 }
 
 export interface MUIDataTableColumnOptions {
-<<<<<<< HEAD
     customBodyRender?: (value: any, tableMeta: MUIDataTableMeta, updateValue: (s: any, c: any, p: any) => any) => string | React.ReactNode;
     customHeadRender?: (columnMeta: MUIDataTableCustomHeadRenderer, updateDirection: (params: any) => any) => string | React.ReactNode;
     display?: 'true' | 'false' | 'excluded';
@@ -137,24 +121,6 @@
     hint?: string;
     print?: boolean;
     searchable?: boolean;
-=======
-    display?: Display;
-    empty?: boolean;
-    filter?: boolean;
-    filterList?: string[];
-    filterOptions?: MUIDataTableFilterOptions;
-    filterType?: FilterType;
-    sort?: boolean;
-    searchable?: boolean;
-    sortDirection?: SortDirection;
-    print?: boolean;
-    download?: boolean;
-    viewColumns?: boolean;
-    hint?: string;
-    customFilterListRender?: (value: any) => string;
-    customHeadRender?: (columnMeta: MUIDataTableCustomHeadRenderer, updateDirection: (params: any) => any) => string | React.ReactNode;
-    customBodyRender?: (value: any, tableMeta: MUIDataTableMeta, updateValue: (s: any, c: any, p: any) => any) => string | React.ReactNode;
->>>>>>> 8afe8277
     setCellProps?: (cellValue: string, rowIndex: number, columnIndex: number) => object;
     sort?: boolean;
     sortDirection?: 'asc' | 'desc';
@@ -163,11 +129,6 @@
 export interface MUIDataTableOptions {
     caseSensitive?: boolean;
     count?: number;
-<<<<<<< HEAD
-    customFooter?: (rowCount: number, page: number, rowsPerPage: number, changeRowsPerPage: () => any, changePage: number) => React.ReactNode;
-    customSearch?: (searchQuery: string, currentRow: any[], columns: any[]) => boolean;
-=======
-    customRowRender?: (data: any[], dataIndex: number, rowIndex: number) => React.ReactNode;
     customFooter?: (
         rowCount: number,
         page: number,
@@ -175,9 +136,10 @@
         changeRowsPerPage: () => any,
         changePage: number
     ) => React.ReactNode;
+    customRowRender?: (data: any[], dataIndex: number, rowIndex: number) => React.ReactNode;
+
     customSearch?: (searchQuery: string, currentRow: any[], columns: any[]) => boolean;
     customSearchRender?: (searchText: string, handleSearch: any, hideSearch: any, options: any) => React.Component | JSX.Element;
->>>>>>> 8afe8277
     customSort?: (data: any[], colIndex: number, order: string) => any[];
     customToolbar?: () => React.ReactNode;
     customToolbarSelect?: (
@@ -192,72 +154,48 @@
     downloadOptions?: { filename: string; separator: string };
     elevation?: number;
     expandableRows?: boolean;
-<<<<<<< HEAD
+    expandableRowsOnClick?: boolean;
     filter?: boolean;
     filterType?: 'dropdown' | 'checkbox' | 'multiselect' | 'textField';
-    fixedHeader?: boolean;
-    isRowSelectable?: (dataIndex: number) => boolean;
-    onCellClick?: (colData: any, cellMeta: { colIndex: number, rowIndex: number, dataIndex: number, event: React.MouseEvent }) => void;
-=======
-    expandableRowsOnClick?: boolean;
-    filter?: boolean;
-    filterType?: FilterType;
     fixedHeader?: boolean;
     isRowSelectable?: (dataIndex: number) => boolean;
     onCellClick?: (
         colData: any,
         cellMeta: { colIndex: number; rowIndex: number; dataIndex: number; event: React.MouseEvent }
     ) => void;
->>>>>>> 8afe8277
     onChangePage?: (currentPage: number) => void;
     onChangeRowsPerPage?: (numberOfRows: number) => void;
     onColumnSortChange?: (changedColumn: string, direction: string) => void;
     onColumnViewChange?: (changedColumn: string, action: string) => void;
-<<<<<<< HEAD
-=======
     onDownload?: (
         buildHead: (columns: any) => string,
         buildBody: (data: any) => string,
         columns: any,
         data: any
     ) => string;
->>>>>>> 8afe8277
     onFilterChange?: (changedColumn: string, filterList: any[]) => void;
     onRowClick?: (rowData: string[], rowMeta: { dataIndex: number; rowIndex: number }) => void;
     onRowsDelete?: (rowsDeleted: any[]) => void;
     onRowsSelect?: (currentRowsSelected: any[], rowsSelected: any[]) => void;
     onSearchChange?: (searchText: string) => void;
-<<<<<<< HEAD
-    onTableChange?: (action: string, tableState: object) => void;
-=======
     onSearchOpen?: () => void;
     onTableChange?: (action: string, tableState: MUIDataTableState) => void;
     onTableInit?: (action: string, tableState: MUIDataTableState) => void;
->>>>>>> 8afe8277
     page?: number;
     pagination?: boolean;
     print?: boolean;
     renderExpandableRow?: (rowData: string[], rowMeta: { dataIndex: number; rowIndex: number }) => React.ReactNode;
     resizableColumns?: boolean;
-<<<<<<< HEAD
-    responsive?: 'stacked' | 'scrollMaxHeight' | 'scrollFullHeight';
-=======
     responsive?: Responsive;
->>>>>>> 8afe8277
     rowHover?: boolean;
     rowsPerPage?: number;
     rowsPerPageOptions?: number[];
+    rowsExpanded?: any[];
     rowsSelected?: any[];
-<<<<<<< HEAD
-    search?: boolean;
-    selectableRows?: boolean;
-=======
-    rowsExpanded?: any[];
     search?: boolean;
     searchText?: string;
     selectableRows?: SelectableRows;
     selectableRowsOnClick?: boolean;
->>>>>>> 8afe8277
     serverSide?: boolean;
     setRowProps?: (row: any[], rowIndex: number) => object;
     sort?: boolean;
@@ -268,22 +206,11 @@
 
 export type MUIDataTableColumnDef = string | MUIDataTableColumn;
 
-<<<<<<< HEAD
-export interface MuiDatatablesTableState {
-    filterList: any[];
-    page: number;
-    rowsPerPage: number;
-}
-
 export interface MUIDataTableProps {
-=======
-export interface MUIDataTableProps {
-    title: string | React.ReactNode;
->>>>>>> 8afe8277
     columns: MUIDataTableColumnDef[];
     data: Array<object | number[] | string[]>;
     options?: MUIDataTableOptions;
-    title: string;
+    title: string | React.ReactNode;
 }
 
 export interface MUIDataTablePopover {
@@ -372,12 +299,8 @@
     classes?: object;
     hint: string;
     options: object;
-<<<<<<< HEAD
     sort: boolean;
-    sortDirection?: 'asc' | 'desc';
-=======
     sortDirection?: SortDirection;
->>>>>>> 8afe8277
     toggleSort: (...args: any) => any;
 }
 
