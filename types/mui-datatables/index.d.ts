// Type definitions for mui-datatables 2.0
// Project: https://github.com/gregnb/mui-datatables
// Definitions by: Jeroen "Favna" Claassens <https://github.com/favna>
//                 Ankith Konda <https://github.com/ankithkonda>
// Definitions: https://github.com/DefinitelyTyped/DefinitelyTyped
// TypeScript Version: 3.1

import * as React from 'react';

interface MUIDataTableData {
    index: number;
    data: Array<object|number[]|string[]>;
}

interface MUIDataTableStateRows {
    data: string[];
    lookup: any;
}

interface MUIDataTableState {
    announceText: string | null;
    activeColumn: string | null;
    page: number;
    rowsPerPage: number;
    filterList: string[][];
    selectedRows: MUIDataTableStateRows;
    expandedRows: MUIDataTableStateRows;
    showResponsive: boolean;
    searchText: string | null;
    rowsPerPageOptions: number[];
}

interface MUIDataTableMeta {
    rowIndex: number;
    columnIndex: number;
    columnData: MUIDataTableColumnOptions[];
    rowData: any[];
    tableData: MUIDataTableData[];
    tableState: MUIDataTableState;
}

interface MUIDataTableCustomHeadRenderer extends MUIDataTableColumn {
    index: number;
}

interface MUIDataTableTextLabelsBody {
    noMatch: string;
    toolTip: string;
}

interface MUIDataTableTextLabelsPagination {
    next: string;
    previous: string;
    rowsPerPage: string;
    displayRows: string;
}

interface MUIDataTableTextLabelsToolbar {
    search: string;
    downloadCsv: string;
    print: string;
    viewColumns: string;
    filterTable: string;
}

interface MUIDataTableTextLabelsFilter {
    all: string;
    title: string;
    reset: string;
}

interface MUIDataTableTextLabelsViewColumns {
    title: string;
    titleAria: string;
}

interface MUIDataTableTextLabelsSelectedRows {
    text: string;
    delete: string;
    deleteAria: string;
}

export interface MUIDataTableColumn {
    name: string;
    label?: string;
    options?: MUIDataTableColumnOptions;
}

export interface MUIDataTableTextLabels {
    body: MUIDataTableTextLabelsBody;
    pagination: MUIDataTableTextLabelsPagination;
    toolbar: MUIDataTableTextLabelsToolbar;
    filter: MUIDataTableTextLabelsFilter;
    viewColumns: MUIDataTableTextLabelsViewColumns;
    selectedRows: MUIDataTableTextLabelsSelectedRows;
}

export interface MUIDataTableColumnOptions {
    display?: 'true' | 'false' | 'excluded';
    filter?: boolean;
    filterList?: string[];
    filterOptions?: string[];
    sort?: boolean;
    searchable?: boolean;
    sortDirection?: 'asc' | 'desc';
    download?: boolean;
    hint?: string;
    customHeadRender?: (columnMeta: MUIDataTableCustomHeadRenderer, updateDirection: (params: any) => any) => string;
    customBodyRender?: (value: any, tableMeta: MUIDataTableMeta, updateValue: (s: any, c: any, p: any) => any) => string | React.ReactNode;
    setCellProps?: (cellValue: string, rowIndex: number, columnIndex: number) => object;
}

export interface MUIDataTableOptions {
    page?: number;
    count?: number;
    serverSide?: boolean;
    rowsSelected?: any[];
    filterType?: 'dropdown' | 'checkbox' | 'multiselect' | 'textField';
    textLabels?: MUIDataTableTextLabels;
    pagination?: boolean;
    selectableRows?: boolean;
    IsRowSelectable?: (dataIndex: number) => boolean;
    resizableColumns?: boolean;
    expandableRows?: boolean;
    renderExpandableRow?: (rowData: string[], rowMeta: { dataIndex: number; rowIndex: number }) => React.ReactNode;
    customToolbar?: () => React.ReactNode;
<<<<<<< HEAD
    customToolbarSelect?: () => React.ReactNode;
    customFooter?: (rowCount: number, page: number, rowsPerPage: number, changeRowsPerPage: () => any, changePage: number) => React.ReactNode;
=======
    customToolbarSelect?: (
        selectedRows: {
            data: Array<{ index: number; dataIndex: number }>;
            lookup: { [key: number]: boolean };
        },
        displayData: Array<{ data: any[]; dataIndex: number }>,
        setSelectedRows: (rows: number[]) => void
    ) => React.ReactNode;
    customFooter?: () => React.ReactNode;
>>>>>>> 569a9c76
    customSort?: (data: any[], colIndex: number, order: string) => any[];
    customSearch?: (searchQuery: string, currentRow: any[], columns: any[]) => boolean;
    elevation?: number;
    caseSensitive?: boolean;
    responsive?: 'stacked' | 'scroll';
    rowsPerPage?: number;
    rowsPerPageOptions?: number[];
    rowHover?: boolean;
    fixedHeader?: boolean;
    sortFilterList?: boolean;
    sort?: boolean;
    filter?: boolean;
    search?: boolean;
    print?: boolean;
    download?: boolean;
    downloadOptions?: { filename: string; separator: string };
    viewColumns?: boolean;
    onRowsSelect?: (currentRowsSelected: any[], rowsSelected: any[]) => void;
    onRowsDelete?: (rowsDeleted: any[]) => void;
    onRowClick?: (rowData: string[], rowMeta: { dataIndex: number; rowIndex: number }) => void;
    onCellClick?: (colData: any, cellMeta: { colIndex: number, rowIndex: number, dataIndex: number }) => void;
    onChangePage?: (currentPage: number) => void;
    onChangeRowsPerPage?: (numberOfRows: number) => void;
    onSearchChange?: (searchText: string) => void;
    onFilterChange?: (changedColumn: string, filterList: any[]) => void;
    onColumnSortChange?: (changedColumn: string, direction: string) => void;
    onColumnViewChange?: (changedColumn: string, action: string) => void;
    onTableChange?: (action: string, tableState: object) => void;
    setRowProps?: (row: any[], rowIndex: number) => object;
}

export type MUIDataTableColumnDef = string | MUIDataTableColumn;

export interface MuiDatatablesTableState {
    page: number;
    rowsPerPage: number;
    filterList: any[];
}

export interface MUIDataTableProps {
    title: string;
    columns: MUIDataTableColumnDef[];
    data: Array<object|number[]|string[]>;
    options?: MUIDataTableOptions;
}

export interface MUIDataTablePopover {
    action?: (...args: any) => any;
    elevation?: number;
    option?: boolean;
    onClose?: (...args: any) => any;
    onExited?: (...args: any) => any;
    anchorEl?: React.ReactNode;
    ref?: any;
    anchorOrigin?: any;
    transformOrigin?: any;
}

export interface MUIDataTableBody {
    data: Array<object|number[]|string[]>;
    count: number;
    columns: MUIDataTableColumnDef[];
    options: object;
    filterList?: string[][];
    onRowClick?: (rowData: string[], rowMeta: { dataIndex: number; rowIndex: number }) => void;
    selectedRows?: object;
    selectRowUpdate?: (...args: any) => any;
    searchText?: string;
    toggleExpandRow?: (...args: any) => any;
    classes: object;
}

export interface MUIDataTableBodyCell {
    classes?: object;
    colIndex?: number;
    columnHeader?: any;
    options?: object;
    dataIndex?: number;
    rowIndex?: number;
    className?: string;
    children?: any;
    otherProps?: any;
}

export interface MUIDataTableBodyRow {
    options: object;
    onClick?: (...args: any) => any;
    rowSelected?: boolean;
    classes?: object;
    className?: string;
}

export interface MUIDataTableFilter {
    filterData: any[];
    filterList?: string[][];
    options: object;
    onFilterUpdate?: (...args: any) => any;
    onFilterRest?: (...args: any) => any;
    classes?: object;
}

export interface MUIDataTableFilterList {
    filterList: string[][];
    onFilterUpdate?: (...args: any) => any;
    classes?: object;
}

export interface MUIDataTableFooter {
    options?: object;
    rowCount?: number;
    page?: number;
    rowsPerPage?: number;
    changeRowsPerPage?: (...args: any) => any;
    changePage?: any;
}

export interface MUIDataTableHead {
    classes?: object;
    columns?: MUIDataTableColumnDef[];
    count?: number;
    options?: object;
    data?: any[];
    page?: any;
    setCellRef?: any;
    selectedRows?: any;
}

export interface MUIDataTableHeadCell {
    classes?: object;
    options: object;
    sortDirection?: 'asc' | 'desc';
    toggleSort: (...args: any) => any;
    sort: boolean;
    hint: string;
    children?: any;
}

export interface MUIDataTableHeadRow {
    classes?: object;
}

export interface MUIDataTablePagination {
    count: number;
    options: object;
    page: number;
    rowsPerPage: number;
    changeRowsPerPage: (...args: any) => any;
}

export interface MUIDataTableResize {
    classes?: object;
    options?: object;
    rowSelected?: boolean;
    setResizeable?: (...args: any) => any;
    updateDividers?: (...args: any) => any;
}

export interface MUIDataTableSearch {
    classes?: object;
    options?: object;
    onHide?: (...args: any) => any;
    onSearch?: (...args: any) => any;
}

export interface MUIDataTableSelectCell {
    checked: boolean;
    fixedHeader: boolean;
    isHeaderCell?: boolean;
    expandableOn?: boolean;
    selectableOn?: boolean;
    isRowExpanded?: boolean;
    isRowSelectable?: boolean;
    onChange?: (...args: any) => any;
    onExpand?: (...args: any) => any;
    classes?: object;
    otherProps?: any;
}

export interface MUIDataTableToolbar {
    data?: any[];
    classes?: object;
    columns: MUIDataTableColumnDef[];
    options?: object;
    setTableActions?: (...args: any) => any;
    searchTextUpdate?: (...args: any) => any;
    filterData?: any;
    filterList?: string[][];
    filterUpdate?: any;
    resetFilters?: any;
    toggleViewColumn?: any;
    title?: any;
    tableRef?: (...args: any) => any;
}

export interface MUIDataTableToolbarSelect {
    options: object;
    rowSelected?: boolean;
    displayData?: any;
    onRowsDelete?: (...args: any) => any;
    selectRowUpdate?: (...args: any) => any;
    classes?: object;
}

export interface MUIDataTableViewCol {
    columns: any[];
    object: object;
    onColumnUpdate: (...args: any) => any;
    classes?: object;
}

declare const MUIDataTable: React.ComponentType<MUIDataTableProps>;

export const Popover: React.Component<MUIDataTablePopover>;
export const TableBodyCell: React.Component<MUIDataTableBodyCell>;
export const TableBody: React.Component<MUIDataTableBody>;
export const TableBodyRow: React.Component<MUIDataTableBodyRow>;
export const TableFilter: React.Component<MUIDataTableFilter>;
export const TableFilterList: React.Component<MUIDataTableFilterList>;
export const TableFooter: React.Component<MUIDataTableFooter>;
export const TableHeadCell: React.Component<MUIDataTableHeadCell>;
export const TableHead: React.Component<MUIDataTableHead>;
export const TableHeadRow: React.Component<MUIDataTableHeadRow>;
export const TablePagination: React.Component<MUIDataTablePagination>;
export const TableResize: React.Component<MUIDataTableResize>;
export const TableSearch: React.Component<MUIDataTableSearch>;
export const TableSelectCell: React.Component<MUIDataTableSelectCell>;
export const TableToolbar: React.Component<MUIDataTableToolbar>;
export const TableToolbarSelect: React.Component<MUIDataTableToolbarSelect>;
export const TableViewCol: React.Component<MUIDataTableViewCol>;

export default MUIDataTable;<|MERGE_RESOLUTION|>--- conflicted
+++ resolved
@@ -124,10 +124,7 @@
     expandableRows?: boolean;
     renderExpandableRow?: (rowData: string[], rowMeta: { dataIndex: number; rowIndex: number }) => React.ReactNode;
     customToolbar?: () => React.ReactNode;
-<<<<<<< HEAD
-    customToolbarSelect?: () => React.ReactNode;
     customFooter?: (rowCount: number, page: number, rowsPerPage: number, changeRowsPerPage: () => any, changePage: number) => React.ReactNode;
-=======
     customToolbarSelect?: (
         selectedRows: {
             data: Array<{ index: number; dataIndex: number }>;
@@ -136,8 +133,6 @@
         displayData: Array<{ data: any[]; dataIndex: number }>,
         setSelectedRows: (rows: number[]) => void
     ) => React.ReactNode;
-    customFooter?: () => React.ReactNode;
->>>>>>> 569a9c76
     customSort?: (data: any[], colIndex: number, order: string) => any[];
     customSearch?: (searchQuery: string, currentRow: any[], columns: any[]) => boolean;
     elevation?: number;
