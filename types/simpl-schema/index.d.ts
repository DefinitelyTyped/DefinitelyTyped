--- conflicted
+++ resolved
@@ -53,21 +53,13 @@
      * (non-generic schema key) as the only argument. The return object will
      * have isSet, value, and operator properties for that field.
      */
-<<<<<<< HEAD
-    field(): FieldInfo;
-=======
-    field(name: string): any;
->>>>>>> 434af5a7
+    field(name: string): FieldInfo;
     /**
      * Use this method to get information about other fields that have the same
      * parent object. Works the same way as field(). This is helpful when you use
      * sub-schemas or when you're dealing with arrays of objects.
      */
-<<<<<<< HEAD
-    siblingField(fieldName: string): FieldInfo;
-=======
-    siblingField(name: string): any;
->>>>>>> 434af5a7
+    siblingField(name: string): FieldInfo;
 
     /**
      * Call this to add validation errors for any key. In general, you should use
