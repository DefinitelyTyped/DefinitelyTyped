--- conflicted
+++ resolved
@@ -280,9 +280,8 @@
      * - `err` - An `Error` object on failure, `null` on success
      * - `status` - `pending` if awaiting email/mobile confirmation, `sent` if offer was successfully sent to the other party
      */
-<<<<<<< HEAD
     send(
-        callback: (
+        callback?: (
             err:
                 | Error & {
                     cause?:
@@ -296,9 +295,6 @@
             status: "pending" | "sent",
         ) => void,
     ): void;
-=======
-    send(callback?: (err: (Error & { cause?: 'TradeBan' | 'NewDevice' | 'TargetCannotTrade' | 'OfferLimitExceeded' | 'ItemServerUnavailable'; } | null), status: 'pending' | 'sent') => void): void;
->>>>>>> 7da74815
 
     /**
      * If this trade offer was sent by us, cancels it. If it was sent to us, declines it. As of v1.1.0, on failure, the err object may contain an eresult property.
@@ -359,7 +355,11 @@
      * - `err` - An `Error` object on failure, `null` on success
      * - `status` - `pending` if awaiting email confirmation to be committed, `accepted` if successfully accepted, `escrow` if it went into escrow
      */
-    accept(callback?: (err: (TradeOfferManager.EResultError & { cause?: 'TradeBan' | 'NewDevice' | 'TargetCannotTrade'; }) | null, status: 'pending' | 'accepted' | 'escrow') => void,
+    accept(
+        callback?: (
+            err: (TradeOfferManager.EResultError & { cause?: "TradeBan" | "NewDevice" | "TargetCannotTrade" }) | null,
+            status: "pending" | "accepted" | "escrow",
+        ) => void,
     ): void;
 
     /**
