--- conflicted
+++ resolved
@@ -1,19 +1,10 @@
 import * as oracledb from 'oracledb';
 
 import defaultOracledb from 'oracledb';
-<<<<<<< HEAD
 
 // Declaring shims removes assert dependency. These tests are never executed, only typechecked, so this is fine.
 declare function assert(value: boolean, message?: string): void;
 declare function assertEqual<T>(actual: T, expected: T, message?: string): void;
-=======
-// import dotenv from 'dotenv';
-import assert from 'assert';
-
-
-
-// dotenv.config();
->>>>>>> 16b047f8
 
 /*
 
