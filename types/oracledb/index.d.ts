--- conflicted
+++ resolved
@@ -2176,15 +2176,6 @@
          */
         username?: string | undefined;
         /**
-<<<<<<< HEAD
-         * The security credentials required to establish a mutual TLS (mTLS) connection to Oracle Database.
-         * This property can be used to directly specify the security credentials instead of storing and reading the credentials from the ewallet.pem file specified in the walletLocation property.
-         * Available with thin driver mode only.
-         *
-         * @since 6.6
-         */
-        walletContent?: string | undefined;
-        /**
          * Enables the connection to use the TLS extension, Server Name Indication (SNI).
          * This property requires Oracle Database 23.7 (or later).
          * Available only in node-oracledb Thin mode.
@@ -2210,7 +2201,7 @@
          * @since 6.8
          */
         networkCompressionThreshold?: number | undefined;
-=======
+        /**
          * The name of the driver that is used by the client to connect to Oracle Database.
          * This is equivalent to the value in the `CLIENT_DRIVER` column of the `V$SESSION_CONNECT_INFO` view.
          * This optional property overrides the `oracledb.driverName` property.
@@ -2263,7 +2254,6 @@
          * @since 6.6.0
          */
         walletContent?: string | undefined;
->>>>>>> f31abc6d
     }
 
     interface DBError extends Error {
@@ -3268,15 +3258,6 @@
          */
         privilege?: number | undefined;
         /**
-<<<<<<< HEAD
-         * The security credentials required to establish a mutual TLS (mTLS) connection to Oracle Database.
-         * This property can be used to directly specify the security credentials instead of storing and reading the credentials from the ewallet.pem file specified in the walletLocation property.
-         * Available with thin driver mode only.
-         *
-         * @since 6.6
-         */
-        walletContent?: string | undefined;
-        /**
          * Enables the connection to use the TLS extension, Server Name Indication (SNI).
          * This property requires Oracle Database 23.7 (or later).
          * Available only in node-oracledb Thin mode.
@@ -3302,7 +3283,7 @@
          * @since 6.8
          */
         networkCompressionThreshold?: number | undefined;
-=======
+        /**
          * The name of the driver that is used by the client to connect to Oracle Database.
          * This is equivalent to the value in the `CLIENT_DRIVER` column of the `V$SESSION_CONNECT_INFO` view.
          * This optional property overrides the `oracledb.driverName` property.
@@ -3355,7 +3336,6 @@
          * @since 6.6.0
          */
         walletContent?: string | undefined;
->>>>>>> f31abc6d
     }
 
     /**
