// Type definitions for oracledb v3.1.2
// Project: https://github.com/oracle/node-oracledb
// Definitions by: Richard Natal <https://github.com/Bigous>
//                 Connor Fitzgerald <https://github.com/connorjayfitzgerald>
// Definitions: https://github.com/DefinitelyTyped/DefinitelyTyped
// TypeScript Version: 3.2

/// <reference types="node" />

import { Duplex, Readable } from 'stream';

declare namespace OracleDB {
    /** Constant for the query result outFormat option. */
    const ARRAY: number;
    /** Constant for the query result outFormat option. */
    const OBJECT: number;

    /** Constant for execute() bind parameter type property, for the createLob() type parameter, for the Lob type property, for fetchAsBuffer, for fetchAsString and fetchInfo, and for extended metadata. */
    const BLOB: number;
    /** Constant for execute() bind parameter type property, for the createLob() type parameter, for the Lob type property, for fetchAsBuffer, for fetchAsString and fetchInfo, and for extended metadata. */
    const BUFFER: number;
    /** Constant for execute() bind parameter type property, for the createLob() type parameter, for the Lob type property, for fetchAsBuffer, for fetchAsString and fetchInfo, and for extended metadata. */
    const CLOB: number;
    /** Constant for execute() bind parameter type property, for the createLob() type parameter, for the Lob type property, for fetchAsBuffer, for fetchAsString and fetchInfo, and for extended metadata. */
    const CURSOR: number;
    /** Constant for execute() bind parameter type property, for the createLob() type parameter, for the Lob type property, for fetchAsBuffer, for fetchAsString and fetchInfo, and for extended metadata. */
    const DATE: number;
    /** Constant for execute() bind parameter type property, for the createLob() type parameter, for the Lob type property, for fetchAsBuffer, for fetchAsString and fetchInfo, and for extended metadata. */
    const DEFAULT: number;
    /** Constant for execute() bind parameter type property, for the createLob() type parameter, for the Lob type property, for fetchAsBuffer, for fetchAsString and fetchInfo, and for extended metadata. */
    const NUMBER: number;
    /** Constant for execute() bind parameter type property, for the createLob() type parameter, for the Lob type property, for fetchAsBuffer, for fetchAsString and fetchInfo, and for extended metadata. */
    const STRING: number;

    /** Constant which represents the Oracle Database type. */
    const DB_TYPE_BINARY_DOUBLE: number;
    /** Constant which represents the Oracle Database type. */
    const DB_TYPE_BINARY_FLOAT: number;
    /** Constant which represents the Oracle Database type. */
    const DB_TYPE_BLOB: number;
    /** Constant which represents the Oracle Database type. */
    const DB_TYPE_CHAR: number;
    /** Constant which represents the Oracle Database type. */
    const DB_TYPE_CLOB: number;
    /** Constant which represents the Oracle Database type. */
    const DB_TYPE_DATE: number;
    /** Constant which represents the Oracle Database type. */
    const DB_TYPE_LONG: number;
    /** Constant which represents the Oracle Database type. */
    const DB_TYPE_LONG_RAW: number;
    /** Constant which represents the Oracle Database type. */
    const DB_TYPE_NCHAR: number;
    /** Constant which represents the Oracle Database type. */
    const DB_TYPE_NCLOB: number;
    /** Constant which represents the Oracle Database type. */
    const DB_TYPE_NUMBER: number;
    /** Constant which represents the Oracle Database type. */
    const DB_TYPE_NVARCHAR: number;
    /** Constant which represents the Oracle Database type. */
    const DB_TYPE_RAW: number;
    /** Constant which represents the Oracle Database type. */
    const DB_TYPE_ROWID: number;
    /** Constant which represents the Oracle Database type. */
    const DB_TYPE_TIMESTAMP: number;
    /** Constant which represents the Oracle Database type. */
    const DB_TYPE_TIMESTAMP_LTZ: number;
    /** Constant which represents the Oracle Database type. */
    const DB_TYPE_TIMESTAMP_TZ: number;
    /** Constant which represents the Oracle Database type. */
    const DB_TYPE_VARCHAR: number;

    /** Constant for the dir property of execute() bindParams, queryStream() and executeMany() bindDefs. */
    const BIND_IN: number;
    /** Constant for the dir property of execute() bindParams, queryStream() and executeMany() bindDefs. */
    const BIND_INOUT: number;
    /** Constant for the dir property of execute() bindParams, queryStream() and executeMany() bindDefs. */
    const BIND_OUT: number;

    /** Constant for getConnection() privilege properties. */
    const SYSDBA: number;
    /** Constant for getConnection() privilege properties. */
    const SYSOPER: number;
    /** Constant for getConnection() privilege properties. */
    const SYSASM: number;
    /** Constant for getConnection() privilege properties. */
    const SYSBACKUP: number;
    /** Constant for getConnection() privilege properties. */
    const SYSDG: number;
    /** Constant for getConnection() privilege properties. */
    const SYSKM: number;
    /** Constant for getConnection() privilege properties. */
    const SYSRAC: number;

    /** Constant for connection.getStatementInfo() properties. */
    const STMT_TYPE_UNKNOWN: number;
    /** Constant for connection.getStatementInfo() properties. */
    const STMT_TYPE_SELECT: number;
    /** Constant for connection.getStatementInfo() properties. */
    const STMT_TYPE_UPDATE: number;
    /** Constant for connection.getStatementInfo() properties. */
    const STMT_TYPE_DELETE: number;
    /** Constant for connection.getStatementInfo() properties. */
    const STMT_TYPE_INSERT: number;
    /** Constant for connection.getStatementInfo() properties. */
    const STMT_TYPE_CREATE: number;
    /** Constant for connection.getStatementInfo() properties. */
    const STMT_TYPE_DROP: number;
    /** Constant for connection.getStatementInfo() properties. */
    const STMT_TYPE_ALTER: number;
    /** Constant for connection.getStatementInfo() properties. */
    const STMT_TYPE_BEGIN: number;
    /** Constant for connection.getStatementInfo() properties. */
    const STMT_TYPE_DECLARE: number;
    /** Constant for connection.getStatementInfo() properties. */
    const STMT_TYPE_CALL: number;
    /** Constant for connection.getStatementInfo() properties. */
    const STMT_TYPE_EXPLAIN_PLAN: number;
    /** Constant for connection.getStatementInfo() properties. */
    const STMT_TYPE_MERGE: number;
    /** Constant for connection.getStatementInfo() properties. */
    const STMT_TYPE_ROLLBACK: number;
    /** Constant for connection.getStatementInfo() properties. */
    const STMT_TYPE_COMMIT: number;

    /** Constant for the Continuous Query Notification message.type. */
    const SUBSCR_EVENT_TYPE_AQ: number;
    /** Constant for the Continuous Query Notification message.type. */
    const SUBSCR_EVENT_TYPE_DEREG: number;
    /** Constant for the Continuous Query Notification message.type. */
    const SUBSCR_EVENT_TYPE_OBJ_CHANGE: number;
    /** Constant for the Continuous Query Notification message.type. */
    const SUBSCR_EVENT_TYPE_QUERY_CHANGE: number;

    /** Constant for the Continuous Query Notification groupingClass. */
    const SUBSCR_GROUPING_CLASS_TIME: number;

    /** Constant for the Continuous Query Notification groupingType. */
    const SUBSCR_GROUPING_TYPE_SUMMARY: number;
    /** Constant for the Continuous Query Notification groupingType. */
    const SUBSCR_GROUPING_TYPE_LAST: number;

    /** Constant for the Continuous Query Notification qos Quality of Service. */
    const SUBSCR_QOS_BEST_EFFORT: number;
    /** Constant for the Continuous Query Notification qos Quality of Service. */
    const SUBSCR_QOS_DEREG_NFY: number;
    /** Constant for the Continuous Query Notification qos Quality of Service. */
    const SUBSCR_QOS_QUERY: number;
    /** Constant for the Continuous Query Notification qos Quality of Service. */
    const SUBSCR_QOS_RELIABLE: number;
    /** Constant for the Continuous Query Notification qos Quality of Service. */
    const SUBSCR_QOS_ROWIDS: number;

    /** Constant for the Continuous Query Notification namespace. */
    const SUBSCR_NAMESPACE_AQ: number;
    /** Constant for the Continuous Query Notification namespace. */
    const SUBSCR_NAMESPACE_DBCHANGE: number;

    /** Constant for the Continuous Query Notification connection.subscribe() option operations, and for the notification message operation properties. */
    const CQN_OPCODE_ALL_OPS: number;
    /** Constant for the Continuous Query Notification connection.subscribe() option operations, and for the notification message operation properties. */
    const CQN_OPCODE_ALL_ROWS: number;
    /** Constant for the Continuous Query Notification connection.subscribe() option operations, and for the notification message operation properties. */
    const CQN_OPCODE_ALTER: number;
    /** Constant for the Continuous Query Notification connection.subscribe() option operations, and for the notification message operation properties. */
    const CQN_OPCODE_DELETE: number;
    /** Constant for the Continuous Query Notification connection.subscribe() option operations, and for the notification message operation properties. */
    const CQN_OPCODE_DROP: number;
    /** Constant for the Continuous Query Notification connection.subscribe() option operations, and for the notification message operation properties. */
    const CQN_OPCODE_INSERT: number;
    /** Constant for the Continuous Query Notification connection.subscribe() option operations, and for the notification message operation properties. */
    const CQN_OPCODE_UPDATE: number;

    /** Constant for the connection pool.status readonly attribute. */
    const POOL_STATUS_OPEN: number;
    /** Constant for the connection pool.status readonly attribute. */
    const POOL_STATUS_DRAINING: number;
    /** Constant for the connection pool.status readonly attribute. */
    const POOL_STATUS_CLOSED: number;

    /** Constant for the sodaDatabase.createCollection() mode property. */
    const SODA_COLL_MAP_MODE: number;

    /**
     * If true, the transaction in the current connection is automatically committed at the end of statement execution.
     * This property may be overridden in an execute() call.
     *
     * @default false
     * @since 0.5
     */
    let autoCommit: boolean;
    /**
     * The user-chosen Connection class value defines a logical name for connections.
     * Most single purpose applications should set connectionClass when using a connection pool or DRCP.
     *
     * When a pooled session has a connection class, Oracle ensures that the session is not shared outside of that connection class.
     *
     * The connection class value is similarly used by Database Resident Connection Pooling (DRCP) to allow or disallow sharing of sessions.
     *
     * For example, where two different kinds of users share one pool, you might set connectionClass to ‘HRPOOL’ for connections that
     * access a Human Resources system, and it might be set to ‘OEPOOL’ for users of an Order Entry system.
     * Users will only be given sessions of the appropriate class, allowing maximal reuse of resources in each case,
     * and preventing any session information leaking between the two systems.
     *
     * If connectionClass is set for a non-pooled connection, the driver name is not recorded in V$ views.
     */
    let connectionClass: string;
    /**
     * Sets the name used for Edition-Based Redefinition by connections.
     *
     * @since 2.2
     */
    let edition: string;
    /**
     * Determines whether Oracle Client events mode should be enabled.
     *
     * This property can be overridden in the oracledb.createPool() call and when getting a standalone connection from oracledb.getConnection().
     *
     * Events mode is required for Continuous Query Notification, Fast Application Notification (FAN) and Runtime Load Balancing (RLB).
     *
     * @default false
     * @since 2.2
     */
    let events: boolean;
    /**
     * Determines whether additional metadata is available for queries and for REF CURSORs returned from PL/SQL blocks.
     *
     * With this value, the result.metaData result.resultSet.metaData objects only include column names.
     *
     * If extendedMetaData is true then metaData will contain additional attributes.
     *
     * This property may be overridden in an execute() call.
     *
     * @default false
     * @since 1.10
     */
    let extendedMetaData: boolean;
    /**
     * If true, connections will be established using external authentication.
     *
     * The user and password properties should not be set when externalAuth is true.
     *
     * This property can be overridden in the oracledb.createPool() call and when getting a standalone connection from oracledb.getConnection().
     *
     * @default false
     * @since 0.5
     */
    let externalAuth: boolean;
    /**
     * This property sets the size of an internal buffer used for fetching query rows from Oracle Database.
     * Changing it may affect query performance but does not affect how many rows are returned to the application.
     *
     * The property is used during the default direct fetches, during ResultSet getRow() calls, and for queryStream(). It is not used for getRows().
     *
     * Increasing this value reduces the number of round-trips to the database but increases memory usage for each data fetch.
     * For queries that return a large number of rows, higher values of fetchArraySize may give better performance.
     * For queries that only return a few rows, reduce the value of fetchArraySize to minimize the amount of memory management during data fetches.
     * JavaScript memory fragmentation may occur in some cases.
     *
     * For direct fetches (those using execute() option resultSet: false), the internal buffer size will be based on the lesser of maxRows and fetchArraySize.
     *
     * @default 100
     * @since 2.0
     */
    let fetchArraySize: number;
    /**
     * Configure data types to be returned as a Buffer instead of the default representation when queried with execute() or queryStream().
     *
     * Currently the only valid type is oracledb.BLOB.
     *
     * By default in node-oracledb, all columns are returned as native types or as Lob instances, in the case of CLOB and BLOB types.
     *
     * Individual query columns in execute() or queryStream() calls can override the fetchAsBuffer global setting by using fetchInfo.
     *
     * @since 1.13
     */
    let fetchAsBuffer: number[];
    /**
     * An array of node-oracledb types. The valid types are oracledb.DATE, oracledb.NUMBER, oracledb.BUFFER, and oracledb.CLOB.
     * When any column having one of the specified types is queried with execute() or queryStream(), the column data is returned as a string instead of the default representation.
     *
     * By default in node-oracledb, all columns are returned as native types or as Lob instances, in the case of CLOB and BLOB types.
     *
     * This property helps avoid situations where using JavaScript types can lead to numeric precision loss, or where date conversion is unwanted.
     *
     * For raw data returned as a string, Oracle returns the data as a hex-encoded string.
     * For dates and numbers returned as a string, the maximum length of a string created by this mapping is 200 bytes.
     * Strings created for CLOB columns will generally be limited by Node.js and V8 memory restrictions.
     *
     * Individual query columns in execute() or queryStream() calls can override the fetchAsString global setting by using fetchInfo.
     *
     * For non-CLOB types, the conversion to string is handled by Oracle client libraries and is often referred to as defining the fetch type.
     */
    let fetchAsString: number[];
    /**
     * The maximum number of rows that are fetched by a query with connection.execute() when not using a ResultSet.
     * Rows beyond this limit are not fetched from the database. A value of 0 means there is no limit.
     *
     * This property may be overridden in an execute() call.
     *
     * To improve database efficiency, SQL queries should use a row limiting clause like OFFSET / FETCH or equivalent.
     * The maxRows property can be used to stop badly coded queries from returning unexpectedly large numbers of rows.
     *
     * When the number of query rows is relatively big, or can not be predicted, it is recommended to use
     * a ResultSet or queryStream(). This allows applications to process rows in smaller chunks or individually,
     * preventing the Node.js memory limit being exceeded or query results being unexpectedly truncated by a
     * maxRows limit.
     *
     * @default 0 (unlimited)
     */
    let maxRows: number;
    /**
     * This readonly property gives a numeric representation of the Oracle client library version which
     * is useful in comparisons. For version a.b.c.d.e, this property
     * gives the number: (100000000 * a) + (1000000 * b) + (10000 * c) + (100 * d) + e
     *
     * @since 1.3
     */
    const oracleClientVersion: number;
    /**
     * This readonly property gives a string representation of the Oracle client library version which is useful for display.
     *
     * @since 2.2
     */
    const oracleClientVersionString: string;
    /**
     * The format of query rows fetched when using connection.execute() or connection.queryStream().
     * It affects both ResultSet and non-ResultSet queries. It can be used for top level queries and REF CURSOR output.
     *
     * This can be either of the Oracledb constants oracledb.ARRAY or oracledb.OBJECT.
     *
     * If specified as oracledb.ARRAY, each row is fetched as an array of column values.
     *
     * If specified as oracledb.OBJECT, each row is fetched as a JavaScript object.
     * The object has a property for each column name, with the property value set to the respective column value.
     * The property name follows Oracle’s standard name-casing rules. It will commonly be uppercase,
     * since most applications create tables using unquoted, case-insensitive names.
     *
     * This property may be overridden in an execute() or queryStream() call.
     *
     * @default ARRAY
     */
    let outFormat: number;
    /**
     * The number of connections that are opened whenever a connection request exceeds the number of currently open connections.
     *
     * This property may be overridden when creating a connection pool.
     *
     * @default 1
     */
    let poolIncrement: number;
    /**
     * The maximum number of connections to which a connection pool can grow.
     *
     * This property may be overridden when creating a connection pool.
     *
     * Importantly, if you increase poolMax you should also increase the number of threads available to node-oracledb.
     *
     * @default 4
     */
    let poolMax: number;
    /**
     * The minimum number of connections a connection pool maintains, even when there is no activity to the target database.
     *
     * This property may be overridden when creating a connection pool.
     *
     * For pools created with External Authentication or with homogeneous set to false, the number of
     * connections initially created is zero even if a larger value is specified for poolMin.
     * The pool increment is always 1, regardless of the value of poolIncrement.
     * Once the number of open connections exceeds poolMin and connections are idle for more than
     * the poolTimeout seconds, then the number of open connections does not fall below poolMin.
     *
     * @default 0
     */
    let poolMin: number;
    /**
     * When a pool getConnection() is called and the connection has been idle in the pool for at least
     * poolPingInterval seconds, node-oracledb internally “pings” the database to check the connection is alive.
     * After a ping, an unusable connection is destroyed and a usable one is returned by getConnection().
     * Connection pinging improves the chance a pooled connection is valid when it is first used because
     * identified unusable connections will not be returned to the application.
     *
     * This property may be overridden when creating a connection pool.
     *
     * @default 60
     * @since 1.12
     */
    let poolPingInterval: number;
    /**
     * The number of seconds after which idle connections (unused in the pool) are terminated.
     * Idle connections are terminated only when the pool is accessed. If the poolTimeout is set to 0,
     * then idle connections are never terminated.
     *
     * This property may be overridden when creating a connection pool.
     *
     * @default 60
     */
    let poolTimeout: number;
    /**
     * Node-oracledb supports Promises on all methods. The standard Promise library is used.
     *
     * This property can be set to override or disable the Promise implementation.
     *
     * Promises can be disabled by setting this property to null.
     *
     * Example:
     *
     *      const myLib = require('myFavouritePromiseImplementation');
     *      oracledb.Promise = myLib;
     */
    let Promise: Promise<any>;
    /**
     * The number of milliseconds after which connection requests waiting in the connection request queue are terminated.
     * If queueTimeout is 0, then queued connection requests are never terminated.
     *
     * This property may be overridden when creating a connection pool.
     *
     * @default 60000
     * @since 1.7
     */
    let queueTimeout: number;
    /**
     * The number of statements that are cached in the statement cache of each connection.
     *
     * This property may be overridden for specific Pool or Connection objects.
     *
     * In general, set the statement cache to the size of the working set of statements being
     * executed by the application. Statement caching can be disabled by setting the size to 0.
     *
     * @default 30
     */
    let stmtCacheSize: number;
    /**
     * This readonly property gives a numeric representation of the node-oracledb version.
     * For version x.y.z, this property gives the number: (10000 * x) + (100 * y) + z
     */
    const version: number;
    /**
     * This readonly property gives a string representation of the node-oracledb version, including the version suffix if one is present.
     *
     * @since 2.1
     */
    const versionString: string;
    /**
     * This readonly property gives a string representing the version suffix (e.g. “-dev” or “-beta”) or an empty string if no version suffix is present.
     *
     * @since 2.1
     */
    const versionSuffix: string;

    interface BindParameter {
        /**
         * The direction of the bind. One of the Execute Bind Direction Constants.
         *
         * @see https://oracle.github.io/node-oracledb/doc/api.html#oracledbconstantsbinddir
         */
        dir?: number;
        /**
         * The number of array elements to be allocated for a PL/SQL Collection INDEX BY associative
         * array OUT or IN OUT array bind variable. For IN binds, the value of maxArraySize is ignored.
         *
         * @see https://oracle.github.io/node-oracledb/doc/api.html#plsqlindexbybinds
         */
        maxArraySize?: number;
        /**
         * The maximum number of bytes that an OUT or IN OUT bind variable of type STRING or BUFFER can use to get data.
         *
         * The maximum limit depends on the database type, see below. When binding IN OUT, then maxSize refers to the
         * size of the returned value: the input value can be smaller or bigger. For IN binds, maxSize is ignored.
         *
         * @default 200
         */
        maxSize?: number;
        /**
         * The node-oracledb or JavaScript data type to be bound. One of the Node-oracledb Type Constants.
         *
         * With IN or IN OUT binds the type can be explicitly set with type or it will default to the type
         * of the input data value. With OUT binds, the type defaults to oracledb.STRING whenever type is not specified.
         */
        type?: number;
        /**
         * The input value or variable to be used for an IN or IN OUT bind variable.
         */
        val?: any;
    }

    /**
     * Used with connection.executeMany() to define a bind variable's types, sizes and directions.
     */
    interface BindDefinition {
        /**
         * The direction of the bind. One of the Execute Bind Direction Constants.
         *
         * @default BIND_IN
         */
        dir?: number;
        /**
         * Required for Strings and Buffers. Ignored for other types. Specifies the maximum number of bytes
         * allocated when processing each value of this bind variable. When data is being passed into the database,
         * maxSize should be at least the size of the longest value. When data is being returned from the database,
         * maxSize should be the size of the longest value. If maxSize is too small, executeMany() will throw an
         * error that is not handled by batchErrors.
         */
        maxSize?: number;
        /**
         * The node-oracledb or JavaScript data type to be bound. One of the Node-oracledb Type Constants.
         */
        type?: number;
    }

    /**
     * Used with connection.execute() to associate values or JavaScript variables to a statement’s bind variables by name.
     *
     * @see https://oracle.github.io/node-oracledb/doc/api.html#executebindParams
     */
    type BindParameters = Record<string, BindParameter | string | number | null> | BindParameter[] | any[];

    interface CloseConnectionOptions {
        /**
         * If drop is false, then the connection is returned to the pool for reuse.
         *
         * If drop is true, the connection will be completely dropped from the connection pool
         *
         * @default false
         */
        drop: boolean;
    }

    interface Connection {
        /**
         * The action attribute for end-to-end application tracing.
         * This is a write-only property. Displaying a Connection object will show a value of null for this attribute.
         */
        action?: string;
        /**
         * Sets the maximum number of milliseconds that each underlying round-trip between node-oracledb and Oracle Database may take.
         * Each node-oracledb method or operation may make zero or more round-trips.
         * The callTimeout value applies to each round-trip individually, not to the sum of all round-trips.
         * Time spent processing in node-oracledb before or after the completion of each round-trip is not counted.
         */
        callTimeout?: number;
        /**
         * The client identifier for end-to-end application tracing, use with mid-tier authentication, and with Virtual Private Databases.
         * This is a write-only property. Displaying a Connection object will show a value of null for this attribute.
         */
        clientId?: string;
        /**
         * The module attribute for end-to-end application tracing.
         * This is a write-only property. Displaying a Connection object will show a value of null for this attribute.
         */
        module?: string;
        /**
         * This readonly property gives a numeric representation of the Oracle database version which is useful in comparisons.
         * For version a.b.c.d.e, this property gives the number: (100000000 * a) + (1000000 * b) + (10000 * c) + (100 * d) + e.
         * Note if you connect to Oracle Database 18, the version will only be accurate if node-oracledb is also using Oracle Database 18 client libraries.
         * Otherwise it will show the base release such as 1800000000 instead of 1803000000.
         *
         * @since 1.3
         */
        readonly oracleServerVersion: number;
        /**
         * This readonly property gives a string representation of the Oracle database version which is useful for display.
         * Note if you connect to Oracle Database 18, the version will only be accurate if node-oracledb is also using Oracle Database 18 client libraries.
         * Otherwise it will show the base release such as “18.0.0.0.0” instead of “18.3.0.0.0”.
         *
         * @since 2.2
         */
        readonly oracleServerVersionString: string;
        /**
         * The number of statements to be cached in the statement cache of the connection.
         * The default value is the stmtCacheSize property in effect in the Pool object when the connection is created in the pool.
         */
        readonly stmtCacheSize: number;
        /**
         * Applications can set the tag property on pooled connections to indicate the ‘session state’ that a connection has.
         * The tag will be retained when the connection is released to the pool.
         * A subsequent pool.getConnection() can request a connection that has a given tag.
         * It is up to the application to set any desired session state and set connection.tag prior to closing the connection.
         * The tag property is not used for standalone connections.
         * When node-oracledb is using Oracle Client libraries 12.2 or later, the tag must be a multi-property tag with name=value pairs like “k1=v1;k2=v2”.
         * An empty string represents not having a tag set.
         *
         * @since 3.1
         */
        tag?: string;

        /**
         * Stops the currently running operation on the connection.
         *
         * If there is no operation in progress or the operation has completed by the time the break is issued, the break() is effectively a no-op.
         *
         * If the running asynchronous operation is interrupted, its callback will return an error.
         *
         * In network configurations that drop (or in-line) out-of-band breaks, break() may hang unless you have DISABLE_OOB=ON in a sqlnet.ora file.
         *
         * If you use use break() with DRCP connections, it is currently recommended to drop the connection when releasing it back to the pool: await connection.close({drop: true}).
         *
         * @see https://oracle.github.io/node-oracledb/doc/api.html#tnsadmin
         */
        break(): Promise<void>;
        break(callback: (error: DBError) => void): void;

        /**
         * Changes the password of the specified user.
         *
         * Only users with the ALTER USER privilege can change passwords of other users.
         *
         * @param user The name of the user whose password is to be changed.
         * @param oldPassword The current password of the currently connected user. If changePassword() is being used by a DBA to change the password of another user, the value of oldPassword is ignored and can be an empty string.
         * @param newPassword The new password of the user whose password is to be changed.
         *
         * @since 2.2
         * @see https://oracle.github.io/node-oracledb/doc/api.html#changingpassword
         */
        changePassword(user: string, oldPassword: string, newPassword: string): Promise<void>;
        changePassword(
            user: string,
            oldPassword: string,
            newPassword: string,
            callback: (error: DBError) => void,
        ): void;

        /**
         * Releases a connection.
         *
         * Calling close() as soon as a connection is no longer required is strongly encouraged for system efficiency.
         * Calling close() for pooled connections is required to prevent the pool running out of connections.
         *
         * When a connection is released, any ongoing transaction on the connection is rolled back.
         *
         * If an error occurs on a pooled connection and that error is known to make the connection
         * unusable, then close() will drop that connection from the connection pool so a future
         * pooled getConnection() call that grows the pool will create a new, valid connection.
         *
         * @param options Only affects pooled connections.
         *
         * @since 1.9
         * @alias release()
         */
        close(options: CloseConnectionOptions): Promise<void>;
        close(): Promise<void>;
        close(options: CloseConnectionOptions, callback: (error: DBError) => void): void;
        close(callback: (error: DBError) => void): void;

        /**
         * This call commits the current transaction in progress on the connection.
         */
        commit(): Promise<void>;
        commit(callback: (error: DBError) => void): void;

        /**
         * Creates a Lob as an Oracle temporary LOB. The LOB is initially empty. Data can be streamed to the LOB,
         * which can then be passed into PL/SQL blocks, or inserted into the database.
         *
         * When no longer required, Lobs created with createLob() should be closed with lob.close() because
         * Oracle Database resources are held open if temporary LOBs are not closed.
         *
         * Open temporary LOB usage can be monitored using the view V$TEMPORARY_LOBS.
         *
         * LOBs created with createLob() can be bound for IN, IN OUT and OUT binds.
         *
         * @param type One of the constants CLOB or BLOB
         *
         * @see https://oracle.github.io/node-oracledb/doc/api.html#lobhandling
         * @see https://oracle.github.io/node-oracledb/doc/api.html#lobbinds
         */
        createLob(type: number): Promise<Lob>;
        createLob(type: number, callback: (error: DBError, lob: Lob) => void): void;

        /**
         * This call executes a single SQL or PL/SQL statement.
         *
         * @param sql The SQL statement that is executed. The statement may contain bind parameters.
         * @param bindParams This function parameter is needed if there are bind parameters in the SQL statement.
         * @param options This is an optional parameter to execute() that may be used to control statement execution.
         *
         * @see https://oracle.github.io/node-oracledb/doc/api.html#sqlexecution
         * @see https://oracle.github.io/node-oracledb/doc/api.html#querystream For an alternative
         */
        execute(sql: string, bindParams: BindParameters, options: ExecuteOptions): Promise<Result>;
        execute(
            sql: string,
            bindParams: BindParameters,
            options: ExecuteOptions,
            callback: (error: DBError, result: Result) => void,
        ): void;

        /**
         * This call executes a single SQL or PL/SQL statement.
         *
         * @param sql The SQL statement that is executed. The statement may contain bind parameters.
         * @param bindParams This function parameter is needed if there are bind parameters in the SQL statement.
         *
         * @see https://oracle.github.io/node-oracledb/doc/api.html#sqlexecution
         * @see https://oracle.github.io/node-oracledb/doc/api.html#querystream For an alternative
         */
        execute(sql: string, bindParams: BindParameters): Promise<Result>;
        execute(
            sql: string,
            bindParams: BindParameters,
            callback: (error: DBError, result: Result) => void,
        ): void;

        /**
         * This call executes a single SQL or PL/SQL statement.
         *
         * @param sql The SQL statement that is executed. The statement may contain bind parameters.
         *
         * @see https://oracle.github.io/node-oracledb/doc/api.html#sqlexecution
         * @see https://oracle.github.io/node-oracledb/doc/api.html#querystream For an alternative
         */
        execute(sql: string): Promise<Result>;
        execute(sql: string, callback: (error: DBError, result: Result) => void): void;

        /**
         * This method allows sets of data values to be bound to one DML or PL/SQL statement for execution.
         * It is like calling connection.execute() multiple times but requires fewer round-trips.
         * This is an efficient way to handle batch changes, for example when inserting or updating multiple rows.
         * The method cannot be used for queries.
         *
         * The executeMany() method supports IN, IN OUT and OUT binds for most data types
         * except PL/SQL Collection Associative Arrays.
         *
         * The version of this function which accepts a number of iterations should be used when no bind parameters
         * are required or when all bind parameters are OUT binds.
         *
         * @param sql The SQL or PL/SQL statement that executeMany() executes. The statement should contain bind variable names.
         * @param binds
         *
         * Contains values or variables to be bound to the executed statement.
         * It must be an array of arrays (for ‘bind by position’) or an array of objects whose keys
         * match the bind variable names in the SQL statement (for ‘bind by name’). Each sub-array or
         * sub-object should contain values for the bind variables used in the SQL statement.
         * At least one such record must be specified.
         *
         * If a record contains fewer values than expected, NULL values will be used. For bind by position,
         * empty values can be specified using syntax like [a,,c,d].
         *
         * By default, the direction of binds is BIND_IN. The first data record determines
         * the number of bind variables, each bind variable’s data type, and its name (when binding by name).
         * If a variable in the first record contains a null, this value is ignored and a subsequent record
         * is used to determine that variable’s characteristics. If all values in all records for a particular
         * bind variable are null, the type of that bind is STRING with a maximum size of 1.
         *
         * The maximum sizes of strings and buffers are determined by scanning all records in the bind data.
         *
         * If a bindDefs property is used, no data scanning occurs. This property explicitly specifies the
         * characteristics of each bind variable.
         *
         * @param options Optional parameter to control the execution.
         *
         * @since 2.2
         */
        executeMany(
            sql: string,
            binds: (
                | Record<string, any>
                | any[])[],
            options: ExecuteManyOptions,
        ): Promise<Results>;
        executeMany(
            sql: string,
            binds: (
                | Record<string, any>
                | any[])[],
            options: ExecuteManyOptions,
            callback: (error: DBError, result: Results) => void,
        ): void;

        executeMany(
            sql: string,
            binds: (
                | Record<string, any>
                | any[])[],
        ): Promise<Results>;
        executeMany(
            sql: string,
            binds: (
                | Record<string, any>
                | any[])[],
            callback: (error: DBError, result: Results) => void,
        ): void;

        /**
         * This method allows sets of data values to be bound to one DML or PL/SQL statement for execution.
         * It is like calling connection.execute() multiple times but requires fewer round-trips.
         * This is an efficient way to handle batch changes, for example when inserting or updating multiple rows.
         * The method cannot be used for queries.
         *
         * The executeMany() method supports IN, IN OUT and OUT binds for most data types
         * except PL/SQL Collection Associative Arrays.
         *
         * The version of this function which accepts a number of iterations should be used when no bind parameters
         * are required or when all bind parameters are OUT binds.
         *
         * @param sql The SQL or PL/SQL statement that executeMany() executes. The statement should contain bind variable names.
         * @param iterations The number of times the SQL should be executed.
         * @param options Optional parameter to control the execution.
         */
        executeMany(sql: string, iterations: number, options: ExecuteManyOptions): Promise<Results>;
        executeMany(
            sql: string,
            iterations: number,
            options: ExecuteManyOptions,
            callback: (error: DBError, result: Results) => void,
        ): void;

        executeMany(sql: string, iterations: number): Promise<Results>;
        executeMany(
            sql: string,
            iterations: number,
            callback: (error: DBError, result: Results) => void,
        ): void;

        /**
         * Returns a parent SodaDatabase object for use with Simple Oracle Document Access (SODA).
         *
         * @since 3.0
         * @see https://oracle.github.io/node-oracledb/doc/api.html#sodaoverview
         */
        getSodaDatabase(): SodaDatabase;

        /**
         * Parses a SQL statement and returns information about it. This is most useful for finding column
         * names of queries, and for finding the names of bind variables used.
         *
         * This method performs a round-trip to the database, so unnecessary calls should be avoided.
         *
         * The information is provided by lower level APIs that have some limitations. Some uncommon
         * statements will return the statement type as oracledb.STMT_TYPE_UNKNOWN.
         * DDL statements are not parsed, so syntax errors in them will not be reported.
         * The direction and types of bind variables cannot be determined.
         *
         * @param sql SQL statement to parse.
         *
         * @since 2.2
         */
        getStatementInfo(sql: string): Promise<StatementInfo>;
        getStatementInfo(sql: string, callback: (error: DBError, info: StatementInfo) => void): void;

        /**
         * This method checks that a connection is currently usable and the network to the database is valid.
         * This call can be useful for system health checks. A ping only confirms that a single connection
         * is usable at the time of the ping.
         *
         * Pinging does not replace error checking during statement execution, since network or database
         * failure may occur in the interval between ping() and execute() calls.
         *
         * Pinging requires a round-trip to the database so unnecessary ping calls should be avoided.
         *
         * If ping() returns an error, the application should close the connection.
         *
         * @since 2.2
         */
        ping(): Promise<void>;
        ping(callback: (error: DBError) => void): void;

        /**
         * This function provides query streaming support. The parameters are the same as execute() except
         * a callback is not used. Instead this function returns a stream used to fetch data.
         *
         * Each row is returned as a data event. Query metadata is available via a metadata event.
         * The end event indicates the end of the query results.
         *
         * The connection must remain open until the stream is completely read.
         *
         * For tuning, adjust the value of oracledb.fetchArraySize or the option fetchArraySize (see execute()).
         *
         * @param sql The SQL statement that is executed. The statement may contain bind parameters.
         * @param bindParams This function parameter is needed if there are bind parameters in the SQL statement.
         * @param options This is an optional parameter to execute() that may be used to control statement execution.
         *
         * @since 1.8
         * @see https://oracle.github.io/node-oracledb/doc/api.html#streamingresults
         */
        queryStream(sql: string, bindParams: BindParameters, options: ExecuteOptions): Readable;
        queryStream(sql: string, bindParams: BindParameters): Readable;
        queryStream(sql: string): Readable;

        /**
         * Releases a connection.
         *
         * Calling release() as soon as a connection is no longer required is strongly encouraged for system efficiency.
         * Calling release() for pooled connections is required to prevent the pool running out of connections.
         *
         * When a connection is released, any ongoing transaction on the connection is rolled back.
         *
         * If an error occurs on a pooled connection and that error is known to make the connection
         * unusable, then release() will drop that connection from the connection pool so a future
         * pooled getConnection() call that grows the pool will create a new, valid connection.
         *
         * @param options Only affects pooled connections.
         *
         * @since 1.9
         * @alias close()
         */
        release(options: CloseConnectionOptions): Promise<void>;
        release(): Promise<void>;
        release(options: CloseConnectionOptions, callback: (error: DBError) => void): void;
        release(callback: (error: DBError) => void): void;

        /**
         * Rolls back the current transaction in progress on the connection.
         */
        rollback(): Promise<void>;
        rollback(callback: (error: DBError) => void): void;

        /**
         * Register a JavaScript callback method to be invoked when data is changed in the database by any committed
         * transaction.
         *
         * For notification to work, the connection must be created with events mode true.
         *
         * The database must be able to connect to the node-oracledb machine for notifications to be received.
         * Typically this means that the machine running node-oracledb needs a fixed IP address. If there is
         * any problem sending a notification, then the callback method will not be invoked.
         *
         * The connection.subscribe() method may be called multiple times with the same name. In this case,
         * the second and subsequent invocations ignore all options properties other than sql and binds. Instead,
         * the new SQL statement is registered to the same subscription, and the same JavaScript notification
         * callback is used. For performance reasons this can be preferable to creating a new subscription for each query.
         *
         * @param name
         *
         * For Continuous Query Notification this is an arbitrary name given to the subscription.
         * For Advanced Queue notifications this must be the queue name.
         *
         * @param options Options that control the subscription.
         */
        subscribe(name: string, options: SubscribeOptions): Promise<void>;
        subscribe(name: string, options: SubscribeOptions, callback: (error: DBError) => void): void;

        /**
         * Unregister a Continuous Query Notification (CQN) subscription previously created with connection.subscribe().
         * No further notifications will be sent. The notification callback does not receive a notification of the
         * deregistration event.
         *
         * A subscription can be unregistered using a different connection to the initial subscription, as long as
         * the credentials are the same.
         *
         * If the subscription timeout was reached and the subscription was automatically unregistered, you will get
         * an error if you call connection.unsubscribe().
         *
         * @param name Name of the subscription used in connection.subscribe().
         */
        unsubscribe(name: string): Promise<void>;
        unsubscribe(name: string, callback: (error: DBError) => void): void;
    }

    /**
     * Used with connection.subscribe() to control a subscription.
     */
    interface SubscribeOptions {
        /** An array (bind by position) or object (bind by name) containing the bind values to use in the sql property. */
        binds?: BindParameters;
        /** The notification callback that will be called whenever notifications are sent by the database. */
        callback: (message: SubscriptionMessage) => void;
        /**
         * An integer mask which currently, if set, can only contain the value SUBSCR_GROUPING_CLASS_TIME.
         * If this value is set then notifications are grouped by time into a single notification.
         */
        groupingClass?: number;
        /**
         * Either SUBSCR_GROUPING_TYPE_SUMMARY (the default) indicating notifications should be
         * grouped in a summary, or SUBSCR_GROUPING_TYPE_LAST indicating the last notification in the
         * group should be sent.
         */
        groupingType?: number;
        /**
         * If groupingClass contains SUBSCR_GROUPING_CLASS_TIME then groupingValue can be used to
         * set the number of seconds over which notifications will be grouped together, invoking callback once.
         * If groupingClass is not set, then groupingValue is ignored.
         */
        groupingValue?: number;
        /**
         * A string containing an IPv4 or IPv6 address on which the subscription should listen to receive notifications.
         * If not specified, then the Oracle Client library will select an IP address.
         */
        ipAddress?: string;
        /** One of the Subscribe Namespace Constants. */
        namespace?: number;
        /**
         * An integer mask containing one or more of the operation type CQN_OPCODE_* constants to
         * indicate what types of database change should generation notifications.
         */
        operations?: number;
        /**
         * The port number on which the subscription should listen to receive notifications.
         * If not specified, then the Oracle Client library will select a port number.
         */
        port?: number;
        /** An integer mask containing one or more of the quality of service SUBSCR_QOS_* constants. */
        qos?: number;
        /** The SQL query string to use for notifications. */
        sql: string;
        /**
         * The number of seconds the subscription should remain active. Once this length of time has been reached,
         * the subscription is automatically unregistered and a deregistration notification is sent.
         */
        timeout?: number;
    }

    /**
     * Information about a subscription's notification.
     */
    interface SubscriptionMessage {
        /** Name of the database which sent the notification. */
        dbName?: string;
        /** Array of objects specifying the queries which were affected by the Query Change notification. */
        queries?: {
            /** Array of objects specifying the queries which were affected by the Query Change notification. */
            tables: SubscriptionTables;
        }[];
        /** Indicates whether the subscription is registerd with the database. */
        registered?: boolean;
        /** Array of objects specifying the tables which were affected by the notification. */
        tables?: SubscriptionTables[];
        /** Buffer containing the identifier of the transaction which spawned the notification. */
        txId?: Buffer;
        /** Type of notification sent. One of the Subscribe Event Type Constants. */
        type?: number;
    }

    /**
     * An object specifying which tables were affected by a subscription's notification.
     */
    interface SubscriptionTables {
        /** Name of the table which was modified in some way. */
        name: string;
        /**
         * One of the CQN_OPCODE_* constants.
         */
        operation: number;
        /**
         * array of objects specifying the rows which were changed. This will only be defined if the qos
         * quality of service used when creating the subscription indicated the desire for ROWIDs and no
         * summary grouping took place.
         */
        rows?: {
            /** One of the CQN_OPCODE_* constants. */
            operation: number;
            /** ROWID of the row that was affected. */
            rowid: string;
        }[];
    }

    /**
     * Result of connection.getStatementInfo().
     */
    interface StatementInfo {
        /** Array of strings corresponding to the unique names of the bind variables used in the SQL statement. */
        bindNames?: string[];
        /** Extended metadata properties. */
        metaData?: Array<Metadata>;
        /** One of the SQL Statement Type Constants. */
        statementType?: number;
    }

    /**
     * Provides connection credentials and connection-specific configuration properties.
     */
    interface ConnectionAttributes {
        /**
         * An alias of connectionString. Only one of the properties should be used.
         * The Oracle database instance to connect to.
         * The string can be an Easy Connect string, or a Net Service Name from atnsnames.ora file, or the name of a local Oracle database instance.
         */
        connectString?: string;
        /**
         * An alias of connectString. Only one of the properties should be used.
         * The Oracle database instance to connect to.
         * The string can be an Easy Connect string, or a Net Service Name from atnsnames.ora file, or the name of a local Oracle database instance.
         *
         * @since 2.1
         */
        connectionString?: string;
        /**
         * Sets the name used for Edition-Based Redefinition by this connection.
         * This optional property overrides the oracledb.edition property.
         *
         * @since 2.2
         */
        edition?: string;
        /**
         * Determines if the standalone connection is created using Oracle Call Interface events mode.
         * This optional property overrides the oracledb.events property.
         *
         * @default false
         * @since 2.2
         */
        events?: boolean;
        /**
         * Determines if the connection should be established using External Authentication.
         * This optional property overrides the oracledb.externalAuth property.
         * The user and password properties should not be set when externalAuth is true.
         *
         * @default false
         */
        externalAuth?: boolean;
        /**
         * Used in conjunction with tag when getting a connection from a connection pool.
         * Indicates that the tag in a connection returned from a connection pool may not match the requested tag.
         *
         * @default false
         * @since 3.1
         */
        matchAny?: boolean;
        /**
         * The new password to use for the database user. When using newPassword, the password property should be set to the current password.
         * This allows passwords to be changed at the time of connection, in particular it can be used to connect when the old password has expired.
         *
         * @since 2.2
         */
        newPassword?: string;
        /**
         * Specifies which previously created pool in the connection pool cache to obtain the connection from. See Pool Alias.
         */
        password?: string;
        /**
         * The password of the database user. A password is also necessary if a proxy user is specified.
         */
        poolAlias?: string;
        /**
         * The privilege to use when establishing connection to the database.
         * This optional property should be one of the privileged connection constants.
         * Note only non-pooled connections can be privileged.
         *
         * @since 2.1
         */
        privilege?: number;
        /**
         * The number of statements to be cached in the statement cache of each connection.
         * This optional property may be used to override the oracledb.stmtCacheSize property.
         */
        stmtCacheSize?: number;
        /**
         * Used when getting a connection from a connection pool.
         * Indicates the tag that a connection returned from a connection pool should have.
         * Various heuristics determine the tag that is actually returned.
         *
         * @since 3.1
         */
        tag?: string;
        /**
         * The database user name. Can be a simple user name or a proxy of the form alison[fred].
         */
        user?: string;
    }

    interface DBError {
        /**
         * The Oracle error number. This value is undefined for non-Oracle errors and for messages prefixed with NJS or DPI.
         */
        errorNum: number;
        /**
         * The text of the error message.
         *
         * The error may be a standard Oracle message with a prefix like ORA or PLS.
         *
         * Alternatively it may be a node-oracledb specific error prefixed with NJS or DPI.
         */
        message: string;
        /**
         * Generally offset is the character offset into the SQL text that resulted in the Oracle error.
         *
         * The value may be 0 in non-SQL contexts. This value is undefined for non-Oracle errors and for messages prefixed with NJS or DPI.
         */
        offset: number;
    }

    /**
     * Used to control statement execution.
     */
    interface ExecuteOptions {
        /**
         * If true, the transaction in the current connection is automatically committed at the end of statement execution.
         *
         * @default false
         */
        autoCommit?: boolean;
        /**
         * Determines whether additional metadata is available for queries and for REF CURSORs returned from PL/SQL blocks.
         *
         * With this value, the result.metaData result.resultSet.metaData objects only include column names.
         *
         * If extendedMetaData is true then metaData will contain additional attributes.
         *
         * @default false
         */
        extendedMetaData?: boolean;
        /**
         * This property sets the size of an internal buffer used for fetching query rows from Oracle Database.
         * Changing it may affect query performance but does not affect how many rows are returned to the application.
         *
         * The property is used during the default direct fetches, during ResultSet getRow() calls, and for queryStream(). It is not used for getRows().
         *
         * Increasing this value reduces the number of round-trips to the database but increases memory usage for each data fetch.
         * For queries that return a large number of rows, higher values of fetchArraySize may give better performance.
         * For queries that only return a few rows, reduce the value of fetchArraySize to minimize the amount of memory management during data fetches.
         * JavaScript memory fragmentation may occur in some cases.
         *
         * For direct fetches (those using execute() option resultSet: false), the internal buffer size will be based on the lesser of maxRows and fetchArraySize.
         *
         * @default 100
         */
        fetchArraySize?: number;
        /**
         * Defines how query column data should be represented in JavaScript. It can be used in conjunction with,
         * or instead of, the global settings fetchAsString and fetchAsBuffer.
         *
         * Example:
         *
         *      fetchInfo: {
         *          "HIRE_DATE":    { type: oracledb.STRING },  // return the date as a string
         *          "HIRE_DETAILS": { type: oracledb.DEFAULT }  // override fetchAsString or fetchAsBuffer
         *      }
         */
        fetchInfo?: Record<string, {
            type: number;
        }>;
        /**
         * The maximum number of rows that are fetched by a query with connection.execute() when not using a ResultSet.
         * Rows beyond this limit are not fetched from the database. A value of 0 means there is no limit.
         *
         * To improve database efficiency, SQL queries should use a row limiting clause like OFFSET / FETCH or equivalent.
         * The maxRows property can be used to stop badly coded queries from returning unexpectedly large numbers of rows.
         *
         * When the number of query rows is relatively big, or can not be predicted, it is recommended to use
         * a ResultSet or queryStream(). This allows applications to process rows in smaller chunks or individually,
         * preventing the Node.js memory limit being exceeded or query results being unexpectedly truncated by a
         * maxRows limit.
         *
         * @default 0 (unlimited)
         */
        maxRows?: number;
        /**
         * The format of query rows fetched when using connection.execute() or connection.queryStream().
         * It affects both ResultSet and non-ResultSet queries. It can be used for top level queries and REF CURSOR output.
         *
         * This can be either of the Oracledb constants oracledb.ARRAY or oracledb.OBJECT.
         *
         * If specified as oracledb.ARRAY, each row is fetched as an array of column values.
         *
         * If specified as oracledb.OBJECT, each row is fetched as a JavaScript object.
         * The object has a property for each column name, with the property value set to the respective column value.
         * The property name follows Oracle’s standard name-casing rules. It will commonly be uppercase,
         * since most applications create tables using unquoted, case-insensitive names.
         *
         * @default ARRAY
         */
        outFormat?: number;
        /**
         * Determines whether query results should be returned as a ResultSet object or directly.
         *
         * @default false
         */
        resultSet?: boolean;
    }

    /**
     * Used to control statement execution.
     */
    interface ExecuteManyOptions {
        /**
         * If true, the transaction in the current connection is automatically committed at the end of statement execution.
         *
         * This optional property overrides oracledb.autoCommit.
         *
         * Note batchErrors can affect autocommit mode.
         *
         * @default false
         */
        autoCommit?: boolean;
        /**
         * This optional property allows invalid data records to be rejected while still letting valid data be processed.
         * It can only be set true for INSERT, UPDATE, DELETE or MERGE statements.
         *
         * When false, the executeMany() call will stop when the first error occurs.The callback error object will be set.
         *
         * When batchErrors is true, processing will continue even if there are data errors.
         * The executeMany() callback error parameter is not set. Instead, an array containing an error per
         * input data record will be returned in the callback result parameter. All valid data records will
         * be processed and a transaction will be started but not committed, even if autoCommit is true.
         * The application can examine the errors, take action, and explicitly commit or rollback as desired.
         *
         * Note that some classes of error will always return via the executeMany() callback error object,
         * not as batch errors. No transaction is created in this case.
         *
         * @default false
         */
        batchErrors?: boolean;
        /**
         * Defines the bind variable types, sizes and directions. This object is optional in some cases but it is more efficient to set it.
         *
         * It should be an array or an object, depending on the structure of the binds parameter.
         */
        bindDefs?:
            | Record<string, BindDefinition>
            | BindDefinition[];
        /**
         * When true, this optional property enables output of the number of rows affected by each input data record.
         * It can only be set true for INSERT, UPDATE, DELETE or MERGE statements.
         *
         * This feature works when node-oracledb is using version 12, or later, of the Oracle client library.
         *
         * @default false
         */
        dmlRowCounts?: boolean;
    }

    /**
     * Lob objects can be used to access Oracle Database CLOB and BLOB data.
     *
     * @see https://oracle.github.io/node-oracledb/doc/api.html#lobhandling
     */
    interface Lob extends Duplex {
        /**
         * This corresponds to the size used by the Oracle LOB layer when accessing or modifying the LOB value.
         */
        readonly chunkSize: number;
        /**
         * Length of a queried LOB in bytes (for BLOBs) or characters (for CLOBs).
         */
        readonly length: number;
        /**
         * The number of bytes (for BLOBs) or characters (for CLOBs) to read for each Stream ‘data’ event of a queried LOB.
         *
         * For efficiency, it is recommended that pieceSize be a multiple of chunkSize.
         *
         * The property should not be reset in the middle of streaming since data will be lost when
         * internal buffers are resized.
         *
         * The maximum value for pieceSize is limited to the value of UINT_MAX.
         *
         * @default chunkSize
         */
        pieceSize: number;
        /**
         * The type of Lob being used. It will have the value of one of the constants BLOB or CLOB.
         *
         * The value is derived from the bind type when using LOB bind variables, or from the column
         * type when a LOB is returned by a query.
         */
        readonly type: number;

        /**
         * Explicitly closes a Lob.
         *
         * Lobs created with createLob() should be explicitly closed with lob.close() when no longer needed.
         * This frees resources in node-oracledb and in Oracle Database.
         *
         * Persistent or temporary Lobs returned from the database may also be closed with lob.close() as
         * long as streaming is not currently happening. Note these Lobs are automatically closed when
         * streamed to completion or used as the source for an IN OUT bind.
         * If you try to close a Lob being used for streaming you will get the error NJS-023: concurrent
         * operations on a Lob are not allowed.
         *
         * The lob.close() method emits the Node.js Stream ‘close’ event unless the Lob has already been
         * explicitly or automatically closed.
         *
         * The connection must be open when calling lob.close() on a temporary LOB, such as those created
         * by createLob().
         *
         * Once a Lob is closed, it cannot be bound.
         *
         * @see https://oracle.github.io/node-oracledb/doc/api.html#closinglobs
         */
        close(): Promise<void>;
        close(callback: (error: DBError) => void): void;
    }

    /**
     * Included in the result of a query execution to describe details of the columns involved.
     */
    interface Metadata {
        /**
         * The column name follows Oracle’s standard name-casing rules. It will commonly be uppercase,
         * since most applications create tables using unquoted, case-insensitive names.
         */
        name: string;
        /**
         * One of the Node-oracledb Type Constant values.
         *
         * @see https://oracle.github.io/node-oracledb/doc/api.html#oracledbconstantsnodbtype
         */
        fetchType: number;
        /**
         * One of the Node-oracledb Type Constant values.
         *
         * @see https://oracle.github.io/node-oracledb/doc/api.html#oracledbconstantsdbtype
         */
        dbType: number;
        /**
         * Database byte size. This is only set for DB_TYPE_VARCHAR, DB_TYPE_CHAR and DB_TYPE_RAW column types.
         */
        byteSize: number;
        /**
         * Set only for DB_TYPE_NUMBER, DB_TYPE_TIMESTAMP, DB_TYPE_TIMESTAMP_TZ and DB_TYPE_TIMESTAMP_LTZ columns.
         */
        precision: number;
        /**
         * Set only for DB_TYPE_NUMBER columns.
         */
        scale: number;
        /**
         * Indicates whether NULL values are permitted for this column.
         */
        nullable: boolean;
    }

    /**
     * Contains a pool of connections to the database.
     */
    interface Pool {
        /**
         * The number of currently active connections in the connection pool i.e. the number of connections currently “checked out” using getConnection().
         */
        readonly connectionsInUse: number;
        /**
         * The number of currently open connections in the underlying connection pool.
         */
        readonly connectionsOpen: number;
        /**
         * The alias of this pool in the connection pool cache. An alias cannot be changed once the pool has been created.
         */
        readonly poolAlias: string;
        /**
         * The number of connections that are opened whenever a connection request exceeds the number of currently open connections.
         */
        readonly poolIncrement: number;
        /**
         * The maximum number of connections that can be open in the connection pool.
         */
        readonly poolMax: number;
        /**
         * The minimum number of connections a connection pool maintains, even when there is no activity to the target database.
         */
        readonly poolMin: number;
        /**
         * The maximum number of seconds that a connection can remain idle in a connection pool (not “checked out” to the application by getConnection())
         * before node-oracledb pings the database prior to returning that connection to the application.
         */
        readonly poolPingInterval: number;
        /**
         * The time (in seconds) after which the pool terminates idle connections (unused in the pool).
         * The number of connections does not drop below poolMin.
         */
        readonly poolTimeout: number;
        /**
         * The time (in milliseconds) that a connection request should wait in the queue before the request is terminated.
         */
        readonly queueTimeout: number;
        /**
         * One of the POOL_STATUS_* constants indicating whether the pool is open, being drained of in-use connections, or has been closed.
         */
        readonly status: number;
        /**
         * The number of statements to be cached in the statement cache of each connection.
         */
        readonly stmtCacheSize: number;

        /**
         * This call closes connections in the pool and terminates the connection pool.
         *
         * If a drainTime is not given, then any open connections should be released with connection.close()
         * before pool.close() is called, otherwise the pool close will fail and the pool will remain open.
         *
         * If a drainTime is specified, then any new pool.getConnection() calls will fail. If connections are in
         * use by the application, they can continue to be used for the specified number of seconds, after which
         * the pool and all open connections are forcibly closed. Prior to this time limit, if there are no
         * connections currently “checked out” from the pool with getConnection(), then the pool and any connections
         * that are idle in the pool are immediately closed. Non-zero drainTime values are strongly recommended so
         * applications have the opportunity to gracefully finish database operations. A drainTime of 0 may be
         * used to close a pool and its connections immediately.
         *
         * In network configurations that drop (or in-line) out-of-band breaks, forced pool termination may hang
         * unless you have DISABLE_OOB=ON in a sqlnet.ora file, see Optional Oracle Net Configuration.
         *
         * When the pool is closed, it will be removed from the connection pool cache.
         *
         * @param drainTime
         *
         * The number of seconds before the pool and connections are force closed.
         *
         * If drainTime is 0, the pool and its connections are closed immediately.
         *
         * @alias terminate
         * @since 1.9
         */
        close(drainTime?: number): Promise<void>;
        close(drainTime: number, callback: (error: DBError) => void): void;
        close(callback: (error: DBError) => void): void;

        /**
         * This method obtains a connection from the connection pool.
         *
         * If a previously opened connection is available in the pool, that connection is returned.
         * If all connections in the pool are in use, a new connection is created and returned to the caller,
         * as long as the number of connections does not exceed the specified maximum for the pool.
         * If the pool is at its maximum limit, the getConnection() call results in an error, such as ORA-24418:
         * Cannot open further sessions.
         *
         * By default pools are created with homogeneous set to true. The user name and password are supplied
         * when the pool is created. Each time pool.getConnection() is called, a connection for that user is returned:
         *
         *      pool.getConnection(
         *          function (err, conn) { ... }
         *      );
         *
         * If a heterogeneous pool was created by setting homogeneous to false during creation and credentials
         * were omitted, then the user name and password may be used in pool.getConnection() like:
         *
         *      pool.getConnection(
         *          {
         *              user     : 'hr',
         *              password : mypw,  // mypw contains the hr schema password
         *          },
         *          function (err, conn) { ... }
         *      );
         *
         * In this case, different user names may be used each time pool.getConnection() is called.
         * Proxy users may also be specified.
         *
         * @param poolAttributes Contains properties related to the pool used to retrieve the connection.
         *
         * @see https://oracle.github.io/node-oracledb/doc/api.html#connectionhandling
         * @see https://oracle.github.io/node-oracledb/doc/api.html#connpoolproxy
         */
        getConnection(poolAttributes?: GetPooledConnectionOptions): Promise<Connection>;
        getConnection(
            poolAttributes: GetPooledConnectionOptions,
            callback: (error: DBError, connection: Connection) => void,
        ): void;
        getConnection(callback: (error: DBError, connection: Connection) => void): void;
        /**
         * This call closes connections in the pool and terminates the connection pool.
         *
         * If a drainTime is not given, then any open connections should be released with connection.close()
         * before pool.close() is called, otherwise the pool close will fail and the pool will remain open.
         *
         * If a drainTime is specified, then any new pool.getConnection() calls will fail. If connections are in
         * use by the application, they can continue to be used for the specified number of seconds, after which
         * the pool and all open connections are forcibly closed. Prior to this time limit, if there are no
         * connections currently “checked out” from the pool with getConnection(), then the pool and any connections
         * that are idle in the pool are immediately closed. Non-zero drainTime values are strongly recommended so
         * applications have the opportunity to gracefully finish database operations. A drainTime of 0 may be
         * used to close a pool and its connections immediately.
         *
         * In network configurations that drop (or in-line) out-of-band breaks, forced pool termination may hang
         * unless you have DISABLE_OOB=ON in a sqlnet.ora file, see Optional Oracle Net Configuration.
         *
         * When the pool is closed, it will be removed from the connection pool cache.
         *
         * @param drainTime
         *
         * The number of seconds before the pool and connections are force closed.
         *
         * If drainTime is 0, the pool and its connections are closed immediately.
         *
         * @alias close
         */
        terminate(drainTime?: number): Promise<void>;
        terminate(drainTime: number, callback: (error: DBError) => void): void;
        terminate(callback: (error: DBError) => void): void;

        /**
         * If _enableStats is true, this method can be used to output statistics to the console.
         */
        _logStats(): void;
    }

    /**
     * Used with pool.getConnection().
     */
    interface GetPooledConnectionOptions {
        /** Database user to retrieve the connection for. */
        user: string;
        /** Password of the specified user. */
        password?: string;
        /** Optionally set the connection tag. */
        tag?: string;
    }

    /**
     * Provides connection credentials and pool-specific configuration properties.
     * The properties provided override the default pooling properties of the Oracledb object.
     * If an attribute is not set, or is null, the value of the related Oracledb property will be used.
     */
    interface PoolAttributes {
        /**
         * An alias of connectionString. Only one of the properties should be used.
         * The Oracle database instance used by connections in the pool.
         * The string can be an Easy Connect string, or a Net Service Name from a tnsnames.ora file, or the name of a local Oracle database instance.
         */
        connectString?: string;
        /**
         * An alias of connectString. Only one of the properties should be used.
         * The Oracle database instance used by connections in the pool.
         * The string can be an Easy Connect string, or a Net Service Name from a tnsnames.ora file, or the name of a local Oracle database instance.
         *
         * @since 2.1
         */
        connectionString?: string;
        /**
         * Sets the name used for Edition-Based Redefinition by connections in the pool.
         * This optional property overrides the oracledb.edition property.
         *
         * @since 2.2
         */
        edition?: string;
        /**
         * Indicate whether Oracle Call Interface events mode should be enabled for this pool.
         * This optional property overrides the oracledb.events property.
         *
         * @default false
         * @since 2.2
         */
        events?: boolean;
        /**
         * Indicate whether pooled connections should be established using External Authentication.
         * This optional property overrides the oracledb.externalAuth property.
         * The user and password properties should not be set when externalAuth is true.
         *
         * @default false
         * @since 0.5
         */
        externalAuth?: boolean;
        /**
         * Indicate whether connections in the pool all have the same credentials (a ‘homogeneous’ pool), or whether different credentials can be used (a ‘heterogeneous’ pool).
         * When set to false, the user name and password can be omitted from the connection.createPool() call, but will need to be given for subsequent pool.getConnection() calls.
         * Different pool.getConnection() calls can provide different user credentials.
         * Alternatively, when homogeneous is false, the user name (the ‘proxy’ user name) and password can be given, but subsequent pool.getConnection() calls can specify a different user name to access that user’s schema.
         * Heterogeneous pools cannot be used with the connection pool cache. Applications should ensure the pool object is explicitly passed between code modules, or use a homogeneous pool and make use of connection.clientId.
         *
         * @default true
         * @since 2.3
         */
        homogeneous?: boolean;
        /**
         * The password of the database user used by connections in the pool. A password is also necessary if a proxy user is specified at pool creation.
         * If homogeneous is false, then the password may be omitted at pool creation but given in subsequent pool.getConnection() calls.
         */
        password?: string;
        /**
         * The poolAlias is an optional property that is used to explicitly add pools to the connection pool cache.
         * If a pool alias is provided, then the new pool will be added to the connection pool cache and the poolAlias value can then be used with methods that utilize the connection pool cache, such as oracledb.getPool() and oracledb.getConnection().
         *
         * @since 1.11
         */
        poolAlias?: string;
        /**
         * The number of connections that are opened whenever a connection request exceeds the number of currently open connections.
         * This optional property overrides the oracledb.poolIncrement property.
         *
         * @default 1
         */
        poolIncrement?: number;
        /**
         * The maximum number of connections to which a connection pool can grow.
         * This optional property overrides the oracledb.poolMax property.
         * Importantly, if you increase poolMax you should also increase the number of threads available to node-oracledb.
         *
         * @default 4
         */
        poolMax?: number;
        /**
         * The minimum number of connections a connection pool maintains, even when there is no activity to the target database.
         * This optional property overrides the oracledb.poolMin property.
         *
         * @default 0
         */
        poolMin?: number;
        /**
         * When a pool getConnection() is called and the connection has been idle in the pool for
         * at least poolPingInterval seconds, an internal “ping” will be performed first to check the aliveness of the connection.
         * This optional property overrides the oracledb.poolPingInterval property.
         *
         * @default 60
         */
        poolPingInterval?: number;
        /**
         * The number of seconds after which idle connections (unused in the pool) may be terminated.
         * Idle connections are terminated only when the pool is accessed.
         * This optional property overrides the oracledb.poolTimeout property.
         *
         * @default 60
         */
        poolTimeout?: number;
        /**
         * The number of milliseconds after which connection requests waiting in the connection request queue are terminated.
         * If queueTimeout is set to 0, then queued connection requests are never terminated.
         * This optional property overrides the oracledb.queueTimeout property.
         *
         * @default 60000
         */
        queueTimeout?: number;
        /**
         * When sessionCallback is a Node.js function, it will be invoked for each pool.getConnection() call that will return a newly created connection in the pool.
         * It will also be called if pool.getConnection() requests a connection from the pool with a given tag, and that tag value does not match the connection’s current actual tag.
         * It will not be invoked for other getConnection() calls. The tag requested by pool.getConnection() is passed as the requestedTag parameter and the actual tag is available in connection.tag.
         *
         * The session callback is called before getConnection() returns so it can be used to do logging or efficiently set session state such as with ALTER SESSION statements.
         * Make sure any session state is set and connection.tag is updated in the sessionCallback function prior to it calling its own callback function otherwise the session will not be correctly set when getConnection() returns.
         *
         * When node-oracledb is using Oracle Client libraries 12.2 or later, the tag must be a multi-property tag with name=value pairs like “k1=v1;k2=v2”.
         * When using Oracle Client libraries 12.2 or later, sessionCallback can be a string containing the name of a PL/SQL procedure to be called when pool.getConnection() requests a tag, and that tag does not match the connection’s actual tag.
         * When the application uses DRCP connections, a PL/SQL callback can avoid the round-trip calls that a Node.js function would require to set session state. For non-DRCP connections, the PL/SQL callback will require a round-trip from the application.
         *
         * The PL/SQL procedure declaration is:
         *
         *      PROCEDURE mycallback (
         *         desired_props IN  VARCHAR2,
         *         actual_props  IN  VARCHAR2
         *      );
         *
         * @since 3.1
         */
        sessionCallback?:
            | string
            | ((connection: Connection, requestedTag: string, callback: (error?: DBError) => void) => void);
        /**
         * The number of statements to be cached in the statement cache of each connection in the pool.
         * This optional property overrides the oracledb.stmtCacheSize property.
         */
        stmtCacheSize?: number;
        /**
         * The database user name for connections in the pool. Can be a simple user name or a proxy of the form alison[fred].
         * If homogeneous is false, then the pool user name and password need to be specified only if the application wants that user to proxy the users supplied in subsequent pool.getConnection() calls.
         */
        user?: string;
        /**
         * Further statistics can be enabled by setting the createPool() poolAttrs parameter _enableStats to true.
         * Statistics can be output to the console by calling the pool._logStats() method.
         */
        _enableStats?: boolean;
    }

    /**
     * Contains information regarding the outcome of a successful connection.execute().
     */
    interface Result {
        /**
         * For SELECT statements, this contains an array of objects describing details of columns for the select list.
         * For non queries, this property is undefined.
         *
         * Each column’s name is always given. If the oracledb.extendedMetaData or execute() option extendedMetaData
         * are true then additional information is included.
         */
        metaData: Metadata[];
        /**
         * This contains the output values of OUT and IN OUT binds. If bindParams is passed as an array,
         * then outBinds is returned as an array. If bindParams is passed as an object,
         * then outBinds is returned as an object. If there are no OUT or IN OUT binds, the value is undefined.
         */
        outBinds:
            | Record<string, any>
            | any[];
        /**
         * For SELECT statements when the resultSet option is true, use the resultSet object to fetch rows.
         *
         * When using this option, resultSet.close() must be called when the ResultSet is no longer needed.
         * This is true whether or not rows have been fetched from the ResultSet.
         *
         * @see https://oracle.github.io/node-oracledb/doc/api.html#resultsetclass
         * @see https://oracle.github.io/node-oracledb/doc/api.html#resultsethandling
         */
        resultSet: ResultSet;
        /**
         * For SELECT statements using direct fetches, rows contains an array of fetched rows.
         * It will be NULL if there is an error or the SQL statement was not a SELECT statement.
         * By default, the rows are in an array of column value arrays, but this can be changed to arrays
         * of objects by setting outFormat to oracledb.OBJECT. If a single row is fetched,
         * then rows is an array that contains one single row.
         *
         * The number of rows returned is limited by oracledb.maxRows or the maxRows option in an execute() call.
         * If maxRows is 0, then the number of rows is limited by Node.js memory constraints.
         */
        rows: (
            | any[]
            | Record<string, any>)[];
        /**
         * For DML statements (including SELECT FOR UPDATE) this contains the number of rows affected,
         * for example the number of rows inserted. For non-DML statements such as queries and PL/SQL statements,
         * rowsAffected is undefined.
         */
        rowsAffected: number;
    }

    /**
     * Contains information regarding the outcome of a successful connection.executeMany().
     */
    interface Results {
        /**
         * An array of error objects that were reported during execution.
         *
         * The offset property of each error object corresponds to the 0-based index of the executeMany()
         * binds parameter array, indicating which record could not be processed.
         *
         * It will be present only if batchErrors was true in the executeMany() options parameter and there are
         * data errors to report. Some classes of execution error will always return via the executeMany()
         * callback error object, not in batchErrors.
         */
        batchErrors: DBError[];
        /**
         * An array of integers identifying the number of rows affected by each record of the binds parameter.
         *
         * It is present only if dmlRowCounts was true in the executeMany() options parameter and a DML statement
         * was executed.
         */
        dmlRowCounts: number[];
        /**
         * Contains the value of any returned IN OUT or OUT binds. It is an array of arrays, or an array of objects,
         * depending on the binds parameters structure. The length of the array will correspond to the length of
         * the array passed as the binds parameter. It will be present only if there is at least one OUT bind
         * variable identified.
         */
        outBinds: (
            | Record<string, any>
            | any[])[];
        /**
         * An integer identifying the total number of database rows affected by the processing of all records
         * of the binds parameter. It is only present if a DML statement was executed.
         */
        rowsAffected: number;
    }

    /**
     * ResultSets allow query results to fetched from the database one at a time, or in groups of rows.
     * They can also be converted to Readable Streams. ResultSets enable applications to process very large data sets.
     *
     * ResultSets should also be used where the number of query rows cannot be predicted and may be larger than
     * Node.js can handle in a single array.
     *
     * A ResultSet object is obtained by setting resultSet: true in the options parameter of the
     * Connection execute() method when executing a query. A ResultSet is also returned to node-oracledb when
     * binding as type oracledb.CURSOR to a PL/SQL REF CURSOR bind parameter.
     *
     * @see https://oracle.github.io/node-oracledb/doc/api.html#resultsethandling
     */
    interface ResultSet {
        /**
         * Contains an array of objects with metadata about the query or REF CURSOR columns.
         *
         * Each column’s name is always given. If the oracledb.extendedMetaData or execute() option
         * extendedMetaData are true then additional information is included.
         */
        readonly metaData: Metadata[];

        /**
         * Closes a ResultSet. Applications should always call this at the end of fetch or when no more rows are needed.
         * It should also be called if no rows are ever going to be fetched from the ResultSet.
         */
        close(): Promise<void>;
        close(callback: (error: DBError) => void): void;

        /**
         * This call fetches one row of the ResultSet as an object or an array of column values,
         * depending on the value of outFormat.
         *
         * At the end of fetching, the ResultSet should be freed by calling close().
         *
         * Performance of getRow() can be tuned by adjusting the value of oracledb.fetchArraySize or
         * the execute() option fetchArraySize.
         */
        getRow(): Promise<
            | Record<string, any>
            | any[]
        >;
        getRow(
            callback: (
                error: DBError,
                row:
                    | Record<string, any>
                    | any[],
            ) => void,
        ): void;

        /**
         * This call fetches numRows rows of the ResultSet as an object or an array of column values,
         * depending on the value of outFormat.
         *
         * At the end of fetching, the ResultSet should be freed by calling close().
         *
         * Different values of numRows may alter the time needed for fetching data from Oracle Database.
         * The value of fetchArraySize has no effect on getRows() performance or internal buffering.
<<<<<<< HEAD
         * 
=======
         *
>>>>>>> 6aff8018
         * @param numRows The number of rows to fetch
         */
        getRows(numRows: number): Promise<(Record<string, any> | any[])[]>;
        getRows(numRows: number, callback: (error: DBError, rows: (Record<string, any> | any[])[]) => void): void;

        /**
         * This synchronous method converts a ResultSet into a stream.
         *
         * It can be used to make ResultSets from top-level queries or from REF CURSOR bind variables streamable.
         * To make top-level queries streamable, the alternative connection.queryStream() method may be easier to use.
         *
         * To change the behavior of toQueryStream(), such as setting the query output Format or the internal
         * buffer size for performance, adjust global attributes such as oracledb.outFormat and oracledb.fetchArraySize
         * before calling execute().
         *
         * @since 1.9
         * @see https://oracle.github.io/node-oracledb/doc/api.html#streamingresults
         */
        toQueryStream(): Readable;
    }

    /**
     * The SodaDatabase class is the top level object for node-oracledb SODA operations.
     * A ‘SODA database’ is an abstraction, allowing access to SODA collections in that ‘SODA database’,
     * which then allow access to documents in those collections.
     *
     * A SODA database object is created by calling connection.getSodaDatabase().
     *
     * @see https://www.oracle.com/pls/topic/lookup?ctx=dblatest&id=GUID-BE42F8D3-B86B-43B4-B2A3-5760A4DF79FB
     * @see https://oracle.github.io/node-oracledb/doc/api.html#sodaoverview
     */
    interface SodaDatabase {
        /**
         * Creates a SODA collection of the given name. If you try to create a collection, and a collection with the
         * same name already exists, then that existing collection is opened without error.
         *
         * Optional metadata allows collection customization. If metadata is not supplied, a default collection
         * will be created.
         *
         * Most users will allow createCollection() to create the Oracle Database table used internally to store
         * SODA documents. However the option mode can be used to indicate the collection should be stored in a
         * table that was previously manually created.
         *
         * By default, createCollection() first attempts to create the Oracle Database table used internally to store
         * the collection. If the table exists already, it will attempt to use it as the table underlying the collection.
         *
         * If the optional mode parameter is oracledb.SODA_COLL_MAP_MODE, SODA will attempt to use a pre-existing
         * table as the table underlying the collection.
         *
         * If oracledb.autoCommit is true, and createCollection() succeeds, then any open transaction on the connection
         * is committed. Note SODA operations do not commit an open transaction the way that SQL always does for DDL
         * statements.
         *
         * @param collectionName Name of the collection to be created.
         * @param options
         *
         * @since 3.0
         */
        createCollection(collectionName: string, options?: SodaCollectionOptions): Promise<SodaCollection>;
        createCollection(
            collectionName: string,
            options: SodaCollectionOptions,
            callback: (error: DBError, collection: SodaCollection) => void,
        ): void;
        createCollection(collectionName: string, callback: (error: DBError, collection: SodaCollection) => void): void;

        /**
         * A synchronous method that constructs a proto SodaDocument object usable for SODA insert and replace methods.
         * SodaDocument attributes like createdOn will not be defined, and neither will attributes valid in options but not specified.
         * The document will not be stored in the database until an insert or replace method is called.
         *
         * You only need to call createDocument() if your collection requires client-assigned keys or has non-JSON content,
         * otherwise you can pass your JSON content directly to the SODA insert and replace methods.
         *
         * @param content The document content.
         * @param options Optional properties for the document to be created.
         */
        createDocument(content: string | Buffer | Record<string, any>, options?: SodaDocumentOptions): SodaDocument;

        /**
         * Gets an array of collection names in alphabetical order.
         *
         * If oracledb.autoCommit is true, and getCollectionNames() succeeds, then any open transaction on the connection is committed.
         *
         * @param options If options is undefined, then all collection names will be returned.
         *
         * @since 3.0
         */
        getCollectionNames(options?: SodaCollectionNamesOptions): string[];
        getCollectionNames(
            options: SodaCollectionNamesOptions,
            callback: (error: DBError, names: string[]) => void,
        ): void;
        getCollectionNames(callback: (error: DBError, names: string[]) => void): void;

        /**
         * Opens an existing SodaCollection of the given name. The collection can then be used to access documents.
         *
         * If the requested collection does not exist, it is not an error. Instead, the returned collection value
         * will be undefined.
         *
         * If oracledb.autoCommit is true, and openCollection() succeeds, then any open transaction on the
         * connection is committed.
         *
         * @param collectionName Name of the collection to open.
         *
         * @since 3.0
         */
        openCollection(collectionName: string): Promise<SodaCollection>;
        openCollection(collectionName: string, callback: (error: DBError, collection: SodaCollection) => void): void;
    }

    /**
     * Options which may be used when getting SODA collection names.
     */
    interface SodaCollectionNamesOptions {
        /** Limits the number of names returned. If limit is 0 or undefined, then all collection names are returned. */
        limit?: number;
        /**
         * Returns names that start with the given string, and all subsequent names, in alphabetic order.
         * For example, if collections with names “cat”, “dog”, and “zebra” exist, then using startsWith of “d” will return
         * “dog” and “zebra”. If startsWith is an empty string or undefined, all collection names are returned, subject to the value of limit.
         */
        startsWith?: string;
    }

    /**
     * Used when creating a new SODA document.
     */
    interface SodaDocumentOptions {
        /**
         * Must be supplied if the document in intended to be inserted into a collection with client-assigned keys. It should be undefined, otherwise.
         */
        key?: string;
        /**
         * If the document has non-JSON content, then mediaType should be set to the desired media type. Using a MIME type is recommended.
         *
         * @default application/json
         */
        mediaType?: string;
    }

    /**
     * SODA can be used with Oracle Client 18.5 and Oracle Client 19.3, or later.
     */
    interface SodaCollection {
        /**
         * Metadata of the current collection.
         *
         * @since 3.0
         * @see https://oracle.github.io/node-oracledb/doc/api.html#sodaclientkeys
         */
        readonly metaData: SodaMetadata;
        /**
         * Name of the current collection.
         *
         * @since 3.0
         */
        readonly name: string;

        /**
         * Creates an index on a SODA collection, to improve the performance of SODA query-by-examples (QBE) or
         * enable text searches. An index is defined by a specification, which is a JSON object that specifies
         * how particular QBE patterns are to be indexed for quicker matching.
         *
         * Note that a commit should be performed before attempting to create an index.
         *
         * @param indexSpec
         *
         * @since 3.0
         * @see https://www.oracle.com/pls/topic/lookup?ctx=dblatest&id=GUID-4848E6A0-58A7-44FD-8D6D-A033D0CCF9CB
         */
        createIndex(indexSpec: BTreeIndex | SpatialIndex | SearchIndex): Promise<void>;
        createIndex(indexSpec: BTreeIndex | SpatialIndex | SearchIndex, callback: (error: DBError) => void): void;

        /**
         * Drops the current collection.
         *
         * An error such as ORA-40626 will be returned and the collection will not be dropped if there are
         * uncommitted writes to the collection in the current transaction.
         *
         * If the collection was created with mode oracledb.SODA_COLL_MAP_MODE, then drop() will not physically
         * delete the database storage containing the collection, and won’t drop SODA indexes. Instead it will simply
         * unmap the collection, making it inaccessible to SODA operations.
         *
         * If oracledb.autoCommit is true, and drop() succeeds, then any open user transaction is committed.
         * Note SODA operations do not commit an open transaction the way that SQL always does for DDL statements.
         *
         * If the collection was created with custom metadata changing the key assignment method to SEQUENCE,
         * the drop() method will not delete the underlying Oracle sequence. This is in case it was created outside SODA.
         * To drop the sequence, use the SQL command DROP SEQUENCE after drop() has completed.
         *
         * Note you should never use SQL DROP TABLE command on the database table underlying a collection. This will
         * not clean up SODA’s metadata. If you do accidentally execute DROP SQL, you should cleanup the metadata with
         * drop() or execute the SQL statement: SELECT DBMS_SODA.DROP_COLLECTION('myCollection') FROM DUAL;.
         *
         * @since 3.0
         */
        drop(): Promise<DropCollectionResult>;
        drop(callback: (error: DBError, result: DropCollectionResult) => void): void;

        /**
         * Drops the specified index.
         *
         * If oracledb.autoCommit is true, and dropIndex() succeeds, then any open user transaction is committed.
         * Note SODA operations do not commit an open transaction the way that SQL always does for DDL statements.
         *
         * @param indexName Name of the index to be dropped.
         * @param options
         *
         * @since 3.0
         */
        dropIndex(indexName: string, options?: DropIndexOptions): Promise<DropCollectionResult>;
        dropIndex(
            indexName: string,
            options: DropIndexOptions,
            callback: (error: DBError, result: DropCollectionResult) => void,
        ): void;

        /**
         * The synchronous find() method is used to locate and order a set of SODA documents for retrieval,
         * replacement, or removal. It creates and returns a SodaOperation object which is used via method
         * chaining with non-terminal and terminal methods described below. Note that SodaOperation is an
         * internal object whose attributes should not be accessed directly.
         *
         * @since 3.0
         */
        find(): SodaOperation;

        /**
         * Infers the schema of a collection of JSON documents at the current time. A JSON data guide shows details
         * like the JSON property names, data types and lengths. It is useful for exploring the schema of a collection.
         * The data guide is represented as JSON content in a SodaDocument.
         *
         * This method is supported for JSON-only collections which have a JSON Search index where the “dataguide”
         * option is “on”. An error will be returned if a data guide cannot be created.
         *
         * A data guide is a best effort heuristic and should not be used as a schema to validate new JSON documents.
         * The data guide is always additive, and does not update itself when documents are deleted.
         * There are some limits such as the maximum number of children under one node, and the maximum length of a path.
         *
         * If oracledb.autoCommit is true, and getDataGuide() succeeds, then any open user transaction is committed.
         *
         * @since 3.0
         */
        getDataGuide(): Promise<SodaDocument>;
        getDataGuide(callback: (error: DBError, document: SodaDocument) => void): void;

        /**
         * Inserts a given document to the collection. The input document can be either a JavaScript object representing
         * the data content, or it can be an existing SodaDocument.
         *
         * Note SodaDocuments returned from sodaCollection.insertOneAndGet() or from sodaOperation.replaceOneAndGet()
         * cannot be passed to insertOne(), since these do not contain any document content. Instead, create a
         * JavaScript object using the desired attribute values, or use sodaDatabase.createDocument(), or use a
         * SodaDocument returned by a sodaCollection.find() query.
         *
         * If oracledb.autoCommit is true, and insertOne() succeeds, then the new document and any open transaction
         * on the connection is committed.
         *
         * @param newDocument The document to insert.
         *
         * @since 3.0
         */
        insertOne(newDocument: SodaDocument): Promise<void>;
        insertOne(newDocument: SodaDocument, callback: (error: DBError) => void): void;

        /**
         * Inserts a given document to the collection. The input document can be either a JavaScript object representing
         * the data content, or it can be an existing SodaDocument.
         *
         * Note SodaDocuments returned from sodaCollection.insertOneAndGet() or from sodaOperation.replaceOneAndGet()
         * cannot be passed to insertOne(), since these do not contain any document content. Instead, create a
         * JavaScript object using the desired attribute values, or use sodaDatabase.createDocument(), or use a
         * SodaDocument returned by a sodaCollection.find() query.
         *
         * If oracledb.autoCommit is true, and insertOne() succeeds, then the new document and any open transaction
         * on the connection is committed.
         *
         * @param newDocumentContent The document to insert.
         *
         * @since 3.0
         */
        insertOne(newDocumentContent: Record<string, any>): Promise<void>;
        insertOne(
            newDocumentContent: Record<string, any>,
            callback: (error: DBError) => void,
        ): Promise<void>;

        /**
         * Similar to sodaCollection.insertOne() but also returns the inserted document so system managed properties,
         * such as the key (in default collections), can be found.
         *
         * Inserts a document in a collection. This is similar to sodaCollection.insertOne(), but also returns the
         * result document, which contains all SodaDocument components (key, version, etc.) except for content.
         * Content is not returned for performance reasons. The result document has new values for components that
         * are updated as part of the replace operation (such as version, last-modified timestamp, and media type)
         *
         * If you want to insert the returned document again, use the original newDocumentContent or newDocument.
         * Alternatively construct a new object from the returned document and add content.
         *
         * If oracledb.autoCommit is true, and insertOneAndGet() succeeds, then any open transaction on the connection
         * is committed.
         *
         * @param newDocument The document to insert.
         *
         * @since 3.0
         */
        insertOneAndGet(newDocument: SodaDocument): Promise<SodaDocument>;
        insertOneAndGet(newDocument: SodaDocument, callback: (error: DBError, document: SodaDocument) => void): void;

        /**
         * Similar to sodaCollection.insertOne() but also returns the inserted document so system managed properties,
         * such as the key (in default collections), can be found.
         *
         * Inserts a document in a collection. This is similar to sodaCollection.insertOne(), but also returns the
         * result document, which contains all SodaDocument components (key, version, etc.) except for content.
         * Content is not returned for performance reasons. The result document has new values for components that
         * are updated as part of the replace operation (such as version, last-modified timestamp, and media type)
         *
         * If you want to insert the returned document again, use the original newDocumentContent or newDocument.
         * Alternatively construct a new object from the returned document and add content.
         *
         * If oracledb.autoCommit is true, and insertOneAndGet() succeeds, then any open transaction on the connection
         * is committed.
         *
         * @param newDocumentContent The document to insert.
         *
         * @since 3.0
         */
        insertOneAndGet(newDocumentContent: Record<string, any>): Promise<SodaDocument>;
        insertOneAndGet(
            newDocumentContent: Record<string, any>,
            callback: (error: DBError, document: SodaDocument) => void,
        ): Promise<void>;
    }

    /**
     * SodaDocuments represents the document for SODA read and write operations.
     */
    interface SodaDocument {
        /** Creation time of the document as a string in the UTC time zone using an ISO8601 format. */
        readonly createdOn: string;
        /** Unique key value for this document. */
        readonly key: string;
        /** Last modified time of the document as a string in the UTC time zone using an ISO8601 format. */
        readonly lastModified: string;
        /**
         * An arbitrary string value designating the content media type. The recommendation when creating documents is to use a MIME type for the media type.
         * By default, collections store only JSON document content and this property will be ‘application/json’. This property will be null if the media type
         * is unknown, which will only be in the rare case when a collection was created to store mixed or non-JSON content on top of a pre-existing database table,
         * and that table has NULLs in its mediaType column.
         */
        readonly mediaType: string;
        /** Version of the document. */
        readonly version: string;

        /**
         * A synchronous method that returns the document content as an object.
         *
         * An exception will occur if the document content is not JSON and cannot be converted to an object.
         *
         * @since 3.0
         */
        getContent(): Record<string, any>;
        /**
         * A synchronous method that returns the document content as a Buffer.
         *
         * If the documents were originally created with sodaDatabase.createDocument(), then documents are returned as they were created.
         *
         * For documents fetched from the database where the collection storage is BLOB (which is the default), and whose mediaType is ‘application/json’,
         * then the buffer returned is identical to that which was stored. If the storage is not BLOB, it is UTF-8 encoded.
         *
         * @since 3.0
         */
        getContentAsBuffer(): Buffer;
        /**
         * A synchronous method that returns JSON document content as a String.
         *
         * An exception will occur if the document content cannot be converted to a string.
         *
         * If the document encoding is not known, UTF8 will be used.
         *
         * @since 3.0
         */
        getContentAsString(): string;
    }

    /**
     * Used to walk through a set of SODA documents returned from a find() getCursor() method.
     */
    interface SodaDocumentCursor {
        /**
         * This method closes a SodaDocumentCursor. It must be called when the cursor is no longer required.
         *
         * It releases resources in node-oracledb and Oracle Database.
         *
         * @since 3.0
         */
        close(): Promise<void>;
        close(callback: (error: DBError) => void): void;

        /**
         * This method returns the next SodaDocument in the cursor returned by a find() terminal method read operation.
         *
         * If there are no more documents, the returned document parameter will be undefined.
         *
         * @since 3.0
         */
        getNext(): Promise<SodaDocument>;
        getNext(callback: (error: DBError, document: SodaDocument) => void): void;
    }

    /**
     * You can chain together SodaOperation methods, to specify read or write operations against a collection.
     *
     * Non-terminal SodaOperation methods return the same object on which they are invoked, allowing them to
     * be chained together.
     *
     * A terminal SodaOperation method always appears at the end of a method chain to execute the operation.
     *
     * A SodaOperation object is an internal object. You should not directly modify its properties.
     */
    interface SodaOperation {
        /**
         * Sets a filter specification for the operation, allowing for complex document queries and ordering
         * of JSON documents. Filter specifications can include comparisons, regular expressions, logical,
         * and spatial operators, among others.
         *
         * @param filterSpec
         *
         * @see https://oracle.github.io/node-oracledb/doc/api.html#sodaqbesearches
         * @since 3.0
         */
        filter(filterSpec: Record<string, any>): SodaOperation;
        /**
         * Sets the key value to be used to match a document for the operation. Any previous calls made to this
         * method or keys() will be ignored.
         *
         * SODA document keys are unique.
         *
         * @param value The value to be set.
         *
         * @since 3.0
         */
        key(value: string): SodaOperation;
        /**
         * Sets the keys to be used to match multiple documents for the operation.
         * Any previous calls made to this method or key() will be ignored.
         *
         * SODA document keys are unique.
         *
         * A maximum of 1000 keys can be used.
         *
         * @param values An array of values to be set.
         *
         * @since 3.0
         */
        keys(values: string[]): SodaOperation;
        /**
         * Sets the maximum number of documents that a terminal method will apply to. The value of n must be
         * greater than 0. The limit is applied to documents that match the other SodaOperation criteria.
         * The limit() method only applies to SodaOperation read operations like getCursor() and getDocuments().
         * If a filter $orderby is not used, the document order is internally defined.
         *
         * The limit() method cannot be used in conjunction with count().
         *
         * @param limit Maximum number of documents that a terminal method will apply to.
         *
         * @since 3.0
         */
        limit(limit: number): SodaOperation;
        /**
         * Sets the number of documents that will be skipped before the terminal method is applied.
         * The value of n must be greater or equal to 0. The skip applies to documents that match the other
         * SodaOperation criteria.
         *
         * If a filter $orderby is not used, the document order (and hence which documents are skipped) is
         * internally defined.
         *
         * The skip() method only applies to SodaOperation read operations like getDocuments().
         * It cannot be used with count().
         *
         * @param skip The number of documents that will be skipped.
         *
         * @since 3.0
         */
        skip(skip: number): SodaOperation;
        /**
         * Sets the document version that documents must have.
         *
         * This is typically used in conjunction with a key, for example
         *
         *      collection.find().key("k").version("v").replaceOne(doc)
         *
         * Using version() allows for optimistic locking, so that the subsequent SodaOperation terminal method
         * does not affect a document that someone else has already modified.
         * If the requested document version is not matched, then your terminal operation will not impact any document.
         * The application can then query to find the latest document version and apply any desired change.
         *
         * @param version Version that documents must have.
         *
         * @since 3.0
         */
        version(version: string): SodaOperation;
        /**
         * Finds the number of documents matching the given SodaOperation query criteria.
         *
         * If skip() or limit() are set, then count() will return an error.
         *
         * If oracledb.autoCommit is true, and count() succeeds, then any open transaction on the
         * connection is committed.
         */
        count(): Promise<SodaCountResult>;
        count(callback: (error: DBError, result: SodaCountResult) => void): void;
        /**
         * Returns a SodaDocumentCursor for documents that match the SodaOperation query criteria.
         * The cursor can be iterated over with sodaDocumentCursor.getNext() to access each SodaDocument.
         *
         * When the application has completed using the cursor it must be closed with sodaDocumentCursor.close().
         *
         * If the number of documents is known to be small, it is recommended to use sodaOperation.getDocuments() instead.
         *
         * If oracledb.autoCommit is true, and getCursor() succeeds, then any open transaction on the connection is committed.
         *
         * @since 3.0
         */
        getCursor(): Promise<SodaDocumentCursor>;
        getCursor(callback: (error: DBError, cursor: SodaDocumentCursor) => void): void;
        /**
         * Gets an array of SodaDocuments matching the SodaOperation query criteria. An empty array will be
         * returned when no documents match.
         *
         * Where the number of matching documents is known to be small, this API should be used in preference
         * to sodaOperation.getCursor().
         *
         * If oracledb.autoCommit is true, and getDocuments() succeeds, then any open transaction on the
         * connection is committed.
         *
         * @since 3.0
         */
        getDocuments(): Promise<SodaDocument[]>;
        getDocuments(callback: (error: DBError, documents: SodaDocument[]) => void): void;
        /**
         * Obtains one document matching the SodaOperation query criteria. If the criteria match more
         * than one document, then only the first is returned.
         *
         * Typically getone() should be used with key(k) or key(k).version(v) to ensure only one document is matched.
         *
         * If oracledb.autoCommit is true, and getOne() succeeds, then any open transaction on the connection
         * is committed.
         *
         * @since 3.0
         */
        getOne(): Promise<SodaDocument>;
        getOne(callback: (error: DBError, document: SodaDocument) => void): void;
        /**
         * Removes a set of documents matching the SodaOperation query criteria.
         *
         * Note settings from skip() and limit() non-terminals are ignored because they only apply to read operations.
         *
         * If oracledb.autoCommit is true, and remove() succeeds, then removal and any open transaction on the
         * connection is committed.
         *
         * @since 3.0
         */
        remove(): Promise<SodaRemoveResult>;
        remove(callback: (error: DBError, result: SodaRemoveResult) => void): void;
        /**
         * Replaces a document in a collection. The input document can be either a JavaScript object representing the
         * data content, or it can be an existing SodaDocument.
         *
         * The mediaType document component and content of the document that matches the SodaOperation query criteria
         * will be replaced by the content and any mediaType document component of the new document.
         * Any other document components will not be affected. The lastModified and version document components
         * of the replaced document will be updated.
         *
         * The key() non-terminal must be used when using replaceOne().
         *
         * No error is reported if the operation criteria do not match any document.
         *
         * Note settings from skip() and limit() non-terminals are ignored because they only apply to read operations.
         *
         * If oracledb.autoCommit is true, and replaceOne() succeeds, then any open transaction on the connection
         * is committed.
         *
         * @param newDocument New document to create.
         *
         * @since 3.0
         */
        replaceOne(newDocument: SodaDocument): Promise<SodaReplaceOneResult>;
        replaceOne(newDocument: SodaDocument, callback: (error: DBError, result: SodaReplaceOneResult) => void): void;
        /**
         * Replaces a document in a collection. The input document can be either a JavaScript object representing the
         * data content, or it can be an existing SodaDocument.
         *
         * The mediaType document component and content of the document that matches the SodaOperation query criteria
         * will be replaced by the content and any mediaType document component of the new document.
         * Any other document components will not be affected. The lastModified and version document components
         * of the replaced document will be updated.
         *
         * The key() non-terminal must be used when using replaceOne().
         *
         * No error is reported if the operation criteria do not match any document.
         *
         * Note settings from skip() and limit() non-terminals are ignored because they only apply to read operations.
         *
         * If oracledb.autoCommit is true, and replaceOne() succeeds, then any open transaction on the connection
         * is committed.
         *
         * @param newDocumentContent New document to create.
         *
         * @since 3.0
         */
        replaceOne(newDocumentContent: Record<string, any>): Promise<SodaReplaceOneResult>;
        replaceOne(
            newDocumentContent: Record<string, any>,
            callback: (error: DBError, result: SodaReplaceOneResult) => void,
        ): void;
        /**
         * Replaces a document in a collection. This is similar to replaceOne(), but also returns the result document,
         * which contains all SodaDocument components (key, version, etc.) except for content.
         * Content is not returned for performance reasons. The result document has new values for components that
         * are updated as part of the replace operation (such as version, last-modified timestamp, and media type)
         *
         * If oracledb.autoCommit is true, and replaceOneAndGet() succeeds, then any open transaction on the connection
         * is committed.
         *
         * @param newDocument New document to create.
         *
         * @since 3.0
         */
        replaceOneAndGet(newDocument: SodaDocument): Promise<SodaDocument>;
        replaceOneAndGet(newDocument: SodaDocument, callback: (error: DBError, document: SodaDocument) => void): void;
        /**
         * Replaces a document in a collection. This is similar to replaceOne(), but also returns the result document,
         * which contains all SodaDocument components (key, version, etc.) except for content.
         * Content is not returned for performance reasons. The result document has new values for components that
         * are updated as part of the replace operation (such as version, last-modified timestamp, and media type)
         *
         * If oracledb.autoCommit is true, and replaceOneAndGet() succeeds, then any open transaction on the connection
         * is committed.
         *
         * @param newDocument New document to create.
         *
         * @since 3.0
         */
        replaceOneAndGet(newDocumentContent: Record<string, any>): Promise<SodaDocument>;
        replaceOneAndGet(
            newDocumentContent: Record<string, any>,
            callback: (error: DBError, document: SodaDocument) => void,
        ): void;
    }

    /**
     * Result of SODA operation.replaceOne();
     */
    interface SodaReplaceOneResult {
        /** This attribute will be true if the document was successfully replaced, false otherwise. */
        replaced: boolean;
    }

    /**
     * Result of SODA operation.remove();
     */
    interface SodaRemoveResult {
        /** The number of documents matching the SodaOperation criteria. */
        count: number;
    }

    /**
     * Result of SODA operation.count();
     */
    interface SodaCountResult {
        /** The number of documents matching the SodaOperation criteria. */
        count: number;
    }

    /**
     * Options which may be passed to SODA collection.dropIndex().
     */
    interface DropIndexOptions {
        /**
         * Setting force to true forces dropping of a JSON Search index or Spatial index if the
         * underlying Oracle Database domain index does not permit normal dropping.
         *
         * @see https://www.oracle.com/pls/topic/lookup?ctx=dblatest&id=GUID-F60F75DF-2866-4F93-BB7F-8FCE64BF67B6
         */
        force?: boolean;
    }

    /**
     * Returned from SODA collection.drop().
     */
    interface DropCollectionResult {
        /** If the drop operation succeeded, dropped will be true. If no collection was found, dropped will be false. */
        dropped: boolean;
    }

    /**
     * Structure to configure the properties of a B-Tree Index.
     *
     * @see https://docs.oracle.com/en/database/oracle/simple-oracle-document-access/adsdi/soda-index-specifications-reference.html#GUID-00C06941-6FFD-4CEB-81B6-9A7FBD577A2C
     */
    interface BTreeIndex {
        /** Name of the index. */
        name: string;
        /** Each object targets a field in the indexed documents that has a scalar JSON value. */
        fields: BTreeIndexField[];
        /**
         * Specifies whether or not the index is unique.
         *
         * @default false
         */
        unique?: boolean;
        /**
         * Specifies whether or not to index NULL values for the selected columns (by appending the numeric value 1 to the list of columns to index).
         *
         * @default false
         */
        indexNulls?: boolean;
    }

    /**
     * Used to configure fields when creating a B-Tree Index.
     */
    interface BTreeIndexField {
        /** Path to the targeted field, whose value is expected to be a scalar. */
        path: string;
        /** Name of the data type of the targeted-field value, for indexing purposes. */
        datatype?: string;
        /** Specifies the maximum length of the value to index. */
        maxlength?: number;
        /** Index sorting order, for datatype varchar2 (or one of its synonyms) or number. */
        order?: string | number;
    }

    /**
     * Structure to configure the properties of a Spatial Index.
     *
     * @see https://docs.oracle.com/en/database/oracle/simple-oracle-document-access/adsdi/soda-index-specifications-reference.html#GUID-00C06941-6FFD-4CEB-81B6-9A7FBD577A2C
     */
    interface SpatialIndex {
        /** Name of the index. */
        name: string;
        /** Specifies the path to the JSON field to be indexed. */
        spatial: string;
        /** Specifies that the targeted field must be present and have a GeoJSON geometry object as its value. */
        scalarRequired?: boolean;
        /** Specifies that the targeted field need not be present or have a GeoJSON geometry object as its value. */
        lax?: boolean;
    }

    /**
     * Structure to configure the properties of a Search Index.
     *
     * @see https://docs.oracle.com/en/database/oracle/simple-oracle-document-access/adsdi/soda-index-specifications-reference.html#GUID-00C06941-6FFD-4CEB-81B6-9A7FBD577A2C
     */
    interface SearchIndex {
        /** Name of the index. */
        name: string;
    }

    interface SodaCollectionOptions {
        /**
         * Metadata specifying various details about the collection, such as its database storage, whether it should
         * track version and time stamp document components, how such components are generated, and what document
         * types are.
         *
         * If undefined or null, then a default collection metadata description will be used. The default
         * metadata specifies that the collection contains only JSON documents, and is recommend for most SODA users.
         *
         * @see https://oracle.github.io/node-oracledb/doc/api.html#sodaclientkeys
         * @see https://www.oracle.com/pls/topic/lookup?ctx=dblatest&id=GUID-49EFF3D3-9FAB-4DA6-BDE2-2650383566A3
         */
        metaData?: SodaMetadata;
        /**
         * If mode is SODA_COLL_MAP_MODE, the collection will be stored in an externally,
         * previously created table. A future sodaCollection.drop() will not drop the collection table.
         * It will simply unmap it, making it inaccessible to SODA operations.
         *
         * Most users will leave mode undefined.
         */
        mode?: number;
    }

    /**
     * Metadata specifying various details about the collection, such as its database storage, whether it should
     * track version and time stamp document components, how such components are generated, and what document
     * types are.
     *
     * @see https://docs.oracle.com/en/database/oracle/simple-oracle-document-access/adsdi/soda-collection-metadata-components-reference.html#GUID-46E36926-7E6C-4561-A19F-01C09428C56D
     */
    interface SodaMetadata {
        /** Name of the Oracle Database schema that owns the table or view to which the collection is mapped. */
        schemaName?: string;
        /** Name of the table to which the collection is mapped. */
        tableName?: string;
        /** Name of the view to which the collection is mapped. */
        viewName?: string;
        /** Object containing information related to the key column. */
        keyColumn?: {
            /**
             * Name of the column that stores the document key.
             *
             * @default ID
             */
            name?: string;
            /**
             * SQL data type of the column that stores the document key.
             *
             * @default VARCHAR2
             */
            sqlType?: string;
            /**
             * Maximum length of the key column in bytes. This component applies only to keys of type VARCHAR2.
             *
             * @default 255
             */
            maxLength?: number;
            /**
             * Method used to assign keys to objects that are inserted into the collection.
             *
             * @default UUID
             */
            assignmentMethod?: string;
            /**
             * Name of the database sequence that generates keys for documents that are inserted into a collection if
             * the key assignment method is SEQUENCE.
             *
             * If you specify the key assignment method as SEQUENCE then you must also specify the name of that sequence.
             * If the specified sequence does not exist then SODA creates it.
             */
            sequenceName?: string;
        };
        /** Object containing information related to the content column. */
        contentColumn?: {
            /**
             * Name of the column that stores the database content.
             *
             * @default JSON_DOCUMENT
             */
            name?: string;
            /**
             * SQL data type of the column that stores the document content.
             *
             * @default BLOB
             */
            sqlType?: string;
            /**
             * Maximum length of the content column in bytes. This component applies only to content of type VARCHAR2.
             *
             * @default 4000
             */
            maxLength?: number;
            /**
             * SecureFiles LOB compression setting.
             *
             * @default NONE
             */
            compress?: string;
            /**
             * SecureFiles LOB cache setting.
             *
             * @default true
             */
            cache?: boolean;
            /**
             * SecureFiles LOB encryption setting.
             *
             * Before you create a collection that uses SecureFiles LOB encryption you must set up an encryption wallet.
             *
             * @default NONE
             */
            encrypt?: string;
            /**
             * Syntax to which JavaScript Object Notation (JSON) content must conform—strict or lax.
             *
             * @default STANDARD
             */
            validation?: string;
        };
        /** Object containing information related to the version column. */
        versionColumn?: {
            /**
             * Name of the column that stores the document version.
             *
             * @default VERSION
             */
            name?: string;
            /**
             * Method used to compute version values for objects when they are inserted into a collection or replaced.
             *
             * @default SHA256
             */
            method?: string;
        };
        /** Object containing information related to the last modified column. */
        lastModifiedColumn?: {
            /**
             * Name of the column that stores the last-modified time stamp of the document.
             *
             * @default LAST_MODIFIED
             */
            name?: string;
            /**
             * Name of the index on the last-modified column.
             *
             * The value of this component is the name of a nonunique index on the last-modified time-stamp column.
             * The index is created if a name is specified. This index can improve the performance of read and write
             * operations that are driven by last-modified time stamps.
             *
             * Only SODA for REST provides such an operation (operation GET collection with time-stamp parameters since
             * and until). Other implementations do not use this component, since they do not provide any read or write
             * operations that are driven by last-modified time stamps. Even for SODA for REST, it is typically better
             * not to set this component if you are sure that your application does not use any read or write operations
             * that are driven by time stamps, because creating and maintaining an index carries a cost.
             */
            index?: string;
        };
        /** Object containing information related to the creation time column. */
        creationTimeColumn?: {
            /**
             * Name of the column that stores the creation time stamp of the document. This time stamp is
             * generated during the insert, insertAndGet, save, or saveAndGet operation.
             *
             * @default CREATED_ON
             */
            name?: string;
        };
        /** Object containing information related to the media type column. */
        mediaTypeColumn?: {
            /**
             * Name of the column that stores the media type of the document. A media type column is needed if
             * the collection is to be heterogeneous, that is, it can store documents other than
             * JavaScript Object Notation (JSON).
             */
            name?: string;
        };
        /** Specifies whether or not the collection is read-only. */
        readOnly?: boolean;
    }

    /**
     * This method creates a pool of connections with the specified user name, password and connection string.
     * A pool is typically created once during application initialization.
     *
     * Internally, createPool() creates an Oracle Call Interface Session Pool for each Pool object.
     *
     * The default properties may be overridden by specifying new properties in the poolAttrs parameter.
     *
     * It is possible to add pools to the pool cache when calling createPool().
     * This allows pools to later be accessed by name, removing the need to pass the pool object through code.
     *
     * A pool should be terminated with the pool.close() call.
     *
     * From node-oracledb 3.1.0, the createPool() error callback will return a DPI-1047 error if node-oracledb cannot load Oracle Client libraries.
     * Previous versions threw this error from require('oracledb').
     *
     * @param poolAttributes Provides connection credentials and pool-specific configuration properties, overriding the defualt pooling properties of the Oracledb object.
     */
    function createPool(poolAttributes: PoolAttributes): Promise<Pool>;
    function createPool(poolAttributes: PoolAttributes, callback: (error: DBError, pool: Pool) => void): void;

    /**
     * Obtains a connection from a pool in the connection pool cache.
     *
     * For situations where connections are used infrequently, creating a standalone connection may be more efficient than creating and managing a connection pool.
     * However, in most cases, Oracle recommends getting connections from a connection pool.
     *
     * @param poolAlias Specifies which previously created pool in the connection pool cache to use to obtain the connection.
     */
    function getConnection(poolAlias: string): Promise<Connection>;
    function getConnection(poolAlias: string, callback: (error: DBError, connection: Connection) => void): void;

    /**
     * Obtains a connection from the default pool.
     *
     * For situations where connections are used infrequently, creating a standalone connection may be more efficient than creating and managing a connection pool.
     * However, in most cases, Oracle recommends getting connections from a connection pool.
     */
    function getConnection(): Promise<Connection>;
    function getConnection(callback: (error: DBError, connection: Connection) => void): void;

    /**
     * Creates a new, standalone, non-pooled connection.
     *
     * For situations where connections are used infrequently, creating a standalone connection may be more efficient than creating and managing a connection pool.
     * However, in most cases, Oracle recommends getting connections from a connection pool.
     *
     * @param connectionAttributes Connection credentials and connection-specific configuration properties.
     */
    function getConnection(connectionAttributes: ConnectionAttributes): Promise<Connection>;
    function getConnection(
        connectionAttributes: ConnectionAttributes,
        callback: (error: DBError, connection: Connection) => void,
    ): void;

    /**
     * Retrieves a previously created pool from the connection pool cache. Note that this is a synchronous method.
     *
     * @param poolAlias
     *
     * The pool alias of the pool to retrieve from the connection pool cache.
     *
     * @default default
     */
    function getPool(poolAlias?: string): Pool;
}

export = OracleDB;<|MERGE_RESOLUTION|>--- conflicted
+++ resolved
@@ -1294,8 +1294,8 @@
          * It should be an array or an object, depending on the structure of the binds parameter.
          */
         bindDefs?:
-            | Record<string, BindDefinition>
-            | BindDefinition[];
+        | Record<string, BindDefinition>
+        | BindDefinition[];
         /**
          * When true, this optional property enables output of the number of rows affected by each input data record.
          * It can only be set true for INSERT, UPDATE, DELETE or MERGE statements.
@@ -1715,8 +1715,8 @@
          * @since 3.1
          */
         sessionCallback?:
-            | string
-            | ((connection: Connection, requestedTag: string, callback: (error?: DBError) => void) => void);
+        | string
+        | ((connection: Connection, requestedTag: string, callback: (error?: DBError) => void) => void);
         /**
          * The number of statements to be cached in the statement cache of each connection in the pool.
          * This optional property overrides the oracledb.stmtCacheSize property.
@@ -1752,8 +1752,8 @@
          * then outBinds is returned as an object. If there are no OUT or IN OUT binds, the value is undefined.
          */
         outBinds:
-            | Record<string, any>
-            | any[];
+        | Record<string, any>
+        | any[];
         /**
          * For SELECT statements when the resultSet option is true, use the resultSet object to fetch rows.
          *
@@ -1882,11 +1882,7 @@
          *
          * Different values of numRows may alter the time needed for fetching data from Oracle Database.
          * The value of fetchArraySize has no effect on getRows() performance or internal buffering.
-<<<<<<< HEAD
-         * 
-=======
-         *
->>>>>>> 6aff8018
+         *
          * @param numRows The number of rows to fetch
          */
         getRows(numRows: number): Promise<(Record<string, any> | any[])[]>;
