/// <reference types="node" />

import { Duplex, Readable } from "stream";

declare namespace OracleDB {
    /** Deprecated */
    // const ARRAY: number;
    // const OBJECT: number;

    type CSFRM_IMPLICIT = 1;
    type CSFRM_NCHAR = 2;
    /** Constant for the query result outFormat option. */
    const OUT_FORMAT_ARRAY: number;
    /** Constant for the query result outFormat option. */
    const OUT_FORMAT_OBJECT: number;

    /** Constant for execute() bind parameter type property, for the createLob() type parameter, for the Lob type property, for fetchAsBuffer, for fetchAsString and fetchInfo, and for extended metadata. */
    const BLOB: typeof DB_TYPE_BLOB;
    /** Constant for execute() bind parameter type property, for the createLob() type parameter, for the Lob type property, for fetchAsBuffer, for fetchAsString and fetchInfo, and for extended metadata. */
    const BUFFER: typeof DB_TYPE_RAW;
    /** Constant for execute() bind parameter type property, for the createLob() type parameter, for the Lob type property, for fetchAsBuffer, for fetchAsString and fetchInfo, and for extended metadata. */
    const CLOB: typeof DB_TYPE_CLOB;
    /** Constant for execute() bind parameter type property, for the createLob() type parameter, for the Lob type property, for fetchAsBuffer, for fetchAsString and fetchInfo, and for extended metadata. */
    const CURSOR: typeof DB_TYPE_CURSOR;
    /** Constant for execute() bind parameter type property, for the createLob() type parameter, for the Lob type property, for fetchAsBuffer, for fetchAsString and fetchInfo, and for extended metadata. */
    const DATE: typeof DB_TYPE_TIMESTAMP;
    /** Constant for execute() bind parameter type property, for the createLob() type parameter, for the Lob type property, for fetchAsBuffer, for fetchAsString and fetchInfo, and for extended metadata. */
    const DEFAULT: number;
    /** Constant for execute() bind parameter type property, for the createLob() type parameter, for the Lob type property, for fetchAsBuffer, for fetchAsString and fetchInfo, and for extended metadata. */
    const NUMBER: typeof DB_TYPE_NUMBER;
    /** Constant for execute() bind parameter type property, for the createLob() type parameter, for the Lob type property, for fetchAsBuffer, for fetchAsString and fetchInfo, and for extended metadata. */
    const NCLOB: typeof DB_TYPE_NCLOB;
    /** Constant for execute() bind parameter type property, for the createLob() type parameter, for the Lob type property, for fetchAsBuffer, for fetchAsString and fetchInfo, and for extended metadata. */
    const STRING: typeof DB_TYPE_VARCHAR;

    class DbType {
        num: number;
        name: string;
        columnTypeName: string;
        _bufferSizeFactor: number;
        _oraTypeNum: number;
        csfrm: number;

        constructor(
            num: number,
            name: string,
            columnTypeName: string,
            options?: { bufferSizeFactor?: number; oraTypeNum?: number; csfrm?: number },
        );
        toString: () => string;
    }

    /** Constant which represents the Oracle Database type. */
    const DB_TYPE_BFILE: DbType & {
        num: 2020;
        name: "DB_TYPE_BFILE";
        columnTypeName: "BFILE";
        oraTypeNum: 114;
        bufferSizeFactor: 112;
    };
    /** Constant which represents the Oracle Database type. */
    const DB_TYPE_BINARY_DOUBLE: DbType & {
        num: 2008;
        name: "DB_TYPE_BINARY_DOUBLE";
        columnTypeName: "BINARY_DOUBLE";
        oraTypeNum: 101;
        bufferSizeFactor: 8;
    };
    /** Constant which represents the Oracle Database type. */
    const DB_TYPE_BINARY_FLOAT: DbType & {
        num: 2007;
        name: "DB_TYPE_BINARY_FLOAT";
        columnTypeName: "BINARY_FLOAT";
        oraTypeNum: 100;
        bufferSizeFactor: 4;
    };
    /** Constant which represents the Oracle Database type. */
    const DB_TYPE_BINARY_INTEGER: DbType & {
        num: 2009;
        name: "DB_TYPE_BINARY_INTEGER";
        columnTypeName: "BINARY_INTEGER";
        oraTypeNum: 3;
        bufferSizeFactor: 22;
    };
    /** Constant which represents the Oracle Database type. */
    const DB_TYPE_BLOB: DbType & {
        num: 2019;
        name: "DB_TYPE_BLOB";
        columnTypeName: "BLOB";
        oraTypeNum: 113;
        bufferSizeFactor: 112;
    };
    /** Constant which represents the Oracle Database type. */
    const DB_TYPE_BOOLEAN: DbType & {
        num: 2022;
        name: "DB_TYPE_BOOLEAN";
        columnTypeName: "BOOLEAN";
        oraTypeNum: 252;
        bufferSizeFactor: 4;
    };
    /** Constant which represents the Oracle Database type. */
    const DB_TYPE_CHAR: DbType & {
        num: 2003;
        name: "DB_TYPE_CHAR";
        columnTypeName: "CHAR";
        oraTypeNum: 96;
        bufferSizeFactor: 4;
        csfrm: CSFRM_IMPLICIT;
    };
    /** Constant which represents the Oracle Database type. */
    const DB_TYPE_CLOB: DbType & {
        num: 2017;
        name: "DB_TYPE_CLOB";
        columnTypeName: "CLOB";
        oraTypeNum: 112;
        bufferSizeFactor: 112;
        csfrm: CSFRM_IMPLICIT;
    };
    /** Constant which represents the Oracle Database type. */
    const DB_TYPE_CURSOR: DbType & {
        num: 2021;
        name: "DB_TYPE_CURSOR";
        columnTypeName: "CURSOR";
        oraTypeNum: 102;
        bufferSizeFactor: 4;
    };
    /** Constant which represents the Oracle Database type. */
    const DB_TYPE_DATE: DbType & {
        num: 2011;
        name: "DB_TYPE_DATE";
        columnTypeName: "DATE";
        oraTypeNum: 12;
        bufferSizeFactor: 7;
    };
    /** Constant which represents the Oracle Database type. */
    const DB_TYPE_INTERVAL_DS: DbType & {
        num: 2015;
        name: "DB_TYPE_INTERVAL_DS";
        columnTypeName: "INTERVAL DAY TO SECOND";
        oraTypeNum: 183;
        bufferSizeFactor: 11;
    };
    /** Constant which represents the Oracle Database type. */
    const DB_TYPE_INTERVAL_YM: DbType & {
        num: 2016;
        name: "DB_TYPE_INTERVAL_YM";
        columnTypeName: "INTERVAL YEAR TO MONTH";
        oraTypeNum: 182;
    };
    /** Constant which represents the Oracle Database type. */
    const DB_TYPE_JSON: DbType & { num: 2027; name: "DB_TYPE_JSON"; columnTypeName: "JSON"; oraTypeNum: 119 };
    /** Constant which represents the Oracle Database type. */
    const DB_TYPE_LONG: DbType & {
        num: 2024;
        name: "DB_TYPE_LONG";
        columnTypeName: "LONG";
        oraTypeNum: 8;
        csfrm: CSFRM_IMPLICIT;
    };
    /** Constant which represents the Oracle Database type. */
    const DB_TYPE_LONG_NVARCHAR: DbType & {
        num: 2031;
        name: "DB_TYPE_LONG_NVARCHAR";
        columnTypeName: "LONG";
        oraTypeNum: 8;
        csfrm: CSFRM_NCHAR;
    };
    /** Constant which represents the Oracle Database type. */
    const DB_TYPE_LONG_RAW: DbType & {
        num: 2025;
        name: "DB_TYPE_LONG_RAW";
        columnTypeName: "LONG RAW";
        oraTypeNum: 24;
    };
    /** Constant which represents the Oracle Database type. */
    const DB_TYPE_NCHAR: DbType & {
        num: 2004;
        name: "DB_TYPE_NCHAR";
        columnTypeName: "NCHAR";
        oraTypeNum: 96;
        bufferSizeFactor: 4;
        csfrm: CSFRM_NCHAR;
    };
    /** Constant which represents the Oracle Database type. */
    const DB_TYPE_NCLOB: DbType & {
        num: 2018;
        name: "DB_TYPE_NCLOB";
        columnTypeName: "NCLOB";
        oraTypeNum: 112;
        bufferSizeFactor: 112;
        csfrm: CSFRM_NCHAR;
    };
    /** Constant which represents the Oracle Database type. */
    const DB_TYPE_NUMBER: DbType & {
        num: 2010;
        name: "DB_TYPE_NUMBER";
        columnTypeName: "NUMBER";
        oraTypeNum: 2;
        bufferSizeFactor: 22;
    };
    /** Constant which represents the Oracle Database type. */
    const DB_TYPE_NVARCHAR: DbType & {
        num: 2002;
        name: "DB_TYPE_NVARCHAR";
        columnTypeName: "NVARCHAR2";
        oraTypeNum: 1;
        bufferSizeFactor: 4;
        csfrm: CSFRM_NCHAR;
    };
    /** Constant which represents the Oracle Database type. */
    const DB_TYPE_OBJECT: DbType & { num: 2023; name: "DB_TYPE_OBJECT"; columnTypeName: "OBJECT"; oraTypeNum: 109 };
    /** Constant which represents the Oracle Database type. */
    const DB_TYPE_RAW: DbType & {
        num: 2006;
        name: "DB_TYPE_RAW";
        columnTypeName: "RAW";
        oraTypeNum: 23;
        bufferSizeFactor: 1;
    };
    /** Constant which represents the Oracle Database type. */
    const DB_TYPE_ROWID: DbType & {
        num: 2005;
        name: "DB_TYPE_ROWID";
        columnTypeName: "ROWID";
        oraTypeNum: 11;
        bufferSizeFactor: 18;
    };
    /** Constant which represents the Oracle Database type. */
    const DB_TYPE_TIMESTAMP: DbType & {
        num: 2012;
        name: "DB_TYPE_TIMESTAMP";
        columnTypeName: "TIMESTAMP";
        oraTypeNum: 180;
        bufferSizeFactor: 11;
    };
    /** Constant which represents the Oracle Database type. */
    const DB_TYPE_TIMESTAMP_LTZ: DbType & {
        num: 2014;
        name: "DB_TYPE_TIMESTAMP_LTZ";
        columnTypeName: "TIMESTAMP WITH LOCAL TIME ZONE";
        oraTypeNum: 231;
        bufferSizeFactor: 11;
    };
    /** Constant which represents the Oracle Database type. */
    const DB_TYPE_TIMESTAMP_TZ: DbType & {
        num: 2013;
        name: "DB_TYPE_TIMESTAMP_TZ";
        columnTypeName: "TIMESTAMP WITH TIME ZONE";
        oraTypeNum: 181;
        bufferSizeFactor: 13;
    };
    /** Constant which represents the Oracle Database type. */
    const DB_TYPE_UROWID: DbType & { num: 2030; name: "DB_TYPE_UROWID"; columnTypeName: "UROWID"; oraTypeNum: 208 };
    /** Constant which represents the Oracle Database type. */
    const DB_TYPE_VARCHAR: DbType & {
        num: 2001;
        name: "DB_TYPE_VARCHAR";
        columnTypeName: "VARCHAR2";
        oraTypeNum: 1;
        bufferSizeFactor: 4;
        csfrm: CSFRM_IMPLICIT;
    };
    /** Constant which represents the Oracle Database type. */
    const DB_TYPE_XMLTYPE: DbType & {
        num: 2032;
        name: "DB_TYPE_XMLTYPE";
        columnTypeName: "XMLTYPE";
        oraTypeNum: 109;
        bufferSizeFactor: 2147483647;
        csfrm: CSFRM_IMPLICIT;
    };

    /** Constant for the dir property of execute() bindParams, queryStream() and executeMany() bindDefs. */
    const BIND_IN: number;
    /** Constant for the dir property of execute() bindParams, queryStream() and executeMany() bindDefs. */
    const BIND_INOUT: number;
    /** Constant for the dir property of execute() bindParams, queryStream() and executeMany() bindDefs. */
    const BIND_OUT: number;

    /** Constant for getConnection() privilege properties. */
    const SYSASM: number;
    /** Constant for getConnection() privilege properties. */
    const SYSBACKUP: number;
    /** Constant for getConnection() privilege properties. */
    const SYSDBA: number;
    /** Constant for getConnection() privilege properties. */
    const SYSDG: number;
    /** Constant for getConnection() privilege properties. */
    const SYSKM: number;
    /** Constant for getConnection() privilege properties. */
    const SYSOPER: number;
    /** Constant for getConnection() privilege properties. */
    const SYSPRELIM: number;
    /** Constant for getConnection() privilege properties. */
    const SYSRAC: number;

    /** Constant for connection.getStatementInfo() properties. */
    const STMT_TYPE_ALTER: number;
    /** Constant for connection.getStatementInfo() properties. */
    const STMT_TYPE_BEGIN: number;
    /** Constant for connection.getStatementInfo() properties. */
    const STMT_TYPE_CALL: number;
    /** Constant for connection.getStatementInfo() properties. */
    const STMT_TYPE_COMMIT: number;
    /** Constant for connection.getStatementInfo() properties. */
    const STMT_TYPE_CREATE: number;
    /** Constant for connection.getStatementInfo() properties. */
    const STMT_TYPE_DECLARE: number;
    /** Constant for connection.getStatementInfo() properties. */
    const STMT_TYPE_DELETE: number;
    /** Constant for connection.getStatementInfo() properties. */
    const STMT_TYPE_DROP: number;
    /** Constant for connection.getStatementInfo() properties. */
    const STMT_TYPE_EXPLAIN_PLAN: number;
    /** Constant for connection.getStatementInfo() properties. */
    const STMT_TYPE_INSERT: number;
    /** Constant for connection.getStatementInfo() properties. */
    const STMT_TYPE_MERGE: number;
    /** Constant for connection.getStatementInfo() properties. */
    const STMT_TYPE_ROLLBACK: number;
    /** Constant for connection.getStatementInfo() properties. */
    const STMT_TYPE_SELECT: number;
    /** Constant for connection.getStatementInfo() properties. */
    const STMT_TYPE_UNKNOWN: number;
    /** Constant for connection.getStatementInfo() properties. */
    const STMT_TYPE_UPDATE: number;

    /** Constant for the Continuous Query Notification message.type. */
    const SUBSCR_EVENT_TYPE_AQ: number;
    /** Constant for the Continuous Query Notification message.type. */
    const SUBSCR_EVENT_TYPE_DEREG: number;
    /** Constant for the Continuous Query Notification message.type. */
    const SUBSCR_EVENT_TYPE_OBJ_CHANGE: number;
    /** Constant for the Continuous Query Notification message.type. */
    const SUBSCR_EVENT_TYPE_QUERY_CHANGE: number;
    /** Constant for the Continuous Query Notification message.type. */
    const SUBSCR_EVENT_TYPE_SHUTDOWN: number;
    /** Constant for the Continuous Query Notification message.type. */
    const SUBSCR_EVENT_TYPE_SHUTDOWN_ANY: number;
    /** Constant for the Continuous Query Notification message.type. */
    const SUBSCR_EVENT_TYPE_STARTUP: number;

    /** Constant for the Continuous Query Notification groupingClass. */
    const SUBSCR_GROUPING_CLASS_TIME: number;

    /** Constant for the Continuous Query Notification groupingType. */
    const SUBSCR_GROUPING_TYPE_LAST: number;
    /** Constant for the Continuous Query Notification groupingType. */
    const SUBSCR_GROUPING_TYPE_SUMMARY: number;

    /** Constant for the Continuous Query Notification qos Quality of Service. */
    const SUBSCR_QOS_BEST_EFFORT: number;
    /** Constant for the Continuous Query Notification qos Quality of Service. */
    const SUBSCR_QOS_DEREG_NFY: number;
    /** Constant for the Continuous Query Notification qos Quality of Service. */
    const SUBSCR_QOS_QUERY: number;
    /** Constant for the Continuous Query Notification qos Quality of Service. */
    const SUBSCR_QOS_RELIABLE: number;
    /** Constant for the Continuous Query Notification qos Quality of Service. */
    const SUBSCR_QOS_ROWIDS: number;

    /** Constant for the Continuous Query Notification namespace. */
    const SUBSCR_NAMESPACE_AQ: number;
    /** Constant for the Continuous Query Notification namespace. */
    const SUBSCR_NAMESPACE_DBCHANGE: number;

    /** Constant for the AqDeqOptions Class 'mode' */
    const AQ_DEQ_MODE_BROWSE: number;
    /** Constant for the AqDeqOptions Class 'mode' */
    const AQ_DEQ_MODE_LOCKED: number;
    /** Constant for the AqDeqOptions Class 'mode' */
    const AQ_DEQ_MODE_REMOVE: number;
    /** Constant for the AqDeqOptions Class 'mode' */
    const AQ_DEQ_MODE_REMOVE_NO_DAT: number;

    /** Constant for the AqDeqOptions Class 'navigation' */
    const AQ_DEQ_NAV_FIRST_MSG: number;
    /** Constant for the AqDeqOptions Class 'navigation' */
    const AQ_DEQ_NAV_NEXT_TRANSACTION: number;
    /** Constant for the AqDeqOptions Class 'navigation' */
    const AQ_DEQ_NAV_NEXT_MSG: number;

    /** Constant for the AqDeqOptions Class 'wait' */
    const AQ_DEQ_NO_WAIT: number;
    /** Constant for the AqDeqOptions Class 'wait' */
    const AQ_DEQ_WAIT_FOREVER: number;

    /** Constant for the AqEnqOptions Class 'deliveryMode' */
    const AQ_DEQ_WAAQ_MSG_DELIV_MODE_PERSISTENTIT_FOREVER: number;
    /** Constant for the AqEnqOptions Class 'deliveryMode' */
    const AQ_MSG_DELIV_MODE_BUFFERED: number;
    /** Constant for the AqEnqOptions Class 'deliveryMode' */
    const AQ_MSG_DELIV_MODE_PERSISTENT_OR_BUFFERED: number;

    /** Constant for the AqMessage Class 'state' */
    const AQ_MSG_STATE_READY: number;
    /** Constant for the AqMessage Class 'state' */
    const AQ_MSG_STATE_WAITING: number;
    /** Constant for the AqMessage Class 'state' */
    const AQ_MSG_STATE_PROCESSED: number;
    /** Constant for the AqMessage Class 'state' */
    const AQ_MSG_STATE_EXPIRED: number;

    /** Constant for the AqEnqOptions Class and AqDeqOptions 'visibility' */
    const AQ_VISIBILITY_IMMEDIATE: number;
    /** Constant for the AqEnqOptions Class and AqDeqOptions 'visibility' */
    const AQ_VISIBILITY_ON_COMMIT: number;

    /** Constant for the Continuous Query Notification connection.subscribe() option operations, and for the notification message operation properties. */
    const CQN_OPCODE_ALL_OPS: number;
    /** Constant for the Continuous Query Notification connection.subscribe() option operations, and for the notification message operation properties. */
    const CQN_OPCODE_ALL_ROWS: number;
    /** Constant for the Continuous Query Notification connection.subscribe() option operations, and for the notification message operation properties. */
    const CQN_OPCODE_ALTER: number;
    /** Constant for the Continuous Query Notification connection.subscribe() option operations, and for the notification message operation properties. */
    const CQN_OPCODE_DELETE: number;
    /** Constant for the Continuous Query Notification connection.subscribe() option operations, and for the notification message operation properties. */
    const CQN_OPCODE_DROP: number;
    /** Constant for the Continuous Query Notification connection.subscribe() option operations, and for the notification message operation properties. */
    const CQN_OPCODE_INSERT: number;
    /** Constant for the Continuous Query Notification connection.subscribe() option operations, and for the notification message operation properties. */
    const CQN_OPCODE_UPDATE: number;

    /** Constant for the connection pool.status readonly attribute. */
    const POOL_STATUS_OPEN: number;
    /** Constant for the connection pool.status readonly attribute. */
    const POOL_STATUS_DRAINING: number;
    /** Constant for the connection pool.status readonly attribute. */
    const POOL_STATUS_CLOSED: number;

    /** Constant for the sodaDatabase.createCollection() mode property. */
    const SODA_COLL_MAP_MODE: number;

    /** Constant for shutting down the Oracle database with oracledb.shutdown() and connection.shutdown() */
    const SHUTDOWN_MODE_ABORT: number;
    /** Constant for shutting down the Oracle database with oracledb.shutdown() and connection.shutdown() */
    const SHUTDOWN_MODE_DEFAULT: number;
    /** Constant for shutting down the Oracle database with oracledb.shutdown() and connection.shutdown() */
    const SHUTDOWN_MODE_FINAL: number;
    /** Constant for shutting down the Oracle database with oracledb.shutdown() and connection.shutdown() */
    const SHUTDOWN_MODE_IMMEDIATE: number;
    /** Constant for shutting down the Oracle database with oracledb.shutdown() and connection.shutdown() */
    const SHUTDOWN_MODE_TRANSACTIONAL: number;
    /** Constant for shutting down the Oracle database with oracledb.shutdown() and connection.shutdown() */
    const SHUTDOWN_MODE_TRANSACTIONAL_LOCAL: number;

    /**
     * If true, the transaction in the current connection is automatically committed at the end of statement execution.
     * This property may be overridden in an execute() call.
     *
     * @default false
     * @since 0.5
     */
    let autoCommit: boolean;
    /**
     * The user-chosen Connection class value defines a logical name for connections.
     * Most single purpose applications should set connectionClass when using a connection pool or DRCP.
     *
     * When a pooled session has a connection class, Oracle ensures that the session is not shared outside of that connection class.
     *
     * The connection class value is similarly used by Database Resident Connection Pooling (DRCP) to allow or disallow sharing of sessions.
     *
     * For example, where two different kinds of users share one pool, you might set connectionClass to ‘HRPOOL’ for connections that
     * access a Human Resources system, and it might be set to ‘OEPOOL’ for users of an Order Entry system.
     * Users will only be given sessions of the appropriate class, allowing maximal reuse of resources in each case,
     * and preventing any session information leaking between the two systems.
     *
     * If connectionClass is set for a non-pooled connection, the driver name is not recorded in V$ views.
     */
    let connectionClass: string;
    /**
     * Specify whether Oracle Database named objects or collections that are queried should be returned to the application
     * as “plain old JavaScript objects” or kept as database-backed objects. This option also applies to output BIND_OUT bind variables.
     *
     * Note that LOBs in objects will be represented as Lob instances and will not be String or Buffer, regardless of any fetchAsString,
     * fetchAsBuffer, or fetchInfo setting.
     *
     * Setting dbObjectAsPojo to true can avoid overhead if object attributes are repeatedly accessed. It also allows applications to
     * close connections before any attributes are accessed unless LOBs are involved. Regardless of the value, the interface to access objects is the same.
     *
     * @default false
     * @since 5.1
     */
    let dbObjectAsPojo: boolean;
    /**
     * Sets the name used for Edition-Based Redefinition by connections.
     *
     * @since 2.2
     */
    let edition: string;
    /**
     * Determines whether Oracle Client events mode should be enabled.
     *
     * This property can be overridden in the oracledb.createPool() call and when getting a standalone connection from oracledb.getConnection().
     *
     * Events mode is required for Continuous Query Notification, Fast Application Notification (FAN) and Runtime Load Balancing (RLB).
     *
     * @default true
     * @since 2.2
     */
    let events: boolean;
    /**
     * If true, connections will be established using external authentication.
     *
     * The user and password properties should not be set when externalAuth is true.
     *
     * This property can be overridden in the oracledb.createPool() call and when getting a standalone connection from oracledb.getConnection().
     *
     * @default false
     * @since 0.5
     */
    let externalAuth: boolean;
    /**
     * This property sets the size of an internal buffer used for fetching query rows from Oracle Database.
     * Changing it may affect query performance but does not affect how many rows are returned to the application.
     *
     * The property is used during the default direct fetches, during ResultSet getRow() calls, and for queryStream(). It is not used for getRows().
     *
     * Increasing this value reduces the number of round-trips to the database but increases memory usage for each data fetch.
     * For queries that return a large number of rows, higher values of fetchArraySize may give better performance.
     * For queries that only return a few rows, reduce the value of fetchArraySize to minimize the amount of memory management during data fetches.
     * JavaScript memory fragmentation may occur in some cases.
     *
     * For direct fetches (those using execute() option resultSet: false), the internal buffer size will be based on the lesser of maxRows and fetchArraySize.
     *
     * @default 100
     * @since 2.0
     */
    let fetchArraySize: number;
    /**
     * Configure data types to be returned as a Buffer instead of the default representation when queried with execute() or queryStream().
     *
     * Currently the only valid type is oracledb.BLOB.
     *
     * By default in node-oracledb, all columns are returned as native types or as Lob instances, in the case of CLOB and BLOB types.
     *
     * Individual query columns in execute() or queryStream() calls can override the fetchAsBuffer global setting by using fetchInfo.
     *
     * @since 1.13
     */
    let fetchAsBuffer: Array<typeof BLOB>;
    /**
     * An array of node-oracledb types. The valid types are oracledb.DATE, oracledb.NUMBER, oracledb.BUFFER, and oracledb.CLOB.
     * When any column having one of the specified types is queried with execute() or queryStream(), the column data is returned as a string instead of the default representation.
     *
     * By default in node-oracledb, all columns are returned as native types or as Lob instances, in the case of CLOB and BLOB types.
     *
     * This property helps avoid situations where using JavaScript types can lead to numeric precision loss, or where date conversion is unwanted.
     *
     * For raw data returned as a string, Oracle returns the data as a hex-encoded string.
     * For dates and numbers returned as a string, the maximum length of a string created by this mapping is 200 bytes.
     * Strings created for CLOB columns will generally be limited by Node.js and V8 memory restrictions.
     *
     * Individual query columns in execute() or queryStream() calls can override the fetchAsString global setting by using fetchInfo.
     *
     * For non-CLOB types, the conversion to string is handled by Oracle client libraries and is often referred to as defining the fetch type.
     */
    let fetchAsString: Array<typeof DATE | typeof NUMBER | typeof BUFFER | typeof CLOB>;
    /**
     * Converter can be used with fetch type handlers to change the returned data.
     * If the value returned by the fetch type handler function is undefined then no conversion takes place.
     */
    function converter<T>(arg: T | null): any;
    type FetchTypeResponse =
        | { type: DbType; converter?: typeof converter }
        | { type?: DbType; converter: typeof converter };
    /**
     * This property is a function that allows applications to examine and modify queried column data before it is returned to the user. This function is called once for each column that is being fetched with a single object argument containing the following attributes:
     * annotations: The object representing the annotations.
     * byteSize: The maximum size in bytes. This is only set if dbType is oracledb.DB_TYPE_VARCHAR, oracledb.DB_TYPE_CHAR, or oracledb.DB_TYPE_RAW.
     * dbType: The database type, that is, one of the Oracle Database Type Objects.
     * dbTypeName: The name of the database type, such as “NUMBER” or “VARCHAR2”.
     * dbTypeClass: The class associated with the database type. This is only set if dbType is oracledb.DB_TYPE_OBJECT.
     * domainName: The name of the SQL domain.
     * domainSchema: The schema name of the SQL domain.
     * isJson: Indicates if the column is known to contain JSON data.
     * name: The name of the column.
     * nullable: Indicates whether NULL values are permitted for this column.
     * precision: Set only when the dbType is oracledb.DB_TYPE_NUMBER.
     * scale: Set only when the dbType is oracledb.DB_TYPE_NUMBER.
     * By default, this property is “undefined”, that is, it is not set.
     * The function is expected to return either nothing or an object containing:
     * the type attribute
     * or the converter attribute
     * or both the type and converter attributes
     * The converter function is a function which can be used with fetch type handlers to change the returned data. This function accepts the value that will be returned by connection.execute() for a particular row and column and returns the value that will actually be returned by connection.execute().
     * This property can be overridden by the fetchTypeHandler option in execute().
     */
    function fetchTypeHandler(metadata: Metadata<any>): FetchTypeResponse | undefined;
    /**
     * The maximum number of rows that are fetched by a query with connection.execute() when not using a ResultSet.
     * Rows beyond this limit are not fetched from the database. A value of 0 means there is no limit.
     *
     * This property may be overridden in an execute() call.
     *
     * To improve database efficiency, SQL queries should use a row limiting clause like OFFSET / FETCH or equivalent.
     * The maxRows property can be used to stop badly coded queries from returning unexpectedly large numbers of rows.
     *
     * When the number of query rows is relatively big, or can not be predicted, it is recommended to use
     * a ResultSet or queryStream(). This allows applications to process rows in smaller chunks or individually,
     * preventing the Node.js memory limit being exceeded or query results being unexpectedly truncated by a
     * maxRows limit.
     *
     * @default 0 (unlimited)
     */
    let maxRows: number;
    /**
     * This readonly property gives a numeric representation of the Oracle client library version which
     * is useful in comparisons. For version a.b.c.d.e, this property
     * gives the number: (100000000 * a) + (1000000 * b) + (10000 * c) + (100 * d) + e
     *
     * @since 1.3
     */
    const oracleClientVersion: number;
    /**
     * This readonly property gives a string representation of the Oracle client library version which is useful for display.
     *
     * @since 2.2
     */
    const oracleClientVersionString: string;
    /**
     * The format of query rows fetched when using connection.execute() or connection.queryStream().
     * It affects both ResultSet and non-ResultSet queries. It can be used for top level queries and REF CURSOR output.
     *
     * This can be either of the Oracledb constants oracledb.ARRAY or oracledb.OBJECT.
     *
     * If specified as oracledb.ARRAY, each row is fetched as an array of column values.
     *
     * If specified as oracledb.OBJECT, each row is fetched as a JavaScript object.
     * The object has a property for each column name, with the property value set to the respective column value.
     * The property name follows Oracle’s standard name-casing rules. It will commonly be uppercase,
     * since most applications create tables using unquoted, case-insensitive names.
     *
     * From node-oracledb 5.1, when duplicate column names are used in queries, then node-oracledb will append
     * numeric suffixes in oracledb.OUT_FORMAT_OBJECT mode as necessary, so that all columns are represented in the JavaScript object.
     *
     * This property may be overridden in an execute() or queryStream() call.
     *
     * @default ARRAY
     */
    let outFormat: number;
    /**
     * The number of connections that are opened whenever a connection request exceeds the number of currently open connections.
     *
     * This property may be overridden when creating a connection pool.
     *
     * @default 1
     */
    let poolIncrement: number;
    /**
     * The maximum number of connections to which a connection pool can grow.
     *
     * This property may be overridden when creating a connection pool.
     *
     * Importantly, if you increase poolMax you should also increase the number of threads available to node-oracledb.
     *
     * @default 4
     */
    let poolMax: number;
    /**
     * The maximum number of connections per shard for connection pools. This ensures that the pool is balanced towards each shard.
     *
     * This property may be overridden when creating a connection pool.
     *
     * When this property is set, and a new connection request would cause the number of connections to the target shard to exceed the limit,
     * then that new connection request will block until a suitable connection has been released back to the pool.
     * Importantly, when blocked, the queueTimeout value will be ignored and the pending connection request will consume one worker thread.
     *
     * @since 4.1
     */
    let poolMaxPerShard: number;
    /**
     * The minimum number of connections a connection pool maintains, even when there is no activity to the target database.
     *
     * This property may be overridden when creating a connection pool.
     *
     * For pools created with External Authentication or with homogeneous set to false, the number of
     * connections initially created is zero even if a larger value is specified for poolMin.
     * The pool increment is always 1, regardless of the value of poolIncrement.
     * Once the number of open connections exceeds poolMin and connections are idle for more than
     * the poolTimeout seconds, then the number of open connections does not fall below poolMin.
     *
     * @default 0
     */
    let poolMin: number;
    /**
     * When a pool getConnection() is called and the connection has been idle in the pool for at least
     * poolPingInterval seconds, node-oracledb internally “pings” the database to check the connection is alive.
     * After a ping, an unusable connection is destroyed and a usable one is returned by getConnection().
     * Connection pinging improves the chance a pooled connection is valid when it is first used because
     * identified unusable connections will not be returned to the application.
     *
     * This property may be overridden when creating a connection pool.
     *
     * @default 60
     * @since 1.12
     */
    let poolPingInterval: number | undefined;
    /**
     * The number of milliseconds that a connection should wait for a response from connection.ping(). Refer to oracledb.poolPingTimeout for details.
     * The default value is 5000 milliseconds.
     * This optional property overrides the oracledb.poolPingTimeout property.
     * See Connection Pool Pinging for more information.
     * 
     * @since 6.4
     */
    let poolPingTimeout: number;
    /**
     * The number of seconds after which idle connections (unused in the pool) are terminated.
     * Idle connections are terminated only when the pool is accessed. If the poolTimeout is set to 0,
     * then idle connections are never terminated.
     *
     * This property may be overridden when creating a connection pool.
     *
     * @default 60
     */
    let poolTimeout: number;
    /**
     * This is a query tuning option to set the number of additional rows the underlying Oracle Client library
     * fetches during the internal initial statement execution phase of a query. The prefetch size does not affect when, or how many,
     * rows are returned by node-oracledb to the application.
     *
     * The prefetchRows attribute can be used in conjunction with oracledb.fetchArraySize to tune query performance, memory use,
     * and to reduce the number of round-trip calls needed to return query results.
     *
     * The prefetchRows value is ignored in some cases, such as when the query involves a LOB.
     *
     * If you fetch a REF CURSOR, retrieve rows from that cursor, and then pass it back to a PL/SQL block, you should set
     * prefetchRows to 0 during the initial statement that gets the REF CURSOR. This ensures that rows are not internally
     * fetched from the REF CURSOR by node-oracledb thus making them unavailable in the final PL/SQL code.
     *
     * This property may be overridden in an connection.execute() call, which is preferred usage if you need to change the value.
     *
     * This attribute is not used in node-oracledb version 2, 3 or 4. In those versions use only oracledb.fetchArraySize instead.
     *
     * @default 2
     * @see https://oracle.github.io/node-oracledb/doc/api.html#rowfetching
     */
    let prefetchRows: number;
    /**
     * The oracledb.Promise property is no longer used in node-oracledb 5 and has no effect.
     *
     * Node-oracledb supports Promises on all methods. The native Promise library is used.
     *
     * @deprecated 5.0
     */
    let Promise: Promise<any>;
    /**
     * The number of milliseconds after which connection requests waiting in the connection request queue are terminated.
     * If queueTimeout is 0, then queued connection requests are never terminated.
     *
     * This property may be overridden when creating a connection pool.
     *
     * @default 60000
     * @since 1.7
     */
    let queueTimeout: number;
    /**
     * The maximum number of pending pool.getConnection() calls that can be queued.
     *
     * When the number of pool.getConnection() calls that have been queued waiting for an available connection reaches queueMax,
     * then any future pool.getConnection() calls will immediately return an error and will not be queued.
     *
     * If queueMax is -1, then the queue length is not limited.
     *
     * This property may be overridden when creating a connection pool.
     *
     * @default 500
     */
    let queueMax: number;
    /**
     * This property was removed in node-oracledb 3.0 and queuing was always enabled.
     * In node-oracledb 5.0, set queueMax to 0 to disable queuing.
     *
     * @see https://oracle.github.io/node-oracledb/doc/api.html#connpoolqueue
     */
    let errorOnConcurrentExecute: boolean;
    /**
     * This property can be set to throw an error if concurrent operations are attempted
     * on a single connection.
     *
     * The default value for errorOnConcurrentExecute is false.
     *
     * Each Oracle connection can only interact with the database for one operation at a time.
     * Attempting to do more than one operation concurrently may be a sign of an incorrectly coded application,
     * for example an await may be missing.
     * Examples of operations that cannot be executed in parallel on a single connection include connection.execute(),
     *  connection.executeMany(), connection.queryStream(), connection.getDbObjectClass(), connection.commit(),
     *  connection.close(), SODA calls, and streaming from Lobs.
     */
    let queueRequests: number;
    /**
     * The number of statements that are cached in the statement cache of each connection.
     *
     * This property may be overridden for specific Pool or Connection objects.
     *
     * In general, set the statement cache to the size of the working set of statements being
     * executed by the application. Statement caching can be disabled by setting the size to 0.
     *
     * @default 30
     */
    let stmtCacheSize: number;
    /**
     * This property is a boolean that determines the node-oracledb driver mode which is in use. If the value is true, it indicates that node-oracledb Thin mode is in use.
     * If the value is false, it indicates that node-oracledb Thick mode is in use.
     * The default value is true.
     * Immediately after node-oracledb is imported, this property is set to true indicating that node-oracledb defaults to Thin mode. If oracledb.initOracleClient() is called,
     * then the value of this property is set to False indicating that Thick mode is enabled. Once the first standalone connection or connection pool is created,
     * or a call to oracledb.initOracleClient() is made, then node-oracledb’s mode is fixed and the value set in oracledb.thin will never change for the lifetime of the process.
     * The property connection.thin can be used to check a connection’s mode and the attribute pool.thin can be used to check a pool’s mode.
     * The value that is displayed for the connection.thin, pool.thin, and oracledb.thin attributes will be the same.
     */
    let thin: boolean;
    /**
     * This readonly property gives a numeric representation of the node-oracledb version.
     * For version x.y.z, this property gives the number: (10000 * x) + (100 * y) + z
     */
    const version: number;
    /**
     * This readonly property gives a string representation of the node-oracledb version, including the version suffix if one is present.
     *
     * @since 2.1
     */
    const versionString: string;
    /**
     * This readonly property gives a string representing the version suffix (e.g. “-dev” or “-beta”) or an empty string if no version suffix is present.
     *
     * @since 2.1
     */
    const versionSuffix: string;

    interface BindParameter {
        /**
         * The direction of the bind. One of the Execute Bind Direction Constants.
         *
         * @see https://oracle.github.io/node-oracledb/doc/api.html#oracledbconstantsbinddir
         */
        dir?: number | undefined;
        /**
         * The number of array elements to be allocated for a PL/SQL Collection INDEX BY associative
         * array OUT or IN OUT array bind variable. For IN binds, the value of maxArraySize is ignored.
         *
         * @see https://oracle.github.io/node-oracledb/doc/api.html#plsqlindexbybinds
         */
        maxArraySize?: number | undefined;
        /**
         * The maximum number of bytes that an OUT or IN OUT bind variable of type STRING or BUFFER can use to get data.
         *
         * The maximum limit depends on the database type, see below. When binding IN OUT, then maxSize refers to the
         * size of the returned value: the input value can be smaller or bigger. For IN binds, maxSize is ignored.
         *
         * @default 200
         */
        maxSize?: number | undefined;
        /**
         * The node-oracledb or JavaScript data type to be bound. One of the Node-oracledb Type Constants.
         *
         * With IN or IN OUT binds the type can be explicitly set with type or it will default to the type
         * of the input data value. With OUT binds, the type defaults to oracledb.STRING whenever type is not specified.
         */
        type?: DbType | number | string | undefined;
        /**
         * The input value or variable to be used for an IN or IN OUT bind variable.
         */
        val?: any;
    }

    /**
     * Used with connection.executeMany() to define a bind variable's types, sizes and directions.
     */
    interface BindDefinition {
        /**
         * The direction of the bind. One of the Execute Bind Direction Constants.
         *
         * @default BIND_IN
         */
        dir?: number | undefined;
        /**
         * Required for Strings and Buffers. Ignored for other types. Specifies the maximum number of bytes
         * allocated when processing each value of this bind variable. When data is being passed into the database,
         * maxSize should be at least the size of the longest value. When data is being returned from the database,
         * maxSize should be the size of the longest value. If maxSize is too small, executeMany() will throw an
         * error that is not handled by batchErrors.
         */
        maxSize?: number | undefined;
        /**
         * The node-oracledb or JavaScript data type to be bound. One of the Node-oracledb Type Constants.
         */
        type?: number | undefined;
    }

    /**
     * Used with connection.execute() to associate values or JavaScript variables to a statement’s bind variables by name.
     *
     * @see https://oracle.github.io/node-oracledb/doc/api.html#executebindParams
     */
    type BindParameters =
        | Record<string, BindParameter | string | number | Date | DBObject_IN<any> | Buffer | null | undefined>
        | BindParameter[]
        | any[];

    interface CloseConnectionOptions {
        /**
         * If drop is false, then the connection is returned to the pool for reuse.
         *
         * If drop is true, the connection will be completely dropped from the connection pool
         *
         * @default false
         */
        drop: boolean;
    }

    interface Connection {
        /**
         * The action attribute for end-to-end application tracing.
         * This is a write-only property. Displaying a Connection object will show a value of null for this attribute.
         */
        action?: string | undefined;
        /**
         * Sets the maximum number of milliseconds that each underlying round-trip between node-oracledb and Oracle Database may take.
         * Each node-oracledb method or operation may make zero or more round-trips.
         * The callTimeout value applies to each round-trip individually, not to the sum of all round-trips.
         * Time spent processing in node-oracledb before or after the completion of each round-trip is not counted.
         */
        callTimeout?: number | undefined;
        /**
         * The client identifier for end-to-end application tracing, use with mid-tier authentication, and with Virtual Private Databases.
         * This is a write-only property. Displaying a Connection object will show a value of null for this attribute.
         */
        clientId?: string | undefined;

        /**
         * The client information for end-to-end application tracing.
         * This is a write-only property. Displaying connection.clientInfo will show a value of null.
         *
         * @see https://oracle.github.io/node-oracledb/doc/api.html#endtoend
         * @since 4.1
         */
        clientInfo?: string | undefined;
        /**
         * After setting currentSchema, SQL statements using unqualified references to schema objects will resolve to objects in the specified schema.
         * This setting does not change the session user or the current user, nor does it give the session user any additional system or object privileges for the session.
         * The value of currentSchema will be empty until it has been explicitly set.
         * This property is an efficient alternative to ALTER SESSION SET CURRENT_SCHEMA.
         *
         * @since 4.0
         */
        currentSchema?: string | undefined;
        /**
         * This read-only property is a string that specifies the Oracle Database domain name associated with the connection. This property returns the same value as the SQL expression:
         * SELECT UPPER(VALUE) FROM V$PARAMETER WHERE NAME = 'db_domain';
         * The above SQL expression returns NULL if the domain name is not specified. The dbDomain property returns an empty string in this case.
         *
         * @since 6.3
         */
        readonly dbDomain?: string | undefined;
        /**
         * This read-only property is a string that specifies the name of the Oracle Database associated with the connection. This property returns the same value as the SQL expression:
         * SELECT UPPER(NAME) FROM V$DATABASE;
         *
         * @since 6.3
         */
        readonly dbName?: string | undefined;
        /**
         * The database operation information for end-to-end application tracing.
         * This is a write-only property. Displaying connection.dbOp will show a value of null.
         *
         * @see https://oracle.github.io/node-oracledb/doc/api.html#endtoend
         * @since 4.1
         */
        dbOp?: string | undefined;
        /**
         * This write-only property is a string that sets the execution context identifier.
         * The value is available in the ECID column of the V$SESSION view. It is also shown in audit logs.
         * Note: This property can only be used in the node-oracledb Thick mode. See Enabling node-oracledb Thick Mode.
         *
         * @since 5.3
         */
        ecid?: string | undefined;
        /**
         * This read-only attribute specifies the Oracle Database instance name associated with the connection. It returns the same value as the SQL expression sys_context('userenv', 'instance_name').
         *
         * @since 6.1
         */
        instanceName?: string | undefined;
        /**
         * This read-only property is a number that indicates the maximum number of SQL statements that can be concurrently opened in one connection. This value can be specified in the server parameter file using the open_cursors parameter. This property returns the same value as the SQL expression:
         * SELECT VALUE FROM V$PARAMETER WHERE NAME = 'open_cursors';
         * This property requires Oracle Database 12.1 or later.
         *
         * @since 6.3
         */
        readonly maxOpenCursors?: number | undefined;
        /**
         * The module attribute for end-to-end application tracing.
         * This is a write-only property. Displaying a Connection object will show a value of null for this attribute.
         */
        module?: string | undefined;
        /**
         * This readonly property gives a numeric representation of the Oracle database version which is useful in comparisons.
         * For version a.b.c.d.e, this property gives the number: (100000000 * a) + (1000000 * b) + (10000 * c) + (100 * d) + e.
         * Note if you connect to Oracle Database 18, the version will only be accurate if node-oracledb is also using Oracle Database 18 client libraries.
         * Otherwise it will show the base release such as 1800000000 instead of 1803000000.
         *
         * @since 1.3
         */
        readonly oracleServerVersion: number;
        /**
         * This readonly property gives a string representation of the Oracle database version which is useful for display.
         * Note if you connect to Oracle Database 18, the version will only be accurate if node-oracledb is also using Oracle Database 18 client libraries.
         * Otherwise it will show the base release such as “18.0.0.0.0” instead of “18.3.0.0.0”.
         *
         * @since 2.2
         */
        readonly oracleServerVersionString: string;
        /**
         * This read-only property is a string that identifies the Oracle Database service name associated with the connection. This property returns the same value as the SQL expression:
         * SELECT UPPER(SYS_CONTEXT('USERENV', 'SERVICE_NAME')) FROM DUAL;
         *
         * @since 6.3
         */
        readonly serviceName?: string | undefined;
        /**
         * The number of statements to be cached in the statement cache of the connection.
         * The default value is the stmtCacheSize property in effect in the Pool object when the connection is created in the pool.
         */
        readonly stmtCacheSize: number;
        /**
         * Applications can set the tag property on pooled connections to indicate the ‘session state’ that a connection has.
         * The tag will be retained when the connection is released to the pool.
         * A subsequent pool.getConnection() can request a connection that has a given tag.
         * It is up to the application to set any desired session state and set connection.tag prior to closing the connection.
         * The tag property is not used for standalone connections.
         * When node-oracledb is using Oracle Client libraries 12.2 or later, the tag must be a multi-property tag with name=value pairs like “k1=v1;k2=v2”.
         * An empty string represents not having a tag set.
         *
         * @since 3.1
         */
        tag?: string | undefined;
        /**
         * This read-only attribute is a boolean that identifies the node-oracledb mode in which the connection was established. If the value is true, then it indicates that the connection was established in node-oracledb Thin mode.
         * If the value is false, then it indicates that the connection was established in node-oracledb Thick mode.
         * The default value is true.
         *
         * @since 6.0
         */
        readonly thin?: boolean | undefined;
        /**
         * This read/write attribute is a string that specifies the internal name that is used by the connection when logging two-phase commit transactions.
         * This property can only be used in the node-oracledb Thick mode. See Enabling node-oracledb Thick Mode.
         *
         * @since 5.3
         */
        tpcInternalName?: string | undefined;
        /**
         * This read/write attribute is a string that specifies the external name that is used by the connection when logging two-phase commit transactions.
         * This property can only be used in the node-oracledb Thick mode. See Enabling node-oracledb Thick Mode.
         */
        tpcExternalName?: string | undefined;
        /**
         * This read-only property is a boolean that indicates whether a transaction is currently in progress in the connection. If the value is True, then it indicates that the specified connection has an active transaction. If the value is False, then the specified connection does not have an active transaction.
         *
         * @since 6.3
         */
        readonly transactionInProgress?: boolean | undefined;
        /**
         * This read-only property provides an error object that gives information about any database warnings (such as password being in the grace period) that were generated during connection establishment (both standalone connections and pooled connections). This attribute is present if a warning is thrown by the database but the operation is otherwise completed successfully. The connection will be usable despite the warning.
         * For standalone connections, the error object returned by connection.warning will be present for the lifetime of the connection.
         * For pooled connections, the error object returned by connection.warning will be cleared when a connection is released to the pool using connection.close().
         * In node-oracledb Thick mode, warnings may be generated during pool creation itself. These warnings will be placed on the new connections created by the pool, provided no warnings were generated by the individual connection creations, in which case those connection warnings will be returned.
         *
         * @since 6.3
         */
        readonly warning?: DBError | undefined;
        /**
         * Stops the currently running operation on the connection.
         *
         * If there is no operation in progress or the operation has completed by the time the break is issued, the break() is effectively a no-op.
         *
         * If the running asynchronous operation is interrupted, its callback will return an error.
         *
         * In network configurations that drop (or in-line) out-of-band breaks, break() may hang unless you have DISABLE_OOB=ON in a sqlnet.ora file.
         *
         * If you use use break() with DRCP connections, it is currently recommended to drop the connection when releasing it back to the pool: await connection.close({drop: true}).
         *
         * @see https://oracle.github.io/node-oracledb/doc/api.html#tnsadmin
         */
        break(): Promise<void>;
        break(callback: (error: DBError) => void): void;

        /**
         * Changes the password of the specified user.
         *
         * Only users with the ALTER USER privilege can change passwords of other users.
         *
         * @param user The name of the user whose password is to be changed.
         * @param oldPassword The current password of the currently connected user. If changePassword() is being used by a DBA to change the password of another user, the value of oldPassword is ignored and can be an empty string.
         * @param newPassword The new password of the user whose password is to be changed.
         *
         * @since 2.2
         * @see https://oracle.github.io/node-oracledb/doc/api.html#changingpassword
         */
        changePassword(user: string, oldPassword: string, newPassword: string): Promise<void>;
        changePassword(
            user: string,
            oldPassword: string,
            newPassword: string,
            callback: (error: DBError) => void,
        ): void;

        /**
         * Releases a connection.
         *
         * Calling close() as soon as a connection is no longer required is strongly encouraged for system efficiency.
         * Calling close() for pooled connections is required to prevent the pool running out of connections.
         *
         * When a connection is released, any ongoing transaction on the connection is rolled back.
         *
         * If an error occurs on a pooled connection and that error is known to make the connection
         * unusable, then close() will drop that connection from the connection pool so a future
         * pooled getConnection() call that grows the pool will create a new, valid connection.
         *
         * @param options Only affects pooled connections.
         *
         * @since 1.9
         * @alias release()
         */
        close(options: CloseConnectionOptions): Promise<void>;
        close(): Promise<void>;
        close(options: CloseConnectionOptions, callback: (error: DBError) => void): void;
        close(callback: (error: DBError) => void): void;

        /**
         * This call commits the current transaction in progress on the connection.
         */
        commit(): Promise<void>;
        commit(callback: (error: DBError) => void): void;

        /**
         * Creates a Lob as an Oracle temporary LOB. The LOB is initially empty. Data can be streamed to the LOB,
         * which can then be passed into PL/SQL blocks, or inserted into the database.
         *
         * When no longer required, Lobs created with createLob() should be closed with lob.close() because
         * Oracle Database resources are held open if temporary LOBs are not closed.
         *
         * Open temporary LOB usage can be monitored using the view V$TEMPORARY_LOBS.
         *
         * LOBs created with createLob() can be bound for IN, IN OUT and OUT binds.
         *
         * @param type One of the constants CLOB or BLOB
         *
         * @see https://oracle.github.io/node-oracledb/doc/api.html#lobhandling
         * @see https://oracle.github.io/node-oracledb/doc/api.html#lobbinds
         */
        createLob(type: DbType): Promise<Lob>;
        createLob(type: DbType, callback: (error: DBError, lob: Lob) => void): void;
        /**
         * This synchronous method decodes an OSON Buffer and returns a Javascript value. This method is useful for fetching BLOB columns that have the check constraint IS JSON FORMAT OSON enabled.
         * The parameters of the connection.decodeOSON() are: buf; Buffer; The OSON buffer that is to be decoded.
         * 
         * @param buf The OSON buffer that is to be decoded.
         * 
         * @since 6.4
         * 
         * @see https://node-oracledb.readthedocs.io/en/latest/user_guide/json_data_type.html#osontype
         */
        decodeOSON(buf: Buffer): any;
        /**
         * This synchronous method encodes a JavaScript value to OSON bytes and returns a Buffer. This method is useful for inserting OSON bytes directly into BLOB columns that have the check constraint IS JSON FORMAT OSON enabled.
         * 
         * @param value The JavaScript value that is to be encoded into OSON bytes. The JavaScript value can be any value supported by JSON.
         * 
         * @since 6.4
         * 
         * @see https://node-oracledb.readthedocs.io/en/latest/user_guide/json_data_type.html#osontype
         */
        encodeOSON(value: any): Buffer;
        /**
         * This call executes a single SQL or PL/SQL statement.
         *
         * @param sql The SQL statement that is executed. The statement may contain bind parameters.
         * @param bindParams This function parameter is needed if there are bind parameters in the SQL statement.
         * @param options This is an optional parameter to execute() that may be used to control statement execution.
         *
         * @see https://oracle.github.io/node-oracledb/doc/api.html#sqlexecution
         * @see https://oracle.github.io/node-oracledb/doc/api.html#querystream For an alternative
         */
        execute<T>(sql: string, bindParams: BindParameters, options: ExecuteOptions): Promise<Result<T>>;
        execute<T>(
            sql: string,
            bindParams: BindParameters,
            options: ExecuteOptions,
            callback: (error: DBError, result: Result<T>) => void,
        ): void;

        /**
         * This call executes a single SQL or PL/SQL statement.
         *
         * @param sql The SQL statement that is executed. The statement may contain bind parameters.
         * Changed in version 6.4: The ability to accept an object (returned from the sql function of the third-party sql-template-tag module) as an input parameter was added to connection.execute().
         * 
         * @param bindParams This function parameter is needed if there are bind parameters in the SQL statement.
         *
         * @see https://oracle.github.io/node-oracledb/doc/api.html#sqlexecution
         * @see https://oracle.github.io/node-oracledb/doc/api.html#querystream For an alternative
         */
        execute<T>(sql: string, bindParams: BindParameters): Promise<Result<T>>;
        execute<T>(
            sql: string,
            bindParams: BindParameters,
            callback: (error: DBError, result: Result<T>) => void,
        ): void;

        /**
         * This call executes a single SQL or PL/SQL statement.
         *
         * @param sql The SQL statement that is executed. The statement may contain bind parameters.
         *
         * @see https://oracle.github.io/node-oracledb/doc/api.html#sqlexecution
         * @see https://oracle.github.io/node-oracledb/doc/api.html#querystream For an alternative
         */
        execute<T>(sql: string): Promise<Result<T>>;
        execute<T>(sql: string, callback: (error: DBError, result: Result<T>) => void): void;

        /**
         * This method allows sets of data values to be bound to one DML or PL/SQL statement for execution.
         * It is like calling connection.execute() multiple times but requires fewer round-trips.
         * This is an efficient way to handle batch changes, for example when inserting or updating multiple rows.
         * The method cannot be used for queries.
         *
         * The executeMany() method supports IN, IN OUT and OUT binds for most data types
         * except PL/SQL Collection Associative Arrays.
         *
         * The version of this function which accepts a number of iterations should be used when no bind parameters
         * are required or when all bind parameters are OUT binds.
         *
         * @param sql The SQL or PL/SQL statement that executeMany() executes. The statement should contain bind variable names.
         * @param binds
         *
         * Contains values or variables to be bound to the executed statement.
         * It must be an array of arrays (for ‘bind by position’) or an array of objects whose keys
         * match the bind variable names in the SQL statement (for ‘bind by name’). Each sub-array or
         * sub-object should contain values for the bind variables used in the SQL statement.
         * At least one such record must be specified.
         *
         * If a record contains fewer values than expected, NULL values will be used. For bind by position,
         * empty values can be specified using syntax like [a,,c,d].
         *
         * By default, the direction of binds is BIND_IN. The first data record determines
         * the number of bind variables, each bind variable’s data type, and its name (when binding by name).
         * If a variable in the first record contains a null, this value is ignored and a subsequent record
         * is used to determine that variable’s characteristics. If all values in all records for a particular
         * bind variable are null, the type of that bind is STRING with a maximum size of 1.
         *
         * The maximum sizes of strings and buffers are determined by scanning all records in the bind data.
         *
         * If a bindDefs property is used, no data scanning occurs. This property explicitly specifies the
         * characteristics of each bind variable.
         *
         * @param options Optional parameter to control the execution.
         *
         * @since 2.2
         */
        executeMany<T>(sql: string, binds: BindParameters[], options: ExecuteManyOptions): Promise<Results<T>>;
        executeMany<T>(
            sql: string,
            binds: BindParameters[],
            options: ExecuteManyOptions,
            callback: (error: DBError, result: Results<T>) => void,
        ): void;

        executeMany<T>(sql: string, binds: BindParameters[]): Promise<Results<T>>;
        executeMany<T>(
            sql: string,
            binds: BindParameters[],
            callback: (error: DBError, result: Results<T>) => void,
        ): void;

        /**
         * This method allows sets of data values to be bound to one DML or PL/SQL statement for execution.
         * It is like calling connection.execute() multiple times but requires fewer round-trips.
         * This is an efficient way to handle batch changes, for example when inserting or updating multiple rows.
         * The method cannot be used for queries.
         *
         * The executeMany() method supports IN, IN OUT and OUT binds for most data types
         * except PL/SQL Collection Associative Arrays.
         *
         * The version of this function which accepts a number of iterations should be used when no bind parameters
         * are required or when all bind parameters are OUT binds.
         *
         * @param sql The SQL or PL/SQL statement that executeMany() executes. The statement should contain bind variable names.
         * @param iterations The number of times the SQL should be executed.
         * @param options Optional parameter to control the execution.
         */
        executeMany<T>(sql: string, iterations: number, options: ExecuteManyOptions): Promise<Results<T>>;
        executeMany<T>(
            sql: string,
            iterations: number,
            options: ExecuteManyOptions,
            callback: (error: DBError, result: Results<T>) => void,
        ): void;

        executeMany<T>(sql: string, iterations: number): Promise<Results<T>>;
        executeMany<T>(sql: string, iterations: number, callback: (error: DBError, result: Results<T>) => void): void;

        /**
         * Returns a DbObject prototype object representing the named Oracle Database object or collection.
         * When the definition of a type changes in the database, such as might occur in a development environment,
         * you should fully close connections to clear the object caches used by node-oracledb and the Oracle client libraries.
         *
         * For example, when using a pool you could use await connection.close({drop: true}), or restart the pool.
         * Then getDbObjectClass() can be called again to get the updated type information.
         *
         * @param className The name of the Oracle object or collection.
         *
         * @see https://oracle.github.io/node-oracledb/doc/api.html#objects
         * @since 4.0
         */
        getDbObjectClass<T>(className: string): Promise<DBObjectClass<T>>;
        getDbObjectClass<T>(className: string, callback: (error: DBError, dbObject: DBObjectClass<T>) => void): void;

        getQueue<T>(name: string, options?: GetAdvancedQueueOptions): Promise<AdvancedQueue<T>>;
        getQueue<T>(name: string, callback: (error: DBError, queue: AdvancedQueue<T>) => void): void;
        getQueue<T>(
            name: string,
            options: GetAdvancedQueueOptions,
            callback: (error: DBError, queue: AdvancedQueue<T>) => void,
        ): void;

        /**
         * Returns a parent SodaDatabase object for use with Simple Oracle Document Access (SODA).
         *
         * @since 3.0
         * @see https://oracle.github.io/node-oracledb/doc/api.html#sodaoverview
         */
        getSodaDatabase(): SodaDatabase;

        /**
         * Parses a SQL statement and returns information about it. This is most useful for finding column
         * names of queries, and for finding the names of bind variables used.
         *
         * This method performs a round-trip to the database, so unnecessary calls should be avoided.
         *
         * The information is provided by lower level APIs that have some limitations. Some uncommon
         * statements will return the statement type as oracledb.STMT_TYPE_UNKNOWN.
         * DDL statements are not parsed, so syntax errors in them will not be reported.
         * The direction and types of bind variables cannot be determined.
         *
         * @param sql SQL statement to parse.
         *
         * @since 2.2
         */
        getStatementInfo(sql: string): Promise<StatementInfo>;
        getStatementInfo(sql: string, callback: (error: DBError, info: StatementInfo) => void): void;
        /**
         * This synchronous function returns a boolean indicating the health status of a connection.
         * Connections may become unusable in several cases, such as if the network socket is broken, if an Oracle error indicates the connection is unusable or after receiving a planned down notification from the database.
         * This function is best used before starting a new database request on an existing standalone connection. Pooled connections internally perform this check before returning a connection to the application.
         * If this function returns false, the connection should be closed by the application and a new connection should be established instead.
         * This function performs a local check. To fully check a connection’s health, use connection.ping() which performs a round-trip to the database.
         */
        isHealthy(): boolean;
        /**
         * This method checks that a connection is currently usable and the network to the database is valid.
         * This call can be useful for system health checks. A ping only confirms that a single connection
         * is usable at the time of the ping.
         *
         * Pinging does not replace error checking during statement execution, since network or database
         * failure may occur in the interval between ping() and execute() calls.
         *
         * Pinging requires a round-trip to the database so unnecessary ping calls should be avoided.
         *
         * If ping() returns an error, the application should close the connection.
         *
         * @since 2.2
         */
        ping(): Promise<void>;
        ping(callback: (error: DBError) => void): void;

        /**
         * This function provides query streaming support. The parameters are the same as execute() except
         * a callback is not used. Instead this function returns a stream used to fetch data.
         *
         * Each row is returned as a data event. Query metadata is available via a metadata event.
         * The end event indicates the end of the query results.
         *
         * The connection must remain open until the stream is completely read.
         *
         * For tuning, adjust the value of oracledb.fetchArraySize or the option fetchArraySize (see execute()).
         *
         * @param sql The SQL statement that is executed. The statement may contain bind parameters.
         * @param bindParams This function parameter is needed if there are bind parameters in the SQL statement.
         * @param options This is an optional parameter to execute() that may be used to control statement execution.
         *
         * @since 1.8
         * @see https://oracle.github.io/node-oracledb/doc/api.html#streamingresults
         */
        queryStream<T>(sql: string, bindParams: BindParameters, options: ExecuteOptions): QueryStream<T>;
        queryStream<T>(sql: string, bindParams: BindParameters): QueryStream<T>;
        queryStream<T>(sql: string): QueryStream<T>;

        /**
         * Releases a connection.
         *
         * Calling release() as soon as a connection is no longer required is strongly encouraged for system efficiency.
         * Calling release() for pooled connections is required to prevent the pool running out of connections.
         *
         * When a connection is released, any ongoing transaction on the connection is rolled back.
         *
         * If an error occurs on a pooled connection and that error is known to make the connection
         * unusable, then release() will drop that connection from the connection pool so a future
         * pooled getConnection() call that grows the pool will create a new, valid connection.
         *
         * @param options Only affects pooled connections.
         *
         * @since 1.9
         * @alias close()
         */
        release(options: CloseConnectionOptions): Promise<void>;
        release(): Promise<void>;
        release(options: CloseConnectionOptions, callback: (error: DBError) => void): void;
        release(callback: (error: DBError) => void): void;

        /**
         * Rolls back the current transaction in progress on the connection.
         */
        rollback(): Promise<void>;
        rollback(callback: (error: DBError) => void): void;

        /**
         * Used to shut down a database instance. This is the flexible version of oracledb.shutdown(), allowing more control over behavior.
         *
         * This method must be called twice. The first call blocks new connections. SQL statements such as await ALTER DATABASE CLOSE NORMAL
         * and ALTER DATABASE DISMOUNT can then be used to close and unmount the database instance. Alternatively database administration can
         * be performed. Finally, a second call connection.shutdown(oracledb.SHUTDOWN_MODE_FINAL) is required to fully close the database instance.
         *
         * If the initial connection.shutdown() shutdownMode mode oracledb.SHUTDOWN_MODE_ABORT is used, then connection.shutdown() does not need to be called a second time.
         *
         * @see https://oracle.github.io/node-oracledb/doc/api.html#startupshutdown
         * @since 5.0
         */
        shutdown(mode?: number): Promise<void>;
        shutdown(mode: number, cb: (err: Error) => void): void;
        shutdown(cb: (err: Error) => void): void;

        /**
         * Used to start up a database instance. This is the flexible version of oracledb.startup(), allowing more control over behavior.
         *
         * The connection must be a standalone connection, not a pooled connection.
         *
         * This function starts the database in an unmounted state. SQL statements such as ALTER DATABASE MOUNT and ALTER DATABASE OPEN
         * can then be executed to completely open the database instance. Database recovery commands could also be executed at this time.
         *
         * The connection used must have the privilege set to oracledb.SYSPRELIM, along with either oracledb.SYSDBA or oracledb.SYSOPER.
         * For example oracledb.SYSDBA | oracledb.SYSPRELIM.
         *
         * @see https://oracle.github.io/node-oracledb/doc/api.html#startupshutdown
         * @since 5.0
         */
        startup(opts?: StartupOptions): Promise<void>;
        startup(opts: StartupOptions, cb: (err: Error) => void): void;
        startup(cb: (err: Error) => void): void;

        /**
         * Register a JavaScript callback method to be invoked when data is changed in the database by any committed transaction,
         * or when there are Advanced Queuing messages to be dequeued.
         *
         * For notifications to work, the connection must be created with events mode true, which is the default.
         * The database must be able to connect to the node-oracledb machine for notifications to be received.
         * Typically this means that the machine running node-oracledb needs a fixed IP address.
         *
         * If there is any problem sending a notification, then the callback method will not be invoked.
         * The connection.subscribe() method may be called multiple times with the same name, as long as the same connection is used.
         * In this case, the second and subsequent invocations ignore all options properties other than sql and binds.
         * Instead, the new SQL statement is registered to the same subscription, and the same JavaScript notification callback is used.
         * For performance reasons this can be preferable to creating a new subscription for each query.
         *
         * AQ notifications were added in node-oracledb 4.0.
         * The result callback parameter was added in node-oracledb 4.0.
         *
         * @param name For Continuous Query Notification this is an arbitrary name given to the subscription. For Advanced Queuing notifications this must be the queue name.
         * @param options Options that control the subscription.
         *
         * @since 2.3
         */
        subscribe(name: string, options: SubscribeOptions): Promise<Subscription>;
        subscribe(
            name: string,
            options: SubscribeOptions,
            callback: (error: DBError, result: Subscription) => void,
        ): void;

        /**
         * Unregister a Continuous Query Notification (CQN) subscription previously created with connection.subscribe().
         * No further notifications will be sent. The notification callback does not receive a notification of the
         * deregistration event.
         *
         * A subscription can be unregistered using a different connection to the initial subscription, as long as
         * the credentials are the same.
         *
         * If the subscription timeout was reached and the subscription was automatically unregistered, you will get
         * an error if you call connection.unsubscribe().
         *
         * @param name Name of the subscription used in connection.subscribe().
         */
        unsubscribe(name: string): Promise<void>;
        unsubscribe(name: string, callback: (error: DBError) => void): void;
    }

    /**
     * Result of connection.subscribe() for continous query notification subscriptions.
     *
     * @see https://oracle.github.io/node-oracledb/doc/api.html#cqn
     * @since 4.0
     */
    interface Subscription {
        /**
         * Value of REGID in the database view USER_CHANGE_NOTIFICATION_REGS or the value of REG_ID in USER_SUBSCR_REGISTRATIONS.
         *
         * For advanced queue SUBSCR_NAMESPACE_AQ subscriptions, regId is undefined.
         */
        regId?: string | undefined;
    }

    /**
     * Used with connection.subscribe() to control a subscription.
     */
    interface SubscribeOptions {
        /** An array (bind by position) or object (bind by name) containing the bind values to use in the sql property. */
        binds?: BindParameters | undefined;
        /** The notification callback that will be called whenever notifications are sent by the database. */
        callback: (message: SubscriptionMessage) => void;
        /**
         * Enables CQN “client initiated” connections which internally use the same approach as normal connections to the database,
         * and do not require the database to be able to connect back to the application. Since client initiated connections
         * do not need additional network configuration, they have ease-of-use and security advantages.
         *
         * @default false
         * @since 4.2
         */
        clientInitiated?: boolean | undefined;
        /**
         * An integer mask which currently, if set, can only contain the value SUBSCR_GROUPING_CLASS_TIME.
         * If this value is set then notifications are grouped by time into a single notification.
         */
        groupingClass?: number | undefined;
        /**
         * Either SUBSCR_GROUPING_TYPE_SUMMARY (the default) indicating notifications should be
         * grouped in a summary, or SUBSCR_GROUPING_TYPE_LAST indicating the last notification in the
         * group should be sent.
         */
        groupingType?: number | undefined;
        /**
         * If groupingClass contains SUBSCR_GROUPING_CLASS_TIME then groupingValue can be used to
         * set the number of seconds over which notifications will be grouped together, invoking callback once.
         * If groupingClass is not set, then groupingValue is ignored.
         */
        groupingValue?: number | undefined;
        /**
         * A string containing an IPv4 or IPv6 address on which the subscription should listen to receive notifications.
         * If not specified, then the Oracle Client library will select an IP address.
         */
        ipAddress?: string | undefined;
        /** One of the Subscribe Namespace Constants. */
        namespace?: number | undefined;
        /**
         * An integer mask containing one or more of the operation type CQN_OPCODE_* constants to
         * indicate what types of database change should generation notifications.
         */
        operations?: number | undefined;
        /**
         * The port number on which the subscription should listen to receive notifications.
         * If not specified, then the Oracle Client library will select a port number.
         */
        port?: number | undefined;
        /** An integer mask containing one or more of the quality of service SUBSCR_QOS_* constants. */
        qos?: number | undefined;
        /** The SQL query string to use for notifications. */
        sql: string;
        /**
         * The number of seconds the subscription should remain active. Once this length of time has been reached,
         * the subscription is automatically unregistered and a deregistration notification is sent.
         */
        timeout?: number | undefined;
    }

    /**
     * Information about a subscription's notification.
     */
    interface SubscriptionMessage {
        /** Name of the database which sent the notification. */
        dbName?: string | undefined;
        /**
         * Name of the Advanced Queue. Undefined for CQN.
         *
         * @since 4.0
         */
        queueName?: string | undefined;
        /** Array of objects specifying the queries which were affected by the Query Change notification. */
        queries?:
            | Array<{
                /** Array of objects specifying the tables which were affected by the notification. */
                tables?: SubscriptionTable[];
            }>
            | undefined;
        /** Indicates whether the subscription is registered with the database. */
        registered: boolean;

        /** Buffer containing the identifier of the transaction which spawned the notification. */
        txId: Buffer;
        /** Type of notification sent. One of the Subscribe Event Type Constants. */
        type: number;
    }

    /**
     * An object specifying the table that was affected by a subscription's notification.
     */
    interface SubscriptionTable {
        /** Name of the table which was modified in some way. */
        name: string;
        /**
         * One of the CQN_OPCODE_* constants.
         */
        operation: number;
        /**
         * array of objects specifying the rows which were changed. This will only be defined if the qos
         * quality of service used when creating the subscription indicated the desire for ROWIDs and no
         * summary grouping took place.
         */
        rows?:
            | Array<{
                /** One of the CQN_OPCODE_* constants. */
                operation: number;
                /** ROWID of the row that was affected. */
                rowid: string;
            }>
            | undefined;
    }

    /**
     * Result of connection.getStatementInfo().
     */
    interface StatementInfo<T = {}> {
        /** Array of strings corresponding to the unique names of the bind variables used in the SQL statement. */
        bindNames?: string[] | undefined;
        /** Extended metadata properties. */
        metaData?: Array<Metadata<T>> | undefined;
        /** One of the SQL Statement Type Constants. */
        statementType?: number | undefined;
    }

    type AccessToken = () => string | string | { token: string } | (() => { token: string; privateKey: string }) | {
        token: string;
        privateKey: string;
    };
    interface AccessTokenConfigAzure {
        clientId: string;
        authority: string;
        scopes: string;
        clientSecret?: string | undefined;
        authType: string;
    }
    interface AccessTokenConfigOCI {
        profile: string;
        configFileLocation: string;
    }
    /**
     * Provides connection credentials and connection-specific configuration properties.
     */
    interface ConnectionAttributes {
        /**
         * For Microsoft Azure Active Directory OAuth 2.0 token-based authentication, accessToken can be:
         *      a callback function returning the token as a string
         *      an object with a token attribute containing the token as a string
         *      or the token as a string
         *
         * Tokens can be obtained using various approaches. For example, using the Azure Active Directory API.
         *
         * For Oracle Cloud Infrastructure Identity and Access Management (IAM) token-based authentication, accessToken can be:
         *      a callback function returning an object containing token and privateKey attributes
         *      or an object containing token and privateKey attributes
         *
         * The properties of the accessToken object are described in createPool(): accessToken Object Attributes.
         *
         * If accessToken is a callback function:
         *      function accessToken(boolean refresh, object accessTokenConfig)
         *
         * When accessToken is a callback function, it will be invoked at the time the pool is created (even if poolMin is 0). It is also called when the pool needs to expand (causing new connections to be created) and the current token has expired. The returned token is used by node-oracledb for authentication. The refresh parameter is described in createPool(): refresh Parameter Values.
         * The accessTokenConfig parameter is described in accessTokenConfig.
         *
         * When the callback is first invoked, the refresh parameter will be set to false. This indicates that the application can provide a token from its own application managed cache, or it can generate a new token if there is no cached value. Node-oracledb checks whether the returned token has expired. If it has expired, then the callback function will be invoked a second time with refresh set to true. In this case the function must externally acquire a token, optionally add it to the application’s cache, and return the token.
         * For token-based authentication, the externalAuth and homogeneous pool attributes must be set to true. The user (or username) and password attributes should not be set.
         * See Token-Based Authentication for more information.
         *
         * New in version 5.4: The accessToken property was added to support IAM token-based authentication.For IAM token-based authentiation, this property must be an Object. For node-oracledb Thick mode, Oracle Client libraries 19.14 (or later), or 21.5 (or later) must be used for IAM token-based authentication.
         *
         * Changed in version 5.5: The accessToken property was extended to allow OAuth 2.0 token-based authentication in node-oracledb 5.5. For OAuth 2.0, the property should be a string, or a callback. For node-oracledb Thick mode, Oracle Client libraries 19.15 (or later), or 21.7 (or later) must be used. The callback usage supports both OAuth 2.0 and IAM token-based authentication.
         * @since 5.4
         */
        accessToken?: AccessToken | undefined;
        /**
         * An object containing the Azure-specific or OCI-specific parameters that need to be set when using the Azure Software Development Kit (SDK) or Oracle Cloud Infrastructure (OCI) SDK for token generation. This property should only be specified when the accessToken property is a callback function. For more information on the Azure-specific parameters, see sampleazuretokenauth.js  and for the OCI-specific parameters, see sampleocitokenauth.js.
         * For OAuth2.0 token-based authentication and when using node-oracledb Thick mode, Oracle Client libraries 19.15 (or later), or 21.7 (or later) must be used. For IAM token-based authentication and when using node-oracledb Thick mode, Oracle Client libraries 19.14 (or later), or 21.5 (or later) are required.
         *
         * @since 6.3
         */
        accessTokenConfig?: AccessTokenConfigAzure | AccessTokenConfigOCI;
        /**
         * An alias of connectionString. Only one of the properties should be used.
         * The Oracle database instance to connect to.
         * The string can be an Easy Connect string, or a Net Service Name from atnsnames.ora file, or the name of a local Oracle database instance.
         */
        connectString?: string | undefined;
        /**
         * An alias of connectString. Only one of the properties should be used.
         * The Oracle database instance to connect to.
         * The string can be an Easy Connect string, or a Net Service Name from atnsnames.ora file, or the name of a local Oracle database instance.
         *
         * @since 2.1
         */
        connectionString?: string | undefined;
        /**
         * Enhanced Mail (PEM)-encoded private certificate, if it is encrypted.
         * For node-oracledb Thick mode, use an Easy Connect string or a Connect Descriptor string.
         * @since 6.0
         */
        walletPassword?: string | undefined;
        /**
         * The directory where the wallet can be found. In node-oracledb Thin mode, this must be the directory that contains the PEM-encoded wallet file.
         * For node-oracledb Thick mode, use an Easy Connect string or a Connect Descriptor string.
         * @since 6.0
         */
        walletLocation?: string | undefined;
        /**
         * Sets the name used for Edition-Based Redefinition by this connection.
         * This optional property overrides the oracledb.edition property.
         *
         * @since 2.2
         */
        edition?: string | undefined;
        /**
         * Determines if the standalone connection is created using Oracle Call Interface events mode.
         * This optional property overrides the oracledb.events property.
         *
         * @default false
         * @since 2.2
         */
        events?: boolean | undefined;
        /**
         * Determines if the connection should be established using External Authentication.
         * This optional property overrides the oracledb.externalAuth property.
         * The user and password properties should not be set when externalAuth is true.
         *
         * @default false
         */
        externalAuth?: boolean | undefined;
        /**
         * Used in conjunction with tag when getting a connection from a connection pool.
         * Indicates that the tag in a connection returned from a connection pool may not match the requested tag.
         *
         * @default false
         * @since 3.1
         */
        matchAny?: boolean | undefined;
        /**
         * The new password to use for the database user. When using newPassword, the password property should be set to the current password.
         * This allows passwords to be changed at the time of connection, in particular it can be used to connect when the old password has expired.
         *
         * @since 2.2
         */
        newPassword?: string | undefined;
        /**
         * Specifies which previously created pool in the connection pool cache to obtain the connection from. See Pool Alias.
         */
        password?: string | undefined;
        /**
         * Enables the connection to use either a weaker or more secure DN matching behavior when the sslServerDNMatch property is set.
         * If the value is True, then the sslServerDNMatch property uses a weaker DN matching behavior which only checks the server certificate (and not the listener certificate), and allows the service name to be used for partial DN matching. The DN matching for a partial match first matches the host name that the client connected to against the common name (CN) of the database server certificate DN or the Subject Alternate Names (SAN) of the database server certificate. If this fails, then the service name is matched against the CN of the database server certificate DN.
         * If the value is False, then the sslServerDNMatch property uses a more secure DN matching behavior which checks both the listener and server certificates, and does not allow a service name check for partial DN matching. The DN matching for a partial match matches the host name that the client connected to against the CN of the certificate DN or the SAN of the certificate. The service name is not checked in this case.
         * The default value is False.
         * For node-oracledb Thick mode, use an Easy Connect string or a Connect Descriptor string instead.
         *
         * @since 6.1
         */
        sslAllowWeakDNMatch?: boolean | undefined;
        /**
         * The name or IP address of a proxy host to use for tunneling secure connections.
         * For node-oracledb Thick mode, use an Easy Connect string or a Connect Descriptor string instead.
         *
         * @since 6.0
         */
        httpsProxy?: string | undefined;
        /**
         * The port to be used to communicate with the proxy host.
         * The default value is 0.
         * For node-oracledb Thick mode, use an Easy Connect string or a Connect Descriptor string instead.
         *
         * @since 6.0
         */
        httpsProxyPort?: number | undefined;
        /**
         * Specifies the host and port of the PL/SQL debugger with the format host=<host>;port=<port>. This allows using the Java Debug Wire Protocol (JDWP) to debug PL/SQL code called by node-oracledb.
         * The default value is the value of environment variable ORA_DEBUG_JDWP.
         * For node-oracledb Thick mode, set the ORA_DEBUG_JDWP environment variable with the same syntax instead. See Application Tracing.
         *
         * @since 6.0
         */
        debugJdwp?: string | undefined;
        /**
         * The number of times that a connection attempt should be retried before the attempt is terminated.
         * The default value is 0.
         * For node-oracledb Thick mode, use an Easy Connect string or a Connect Descriptor string instead.
         *
         * @since 6.0
         */
        retryCount?: number | undefined;
        /**
         * The number of seconds to wait before making a new connection attempt.
         * The default value is 0.
         * For node-oracledb Thick mode, use an Easy Connect string or a Connect Descriptor string instead.
         *
         * @since 6.0
         */
        retryDelay?: number | undefined;
        /**
         * The timeout duration in seconds for an application to establish an Oracle Net connection.
         * There is no timeout by default.
         * For node-oracledb Thick mode, use an Easy Connect string or a Connect Descriptor string instead.
         *
         * @since 6.0
         */
        connectTimeout?: number | undefined;
        /**
         * The maximum number of seconds to wait to establish a connection to the database host.
         * The default value is 60.0.
         * For node-oracledb Thick mode, use an Easy Connect string or a Connect Descriptor string instead.
         *
         * @since 6.0
         */
        transportConnectTimeout?: number | undefined;
        /**
         * The number of minutes between the sending of keepalive probes. If this property is set to a value greater than zero, it enables the keepalive probes.
         * The default value is 0.
         * For node-oracledb Thick mode, use an Easy Connect string or a Connect Descriptor string instead.
         *
         * @since 6.0
         */
        expireTime?: number | undefined;
        /**
         * The Oracle Net Session Data Unit (SDU) packet size in bytes. The database server configuration should also set this parameter.
         * For node-oracledb Thick mode, use an Easy Connect string or a Connect Descriptor string instead.
         *
         * @since 6.0
         */
        sdu?: number | undefined;
        /**
         * The application specific prefix parameter that is added to the connection identifier.
         *
         * @since 6.0
         */
        connectionIdPrefix?: string | undefined;
        /**
         * The password of the database user. A password is also necessary if a proxy user is specified.
         */
        configDir?: string | undefined;
        /**
         * The directory in which the Optional Oracle Net Configuration Files are found.
         * For node-oracledb Thick mode, use the oracledb.initOracleClient() option configDir instead.
         * @since 6.0
         */
        sourceRoute?: string | undefined;
        /**
         * The distinguished name (DN) that should be matched with the certificate DN. If not specified, a partial match is performed instead. A partial match matches the hostname that the client connected to against the common name (CN) of the certificate DN or the Subject Alternate Names (SAN) of the certificate.
         * This value is ignored if the sslServerDNMatch property is not set to the value True.
         * For node-oracledb Thick mode, use an Easy Connect string or a Connect Descriptor string instead.
         *
         * @since 6.0
         */
        sslServerCertDN?: string | undefined;
        /**
         * Determines whether the server certificate DN should be matched in addition to the regular certificate verification that is performed.
         * If the sslServerCertDN property is not provided, a partial DN match is performed instead. A partial match matches the hostname that the client connected to against the CN of the certificate DN or the SAN of the certificate.
         * The default value is True.
         * For node-oracledb Thick mode, use an Easy Connect string or a Connect Descriptor string instead.
         *
         * @since 6.0
         */
        sslServerDNMatch?: boolean | undefined;
        /**
         * Enables network routing through multiple protocol addresses. The value of this property can be ON or OFF.
         *  The default value is ON.
         * For node-oracledb Thick mode, use an Easy Connect string or a Connect Descriptor string instead.
         * @since 6.0
         */
        poolAlias?: string | undefined;
        /**
         * The privilege to use when establishing connection to the database.
         * This optional property should be one of the privileged connection constants.
         * Note only non-pooled connections can be privileged.
         *
         * @since 2.1
         */
        privilege?: number | undefined;
        /**
         * Allows a connection to be established directly to a database shard.
         *
         * @see https://oracle.github.io/node-oracledb/doc/api.html#sharding
         * @since 4.1
         */
        shardingKey?: Array<string | number | Date | Buffer> | undefined;
        /**
         * The number of statements to be cached in the statement cache of each connection.
         * This optional property may be used to override the oracledb.stmtCacheSize property.
         */
        stmtCacheSize?: number | undefined;
        /**
         * Allows a connection to be established directly to a database shard.
         *
         * @see https://oracle.github.io/node-oracledb/doc/api.html#sharding
         * @since 4.1
         */
        superShardingKey?: Array<string | number | Date | Buffer> | undefined;
        /**
         * Used when getting a connection from a connection pool.
         * Indicates the tag that a connection returned from a connection pool should have.
         * Various heuristics determine the tag that is actually returned.
         *
         * @since 3.1
         */
        tag?: string | undefined;
        /**
         * The database user name. Can be a simple user name or a proxy of the form alison[fred].
         */
        user?: string | undefined;
        /**
         * The two properties are aliases for each other. Use only one of the properties.
         * The database user name. Can be a simple user name or a proxy of the form alison[fred]. See the Client Access Through a Proxy section in the Oracle Call Interface manual for more details about proxy authentication.
         */
        username?: string | undefined;
    }

    interface DBError extends Error {
        /**
         * This property is a string that represents the error code, which is the error prefix followed by the error number, for example ORA-01017, DPI-1080, and NJS-500.
         */
        code?: string | undefined;
        /**
         * The Oracle error number. This value is undefined for non-Oracle errors and for messages prefixed with NJS or DPI.
         */
        errorNum?: number | undefined;
        /**
         * The text of the error message.
         *
         * The error may be a standard Oracle message with a prefix like ORA or PLS.
         *
         * Alternatively it may be a node-oracledb specific error prefixed with NJS or DPI.
         */
        message: string;
        /**
         * Generally offset is the character offset into the SQL text that resulted in the Oracle error.
         *
         * The value may be 0 in non-SQL contexts. This value is undefined for non-Oracle errors and for messages prefixed with NJS or DPI.
         */
        offset?: number | undefined;
        /**
         * This property is a string. When using Promises or Async/Await, the Error object includes a stack
         *
         * The stack trace displays only the application backtrace and not the driver’s internal frames or functions.
         * See Increasing the Stack Trace Limit to understand how to increase the number of stack frames displayed in a trace.
         */
        stack?: string;
    }

    /**
     * Used to control statement execution.
     */
    interface ExecuteOptions {
        /**
         * If true, the transaction in the current connection is automatically committed at the end of statement execution.
         *
         * @default false
         */
        autoCommit?: boolean | undefined;
        /**
         * Overrides oracledb.dbObjectAsPojo.
         *
         * Specify whether Oracle Database named objects or collections that are queried should be returned to the application
         * as “plain old JavaScript objects” or kept as database-backed objects. This option also applies to output BIND_OUT bind variables.
         *
         * Note that LOBs in objects will be represented as Lob instances and will not be String or Buffer, regardless of any fetchAsString,
         * fetchAsBuffer, or fetchInfo setting.
         *
         * Setting dbObjectAsPojo to true can avoid overhead if object attributes are repeatedly accessed. It also allows applications to
         * close connections before any attributes are accessed unless LOBs are involved. Regardless of the value, the interface to access objects is the same.
         *
         * @default false
         * @since 5.1
         */
        dbObjectAsPojo?: boolean | undefined;
        /**
         * This property sets the size of an internal buffer used for fetching query rows from Oracle Database.
         * Changing it may affect query performance but does not affect how many rows are returned to the application.
         *
         * The property is used during the default direct fetches, during ResultSet getRow() calls, and for queryStream(). It is not used for getRows().
         *
         * Increasing this value reduces the number of round-trips to the database but increases memory usage for each data fetch.
         * For queries that return a large number of rows, higher values of fetchArraySize may give better performance.
         * For queries that only return a few rows, reduce the value of fetchArraySize to minimize the amount of memory management during data fetches.
         * JavaScript memory fragmentation may occur in some cases.
         *
         * For direct fetches (those using execute() option resultSet: false), the internal buffer size will be based on the lesser of maxRows and fetchArraySize.
         *
         * @default 100
         */
        fetchArraySize?: number | undefined;
        /**
         * Depreciated in Version 6.0.0
         * Use the oracledb.fetchTypeHandler method instead.
         *
         * Defines how query column data should be represented in JavaScript. It can be used in conjunction with,
         * or instead of, the global settings fetchAsString and fetchAsBuffer.
         *
         * Example:
         *
         *      fetchInfo: {
         *          "HIRE_DATE":    { type: oracledb.STRING },  // return the date as a string
         *          "HIRE_DETAILS": { type: oracledb.DEFAULT }  // override fetchAsString or fetchAsBuffer
         *      }
         */
        fetchInfo?:
            | Record<
                string,
                {
                    type: number;
                }
            >
            | undefined;
        /**
         * Overrides oracledb.fetchTypeHandler.
         *
         * @since 6.0
         */
        fetchTypeHandler?: (metadata: Metadata<any>) => FetchTypeResponse | undefined;
        /**
         * The maximum number of rows that are fetched by a query with connection.execute() when not using a ResultSet.
         * Rows beyond this limit are not fetched from the database. A value of 0 means there is no limit.
         *
         * To improve database efficiency, SQL queries should use a row limiting clause like OFFSET / FETCH or equivalent.
         * The maxRows property can be used to stop badly coded queries from returning unexpectedly large numbers of rows.
         *
         * When the number of query rows is relatively big, or can not be predicted, it is recommended to use
         * a ResultSet or queryStream(). This allows applications to process rows in smaller chunks or individually,
         * preventing the Node.js memory limit being exceeded or query results being unexpectedly truncated by a
         * maxRows limit.
         *
         * @default 0 (unlimited)
         */
        maxRows?: number | undefined;
        /**
         * The format of query rows fetched when using connection.execute() or connection.queryStream().
         * It affects both ResultSet and non-ResultSet queries. It can be used for top level queries and REF CURSOR output.
         *
         * This can be either of the Oracledb constants oracledb.ARRAY or oracledb.OBJECT.
         *
         * If specified as oracledb.ARRAY, each row is fetched as an array of column values.
         *
         * If specified as oracledb.OBJECT, each row is fetched as a JavaScript object.
         * The object has a property for each column name, with the property value set to the respective column value.
         * The property name follows Oracle’s standard name-casing rules. It will commonly be uppercase,
         * since most applications create tables using unquoted, case-insensitive names.
         *
         * @default ARRAY
         */
        outFormat?: number | undefined;
        /**
         * This is a query tuning option to set the number of additional rows the underlying Oracle Client library fetches during
         * the internal initial statement execution phase of a query. The prefetch size does not affect when, or how many,
         * rows are returned by node-oracledb to the application.
         *
         * The prefetchRows attribute can be used in conjunction with oracledb.fetchArraySize to tune query performance, memory use,
         * and to reduce the number of round-trip calls needed to return query results.
         *
         * The prefetchRows value is ignored in some cases, such as when the query involves a LOB.
         *
         * This attribute is not used in node-oracledb version 2, 3 or 4. In those versions use only oracledb.fetchArraySize instead.
         *
         * @default 2
         * @see https://oracle.github.io/node-oracledb/doc/api.html#rowfetching
         * @since 5.0
         */
        prefetchRows?: number | undefined;
        /**
         * Determines whether query results should be returned as a ResultSet object or directly.
         *
         * @default false
         */
        resultSet?: boolean | undefined;
        /**
         * When keepInStmtCache is true, and statement caching is enabled, then the statement will be added to the cache if it is not already present. This helps the performance of re-executed statements. See Statement Caching.
         * The default value is true.
         * New in version 5.3.
         * In earlier versions, statements were always added to the statement cache, if caching was enabled.
         */
        keepInStmtCache?: boolean | undefined;
    }

    /**
     * Used to control statement execution.
     */
    interface ExecuteManyOptions {
        /**
         * If true, the transaction in the current connection is automatically committed at the end of statement execution.
         *
         * This optional property overrides oracledb.autoCommit.
         *
         * Note batchErrors can affect autocommit mode.
         *
         * @default false
         */
        autoCommit?: boolean | undefined;
        /**
         * This optional property allows invalid data records to be rejected while still letting valid data be processed.
         * It can only be set true for INSERT, UPDATE, DELETE or MERGE statements.
         *
         * When false, the executeMany() call will stop when the first error occurs.The callback error object will be set.
         *
         * When batchErrors is true, processing will continue even if there are data errors.
         * The executeMany() callback error parameter is not set. Instead, an array containing an error per
         * input data record will be returned in the callback result parameter. All valid data records will
         * be processed and a transaction will be started but not committed, even if autoCommit is true.
         * The application can examine the errors, take action, and explicitly commit or rollback as desired.
         *
         * Note that some classes of error will always return via the executeMany() callback error object,
         * not as batch errors. No transaction is created in this case.
         *
         * @default false
         */
        batchErrors?: boolean | undefined;
        /**
         * Defines the bind variable types, sizes and directions. This object is optional in some cases but it is more efficient to set it.
         *
         * It should be an array or an object, depending on the structure of the binds parameter.
         */
        bindDefs?: Record<string, BindDefinition> | BindDefinition[] | undefined;
        /**
         * When true, this optional property enables output of the number of rows affected by each input data record.
         * It can only be set true for INSERT, UPDATE, DELETE or MERGE statements.
         *
         * This feature works when node-oracledb is using version 12, or later, of the Oracle client library.
         *
         * @default false
         */
        dmlRowCounts?: boolean | undefined;
        /**
         * When keepInStmtCache is true, and statement caching is enabled, then the statement will be added to the cache if it is not already present. This helps the performance of re-executed statements. See Statement Caching.
         * The default value is true.
         * New in version 5.3.
         * In earlier versions, statements were always added to the statement cache, if caching was enabled.
         */
        keepInStmtCache?: boolean | undefined;
    }

    /**
     * Options which may be specified when getting an instance of the Advanced Queue class.
     */
    interface GetAdvancedQueueOptions {
        /**
         * Name of an Oracle Database object type, or a DbObject Class earlier acquired from connection.getDbObjectClass().
         * If the name of an object type is used, it is recommended that a fully qualified name be used.
         */
        payloadType?: string | undefined;
    }

    /**
     * Lob objects can be used to access Oracle Database CLOB and BLOB data.
     *
     * @see https://oracle.github.io/node-oracledb/doc/api.html#lobhandling
     */
    interface Lob extends Duplex {
        /**
         * This corresponds to the size used by the Oracle LOB layer when accessing or modifying the LOB value.
         */
        readonly chunkSize: number;
        /**
         * Length of a queried LOB in bytes (for BLOBs) or characters (for CLOBs).
         */
        readonly length: number;
        /**
         * The number of bytes (for BLOBs) or characters (for CLOBs) to read for each Stream ‘data’ event of a queried LOB.
         *
         * For efficiency, it is recommended that pieceSize be a multiple of chunkSize.
         *
         * The property should not be reset in the middle of streaming since data will be lost when
         * internal buffers are resized.
         *
         * The maximum value for pieceSize is limited to the value of UINT_MAX.
         *
         * @default chunkSize
         */
        pieceSize: number;
        /**
         * The type of Lob being used. It will have the value of one of the constants BLOB or CLOB.
         *
         * The value is derived from the bind type when using LOB bind variables, or from the column
         * type when a LOB is returned by a query.
         */
        readonly type: number;

        /**
         * Explicitly closes a Lob.
         *
         * Lobs created with createLob() should be explicitly closed with lob.close() when no longer needed.
         * This frees resources in node-oracledb and in Oracle Database.
         *
         * Persistent or temporary Lobs returned from the database may also be closed with lob.close() as
         * long as streaming is not currently happening. Note these Lobs are automatically closed when
         * streamed to completion or used as the source for an IN OUT bind.
         * If you try to close a Lob being used for streaming you will get the error NJS-023: concurrent
         * operations on a Lob are not allowed.
         *
         * The lob.close() method emits the Node.js Stream ‘close’ event unless the Lob has already been
         * explicitly or automatically closed.
         *
         * The connection must be open when calling lob.close() on a temporary LOB, such as those created
         * by createLob().
         *
         * Once a Lob is closed, it cannot be bound.
         *
         * @deprecated since 4.2, lob.destroy() should be used instead.
         * @see https://oracle.github.io/node-oracledb/doc/api.html#closinglobs
         */
        close(): Promise<void>;
        close(callback: (error: DBError) => void): void;

        /**
         * Return all the LOB data. CLOBs and NCLOBs will be returned as strings. BLOBs will be returned as a Buffer.
         *
         * This method is usable for LOBs up to 1 GB in length.
         *
         * For queries returning LOB columns, it can be more efficient to use fetchAsString, fetchAsBuffer, or fetchInfo instead of lob.getData().
         *
         * Note it is an asynchronous method and requires a round-trip to the database.
         * 
         * For LOBs of type CLOB and NCLOB, the offset is the position from which the data is to be fetched, in UCS-2 code points. UCS-2 code points are equivalent to characters for all but supplemental characters. If supplemental characters are in the LOB, the offset and amount will have to be chosen carefully to avoid splitting a character.
         * For LOBs of type BLOB and BFILE, the offset is the position of the byte from which the data is to be fetched.
         * The default is 1.
         * The value of offset must be greater than or equal to 1.
         * If the offset specified in lob.getData() exceeds the length of the LOB, then the value null is returned.
         *
         * @since 4.0
         */
        getData(offset?: number, amount?: number): Promise<string | Buffer>;
        getData(callback: (error: DBError, data: string | Buffer) => void): void;
    }

    /**
     * Included in the result of a query execution to describe details of the columns involved.
     */
    interface Metadata<T> {
        /**
         * The column name follows Oracle’s standard name-casing rules. It will commonly be uppercase,
         * since most applications create tables using unquoted, case-insensitive names.
         */
        name: string;
        /**
         * One of the Node-oracledb Type Constant values.
         *
         * @see https://oracle.github.io/node-oracledb/doc/api.html#oracledbconstantsnodbtype
         */
        fetchType?: number | undefined;
        /**
         * The annotations object associated with the fetched column. If the column has no associated annotations, this property value is undefined. Annotations are supported from Oracle Database 23c onwards. If node-oracledb Thick mode is used, Oracle Client 23c is also required.
         */
        annotations?: any;
        /**
         * One of the Node-oracledb Type Constant values.
         *
         * @see https://oracle.github.io/node-oracledb/doc/api.html#oracledbconstantsdbtype
         */
        dbType?: DbType | undefined;
        /**
         * The class associated with the database type. This is only set if the database type is an object type.
         */
        dbTypeClass?: DBObjectClass<T> | undefined;
        /**
         * Name of the database type, such as “NUMBER” or “VARCHAR2”. For object types, this will be the object name.
         */
        dbTypeName?: string | undefined;
        /**
<<<<<<< HEAD

=======
>>>>>>> cf212590
         * The name of the SQL domain associated with the fetched column. If the column does not have a SQL domain, this property value is undefined. SQL domains are supported from Oracle Database 23c onwards. If node-oracledb Thick mode is used, Oracle Client 23c is also required.
         */
        domainName?: string | undefined;
        /**
         * The schema name of the SQL domain associated with the fetched column. If the column does not have a SQL domain, this property value is undefined. SQL domains are supported from Oracle Database 23c onwards. If node-oracledb Thick mode is used, Oracle Client 23c is also required.
         */
        domainSchema?: string | undefined;
        /**
         * Indicates if the column is known to contain JSON data. This will be true for JSON columns (from Oracle Database 21c) and for LOB and VARCHAR2 columns where “IS JSON” constraint is enabled (from Oracle Database 19c). This property will be false for all the other columns. It will also be false for any column when Oracle Client 18c or earlier is used in Thick mode or the Oracle Database version is earlier than 19c.
         */
        isJson?: boolean | undefined;
        /**
<<<<<<< HEAD
         * Indicates if the column is known to contain binary encoded OSON data. This attribute will be true in Thin mode and while using Oracle Client version 21c (or later) in Thick mode when the “IS JSON FORMAT OSON” check constraint is enabled on BLOB and RAW columns. It will be set to false for all other columns. It will also be set to false for any column when the Thick mode uses Oracle Client versions earlier than 21c. Note that the “IS JSON FORMAT OSON” check constraint is available from Oracle Database 19c onwards.
         */
        isOson?: boolean | undefined;
        /**
=======
>>>>>>> cf212590
         * Database byte size. This is only set for DB_TYPE_VARCHAR, DB_TYPE_CHAR and DB_TYPE_RAW column types.
         */
        byteSize?: number | undefined;
        /**
         * Set only for DB_TYPE_NUMBER, DB_TYPE_TIMESTAMP, DB_TYPE_TIMESTAMP_TZ and DB_TYPE_TIMESTAMP_LTZ columns.
         */
        precision?: number | undefined;
        /**
         * Set only for DB_TYPE_NUMBER columns.
         */
        scale?: number | undefined;
        /**
         * Indicates whether NULL values are permitted for this column.
         */
        nullable?: boolean | undefined;
    }

    /**
     * Statistics
     */
    interface Statistics {
        gatheredDate: Date;
        upTime: Date;
        upTimeSinceReset: Date;
        connectionRequests: number;
        requestsEnqueued: number;
        requestsDequeued: number;
        failedRequests: number;
        rejectedRequests: number;
        requestTimeouts: number;
        maximumQueueLength: number;
        currentQueueLength: number;
        timeInQueue: number;
        minimumTimeInQueue: number;
        maximumTimeInQueue: number;
        averageTimeInQueue: number;
        connectionsInUse: number;
        connectionsOpen: number;
        poolAlias: string;
        queueMax: number;
        queueTimeout: number;
        poolMin: number;
        poolMax: number;
        poolIncrement: number;
        poolTimeout: number;
        poolPingInterval: number;
        poolMaxPerShard: number;
        stmtCacheSize: number;
        sodaMetaDataCache: boolean;
        threadPoolSize: number;
    }

    interface PoolStatistics {
        logStatistics(): void;
    }

    /**
     * Contains a pool of connections to the database.
     */
    interface Pool {
        /**
         * The number of currently active connections in the connection pool i.e. the number of connections currently “checked out” using getConnection().
         */
        readonly connectionsInUse: number;
        /**
         * The number of currently open connections in the underlying connection pool.
         */
        readonly connectionsOpen: number;
        /**
         * The alias of this pool in the connection pool cache. An alias cannot be changed once the pool has been created.
         */
        readonly poolAlias?: string | undefined;
        /**
         * The number of connections that are opened whenever a connection request exceeds the number of currently open connections.
         */
        readonly poolIncrement: number;
        /**
         * The maximum number of connections that can be open in the connection pool.
         */
        readonly poolMax: number;
        /**
         * The minimum number of connections a connection pool maintains, even when there is no activity to the target database.
         */
        readonly poolMin: number;
        /**
         * The maximum number of connections per shard for connection pools. This ensures that the pool is balanced towards each shard.
         *
         * @since 4.1
         */
        readonly poolMaxPerShard: number;
        /**
         * The maximum number of seconds that a connection can remain idle in a connection pool (not “checked out” to the application by getConnection())
         * before node-oracledb pings the database prior to returning that connection to the application.
         */
        readonly poolPingInterval: number;
        /**
         * This read-only property is a number which specifies the maximum number of milliseconds that a connection should wait for a response from connection.ping().
         * 
         * @since 6.4
         */
        readonly poolPingTimeout: number;
        /**
         * The time (in seconds) after which the pool terminates idle connections (unused in the pool).
         * The number of connections does not drop below poolMin.
         */
        readonly poolTimeout: number;
        /**
         * The time (in milliseconds) that a connection request should wait in the queue before the request is terminated.
         */
        readonly queueTimeout: number;
        /**
         * One of the POOL_STATUS_* constants indicating whether the pool is open, being drained of in-use connections, or has been closed.
         */
        readonly status: number;
        /**
         * The number of statements to be cached in the statement cache of each connection.
         */
        readonly stmtCacheSize: number;

        /**
         * This call closes connections in the pool and terminates the connection pool.
         *
         * If a drainTime is not given, then any open connections should be released with connection.close()
         * before pool.close() is called, otherwise the pool close will fail and the pool will remain open.
         *
         * If a drainTime is specified, then any new pool.getConnection() calls will fail. If connections are in
         * use by the application, they can continue to be used for the specified number of seconds, after which
         * the pool and all open connections are forcibly closed. Prior to this time limit, if there are no
         * connections currently “checked out” from the pool with getConnection(), then the pool and any connections
         * that are idle in the pool are immediately closed. Non-zero drainTime values are strongly recommended so
         * applications have the opportunity to gracefully finish database operations. A drainTime of 0 may be
         * used to close a pool and its connections immediately.
         *
         * In network configurations that drop (or in-line) out-of-band breaks, forced pool termination may hang
         * unless you have DISABLE_OOB=ON in a sqlnet.ora file, see Optional Oracle Net Configuration.
         *
         * When the pool is closed, it will be removed from the connection pool cache.
         *
         * @param drainTime
         *
         * The number of seconds before the pool and connections are force closed.
         *
         * If drainTime is 0, the pool and its connections are closed immediately.
         *
         * @alias terminate
         * @since 1.9
         */
        close(drainTime?: number): Promise<void>;
        close(drainTime: number, callback: (error: DBError) => void): void;
        close(callback: (error: DBError) => void): void;

        /**
         * This method obtains a connection from the connection pool.
         *
         * If a previously opened connection is available in the pool, that connection is returned.
         * If all connections in the pool are in use, a new connection is created and returned to the caller,
         * as long as the number of connections does not exceed the specified maximum for the pool.
         * If the pool is at its maximum limit, the getConnection() call results in an error, such as ORA-24418:
         * Cannot open further sessions.
         *
         * By default pools are created with homogeneous set to true. The user name and password are supplied
         * when the pool is created. Each time pool.getConnection() is called, a connection for that user is returned:
         *
         *      pool.getConnection(
         *          function (err, conn) { ... }
         *      );
         *
         * If a heterogeneous pool was created by setting homogeneous to false during creation and credentials
         * were omitted, then the user name and password may be used in pool.getConnection() like:
         *
         *      pool.getConnection(
         *          {
         *              user     : 'hr',
         *              password : mypw,  // mypw contains the hr schema password
         *          },
         *          function (err, conn) { ... }
         *      );
         *
         * In this case, different user names may be used each time pool.getConnection() is called.
         * Proxy users may also be specified.
         *
         * @param poolAttributes Contains properties related to the pool used to retrieve the connection.
         *
         * @see https://oracle.github.io/node-oracledb/doc/api.html#connectionhandling
         * @see https://oracle.github.io/node-oracledb/doc/api.html#connpoolproxy
         */
        getConnection(poolAttributes?: GetPooledConnectionOptions): Promise<Connection>;
        getConnection(
            poolAttributes: GetPooledConnectionOptions,
            callback: (error: DBError, connection: Connection) => void,
        ): void;
        getConnection(callback: (error: DBError, connection: Connection) => void): void;
        /**
         * This call closes connections in the pool and terminates the connection pool.
         *
         * If a drainTime is not given, then any open connections should be released with connection.close()
         * before pool.close() is called, otherwise the pool close will fail and the pool will remain open.
         *
         * If a drainTime is specified, then any new pool.getConnection() calls will fail. If connections are in
         * use by the application, they can continue to be used for the specified number of seconds, after which
         * the pool and all open connections are forcibly closed. Prior to this time limit, if there are no
         * connections currently “checked out” from the pool with getConnection(), then the pool and any connections
         * that are idle in the pool are immediately closed. Non-zero drainTime values are strongly recommended so
         * applications have the opportunity to gracefully finish database operations. A drainTime of 0 may be
         * used to close a pool and its connections immediately.
         *
         * In network configurations that drop (or in-line) out-of-band breaks, forced pool termination may hang
         * unless you have DISABLE_OOB=ON in a sqlnet.ora file, see Optional Oracle Net Configuration.
         *
         * When the pool is closed, it will be removed from the connection pool cache.
         *
         * @param drainTime
         *
         * The number of seconds before the pool and connections are force closed.
         *
         * If drainTime is 0, the pool and its connections are closed immediately.
         *
         * @alias close
         */
        terminate(drainTime?: number): Promise<void>;
        terminate(drainTime: number, callback: (error: DBError) => void): void;
        terminate(callback: (error: DBError) => void): void;

        /**
         * If enableStatistics is true, this method can be used to output statistics to the console.
         */
        logStatistics(): void;

        /**
         * Method to obtain a JSON object with all statistical metrics and pool properties
         */
        getStatistics(): Statistics;

        /**
         * Allows a subset of pool creation properties to be changed without needing to restart the pool or restart the application.
         * Properties such as the maximum number of connections in the pool, or the statement cache size used by connections can be changed.
         * Properties are optional.
         * Unspecified properties will leave those pool properties unchanged. The properties are processed in two stages.
         * After any size change has been processed, reconfiguration on the other properties is done sequentially.
         * If an error such as an invalid value occurs when changing one property, then an error will be thrown but any already changed properties will retain their new values.
         */
        reconfigure(poolAttrs: PoolAttributes): Promise<void>;
        reconfigure(poolAttrs: PoolAttributes, callback: (error: DBError) => void): void;
    }

    /**
     * Used with pool.getConnection().
     */
    interface GetPooledConnectionOptions {
        /** Database user to retrieve the connection for. */
        user?: string | undefined;
        /** Password of the specified user. */
        password?: string | undefined;
        /** Optionally set the connection tag. */
        tag?: string | undefined;
    }

    /**
     * Provides connection credentials and pool-specific configuration properties.
     * The properties provided override the default pooling properties of the Oracledb object.
     * If an attribute is not set, or is null, the value of the related Oracledb property will be used.
     */
    interface PoolAttributes {
        /**
         * For Microsoft Azure Active Directory OAuth 2.0 token-based authentication, accessToken can be:
         *      a callback function returning the token as a string
         *      an object with a token attribute containing the token as a string
         *      or the token as a string
         *
         * Tokens can be obtained using various approaches. For example, using the Azure Active Directory API.
         *
         * For Oracle Cloud Infrastructure Identity and Access Management (IAM) token-based authentication, accessToken can be:
         *      a callback function returning an object containing token and privateKey attributes
         *      or an object containing token and privateKey attributes
         *
         * The properties of the accessToken object are described in createPool(): accessToken Object Attributes.
         *
         * If accessToken is a callback function:
         *      function accessToken(boolean refresh, object accessTokenConfig)
         *
         * When accessToken is a callback function, it will be invoked at the time the pool is created (even if poolMin is 0). It is also called when the pool needs to expand (causing new connections to be created) and the current token has expired. The returned token is used by node-oracledb for authentication. The refresh parameter is described in createPool(): refresh Parameter Values.
         * The accessTokenConfig parameter is described in accessTokenConfig.
         *
         * When the callback is first invoked, the refresh parameter will be set to false. This indicates that the application can provide a token from its own application managed cache, or it can generate a new token if there is no cached value. Node-oracledb checks whether the returned token has expired. If it has expired, then the callback function will be invoked a second time with refresh set to true. In this case the function must externally acquire a token, optionally add it to the application’s cache, and return the token.
         * For token-based authentication, the externalAuth and homogeneous pool attributes must be set to true. The user (or username) and password attributes should not be set.
         * See Token-Based Authentication for more information.
         *
         * New in version 5.4: The accessToken property was added to support IAM token-based authentication.For IAM token-based authentiation, this property must be an Object. For node-oracledb Thick mode, Oracle Client libraries 19.14 (or later), or 21.5 (or later) must be used for IAM token-based authentication.
         *
         * Changed in version 5.5: The accessToken property was extended to allow OAuth 2.0 token-based authentication in node-oracledb 5.5. For OAuth 2.0, the property should be a string, or a callback. For node-oracledb Thick mode, Oracle Client libraries 19.15 (or later), or 21.7 (or later) must be used. The callback usage supports both OAuth 2.0 and IAM token-based authentication.
         * @since 5.4
         */
        accessToken?: AccessToken | undefined;
        /**
         * An object containing the Azure-specific or OCI-specific parameters that need to be set when using the Azure Software Development Kit (SDK) or Oracle Cloud Infrastructure (OCI) SDK for token generation. This property should only be specified when the accessToken property is a callback function. For more information on the Azure-specific parameters, see sampleazuretokenauth.js  and for the OCI-specific parameters, see sampleocitokenauth.js.
         * For OAuth2.0 token-based authentication and when using node-oracledb Thick mode, Oracle Client libraries 19.15 (or later), or 21.7 (or later) must be used. For IAM token-based authentication and when using node-oracledb Thick mode, Oracle Client libraries 19.14 (or later), or 21.5 (or later) are required.
         *
         * @since 6.3
         */
        accessTokenConfig?: AccessTokenConfigAzure | AccessTokenConfigOCI | undefined;
        /**
         * An alias of connectionString. Only one of the properties should be used.
         * The Oracle database instance used by connections in the pool.
         * The string can be an Easy Connect string, or a Net Service Name from a tnsnames.ora file, or the name of a local Oracle database instance.
         */
        connectString?: string | undefined;
        /**
         * An alias of connectString. Only one of the properties should be used.
         * The Oracle database instance used by connections in the pool.
         * The string can be an Easy Connect string, or a Net Service Name from a tnsnames.ora file, or the name of a local Oracle database instance.
         *
         * @since 2.1
         */
        connectionString?: string | undefined;
        /**
         * The password to decrypt the Privacy Enhanced Mail (PEM)-encoded private certificate, if it is encrypted.
         * For node-oracledb Thick mode, use an Easy Connect string or a Connect Descriptor string instead.
         *
         * @since 6.0
         */
        walletPassword?: string | undefined;
        /**
         * The directory where the wallet can be found. In node-oracledb Thin mode, this must be the directory that contains the PEM-encoded wallet file.
         * For node-oracledb Thick mode, use an Easy Connect string or a Connect Descriptor string instead.
         *
         * @since 6.0
         */
        walletLocation?: string | undefined;
        /**
         * Sets the name used for Edition-Based Redefinition by connections in the pool.
         * This optional property overrides the oracledb.edition property.
         *
         * @since 2.2
         */
        edition?: string | undefined;
        /**
         * Indicate whether Oracle Call Interface events mode should be enabled for this pool.
         * This optional property overrides the oracledb.events property.
         *
         * @default false
         * @since 2.2
         */
        events?: boolean | undefined;
        /**
         * Indicate whether pooled connections should be established using External Authentication.
         * This optional property overrides the oracledb.externalAuth property.
         * The user and password properties should not be set when externalAuth is true.
         *
         * @default false
         * @since 0.5
         */
        externalAuth?: boolean | undefined;
        /**
         * Indicate whether connections in the pool all have the same credentials (a ‘homogeneous’ pool), or whether different credentials can be used (a ‘heterogeneous’ pool).
         * When set to false, the user name and password can be omitted from the connection.createPool() call, but will need to be given for subsequent pool.getConnection() calls.
         * Different pool.getConnection() calls can provide different user credentials.
         * Alternatively, when homogeneous is false, the user name (the ‘proxy’ user name) and password can be given, but subsequent pool.getConnection() calls can specify a different user name to access that user’s schema.
         * Heterogeneous pools cannot be used with the connection pool cache. Applications should ensure the pool object is explicitly passed between code modules, or use a homogeneous pool and make use of connection.clientId.
         *
         * @default true
         * @since 2.3
         */
        homogeneous?: boolean | undefined;
        /**
         * The password of the database user used by connections in the pool. A password is also necessary if a proxy user is specified at pool creation.
         * If homogeneous is false, then the password may be omitted at pool creation but given in subsequent pool.getConnection() calls.
         */
        password?: string | undefined;
        /**
         * The poolAlias is an optional property that is used to explicitly add pools to the connection pool cache.
         * If a pool alias is provided, then the new pool will be added to the connection pool cache and the poolAlias value can then be used with methods that utilize the connection pool cache, such as oracledb.getPool() and oracledb.getConnection().
         *
         * @since 1.11
         */
        poolAlias?: string | undefined;
        /**
         * The directory in which the Optional Oracle Net Configuration Files are found.
         * For node-oracledb Thick mode, use the oracledb.initOracleClient() option configDir.
         * @since 6.0
         */
        configDir?: string | undefined;
        /**
         * Enables network routing through multiple protocol addresses. The value of this property can be ON or OFF.
         * The default value is ON.
         * For node-oracledb Thick mode, use an Easy Connect string or a Connect Descriptor string.
         * @since 6.0
         */
        sourceRoute?: string | undefined;
        /**
         * The distinguished name (DN) that should be matched with the server. If specified, this value is used for any verification. Otherwise, the hostname will be used.
         * This value is ignored if the sslServerDNMatch property is not set to the value True.
         * For node-oracledb Thick mode, use an Easy Connect string or a Connect Descriptor string.
         * @since 6.0
         */
        sslServerCertDN?: string | undefined;
        /**
         * Enables the connection to use either a weaker or more secure DN matching behavior when the sslServerDNMatch property is set.
         * If the value is True, then the sslServerDNMatch property uses a weaker DN matching behavior which only checks the server certificate (and not the listener certificate), and allows the service name to be used for partial DN matching. The DN matching for a partial match first matches the host name that the client connected to against the common name (CN) of the database server certificate DN or the Subject Alternate Names (SAN) of the database server certificate. If this fails, then the service name is matched against the CN of the database server certificate DN.
         * If the value is False, then the sslServerDNMatch property uses a more secure DN matching behavior which checks both the listener and server certificates, and does not allow a service name check for partial DN matching. The DN matching for a partial match matches the host name that the client connected to against the CN of the certificate DN or the SAN of the certificate. The service name is not checked in this case.
         * The default value is False.
         * For node-oracledb Thick mode, use an Easy Connect string or a Connect Descriptor string instead.
         * @since 6.1
         */
        sslAllowWeakDNMatch?: boolean | undefined;
        /**
         * Determines whether the server certificate DN should be matched in addition to the regular certificate verification that is performed.
         * If the sslServerCertDN parameter is not provided, host name matching is performed instead.
         * The default value is True.
         * For node-oracledb Thick mode, use an Easy Connect string or a Connect Descriptor string.
         * @since 6.0
         */
        sslServerDNMatch?: boolean | undefined;
        /**
         * The name or IP address of a proxy host to use for tunneling secure connections.
         * For node-oracledb Thick mode, use an Easy Connect string or a Connect Descriptor string.
         */
        httpsProxy?: string | undefined;
        /**
         * The port to be used to communicate with the proxy host.
         * The default value is 0.
         * For node-oracledb Thick mode, use an Easy Connect string or a Connect Descriptor string.
         *
         * @since 6.0
         * @default 0
         */
        httpsProxyPort?: number | undefined;
        /**
         * The number of times that a connection attempt should be retried before the attempt is terminated.
         * The default value is 0.
         * For node-oracledb Thick mode, use an Easy Connect string or a Connect Descriptor string.
         *
         * @since 6.0
         * @default 0
         */
        retryCount?: number | undefined;
        /**
         * The number of seconds to wait before making a new connection attempt.
         * The default value is 0.
         * For node-oracledb Thick mode, use an Easy Connect string or a Connect Descriptor string.
         *
         * @since 6.0
         * @default 0
         */
        retryDelay?: number | undefined;
        /**
         * The timeout duration in seconds for an application to establish an Oracle Net connection.
         * There is no timeout by default.
         * For node-oracledb Thick mode, use an Easy Connect string or a Connect Descriptor string.
         * @since 6.0
         */
        connectTimeout?: number | undefined;
        /**
         * The maximum number of seconds to wait to establish a connection to the database host.
         * The default value is 60.0.
         * For node-oracledb Thick mode, use an Easy Connect string or a Connect Descriptor string.
         * @default 60.0
         * @since 6.0
         */
        transportConnectTimeout?: number | undefined;
        /**
         * The number of minutes between the sending of keepalive probes. If this property is set to a value greater than zero, it enables the keepalive probes.
         * The default value is 0.
         * For node-oracledb Thick mode, use an Easy Connect string or a Connect Descriptor string.
         * @default 0
         * @since 6.0
         */
        expireTime?: number | undefined;
        /**
         * The Oracle Net Session Data Unit (SDU) packet size in bytes. The database server configuration should also set this parameter.
         * For node-oracledb Thick mode, use an Easy Connect string or a Connect Descriptor string.
         * @since 6.0
         */
        sdu?: number | undefined;
        /**
         * The application specific prefix parameter that is added to the connection identifier.
         * @since 6.0
         */
        connectionIdPrefix?: string | undefined;
        /**
         * The number of connections that are opened whenever a connection request exceeds the number of currently open connections.
         * This optional property overrides the oracledb.poolIncrement property.
         *
         * @default 1
         */
        poolIncrement?: number | undefined;
        /**
         * The maximum number of connections to which a connection pool can grow.
         * This optional property overrides the oracledb.poolMax property.
         * Importantly, if you increase poolMax you should also increase the number of threads available to node-oracledb.
         *
         * @default 4
         */
        poolMax?: number | undefined;
        /**
         * The maximum number of connections per shard for connection pools. This ensures that the pool is balanced towards each shard.
         * This optional property overrides the oracledb.poolMaxPerShard property.
         *
         * @since 4.1
         */
        poolMaxPerShard?: number | undefined;
        /**
         * The minimum number of connections a connection pool maintains, even when there is no activity to the target database.
         * This optional property overrides the oracledb.poolMin property.
         *
         * @default 0
         */
        poolMin?: number | undefined;
        /**
         * When a pool getConnection() is called and the connection has been idle in the pool for
         * at least poolPingInterval seconds, an internal “ping” will be performed first to check the aliveness of the connection.
         * This optional property overrides the oracledb.poolPingInterval property.
         *
         * @default 60
         */
        poolPingInterval?: number | undefined;
        /**
         * The number of seconds after which idle connections (unused in the pool) may be terminated.
         * Idle connections are terminated only when the pool is accessed.
         * This optional property overrides the oracledb.poolTimeout property.
         *
         * @default 60
         */
        poolTimeout?: number | undefined;
        /**
         * The maximum number of pending pool.getConnection() calls that can be queued.
         *
         * When the number of pool.getConnection() calls that have been queued waiting for an available connection reaches queueMax,
         * then any future pool.getConnection() calls will immediately return an error and will not be queued.
         *
         * If queueMax is -1, then the queue length is not limited.
         *
         * This property may be overridden when creating a connection pool.
         *
         * @default 500
         */
        queueMax?: number | undefined;
        /**
         * This property was removed in node-oracledb 3.0 and queuing was always enabled.
         * In node-oracledb 5.0, set queueMax to 0 to disable queuing.
         *
         * @see https://oracle.github.io/node-oracledb/doc/api.html#connpoolqueue
         */
        queueRequests?: number | undefined;
        /**
         * The number of milliseconds after which connection requests waiting in the connection request queue are terminated.
         * If queueTimeout is set to 0, then queued connection requests are never terminated.
         * This optional property overrides the oracledb.queueTimeout property.
         *
         * @default 60000
         */
        queueTimeout?: number | undefined;
        /**
         * When sessionCallback is a Node.js function, it will be invoked for each pool.getConnection() call that will return a newly created connection in the pool.
         * It will also be called if pool.getConnection() requests a connection from the pool with a given tag, and that tag value does not match the connection’s current actual tag.
         * It will not be invoked for other getConnection() calls. The tag requested by pool.getConnection() is passed as the requestedTag parameter and the actual tag is available in connection.tag.
         *
         * The session callback is called before getConnection() returns so it can be used to do logging or efficiently set session state such as with ALTER SESSION statements.
         * Make sure any session state is set and connection.tag is updated in the sessionCallback function prior to it calling its own callback function otherwise the session will not be correctly set when getConnection() returns.
         *
         * When node-oracledb is using Oracle Client libraries 12.2 or later, the tag must be a multi-property tag with name=value pairs like “k1=v1;k2=v2”.
         * When using Oracle Client libraries 12.2 or later, sessionCallback can be a string containing the name of a PL/SQL procedure to be called when pool.getConnection() requests a tag, and that tag does not match the connection’s actual tag.
         * When the application uses DRCP connections, a PL/SQL callback can avoid the round-trip calls that a Node.js function would require to set session state. For non-DRCP connections, the PL/SQL callback will require a round-trip from the application.
         *
         * The PL/SQL procedure declaration is:
         *
         *      PROCEDURE mycallback (
         *         desired_props IN  VARCHAR2,
         *         actual_props  IN  VARCHAR2
         *      );
         *
         * @since 3.1
         */
        sessionCallback?:
            | string
            | ((connection: Connection, requestedTag: string, callback: (error?: DBError) => void) => void)
            | undefined;
        /**
         * Indicates whether the pool’s connections should share a cache of SODA metadata. This improves SODA performance by reducing round-trips to the database when opening collections. It has no effect on non-SODA operations.
         * The default is false.
         * There is no global equivalent for setting this attribute. SODA metadata caching is restricted to pooled connections only.
         * Note that if the metadata of a collection is changed externally, the cache can get out of sync. If this happens, the cache can be cleared by calling pool.reconfigure({sodaMetadataCache: false}). See pool.reconfigure().
         * A second call to reconfigure() should then be made to re-enable the cache.
         * It requires Oracle Client 21.3 (or later). The feature is also available in Oracle Client 19c from 19.11 onward.
         *
         * @since 5.2
         */
        sodaMetaDataCache?: boolean | undefined;
        /**
         * The number of statements to be cached in the statement cache of each connection in the pool.
         * This optional property overrides the oracledb.stmtCacheSize property.
         */
        stmtCacheSize?: number | undefined;
        /**
         * The database user name for connections in the pool. Can be a simple user name or a proxy of the form alison[fred].
         * If homogeneous is false, then the pool user name and password need to be specified only if the application wants that user to proxy the users supplied in subsequent pool.getConnection() calls.
         */
        user?: string | undefined;
        /**
         * Further statistics can be enabled by setting the createPool() poolAttrs parameter _enableStats to true.
         * Statistics can be output to the console by calling the pool.logStatistics() method.
         */
        enableStatistics?: boolean | undefined;
    }

    /**
     * Used for enqueuing and dequeuing Oracle Advanced Queuing messages. Each can be used for enqueuing, dequeuing, or for both.
     *
     * @see https://oracle.github.io/node-oracledb/doc/api.html#aq
     * @since 4.0
     */
    interface AdvancedQueue<T> {
        /** Contains the name of the queue specified in the connection.getQueue() call. */
        readonly name: string;
        /** Options to use when dequeuing messages. Attributes can be set before each queue.deqOne() or queue.deqMany(). */
        deqOptions: DequeueOptions;
        /** Options to use when enqueuing messages. Attributes can be set before each queue.enqOne() or queue.denqMany(). */
        enqOptions: EnqueueOptions;
        /** One of the DB_TYPE_RAW or DB_TYPE_OBJECT or DB_TYPE_JSON constants. */
        readonly payloadType: number;
        /**
         * The DBObject Class corresponding to the payload type specified when the queue was created
         *
         * This is defined only if payloadType has the value oracledb.DB_TYPE_OBJECT.
         */
        readonly payloadTypeClass?: DBObjectClass<T> | undefined;
        /** Either the string “RAW” or the name of the Oracle Database object type identified when the queue was created. */
        readonly payloadTypeName: string;

        /**
         * Dequeues up to the specified number of messages
         *
         * @param maxMessages Maximum number of messages to dequeue.
         */
        deqMany(maxMessages: number): Promise<Array<AdvancedQueueMessage<T>>>;
        deqMany(
            maxMessages: number,
            callback: (error: DBError, messages: Array<AdvancedQueueMessage<T>>) => void,
        ): void;

        /**
         * Dequeues a single message. Depending on the dequeue options, the message may also be returned as undefined if no message is available.
         */
        deqOne(): Promise<AdvancedQueueMessage<T> | undefined>;
        deqOne(callback: (error: DBError, message?: AdvancedQueueMessage<T>) => void): void;

        /**
         * Enqueues multiple messages.
         *
         * Warning: calling enqMany() in parallel on different connections acquired from the same pool may fail due to Oracle bug 29928074.
         * Ensure that enqMany() is not run in parallel, use standalone connections, or make multiple calls to enqOne().
         * The deqMany() method is not affected.
         *
         * Previously, aqQueue.enqMany() did not return any value. Now, this method returns an array of AqMessage objects.
         * @param messages Messages to enqueue.
         */
        enqMany(messages: Array<EnqueueMessage<T>>): Promise<AdvancedQueueMessage<T>>;
        enqMany(
            messages: Array<EnqueueMessage<T>>,
            callback: (error: DBError) => AdvancedQueueMessage<T>,
        ): AdvancedQueueMessage<T>;

        /**
         * Enqueues a single message.
         *
         * Previously, aqQueue.enqOne() did not return any value. Now, this method returns an AqMessage object.
         *
         * @param message
         */
        enqOne(message: EnqueueMessage<T>): Promise<AdvancedQueueMessage<T>>;
        enqOne(
            message: EnqueueMessage<T>,
            callback: (error: DBError) => AdvancedQueueMessage<T>,
        ): AdvancedQueueMessage<T>;
    }

    type EnqueueMessage<T> =
        | string
        | Buffer
        | DBObject_IN<T>
        | {
            /** Correlation that was used during enqueue. */
            correlation: string;
            /** Number of seconds the message was delayed before it could be dequeued. */
            delay: number;
            /** Name of the exception queue defined when the message was enqueued. */
            exceptionQueue: string;
            /** Number of seconds until expiration defined when the message was enqueued. */
            expiration: number;
            /** Contains the payload of the message, with type depending on the value of queue.payloadType.
             * Note that enqueued Strings are returned as UTF-8 encoded Buffers.
             */
            payload: string | Buffer | DBObject_IN<T>;
            /** Priority of the message when it was enqueued. */
            priority: number;
        };

    /**
     * @see https://oracle.github.io/node-oracledb/doc/api.html#objects
     * @since 4.0
     */
    interface DBObjectClass<T> {
        new(data?: T): DBObject_IN<T>;
    }

    /**
     * @see https://oracle.github.io/node-oracledb/doc/api.html#objects
     * @since 4.0
     */
    type DBObject_IN<T> =
        & {
            [P in keyof T]: T[P];
        }
        & BaseDBObject<T>;

    /**
     * @see https://oracle.github.io/node-oracledb/doc/api.html#objects
     * @since 4.0
     */
    type DBObject_OUT<T> =
        & {
            [P in keyof T]: DBObject_OUT<T[P]>;
        }
        & BaseDBObject<T>;

    /**
     * @see https://oracle.github.io/node-oracledb/doc/api.html#objects
     * @since 4.0
     */
    interface BaseDBObject<T> {
        /**
         * When dbObject.isCollection is false, this will be an object containing attributes corresponding to the Oracle Database object attributes.
         */
        attributes: Record<
            string,
            {
                /** One of the DB_TYPE constants. */
                type: number;
                /** Type, such as 'VARCHAR2' or 'NUMBER'. */
                typeName: string;
                /** Set if the value of type is a DBObject. */
                typeClass?: DBObjectClass<T> | undefined;
            }
        >;
        /** When dbObject.isCollection is true, this will be one of the DB_TYPE constants. */
        readonly elementType: number;
        readonly elementTypeClass: DBObjectClass<T>;
        /** When dbObject.isCollection is true, this will have the name of the element type, such as “VARCHAR2” or “NUMBER”. */
        readonly elementTypeName: string;
        /** The fully qualified name of the Oracle Database object or collection. */
        readonly fqn: string;
        /** True if the object is a collection, false otherwise. */
        readonly isCollection: boolean;
        /** When dbObject.isCollection is true, this will have the number of elements in the collection. It is undefined for non-collections. */
        readonly length?: number | undefined;
        /** Name of the Oracle Database object or collection. */
        readonly name: string;
        /** Schema owning the Oracle Database object or collection. */
        readonly schema: string;
        /** This read-only property is a string which identifies the name of the package, if the type refers to a PL/SQL type. Otherwise, it returns undefined.
         * @since 6.2
         */
        readonly packageName: string | undefined;

        /**
         * Add the given value to the end of the collection.
         */
        append(value: T): void;
        /**
         * Deletes the value from collection at the given index.
         */
        deleteElement(index: number): void;
        /**
         * Return the value associated with the given index.
         */
        getElement(index: number): any;
        /**
         * Returns the first index for later use to obtain the value.
         */
        getFirstIndex(): number;
        /**
         * Returns a JavaScript array containing the ‘index’ keys.
         */
        getKeys(): T extends string | number ? number[] : Array<keyof T>;
        /**
         * To obtain the last index for later use to obtain a value.
         */
        getLastIndex(): number;
        /**
         * Returns the next index value for later use to obtain a value.
         */
        getNextIndex(): number;
        /**
         * Returns the previous index for later use to obtain the value.
         */
        getPrevIndex(): number;
        /**
         * Returns true if an element exists in the collection at the given index. Returns false otherwise.
         */
        hasElement(): boolean;
        /**
         * To set the given value at the position of the given index.
         */
        setElement(index: number, value: T): void;
        /**
         * Returns an array of element values as a JavaScript array in key order.
         */
        getValues(): T[];
        /**
         * Returns a map object for the collection types indexed by PLS_INTEGER where the collection’s indexes are the keys and the elements are its values. See Associative Array Indexed By PLS_INTEGER for example.
         * 
         * @since 6.4
         */
        toMap<V>(): Map<T, V>;
        /**
         * Trims the specified number of elements from the end of the collection.
         */
        trim(count: number): void;
    }

    /**
     * Message dequeued from an advanced queue.
     *
     * @since 4.0
     */
    interface AdvancedQueueMessage<T> {
        /** Correlation that was used during enqueue. */
        correlation: string;
        /** Number of seconds the message was delayed before it could be dequeued. */
        delay: number;
        /** Delivery mode the messages was enqueued with. */
        deliveryMode: number;
        /** Name of the exception queue defined when the message was enqueued. */
        exceptionQueue: string;
        /** Number of seconds until expiration defined when the message was enqueued. */
        expiration: number;
        /** Contains the unique identifier of the message. */
        msgId: Buffer;
        /** Number of attempts that were made to dequeue the message. */
        numAttempts: number;
        /** Contains the unique identifier of the message in the last queue that generated it. */
        originalMsgId: Buffer;
        /** Contains the payload of the message, with type depending on the value of queue.payloadType.
         * Note that enqueued Strings are returned as UTF-8 encoded Buffers.
         */
        payload: Buffer | DBObject_OUT<T>;
        /** Priority of the message when it was enqueued. */
        priority: number;
        /** State of the message. It can be any one of the AQ_MSG_STATE constants. */
        state: number;
    }

    /**
     * Options to use when dequeuing messages. Attributes can be set before each queue.deqOne() or queue.deqMany().
     *
     * @see https://oracle.github.io/node-oracledb/doc/api.html#aqoptions
     * @since 4.0
     */
    interface DequeueOptions {
        /** Condition that must be satisfied in order for a message to be dequeued. */
        condition: string;
        /** Name of the consumer that is dequeuing messages. */
        consumerName: string;
        /** Correlation to use when dequeuing. */
        correlation: string;
        /** Mode to use for dequeuing messages. It can be any one of the AQ_DEQ_MODE constants. */
        mode: number;
        /** Unique identifier specifying the message to be dequeued. */
        msgId: Buffer;
        /** Position in the queue of the message that is to be dequeued. It can be any one of the AQ_DEQ_NAV constants. */
        navigation: number;
        /** Transformation that will take place on messages when they are dequeued. */
        transformation: string;
        /** Defines whether the dequeue occurs in the current transaction or as a separate transaction. It can be any one of the AQ_VISIBILITY constants. */
        visibility: number;
        /** Number of seconds to wait for a message matching the search criteria to become available. It can be any one of the AQ_DEQ wait constants. */
        wait: number;
    }

    /**
     * Options to use when enqueuing messages. Attributes can be set before each queue.enqOne() or queue.enqMany().
     */
    interface EnqueueOptions {
        /** Celivery mode when enqueuing messages. It can be any one of the AQ_MSG_DELIV constants. */
        deliveryMode: number;
        /** Transformation that will take place on messages when they are enqueued. */
        transformation: string;
        /** Defines whether the enqueue occurs in the current transaction or as a separate transaction. It can be any one of the AQ_VISIBILITY constants. */
        visibility: number;
    }

    /**
     * Extends Readable and provides access to data and metadata of the query. The end event indicates the end of the query results.
     * After the end event has been received, the Stream destroy() function should be called to clean up resources properly.
     * Any further end-of-fetch logic, in particular the connection release, should be in the close event.
     */
    type QueryStream<T> = Readable & QueryStreamEvents<T>;

    interface QueryStreamEvents<T> {
        addListener(event: "metadata", listener: (metadata: Array<Metadata<T>>) => void): this;

        emit(event: "metadata", metadata: Array<Metadata<T>>): boolean;

        on(event: "metadata", listener: (metadata: Array<Metadata<T>>) => void): this;

        once(event: "metadata", listener: (metadata: Array<Metadata<T>>) => void): this;

        prependListener(event: "metadata", listener: (metadata: Array<Metadata<T>>) => void): this;

        prependOnceListener(event: "metadata", listener: (metadata: Array<Metadata<T>>) => void): this;

        removeListener(event: "metadata", listener: (metadata: Array<Metadata<T>>) => void): this;
    }

    /**
     * Contains information regarding the outcome of a successful connection.execute().
     */
    interface Result<T> {
        /**
         * This property will be defined if the executed statement returned Implicit Results. Depending on the value of resultSet it will either be an array,
         * each element containing an array of rows from one query, or an array of ResultSets each corresponding to a query.
         *
         * @see https://oracle.github.io/node-oracledb/doc/api.html#implicitresults
         * @since 4.0
         */
        implicitResults?: Array<T[] | ResultSet<T>> | undefined;
        /**
         * ROWID of a row affected by an INSERT, UPDATE, DELETE or MERGE statement. For other statements,
         * or if no row was affected, it is not set. If more than one row was affected, only the ROWID of the last row is returned.
         *
         * @since 4.2
         */
        readonly lastRowid?: string | undefined;
        /**
         * For SELECT statements, this contains an array of objects describing details of columns for the select list.
         * For non queries, this property is undefined.
         *
         * Each column’s name is always given.
         */
        metaData?: Array<Metadata<T>> | undefined;
        /**
         * This contains the output values of OUT and IN OUT binds. If bindParams is passed as an array,
         * then outBinds is returned as an array. If bindParams is passed as an object,
         * then outBinds is returned as an object. If there are no OUT or IN OUT binds, the value is undefined.
         */
        outBinds?: T | undefined;
        /**
         * For SELECT statements when the resultSet option is true, use the resultSet object to fetch rows.
         *
         * When using this option, resultSet.close() must be called when the ResultSet is no longer needed.
         * This is true whether or not rows have been fetched from the ResultSet.
         *
         * @see https://oracle.github.io/node-oracledb/doc/api.html#resultsetclass
         * @see https://oracle.github.io/node-oracledb/doc/api.html#resultsethandling
         */
        resultSet?: ResultSet<T> | undefined;
        /**
         * For SELECT statements using direct fetches, rows contains an array of fetched rows.
         * It will be NULL if there is an error or the SQL statement was not a SELECT statement.
         * By default, the rows are in an array of column value arrays, but this can be changed to arrays
         * of objects by setting outFormat to oracledb.OBJECT. If a single row is fetched,
         * then rows is an array that contains one single row.
         *
         * The number of rows returned is limited by oracledb.maxRows or the maxRows option in an execute() call.
         * If maxRows is 0, then the number of rows is limited by Node.js memory constraints.
         */
        rows?: T[] | undefined;
        /**
         * For DML statements (including SELECT FOR UPDATE) this contains the number of rows affected,
         * for example the number of rows inserted. For non-DML statements such as queries and PL/SQL statements,
         * rowsAffected is undefined.
         */
        rowsAffected?: number | undefined;
        /**
         * This property provides an error object that gives information about any database warnings (such as PL/SQL compilation warnings) that were generated during the last call to connection.execute().
         * See PL/SQL Compilation Warnings for more information.
         *
         * @since 6.3
         */
        warning?: DBError | undefined;
    }

    /**
     * Contains information regarding the outcome of a successful connection.executeMany().
     */
    interface Results<T> {
        /**
         * An array of error objects that were reported during execution.
         *
         * The offset property of each error object corresponds to the 0-based index of the executeMany()
         * binds parameter array, indicating which record could not be processed.
         *
         * It will be present only if batchErrors was true in the executeMany() options parameter and there are
         * data errors to report. Some classes of execution error will always return via the executeMany()
         * callback error object, not in batchErrors.
         */
        batchErrors?: DBError[] | undefined;
        /**
         * An array of integers identifying the number of rows affected by each record of the binds parameter.
         *
         * It is present only if dmlRowCounts was true in the executeMany() options parameter and a DML statement
         * was executed.
         */
        dmlRowCounts?: number[] | undefined;
        /**
         * Contains the value of any returned IN OUT or OUT binds. It is an array of arrays, or an array of objects,
         * depending on the binds parameters structure. The length of the array will correspond to the length of
         * the array passed as the binds parameter. It will be present only if there is at least one OUT bind
         * variable identified.
         */
        outBinds?: T[] | undefined;
        /**
         * An integer identifying the total number of database rows affected by the processing of all records
         * of the binds parameter. It is only present if a DML statement was executed.
         */
        rowsAffected?: number | undefined;
    }

    /**
     * ResultSets allow query results to fetched from the database one at a time, or in groups of rows.
     * They can also be converted to Readable Streams. ResultSets enable applications to process very large data sets.
     *
     * ResultSets should also be used where the number of query rows cannot be predicted and may be larger than
     * Node.js can handle in a single array.
     *
     * A ResultSet object is obtained by setting resultSet: true in the options parameter of the
     * Connection execute() method when executing a query. A ResultSet is also returned to node-oracledb when
     * binding as type oracledb.CURSOR to a PL/SQL REF CURSOR bind parameter.
     *
     * @see https://oracle.github.io/node-oracledb/doc/api.html#resultsethandling
     */
    interface ResultSet<T> {
        /**
         * Contains an array of objects with metadata about the query or REF CURSOR columns.
         *
         * Each column’s name is always given.
         */
        readonly metaData: Array<Metadata<T>>;

        /**
         * Closes a ResultSet. Applications should always call this at the end of fetch or when no more rows are needed.
         * It should also be called if no rows are ever going to be fetched from the ResultSet.
         */
        close(): Promise<void>;
        close(callback: (error: DBError) => void): void;

        /**
         * This call fetches one row of the ResultSet as an object or an array of column values,
         * depending on the value of outFormat.
         *
         * At the end of fetching, the ResultSet should be freed by calling close().
         *
         * Performance of getRow() can be tuned by adjusting the value of oracledb.fetchArraySize or
         * the execute() option fetchArraySize.
         */
        getRow(): Promise<T>;
        getRow(callback: (error: DBError, row: T) => void): void;

        /**
         * This call fetches numRows rows of the ResultSet as an object or an array of column values,
         * depending on the value of outFormat. If no argument is passed, or numRows is zero, then all rows are fetched.
         *
         * At the end of fetching, the ResultSet should be freed by calling close().
         *
         * Different values of numRows may alter the time needed for fetching data from Oracle Database.
         * The value of fetchArraySize has no effect on getRows() performance or internal buffering.
         *
         * @param numRows The number of rows to fetch
         */
        getRows(numRows?: number): Promise<T[]>;
        getRows(callback: (error: DBError, rows: T[]) => void): void;
        getRows(numRows: number, callback: (error: DBError, rows: T[]) => void): void;

        /**
         * This synchronous method converts a ResultSet into a stream.
         *
         * It can be used to make ResultSets from top-level queries or from REF CURSOR bind variables streamable.
         * To make top-level queries streamable, the alternative connection.queryStream() method may be easier to use.
         *
         * To change the behavior of toQueryStream(), such as setting the query output Format or the internal
         * buffer size for performance, adjust global attributes such as oracledb.outFormat and oracledb.fetchArraySize
         * before calling execute().
         *
         * @since 1.9
         * @see https://oracle.github.io/node-oracledb/doc/api.html#streamingresults
         */
        toQueryStream(): Readable;
    }

    /**
     * The SodaDatabase class is the top level object for node-oracledb SODA operations.
     * A ‘SODA database’ is an abstraction, allowing access to SODA collections in that ‘SODA database’,
     * which then allow access to documents in those collections.
     *
     * A SODA database object is created by calling connection.getSodaDatabase().
     *
     * @see https://www.oracle.com/pls/topic/lookup?ctx=dblatest&id=GUID-BE42F8D3-B86B-43B4-B2A3-5760A4DF79FB
     * @see https://oracle.github.io/node-oracledb/doc/api.html#sodaoverview
     */
    interface SodaDatabase {
        /**
         * Creates a SODA collection of the given name. If you try to create a collection, and a collection with the
         * same name already exists, then that existing collection is opened without error.
         *
         * Optional metadata allows collection customization. If metadata is not supplied, a default collection
         * will be created.
         *
         * Most users will allow createCollection() to create the Oracle Database table used internally to store
         * SODA documents. However the option mode can be used to indicate the collection should be stored in a
         * table that was previously manually created.
         *
         * By default, createCollection() first attempts to create the Oracle Database table used internally to store
         * the collection. If the table exists already, it will attempt to use it as the table underlying the collection.
         *
         * If the optional mode parameter is oracledb.SODA_COLL_MAP_MODE, SODA will attempt to use a pre-existing
         * table as the table underlying the collection.
         *
         * If oracledb.autoCommit is true, and createCollection() succeeds, then any open transaction on the connection
         * is committed. Note SODA operations do not commit an open transaction the way that SQL always does for DDL
         * statements.
         *
         * @param collectionName Name of the collection to be created.
         * @param options
         *
         * @since 3.0
         */
        createCollection(collectionName: string, options?: SodaCollectionOptions): Promise<SodaCollection>;
        createCollection(
            collectionName: string,
            options: SodaCollectionOptions,
            callback: (error: DBError, collection: SodaCollection) => void,
        ): void;
        createCollection(collectionName: string, callback: (error: DBError, collection: SodaCollection) => void): void;

        /**
         * A synchronous method that constructs a proto SodaDocument object usable for SODA insert and replace methods.
         * SodaDocument attributes like createdOn will not be defined, and neither will attributes valid in options but not specified.
         * The document will not be stored in the database until an insert or replace method is called.
         *
         * You only need to call createDocument() if your collection requires client-assigned keys or has non-JSON content,
         * otherwise you can pass your JSON content directly to the SODA insert and replace methods.
         *
         * @param content The document content.
         * @param options Optional properties for the document to be created.
         */
        createDocument(content: string | Buffer | Record<string, any>, options?: SodaDocumentOptions): SodaDocument;

        /**
         * Gets an array of collection names in alphabetical order.
         *
         * If oracledb.autoCommit is true, and getCollectionNames() succeeds, then any open transaction on the connection is committed.
         *
         * @param options If options is undefined, then all collection names will be returned.
         *
         * @since 3.0
         */
        getCollectionNames(options?: SodaCollectionNamesOptions): string[];
        getCollectionNames(
            options: SodaCollectionNamesOptions,
            callback: (error: DBError, names: string[]) => void,
        ): void;
        getCollectionNames(callback: (error: DBError, names: string[]) => void): void;

        /**
         * Opens an existing SodaCollection of the given name. The collection can then be used to access documents.
         *
         * If the requested collection does not exist, it is not an error. Instead, the returned collection value
         * will be undefined.
         *
         * If oracledb.autoCommit is true, and openCollection() succeeds, then any open transaction on the
         * connection is committed.
         *
         * @param collectionName Name of the collection to open.
         *
         * @since 3.0
         */
        openCollection(collectionName: string): Promise<SodaCollection | undefined>;
        openCollection(collectionName: string, callback: (error: DBError, collection?: SodaCollection) => void): void;
    }

    /**
     * Options which may be used when getting SODA collection names.
     */
    interface SodaCollectionNamesOptions {
        /** Limits the number of names returned. If limit is 0 or undefined, then all collection names are returned. */
        limit?: number | undefined;
        /**
         * Returns names that start with the given string, and all subsequent names, in alphabetic order.
         * For example, if collections with names “cat”, “dog”, and “zebra” exist, then using startsWith of “d” will return
         * “dog” and “zebra”. If startsWith is an empty string or undefined, all collection names are returned, subject to the value of limit.
         */
        startsWith?: string | undefined;
    }

    /**
     * Used when creating a new SODA document.
     */
    interface SodaDocumentOptions {
        /**
         * Must be supplied if the document in intended to be inserted into a collection with client-assigned keys. It should be undefined, otherwise.
         */
        key?: string | undefined;
        /**
         * If the document has non-JSON content, then mediaType should be set to the desired media type. Using a MIME type is recommended.
         *
         * @default application/json
         */
        mediaType?: string | undefined;
    }

    /**
     * SODA can be used with Oracle Client 18.5 and Oracle Client 19.3, or later.
     */
    interface SodaCollection {
        /**
         * Metadata of the current collection.
         *
         * @since 3.0
         * @see https://oracle.github.io/node-oracledb/doc/api.html#sodaclientkeys
         */
        readonly metaData: SodaMetadata;
        /**
         * Name of the current collection.
         *
         * @since 3.0
         */
        readonly name: string;

        /**
         * Creates an index on a SODA collection, to improve the performance of SODA query-by-examples (QBE) or
         * enable text searches. An index is defined by a specification, which is a JSON object that specifies
         * how particular QBE patterns are to be indexed for quicker matching.
         *
         * Note that a commit should be performed before attempting to create an index.
         *
         * @param indexSpec
         *
         * @since 3.0
         * @see https://www.oracle.com/pls/topic/lookup?ctx=dblatest&id=GUID-4848E6A0-58A7-44FD-8D6D-A033D0CCF9CB
         */
        createIndex(indexSpec: BTreeIndex | SpatialIndex | SearchIndex): Promise<void>;
        createIndex(indexSpec: BTreeIndex | SpatialIndex | SearchIndex, callback: (error: DBError) => void): void;

        /**
         * Drops the current collection.
         *
         * An error such as ORA-40626 will be returned and the collection will not be dropped if there are
         * uncommitted writes to the collection in the current transaction.
         *
         * If the collection was created with mode oracledb.SODA_COLL_MAP_MODE, then drop() will not physically
         * delete the database storage containing the collection, and won’t drop SODA indexes. Instead it will simply
         * unmap the collection, making it inaccessible to SODA operations.
         *
         * If oracledb.autoCommit is true, and drop() succeeds, then any open user transaction is committed.
         * Note SODA operations do not commit an open transaction the way that SQL always does for DDL statements.
         *
         * If the collection was created with custom metadata changing the key assignment method to SEQUENCE,
         * the drop() method will not delete the underlying Oracle sequence. This is in case it was created outside SODA.
         * To drop the sequence, use the SQL command DROP SEQUENCE after drop() has completed.
         *
         * Note you should never use SQL DROP TABLE command on the database table underlying a collection. This will
         * not clean up SODA’s metadata. If you do accidentally execute DROP SQL, you should cleanup the metadata with
         * drop() or execute the SQL statement: SELECT DBMS_SODA.DROP_COLLECTION('myCollection') FROM DUAL;.
         *
         * @since 3.0
         */
        drop(): Promise<DropCollectionResult>;
        drop(callback: (error: DBError, result: DropCollectionResult) => void): void;

        /**
         * Drops the specified index.
         *
         * If oracledb.autoCommit is true, and dropIndex() succeeds, then any open user transaction is committed.
         * Note SODA operations do not commit an open transaction the way that SQL always does for DDL statements.
         *
         * @param indexName Name of the index to be dropped.
         * @param options
         *
         * @since 3.0
         */
        dropIndex(indexName: string, options?: DropIndexOptions): Promise<DropCollectionResult>;
        dropIndex(
            indexName: string,
            options: DropIndexOptions,
            callback: (error: DBError, result: DropCollectionResult) => void,
        ): void;

        /**
         * The synchronous find() method is used to locate and order a set of SODA documents for retrieval,
         * replacement, or removal. It creates and returns a SodaOperation object which is used via method
         * chaining with non-terminal and terminal methods described below. Note that SodaOperation is an
         * internal object whose attributes should not be accessed directly.
         *
         * @since 3.0
         */
        find(): SodaOperation;

        /**
         * Infers the schema of a collection of JSON documents at the current time. A JSON data guide shows details
         * like the JSON property names, data types and lengths. It is useful for exploring the schema of a collection.
         * The data guide is represented as JSON content in a SodaDocument.
         *
         * This method is supported for JSON-only collections which have a JSON Search index where the “dataguide”
         * option is “on”. An error will be returned if a data guide cannot be created.
         *
         * A data guide is a best effort heuristic and should not be used as a schema to validate new JSON documents.
         * The data guide is always additive, and does not update itself when documents are deleted.
         * There are some limits such as the maximum number of children under one node, and the maximum length of a path.
         *
         * If oracledb.autoCommit is true, and getDataGuide() succeeds, then any open user transaction is committed.
         *
         * @since 3.0
         */
        getDataGuide(): Promise<SodaDocument>;
        getDataGuide(callback: (error: DBError, document: SodaDocument) => void): void;

        /**
         * Inserts a given document to the collection. The input document can be either a JavaScript object representing
         * the data content, or it can be an existing SodaDocument.
         *
         * Note SodaDocuments returned from sodaCollection.insertOneAndGet() or from sodaOperation.replaceOneAndGet()
         * cannot be passed to insertOne(), since these do not contain any document content. Instead, create a
         * JavaScript object using the desired attribute values, or use sodaDatabase.createDocument(), or use a
         * SodaDocument returned by a sodaCollection.find() query.
         *
         * If oracledb.autoCommit is true, and insertOne() succeeds, then the new document and any open transaction
         * on the connection is committed.
         *
         * @param newDocument The document to insert.
         *
         * @since 3.0
         */
        insertOne(newDocument: SodaDocument | Record<string, any>): Promise<void>;
        insertOne(newDocument: SodaDocument | Record<string, any>, callback: (error: DBError) => void): void;

        /**
         * Similar to sodaCollection.insertOne() but also returns the inserted document so system managed properties,
         * such as the key (in default collections), can be found.
         *
         * Inserts a document in a collection. This is similar to sodaCollection.insertOne(), but also returns the
         * result document, which contains all SodaDocument components (key, version, etc.) except for content.
         * Content is not returned for performance reasons. The result document has new values for components that
         * are updated as part of the replace operation (such as version, last-modified timestamp, and media type)
         *
         * If you want to insert the returned document again, use the original newDocumentContent or newDocument.
         * Alternatively construct a new object from the returned document and add content.
         *
         * If oracledb.autoCommit is true, and insertOneAndGet() succeeds, then any open transaction on the connection
         * is committed.
         *
         * @param newDocument The document to insert.
         *
         * @since 3.0
         */
        insertOneAndGet(
            newDocument: SodaDocument | Record<string, any>,
            options?: { hint: string },
        ): Promise<SodaDocument>;

        insertOneAndGet(
            newDocument: SodaDocument | Record<string, any>,
            callback: (error: DBError, document: SodaDocument) => void,
            options?: { hint: string },
        ): void;

        /**
         * This is similar to insertOne() however it accepts an array of the Objects or SodaDocuments that insertOne() accepts.
         * When inserting multiple documents, using insertMany() is recommended in preference to insertOne().
         *
         * If an error occurs, the offset attribute on the Error objects will contain the number of documents that were successfully inserted.
         * Subsequent documents in the input array will not be inserted
         *
         * This method is in Preview status and should not be used in production.
         *
         * @param documents The documents to insert.
         *
         * @requires Oracle Client 18.5 or higher
         * @since 4.0
         */
        insertMany(documents: Array<SodaDocument | Record<string, any>>): Promise<void>;
        insertMany(documents: Array<SodaDocument | Record<string, any>>, callback: (error: DBError) => void): void;

        /**
         * Similar to sodaCollection.insertMany() but also returns an array of the inserted documents so system managed properties,
         * such as the keys (in default collections), can be found. Content itself is not returned for performance reasons.
         *
         * When inserting multiple documents, using insertManyAndGet() is recommended in preference to insertOneAndGet().
         *
         * This method is in Preview status and should not be used in production.
         *
         * @param documents
         *
         * @required Oracle Client 18.5 or higher
         * @since 4.0
         */
        insertManyAndGet(
            documents: Array<SodaDocument | Record<string, any>>,
            options?: { hint: string },
        ): Promise<SodaDocument[]>;
        insertManyAndGet(
            documents: Array<SodaDocument | Record<string, any>>,
            callback: (error: DBError, documents: SodaDocument[]) => void,
            options?: { hint: string },
        ): void;

        /**
         * This method behaves like sodaCollection.insertOne() with the exception that if a document with the same key already exists, then it is updated instead.
         *
         * The collection must use client-assigned keys keys, which is why save() accepts only a SodaDocument, unlike insertOne(). If the collection is not configured
         * with client-assigned keys, then the behavior is exactly the same as sodaCollection.insertOne().
         *
         * @since 5.0
         */
        save(document: SodaDocument): Promise<SodaDocument>;
        save(document: SodaDocument, cb: (err: DBError, doc: SodaDocument) => void): void;

        /**
         * This method behaves like sodaCollection.insertOneAndGet() with the exception that if a document with the same key already exists, then it is updated instead.
         *
         * The collection must use client-assigned keys keys, which is why saveAndGet() accepts only a SodaDocument, unlike insertOneAndGet(). If the collection is not
         * configured with client-assigned keys, then the behavior is exactly the same as sodaCollection.insertOneAndGet().
         *
         * @since 5.0
         */
        saveAndGet(document: SodaDocument, options?: { hint: string }): Promise<SodaDocument>;
        saveAndGet(
            document: SodaDocument,
            cb: (err: DBError, doc: SodaDocument) => void,
            options?: { hint: string },
        ): void;

        /**
         * This method truncates a collection, removing all documents. The collection will not be deleted.
         *
         * @since 5.0
         */
        truncate(): Promise<void>;
        truncate(cb: (err: DBError) => void): void;

        /**
         * Retrieves all the indexes from a SODA collection. This method returns an array of objects that contains the index specifications.
         * This method requires Oracle Client 21.3 or later (or Oracle Client 19 from 19.13).
         * @since 6.2
         */
        listIndexes(): Promise<Array<BTreeIndex | SpatialIndex | SearchIndex>>;
        listIndexes(cb: (err: DBError, listIndexes: Array<BTreeIndex | SpatialIndex | SearchIndex>) => void): void;
    }

    /**
     * SodaDocuments represents the document for SODA read and write operations.
     */
    interface SodaDocument {
        /** Creation time of the document as a string in the UTC time zone using an ISO8601 format. */
        readonly createdOn?: string | undefined;
        /** Unique key value for this document. */
        readonly key?: string | undefined;
        /** Last modified time of the document as a string in the UTC time zone using an ISO8601 format. */
        readonly lastModified: string;
        /**
         * An arbitrary string value designating the content media type. The recommendation when creating documents is to use a MIME type for the media type.
         * By default, collections store only JSON document content and this property will be ‘application/json’. This property will be null if the media type
         * is unknown, which will only be in the rare case when a collection was created to store mixed or non-JSON content on top of a pre-existing database table,
         * and that table has NULLs in its mediaType column.
         *
         * @default 'application/json'
         */
        readonly mediaType?: string | undefined;
        /** Version of the document. */
        readonly version: string;

        /**
         * A synchronous method that returns the document content as an object.
         *
         * An exception will occur if the document content is not JSON and cannot be converted to an object.
         *
         * @since 3.0
         */
        getContent(): Record<string, any>;
        /**
         * A synchronous method that returns the document content as a Buffer.
         *
         * If the documents were originally created with sodaDatabase.createDocument(), then documents are returned as they were created.
         *
         * For documents fetched from the database where the collection storage is BLOB (which is the default), and whose mediaType is ‘application/json’,
         * then the buffer returned is identical to that which was stored. If the storage is not BLOB, it is UTF-8 encoded.
         *
         * @since 3.0
         */
        getContentAsBuffer(): Buffer;
        /**
         * A synchronous method that returns JSON document content as a String.
         *
         * An exception will occur if the document content cannot be converted to a string.
         *
         * If the document encoding is not known, UTF8 will be used.
         *
         * @since 3.0
         */
        getContentAsString(): string;
    }

    /**
     * Used to walk through a set of SODA documents returned from a find() getCursor() method.
     */
    interface SodaDocumentCursor {
        /**
         * This method closes a SodaDocumentCursor. It must be called when the cursor is no longer required.
         *
         * It releases resources in node-oracledb and Oracle Database.
         *
         * @since 3.0
         */
        close(): Promise<void>;
        close(callback: (error: DBError) => void): void;

        /**
         * This method returns the next SodaDocument in the cursor returned by a find() terminal method read operation.
         *
         * If there are no more documents, the returned document parameter will be undefined.
         *
         * @since 3.0
         */
        getNext(): Promise<SodaDocument | undefined>;
        getNext(callback: (error: DBError, document?: SodaDocument) => void): void;
    }

    /**
     * You can chain together SodaOperation methods, to specify read or write operations against a collection.
     *
     * Non-terminal SodaOperation methods return the same object on which they are invoked, allowing them to
     * be chained together.
     *
     * A terminal SodaOperation method always appears at the end of a method chain to execute the operation.
     *
     * A SodaOperation object is an internal object. You should not directly modify its properties.
     */
    interface SodaOperation {
        /**
         * This property sets the size of an internal buffer used for fetching documents from a collection
         * with the terminal SodaOperation methods getCursor() and getDocuments(). Changing size may affect
         * performance but does not affect how many documents are returned.
         *
         * If fetchArraySize() is not used, the size defaults to the current value of oracledb.fetchArraySize.
         *
         * @see https://oracle.github.io/node-oracledb/doc/api.html#sodaqbesearches
         * @since 5.0
         */
        fetchArraySize(size: number): SodaOperation;
        /**
         * Sets a filter specification for the operation, allowing for complex document queries and ordering
         * of JSON documents. Filter specifications can include comparisons, regular expressions, logical,
         * and spatial operators, among others.
         *
         * @param filterSpec
         *
         * @see https://oracle.github.io/node-oracledb/doc/api.html#sodaqbesearches
         * @since 3.0
         */
        filter(filterSpec: Record<string, any>): SodaOperation;
        /**
         * The hint() value can be used to pass an Oracle hint to terminal SodaOperation Methods.
         * It is string in the same format as a SQL hint but without any comment characters, for example hint("MONITOR").
         * Pass only the hint "MONITOR" (turn on monitoring) or "NO_MONITOR" (turn off monitoring).
         * See the Oracle Database SQL Tuning Guide documentation MONITOR and NO_MONITOR Hints and Monitoring Database Operations for more information.
         */
        hint(value: string): SodaOperation;
        /**
         * Sets the key value to be used to match a document for the operation. Any previous calls made to this
         * method or keys() will be ignored.
         *
         * SODA document keys are unique.
         *
         * @param value The value to be set.
         *
         * @since 3.0
         */
        key(value: string): SodaOperation;
        /**
         * Sets the keys to be used to match multiple documents for the operation.
         * Any previous calls made to this method or key() will be ignored.
         *
         * SODA document keys are unique.
         *
         * A maximum of 1000 keys can be used.
         *
         * @param values An array of values to be set.
         *
         * @since 3.0
         */
        keys(values: string[]): SodaOperation;
        /**
         * Sets the maximum number of documents that a terminal method will apply to. The value of n must be
         * greater than 0. The limit is applied to documents that match the other SodaOperation criteria.
         * The limit() method only applies to SodaOperation read operations like getCursor() and getDocuments().
         * If a filter $orderby is not used, the document order is internally defined.
         *
         * The limit() method cannot be used in conjunction with count().
         *
         * @param limit Maximum number of documents that a terminal method will apply to.
         *
         * @since 3.0
         */
        limit(limit: number): SodaOperation;
        /**
         * Locks the documents fetched from the collection.
         *
         * Using lock() allows for pessimistic locking, that is, only the current user that performed the lock can modify the documents in the collection. Other users can only perform operations on these documents once they are unlocked. The functionality of this method is equivalent to the SELECT FOR UPDATE clause.
         *
         * The documents can be unlocked with an explicit call to commit() or rollback() on the connection. Ensure that the oracledb.autoCommit is set to false for the connection. Otherwise, the documents will be unlocked immediately after the operation is complete.
         *
         * This method should only be used with read operations (other than count()), and should not be used in conjunction with non-terminal methods skip() and limit().
         *
         * If this method is specified in conjunction with a write operation, then this method is ignored.
         *
         * This method requires Oracle Client 21.3 or later (or Oracle Client 19 from 19.11).
         * @since 6.2
         */
        lock(): SodaOperation;
        /**
         * Sets the number of documents that will be skipped before the terminal method is applied.
         * The value of n must be greater or equal to 0. The skip applies to documents that match the other
         * SodaOperation criteria.
         *
         * If a filter $orderby is not used, the document order (and hence which documents are skipped) is
         * internally defined.
         *
         * The skip() method only applies to SodaOperation read operations like getDocuments().
         * It cannot be used with count().
         *
         * @param skip The number of documents that will be skipped.
         *
         * @since 3.0
         */
        skip(skip: number): SodaOperation;
        /**
         * Sets the document version that documents must have.
         *
         * This is typically used in conjunction with a key, for example
         *
         *      collection.find().key("k").version("v").replaceOne(doc)
         *
         * Using version() allows for optimistic locking, so that the subsequent SodaOperation terminal method
         * does not affect a document that someone else has already modified.
         * If the requested document version is not matched, then your terminal operation will not impact any document.
         * The application can then query to find the latest document version and apply any desired change.
         *
         * @param version Version that documents must have.
         *
         * @since 3.0
         */
        version(version: string): SodaOperation;
        /**
         * Finds the number of documents matching the given SodaOperation query criteria.
         *
         * If skip() or limit() are set, then count() will return an error.
         *
         * If oracledb.autoCommit is true, and count() succeeds, then any open transaction on the
         * connection is committed.
         */
        count(): Promise<SodaCountResult>;
        count(callback: (error: DBError, result: SodaCountResult) => void): void;
        /**
         * Returns a SodaDocumentCursor for documents that match the SodaOperation query criteria.
         * The cursor can be iterated over with sodaDocumentCursor.getNext() to access each SodaDocument.
         *
         * When the application has completed using the cursor it must be closed with sodaDocumentCursor.close().
         *
         * If the number of documents is known to be small, it is recommended to use sodaOperation.getDocuments() instead.
         *
         * If oracledb.autoCommit is true, and getCursor() succeeds, then any open transaction on the connection is committed.
         *
         * @since 3.0
         */
        getCursor(): Promise<SodaDocumentCursor>;
        getCursor(callback: (error: DBError, cursor: SodaDocumentCursor) => void): void;
        /**
         * Gets an array of SodaDocuments matching the SodaOperation query criteria. An empty array will be
         * returned when no documents match.
         *
         * Where the number of matching documents is known to be small, this API should be used in preference
         * to sodaOperation.getCursor().
         *
         * If oracledb.autoCommit is true, and getDocuments() succeeds, then any open transaction on the
         * connection is committed.
         *
         * @since 3.0
         */
        getDocuments(): Promise<SodaDocument[]>;
        getDocuments(callback: (error: DBError, documents: SodaDocument[]) => void): void;
        /**
         * Obtains one document matching the SodaOperation query criteria. If the criteria match more
         * than one document, then only the first is returned.
         *
         * Typically getone() should be used with key(k) or key(k).version(v) to ensure only one document is matched.
         *
         * If oracledb.autoCommit is true, and getOne() succeeds, then any open transaction on the connection
         * is committed.
         *
         * @since 3.0
         */
        getOne(): Promise<SodaDocument | undefined>;
        getOne(callback: (error: DBError, document?: SodaDocument) => void): void;
        /**
         * Removes a set of documents matching the SodaOperation query criteria.
         *
         * Note settings from skip() and limit() non-terminals are ignored because they only apply to read operations.
         *
         * If oracledb.autoCommit is true, and remove() succeeds, then removal and any open transaction on the
         * connection is committed.
         *
         * @since 3.0
         */
        remove(): Promise<SodaRemoveResult>;
        remove(callback: (error: DBError, result: SodaRemoveResult) => void): void;
        /**
         * Replaces a document in a collection. The input document can be either a JavaScript object representing the
         * data content, or it can be an existing SodaDocument.
         *
         * The mediaType document component and content of the document that matches the SodaOperation query criteria
         * will be replaced by the content and any mediaType document component of the new document.
         * Any other document components will not be affected. The lastModified and version document components
         * of the replaced document will be updated.
         *
         * The key() non-terminal must be used when using replaceOne().
         *
         * No error is reported if the operation criteria do not match any document.
         *
         * Note settings from skip() and limit() non-terminals are ignored because they only apply to read operations.
         *
         * If oracledb.autoCommit is true, and replaceOne() succeeds, then any open transaction on the connection
         * is committed.
         *
         * @param newDocument New document to create.
         *
         * @since 3.0
         */
        replaceOne(newDocument: SodaDocument): Promise<SodaReplaceOneResult>;
        replaceOne(newDocument: SodaDocument, callback: (error: DBError, result: SodaReplaceOneResult) => void): void;
        /**
         * Replaces a document in a collection. The input document can be either a JavaScript object representing the
         * data content, or it can be an existing SodaDocument.
         *
         * The mediaType document component and content of the document that matches the SodaOperation query criteria
         * will be replaced by the content and any mediaType document component of the new document.
         * Any other document components will not be affected. The lastModified and version document components
         * of the replaced document will be updated.
         *
         * The key() non-terminal must be used when using replaceOne().
         *
         * No error is reported if the operation criteria do not match any document.
         *
         * Note settings from skip() and limit() non-terminals are ignored because they only apply to read operations.
         *
         * If oracledb.autoCommit is true, and replaceOne() succeeds, then any open transaction on the connection
         * is committed.
         *
         * @param newDocumentContent New document to create.
         *
         * @since 3.0
         */
        replaceOne(newDocumentContent: Record<string, any>): Promise<SodaReplaceOneResult>;
        replaceOne(
            newDocumentContent: Record<string, any>,
            callback: (error: DBError, result: SodaReplaceOneResult) => void,
        ): void;
        /**
         * Replaces a document in a collection. This is similar to replaceOne(), but also returns the result document,
         * which contains all SodaDocument components (key, version, etc.) except for content.
         * Content is not returned for performance reasons. The result document has new values for components that
         * are updated as part of the replace operation (such as version, last-modified timestamp, and media type)
         *
         * If oracledb.autoCommit is true, and replaceOneAndGet() succeeds, then any open transaction on the connection
         * is committed.
         *
         * @param newDocument New document to create.
         *
         * @since 3.0
         */
        replaceOneAndGet(newDocument: SodaDocument): Promise<SodaDocument | undefined>;
        replaceOneAndGet(newDocument: SodaDocument, callback: (error: DBError, document?: SodaDocument) => void): void;
        /**
         * Replaces a document in a collection. This is similar to replaceOne(), but also returns the result document,
         * which contains all SodaDocument components (key, version, etc.) except for content.
         * Content is not returned for performance reasons. The result document has new values for components that
         * are updated as part of the replace operation (such as version, last-modified timestamp, and media type)
         *
         * If oracledb.autoCommit is true, and replaceOneAndGet() succeeds, then any open transaction on the connection
         * is committed.
         *
         * @param newDocument New document to create.
         *
         * @since 3.0
         */
        replaceOneAndGet(newDocumentContent: Record<string, any>): Promise<SodaDocument>;
        replaceOneAndGet(
            newDocumentContent: Record<string, any>,
            callback: (error: DBError, document: SodaDocument) => void,
        ): void;
    }

    /**
     * Result of SODA operation.replaceOne();
     */
    interface SodaReplaceOneResult {
        /** This attribute will be true if the document was successfully replaced, false otherwise. */
        replaced: boolean;
    }

    /**
     * Result of SODA operation.remove();
     */
    interface SodaRemoveResult {
        /** The number of documents matching the SodaOperation criteria. */
        count: number;
    }

    /**
     * Result of SODA operation.count();
     */
    interface SodaCountResult {
        /** The number of documents matching the SodaOperation criteria. */
        count: number;
    }

    /**
     * Options which may be passed to SODA collection.dropIndex().
     */
    interface DropIndexOptions {
        /**
         * Setting force to true forces dropping of a JSON Search index or Spatial index if the
         * underlying Oracle Database domain index does not permit normal dropping.
         *
         * @see https://www.oracle.com/pls/topic/lookup?ctx=dblatest&id=GUID-F60F75DF-2866-4F93-BB7F-8FCE64BF67B6
         */
        force?: boolean | undefined;
    }

    /**
     * Returned from SODA collection.drop().
     */
    interface DropCollectionResult {
        /** If the drop operation succeeded, dropped will be true. If no collection was found, dropped will be false. */
        dropped: boolean;
    }

    /**
     * Structure to configure the properties of a B-Tree Index.
     *
     * @see https://docs.oracle.com/en/database/oracle/simple-oracle-document-access/adsdi/soda-index-specifications-reference.html#GUID-00C06941-6FFD-4CEB-81B6-9A7FBD577A2C
     */
    interface BTreeIndex {
        /** Name of the index. */
        name: string;
        /** Each object targets a field in the indexed documents that has a scalar JSON value. */
        fields: BTreeIndexField[];
        /**
         * Specifies whether or not the index is unique.
         *
         * @default false
         */
        unique?: boolean | undefined;
        /**
         * Specifies whether or not to index NULL values for the selected columns (by appending the numeric value 1 to the list of columns to index).
         *
         * @default false
         */
        indexNulls?: boolean | undefined;
    }

    /**
     * Used to configure fields when creating a B-Tree Index.
     */
    interface BTreeIndexField {
        /** Path to the targeted field, whose value is expected to be a scalar. */
        path: string;
        /** Name of the data type of the targeted-field value, for indexing purposes. */
        datatype?: string | undefined;
        /** Specifies the maximum length of the value to index. */
        maxlength?: number | undefined;
        /** Index sorting order, for datatype varchar2 (or one of its synonyms) or number. */
        order?: string | number | undefined;
    }

    /**
     * Structure to configure the properties of a Spatial Index.
     *
     * @see https://docs.oracle.com/en/database/oracle/simple-oracle-document-access/adsdi/soda-index-specifications-reference.html#GUID-00C06941-6FFD-4CEB-81B6-9A7FBD577A2C
     */
    interface SpatialIndex {
        /** Name of the index. */
        name: string;
        /** Specifies the path to the JSON field to be indexed. */
        spatial: string;
        /** Specifies that the targeted field must be present and have a GeoJSON geometry object as its value. */
        scalarRequired?: boolean | undefined;
        /** Specifies that the targeted field need not be present or have a GeoJSON geometry object as its value. */
        lax?: boolean | undefined;
    }

    /**
     * Structure to configure the properties of a Search Index.
     *
     * @see https://docs.oracle.com/en/database/oracle/simple-oracle-document-access/adsdi/soda-index-specifications-reference.html#GUID-00C06941-6FFD-4CEB-81B6-9A7FBD577A2C
     */
    interface SearchIndex {
        /** Name of the index. */
        name: string;
    }

    interface SodaCollectionOptions {
        /**
         * Metadata specifying various details about the collection, such as its database storage, whether it should
         * track version and time stamp document components, how such components are generated, and what document
         * types are.
         *
         * If undefined or null, then a default collection metadata description will be used. The default
         * metadata specifies that the collection contains only JSON documents, and is recommend for most SODA users.
         *
         * @see https://oracle.github.io/node-oracledb/doc/api.html#sodaclientkeys
         * @see https://www.oracle.com/pls/topic/lookup?ctx=dblatest&id=GUID-49EFF3D3-9FAB-4DA6-BDE2-2650383566A3
         */
        metaData?: SodaMetadata | undefined;
        /**
         * If mode is SODA_COLL_MAP_MODE, the collection will be stored in an externally,
         * previously created table. A future sodaCollection.drop() will not drop the collection table.
         * It will simply unmap it, making it inaccessible to SODA operations.
         *
         * Most users will leave mode undefined.
         */
        mode?: number | undefined;
    }

    /**
     * Metadata specifying various details about the collection, such as its database storage, whether it should
     * track version and time stamp document components, how such components are generated, and what document
     * types are.
     *
     * @see https://docs.oracle.com/en/database/oracle/simple-oracle-document-access/adsdi/soda-collection-metadata-components-reference.html#GUID-46E36926-7E6C-4561-A19F-01C09428C56D
     */
    interface SodaMetadata {
        /** Name of the Oracle Database schema that owns the table or view to which the collection is mapped. */
        schemaName?: string | undefined;
        /** Name of the table to which the collection is mapped. */
        tableName?: string | undefined;
        /** Name of the view to which the collection is mapped. */
        viewName?: string | undefined;
        /** Object containing information related to the key column. */
        keyColumn?: {
            /**
             * Name of the column that stores the document key.
             *
             * @default ID
             */
            name?: string | undefined;
            /**
             * SQL data type of the column that stores the document key.
             *
             * @default VARCHAR2
             */
            sqlType?: string | undefined;
            /**
             * Maximum length of the key column in bytes. This component applies only to keys of type VARCHAR2.
             *
             * @default 255
             */
            maxLength?: number | undefined;
            /**
             * Method used to assign keys to objects that are inserted into the collection.
             *
             * @default UUID
             */
            assignmentMethod?: string | undefined;
            /**
             * Name of the database sequence that generates keys for documents that are inserted into a collection if
             * the key assignment method is SEQUENCE.
             *
             * If you specify the key assignment method as SEQUENCE then you must also specify the name of that sequence.
             * If the specified sequence does not exist then SODA creates it.
             */
            sequenceName?: string | undefined;
        } | undefined;
        /** Object containing information related to the content column. */
        contentColumn?: {
            /**
             * Name of the column that stores the database content.
             *
             * @default JSON_DOCUMENT
             */
            name?: string | undefined;
            /**
             * SQL data type of the column that stores the document content.
             *
             * @default BLOB
             */
            sqlType?: string | undefined;
            /**
             * Maximum length of the content column in bytes. This component applies only to content of type VARCHAR2.
             *
             * @default 4000
             */
            maxLength?: number | undefined;
            /**
             * SecureFiles LOB compression setting.
             *
             * @default NONE
             */
            compress?: string | undefined;
            /**
             * SecureFiles LOB cache setting.
             *
             * @default true
             */
            cache?: boolean | undefined;
            /**
             * SecureFiles LOB encryption setting.
             *
             * Before you create a collection that uses SecureFiles LOB encryption you must set up an encryption wallet.
             *
             * @default NONE
             */
            encrypt?: string | undefined;
            /**
             * Syntax to which JavaScript Object Notation (JSON) content must conform—strict or lax.
             *
             * @default STANDARD
             */
            validation?: string | undefined;
        } | undefined;
        /** Object containing information related to the version column. */
        versionColumn?: {
            /**
             * Name of the column that stores the document version.
             *
             * @default VERSION
             */
            name?: string | undefined;
            /**
             * Method used to compute version values for objects when they are inserted into a collection or replaced.
             *
             * @default SHA256
             */
            method?: string | undefined;
        } | undefined;
        /** Object containing information related to the last modified column. */
        lastModifiedColumn?: {
            /**
             * Name of the column that stores the last-modified time stamp of the document.
             *
             * @default LAST_MODIFIED
             */
            name?: string | undefined;
            /**
             * Name of the index on the last-modified column.
             *
             * The value of this component is the name of a nonunique index on the last-modified time-stamp column.
             * The index is created if a name is specified. This index can improve the performance of read and write
             * operations that are driven by last-modified time stamps.
             *
             * Only SODA for REST provides such an operation (operation GET collection with time-stamp parameters since
             * and until). Other implementations do not use this component, since they do not provide any read or write
             * operations that are driven by last-modified time stamps. Even for SODA for REST, it is typically better
             * not to set this component if you are sure that your application does not use any read or write operations
             * that are driven by time stamps, because creating and maintaining an index carries a cost.
             */
            index?: string | undefined;
        } | undefined;
        /** Object containing information related to the creation time column. */
        creationTimeColumn?: {
            /**
             * Name of the column that stores the creation time stamp of the document. This time stamp is
             * generated during the insert, insertAndGet, save, or saveAndGet operation.
             *
             * @default CREATED_ON
             */
            name?: string | undefined;
        } | undefined;
        /** Object containing information related to the media type column. */
        mediaTypeColumn?: {
            /**
             * Name of the column that stores the media type of the document. A media type column is needed if
             * the collection is to be heterogeneous, that is, it can store documents other than
             * JavaScript Object Notation (JSON).
             */
            name?: string | undefined;
        } | undefined;
        /** Specifies whether or not the collection is read-only. */
        readOnly?: boolean | undefined;
    }

    /**
     * This method creates a pool of connections with the specified user name, password and connection string.
     * A pool is typically created once during application initialization.
     *
     * Internally, createPool() creates an Oracle Call Interface Session Pool for each Pool object.
     *
     * The default properties may be overridden by specifying new properties in the poolAttrs parameter.
     *
     * It is possible to add pools to the pool cache when calling createPool().
     * This allows pools to later be accessed by name, removing the need to pass the pool object through code.
     *
     * A pool should be terminated with the pool.close() call.
     *
     * From node-oracledb 3.1.0, the createPool() error callback will return a DPI-1047 error if node-oracledb cannot load Oracle Client libraries.
     * Previous versions threw this error from require('oracledb').
     *
     * @param poolAttributes Provides connection credentials and pool-specific configuration properties, overriding the defualt pooling properties of the Oracledb object.
     */
    function createPool(poolAttributes: PoolAttributes): Promise<Pool>;
    function createPool(poolAttributes: PoolAttributes, callback: (error: DBError, pool: Pool) => void): void;

    /**
     * Obtains a connection from a pool in the connection pool cache.
     *
     * For situations where connections are used infrequently, creating a standalone connection may be more efficient than creating and managing a connection pool.
     * However, in most cases, Oracle recommends getting connections from a connection pool.
     *
     * @param poolAlias Specifies which previously created pool in the connection pool cache to use to obtain the connection.
     */
    function getConnection(poolAlias: string): Promise<Connection>;
    function getConnection(poolAlias: string, callback: (error: DBError, connection: Connection) => void): void;

    /**
     * Obtains a connection from the default pool.
     *
     * For situations where connections are used infrequently, creating a standalone connection may be more efficient than creating and managing a connection pool.
     * However, in most cases, Oracle recommends getting connections from a connection pool.
     */
    function getConnection(): Promise<Connection>;
    function getConnection(callback: (error: DBError, connection: Connection) => void): void;

    /**
     * Creates a new, standalone, non-pooled connection.
     *
     * For situations where connections are used infrequently, creating a standalone connection may be more efficient than creating and managing a connection pool.
     * However, in most cases, Oracle recommends getting connections from a connection pool.
     *
     * @param connectionAttributes Connection credentials and connection-specific configuration properties.
     */
    function getConnection(connectionAttributes: ConnectionAttributes): Promise<Connection>;
    function getConnection(
        connectionAttributes: ConnectionAttributes,
        callback: (error: DBError, connection: Connection) => void,
    ): void;

    /**
     * A special object that contains properties which control the behavior of node-oracledb, allowing use of new features.
     *
     * @since 6.3
     */
    interface future {
        /**
         * This property is a boolean which when set to true while using Oracle Database 12c (or later), fetches VARCHAR2 and LOB columns that were created with the IS JSON constraint in the same way that columns of type JSON are fetched when using Oracle Database 21c (or later). The IS JSON constraint that is specified when creating VARCHAR2 and LOB columns ensures that only JSON data is stored in these columns.
         * The default value is false.
         * In a future version of node-oracledb, the setting of this attribute will no longer be required since this will be the default behavior.
         *
         * @since 6.3
         */
        oldJsonColumnAsObj?: boolean | undefined;
    }

    /**
     * Retrieves a previously created pool from the connection pool cache. Note that this is a synchronous method.
     *
     * @param poolAlias
     *
     * The pool alias of the pool to retrieve from the connection pool cache.
     *
     * @default default
     */
    function getPool(poolAlias?: string): Pool;

    interface InitialiseOptions {
        /**
         * This directory is added to the start of the default search path used by initOracleClient() to load the node-oracledb Thick mode binary module.
         * The default search path includes node_modules/oracledb/build/Release and node_modules/oracledb/build/Debug.
         * @since 6.2
         */
        binaryDir?: string | undefined;
        /**
         * This specifies the directory in which the Optional Oracle Net Configuration and Optional Oracle Client Configuration files reside. It is equivalent to setting the Oracle environment variable TNS_ADMIN to this value. Any value in that environment variable prior to the call to oracledb.initOracleClient() is ignored. If this attribute is not set, Oracle’s default configuration file search heuristics are used.
         */
        configDir?: string | undefined;
        /**
         * This specifies the driver name value shown in database views, such as V$SESSION_CONNECT_INFO. It can be used by applications to identify themselves for tracing and monitoring purposes. The convention is to separate the product name from the product version by a colon and single space characters. If this attribute is not specified, the value “node-oracledb : version” is used.
         *
         * @see https://oracle.github.io/node-oracledb/doc/api.html#otherinit
         */
        driverName?: string | undefined;
        /**
         * This specifies the URL that is included in the node-oracledb exception message if the Oracle Client libraries cannot be loaded. This allows applications that use node-oracledb to refer users to application-specific installation instructions. If this attribute is not specified, then the node-oracledb installation instructions URL is used.
         *
         * @see https://oracle.github.io/node-oracledb/doc/api.html#otherinit
         */
        errorUrl?: string | undefined;
        /**
         * This specifies the directory containing the Oracle Client libraries. If libDir is not specified, the default library search mechanism is used. If your client libraries are in a full Oracle Client or Oracle Database installation, such as Oracle Database “XE” Express Edition, then you must have previously set environment variables like ORACLE_HOME before calling initOracleClient().
         *
         * @see https://oracle.github.io/node-oracledb/doc/api.html#oracleclientloading
         */
        libDir?: string | undefined;
    }

    /**
     * This synchronous function loads and initializes the Oracle Client libraries that are necessary
     * for node-oracledb to communicate with Oracle Database. This function is optional. If used, it
     * should be the first node-oracledb call made by an application.
     *
     * If initOracleClient() is not called, then the Oracle Client libraries are loaded at the time of
     * first use in the application, such as when creating a connection pool. The default values described
     * for options will be used in this case.
     *
     * If the Oracle Client libraries cannot be loaded, or they have already been initialized, either by a
     * previous call to this function or because another function call already required the Oracle Client libraries,
     * then initOracleClient() raises an exception.
     *
     * On Linux, ensure a libclntsh.so file exists. On macOS ensure a libclntsh.dylib file exists.
     * Node-oracledb will not directly load libclntsh.*.XX.1 files in libDir. Note other libraries used by libclntsh* are also required.
     *
     * On Linux, using libDir is only useful for forcing initOracleClient() to immediately load the Oracle Client libraries because
     * those libraries still need to be in the operating system search path, such as from running ldconfig or set in the environment
     * variable LD_LIBRARY_PATH.
     *
     * @see https://oracle.github.io/node-oracledb/doc/api.html#initnodeoracledb
     * @since 5.0
     */
    function initOracleClient(opts?: InitialiseOptions): void;

    type DBCredentials =
        | {
            user: string;
            password: string;
            connectionString: string;
            externalAuth?: boolean | undefined;
        }
        | {
            user: string;
            password: string;
            connectString: string;
            externalAuth?: boolean | undefined;
        };

    /**
     * This is the simplified form of connection.shutdown() used for shutting down a database instance. It accepts connection
     * credentials and shuts the database instance completely down.
     *
     * Internally it creates, and closes, a standalone connection using the oracledb.SYSOPER privilege.
     *
     * @see https://oracle.github.io/node-oracledb/doc/api.html#startupshutdown
     * @since 5.0
     */
    function shutdown(creds: DBCredentials, mode?: number): Promise<void>;
    function shutdown(creds: DBCredentials, mode: number, cb: (err: Error) => void): void;
    function shutdown(creds: DBCredentials, cb: (err: Error) => void): void;

    interface StartupOptions {
        /**
         * Shuts down a running database using oracledb.SHUTDOWN_MODE_ABORT before restarting the database. The database start up may require instance recovery. The default for force is false.
         *
         * @default false
         */
        force?: boolean | undefined;
        /**
         * After the database is started, access is restricted to users who have the CREATE_SESSION and RESTRICTED SESSION privileges. The default is false.
         *
         * @default false
         */
        restrict?: boolean | undefined;
        /**
         * The path and filename for a text file containing Oracle Database initialization parameters. If pfile is not set, then the database server-side parameter file is used.
         */
        pfile?: string | undefined;
    }

    /**
     * This is the simplified form of connection.startup() used for starting a database instance up.
     * It accepts connection credentials and starts the database instance completely.
     *
     * As part of the start up process, a standalone connection using the oracledb.SYSOPER privilege is internally created and closed.
     *
     * @see https://oracle.github.io/node-oracledb/doc/api.html#startupshutdown
     * @since 5.0
     */
    function startup(creds: DBCredentials, opts?: StartupOptions): Promise<void>;
    function startup(creds: DBCredentials, opts: StartupOptions, cb: (err: Error) => void): void;
    function startup(creds: DBCredentials, cb: (err: Error) => void): void;
}

export = OracleDB;<|MERGE_RESOLUTION|>--- conflicted
+++ resolved
@@ -2287,10 +2287,6 @@
          */
         dbTypeName?: string | undefined;
         /**
-<<<<<<< HEAD
-
-=======
->>>>>>> cf212590
          * The name of the SQL domain associated with the fetched column. If the column does not have a SQL domain, this property value is undefined. SQL domains are supported from Oracle Database 23c onwards. If node-oracledb Thick mode is used, Oracle Client 23c is also required.
          */
         domainName?: string | undefined;
@@ -2303,13 +2299,11 @@
          */
         isJson?: boolean | undefined;
         /**
-<<<<<<< HEAD
+
          * Indicates if the column is known to contain binary encoded OSON data. This attribute will be true in Thin mode and while using Oracle Client version 21c (or later) in Thick mode when the “IS JSON FORMAT OSON” check constraint is enabled on BLOB and RAW columns. It will be set to false for all other columns. It will also be set to false for any column when the Thick mode uses Oracle Client versions earlier than 21c. Note that the “IS JSON FORMAT OSON” check constraint is available from Oracle Database 19c onwards.
          */
         isOson?: boolean | undefined;
         /**
-=======
->>>>>>> cf212590
          * Database byte size. This is only set for DB_TYPE_VARCHAR, DB_TYPE_CHAR and DB_TYPE_RAW column types.
          */
         byteSize?: number | undefined;
