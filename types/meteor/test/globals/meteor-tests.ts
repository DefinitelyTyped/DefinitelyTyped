// This file may use only modules that have corresponding globals, because
// `globals/meteor-tests.ts` is generated from it.  Tests that involve modules
// that don't have corresponding globals belong in
// `meteor-tests-module-only.ts`.

/**
 * All code below was copied from the examples at http://docs.meteor.com/.
 * When necessary, code was added to make the examples work (e.g. declaring a variable
 * that was assumed to have been declared earlier)
 */

/*********************************** Begin setup for tests ******************************/

declare module 'meteor/meteor' {
    namespace Meteor {
        interface User {
            // One of the tests assigns a new property to the user so it has to be typed
            dexterity?: number | undefined;
        }
    }
}

// Avoid conflicts between `meteor-tests.ts` and `globals/meteor-tests.ts`.
namespace MeteorTests {
    interface RoomDAO {
        _id: string;
        name: string;
    }

    interface MessageDAO {
        _id: string;
        text: string;
    }

    const Rooms = new Mongo.Collection<RoomDAO>('rooms');
    let Messages = new Mongo.Collection<MessageDAO>('messages');
    interface MonkeyDAO {
        _id: string;
        name: string;
    }
    var Monkeys = new Mongo.Collection<MonkeyDAO>('monkeys');
    //var x = new Mongo.Collection<xDAO>('x');
    //var y = new Mongo.Collection<yDAO>('y');
    /********************************** End setup for tests *********************************/

    /**
     * From Core, Meteor.startup section
     * Tests Meteor.isServer, Meteor.startup, Collection.insert(), Collection.find(), Collection.rawCollection(), Collection.rawDatabase()
     */
    if (Meteor.isServer) {
        Meteor.startup(function () {
            if (Rooms.find().count() === 0) {
                Rooms.insert({ name: 'Initial room' });
            }

            Rooms.rawDatabase()
                .stats()
                .then(
                    (stats: any) => console.log('stats', stats),
                    (error: any) => console.error('stats', error),
                );

            Rooms.rawCollection()
                .aggregate([{ $group: { _id: null, names: { $addToSet: '$name' } } }])
                .toArray()
                .then();
        });
    }

    /**
     * From Publish and Subscribe, Meteor.publish section
     **/
    Meteor.publish('rooms', function () {
        return Rooms.find({}, { fields: { secretInfo: 0 } });
    });

    Meteor.publish('adminSecretInfo', function () {
        return Rooms.find({ admin: this.userId }, { fields: { secretInfo: 1 } });
    });

    Meteor.publish('roomAndMessages', function (roomId: unknown) {
        check(roomId, String);
        // $ExpectType string
        roomId;
        return [Rooms.find({ _id: roomId }, { fields: { secretInfo: 0 } }), Messages.find({ roomId: roomId })];
    });

    /**
     * Also from Publish and Subscribe, Meteor.publish section
     */
    Meteor.publish('counts-by-room', function (roomId: unknown) {
        var self = this;
        check(roomId, String);
        // $ExpectType string
        roomId;
        var count = 0;
        var initializing = true;
        var handle = Messages.find({ roomId: roomId }).observeChanges({
            added: function (id: any) {
                count++;
                // if (!initializing)
                //   this.changed("counts", roomId, {count: count});
            },
            removed: function (id: any) {
                count--;
                // Todo: Not sure how to define in typescript
                //      self.changed("counts", roomId, {count: count});
            },
        });

        initializing = false;

        // Todo: Not sure how to define in typescript
        //  self.added("counts", roomId, {count: count});
        self.ready();

        self.onStop(function () {
            handle.stop();
        });
    });

    var Counts = new Mongo.Collection('counts');

    Tracker.autorun(function () {
        Meteor.subscribe('counts-by-room', Session.get('roomId'));
    });

    // Checking status
    let status: DDP.Status = 'connected';

    console.log('Current room has ' + Counts.find(Session.get('roomId')).count + ' messages.');

    /**
     * From Publish and Subscribe, Meteor.subscribe section
     */
    Meteor.subscribe('allplayers');

    /**
     * Also from Meteor.subscribe section
     */
    Tracker.autorun(function () {
        Meteor.subscribe('chat', { room: Session.get('current-room') });
        Meteor.subscribe('privateMessages');
    });

    /**
     * From Methods, Meteor.methods section
     */
    Meteor.methods({
        foo: function (arg1: unknown, arg2: unknown) {
            check(arg1, String);
            check(arg2, [Number]);

            // $ExpectType string
            arg1;
            // $ExpectType number[]
            arg2;

            var you_want_to_throw_an_error = true;
            if (you_want_to_throw_an_error) throw new Meteor.Error('404', "Can't find my pants");
            return 'some return value';
        },

        bar: function () {
            // .. do other stuff ..
            return 'baz';
        },
    });

    /**
     * From Methods, Meteor.Error section
     */
    function meteorErrorTestFunction1() {
        throw new Meteor.Error('logged-out', 'The user must be logged in to post a comment.');
    }

    function meteorErrorTestFunction2() {
        throw new Meteor.Error(403, 'The user must be logged in to post a comment.');
    }

    Meteor.call('methodName', function (error: Meteor.Error) {
        if (error.error === 'logged-out') {
            Session.set('errorMessage', 'Please log in to post a comment.');
        }
    });
    var error = new Meteor.Error('logged-out', 'The user must be logged in to post a comment.');
    console.log(error.error === 'logged-out');
    console.log(error.reason === 'The user must be logged in to post a comment.');
    console.log(error.details !== '');

    /**
     * From Methods, Meteor.call section
     */
    Meteor.call('foo', 1, 2, function (error: any, result: any) {});
    var result = Meteor.call('foo', 1, 2);

    /**
     * From Collections, Mongo.Collection section
     */
    // DA: I added the "var" keyword in there

    interface ChatroomsDAO {
        _id?: string | undefined;
    }

    var Chatrooms = new Mongo.Collection<ChatroomsDAO>('chatrooms');
    Messages = new Mongo.Collection<MessageDAO>('messages');

    var myMessages: any[] = Messages.find({ userId: Session.get('myUserId') }).fetch();

    Messages.insert({ text: 'Hello, world!' });

    Messages.update(myMessages[0]._id, { $set: { important: true } });

    interface PostDAO {
        _id: string;
        title: string;
        body: string;
    }

    var Posts: Mongo.Collection<iPost> | Mongo.Collection<PostDAO> = new Mongo.Collection<PostDAO>('posts');
    Posts.insert({ title: 'Hello world', body: 'First post' });

    // Couldn't find assert() in the meteor docs
    //assert(Posts.find().count() === 1);

    /**
 * Todo: couldn't figure out how to make this next line work with Typescript
 * since there is already a Collection constructor with a different signature
 *
 var Scratchpad = new Mongo.Collection;
 for (var i = 0; i < 10; i++)
 Scratchpad.insert({number: i * 2});
 assert(Scratchpad.find({number: {$lt: 9}}).count() === 5);
 **/

    type AnimalPOD = {
        _id?: string | undefined;
        name: string;
        sound: string;
    };
    interface Animal extends AnimalPOD {}

    class Animal {
        constructor(public doc: any) {}
        makeNoise() {
            return 'roar';
        }
    }

    interface AnimalDAO {
        _id?: string | undefined;
        name: string;
        sound: string;
        makeNoise: () => void;
    }

    // Define a Collection that uses Animal as its document
    var Animals = new Mongo.Collection<AnimalPOD, AnimalDAO>('Animals', {
        transform: function (doc: AnimalPOD): Animal {
            return new Animal(doc);
        },
    });

    // Create an Animal and call its makeNoise method
    Animals.insert({ name: 'raptor', sound: 'roar' });
    var animal = Animals.findOne({ name: 'raptor' });

    if (animal) {
        animal.makeNoise(); // prints "roar"
    }

    /**
     * From Collections, Collection.insert section
     */

    interface ListDAO {
        _id: string;
        list?: string | undefined;
        name: string;
    }

    // DA: I added the variable declaration statements to make this work
    var Lists = new Mongo.Collection<ListDAO>('Lists');
    var Items = new Mongo.Collection<ListDAO>('Lists');

    var groceriesId = Lists.insert({ name: 'Groceries' });
    Items.insert({ list: groceriesId, name: 'Watercress' });
    Items.insert({ list: groceriesId, name: 'Persimmons' });

    /**
     * From Collections, collection.update section
     */

    interface Players {
        score: number;
        badges: string[];
    }

    var Players: Mongo.Collection<Players> = new Mongo.Collection('Players');

    Template['adminDashboard'].events({
        'click .givePoints': function () {
            Players.update(Session.get('currentPlayer'), { $inc: { score: 5 } });
        },
    });

    /**
     * Also from Collections, collection.update section
     */
    Meteor.methods({
        declareWinners: function () {
            Players.update({ score: { $gt: 10 } }, { $addToSet: { badges: 'Winner' } }, { multi: true });
        },
    });

    /**
     * Also from Collections, collection.update section
     */
    Meteor.methods({
        declareWinners: function () {
            Players.update(
                { score: { $gt: 10 } },
                { $addToSet: { badges: { $each: ['Winner', 'Super'] } } },
                { multi: true },
            );
        },
    });

    /**
     * From Collections, collection.remove section
     */
    Template['chat'].events({
        'click .remove': function () {
            Messages.remove(this._id);
        },
    });

    // DA: I added this next line
    var Logs = new Mongo.Collection('logs');

    Meteor.startup(function () {
        if (Meteor.isServer) {
            Logs.remove({});
            Players.remove({ karma: { $lt: -2 } });
        }
    });

    /***
     * From Collections, collection.allow section
     */

    interface iPost {
        _id: string;
        owner: string;
        userId: string;
        locked: boolean;
    }

    Posts = new Mongo.Collection<iPost>('posts');

    Posts.allow({
        insert: function (userId: string, doc: iPost) {
            // the user must be logged in, and the document must be owned by the user
            return Boolean(userId && doc.owner === userId);
        },
        update: function (userId: string, doc: iPost, fields: string[], modifier: any) {
            // can only change your own documents
            return doc.owner === userId;
        },
        remove: function (userId: string, doc: iPost) {
            // can only remove your own documents
            return doc.owner === userId;
        },
        fetch: ['owner'],
    });

    Posts.deny({
        update: function (userId: string, doc: iPost, fields: string[], modifier: any) {
            // can't change owners
            return doc.userId !== userId;
        },
        remove: function (userId: string, doc: iPost) {
            // can't remove locked documents
            return doc.locked;
        },
        fetch: ['locked'], // no need to fetch 'owner'
    });

    /**
     * From Collections, cursor.forEach section
     */
    var topPosts = Posts.find({}, { sort: { score: -1 }, limit: 5 }) as Mongo.Cursor<PostDAO | iPost>;
    var count = 0;
    topPosts.forEach(function (post) {
        if ('title' in post) {
            console.log('Title of post ' + count + ': ' + post.title);
        }
        count += 1;
    });

    /**
     * From Collections, cursor.observeChanges section
     */
    // DA: I added this line to make it work
    var Users = new Mongo.Collection('users');

    var count1 = 0;
    var query = Users.find({ admin: true, onlineNow: true });
    var handle = query.observeChanges({
        added: function (id: string, user: { name: string }) {
            count1++;
            console.log(user.name + ' brings the total to ' + count1 + ' admins.');
        },
        removed: function () {
            count1--;
            console.log("Lost one. We're now down to " + count1 + ' admins.');
        },
    });
    query.observeChanges({}, { nonMutatingCallbacks: true }); // $ExpectType LiveQueryHandle

    let cursor: Mongo.Cursor<Object>;

    // After five seconds, stop keeping the count.
    setTimeout(function () {
        handle.stop();
    }, 5000);

    // Additional testing for Mongo.Collection<T>
    enum InlineObjectType {
        Invalid,
        Link,
        Image,
        Video,
        Person,
    }
    interface CommentsDAO {
        text: string;
        authorId: string;
        inlineLinks: { objectType: InlineObjectType; objectId: string; objectUrl: string }[];
        tags: string[];
        viewNumber: number;
        private: boolean;
    }

    var Comments = new Mongo.Collection<CommentsDAO>('comments');

    Comments.find({ text: { $regex: /test/ } });
    Comments.find({ viewNumber: { $gt: 100 } });
    Comments.find({ viewNumber: { $not: { $lt: 100, $gt: 1000 } } });
    Comments.find({ tags: { $in: ['tag-1', 'tag-2', 'tag-3'] } });
    Comments.find({ $or: [{ text: 'hello' }, { text: 'world' }] });
    Comments.find({ $or: [{ text: 'hello' }, { text: 'world', viewNumber: { $gt: 0 } }], authorId: 'test-author-id' });
    Comments.find({
        $and: [
            { $or: [{ authorId: 'author-id-1' }, { authorId: 'author-id-2' }] },
            { $or: [{ tags: 'tag-1' }, { tags: 'tag-2' }] },
        ],
    });

    Comments.find({ $query: { inlineLinks: { $exists: true, $type: 'array' } } });
    Comments.find({
        inlineLinks: {
            $elemMatch: {
                objectType: InlineObjectType.Image,
                objectUrl: { $regex: 'https://(www.?)youtube.com' },
            },
        },
    });
    Comments.find({ 'inlineLinks.objectType': InlineObjectType.Person });
    Comments.find({ tags: 'tag-1' });
    Comments.find({ tags: { $all: ['tag-1', 'tag2'] } });

    Comments.update({ viewNumber: { $exists: false } }, { $set: { viewNumber: 0 } });
    Comments.update({ authorId: 'author-id-1' }, { $push: { tags: 'test-tag-1' } });
    Comments.update({ authorId: 'author-id-1' }, { $push: { tags: { $each: ['test-tag-2', 'test-tag-3'] } } });

    Comments.update(
        { authorId: 'author-id-1' },
        {
            $push: {
                inlineLinks: {
                    objectId: 'test-object-id',
                    objectType: InlineObjectType.Link,
                    objectUrl: 'https://test.url/',
                },
            },
        },
    );
    Comments.update({ viewNumber: { $exists: false } }, { $set: { viewNumber: 0 } });
    Comments.update({ private: true }, { $unset: { tags: true } });

    /**
     * From Sessions, Session.set section
     */
    Tracker.autorun(function () {
        Meteor.subscribe('chat-history', { room: Session.get('currentRoomId') });
    });

    // Causes the function passed to Tracker.autorun to be re-run, so
    // that the chat-history subscription is moved to the room "home".
    Session.set('currentRoomId', 'home');

    /**
     * From Sessions, Session.get section
     */
    // Page will say "We've always been at war with Eastasia"

    // DA: commented out since transpiler didn't like append()
    //document.body.append(frag1);

    // Page will change to say "We've always been at war with Eurasia"
    Session.set('enemy', 'Eurasia');

    /**
     * From Sessions, Session.equals section
     */
    var value = '';
    Session.get('key') === value;
    Session.equals('key', value);

    /**
     * From Accounts, Meteor.users section
     */
    Meteor.publish('userData', function () {
        if (this.userId === null) return;
        return Meteor.users.find({ _id: this.userId }, { fields: { other: 1, things: 1 } });
    });

    /**
     * `null` can be passed as the first argument
     * `is_auto` can be passed as an option
     */
    Meteor.publish(
        null,
        function () {
            return 3;
        },
        { is_auto: true },
    );

    Meteor.users.deny({
        update: function () {
            return true;
        },
    });

    /**
     * From Accounts, Meteor.loginWithExternalService section
     */
    Meteor.loginWithGithub(
        {
            requestPermissions: ['user', 'public_repo'],
        },
        function (err: Meteor.Error) {
            if (err) Session.set('errorMessage', err.reason || 'Unknown error');
        },
    );

    Meteor.loggingOut(); // $ExpectType boolean

    Meteor.user();
    Meteor.user({});
    Meteor.user({ fields: {} });
    Meteor.user({ fields: { _id: 1 } });
    Meteor.user({ fields: { profile: 0 } });

    Accounts.user();
    Accounts.user({});
    Accounts.user({ fields: {} });
    Accounts.user({ fields: { _id: 1 } });
    Accounts.user({ fields: { profile: 0 } });

    /**
     * From Accounts, Accounts.ui.config section
     */
    Accounts.ui.config({
        requestPermissions: {
            facebook: ['user_likes'],
            github: ['user', 'repo'],
        },
        requestOfflineToken: {
            google: true,
        },
        passwordSignupFields: 'USERNAME_AND_OPTIONAL_EMAIL',
    });

    /**
     * From Accounts, Accounts.validateNewUser section
     */
    Accounts.validateNewUser(function (user: { username: string }) {
        if (user.username && user.username.length >= 3) return true;
        throw new Meteor.Error('403', 'Username must have at least 3 characters');
    });
    // Validate username, without a specific error message.
    Accounts.validateNewUser(function (user: { username: string }) {
        return user.username !== 'root';
    });

    /**
     * From Accounts, Accounts.onCreateUser section
     */
    Accounts.onCreateUser(function (options: { profile: any }, user) {
        // We still want the default hook's 'profile' behavior.
        if (options.profile) user.profile = options.profile;
        return user;
    });

    /**
     * From Passwords, Accounts.emailTemplates section
     */
    Accounts.emailTemplates.siteName = 'AwesomeSite';
    Accounts.emailTemplates.from = 'AwesomeSite Admin <accounts@example.com>';
    Accounts.emailTemplates.enrollAccount.subject = function (user) {
        return 'Welcome to Awesome Town, ' + user.profile.name;
    };
    Accounts.emailTemplates.enrollAccount.text = function (user: any, url: string) {
        return (
            'You have been selected to participate in building a better future!' +
            ' To activate your account, simply click the link below:\n\n' +
            url
        );
    };

    /**
     * From Templates, Template.myTemplate.helpers section
     */
    Template['adminDashboard'].helpers({
        foo: function () {
            return Session.get('foo');
        },
    });

    Template['newTemplate'].helpers({
        helperName: function () {},
    });

    Template['newTemplate'].created = function () {};

    Template['newTemplate'].rendered = function () {};

    Template['newTemplate'].destroyed = function () {};

    Template['newTemplate'].events({
        'click .something': function (event: Meteor.Event, template: Blaze.TemplateInstance) {},
    });

    Template.registerHelper('testHelper', function () {
        return 'tester';
    });

    var instance = Template.instance();
    var userId = instance.data.userId;

    var data = Template.currentData();
    var data2 = Template.parentData();
    var data3 = Template.parentData(2);
    var body = Template.body;

    const Template2 = Template as TemplateStaticTyped<
        { foo: string },
        'newTemplate2',
        {
            state: ReactiveDict<{ bar: number }>;
            getFooBar(): string;
        }
    >;

    const newTemplate2 = Template2.newTemplate2;

    newTemplate2.helpers({
        helperName: function () {
            // $ExpectType string
            Template2.currentData().foo;

            // $ExpectType string
            Template2.instance().getFooBar();
        },
    });

    newTemplate2.onCreated(function () {
        this.state.clear();
        this.state = new ReactiveDict();
        this.getFooBar = () => {
            // $ExpectType string
            this.data.foo;

            // $ExpectType number | undefined
            this.state.get('bar');

            return this.data.foo + this.state.get('bar');
        };

        this.autorun(() => {
            var dataContext = Template2.currentData();

            // $ExpectType string
            dataContext.foo;

            this.subscribe('comments', dataContext.foo);
        });
    });

    newTemplate2.rendered = function () {};

    newTemplate2.events({
        'click .something'(_event, template) {
            const a = template.state.get('bar');
            // $ExpectType number | undefined
            a;

            // $ExpectType string
            template.getFooBar();
        },
    });

    /**
     * From Match section
     */
    var Chats = new Mongo.Collection('chats');

    Meteor.publish('chats-in-room', function (roomId: unknown) {
        // Make sure roomId is a string, not an arbitrary mongo selector object.
        check(roomId, String);
        // $ExpectType string
        roomId;
        return Chats.find({ room: roomId });
    });

    Meteor.methods({
        addChat: function (roomId: unknown, message: unknown) {
            check(roomId, String);
            check(message, {
                text: String,
                timestamp: Date,
                // Optional, but if present must be an array of strings.
                tags: Match.Optional('Test String'),
            });

            // $ExpectType string
            roomId;
            // $ExpectType string
            message.text;
            // $ExpectType Date
            message.timestamp;
            // $ExpectType "Test String" | undefined
            message.tags;
        },
    });

    /**
     * From Match.test section
     */

    var value2: unknown;

    // Will return true for `{ foo: 1, bar: 'hello' }` or similar.
    if (Match.test(value2, { foo: Match.Integer, bar: String })) {
        // $ExpectType { foo: number; bar: string; }
        value2;
    }

    // Will return true if `value` is a string.
    if (Match.test(value2, String)) {
        // $ExpectType string
        value2;
    }

    // Will return true if `value` is a string or an array of numbers.
    if (Match.test(value2, Match.OneOf(String, [Number]))) {
        // $ExpectType string | number[]
        value2;
    }

    /**
     * From Match patterns section
     */
    var pat = { name: Match.Optional('test') };
    check({ name: 'test' }, pat); // OK
    check({}, pat); // OK
    check({ name: 'something' }, pat); // Throws an exception
    check({ name: undefined }, pat); // Throws an exception

    // Outside an object
    check(undefined, Match.Optional('test')); // OK

    var buffer: unknown;

    check(buffer, Match.Where(EJSON.isBinary));
    // $ExpectType Uint8Array
    buffer;

    /**
     * From Deps, Tracker.autorun section
     */
    Tracker.autorun(function () {
        var oldest = Monkeys.findOne('age = 20');

        if (oldest) Session.set('oldest', oldest.name);
    });

    Tracker.autorun(function (c) {
        if (!Session.equals('shouldAlert', true)) return;

        c.stop();
        alert('Oh no!');
    });

    /**
     * From Deps, Deps.Computation
     */
    if (Tracker.active) {
        Tracker.onInvalidate(function () {
            console.log('invalidated');
        });
    }

    /**
     * From Tracker, Tracker.Dependency
     */
    var weather = 'sunny';
    var weatherDep = new Tracker.Dependency();

    var getWeather = function () {
        weatherDep.depend();
        return weather;
    };

    var setWeather = function (w: string) {
        weather = w;
        // (could add logic here to only call changed()
        // if the new value is different from the old)
        weatherDep.changed();
    };

    /**
     * From HTTP, HTTP.call section
     */
    Meteor.methods({
        checkTwitter: function (userId: string) {
            check(userId, String);
            this.unblock();
            var result = HTTP.call('GET', 'http://api.twitter.com/xyz', { params: { user: userId } });
            if (result.statusCode === 200) return true;
            return false;
        },
    });

    HTTP.call('POST', 'http://api.twitter.com/xyz', { data: { some: 'json', stuff: 1 } }, function (error, result) {
        error; // $ExpectType Error | null
        result; // $ExpectType HTTPResponse | undefined

        if (result && result.statusCode === 200) {
            Session.set('twizzled', true);
        }
    });

    HTTP.post('http://api.twitter.com/xyz', { data: { some: 'json', stuff: 1 } }, function (error, result) {
        error; // $ExpectType Error | null
        result; // $ExpectType HTTPResponse | undefined

        if (result && result.statusCode === 200) {
            Session.set('twizzled', true);
        }
    });

    /**
     * From Email, Email.send section
     */
    Meteor.methods({
        sendEmail: function (to: string, from: string, subject: string, text: string) {
            check([to, from, subject, text], [String]);

            // Let other method calls from the same client start running,
            // without waiting for the email sending to complete.
            this.unblock();
        },
    });

    // In your client code: asynchronously send an email
    Meteor.call('sendEmail', 'alice@example.com', 'Hello from Meteor!', 'This is a test of Email.send.');

    var testTemplate = new Blaze.Template('foo');
    var testView = new Blaze.View('foo');
    Blaze.Template.instance();

    declare var el: HTMLElement;
    Blaze.render(testTemplate, el);
    Blaze.renderWithData(testTemplate, { testData: 123 }, el);
    Blaze.remove(testView);
    Blaze.getData(el);
    Blaze.getData(testView);
    Blaze.toHTML(testTemplate);
    Blaze.toHTML(testView);
    Blaze.toHTMLWithData(testTemplate, { test: 1 });
    Blaze.toHTMLWithData(testTemplate, function () {});
    Blaze.toHTMLWithData(testView, { test: 1 });
    Blaze.toHTMLWithData(testView, function () {});

    var reactiveDict1 = new ReactiveDict();
    reactiveDict1.set('foo', 'bar');

    var reactiveDict2 = new ReactiveDict<{ foo: string }>();
    reactiveDict2.set({ foo: 'bar' });
    reactiveDict2.set('foo2', 'bar'); // $ExpectError

    var reactiveDict3 = new ReactiveDict('reactive-dict-3');
    var reactiveDict4 = new ReactiveDict('reactive-dict-4', { foo: 'bar' });
    var reactiveDict5 = new ReactiveDict(undefined, { foo: 'bar' });

    reactiveDict5.setDefault('foo', 'bar');
    reactiveDict5.setDefault({ foo: 'bar' });

    reactiveDict5.set('foo', 'bar');
    reactiveDict5.set({ foo: 'bar' });

    reactiveDict5.set('foo2', 'bar'); // $ExpectError
    reactiveDict5.set('foo', 2); // $ExpectError

    reactiveDict5.get('foo') === 'bar';

    reactiveDict5.equals('foo', 'bar');

    reactiveDict5.all();

    reactiveDict5.clear();

    reactiveDict5.destroy();

    var reactiveVar1 = new ReactiveVar('test value');
    var reactiveVar2 = new ReactiveVar<string>('test value', (oldVal, newVal) => oldVal.length === newVal.length);

    var varValue: string = reactiveVar1.get();
    reactiveVar1.set('new value');

    // Covers this PR:  https://github.com/DefinitelyTyped/DefinitelyTyped/pull/8233
    var isConfigured: boolean = Accounts.loginServicesConfigured();
    Accounts.onPageLoadLogin(function () {
        // do something
    });

    // Covers this PR:  https://github.com/DefinitelyTyped/DefinitelyTyped/pull/8065
    var loginOpts = {
        requestPermissions: ['a', 'b'],
        requestOfflineToken: true,
        loginUrlParameters: { asdf: 1, qwer: '1234' },
        loginHint: 'Help me',
        loginStyle: 'Bold and powerful',
        redirectUrl: 'popup',
        profile: 'asdfasdf',
    } as Meteor.LoginWithExternalServiceOptions;
    Meteor.loginWithMeteorDeveloperAccount(loginOpts, function (error: Meteor.Error) {});

    Accounts.emailTemplates.siteName = 'AwesomeSite';
    Accounts.emailTemplates.from = 'AwesomeSite Admin <accounts@example.com>';
    Accounts.emailTemplates.headers = { asdf: 'asdf', qwer: 'qwer' };

    Accounts.emailTemplates.enrollAccount.subject = function (user: Meteor.User) {
        return 'Welcome to Awesome Town, ' + user.profile.name;
    };
    Accounts.emailTemplates.enrollAccount.html = function (user: Meteor.User, url: string) {
        return '<h1>Some html here</h1>';
    };
    Accounts.emailTemplates.enrollAccount.from = function (user: Meteor.User) {
        return 'asdf@asdf.com';
    };
    Accounts.emailTemplates.enrollAccount.text = function (user: Meteor.User, url: string) {
        return (
            'You have been selected to participate in building a better future!' +
            ' To activate your account, simply click the link below:\n\n' +
            url
        );
    };

    var handle = Accounts.validateLoginAttempt(function (attemptInfoObject: Accounts.IValidateLoginAttemptCbOpts) {
        var type: string = attemptInfoObject.type;
        var allowed: boolean = attemptInfoObject.allowed;
        var error: Meteor.Error = attemptInfoObject.error;
        var user: Meteor.User = attemptInfoObject.user;
        var connection: Meteor.Connection = attemptInfoObject.connection;
        var methodName: string = attemptInfoObject.methodName;
        var methodArguments: any[] = attemptInfoObject.methodArguments;
        return true;
    });
    handle.stop();

    if (Meteor.isServer) {
        Accounts.registerLoginHandler('impersonate', (options: { targetUserId: string }) => {
            const currentUser = Meteor.userId();
            if (!currentUser) {
                return { error: 'No user was logged in' };
            }

            const isSuperUser = (userId: string) => true;

            if (!isSuperUser(currentUser)) {
                const errMsg = `User ${currentUser} tried to impersonate but is not allowed`;
                return { error: errMsg };
            }
            // By returning an object with userId, the session will now be logged in as that user
            return { userId: options.targetUserId };
        });
    }

    if (Meteor.isClient) {
        Accounts.callLoginMethod({
            methodName: 'impersonate',
            methodArguments: [{ targetUserId: 'abc123' }],
            userCallback: (...args: any[]) => {
                const error = args[0];
                if (!error) {
                    console.error(error);
                }
            },
        });
    }

    if (Meteor.isServer) {
        const user = Meteor.users.findOne({}) ?? ({} as Meteor.User);
        const check = Accounts._checkPassword(user, 'abc123');
        if (check.error) {
            console.error('incorrect password');
        }
    }

    // Accounts.onLogout

    if (Meteor.isServer) {
        Accounts.onLogout(({ user, connection }) => {});
    }

    if (Meteor.isClient) {
        Accounts.onLogout(() => {});
    }

    // Covers https://github.com/meteor-typings/meteor/issues/8
    const publicSetting = Meteor.settings.public['somePublicSetting'];
    const deeperPublicSetting = Meteor.settings.public['somePublicSetting']['deeperSetting'];
    const privateSetting = Meteor.settings['somePrivateSetting'];
    const deeperPrivateSetting = Meteor.settings['somePrivateSettings']['deeperSetting'];

    // Covers https://github.com/meteor-typings/meteor/issues/9
    const username = (Template.instance().find('#username') as HTMLInputElement).value;

    // Covers https://github.com/meteor-typings/meteor/issues/3
    BrowserPolicy.framing.disallow();
    BrowserPolicy.content.allowEval();

    // Covers https://github.com/meteor-typings/meteor/issues/18
    if (Meteor.isDevelopment) {
        Rooms._dropIndex({ field: 1 });
    }

    // Covers https://github.com/meteor-typings/meteor/issues/20
    Rooms.find().count(true);

    // Covers https://github.com/meteor-typings/meteor/issues/21
    if (Meteor.isTest) {
        // do something
    }

    DDPRateLimiter.addRule({ userId: 'foo' }, 5, 1000);

    DDPRateLimiter.addRule({ userId: userId => userId == 'foo' }, 5, 1000);

    Template.instance()
        .autorun(() => {})
        .stop();

    // Mongo Collection without connection (local collection)
    const collectionWithoutConnection = new Mongo.Collection<MonkeyDAO>('monkey', {
        connection: null,
    });
} // End of namespace

<<<<<<< HEAD
if (Meteor.isAppTest) {
    // do something
}

DDPRateLimiter.addRule({ userId: 'foo' }, 5, 1000);
=======
// absoluteUrl
Meteor.absoluteUrl('/sub', { rootUrl: 'http://wonderful.com' });
Meteor.absoluteUrl.defaultOptions = {
    rootUrl: 'http://123.com',
    secure: false,
};
>>>>>>> 75d28952

Random.choice([1, 2, 3]); // $ExpectType number | undefined
Random.choice('String'); // $ExpectType string

EJSON.newBinary(5); // $ExpectType Uint8Array

// Connection
Meteor.onConnection(connection => {
    connection.id; // $ExpectType string
    connection.clientAddress; // $ExpectType string
    connection.onClose(() => {});
    connection.close();
});

// EnvironmentVariable
const scopedCounter = new Meteor.EnvironmentVariable<number>();
// $ExpectType number | null
scopedCounter.getOrNullIfOutsideFiber();
// $ExpectType string
scopedCounter.withValue(42, () => {
    // $ExpectType number
    scopedCounter.get();
    return '';
});

// Generating and storing a hashed login token
if (Meteor.isServer) {
    const stampedToken = Accounts._generateStampedLoginToken(); // $ExpectType StampedLoginToken
    const hashedStampedToken = Accounts._hashStampedToken(stampedToken); // $ExpectType HashedStampedLoginToken
    Accounts._insertHashedLoginToken('testUserId', hashedStampedToken); // $ExpectType void
    Accounts._insertHashedLoginToken<{ _id: string }>('testUserId', hashedStampedToken, { _id: { $exists: true } }); // $ExpectType void

    const hashedToken = Accounts._hashLoginToken(stampedToken.token); // $ExpectType string
}

// Covers modern-browsers
setMinimumBrowserVersions({ samsungInternet: [6, 2] }, 'custom-app');<|MERGE_RESOLUTION|>--- conflicted
+++ resolved
@@ -1059,6 +1059,10 @@
         // do something
     }
 
+    if (Meteor.isAppTest) {
+        // do something
+    }
+  
     DDPRateLimiter.addRule({ userId: 'foo' }, 5, 1000);
 
     DDPRateLimiter.addRule({ userId: userId => userId == 'foo' }, 5, 1000);
@@ -1073,20 +1077,13 @@
     });
 } // End of namespace
 
-<<<<<<< HEAD
-if (Meteor.isAppTest) {
-    // do something
-}
-
-DDPRateLimiter.addRule({ userId: 'foo' }, 5, 1000);
-=======
+
 // absoluteUrl
 Meteor.absoluteUrl('/sub', { rootUrl: 'http://wonderful.com' });
 Meteor.absoluteUrl.defaultOptions = {
     rootUrl: 'http://123.com',
     secure: false,
 };
->>>>>>> 75d28952
 
 Random.choice([1, 2, 3]); // $ExpectType number | undefined
 Random.choice('String'); // $ExpectType string
