// This file may use only modules that have corresponding globals, because
// `globals/meteor-tests.ts` is generated from it.  Tests that involve modules
// that don't have corresponding globals belong in
// `meteor-tests-module-only.ts`.

/**
 * All code below was copied from the examples at http://docs.meteor.com/.
 * When necessary, code was added to make the examples work (e.g. declaring a variable
 * that was assumed to have been declared earlier)
 */

/*********************************** Begin setup for tests ******************************/
import { Mongo } from "meteor/mongo";
import { Meteor } from "meteor/meteor";
import { check, Match } from "meteor/check";
import { Tracker } from "meteor/tracker";
import { Template } from "meteor/templating";
import { Blaze } from "meteor/blaze";
import { Session } from "meteor/session";
import { HTTP } from "meteor/http";
import { ReactiveDict } from "meteor/reactive-dict";
import { ReactiveVar } from "meteor/reactive-var";
import { Accounts } from "meteor/accounts-base";
import { BrowserPolicy } from "meteor/browser-policy-common";
import { DDPRateLimiter } from "meteor/ddp-rate-limiter";
import { Random } from "meteor/random"
import { EJSON } from "meteor/ejson";

declare module 'meteor/meteor' {
    namespace Meteor {
        interface User {
            // One of the tests assigns a new property to the user so it has to be typed
            dexterity?: number;
        }
    }
}

// Avoid conflicts between `meteor-tests.ts` and `globals/meteor-tests.ts`.
namespace MeteorTests {

interface RoomDAO {
    _id: string;
    name: string;
}

interface MessageDAO {
    _id: string;
    text: string;
}

const Rooms = new Mongo.Collection<RoomDAO>('rooms');
let Messages = new Mongo.Collection<MessageDAO>('messages');
interface MonkeyDAO {
    _id: string;
    name: string;
}
var Monkeys = new Mongo.Collection<MonkeyDAO>('monkeys');
//var x = new Mongo.Collection<xDAO>('x');
//var y = new Mongo.Collection<yDAO>('y');
/********************************** End setup for tests *********************************/


/**
 * From Core, Meteor.startup section
 * Tests Meteor.isServer, Meteor.startup, Collection.insert(), Collection.find(), Collection.rawCollection(), Collection.rawDatabase()
 */
if (Meteor.isServer) {
    Meteor.startup(function () {
        if (Rooms.find().count() === 0) {
            Rooms.insert({ name: "Initial room" });
        }

        Rooms.rawDatabase().stats().then(
            stats => console.log('stats', stats),
            error => console.error('stats', error)
        );

        Rooms.rawCollection().aggregate([{$group: {_id: null, names: {$addToSet: '$name'}}}]).toArray().then();
    });
}

/**
 * From Publish and Subscribe, Meteor.publish section
 **/
Meteor.publish("rooms", function () {
    return Rooms.find({}, { fields: { secretInfo: 0 } });
});

Meteor.publish("adminSecretInfo", function () {
    return Rooms.find({ admin: this.userId }, { fields: { secretInfo: 1 } });
});

Meteor.publish("roomAndMessages", function (roomId: unknown) {
    check(roomId, String);
    // $ExpectType string
    roomId;
    return [
        Rooms.find({ _id: roomId }, { fields: { secretInfo: 0 } }),
        Messages.find({ roomId: roomId })
    ];
});

/**
 * Also from Publish and Subscribe, Meteor.publish section
 */
Meteor.publish("counts-by-room", function (roomId: unknown) {
    var self = this;
    check(roomId, String);
    // $ExpectType string
    roomId;
    var count = 0;
    var initializing = true;
    var handle = Messages.find({ roomId: roomId }).observeChanges({
        added: function (id: any) {
            count++;
            // if (!initializing)
            //   this.changed("counts", roomId, {count: count});
        },
        removed: function (id: any) {
            count--;
            // Todo: Not sure how to define in typescript
            //      self.changed("counts", roomId, {count: count});
        }
    });

    initializing = false;

    // Todo: Not sure how to define in typescript
    //  self.added("counts", roomId, {count: count});
    self.ready();

    self.onStop(function () {
        handle.stop();
    });
});

var Counts = new Mongo.Collection("counts");

Tracker.autorun(function () {
    Meteor.subscribe("counts-by-room", Session.get("roomId"));
});

// Checking status
let status: DDP.Status = 'connected';

console.log("Current room has " +
    Counts.find(Session.get("roomId")).count +
    " messages.");

/**
 * From Publish and Subscribe, Meteor.subscribe section
 */
Meteor.subscribe("allplayers");

/**
 * Also from Meteor.subscribe section
 */
Tracker.autorun(function () {
    Meteor.subscribe("chat", { room: Session.get("current-room") });
    Meteor.subscribe("privateMessages");
});

/**
 * From Methods, Meteor.methods section
 */
Meteor.methods({
    foo: function (arg1: unknown, arg2: unknown) {
        check(arg1, String);
        check(arg2, [Number]);

        // $ExpectType string
        arg1;
        // $ExpectType number[]
        arg2;

        var you_want_to_throw_an_error = true;
        if (you_want_to_throw_an_error)
            throw new Meteor.Error("404", "Can't find my pants");
        return "some return value";
    },

    bar: function () {
        // .. do other stuff ..
        return "baz";
    }
});

/**
 * From Methods, Meteor.Error section
 */
function meteorErrorTestFunction1() {
    throw new Meteor.Error("logged-out",
        "The user must be logged in to post a comment.");
}

function meteorErrorTestFunction2() {
    throw new Meteor.Error(403,
        "The user must be logged in to post a comment.");
}

Meteor.call("methodName", function (error: Meteor.Error) {
    if (error.error === "logged-out") {
        Session.set("errorMessage", "Please log in to post a comment.");
    }
});
var error = new Meteor.Error("logged-out", "The user must be logged in to post a comment.");
console.log(error.error === "logged-out");
console.log(error.reason === "The user must be logged in to post a comment.");
console.log(error.details !== "");

/**
 * From Methods, Meteor.call section
 */
Meteor.call('foo', 1, 2, function (error: any, result: any) { });
var result = Meteor.call('foo', 1, 2);

/**
 * From Collections, Mongo.Collection section
 */
// DA: I added the "var" keyword in there

interface ChatroomsDAO {
    _id?: string;
}

var Chatrooms = new Mongo.Collection<ChatroomsDAO>("chatrooms");
Messages = new Mongo.Collection<MessageDAO>("messages");

var myMessages: any[] = Messages.find({ userId: Session.get('myUserId') }).fetch();

Messages.insert({ text: "Hello, world!" });

Messages.update(myMessages[0]._id, { $set: { important: true } });

interface PostDAO {
    _id: string;
    title: string;
    body: string;
}

var Posts : Mongo.Collection<iPost> | Mongo.Collection<PostDAO> = new Mongo.Collection<PostDAO>("posts");
Posts.insert({ title: "Hello world", body: "First post" });

// Couldn't find assert() in the meteor docs
//assert(Posts.find().count() === 1);

/**
 * Todo: couldn't figure out how to make this next line work with Typescript
 * since there is already a Collection constructor with a different signature
 *
 var Scratchpad = new Mongo.Collection;
 for (var i = 0; i < 10; i++)
 Scratchpad.insert({number: i * 2});
 assert(Scratchpad.find({number: {$lt: 9}}).count() === 5);
 **/

class Animal {
    constructor(public doc: any) {}
}

interface AnimalDAO {
    _id?: string;
    name: string;
    sound: string;
    makeNoise?: () => void;
}

// Define a Collection that uses Animal as its document
var Animals = new Mongo.Collection<AnimalDAO>("Animals", {
    transform: function (doc: any): Animal { return new Animal(doc); }
});

// Create an Animal and call its makeNoise method
Animals.insert({ name: "raptor", sound: "roar" });
Animals.findOne({ name: "raptor" }).makeNoise(); // prints "roar"

/**
 * From Collections, Collection.insert section
 */

interface ListDAO {
    _id: string;
    list?: string;
    name: string;
}

// DA: I added the variable declaration statements to make this work
var Lists = new Mongo.Collection<ListDAO>('Lists');
var Items = new Mongo.Collection<ListDAO>('Lists');

var groceriesId = Lists.insert({ name: "Groceries" });
Items.insert({ list: groceriesId, name: "Watercress" });
Items.insert({ list: groceriesId, name: "Persimmons" });

/**
 * From Collections, collection.update section
 */

interface Players {
  score: number
  badges: string[]
}

var Players: Mongo.Collection<Players> = new Mongo.Collection('Players');

Template['adminDashboard'].events({
    'click .givePoints': function () {
        Players.update(Session.get("currentPlayer"), { $inc: { score: 5 } });
    }
});

/**
 * Also from Collections, collection.update section
 */
Meteor.methods({
    declareWinners: function () {
        Players.update({ score: { $gt: 10 } },
            { $addToSet: { badges: "Winner" } },
            { multi: true });
    }
});

/**
 * Also from Collections, collection.update section
 */
Meteor.methods({
    declareWinners: function () {
        Players.update({ score: { $gt: 10 } },
            { $addToSet: { badges: {$each: ["Winner", "Super"]} } },
            { multi: true });
    }
});

/**
 * From Collections, collection.remove section
 */
Template['chat'].events({
    'click .remove': function () {
        Messages.remove(this._id);
    }
});

// DA: I added this next line
var Logs = new Mongo.Collection('logs');

Meteor.startup(function () {
    if (Meteor.isServer) {
        Logs.remove({});
        Players.remove({ karma: { $lt: -2 } });
    }
});

/***
 * From Collections, collection.allow section
 */

interface iPost {
    _id: string;
    owner: string;
    userId: string;
    locked: boolean;
}

Posts = new Mongo.Collection<iPost>("posts");

Posts.allow({
    insert: function (userId: string, doc: iPost) {
        // the user must be logged in, and the document must be owned by the user
        return (userId && doc.owner === userId);
    },
    update: function (userId: string, doc: iPost, fields: string[], modifier: any) {
        // can only change your own documents
        return doc.owner === userId;
    },
    remove: function (userId: string, doc: iPost) {
        // can only remove your own documents
        return doc.owner === userId;
    },
    fetch: ['owner']
});

Posts.deny({
    update: function (userId: string, doc: iPost, fields: string[], modifier: any) {
        // can't change owners
        return doc.userId !== userId;
    },
    remove: function (userId: string, doc: iPost) {
        // can't remove locked documents
        return doc.locked;
    },
    fetch: ['locked'] // no need to fetch 'owner'
});

/**
 * From Collections, cursor.forEach section
 */
var topPosts = Posts.find({}, { sort: { score: -1 }, limit: 5 })as Mongo.Cursor<PostDAO | iPost>;
var count = 0;
topPosts.forEach(function (post) {
    if ('title' in post) {
        console.log("Title of post " + count + ": " + post.title);
    }
    count += 1;
});

/**
 * From Collections, cursor.observeChanges section
 */
// DA: I added this line to make it work
var Users = new Mongo.Collection('users');

var count1 = 0;
var query = Users.find({ admin: true, onlineNow: true });
var handle = query.observeChanges({
    added: function (id: string, user: { name: string }) {
        count1++;
        console.log(user.name + " brings the total to " + count1 + " admins.");
    },
    removed: function () {
        count1--;
        console.log("Lost one. We're now down to " + count1 + " admins.");
    }
});
query.observeChanges({}, { nonMutatingCallbacks: true }); // $ExpectType LiveQueryHandle

let cursor: Mongo.Cursor<Object>;

// After five seconds, stop keeping the count.
setTimeout(function () { handle.stop(); }, 5000);

// Additional testing for Mongo.Collection<T>
enum InlineObjectType {
    Invalid,
    Link,
    Image,
    Video,
    Person
}
interface CommentsDAO {
    text: string;
    authorId: string;
    inlineLinks: { objectType: InlineObjectType, objectId: string, objectUrl: string }[],
    tags: string[],
    viewNumber: number,
    private: boolean
}

var Comments = new Mongo.Collection<CommentsDAO>("comments");

Comments.find({ text: { $regex: /test/ } });
Comments.find({ viewNumber: { $gt: 100 } });
Comments.find({ viewNumber: { $not: { $lt: 100, $gt: 1000 } } });
Comments.find({ tags: { $in: [ "tag-1", "tag-2", "tag-3" ] } });
Comments.find({ $or: [ { text: "hello" }, { text: "world" } ] });
Comments.find({ $or: [
    { text: "hello" },
    { text: "world", viewNumber: { $gt: 0 } }
], authorId: "test-author-id" });
Comments.find({ $and: [
    { $or: [{ authorId: "author-id-1" }, { authorId: "author-id-2" }] },
    { $or: [{ tags: "tag-1" }, { tags: "tag-2" }] }
]});

Comments.find({ $query: { inlineLinks: { $exists: true, $type: "array" } } });
Comments.find({ inlineLinks: { $elemMatch: {
    objectType: InlineObjectType.Image,
    objectUrl: { $regex: "https://(www\.?)youtube\.com" }
} } });
Comments.find({ "inlineLinks.objectType": InlineObjectType.Person });
Comments.find({ tags: "tag-1" });
Comments.find({ tags: { $all: ["tag-1", "tag2"] } });

Comments.update({ viewNumber: { $exists: false } }, { $set: { viewNumber: 0 } });
Comments.update({ authorId: "author-id-1" }, { $push: { tags: "test-tag-1" } });
Comments.update({ authorId: "author-id-1" }, { $push: { tags: { $each: [ "test-tag-2", "test-tag-3" ] } } });

Comments.update({ authorId: "author-id-1" }, { $push: { inlineLinks: {
    objectId: "test-object-id",
    objectType: InlineObjectType.Link,
    objectUrl: "https://test.url/"
} } });
Comments.update({ viewNumber: { $exists: false } }, { $set: { viewNumber: 0 } });
Comments.update({ private: true }, { $unset: { tags: true } });

/**
 * From Sessions, Session.set section
 */
Tracker.autorun(function () {
    Meteor.subscribe("chat-history", { room: Session.get("currentRoomId") });
});

// Causes the function passed to Tracker.autorun to be re-run, so
// that the chat-history subscription is moved to the room "home".
Session.set("currentRoomId", "home");

/**
 * From Sessions, Session.get section
 */
// Page will say "We've always been at war with Eastasia"

// DA: commented out since transpiler didn't like append()
//document.body.append(frag1);

// Page will change to say "We've always been at war with Eurasia"
Session.set("enemy", "Eurasia");

/**
 * From Sessions, Session.equals section
 */
var value: string;
Session.get("key") === value;
Session.equals("key", value);

/**
 * From Accounts, Meteor.users section
 */
Meteor.publish("userData", function () {
    return Meteor.users.find({ _id: this.userId },
        { fields: { 'other': 1, 'things': 1 } });
});

/**
 * `null` can be passed as the first argument
 * `is_auto` can be passed as an option
 */
Meteor.publish(null, function () {
    return 3;
}, { is_auto : true });

Meteor.users.deny({ update: function () { return true; } });

/**
 * From Accounts, Meteor.loginWithExternalService section
 */
Meteor.loginWithGithub({
    requestPermissions: ['user', 'public_repo']
}, function (err: Meteor.Error) {
    if (err)
        Session.set('errorMessage', err.reason || 'Unknown error');
});

/**
 * From Accounts, Accounts.ui.config section
 */
Accounts.ui.config({
    requestPermissions: {
        facebook: ['user_likes'],
        github: ['user', 'repo']
    },
    requestOfflineToken: {
        google: true
    },
    passwordSignupFields: 'USERNAME_AND_OPTIONAL_EMAIL'
});

/**
 * From Accounts, Accounts.validateNewUser section
 */
Accounts.validateNewUser(function (user: { username: string }) {
    if (user.username && user.username.length >= 3)
        return true;
    throw new Meteor.Error("403", "Username must have at least 3 characters");
});
// Validate username, without a specific error message.
Accounts.validateNewUser(function (user: { username: string }) {
    return user.username !== "root";
});

/**
 * From Accounts, Accounts.onCreateUser section
 */
Accounts.onCreateUser(function (options: { profile: any }, user) {
    var d6 = function () { return Math.floor(Math.random() * 6) + 1; };
    user.dexterity = d6() + d6() + d6();
    // We still want the default hook's 'profile' behavior.
    if (options.profile)
        user.profile = options.profile;
    return user;
});

/**
 * From Passwords, Accounts.emailTemplates section
 */
Accounts.emailTemplates.siteName = "AwesomeSite";
Accounts.emailTemplates.from = "AwesomeSite Admin <accounts@example.com>";
Accounts.emailTemplates.enrollAccount.subject = function (user) {
    return "Welcome to Awesome Town, " + user.profile.name;
};
Accounts.emailTemplates.enrollAccount.text = function (user: any, url: string) {
    return "You have been selected to participate in building a better future!"
        + " To activate your account, simply click the link below:\n\n"
        + url;
};

/**
 * From Templates, Template.myTemplate.helpers section
 */
Template['adminDashboard'].helpers({
    foo: function () {
        return Session.get("foo");
    }
});

Template['newTemplate'].helpers({
    helperName: function () {
    }
});

Template['newTemplate'].created = function () {

};

Template['newTemplate'].rendered = function () {

};

Template['newTemplate'].destroyed = function () {

};

Template['newTemplate'].events({
    'click .something': function (event: Meteor.Event, template: Blaze.TemplateInstance) {
    }
});

Template.registerHelper('testHelper', function () {
    return 'tester';
});

var instance = Template.instance();
var userId = instance.data.userId;

var data = Template.currentData();
var data = Template.parentData(1);
var body = Template.body;

/**
 * From Match section
 */
var Chats = new Mongo.Collection('chats');

Meteor.publish("chats-in-room", function (roomId: unknown) {
    // Make sure roomId is a string, not an arbitrary mongo selector object.
    check(roomId, String);
    // $ExpectType string
    roomId;
    return Chats.find({ room: roomId });
});

Meteor.methods({
    addChat: function (roomId: unknown, message: unknown) {
        check(roomId, String);
        check(message, {
            text: String,
            timestamp: Date,
            // Optional, but if present must be an array of strings.
            tags: Match.Optional('Test String')
        });

        // $ExpectType string
        roomId;
        // $ExpectType string
        message.text;
        // $ExpectType Date
        message.timestamp;
        // $ExpectType "Test String"
        message.tags;
    }
});

/**
 * From Match.test section
 */

var value2: unknown;

// Will return true for `{ foo: 1, bar: 'hello' }` or similar.
if (Match.test(value2, { foo: Match.Integer, bar: String })) {
    // $ExpectType { foo: number; bar: string; }
    value2;
}

// Will return true if `value` is a string.
if (Match.test(value2, String)) {
    // $ExpectType string
    value2;
}

// Will return true if `value` is a string or an array of numbers.
if (Match.test(value2, Match.OneOf(String, [Number]))) {
    // $ExpectType string | number[]
    value2;
}

/**
 * From Match patterns section
 */
var pat = { name: Match.Optional('test') };
check({ name: "test" }, pat) // OK
check({}, pat) // OK
check({ name: "something" }, pat) // Throws an exception
check({ name: undefined }, pat) // Throws an exception

// Outside an object
check(undefined, Match.Optional('test')); // OK

/**
 * From Deps, Tracker.autorun section
 */
Tracker.autorun(function () {
    var oldest = Monkeys.findOne('age = 20');

    if (oldest)
        Session.set("oldest", oldest.name);
});

Tracker.autorun(function (c) {
    if (!Session.equals("shouldAlert", true))
        return;

    c.stop();
    alert("Oh no!");
});

/**
 * From Deps, Deps.Computation
 */
if (Tracker.active) {
    Tracker.onInvalidate(function () {
        console.log('invalidated');
    });
}

/**
 * From Tracker, Tracker.Dependency
 */
var weather = "sunny";
var weatherDep = new Tracker.Dependency;

var getWeather = function () {
    weatherDep.depend();
    return weather;
};

var setWeather = function (w: string) {
    weather = w;
    // (could add logic here to only call changed()
    // if the new value is different from the old)
    weatherDep.changed();
};

/**
 * From HTTP, HTTP.call section
 */
Meteor.methods({
    checkTwitter: function (userId: string) {
        check(userId, String);
        this.unblock();
        var result = HTTP.call("GET", "http://api.twitter.com/xyz",
            { params: { user: userId } });
        if (result.statusCode === 200)
            return true
        return false;
    }
});


HTTP.call("POST", "http://api.twitter.com/xyz",
    { data: { some: "json", stuff: 1 } },
    function (error: Meteor.Error, result: any) {
        if (result.statusCode === 200) {
            Session.set("twizzled", true);
        }
    });

/**
 * From Email, Email.send section
 */
Meteor.methods({
    sendEmail: function (to: string, from: string, subject: string, text: string) {
        check([to, from, subject, text], [String]);

        // Let other method calls from the same client start running,
        // without waiting for the email sending to complete.
        this.unblock();
    }
});

// In your client code: asynchronously send an email
Meteor.call('sendEmail',
    'alice@example.com',
    'Hello from Meteor!',
    'This is a test of Email.send.');

var testTemplate = new Blaze.Template('foo');
var testView = new Blaze.View('foo');
Blaze.Template.instance();

declare var el: HTMLElement;
Blaze.render(testTemplate, el);
Blaze.renderWithData(testTemplate, { testData: 123 }, el);
Blaze.remove(testView);
Blaze.getData(el);
Blaze.getData(testView);
Blaze.toHTML(testTemplate);
Blaze.toHTML(testView);
Blaze.toHTMLWithData(testTemplate, { test: 1 });
Blaze.toHTMLWithData(testTemplate, function () { });
Blaze.toHTMLWithData(testView, { test: 1 });
Blaze.toHTMLWithData(testView, function () { });

var reactiveDict1 = new ReactiveDict();
var reactiveDict2 = new ReactiveDict();
var reactiveDict3 = new ReactiveDict('reactive-dict-3');
var reactiveDict4 = new ReactiveDict('reactive-dict-4', { foo: 'bar' });
var reactiveDict5 = new ReactiveDict(undefined, { foo: 'bar' });

reactiveDict1.setDefault('foo', 'bar');
reactiveDict1.setDefault({ foo: 'bar' });

reactiveDict1.set('foo', 'bar');
reactiveDict2.set({ foo: 'bar' });

reactiveDict1.get('foo') === 'bar';

reactiveDict1.equals('foo', 'bar');

reactiveDict1.all();

reactiveDict1.clear();

reactiveDict1.destroy();


var reactiveVar1 = new ReactiveVar<string>('test value');
var reactiveVar2 = new ReactiveVar<string>('test value', (oldVal, newVal) => oldVal.length === newVal.length);

var varValue: string = reactiveVar1.get();
reactiveVar1.set('new value');

// Covers this PR:  https://github.com/DefinitelyTyped/DefinitelyTyped/pull/8233
var isConfigured: boolean = Accounts.loginServicesConfigured();
Accounts.onPageLoadLogin(function () {
    // do something
});

// Covers this PR:  https://github.com/DefinitelyTyped/DefinitelyTyped/pull/8065
var loginOpts = {
    requestPermissions: ["a", "b"],
    requestOfflineToken: true,
    loginUrlParameters: { asdf: 1, qwer: "1234" },
    loginHint: "Help me",
    loginStyle: "Bold and powerful",
    redirectUrl: "popup",
    profile: "asdfasdf"
} as Meteor.LoginWithExternalServiceOptions;
Meteor.loginWithMeteorDeveloperAccount(loginOpts, function (error: Meteor.Error) { });

Accounts.emailTemplates.siteName = "AwesomeSite";
Accounts.emailTemplates.from = "AwesomeSite Admin <accounts@example.com>";
Accounts.emailTemplates.headers = { asdf: 'asdf', qwer: 'qwer' };

Accounts.emailTemplates.enrollAccount.subject = function (user: Meteor.User) {
    return "Welcome to Awesome Town, " + user.profile.name;
};
Accounts.emailTemplates.enrollAccount.html = function (user: Meteor.User, url: string) {
    return "<h1>Some html here</h1>";
};
Accounts.emailTemplates.enrollAccount.from = function () {
    return "asdf@asdf.com";
};
Accounts.emailTemplates.enrollAccount.text = function (user: Meteor.User, url: string) {
    return "You have been selected to participate in building a better future!"
        + " To activate your account, simply click the link below:\n\n"
        + url;
};

var handle = Accounts.validateLoginAttempt(function (attemptInfoObject: Accounts.IValidateLoginAttemptCbOpts) {
    var type: string = attemptInfoObject.type;
    var allowed: boolean = attemptInfoObject.allowed;
    var error: Meteor.Error = attemptInfoObject.error;
    var user: Meteor.User = attemptInfoObject.user;
    var connection: Meteor.Connection = attemptInfoObject.connection;
    var methodName: string = attemptInfoObject.methodName;
    var methodArguments: any[] = attemptInfoObject.methodArguments;
    return true;
});
handle.stop();

if (Meteor.isServer) {
    Accounts.registerLoginHandler('impersonate', (options: { targetUserId: string }) => {
        const currentUser = Meteor.userId();
        if (!currentUser) {
            return { error: 'No user was logged in' };
        }

        const isSuperUser = (userId: string) => true;

        if (!isSuperUser(currentUser)) {
            const errMsg = `User ${currentUser} tried to impersonate but is not allowed`;
            return { error: errMsg };
        }
        // By returning an object with userId, the session will now be logged in as that user
        return { userId: options.targetUserId };
    });
}

if (Meteor.isClient) {
    Accounts.callLoginMethod({
        methodName: 'impersonate',
        methodArguments: [{ targetUserId: 'abc123' }],
        userCallback: (...args: any[]) => {
            const error = args[0];
            if (!error) {
                console.error(error);
            }
        },
    });
}

if (Meteor.isServer) {
    const check = Accounts._checkPassword(Meteor.users.findOne({}), 'abc123');
    if (check.error) {
        console.error('incorrect password');
    }
}

// Accounts.onLogout

if (Meteor.isServer) {
    Accounts.onLogout(({ user, connection }) => {

    });
}

if (Meteor.isClient) {
    Accounts.onLogout(() => {

    });
}

// Covers https://github.com/meteor-typings/meteor/issues/8
const publicSetting = Meteor.settings.public['somePublicSetting'];
const deeperPublicSetting = Meteor.settings.public['somePublicSetting']['deeperSetting'];
const privateSetting = Meteor.settings['somePrivateSetting'];
const deeperPrivateSetting = Meteor.settings['somePrivateSettings']['deeperSetting'];


// Covers https://github.com/meteor-typings/meteor/issues/9
const username = (Template.instance().find('#username') as HTMLInputElement).value;


// Covers https://github.com/meteor-typings/meteor/issues/3
BrowserPolicy.framing.disallow();
BrowserPolicy.content.allowEval();


// Covers https://github.com/meteor-typings/meteor/issues/18
if (Meteor.isDevelopment) {
    Rooms._dropIndex({ field: 1 });
}


// Covers https://github.com/meteor-typings/meteor/issues/20
Rooms.find().count(true);


// Covers https://github.com/meteor-typings/meteor/issues/21
if (Meteor.isTest) {
    // do something
}

DDPRateLimiter.addRule({ userId: 'foo' }, 5, 1000);

DDPRateLimiter.addRule({ userId: userId => userId == 'foo' }, 5, 1000);

Template.instance().autorun(() => { }).stop();

// Mongo Collection without connection (local collection)
const collectionWithoutConnection = new Mongo.Collection<MonkeyDAO>("monkey", {
    connection: null
});

}  // End of namespace

// absoluteUrl
Meteor.absoluteUrl('/sub', {rootUrl: 'http://wonderful.com'});
Meteor.absoluteUrl.defaultOptions = {
  rootUrl: 'http://123.com',
  secure: false
};

<<<<<<< HEAD
// EnvironmentVariable
const scopedCounter = new Meteor.EnvironmentVariable<number>();
// $ExpectType number
scopedCounter.getOrNullIfOutsideFiber();
// $ExpectType string
scopedCounter.withValue(42, () => {
    // $ExpectType number
    scopedCounter.get();
    return '';
=======
Random.choice([1, 2, 3]); // $ExpectType number
Random.choice("String"); // $ExpectType string

EJSON.newBinary(5); // $ExpectType Uint8Array

// Connection
Meteor.onConnection(connection => {
    connection.id; // $ExpectType string
    connection.clientAddress; // $ExpectType string
    connection.onClose(() => {});
    connection.close();
>>>>>>> 8b186006
});<|MERGE_RESOLUTION|>--- conflicted
+++ resolved
@@ -990,7 +990,19 @@
   secure: false
 };
 
-<<<<<<< HEAD
+Random.choice([1, 2, 3]); // $ExpectType number
+Random.choice("String"); // $ExpectType string
+
+EJSON.newBinary(5); // $ExpectType Uint8Array
+
+// Connection
+Meteor.onConnection(connection => {
+    connection.id; // $ExpectType string
+    connection.clientAddress; // $ExpectType string
+    connection.onClose(() => {});
+    connection.close();
+});
+
 // EnvironmentVariable
 const scopedCounter = new Meteor.EnvironmentVariable<number>();
 // $ExpectType number
@@ -1000,17 +1012,4 @@
     // $ExpectType number
     scopedCounter.get();
     return '';
-=======
-Random.choice([1, 2, 3]); // $ExpectType number
-Random.choice("String"); // $ExpectType string
-
-EJSON.newBinary(5); // $ExpectType Uint8Array
-
-// Connection
-Meteor.onConnection(connection => {
-    connection.id; // $ExpectType string
-    connection.clientAddress; // $ExpectType string
-    connection.onClose(() => {});
-    connection.close();
->>>>>>> 8b186006
 });