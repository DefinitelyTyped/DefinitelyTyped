--- conflicted
+++ resolved
@@ -989,17 +989,15 @@
   secure: false
 };
 
-<<<<<<< HEAD
+Random.choice([1, 2, 3]); // $ExpectType number
+Random.choice("String"); // $ExpectType string
+
+EJSON.newBinary(5); // $ExpectType Uint8Array
+
 // Connection
 Meteor.onConnection(connection => {
     connection.id; // $ExpectType string
     connection.clientAddress; // $ExpectType string
     connection.onClose(() => {});
     connection.close();
-});
-=======
-Random.choice([1, 2, 3]); // $ExpectType number
-Random.choice("String"); // $ExpectType string
-
-EJSON.newBinary(5); // $ExpectType Uint8Array
->>>>>>> 7eb038d5
+});