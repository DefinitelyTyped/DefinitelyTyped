--- conflicted
+++ resolved
@@ -214,19 +214,11 @@
         }
         interface Cursor<T, U = T> {
             count(applySkipLimit?: boolean): number;
-<<<<<<< HEAD
             fetch(): Array<U>;
             forEach(callback: (doc: U, index: number, cursor: Cursor<T, U>) => void, thisArg?: any): void;
             map<M>(callback: (doc: U, index: number, cursor: Cursor<T, U>) => M, thisArg?: any): Array<M>;
             observe(callbacks: ObserveCallbacks<U>): Meteor.LiveQueryHandle;
-            observeChanges(callbacks: ObserveChangesCallbacks<T>): Meteor.LiveQueryHandle;
-=======
-            fetch(): Array<T>;
-            forEach(callback: (doc: T, index: number, cursor: Cursor<T>) => void, thisArg?: any): void;
-            map<U>(callback: (doc: T, index: number, cursor: Cursor<T>) => U, thisArg?: any): Array<U>;
-            observe(callbacks: ObserveCallbacks<T>): Meteor.LiveQueryHandle;
             observeChanges(callbacks: ObserveChangesCallbacks<T>, options?: { nonMutatingCallbacks?: boolean }): Meteor.LiveQueryHandle;
->>>>>>> c3811dc5
         }
 
         var ObjectID: ObjectIDStatic;
