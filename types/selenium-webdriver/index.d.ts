// Type definitions for Selenium WebDriverJS 4.0
// Project: https://github.com/SeleniumHQ/selenium
// Definitions by: Bill Armstrong <https://github.com/BillArmstrong>,
//   Yuki Kokubun <https://github.com/Kuniwak>,
//   Craig Nishina <https://github.com/cnishina>,
//   Simon Gellis <https://github.com/SupernaviX>,
//   Ben Dixon <https://github.com/bendxn>,
//   Ziyu <https://github.com/oddui>
//   Johann Wolf <https://github.com/beta-vulgaris>
<<<<<<< HEAD
//   thislooksfun <https://github.com/thislooksfun>
=======
//   Aleksey Chemakin <https://github.com/Dzenly>
>>>>>>> 7e7335f8
// Definitions: https://github.com/DefinitelyTyped/DefinitelyTyped
// TypeScript Version: 2.4

import * as chrome from './chrome';
import * as edge from './edge';
import * as firefox from './firefox';
import * as ie from './ie';
import { By, ByHash } from './lib/by';
import * as command from './lib/command';
import * as http from './http';
import { Actions, Button, Key, Origin } from './lib/input';
import { promise } from './lib/promise';
import * as until from './lib/until';
import * as safari from './safari';

export { By, ByHash } from './lib/by';
export { Actions, Button, Key, Origin } from './lib/input';
export { promise } from './lib/promise';
export { until as until };

/**
 * Typings for lib/error
 */
export namespace error {
  class IError extends Error {
    constructor(message?: string);
    message: string;
  }

  /**
   * The base WebDriver error type. This error type is only used directly when a
   * more appropriate category is not defined for the offending error.
   */
  class WebDriverError extends IError {
    constructor(message?: string);
    remoteStacktrace?: string;
  }

  /**
   * Indicates a {@linkplain ./webdriver.WebElement#click click command} could
   * not completed because the click target is obscured by other elements on the
   * page.
   */
  class ElementClickInterceptedError extends WebDriverError {
    constructor(message?: string);
  }

  /**
   * An attempt was made to select an element that cannot be selected.
   */
  class ElementNotSelectableError extends WebDriverError {
    constructor(message?: string);
  }

  /**
   * Indicates a command could not be completed because the target element is
   * not pointer or keyboard interactable. This will often occur if an element
   * is present in the DOM, but not rendered (i.e. its CSS style has
   * "display: none").
   */

  class ElementNotInteractableError extends WebDriverError {
    constructor(message?: string);
  }

  /**
   * Indicates a navigation event caused the browser to generate a certificate
   * warning. This is usually caused by an expired or invalid TLS certificate.
   */
  class InsecureCertificateError extends WebDriverError {
    constructor(message?: string);
  }

  /**
   * The arguments passed to a command are either invalid or malformed.
   */
  class InvalidArgumentError extends WebDriverError {
    constructor(message?: string);
  }

  /**
   * An illegal attempt was made to set a cookie under a different domain than
   * the current page.
   */
  class InvalidCookieDomainError extends WebDriverError {
    constructor(message?: string);
  }

  /**
   * The coordinates provided to an interactions operation are invalid.
   */
  class InvalidCoordinatesError extends WebDriverError {
    constructor(message?: string);
  }

  /**
   * An element command could not be completed because the element is in an
   * invalid state, e.g. attempting to click an element that is no longer
   * attached to the document.
   */
  class InvalidElementStateError extends WebDriverError {
    constructor(message?: string);
  }

  /**
   * Argument was an invalid selector.
   */
  class InvalidSelectorError extends WebDriverError {
    constructor(message?: string);
  }

  /**
   * Occurs when a command is directed to a session that does not exist.
   */
  class NoSuchSessionError extends WebDriverError {
    constructor(message?: string);
  }

  /**
   * An error occurred while executing JavaScript supplied by the user.
   */
  class JavascriptError extends WebDriverError {
    constructor(message?: string);
  }

  /**
   * The target for mouse interaction is not in the browser’s viewport and
   * cannot be brought into that viewport.
   */
  class MoveTargetOutOfBoundsError extends WebDriverError {
    constructor(message?: string);
  }

  /**
   * An attempt was made to operate on a modal dialog when one was not open.
   */
  class NoSuchAlertError extends WebDriverError {
    constructor(message?: string);
  }

  /**
   * Indicates a named cookie could not be found in the cookie jar for the
   * currently selected document.
   */
  class NoSuchCookieError extends WebDriverError {
    constructor(message?: string);
  }

  /**
   * An element could not be located on the page using the given search
   * parameters.
   */
  class NoSuchElementError extends WebDriverError {
    constructor(message?: string);
  }

  /**
   * A request to switch to a frame could not be satisfied because the frame
   * could not be found.
   */
  class NoSuchFrameError extends WebDriverError {
    constructor(message?: string);
  }

  /**
   * A request to switch to a window could not be satisfied because the window
   * could not be found.
   */
  class NoSuchWindowError extends WebDriverError {
    constructor(message?: string);
  }

  /**
   * A script did not complete before its timeout expired.
   */
  class ScriptTimeoutError extends WebDriverError {
    constructor(message?: string);
  }

  /**
   * A new session could not be created.
   */
  class SessionNotCreatedError extends WebDriverError {
    constructor(message?: string);
  }

  /**
   * An element command failed because the referenced element is no longer
   * attached to the DOM.
   */
  class StaleElementReferenceError extends WebDriverError {
    constructor(message?: string);
  }

  /**
   * An operation did not completErrorCodee before its timeout expired.
   */
  class TimeoutError extends WebDriverError {
    constructor(message?: string);
  }

  /**
   * A request to set a cookie’s value could not be satisfied.
   */
  class UnableToSetCookieError extends WebDriverError {
    constructor(message?: string);
  }

  /**
   * A screen capture operation was not possible.
   */
  class UnableToCaptureScreenError extends WebDriverError {
    constructor(message?: string);
  }

  /**
   * A modal dialog was open, blocking this operation.
   */
  class UnexpectedAlertOpenError extends WebDriverError {
    constructor(message?: string, openAlertText?: string);
    /**
     * @return {(string|undefined)} The text displayed with the unhandled alert,
     *     if available.
     */
    getAlertText(): string;
  }

  /**
   * A command could not be executed because the remote end is not aware of it.
   */
  class UnknownCommandError extends WebDriverError {
    constructor(message?: string);
  }

  /**
   * The requested command matched a known URL but did not match an method for
   * that URL.
   */
  class UnknownMethodError extends WebDriverError {
    constructor(message?: string);
  }

  /**
   * Reports an unsupport operation.
   */
  class UnsupportedOperationError extends WebDriverError {
    constructor(message?: string);
  }

  interface Response {
    error: string|number;
    message: string;
  }
  /**
   * Checks a response object from a server that adheres to the W3C WebDriver
   * protocol.
   */
  function checkResponse(data: Response): Response;

  interface MaybeLegacyResponse {
    status?: number;
    value?: {message: string};
    message?: string;
    getAlertText?(): string;
  }

  /**
   * Checks a legacy response from the Selenium 2.0 wire protocol for an error.
   */
  function checkLegacyResponse(response: MaybeLegacyResponse): MaybeLegacyResponse;

  interface ErrorData {
    error: string|number;
    message: string;
    [key: string]: string|number;
  }

  /**
   * Throws an error coded from the W3C protocol. A generic error will be thrown
   * if the provided `data` is not a valid encoded error.
   */
  function throwDecodedError(data: ErrorData|string): never;

  interface ErrorCodeType {
    [key: string]: number;
  }

  const ErrorCode: ErrorCodeType;

  /**
   * Lookup the err in table of errors.
   */
  function encodeError(err: any): {error: string, message: string};
}

export namespace logging {
  /**
   * A hash describing log preferences.
   * @typedef {Object.<logging.Type, logging.LevelName>}
   */
  class Preferences {
    setLevel(type: string, level: Level | string | number): void;
    toJSON(): { [key: string]: string };
  }

  interface IType {
    /** Logs originating from the browser. */
    BROWSER: string;
    /** Logs from a WebDriver client. */
    CLIENT: string;
    /** Logs from a WebDriver implementation. */
    DRIVER: string;
    /** Logs related to performance. */
    PERFORMANCE: string;
    /** Logs from the remote server. */
    SERVER: string;
  }

  /**
   * Common log types.
   * @enum {string}
   */
  const Type: IType;

  /**
   * Defines a message level that may be used to control logging output.
   *
   * @final
   */
  class Level {
    name_: string;
    value_: number;
    /**
     * @param {string} name the level's name.
     * @param {number} level the level's numeric value.
     */
    constructor(name: string, level: number);

    /** @override */
    toString(): string;

    /** This logger's name. */
    name: string;

    /** The numeric log level. */
    value: number;

    /**
     * Indicates no log messages should be recorded.
     * @const
     */
    static OFF: Level;
    /**
     * Log messages with a level of `1000` or higher.
     * @const
     */
    static SEVERE: Level;
    /**
     * Log messages with a level of `900` or higher.
     * @const
     */
    static WARNING: Level;
    /**
     * Log messages with a level of `800` or higher.
     * @const
     */
    static INFO: Level;
    /**
     * Log messages with a level of `700` or higher.
     * @const
     */
    static DEBUG: Level;
    /**
     * Log messages with a level of `500` or higher.
     * @const
     */
    static FINE: Level;
    /**
     * Log messages with a level of `400` or higher.
     * @const
     */
    static FINER: Level;
    /**
     * Log messages with a level of `300` or higher.
     * @const
     */
    static FINEST: Level;
    /**
     * Indicates all log messages should be recorded.
     * @const
     */
    static ALL: Level;
  }

  /**
   * Converts a level name or value to a {@link logging.Level} value.
   * If the name/value is not recognized, {@link logging.Level.ALL}
   * will be returned.
   * @param {(number|string)} nameOrValue The log level name, or value, to
   *     convert .
   * @return {!logging.Level} The converted level.
   */
  function getLevel(nameOrValue: string | number): Level;

  interface IEntryJSON {
    level: string;
    message: string;
    timestamp: number;
    type: string;
  }

  /**
   * A single log entry.
   */
  class Entry {
    /**
     * @param {(!logging.Level|string)} level The entry level.
     * @param {string} message The log message.
     * @param {number=} opt_timestamp The time this entry was generated, in
     *     milliseconds since 0:00:00, January 1, 1970 UTC. If omitted, the
     *     current time will be used.
     * @param {string=} opt_type The log type, if known.
     * @constructor
     */
    constructor(level: Level | string | number, message: string, opt_timestamp?: number, opt_type?: string | IType);

    /** @type {!logging.Level} */
    level: Level;

    /** @type {string} */
    message: string;

    /** @type {number} */
    timestamp: number;

    /** @type {string} */
    type: string;

    /**
     * @return {{level: string, message: string, timestamp: number,
     *           type: string}} The JSON representation of this entry.
     */
    toJSON(): IEntryJSON;
  }

  /**
   * An object used to log debugging messages. Loggers use a hierarchical,
   * dot-separated naming scheme. For instance, 'foo' is considered the parent of
   * the 'foo.bar' and an ancestor of 'foo.bar.baz'.
   *
   * Each logger may be assigned a {@linkplain #setLevel log level}, which
   * controls which level of messages will be reported to the
   * {@linkplain #addHandler handlers} attached to this instance. If a log level
   * is not explicitly set on a logger, it will inherit its parent.
   *
   * This class should never be directly instantiated. Instead, users should
   * obtain logger references using the {@linkplain ./logging.getLogger()
   * getLogger()} function.
   *
   * @final
   */
  class Logger {
    /**
     * @param {string} name the name of this logger.
     * @param {Level=} opt_level the initial level for this logger.
     */
    constructor(name: string, opt_level?: Level);

    /** @private {string} */
    name_: string;
    /** @private {Level} */
    level_: Level;
    /** @private {Logger} */
    parent_: Logger;
    /** @private {Set<function(!Entry)>} */
    handlers_: any;

    /** @return {string} the name of this logger. */
    getName(): string;

    /**
     * @param {Level} level the new level for this logger, or `null` if the logger
     *     should inherit its level from its parent logger.
     */
    setLevel(level: Level): void;

    /** @return {Level} the log level for this logger. */
    getLevel(): Level;

    /**
     * @return {!Level} the effective level for this logger.
     */
    getEffectiveLevel(): Level;

    /**
     * @param {!Level} level the level to check.
     * @return {boolean} whether messages recorded at the given level are loggable
     *     by this instance.
     */
    isLoggable(level: Level): boolean;

    /**
     * Adds a handler to this logger. The handler will be invoked for each message
     * logged with this instance, or any of its descendants.
     *
     * @param {function(!Entry)} handler the handler to add.
     */
    addHandler(handler: any): void;

    /**
     * Removes a handler from this logger.
     *
     * @param {function(!Entry)} handler the handler to remove.
     * @return {boolean} whether a handler was successfully removed.
     */
    removeHandler(handler: any): void;

    /**
     * Logs a message at the given level. The message may be defined as a string
     * or as a function that will return the message. If a function is provided,
     * it will only be invoked if this logger's
     * {@linkplain #getEffectiveLevel() effective log level} includes the given
     * `level`.
     *
     * @param {!Level} level the level at which to log the message.
     * @param {(string|function(): string)} loggable the message to log, or a
     *     function that will return the message.
     */
    log(level: Level, loggable: string | Function): void;

    /**
     * Logs a message at the {@link Level.SEVERE} log level.
     * @param {(string|function(): string)} loggable the message to log, or a
     *     function that will return the message.
     */
    severe(loggable: string | Function): void;

    /**
     * Logs a message at the {@link Level.WARNING} log level.
     * @param {(string|function(): string)} loggable the message to log, or a
     *     function that will return the message.
     */
    warning(loggable: string | Function): void;

    /**
     * Logs a message at the {@link Level.INFO} log level.
     * @param {(string|function(): string)} loggable the message to log, or a
     *     function that will return the message.
     */
    info(loggable: string | Function): void;

    /**
     * Logs a message at the {@link Level.DEBUG} log level.
     * @param {(string|function(): string)} loggable the message to log, or a
     *     function that will return the message.
     */
    debug(loggable: string | Function): void;

    /**
     * Logs a message at the {@link Level.FINE} log level.
     * @param {(string|function(): string)} loggable the message to log, or a
     *     function that will return the message.
     */
    fine(loggable: string | Function): void;

    /**
     * Logs a message at the {@link Level.FINER} log level.
     * @param {(string|function(): string)} loggable the message to log, or a
     *     function that will return the message.
     */
    finer(loggable: string | Function): void;

    /**
     * Logs a message at the {@link Level.FINEST} log level.
     * @param {(string|function(): string)} loggable the message to log, or a
     *     function that will return the message.
     */
    finest(loggable: string | Function): void;
  }

  /**
   * Maintains a collection of loggers.
   *
   * @final
   */
  class LogManager {
    /**
     * Retrieves a named logger, creating it in the process. This function will
     * implicitly create the requested logger, and any of its parents, if they
     * do not yet exist.
     *
     * @param {string} name the logger's name.
     * @return {!Logger} the requested logger.
     */
    getLogger(name?: string): Logger;

    /**
     * Creates a new logger.
     *
     * @param {string} name the logger's name.
     * @param {!Logger} parent the logger's parent.
     * @return {!Logger} the new logger.
     * @private
     */
    createLogger_(name: string, parent: Logger): Logger;
  }

  /**
   * Retrieves a named logger, creating it in the process. This function will
   * implicitly create the requested logger, and any of its parents, if they
   * do not yet exist.
   *
   * @param {string} name the logger's name.
   * @return {!Logger} the requested logger.
   */
  function getLogger(name?: string): Logger;

  /**
   * Adds the console handler to the given logger. The console handler will log
   * all messages using the JavaScript Console API.
   *
   * @param {Logger=} opt_logger The logger to add the handler to; defaults
   *     to the root logger.
   */
  function addConsoleHandler(opt_logger?: Logger): void;

  /**
   * Removes the console log handler from the given logger.
   *
   * @param {Logger=} opt_logger The logger to remove the handler from; defaults
   *     to the root logger.
   * @see exports.addConsoleHandler
   */
  function removeConsoleHandler(opt_logger?: Logger): void;
}

/**
 * Defines a condition for use with WebDriver's WebDriver#wait wait command.
 */
export class Condition<T> {
  /**
   * @param {string} message A descriptive error message. Should complete the
   *     sentence 'Waiting [...]'
   * @param {function(!WebDriver): OUT} fn The condition function to
   *     evaluate on each iteration of the wait loop.
   * @constructor
   */
  constructor(message: string, fn: (webdriver: WebDriver) => T);

  /** @return {string} A description of this condition. */
  description(): string;

  /** @type {function(!WebDriver): OUT} */
  fn(webdriver: WebDriver): T;
}

/**
 * Defines a condition that will result in a {@link WebElement}.
 *
 * @extends {Condition<!(WebElement|IThenable<!WebElement>)>}
 */
export class WebElementCondition extends Condition<WebElement> {
  // add an unused private member so the compiler treats this
  // class distinct from other Conditions
  private _nominal: undefined;
}

/**
 * x,y
 */
export interface ILocation {
  x: number;
  y: number;
}

/**
 * width, height
 */
export interface ISize {
  width: number;
  height: number;
}

/**
 * x,y,w,h
 */
export interface IRectangle {
  x: number;
  y: number;
  width: number;
  height: number;
}

/**
 * Class for defining sequences of user touch interactions. Each sequence
 * will not be executed until {@link #perform} is called.
 *
 * Example:
 *
 *     new TouchSequence(driver).
 *         tapAndHold({x: 0, y: 0}).
 *         move({x: 3, y: 4}).
 *         release({x: 10, y: 10}).
 *         perform();
 */
export class TouchSequence {
  /*
   * @param {!WebDriver} driver The driver instance to use.
   * @constructor
   */
  constructor(driver: WebDriver);

  /**
   * Executes this action sequence.
   * @return {!Promise} A promise that will be resolved once
   *     this sequence has completed.
   */
  perform(): Promise<void>;

  /**
   * Taps an element.
   *
   * @param {!WebElement} elem The element to tap.
   * @return {!TouchSequence} A self reference.
   */
  tap(elem: WebElement): TouchSequence;

  /**
   * Double taps an element.
   *
   * @param {!WebElement} elem The element to double tap.
   * @return {!TouchSequence} A self reference.
   */
  doubleTap(elem: WebElement): TouchSequence;

  /**
   * Long press on an element.
   *
   * @param {!WebElement} elem The element to long press.
   * @return {!TouchSequence} A self reference.
   */
  longPress(elem: WebElement): TouchSequence;

  /**
   * Touch down at the given location.
   *
   * @param {{ x: number, y: number }} location The location to touch down at.
   * @return {!TouchSequence} A self reference.
   */
  tapAndHold(location: ILocation): TouchSequence;

  /**
   * Move a held {@linkplain #tapAndHold touch} to the specified location.
   *
   * @param {{x: number, y: number}} location The location to move to.
   * @return {!TouchSequence} A self reference.
   */
  move(location: ILocation): TouchSequence;

  /**
   * Release a held {@linkplain #tapAndHold touch} at the specified location.
   *
   * @param {{x: number, y: number}} location The location to release at.
   * @return {!TouchSequence} A self reference.
   */
  release(location: ILocation): TouchSequence;

  /**
   * Scrolls the touch screen by the given offset.
   *
   * @param {{x: number, y: number}} offset The offset to scroll to.
   * @return {!TouchSequence} A self reference.
   */
  scroll(offset: IOffset): TouchSequence;

  /**
   * Scrolls the touch screen, starting on `elem` and moving by the specified
   * offset.
   *
   * @param {!WebElement} elem The element where scroll starts.
   * @param {{x: number, y: number}} offset The offset to scroll to.
   * @return {!TouchSequence} A self reference.
   */
  scrollFromElement(elem: WebElement, offset: IOffset): TouchSequence;

  /**
   * Flick, starting anywhere on the screen, at speed xspeed and yspeed.
   *
   * @param {{xspeed: number, yspeed: number}} speed The speed to flick in each
   *    direction, in pixels per second.
   * @return {!TouchSequence} A self reference.
   */
  flick(speed: ISpeed): TouchSequence;

  /**
   * Flick starting at elem and moving by x and y at specified speed.
   *
   * @param {!WebElement} elem The element where flick starts.
   * @param {{x: number, y: number}} offset The offset to flick to.
   * @param {number} speed The speed to flick at in pixels per second.
   * @return {!TouchSequence} A self reference.
   */
  flickElement(elem: WebElement, offset: IOffset, speed: number): TouchSequence;
}

/**
 * x.y again
 */
export interface IOffset {
  x: number;
  y: number;
}

/**
 * delta x,y
 */
export interface ISpeed {
  xspeed: number;
  yspeed: number;
}

/**
 * Represents a modal dialog such as {@code alert}, {@code confirm}, or
 * {@code prompt}. Provides functions to retrieve the message displayed with
 * the alert, accept or dismiss the alert, and set the response text (in the
 * case of {@code prompt}).
 */
export class Alert {
  /**
   * @param {!WebDriver} driver The driver controlling the browser this alert
   *     is attached to.
   * @param {string} text The message text displayed with this alert.
   */
  constructor(driver: WebDriver, text: string);

  // region Methods

  /**
   * Retrieves the message text displayed with this alert. For instance, if the
   * alert were opened with alert('hello'), then this would return 'hello'.
   * @return {!Promise} A promise that will be resolved to the
   *     text displayed with this alert.
   */
  getText(): Promise<string>;

  /**
   * Sets the username and password in an alert prompting for credentials (such
   * as a Basic HTTP Auth prompt). This method will implicitly
   * {@linkplain #accept() submit} the dialog.
   *
   * @param {string} username The username to send.
   * @param {string} password The password to send.
   * @return {!Promise<void>} A promise that will be resolved when this
   *     command has completed.
   */
  authenticateAs(username: string, password: string): Promise<void>;

  /**
   * Accepts this alert.
   * @return {!Promise} A promise that will be resolved when
   *     this command has completed.
   */
  accept(): Promise<void>;

  /**
   * Dismisses this alert.
   * @return {!Promise} A promise that will be resolved when
   *     this command has completed.
   */
  dismiss(): Promise<void>;

  /**
   * Sets the response text on this alert. This command will return an error if
   * the underlying alert does not support response text (e.g. window.alert and
   * window.confirm).
   * @param {string} text The text to set.
   * @return {!Promise} A promise that will be resolved when
   *     this command has completed.
   */
  sendKeys(text: string): Promise<void>;

  // endregion
}

/**
 * AlertPromise is a promise that will be fulfilled with an Alert. This promise
 * serves as a forward proxy on an Alert, allowing calls to be scheduled
 * directly on this instance before the underlying Alert has been fulfilled. In
 * other words, the following two statements are equivalent:
 *
 *     driver.switchTo().alert().dismiss();
 *     driver.switchTo().alert().then(function(alert) {
 *       return alert.dismiss();
 *     });
 *
 * @implements {promise.Thenable.<!Alert>}
 * @final
 */
export interface AlertPromise extends Promise<Alert> {}

/**
 * Implement AlertPromise
 */
export class AlertPromise extends Alert {
  /**
   * @param {!WebDriver} driver The driver controlling the browser this
   *     alert is attached to.
   * @param {!promise.Thenable<!Alert>} alert A thenable
   *     that will be fulfilled with the promised alert.
   */
  constructor(driver: WebDriver, alert: Promise<Alert>);
}

/**
 * Recognized browser names.
 * @enum {string}
 */
export interface IBrowser {
  ANDROID: string;
  CHROME: string;
  EDGE: string;
  FIREFOX: string;
  IE: string;
  INTERNET_EXPLORER: string;
  IPAD: string;
  IPHONE: string;
  OPERA: string;
  PHANTOM_JS: string;
  SAFARI: string;
  HTMLUNIT: string;
}

/**
 * Instace of
 */
export const Browser: IBrowser;

/**
 * ProxyConfig
 */
export interface ProxyConfig {
  proxyType: string;
  proxyAutoconfigUrl?: string;
  ftpProxy?: string;
  httpProxy?: string;
  sslProxy?: string;
  noProxy?: string;
  socksProxy?: string;
  socksUsername?: string;
  socksPassword?: string;
}

/**
 * Creates new {@link WebDriver WebDriver} instances. The environment
 * variables listed below may be used to override a builder's configuration,
 * allowing quick runtime changes.
 *
 * - {@code SELENIUM_BROWSER}: defines the target browser in the form
 *   {@code browser[:version][:platform]}.
 *
 * - {@code SELENIUM_REMOTE_URL}: defines the remote URL for all builder
 *   instances. This environment variable should be set to a fully qualified
 *   URL for a WebDriver server (e.g. http://localhost:4444/wd/hub). This
 *   option always takes precedence over {@code SELENIUM_SERVER_JAR}.
 *
 * - {@code SELENIUM_SERVER_JAR}: defines the path to the
 *   <a href='http://selenium-release.storage.googleapis.com/index.html'>
 *   standalone Selenium server</a> jar to use. The server will be started the
 *   first time a WebDriver instance and be killed when the process exits.
 *
 * Suppose you had mytest.js that created WebDriver with
 *
 *     var driver = new Builder()
 *         .forBrowser('chrome')
 *         .build();
 *
 * This test could be made to use Firefox on the local machine by running with
 * `SELENIUM_BROWSER=firefox node mytest.js`. Rather than change the code to
 * target Google Chrome on a remote machine, you can simply set the
 * `SELENIUM_BROWSER` and `SELENIUM_REMOTE_URL` environment variables:
 *
 *     SELENIUM_BROWSER=chrome:36:LINUX \
 *     SELENIUM_REMOTE_URL=http://www.example.com:4444/wd/hub \
 *     node mytest.js
 *
 * You could also use a local copy of the standalone Selenium server:
 *
 *     SELENIUM_BROWSER=chrome:36:LINUX \
 *     SELENIUM_SERVER_JAR=/path/to/selenium-server-standalone.jar \
 *     node mytest.js
 */
export class Builder {
  // region Constructors

  /**
   * @constructor
   */
  constructor();

  // endregion

  // region Methods

  /**
   * Configures this builder to ignore any environment variable overrides and to
   * only use the configuration specified through this instance's API.
   *
   * @return {!Builder} A self reference.
   */
  disableEnvironmentOverrides(): Builder;

  /**
   * Creates a new WebDriver client based on this builder's current
   * configuration.
   *
   * This method will return a {@linkplain ThenableWebDriver} instance, allowing
   * users to issue commands directly without calling `then()`. The returned
   * thenable wraps a promise that will resolve to a concrete
   * {@linkplain webdriver.WebDriver WebDriver} instance. The promise will be
   * rejected if the remote end fails to create a new session.
   *
   * @return {!ThenableWebDriver} A new WebDriver instance.
   * @throws {Error} If the current configuration is invalid.
   */
  build(): ThenableWebDriver;

  /**
   * Configures the target browser for clients created by this instance.
   * Any calls to {@link #withCapabilities} after this function will
   * overwrite these settings.
   *
   * <p>You may also define the target browser using the {@code
   * SELENIUM_BROWSER} environment variable. If set, this environment variable
   * should be of the form {@code browser[:[version][:platform]]}.
   *
   * @param {(string|Browser)} name The name of the target browser;
   *     common defaults are available on the {@link Browser} enum.
   * @param {string=} opt_version A desired version; may be omitted if any
   *     version should be used.
   * @param {string=} opt_platform The desired platform; may be omitted if any
   *     version may be used.
   * @return {!Builder} A self reference.
   */
  forBrowser(name: string, opt_version?: string, opt_platform?: string): Builder;

  /**
   * Returns the base set of capabilities this instance is currently configured
   * to use.
   * @return {!Capabilities} The current capabilities for this builder.
   */
  getCapabilities(): Capabilities;

  /**
   * @return {string} The URL of the WebDriver server this instance is
   *     configured to use.
   */
  getServerUrl(): string;

  /**
   * @return {?string} The URL of the proxy server to use for the WebDriver's
   *    HTTP connections, or `null` if not set.
   */
  getWebDriverProxy(): string|null;

  /**
   * Sets the default action to take with an unexpected alert before returning
   * an error.
   * @param {string} beahvior The desired behavior; should be 'accept',
   *     'dismiss', or 'ignore'. Defaults to 'dismiss'.
   * @return {!Builder} A self reference.
   */
  setAlertBehavior(behavior?: string): Builder;

  /**
   * Sets Chrome-specific options for drivers created by this builder. Any
   * logging or proxy settings defined on the given options will take precedence
   * over those set through {@link #setLoggingPrefs} and {@link #setProxy},
   * respectively.
   *
   * @param {!chrome.Options} options The ChromeDriver options to use.
   * @return {!Builder} A self reference.
   */
  setChromeOptions(options: chrome.Options): Builder;

  /**
   * @return {chrome.Options} the Chrome specific options currently configured
   *     for this builder.
   */
  getChromeOptions(): chrome.Options;

  /**
   * Sets the service builder to use for managing the chromedriver child process
   * when creating new Chrome sessions.
   *
   * @param {chrome.ServiceBuilder} service the service to use.
   * @return {!Builder} A self reference.
   */
  setChromeService(service: chrome.ServiceBuilder): Builder;

  /**
   * Set {@linkplain edge.Options options} specific to Microsoft's Edge browser
   * for drivers created by this builder. Any proxy settings defined on the
   * given options will take precedence over those set through
   * {@link #setProxy}.
   *
   * @param {!edge.Options} options The MicrosoftEdgeDriver options to use.
   * @return {!Builder} A self reference.
   */
  setEdgeOptions(options: edge.Options): Builder;

  /**
   * Sets the {@link edge.ServiceBuilder} to use to manage the
   * MicrosoftEdgeDriver child process when creating sessions locally.
   *
   * @param {edge.ServiceBuilder} service the service to use.
   * @return {!Builder} a self reference.
   */
  setEdgeService(service: edge.ServiceBuilder): Builder;

  /**
   * Sets Firefox-specific options for drivers created by this builder. Any
   * logging or proxy settings defined on the given options will take precedence
   * over those set through {@link #setLoggingPrefs} and {@link #setProxy},
   * respectively.
   *
   * @param {!firefox.Options} options The FirefoxDriver options to use.
   * @return {!Builder} A self reference.
   */
  setFirefoxOptions(options: firefox.Options): Builder;

  /**
   * @return {firefox.Options} the Firefox specific options currently configured
   *     for this instance.
   */
  getFirefoxOptions(): firefox.Options;

  /**
   * Sets the {@link firefox.ServiceBuilder} to use to manage the geckodriver
   * child process when creating Firefox sessions locally.
   *
   * @param {firefox.ServiceBuilder} service the service to use.
   * @return {!Builder} a self reference.
   */
  setFirefoxService(service: firefox.ServiceBuilder): Builder;

  /**
   * Set Internet Explorer specific {@linkplain ie.Options options} for drivers
   * created by this builder. Any proxy settings defined on the given options
   * will take precedence over those set through {@link #setProxy}.
   *
   * @param {!ie.Options} options The IEDriver options to use.
   * @return {!Builder} A self reference.
   */
  setIeOptions(options: ie.Options): Builder;

  /**
   * Sets the {@link ie.ServiceBuilder} to use to manage the geckodriver
   * child process when creating IE sessions locally.
   *
   * @param {ie.ServiceBuilder} service the service to use.
   * @return {!Builder} a self reference.
   */
  setIeService(service: ie.ServiceBuilder): Builder;

  /**
   * Sets the logging preferences for the created session. Preferences may be
   * changed by repeated calls, or by calling {@link #withCapabilities}.
   * @param {!(logging.Preferences|Object.<string, string>)} prefs The
   *     desired logging preferences.
   * @return {!Builder} A self reference.
   */
  setLoggingPrefs(prefs: logging.Preferences|{}): Builder;

  /**
   * Sets the proxy configuration to use for WebDriver clients created by this
   * builder. Any calls to {@link #withCapabilities} after this function will
   * overwrite these settings.
   * @param {!capabilities.ProxyConfig} config The configuration to use.
   * @return {!Builder} A self reference.
   */
  setProxy(config: ProxyConfig): Builder;

  /**
   * Sets Safari specific {@linkplain safari.Options options} for drivers
   * created by this builder. Any logging settings defined on the given options
   * will take precedence over those set through {@link #setLoggingPrefs}.
   *
   * @param {!safari.Options} options The Safari options to use.
   * @return {!Builder} A self reference.
   */
  setSafariOptions(options: safari.Options): Builder;

  /**
   * @return {safari.Options} the Safari specific options currently configured
   *     for this instance.
   */
  getSafariOptions(): safari.Options;

  /**
   * Sets the http agent to use for each request.
   * If this method is not called, the Builder will use http.globalAgent by
   * default.
   *
   * @param {http.Agent} agent The agent to use for each request.
   * @return {!Builder} A self reference.
   */
  usingHttpAgent(agent: any): Builder;

  /**
   * @return {http.Agent} The http agent used for each request
   */
  getHttpAgent(): any|null;

  /**
   * Sets the URL of a remote WebDriver server to use. Once a remote URL has
   * been specified, the builder direct all new clients to that server. If this
   * method is never called, the Builder will attempt to create all clients
   * locally.
   *
   * <p>As an alternative to this method, you may also set the
   * {@code SELENIUM_REMOTE_URL} environment variable.
   *
   * @param {string} url The URL of a remote server to use.
   * @return {!Builder} A self reference.
   */
  usingServer(url: string): Builder;

  /**
   * Sets the URL of the proxy to use for the WebDriver's HTTP connections.
   * If this method is never called, the Builder will create a connection
   * without a proxy.
   *
   * @param {string} proxy The URL of a proxy to use.
   * @return {!Builder} A self reference.
   */
  usingWebDriverProxy(proxy: string): Builder;

  /**
   * Sets the desired capabilities when requesting a new session. This will
   * overwrite any previously set capabilities.
   * @param {!(Object|Capabilities)} capabilities The desired
   *     capabilities for a new session.
   * @return {!Builder} A self reference.
   */
  withCapabilities(capabilities: {}|Capabilities): Builder;

  // endregion
}

export type Locator = By | Function | ByHash;

/**
 * Common webdriver capability keys.
 * @enum {string}
 */
export interface ICapability {
  /**
   * Indicates whether a driver should accept all SSL certs by default. This
   * capability only applies when requesting a new session. To query whether
   * a driver can handle insecure SSL certs, see
   * {@link Capability.SECURE_SSL}.
   */
  ACCEPT_SSL_CERTS: string;

  /**
   * The browser name. Common browser names are defined in the
   * {@link Browser} enum.
   */
  BROWSER_NAME: string;

  /**
   * Defines how elements should be scrolled into the viewport for interaction.
   * This capability will be set to zero (0) if elements are aligned with the
   * top of the viewport, or one (1) if aligned with the bottom. The default
   * behavior is to align with the top of the viewport.
   */
  ELEMENT_SCROLL_BEHAVIOR: string;

  /**
   * Whether the driver is capable of handling modal alerts (e.g. alert,
   * confirm, prompt). To define how a driver <i>should</i> handle alerts,
   * use {@link Capability.UNEXPECTED_ALERT_BEHAVIOR}.
   */
  HANDLES_ALERTS: string;

  /**
   * Key for the logging driver logging preferences.
   */
  LOGGING_PREFS: string;

  /**
   * Whether this session generates native events when simulating user input.
   */
  NATIVE_EVENTS: string;

  /**
   * Describes the platform the browser is running on. Will be one of
   * ANDROID, IOS, LINUX, MAC, UNIX, or WINDOWS. When <i>requesting</i> a
   * session, ANY may be used to indicate no platform preference (this is
   * semantically equivalent to omitting the platform capability).
   */
  PLATFORM: string;

  /**
   * Describes the proxy configuration to use for a new WebDriver session.
   */
  PROXY: string;

  /** Whether the driver supports changing the brower's orientation. */
  ROTATABLE: string;

  /**
   * Whether a driver is only capable of handling secure SSL certs. To request
   * that a driver accept insecure SSL certs by default, use
   * {@link Capability.ACCEPT_SSL_CERTS}.
   */
  SECURE_SSL: string;

  /** Whether the driver supports manipulating the app cache. */
  SUPPORTS_APPLICATION_CACHE: string;

  /** Whether the driver supports locating elements with CSS selectors. */
  SUPPORTS_CSS_SELECTORS: string;

  /** Whether the browser supports JavaScript. */
  SUPPORTS_JAVASCRIPT: string;

  /** Whether the driver supports controlling the browser's location info. */
  SUPPORTS_LOCATION_CONTEXT: string;

  /** Whether the driver supports taking screenshots. */
  TAKES_SCREENSHOT: string;

  /**
   * Defines how the driver should handle unexpected alerts. The value should
   * be one of 'accept', 'dismiss', or 'ignore.
   */
  UNEXPECTED_ALERT_BEHAVIOR: string;

  /** Defines the browser version. */
  VERSION: string;
}

/**
 * The standard WebDriver capability keys.
 */
export const Capability: ICapability;

/**
 * Describes a set of capabilities for a WebDriver session.
 */
export class Capabilities {
  // region Constructors

  /**
   * @param {(Capabilities|Object)=} opt_other Another set of
   *     capabilities to merge into this instance.
   * @constructor
   */
  constructor(opt_other?: Capabilities|{});

  // endregion

  // region Methods

  /** @return {!Object} The JSON representation of this instance. */
  toJSON(): any;

  /**
   * Merges another set of capabilities into this instance. Any duplicates in
   * the provided set will override those already set on this instance.
   * @param {!(Capabilities|Object)} other The capabilities to
   *     merge into this instance.
   * @return {!Capabilities} A self reference.
   */
  merge(other: Capabilities|{}): Capabilities;

  /**
   * @param {string} key The capability to set.
   * @param {*} value The capability value.  Capability values must be JSON
   *     serializable. Pass {@code null} to unset the capability.
   * @return {!Capabilities} A self reference.
   */
  set(key: string, value: any): Capabilities;

  /**
   * Sets the name of the target browser.
   *
   * @param {(Browser|string)} name the browser name.
   * @return {!Capabilities} a self reference.
   */
  setBrowserName(name: string): Capabilities;

  /**
   * Sets the desired version of the target browser.
   *
   * @param {string} version the desired version.
   * @return {!Capabilities} a self reference.
   */
  setBrowserVersion(version: string): Capabilities;

  /**
   * Sets the logging preferences. Preferences may be specified as a
   * {@link logging.Preferences} instance, or a as a map of log-type to
   * log-level.
   * @param {!(logging.Preferences|Object.<string, string>)} prefs The
   *     logging preferences.
   * @return {!Capabilities} A self reference.
   */
  setLoggingPrefs(prefs: logging.Preferences|{}): Capabilities;

  /**
   * Sets the proxy configuration for this instance.
   * @param {ProxyConfig} proxy The desired proxy configuration.
   * @return {!Capabilities} A self reference.
   */
  setProxy(proxy: ProxyConfig): Capabilities;

  /**
   * Sets whether native events should be used.
   * @param {boolean} enabled Whether to enable native events.
   * @return {!Capabilities} A self reference.
   */
  setEnableNativeEvents(enabled: boolean): Capabilities;

  /**
   * Sets how elements should be scrolled into view for interaction.
   * @param {number} behavior The desired scroll behavior: either 0 to align
   *     with the top of the viewport or 1 to align with the bottom.
   * @return {!Capabilities} A self reference.
   */
  setScrollBehavior(behavior: number): Capabilities;

  /**
   * Sets the default action to take with an unexpected alert before returning
   * an error.
   * @param {string} behavior The desired behavior; should be 'accept',
   *     'dismiss', or 'ignore'. Defaults to 'dismiss'.
   * @return {!Capabilities} A self reference.
   */
  setAlertBehavior(behavior?: string): Capabilities;

  /**
   * @param {string} key The capability to return.
   * @return {*} The capability with the given key, or {@code null} if it has
   *     not been set.
   */
  get(key: string): any;

  /**
   * @param {string} key The capability to check.
   * @return {boolean} Whether the specified capability is set.
   */
  has(key: string): boolean;

  // endregion

  // region Static Methods

  /**
   * @return {!Capabilities} A basic set of capabilities for Android.
   */
  static android(): Capabilities;

  /**
   * @return {!Capabilities} A basic set of capabilities for Chrome.
   */
  static chrome(): Capabilities;

  /**
   * @return {!Capabilities} A basic set of capabilities for Microsoft Edge.
   */
  static edge(): Capabilities;

  /**
   * @return {!Capabilities} A basic set of capabilities for Firefox.
   */
  static firefox(): Capabilities;

  /**
   * @return {!Capabilities} A basic set of capabilities for
   *     Internet Explorer.
   */
  static ie(): Capabilities;

  /**
   * @return {!Capabilities} A basic set of capabilities for iPad.
   */
  static ipad(): Capabilities;

  /**
   * @return {!Capabilities} A basic set of capabilities for iPhone.
   */
  static iphone(): Capabilities;

  /**
   * @return {!Capabilities} A basic set of capabilities for Opera.
   */
  static opera(): Capabilities;

  /**
   * @return {!Capabilities} A basic set of capabilities for
   *     PhantomJS.
   */
  static phantomjs(): Capabilities;

  /**
   * @return {!Capabilities} A basic set of capabilities for Safari.
   */
  static safari(): Capabilities;

  /**
   * @return {!Capabilities} A basic set of capabilities for HTMLUnit.
   */
  static htmlunit(): Capabilities;

  /**
   * @return {!Capabilities} A basic set of capabilities for HTMLUnit
   *                                   with enabled Javascript.
   */
  static htmlunitwithjs(): Capabilities;

  // endregion
}

/**
 * Describes an event listener registered on an {@linkplain EventEmitter}.
 */
export class Listener {
  /**
   * @param {!Function} fn The acutal listener function.
   * @param {(Object|undefined)} scope The object in whose scope to invoke the
   *     listener.
   * @param {boolean} oneshot Whether this listener should only be used once.
   */
  constructor(fn: Function, scope: {}, oneshot: boolean);
}

/**
 * Object that can emit events for others to listen for. This is used instead
 * of Closure's event system because it is much more light weight. The API is
 * based on Node's EventEmitters.
 */
export class EventEmitter {
  // region Constructors

  /**
   * @constructor
   */
  constructor();

  // endregion

  // region Methods

  /**
   * Fires an event and calls all listeners.
   * @param {string} type The type of event to emit.
   * @param {...*} var_args Any arguments to pass to each listener.
   */
  emit(type: string, ...var_args: any[]): void;

  /**
   * Returns a mutable list of listeners for a specific type of event.
   * @param {string} type The type of event to retrieve the listeners for.
   * @return {!Set<!Listener>} The registered listeners for the given event
   *     type.
   */
  listeners(type: string): any;

  /**
   * Registers a listener.
   * @param {string} type The type of event to listen for.
   * @param {!Function} fn The function to invoke when the event is fired.
   * @param {Object=} opt_self The object in whose scope to invoke the listener.
   * @param {boolean=} opt_oneshot Whether the listener should b (e removed
   *     after
   *    the first event is fired.
   * @return {!EventEmitter} A self reference.
   * @private
   */
  addListener(type: string, fn: Function, opt_scope?: any, opt_oneshot?: boolean): EventEmitter;

  /**
   * Registers a one-time listener which will be called only the first time an
   * event is emitted, after which it will be removed.
   * @param {string} type The type of event to listen for.
   * @param {!Function} fn The function to invoke when the event is fired.
   * @param {Object=} opt_scope The object in whose scope to invoke the
   *     listener.
   * @return {!EventEmitter} A self reference.
   */
  once(type: string, fn: any, opt_scope?: any): EventEmitter;

  /**
   * An alias for {@code #addListener()}.
   * @param {string} type The type of event to listen for.
   * @param {!Function} fn The function to invoke when the event is fired.
   * @param {Object=} opt_scope The object in whose scope to invoke the
   *     listener.
   * @return {!EventEmitter} A self reference.
   */
  on(type: string, fn: Function, opt_scope?: any): EventEmitter;

  /**
   * Removes a previously registered event listener.
   * @param {string} type The type of event to unregister.
   * @param {!Function} listenerFn The handler function to remove.
   * @return {!EventEmitter} A self reference.
   */
  removeListener(type: string, listenerFn: Function): EventEmitter;

  /**
   * Removes all listeners for a specific type of event. If no event is
   * specified, all listeners across all types will be removed.
   * @param {string=} opt_type The type of event to remove listeners from.
   * @return {!EventEmitter} A self reference.
   */
  removeAllListeners(opt_type?: string): EventEmitter;

  // endregion
}

/**
 * Interface for navigating back and forth in the browser history.
 */
export class Navigation {
  // region Constructors

  /**
   * Interface for navigating back and forth in the browser history.
   *
   * This class should never be instantiated directly. Insead, obtain an
   * instance with
   *
   *    navigate()
   *
   * @see WebDriver#navigate()
   */
  constructor(driver: WebDriver);

  // endregion

  // region Methods

  /**
   * Schedules a command to navigate to a new URL.
   * @param {string} url The URL to navigate to.
   * @return {!Promise.<void>} A promise that will be resolved
   *     when the URL has been loaded.
   */
  to(url: string): Promise<void>;

  /**
   * Schedules a command to move backwards in the browser history.
   * @return {!Promise.<void>} A promise that will be resolved
   *     when the navigation event has completed.
   */
  back(): Promise<void>;

  /**
   * Schedules a command to move forwards in the browser history.
   * @return {!Promise.<void>} A promise that will be resolved
   *     when the navigation event has completed.
   */
  forward(): Promise<void>;

  /**
   * Schedules a command to refresh the current page.
   * @return {!Promise.<void>} A promise that will be resolved
   *     when the navigation event has completed.
   */
  refresh(): Promise<void>;

  // endregion
}

export interface IWebDriverOptionsCookie {
  /**
   * The name of the cookie.
   */
  name: string;

  /**
   * The cookie value.
   */
  value: string;

  /**
   * The cookie path. Defaults to "/" when adding a cookie.
   */
  path?: string;

  /**
   * The domain the cookie is visible to. Defaults to the current browsing
   * context's document's URL when adding a cookie.
   */
  domain?: string;

  /**
   * Whether the cookie is a secure cookie. Defaults to false when adding a new
   * cookie.
   */
  secure?: boolean;

  /**
   * Whether the cookie is an HTTP only cookie. Defaults to false when adding a
   * new cookie.
   */
  httpOnly?: boolean;

  /**
   * When the cookie expires.
   *
   * When {@linkplain Options#addCookie() adding a cookie}, this may be
   * specified in _seconds_ since Unix epoch (January 1, 1970). The expiry will
   * default to 20 years in the future if omitted.
   *
   * The expiry is always returned in seconds since epoch when
   * {@linkplain Options#getCookies() retrieving cookies} from the browser.
   *
   * @type {(!Date|number|undefined)}
   */
  expiry?: number|Date;
}

export interface IWebDriverCookie extends IWebDriverOptionsCookie {
  /**
   * When the cookie expires.
   *
   * The expiry is always returned in seconds since epoch when
   * {@linkplain Options#getCookies() retrieving cookies} from the browser.
   *
   * @type {(!number|undefined)}
   */
  expiry?: number;
}

/**
 * Provides methods for managing browser and driver state.
 */
export class Options {
  // region Constructors

  /**
   * @param {!WebDriver} driver The parent driver.
   * @constructor
   */
  constructor(driver: WebDriver);

  // endregion

  // region Methods

  /**
   * Schedules a command to add a cookie.
   * @param {IWebDriverOptionsCookie} spec Defines the cookie to add.
   * @return {!Promise<void>} A promise that will be resolved
   *     when the cookie has been added to the page.
   * @throws {error.InvalidArgumentError} if any of the cookie parameters are
   *     invalid.
   * @throws {TypeError} if `spec` is not a cookie object.
   */
  addCookie(spec: IWebDriverOptionsCookie): Promise<void>;

  /**
   * Schedules a command to delete all cookies visible to the current page.
   * @return {!Promise} A promise that will be resolved when all
   *     cookies have been deleted.
   */
  deleteAllCookies(): Promise<void>;

  /**
   * Schedules a command to delete the cookie with the given name. This command
   * is a no-op if there is no cookie with the given name visible to the current
   * page.
   * @param {string} name The name of the cookie to delete.
   * @return {!Promise} A promise that will be resolved when the
   *     cookie has been deleted.
   */
  deleteCookie(name: string): Promise<void>;

  /**
   * Schedules a command to retrieve all cookies visible to the current page.
   * Each cookie will be returned as a JSON object as described by the WebDriver
   * wire protocol.
   * @return {!Promise} A promise that will be resolved with the
   *     cookies visible to the current page.
   * @see http://code.google.com/p/selenium/wiki/JsonWireProtocol#Cookie_JSON_Object
   */
  getCookies(): Promise<IWebDriverOptionsCookie[]>;

  /**
   * Schedules a command to retrieve the cookie with the given name. Returns
   * null if there is no such cookie. The cookie will be returned as a JSON
   * object as described by the WebDriver wire protocol.
   * @param {string} name The name of the cookie to retrieve.
   * @return {!Promise} A promise that will be resolved with the
   *     named cookie, or {@code null} if there is no such cookie.
   * @see http://code.google.com/p/selenium/wiki/JsonWireProtocol#Cookie_JSON_Object
   */
  getCookie(name: string): Promise<IWebDriverOptionsCookie>;

  /**
   * @return {!Logs} The interface for managing driver
   *     logs.
   */
  logs(): Logs;

  /**
   * The current timeouts
   */
  getTimeouts(): Promise<ITimeouts>;

  /**
   * Set current timeouts
   */
  setTimeouts(timeouts: ITimeouts): Promise<void>;

  /**
   * @return {!Window} The interface for managing the
   *     current window.
   */
  window(): Window;

  // endregion
}

interface ITimeouts {
  /**
   * Sets the amount of time to wait, in milliseconds, for an asynchronous
   * script to finish execution before returning an error. If the timeout is
   * less than or equal to 0, the script will be allowed to run indefinitely.
   */
  script?: number;
  /**
   * Sets the amount of time to wait, in milliseconds, for a page load to
   * complete before returning an error.  If the timeout is negative,
   * page loads may be indefinite.
   */
  pageLoad?: number;
  /**
   * Specifies the amount of time in milliseconds the driver should wait when
   * searching for an element if it is not immediately present.
   * <p/>
   * When searching for a single element, the driver should poll the page
   * until the element has been found, or this timeout expires before failing
   * with a {@code bot.ErrorCode.NO_SUCH_ELEMENT} error. When searching
   * for multiple elements, the driver should poll the page until at least one
   * element has been found or this timeout has expired.
   * <p/>
   * Setting the wait timeout to 0 (its default value), disables implicit
   * waiting.
   * <p/>
   * Increasing the implicit wait timeout should be used judiciously as it
   * will have an adverse effect on test run time, especially when used with
   * slower location strategies like XPath.
   */
  implicit?: number;
}

/**
 * An interface for managing the current window.
 */
export class Window {
  // region Constructors

  /**
   * @param {!WebDriver} driver The parent driver.
   * @constructor
   */
  constructor(driver: WebDriver);

  // endregion

  // region Methods

  /**
   * Retrieves the window's current position, relative to the top left corner of
   * the screen.
   * @return {!Promise} A promise that will be resolved with the
   *     window's position in the form of a {x:number, y:number} object literal.
   */
  getPosition(): Promise<ILocation>;

  /**
   * Repositions the current window.
   * @param {number} x The desired horizontal position, relative to the left
   *     side of the screen.
   * @param {number} y The desired vertical position, relative to the top of the
   *     of the screen.
   * @return {!Promise} A promise that will be resolved when the
   *     command has completed.
   */
  setPosition(x: number, y: number): Promise<void>;

  /**
   * Retrieves the window's current size.
   * @return {!Promise} A promise that will be resolved with the
   *     window's size in the form of a {width:number, height:number} object
   *     literal.
   */
  getSize(): Promise<ISize>;

  /**
   * Resizes the current window.
   * @param {number} width The desired window width.
   * @param {number} height The desired window height.
   * @return {!Promise} A promise that will be resolved when the
   *     command has completed.
   */
  setSize(width: number, height: number): Promise<void>;

  /**
   * Returns the current top-level window's size and position.
   */
  getRect(): Promise<IRectangle>;

  /**
   * Sets the current top-level window's size and position. You may update
   * just the size by omitting `x` & `y`, or just the position by omitting
   * `width` & `height` options.
   */
  setRect({x, y, width, height}: Partial<IRectangle>): Promise<IRectangle>;

  /**
   * Maximizes the current window.
   * @return {!Promise} A promise that will be resolved when the
   *     command has completed.
   */
  maximize(): Promise<void>;

  // endregion
}

/**
 * Interface for managing WebDriver log records.
 */
export class Logs {
  // region Constructors

  /**
   * @param {!WebDriver} driver The parent driver.
   * @constructor
   */
  constructor(driver: WebDriver);

  // endregion

  // region

  /**
   * Fetches available log entries for the given type.
   *
   * <p/>Note that log buffers are reset after each call, meaning that
   * available log entries correspond to those entries not yet returned for a
   * given log type. In practice, this means that this call will return the
   * available log entries since the last call, or from the start of the
   * session.
   *
   * @param {!logging.Type} type The desired log type.
   * @return {!Promise.<!Array.<!logging.Entry>>} A
   *   promise that will resolve to a list of log entries for the specified
   *   type.
   */
  get(type: string): Promise<logging.Entry[]>;

  /**
   * Retrieves the log types available to this driver.
   * @return {!Promise.<!Array.<!logging.Type>>} A
   *     promise that will resolve to a list of available log types.
   */
  getAvailableLogTypes(): Promise<string[]>;

  // endregion
}

/**
 * An interface for changing the focus of the driver to another frame or window.
 */
export class TargetLocator {
  // region Constructors

  /**
   * @param {!WebDriver} driver The parent driver.
   * @constructor
   */
  constructor(driver: WebDriver);

  // endregion

  // region Methods

  /**
   * Schedules a command retrieve the {@code document.activeElement} element on
   * the current document, or {@code document.body} if activeElement is not
   * available.
   * @return {!WebElement} The active element.
   */
  activeElement(): WebElementPromise;

  /**
   * Schedules a command to switch focus of all future commands to the first
   * frame on the page.
   * @return {!Promise} A promise that will be resolved when the
   *     driver has changed focus to the default content.
   */
  defaultContent(): Promise<void>;

  /**
   * Schedules a command to switch the focus of all future commands to another
   * frame on the page. The target frame may be specified as one of the
   * following:
   *
   * - A number that specifies a (zero-based) index into [window.frames](
   *   https://developer.mozilla.org/en-US/docs/Web/API/Window.frames).
   * - A {@link WebElement} reference, which correspond to a `frame` or `iframe`
   *   DOM element.
   * - The `null` value, to select the topmost frame on the page. Passing `null`
   *   is the same as calling {@link #defaultContent defaultContent()}.
   *
   * If the specified frame can not be found, the returned promise will be
   * rejected with a {@linkplain error.NoSuchFrameError}.
   *
   * @param {(number|WebElement|null)} id The frame locator.
   * @return {!Promise<void>} A promise that will be resolved
   *     when the driver has changed focus to the specified frame.
   */
  frame(nameOrIndex: number|WebElement): Promise<void>;

  /**
   * Schedules a command to switch the focus of all future commands to another
   * window. Windows may be specified by their {@code window.name} attribute or
   * by its handle (as returned by {@link WebDriver#getWindowHandles}).
   *
   * If the specified window cannot be found, the returned promise will be
   * rejected with a {@linkplain error.NoSuchWindowError}.
   *
   * @param {string} nameOrHandle The name or window handle of the window to
   *     switch focus to.
   * @return {!Promise<void>} A promise that will be resolved
   *     when the driver has changed focus to the specified window.
   */
  window(nameOrHandle: string): Promise<void>;

  /**
   * Schedules a command to change focus to the active modal dialog, such as
   * those opened by `window.alert()`, `window.confirm()`, and
   * `window.prompt()`. The returned promise will be rejected with a
   * {@linkplain error.NoSuchAlertError} if there are no open alerts.
   *
   * @return {!AlertPromise} The open alert.
   */
  alert(): AlertPromise;

  // endregion
}

/**
 * Used with {@link WebElement#sendKeys WebElement#sendKeys} on file
 * input elements ({@code <input type='file'>}) to detect when the entered key
 * sequence defines the path to a file.
 *
 * By default, {@linkplain WebElement WebElement's} will enter all
 * key sequences exactly as entered. You may set a
 * {@linkplain WebDriver#setFileDetector file detector} on the parent
 * WebDriver instance to define custom behavior for handling file elements. Of
 * particular note is the {@link selenium-webdriver/remote.FileDetector}, which
 * should be used when running against a remote
 * [Selenium Server](http://docs.seleniumhq.org/download/).
 */
export class FileDetector {
  /** @constructor */
  constructor();

  /**
   * Handles the file specified by the given path, preparing it for use with
   * the current browser. If the path does not refer to a valid file, it will
   * be returned unchanged, otherwisee a path suitable for use with the current
   * browser will be returned.
   *
   * This default implementation is a no-op. Subtypes may override this
   * function for custom tailored file handling.
   *
   * @param {!WebDriver} driver The driver for the current browser.
   * @param {string} path The path to process.
   * @return {!Promise<string>} A promise for the processed
   *     file path.
   * @package
   */
  handleFile(driver: WebDriver, path: string): Promise<string>;
}

export type CreateSessionCapabilities =
    Capabilities | {desired?: Capabilities, required?: Capabilities};

/**
 * Creates a new WebDriver client, which provides control over a browser.
 *
 * Every WebDriver command returns a {@code Promise} that
 * represents the result of that command. Callbacks may be registered on this
 * object to manipulate the command result or catch an expected error. Any
 * commands scheduled with a callback are considered sub-commands and will
 * execute before the next command in the current frame. For example:
 *
 *   var message = [];
 *   driver.call(message.push, message, 'a').then(function() {
 *     driver.call(message.push, message, 'b');
 *   });
 *   driver.call(message.push, message, 'c');
 *   driver.call(function() {
 *     alert('message is abc? ' + (message.join('') == 'abc'));
 *   });
 *
 */
export class WebDriver {
  // region Constructors

  /**
   * @param {!(Session|Promise<!Session>)} session Either a
   *     known session or a promise that will be resolved to a session.
   * @param {!command.Executor} executor The executor to use when sending
   *     commands to the browser.
   */
  constructor(session: Session|Promise<Session>, executor: http.Executor);

  // endregion

  // region StaticMethods

  /**
   * Creates a new WebDriver session.
   *
   * By default, the requested session `capabilities` are merely "desired" and
   * the remote end will still create a new session even if it cannot satisfy
   * all of the requested capabilities. You can query which capabilities a
   * session actually has using the
   * {@linkplain #getCapabilities() getCapabilities()} method on the returned
   * WebDriver instance.
   *
   * To define _required capabilities_, provide the `capabilities` as an object
   * literal with `required` and `desired` keys. The `desired` key may be
   * omitted if all capabilities are required, and vice versa. If the server
   * cannot create a session with all of the required capabilities, it will
   * return an {@linkplain error.SessionNotCreatedError}.
   *
   *     let required = new Capabilities().set('browserName', 'firefox');
   *     let desired = new Capabilities().set('version', '45');
   *     let driver = WebDriver.createSession(executor, {required, desired});
   *
   * This function will always return a WebDriver instance. If there is an error
   * creating the session, such as the aforementioned SessionNotCreatedError,
   * the driver will have a rejected {@linkplain #getSession session} promise.
   * It is recommended that this promise is left _unhandled_ so it will
   * propagate through the {@linkplain promise.ControlFlow control flow} and
   * cause subsequent commands to fail.
   *
   *     let required = Capabilities.firefox();
   *     let driver = WebDriver.createSession(executor, {required});
   *
   *     // If the createSession operation failed, then this command will also
   *     // also fail, propagating the creation failure.
   *     driver.get('http://www.google.com').catch(e => console.log(e));
   *
   * @param {!command.Executor} executor The executor to create the new session
   *     with.
   * @param {(!Capabilities|
   *          {desired: (Capabilities|undefined),
   *           required: (Capabilities|undefined)})} capabilities The desired
   *     capabilities for the new session.
   * @param {promise.ControlFlow=} opt_flow The control flow all driver
   *     commands should execute under, including the initial session creation.
   *     Defaults to the {@link promise.controlFlow() currently active}
   *     control flow.
   * @param {(function(new: WebDriver,
   *                   !IThenable<!Session>,
   *                   !command.Executor,
   *                   promise.ControlFlow=))=} opt_ctor
   *    A reference to the constructor of the specific type of WebDriver client
   *    to instantiate. Will create a vanilla {@linkplain WebDriver} instance
   *    if a constructor is not provided.
   * @param {(function(this: void): ?)=} opt_onQuit A callback to invoke when
   *    the newly created session is terminated. This should be used to clean
   *    up any resources associated with the session.
   * @return {!WebDriver} The driver for the newly created session.
   */
  // This method's arguments are untyped so that its overloads can have correct
  // types. Typescript doesn't allow static methods to be overridden with
  // incompatible signatures.
  static createSession(...var_args: any[]): WebDriver;

  // endregion

  // region Methods

  /**
   * Schedules a {@link command.Command} to be executed by this driver's
   * {@link command.Executor}.
   *
   * @param {!command.Command} command The command to schedule.
   * @param {string} description A description of the command for debugging.
   * @return {!Promise<T>} A promise that will be resolved
   *     with the command result.
   * @template T
   */
  execute<T>(command: command.Command, description?: string): Promise<T>;

  /**
   * Sets the {@linkplain input.FileDetector file detector} that should be
   * used with this instance.
   * @param {input.FileDetector} detector The detector to use or {@code null}.
   */
  setFileDetector(detector: FileDetector): void;

  getExecutor(): command.Executor;

  /**
   * @return {!Promise.<!Session>} A promise for this
   *     client's session.
   */
  getSession(): Promise<Session>;

  /**
   * @return {!Promise.<!Capabilities>} A promise
   *     that will resolve with the this instance's capabilities.
   */
  getCapabilities(): Promise<Capabilities>;

  /**
   * Schedules a command to quit the current session. After calling quit, this
   * instance will be invalidated and may no longer be used to issue commands
   * against the browser.
   * @return {!Promise.<void>} A promise that will be resolved
   *     when the command has completed.
   */
  quit(): Promise<void>;

  /**
   * Creates a new action sequence using this driver. The sequence will not be
   * scheduled for execution until {@link actions.ActionSequence#perform} is
   * called. Example:
   *
   *     driver.actions().
   *         mouseDown(element1).
   *         mouseMove(element2).
   *         mouseUp().
   *         perform();
   *
   * @return {!actions.ActionSequence} A new action sequence for this instance.
   */
  actions(options?: {async: boolean, bridge: boolean}|{async: boolean}|{bridge: boolean}): Actions;

  /**
   * Schedules a command to execute JavaScript in the context of the currently
   * selected frame or window. The script fragment will be executed as the body
   * of an anonymous function. If the script is provided as a function object,
   * that function will be converted to a string for injection into the target
   * window.
   *
   * Any arguments provided in addition to the script will be included as script
   * arguments and may be referenced using the {@code arguments} object.
   * Arguments may be a boolean, number, string, or {@code WebElement}.
   * Arrays and objects may also be used as script arguments as long as each
   * item adheres to the types previously mentioned.
   *
   * The script may refer to any variables accessible from the current window.
   * Furthermore, the script will execute in the window's context, thus
   * {@code document} may be used to refer to the current document. Any local
   * variables will not be available once the script has finished executing,
   * though global variables will persist.
   *
   * If the script has a return value (i.e. if the script contains a return
   * statement), then the following steps will be taken for resolving this
   * functions return value:
   *
   * - For a HTML element, the value will resolve to a
   *     {@link WebElement}
   * - Null and undefined return values will resolve to null</li>
   * - Booleans, numbers, and strings will resolve as is</li>
   * - Functions will resolve to their string representation</li>
   * - For arrays and objects, each member item will be converted according to
   *     the rules above
   *
   * @param {!(string|Function)} script The script to execute.
   * @param {...*} var_args The arguments to pass to the script.
   * @return {!Promise.<T>} A promise that will resolve to the
   *    scripts return value.
   * @template T
   */
  executeScript<T>(script: string|Function, ...var_args: any[]): Promise<T>;

  /**
   * Schedules a command to execute asynchronous JavaScript in the context of
   * the currently selected frame or window. The script fragment will be
   * executed as the body of an anonymous function. If the script is provided as
   * a function object, that function will be converted to a string for
   * injection into the target window.
   *
   * Any arguments provided in addition to the script will be included as script
   * arguments and may be referenced using the {@code arguments} object.
   * Arguments may be a boolean, number, string, or {@code WebElement}.
   * Arrays and objects may also be used as script arguments as long as each
   * item adheres to the types previously mentioned.
   *
   * Unlike executing synchronous JavaScript with {@link #executeScript},
   * scripts executed with this function must explicitly signal they are
   * finished by invoking the provided callback. This callback will always be
   * injected into the executed function as the last argument, and thus may be
   * referenced with {@code arguments[arguments.length - 1]}. The following
   * steps will be taken for resolving this functions return value against the
   * first argument to the script's callback function:
   *
   * - For a HTML element, the value will resolve to a
   *     {@link WebElement}
   * - Null and undefined return values will resolve to null
   * - Booleans, numbers, and strings will resolve as is
   * - Functions will resolve to their string representation
   * - For arrays and objects, each member item will be converted according to
   *     the rules above
   *
   * __Example #1:__ Performing a sleep that is synchronized with the currently
   * selected window:
   *
   *     var start = new Date().getTime();
   *     driver.executeAsyncScript(
   *         'window.setTimeout(arguments[arguments.length - 1], 500);').
   *         then(function() {
   *           console.log(
   *               'Elapsed time: ' + (new Date().getTime() - start) + ' ms');
   *         });
   *
   * __Example #2:__ Synchronizing a test with an AJAX application:
   *
   *     var button = driver.findElement(By.id('compose-button'));
   *     button.click();
   *     driver.executeAsyncScript(
   *         'var callback = arguments[arguments.length - 1];' +
   *         'mailClient.getComposeWindowWidget().onload(callback);');
   *     driver.switchTo().frame('composeWidget');
   *     driver.findElement(By.id('to')).sendKeys('dog@example.com');
   *
   * __Example #3:__ Injecting a XMLHttpRequest and waiting for the result. In
   * this example, the inject script is specified with a function literal. When
   * using this format, the function is converted to a string for injection, so
   * it should not reference any symbols not defined in the scope of the page
   * under test.
   *
   *     driver.executeAsyncScript(function() {
   *       var callback = arguments[arguments.length - 1];
   *       var xhr = new XMLHttpRequest();
   *       xhr.open('GET', '/resource/data.json', true);
   *       xhr.onreadystatechange = function() {
   *         if (xhr.readyState == 4) {
   *           callback(xhr.responseText);
   *         }
   *       }
   *       xhr.send('');
   *     }).then(function(str) {
   *       console.log(JSON.parse(str)['food']);
   *     });
   *
   * @param {!(string|Function)} script The script to execute.
   * @param {...*} var_args The arguments to pass to the script.
   * @return {!Promise.<T>} A promise that will resolve to the
   *    scripts return value.
   * @template T
   */
  executeAsyncScript<T>(script: string|Function, ...var_args: any[]): Promise<T>;

  /**
   * Schedules a command to wait for a condition to hold. The condition may be
   * specified by a {@link Condition}, as a custom function, or
   * as a {@link Promise}.
   *
   * For a {@link Condition} or function, the wait will repeatedly
   * evaluate the condition until it returns a truthy value. If any errors occur
   * while evaluating the condition, they will be allowed to propagate. In the
   * event a condition returns a {@link Promise promise}, the
   * polling loop will wait for it to be resolved and use the resolved value for
   * whether the condition has been satisified. Note the resolution time for
   * a promise is factored into whether a wait has timed out.
   *
   * Note, if the provided condition is a {@link WebElementCondition}, then
   * the wait will return a {@link WebElementPromise} that will resolve to the
   * element that satisified the condition.
   *
   * *Example:* waiting up to 10 seconds for an element to be present and
   * visible on the page.
   *
   *     var button = driver.wait(until.elementLocated(By.id('foo'), 10000);
   *     button.click();
   *
   * This function may also be used to block the command flow on the resolution
   * of a {@link Promise promise}. When given a promise, the
   * command will simply wait for its resolution before completing. A timeout
   * may be provided to fail the command if the promise does not resolve before
   * the timeout expires.
   *
   * *Example:* Suppose you have a function, `startTestServer`, that returns a
   * promise for when a server is ready for requests. You can block a
   * `WebDriver` client on this promise with:
   *
   *     var started = startTestServer();
   *     driver.wait(started, 5 * 1000, 'Server should start within 5 seconds');
   *     driver.get(getServerUrl());
   *
   * @param {!WebElementCondition} condition The condition to
   *     wait on, defined as a promise, condition object, or  a function to
   *     evaluate as a condition.
   * @param {number=} opt_timeout How long to wait for the condition to be true.
   * @param {string=} opt_message An optional message to use if the wait times
   *     out.
   * @return {!WebElementPromise} A promise that will be fulfilled
   *     with the first truthy value returned by the condition function, or
   *     rejected if the condition times out.
   * @template T
   */
  wait(condition: WebElementCondition, opt_timeout?: number, opt_message?: string):
      WebElementPromise;

  /**
   * Schedules a command to wait for a condition to hold. The condition may be
   * specified by a {@link webdriver.Condition}, as a custom function, or
   * as a {@link Promise}.
   *
   * For a {@link webdriver.Condition} or function, the wait will repeatedly
   * evaluate the condition until it returns a truthy value. If any errors occur
   * while evaluating the condition, they will be allowed to propagate. In the
   * event a condition returns a {@link Promise promise}, the
   * polling loop will wait for it to be resolved and use the resolved value for
   * whether the condition has been satisified. Note the resolution time for
   * a promise is factored into whether a wait has timed out.
   *
   * Note, if the provided condition is a {@link WebElementCondition}, then
   * the wait will return a {@link WebElementPromise} that will resolve to the
   * element that satisified the condition.
   *
   * *Example:* waiting up to 10 seconds for an element to be present and
   * visible on the page.
   *
   *     var button = driver.wait(until.elementLocated(By.id('foo'), 10000);
   *     button.click();
   *
   * This function may also be used to block the command flow on the resolution
   * of a {@link Promise promise}. When given a promise, the
   * command will simply wait for its resolution before completing. A timeout
   * may be provided to fail the command if the promise does not resolve before
   * the timeout expires.
   *
   * *Example:* Suppose you have a function, `startTestServer`, that returns a
   * promise for when a server is ready for requests. You can block a
   * `WebDriver` client on this promise with:
   *
   *     var started = startTestServer();
   *     driver.wait(started, 5 * 1000, 'Server should start within 5 seconds');
   *     driver.get(getServerUrl());
   *
   * @param {!(Promise<T>|
   *           Condition<T>|
   *           function(!WebDriver): T)} condition The condition to
   *     wait on, defined as a promise, condition object, or  a function to
   *     evaluate as a condition.
   * @param {number=} opt_timeout How long to wait for the condition to be true.
   * @param {string=} opt_message An optional message to use if the wait times
   *     out.
   * @return {!Promise<T>} A promise that will be fulfilled
   *     with the first truthy value returned by the condition function, or
   *     rejected if the condition times out.
   * @template T
   */
  wait<T>(
      condition: PromiseLike<T>|Condition<T>|((driver: WebDriver) => T | PromiseLike<T>)|Function,
      opt_timeout?: number, opt_message?: string): Promise<T>;

  /**
   * Schedules a command to make the driver sleep for the given amount of time.
   * @param {number} ms The amount of time, in milliseconds, to sleep.
   * @return {!Promise.<void>} A promise that will be resolved
   *     when the sleep has finished.
   */
  sleep(ms: number): Promise<void>;

  /**
   * Schedules a command to retrieve they current window handle.
   * @return {!Promise.<string>} A promise that will be
   *     resolved with the current window handle.
   */
  getWindowHandle(): Promise<string>;

  /**
   * Schedules a command to retrieve the current list of available window
   * handles.
   * @return {!Promise.<!Array.<string>>} A promise that will
   *     be resolved with an array of window handles.
   */
  getAllWindowHandles(): Promise<string[]>;

  /**
   * Schedules a command to retrieve the current page's source. The page source
   * returned is a representation of the underlying DOM: do not expect it to be
   * formatted or escaped in the same way as the response sent from the web
   * server.
   * @return {!Promise.<string>} A promise that will be
   *     resolved with the current page source.
   */
  getPageSource(): Promise<string>;

  /**
   * Schedules a command to close the current window.
   * @return {!Promise.<void>} A promise that will be resolved
   *     when this command has completed.
   */
  close(): Promise<void>;

  /**
   * Schedules a command to navigate to the given URL.
   * @param {string} url The fully qualified URL to open.
   * @return {!Promise.<void>} A promise that will be resolved
   *     when the document has finished loading.
   */
  get(url: string): Promise<void>;

  /**
   * Schedules a command to retrieve the URL of the current page.
   * @return {!Promise.<string>} A promise that will be
   *     resolved with the current URL.
   */
  getCurrentUrl(): Promise<string>;

  /**
   * Schedules a command to retrieve the current page's title.
   * @return {!Promise.<string>} A promise that will be
   *     resolved with the current page's title.
   */
  getTitle(): Promise<string>;

  /**
   * Schedule a command to find an element on the page. If the element cannot be
   * found, a {@link bot.ErrorCode.NO_SUCH_ELEMENT} result will be returned
   * by the driver. Unlike other commands, this error cannot be suppressed. In
   * other words, scheduling a command to find an element doubles as an assert
   * that the element is present on the page. To test whether an element is
   * present on the page, use {@link #findElements}.
   *
   * The search criteria for an element may be defined using one of the
   * factories in the {@link By} namespace, or as a short-hand
   * {@link By.Hash} object. For example, the following two statements
   * are equivalent:
   *
   *     var e1 = driver.findElement(By.id('foo'));
   *     var e2 = driver.findElement({id:'foo'});
   *
   * You may also provide a custom locator function, which takes as input this
   * instance and returns a {@link WebElement}, or a promise that will resolve
   * to a WebElement. If the returned promise resolves to an array of
   * WebElements, WebDriver will use the first element. For example, to find the
   * first visible link on a page, you could write:
   *
   *     var link = driver.findElement(firstVisibleLink);
   *
   *     function firstVisibleLink(driver) {
   *       var links = driver.findElements(By.tagName('a'));
   *       return promise.filter(links, function(link) {
   *         return link.isDisplayed();
   *       });
   *     }
   *
   * @param {!(by.By|Function)} locator The locator to use.
   * @return {!WebElementPromise} A WebElement that can be used to issue
   *     commands against the located element. If the element is not found, the
   *     element will be invalidated and all scheduled commands aborted.
   */
  findElement(locator: Locator): WebElementPromise;

  /**
   * Schedule a command to search for multiple elements on the page.
   *
   * @param {!(by.By|Function)} locator The locator to use.
   * @return {!Promise.<!Array.<!WebElement>>} A
   *     promise that will resolve to an array of WebElements.
   */
  findElements(locator: Locator): Promise<WebElement[]>;

  /**
   * Schedule a command to take a screenshot. The driver makes a best effort to
   * return a screenshot of the following, in order of preference:
   *
   * 1. Entire page
   * 2. Current window
   * 3. Visible portion of the current frame
   * 4. The entire display containing the browser
   *
   * @return {!Promise<string>} A promise that will be
   *     resolved to the screenshot as a base-64 encoded PNG.
   */
  takeScreenshot(): Promise<string>;

  /**
   * @return {!Options} The options interface for this
   *     instance.
   */
  manage(): Options;

  /**
   * @return {!Navigation} The navigation interface for this
   *     instance.
   */
  navigate(): Navigation;

  /**
   * @return {!TargetLocator} The target locator interface for
   *     this instance.
   */
  switchTo(): TargetLocator;

  // endregion
}

/**
 * A thenable wrapper around a {@linkplain webdriver.IWebDriver IWebDriver}
 * instance that allows commands to be issued directly instead of having to
 * repeatedly call `then`:
 *
 *     let driver = new Builder().build();
 *     driver.then(d => d.get(url));  // You can do this...
 *     driver.get(url);               // ...or this
 *
 * If the driver instance fails to resolve (e.g. the session cannot be created),
 * every issued command will fail.
 *
 * @extends {webdriver.IWebDriver}
 * @extends {Promise<!webdriver.IWebDriver>}
 * @interface
 */
export interface ThenableWebDriver extends WebDriver, Promise<WebDriver> {}

export interface IWebElementId { [ELEMENT: string]: string; }

/**
 * Represents a DOM element. WebElements can be found by searching from the
 * document root using a {@code WebDriver} instance, or by searching
 * under another {@code WebElement}:
 * <pre><code>
 *   driver.get('http://www.google.com');
 *   var searchForm = driver.findElement(By.tagName('form'));
 *   var searchBox = searchForm.findElement(By.name('q'));
 *   searchBox.sendKeys('webdriver');
 * </code></pre>
 *
 * The WebElement is implemented as a promise for compatibility with the promise
 * API. It will always resolve itself when its internal state has been fully
 * resolved and commands may be issued against the element. This can be used to
 * catch errors when an element cannot be located on the page:
 * <pre><code>
 *   driver.findElement(By.id('not-there')).then(function(element) {
 *     alert('Found an element that was not expected to be there!');
 *   }, function(error) {
 *     alert('The element was not found, as expected');
 *   });
 * </code></pre>
 */
export interface IWebElement {
  // region Methods

  /**
   * Schedules a command to click on this element.
   * @return {!Promise} A promise that will be resolved when
   *     the click command has completed.
   */
  click(): Promise<void>;

  /**
   * Schedules a command to type a sequence on the DOM element represented by
   * this instance.
   *
   * Modifier keys (SHIFT, CONTROL, ALT, META) are stateful; once a modifier is
   * processed in the key sequence, that key state is toggled until one of the
   * following occurs:
   *
   * - The modifier key is encountered again in the sequence. At this point the
   *   state of the key is toggled (along with the appropriate keyup/down
   *   events).
   * - The {@link input.Key.NULL} key is encountered in the sequence. When
   *   this key is encountered, all modifier keys current in the down state are
   *   released (with accompanying keyup events). The NULL key can be used to
   *   simulate common keyboard shortcuts:
   *
   *         element.sendKeys('text was',
   *                          Key.CONTROL, 'a', Key.NULL,
   *                          'now text is');
   *         // Alternatively:
   *         element.sendKeys('text was',
   *                          Key.chord(Key.CONTROL, 'a'),
   *                          'now text is');
   *
   * - The end of the key sequence is encountered. When there are no more keys
   *   to type, all depressed modifier keys are released (with accompanying
   *   keyup events).
   *
   * If this element is a file input ({@code <input type='file'>}), the
   * specified key sequence should specify the path to the file to attach to
   * the element. This is analogous to the user clicking 'Browse...' and
   * entering the path into the file select dialog.
   *
   *     var form = driver.findElement(By.css('form'));
   *     var element = form.findElement(By.css('input[type=file]'));
   *     element.sendKeys('/path/to/file.txt');
   *     form.submit();
   *
   * For uploads to function correctly, the entered path must reference a file
   * on the _browser's_ machine, not the local machine running this script. When
   * running against a remote Selenium server, a {@link input.FileDetector}
   * may be used to transparently copy files to the remote machine before
   * attempting to upload them in the browser.
   *
   * __Note:__ On browsers where native keyboard events are not supported
   * (e.g. Firefox on OS X), key events will be synthesized. Special
   * punctuation keys will be synthesized according to a standard QWERTY en-us
   * keyboard layout.
   *
   * @param {...(number|string|!IThenable<(number|string)>)} var_args The
   *     sequence of keys to type. Number keys may be referenced numerically or
   *     by string (1 or '1'). All arguments will be joined into a single
   *     sequence.
   * @return {!Promise} A promise that will be resolved when all
   *     keys have been typed.
   */
  sendKeys(...var_args: Array<number|string|Promise<string|number>>): Promise<void>;

  /**
   * Schedules a command to query for the tag/node name of this element.
   * @return {!Promise} A promise that will be resolved with the
   *     element's tag name.
   */
  getTagName(): Promise<string>;

  /**
   * Schedules a command to query for the computed style of the element
   * represented by this instance. If the element inherits the named style from
   * its parent, the parent will be queried for its value.  Where possible,
   * color values will be converted to their hex representation (e.g. #00ff00
   * instead of rgb(0, 255, 0)). <p/> <em>Warning:</em> the value returned will
   * be as the browser interprets it, so it may be tricky to form a proper
   * assertion.
   *
   * @param {string} cssStyleProperty The name of the CSS style property to look
   *     up.
   * @return {!Promise} A promise that will be resolved with the
   *     requested CSS value.
   */
  getCssValue(cssStyleProperty: string): Promise<string>;

  /**
   * Schedules a command to query for the value of the given attribute of the
   * element. Will return the current value even if it has been modified after
   * the page has been loaded. More exactly, this method will return the value
   * of the given attribute, unless that attribute is not present, in which case
   * the value of the property with the same name is returned. If neither value
   * is set, null is returned. The 'style' attribute is converted as best can be
   * to a text representation with a trailing semi-colon. The following are
   * deemed to be 'boolean' attributes and will be returned as thus:
   *
   * <p>async, autofocus, autoplay, checked, compact, complete, controls,
   * declare, defaultchecked, defaultselected, defer, disabled, draggable,
   * ended, formnovalidate, hidden, indeterminate, iscontenteditable, ismap,
   * itemscope, loop, multiple, muted, nohref, noresize, noshade, novalidate,
   * nowrap, open, paused, pubdate, readonly, required, reversed, scoped,
   * seamless, seeking, selected, spellcheck, truespeed, willvalidate
   *
   * <p>Finally, the following commonly mis-capitalized attribute/property names
   * are evaluated as expected:
   * <ul>
   *   <li>'class'
   *   <li>'readonly'
   * </ul>
   * @param {string} attributeName The name of the attribute to query.
   * @return {!Promise} A promise that will be resolved with the
   *     attribute's value.
   */
  getAttribute(attributeName: string): Promise<string>;

  /**
   * Get the visible (i.e. not hidden by CSS) innerText of this element,
   * including sub-elements, without any leading or trailing whitespace.
   * @return {!Promise} A promise that will be resolved with the
   *     element's visible text.
   */
  getText(): Promise<string>;

  /**
   * Schedules a command to compute the size of this element's bounding box, in
   * pixels.
   * @return {!Promise} A promise that will be resolved with the
   *     element's size as a {@code {width:number, height:number}} object.
   */
  getSize(): Promise<ISize>;

  /**
   * Returns an object describing an element's location, in pixels relative to
   * the document element, and the element's size in pixels.
   */
  getRect(): Promise<IRectangle>;

  /**
   * Schedules a command to compute the location of this element in page space.
   * @return {!Promise} A promise that will be resolved to the
   *     element's location as a {@code {x:number, y:number}} object.
   */
  getLocation(): Promise<ILocation>;

  /**
   * Schedules a command to query whether the DOM element represented by this
   * instance is enabled, as dicted by the {@code disabled} attribute.
   * @return {!Promise} A promise that will be resolved with
   *     whether this element is currently enabled.
   */
  isEnabled(): Promise<boolean>;

  /**
   * Schedules a command to query whether this element is selected.
   * @return {!Promise} A promise that will be resolved with
   *     whether this element is currently selected.
   */
  isSelected(): Promise<boolean>;

  /**
   * Schedules a command to submit the form containing this element (or this
   * element if it is a FORM element). This command is a no-op if the element is
   * not contained in a form.
   * @return {!Promise} A promise that will be resolved when
   *     the form has been submitted.
   */
  submit(): Promise<void>;

  /**
   * Schedules a command to clear the {@code value} of this element. This
   * command has no effect if the underlying DOM element is neither a text INPUT
   * element nor a TEXTAREA element.
   * @return {!Promise} A promise that will be resolved when
   *     the element has been cleared.
   */
  clear(): Promise<void>;

  /**
   * Schedules a command to test whether this element is currently displayed.
   * @return {!Promise} A promise that will be resolved with
   *     whether this element is currently visible on the page.
   */
  isDisplayed(): Promise<boolean>;

  /**
   * @return {!Promise.<WebElement.Id>} A promise
   *     that resolves to this element's JSON representation as defined by the
   *     WebDriver wire protocol.
   * @see http://code.google.com/p/selenium/wiki/JsonWireProtocol
   */
  getId(): Promise<IWebElementId>;

  // endregion
}

export interface IWebElementFinders {
  /**
   * Schedule a command to find a descendant of this element. If the element
   * cannot be found, a {@code bot.ErrorCode.NO_SUCH_ELEMENT} result will
   * be returned by the driver. Unlike other commands, this error cannot be
   * suppressed. In other words, scheduling a command to find an element doubles
   * as an assert that the element is present on the page. To test whether an
   * element is present on the page, use {@code #findElements}.
   *
   * <p>The search criteria for an element may be defined using one of the
   * factories in the {@link By} namespace, or as a short-hand
   * {@link By.Hash} object. For example, the following two statements
   * are equivalent:
   * <code><pre>
   * var e1 = element.findElement(By.id('foo'));
   * var e2 = element.findElement({id:'foo'});
   * </pre></code>
   *
   * <p>You may also provide a custom locator function, which takes as input
   * this WebDriver instance and returns a {@link WebElement}, or a
   * promise that will resolve to a WebElement. For example, to find the first
   * visible link on a page, you could write:
   * <code><pre>
   * var link = element.findElement(firstVisibleLink);
   *
   * function firstVisibleLink(element) {
   *   var links = element.findElements(By.tagName('a'));
   *   return promise.filter(links, function(link) {
   *     return links.isDisplayed();
   *   }).then(function(visibleLinks) {
   *     return visibleLinks[0];
   *   });
   * }
   * </pre></code>
   *
   * @param {!(Locator|By.Hash|Function)} locator The
   *     locator strategy to use when searching for the element.
   * @return {!WebElement} A WebElement that can be used to issue
   *     commands against the located element. If the element is not found, the
   *     element will be invalidated and all scheduled commands aborted.
   */
  findElement(locator: Locator): WebElementPromise;

  /**
   * Schedules a command to find all of the descendants of this element that
   * match the given search criteria.
   *
   * @param {!(Locator|By.Hash|Function)} locator The
   *     locator strategy to use when searching for the elements.
   * @return {!Promise.<!Array.<!WebElement>>} A
   *     promise that will resolve to an array of WebElements.
   */
  findElements(locator: Locator): Promise<WebElement[]>;
}

/**
 * Defines an object that can be asynchronously serialized to its WebDriver
 * wire representation.
 *
 * @constructor
 * @template T
 */
export interface Serializable<T> {
  /**
   * Returns either this instance's serialized represention, if immediately
   * available, or a promise for its serialized representation. This function is
   * conceptually equivalent to objects that have a {@code toJSON()} property,
   * except the serialize() result may be a promise or an object containing a
   * promise (which are not directly JSON friendly).
   *
   * @return {!(T|IThenable.<!T>)} This instance's serialized wire format.
   */
  serialize(): T|Promise<T>;
}

/**
 * Represents a DOM element. WebElements can be found by searching from the
 * document root using a {@link WebDriver} instance, or by searching
 * under another WebElement:
 *
 *     driver.get('http://www.google.com');
 *     var searchForm = driver.findElement(By.tagName('form'));
 *     var searchBox = searchForm.findElement(By.name('q'));
 *     searchBox.sendKeys('webdriver');
 *
 * The WebElement is implemented as a promise for compatibility with the promise
 * API. It will always resolve itself when its internal state has been fully
 * resolved and commands may be issued against the element. This can be used to
 * catch errors when an element cannot be located on the page:
 *
 *     driver.findElement(By.id('not-there')).then(function(element) {
 *       alert('Found an element that was not expected to be there!');
 *     }, function(error) {
 *       alert('The element was not found, as expected');
 *     });
 *
 * @extends {Serializable.<WebElement.Id>}
 */
export class WebElement implements Serializable<IWebElementId> {
  /**
   * @param {!WebDriver} driver the parent WebDriver instance for this element.
   * @param {(!IThenable<string>|string)} id The server-assigned opaque ID for
   *     the underlying DOM element.
   */
  constructor(driver: WebDriver, id: Promise<string>|string);

  /**
   * @param {string} id The raw ID.
   * @param {boolean=} opt_noLegacy Whether to exclude the legacy element key.
   * @return {!Object} The element ID for use with WebDriver's wire protocol.
   */
  static buildId(id: string, opt_noLegacy?: boolean): IWebElementId;

  /**
   * Extracts the encoded WebElement ID from the object.
   *
   * @param {?} obj The object to extract the ID from.
   * @return {string} the extracted ID.
   * @throws {TypeError} if the object is not a valid encoded ID.
   */
  static extractId(obj: IWebElementId): string;

  /**
   * @param {?} obj the object to test.
   * @return {boolean} whether the object is a valid encoded WebElement ID.
   */
  static isId(obj: IWebElementId): boolean;

  /**
   * Compares two WebElements for equality.
   *
   * @param {!WebElement} a A WebElement.
   * @param {!WebElement} b A WebElement.
   * @return {!Promise<boolean>} A promise that will be
   *     resolved to whether the two WebElements are equal.
   */
  static equals(a: WebElement, b: WebElement): Promise<boolean>;

  /**
   * @return {!WebDriver} The parent driver for this instance.
   */
  getDriver(): WebDriver;

  /**
   * @return {!Promise<string>} A promise that resolves to
   *     the server-assigned opaque ID assigned to this element.
   */
  getId(): Promise<string>;

  /**
   * Schedule a command to find a descendant of this element. If the element
   * cannot be found, a {@link bot.ErrorCode.NO_SUCH_ELEMENT} result will
   * be returned by the driver. Unlike other commands, this error cannot be
   * suppressed. In other words, scheduling a command to find an element doubles
   * as an assert that the element is present on the page. To test whether an
   * element is present on the page, use {@link #findElements}.
   *
   * The search criteria for an element may be defined using one of the
   * factories in the {@link By} namespace, or as a short-hand
   * {@link By.Hash} object. For example, the following two statements
   * are equivalent:
   *
   *     var e1 = element.findElement(By.id('foo'));
   *     var e2 = element.findElement({id:'foo'});
   *
   * You may also provide a custom locator function, which takes as input
   * this WebDriver instance and returns a {@link WebElement}, or a
   * promise that will resolve to a WebElement. For example, to find the first
   * visible link on a page, you could write:
   *
   *     var link = element.findElement(firstVisibleLink);
   *
   *     function firstVisibleLink(element) {
   *       var links = element.findElements(By.tagName('a'));
   *       return promise.filter(links, function(link) {
   *         return links.isDisplayed();
   *       }).then(function(visibleLinks) {
   *         return visibleLinks[0];
   *       });
   *     }
   *
   * @param {!(by.By|Function)} locator The locator strategy to use when
   *     searching for the element.
   * @return {!WebElementPromise} A WebElement that can be used to issue
   *     commands against the located element. If the element is not found, the
   *     element will be invalidated and all scheduled commands aborted.
   */
  findElement(locator: Locator): WebElementPromise;

  /**
   * Schedules a command to find all of the descendants of this element that
   * match the given search criteria.
   *
   * @param {!(by.By|Function)} locator The locator strategy to use when
   *     searching for the element.
   * @return {!Promise<!Array<!WebElement>>} A
   *     promise that will resolve to an array of WebElements.
   */
  findElements(locator: Locator): Promise<WebElement[]>;

  /**
   * Schedules a command to click on this element.
   * @return {!Promise.<void>} A promise that will be resolved
   *     when the click command has completed.
   */
  click(): Promise<void>;

  /**
   * Schedules a command to type a sequence on the DOM element represented by
   * this promsieinstance.
   *
   * Modifier keys (SHIFT, CONTROL, ALT, META) are stateful; once a modifier is
   * processed in the keysequence, that key state is toggled until one of the
   * following occurs:
   *
   * - The modifier key is encountered again in the sequence. At this point the
   *   state of the key is toggled (along with the appropriate keyup/down
   * events).
   * - The {@link Key.NULL} key is encountered in the sequence. When
   *   this key is encountered, all modifier keys current in the down state are
   *   released (with accompanying keyup events). The NULL key can be used to
   *   simulate common keyboard shortcuts:
   *
   *         element.sendKeys('text was',
   *                          Key.CONTROL, 'a', Key.NULL,
   *                          'now text is');
   *         // Alternatively:
   *         element.sendKeys('text was',
   *                          Key.chord(Key.CONTROL, 'a'),
   *                          'now text is');
   *
   * - The end of the keysequence is encountered. When there are no more keys
   *   to type, all depressed modifier keys are released (with accompanying
   * keyup events).
   *
   * If this element is a file input ({@code <input type='file'>}), the
   * specified key sequence should specify the path to the file to attach to
   * the element. This is analgous to the user clicking 'Browse...' and entering
   * the path into the file select dialog.
   *
   *     var form = driver.findElement(By.css('form'));
   *     var element = form.findElement(By.css('input[type=file]'));
   *     element.sendKeys('/path/to/file.txt');
   *     form.submit();
   *
   * For uploads to function correctly, the entered path must reference a file
   * on the _browser's_ machine, not the local machine running this script. When
   * running against a remote Selenium server, a {@link FileDetector}
   * may be used to transparently copy files to the remote machine before
   * attempting to upload them in the browser.
   *
   * __Note:__ On browsers where native keyboard events are not supported
   * (e.g. Firefox on OS X), key events will be synthesized. Special
   * punctionation keys will be synthesized according to a standard QWERTY en-us
   * keyboard layout.
   *
   * @param {...(string|!Promise<string>)} var_args The sequence
   *     of keys to type. All arguments will be joined into a single sequence.
   * @return {!Promise.<void>} A promise that will be resolved
   *     when all keys have been typed.
   */
  sendKeys(...var_args: Array<string|number|Promise<string|number>>): Promise<void>;

  /**
   * Schedules a command to query for the tag/node name of this element.
   * @return {!Promise.<string>} A promise that will be
   *     resolved with the element's tag name.
   */
  getTagName(): Promise<string>;

  /**
   * Schedules a command to query for the computed style of the element
   * represented by this instance. If the element inherits the named style from
   * its parent, the parent will be queried for its value.  Where possible,
   * color values will be converted to their hex representation (e.g. #00ff00
   * instead of rgb(0, 255, 0)).
   *
   * _Warning:_ the value returned will be as the browser interprets it, so
   * it may be tricky to form a proper assertion.
   *
   * @param {string} cssStyleProperty The name of the CSS style property to look
   *     up.
   * @return {!Promise<string>} A promise that will be
   *     resolved with the requested CSS value.
   */
  getCssValue(cssStyleProperty: string): Promise<string>;

  /**
   * Schedules a command to query for the value of the given attribute of the
   * element. Will return the current value, even if it has been modified after
   * the page has been loaded. More exactly, this method will return the value
   * of the given attribute, unless that attribute is not present, in which case
   * the value of the property with the same name is returned. If neither value
   * is set, null is returned (for example, the 'value' property of a textarea
   * element). The 'style' attribute is converted as best can be to a
   * text representation with a trailing semi-colon. The following are deemed to
   * be 'boolean' attributes and will return either 'true' or null:
   *
   * async, autofocus, autoplay, checked, compact, complete, controls, declare,
   * defaultchecked, defaultselected, defer, disabled, draggable, ended,
   * formnovalidate, hidden, indeterminate, iscontenteditable, ismap, itemscope,
   * loop, multiple, muted, nohref, noresize, noshade, novalidate, nowrap, open,
   * paused, pubdate, readonly, required, reversed, scoped, seamless, seeking,
   * selected, spellcheck, truespeed, willvalidate
   *
   * Finally, the following commonly mis-capitalized attribute/property names
   * are evaluated as expected:
   *
   * - 'class'
   * - 'readonly'
   *
   * @param {string} attributeName The name of the attribute to query.
   * @return {!Promise.<?string>} A promise that will be
   *     resolved with the attribute's value. The returned value will always be
   *     either a string or null.
   */
  getAttribute(attributeName: string): Promise<string>;

  /**
   * Get the visible (i.e. not hidden by CSS) innerText of this element,
   * including sub-elements, without any leading or trailing whitespace.
   * @return {!Promise.<string>} A promise that will be
   *     resolved with the element's visible text.
   */
  getText(): Promise<string>;

  /**
   * DEPRECATED 3.0
   * Schedules a command to compute the size of this element's bounding box, in
   * pixels.
   * @return {!Promise.<{width: number, height: number}>} A
   *     promise that will be resolved with the element's size as a
   *     {@code {width:number, height:number}} object.
   */
  getSize(): Promise<ISize>;

  /**
   * Returns an object describing an element's location, in pixels relative to
   * the document element, and the element's size in pixels.
   */
  getRect(): Promise<IRectangle>;

  /**
   * DEPRECATED 3.0
   * Schedules a command to compute the location of this element in page space.
   * @return {!Promise.<{x: number, y: number}>} A promise that
   *     will be resolved to the element's location as a
   *     {@code {x:number, y:number}} object.
   */
  getLocation(): Promise<ILocation>;

  /**
   * Schedules a command to query whether the DOM element represented by this
   * instance is enabled, as dicted by the {@code disabled} attribute.
   * @return {!Promise.<boolean>} A promise that will be
   *     resolved with whether this element is currently enabled.
   */
  isEnabled(): Promise<boolean>;

  /**
   * Schedules a command to query whether this element is selected.
   * @return {!Promise.<boolean>} A promise that will be
   *     resolved with whether this element is currently selected.
   */
  isSelected(): Promise<boolean>;

  /**
   * Schedules a command to submit the form containing this element (or this
   * element if it is a FORM element). This command is a no-op if the element is
   * not contained in a form.
   * @return {!Promise.<void>} A promise that will be resolved
   *     when the form has been submitted.
   */
  submit(): Promise<void>;

  /**
   * Schedules a command to clear the `value` of this element. This command has
   * no effect if the underlying DOM element is neither a text INPUT element
   * nor a TEXTAREA element.
   * @return {!Promise<void>} A promise that will be resolved
   *     when the element has been cleared.
   */
  clear(): Promise<void>;

  /**
   * Schedules a command to test whether this element is currently displayed.
   * @return {!Promise.<boolean>} A promise that will be
   *     resolved with whether this element is currently visible on the page.
   */
  isDisplayed(): Promise<boolean>;

  /**
   * Take a screenshot of the visible region encompassed by this element's
   * bounding rectangle.
   *
   * @param {boolean=} opt_scroll Optional argument that indicates whether the
   *     element should be scrolled into view before taking a screenshot.
   *     Defaults to false.
   * @return {!Promise<string>} A promise that will be
   *     resolved to the screenshot as a base-64 encoded PNG.
   */
  takeScreenshot(opt_scroll?: boolean): Promise<string>;

  /** @override */
  serialize(): Promise<IWebElementId>;
}

/**
 * WebElementPromise is a promise that will be fulfilled with a WebElement.
 * This serves as a forward proxy on WebElement, allowing calls to be
 * scheduled without directly on this instance before the underlying
 * WebElement has been fulfilled. In other words, the following two statements
 * are equivalent:
 * <pre><code>
 *     driver.findElement({id: 'my-button'}).click();
 *     driver.findElement({id: 'my-button'}).then(function(el) {
 *       return el.click();
 *     });
 * </code></pre>
 *
 * @param {!WebDriver} driver The parent WebDriver instance for this
 *     element.
 * @param {!Promise.<!WebElement>} el A promise
 *     that will resolve to the promised element.
 * @constructor
 * @extends {WebElement}
 * @implements {promise.Thenable.<!WebElement>}
 * @final
 */
export interface WebElementPromise extends Promise<WebElement> {}

/**
 * Implement WebElementPromise
 */
export class WebElementPromise extends WebElement {
  /**
   * @param {!WebDriver} driver The parent WebDriver instance for this
   *     element.
   * @param {!Promise<!WebElement>} el A promise
   *     that will resolve to the promised element.
   */
  constructor(driver: WebDriver, el: Promise<WebElement>);
}

/**
 * Contains information about a WebDriver session.
 */
export class Session {
  // region Constructors

  /**
   * @param {string} id The session ID.
   * @param {!(Object|Capabilities)} capabilities The session
   *     capabilities.
   * @constructor
   */
  constructor(id: string, capabilities: Capabilities|{});

  // endregion

  // region Methods

  /**
   * @return {string} This session's ID.
   */
  getId(): string;

  /**
   * @return {!Capabilities} This session's capabilities.
   */
  getCapabilities(): Capabilities;

  /**
   * Retrieves the value of a specific capability.
   * @param {string} key The capability to retrieve.
   * @return {*} The capability value.
   */
  getCapability(key: string): any;

  /**
   * Returns the JSON representation of this object, which is just the string
   * session ID.
   * @return {string} The JSON representation of this Session.
   */
  toJSON(): string;

  // endregion
}<|MERGE_RESOLUTION|>--- conflicted
+++ resolved
@@ -7,11 +7,8 @@
 //   Ben Dixon <https://github.com/bendxn>,
 //   Ziyu <https://github.com/oddui>
 //   Johann Wolf <https://github.com/beta-vulgaris>
-<<<<<<< HEAD
+//   Aleksey Chemakin <https://github.com/Dzenly>
 //   thislooksfun <https://github.com/thislooksfun>
-=======
-//   Aleksey Chemakin <https://github.com/Dzenly>
->>>>>>> 7e7335f8
 // Definitions: https://github.com/DefinitelyTyped/DefinitelyTyped
 // TypeScript Version: 2.4
 
