--- conflicted
+++ resolved
@@ -26,12 +26,9 @@
 import * as logging from './lib/logging';
 import * as until from './lib/until';
 import * as safari from './safari';
-<<<<<<< HEAD
 import { ShadowRootPromise } from './lib/webdriver';
-=======
 import { WebSocket } from 'ws';
-import { HttpResponse } from './networkinterceptor';
->>>>>>> 14dde5bf
+import { HttpResponse } from './networkinterceptor'
 
 export { By, ByHash } from './lib/by';
 export { Browser, Capability, Capabilities, ITimeouts } from './lib/capabilities';
