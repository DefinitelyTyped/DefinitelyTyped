<<<<<<< HEAD
import * as _ from "../index";
import { ValueIteratee } from "../index";
=======
import _ = require("../index");
>>>>>>> 56ce1312
declare module "../index" {
    interface LoDashStatic {
        /**
         * This method is like `_.sortedIndex` except that it accepts `iteratee`
         * which is invoked for `value` and each element of `array` to compute their
         * sort ranking. The iteratee is invoked with one argument: (value).
         *
         * @category Array
         * @param array The sorted array to inspect.
         * @param value The value to evaluate.
         * @param [iteratee=_.identity] The iteratee invoked per element.
         * @returns Returns the index at which `value` should be inserted into `array`.
         * @example
         *
         * var dict = { 'thirty': 30, 'forty': 40, 'fifty': 50 };
         *
         * _.sortedIndexBy(['thirty', 'fifty'], 'forty', _.propertyOf(dict));
         * // => 1
         *
         * // using the `_.property` iteratee shorthand
         * _.sortedIndexBy([{ 'x': 4 }, { 'x': 5 }], { 'x': 4 }, 'x');
         * // => 0
         */
        sortedIndexBy<T>(
            array: List<T> | null | undefined,
            value: T,
            iteratee?: ValueIteratee<T>
        ): number;
    }

    interface LoDashImplicitWrapper<TValue> {
        /**
         * @see _.sortedIndexBy
         */
        sortedIndexBy<T>(
            this: LoDashImplicitWrapper<List<T> | null | undefined>,
            value: T,
            iteratee?: ValueIteratee<T>
        ): number;
    }

    interface LoDashExplicitWrapper<TValue> {
        /**
         * @see _.sortedIndexBy
         */
        sortedIndexBy<T>(
            this: LoDashExplicitWrapper<List<T> | null | undefined>,
            value: T,
            iteratee?: ValueIteratee<T>
        ): LoDashExplicitWrapper<number>;
    }
}<|MERGE_RESOLUTION|>--- conflicted
+++ resolved
@@ -1,9 +1,5 @@
-<<<<<<< HEAD
-import * as _ from "../index";
-import { ValueIteratee } from "../index";
-=======
 import _ = require("../index");
->>>>>>> 56ce1312
+
 declare module "../index" {
     interface LoDashStatic {
         /**
