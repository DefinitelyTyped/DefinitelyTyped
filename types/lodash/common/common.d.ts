--- conflicted
+++ resolved
@@ -211,12 +211,8 @@
     type ValueIteratee<T> = ((value: T) => NotVoid) | IterateeShorthand<T>;
     type ValueIterateeCustom<T, TResult> = ((value: T) => TResult) | IterateeShorthand<T>;
     type ValueIteratorTypeGuard<T, S extends T> = (value: T) => value is S;
-<<<<<<< HEAD
-    type ValueKeyIteratee<T> = ((value: T, key: string) => NotVoid) | string | [string, any] | PartialDeep<T>;
+    type ValueKeyIteratee<T> = ((value: T, key: string) => NotVoid) | IterateeShorthand<T>;
     type ValueKeyIterateeTypeGuard<T, S extends T> = (value: T, key: string) => value is S;
-=======
-    type ValueKeyIteratee<T> = ((value: T, key: string) => NotVoid) | IterateeShorthand<T>;
->>>>>>> 8b639c78
     type Comparator<T> = (a: T, b: T) => boolean;
     type Comparator2<T1, T2> = (a: T1, b: T2) => boolean;
 
