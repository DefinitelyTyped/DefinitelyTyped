--- conflicted
+++ resolved
@@ -1,6 +1,4 @@
 declare const $: any, jQuery: any;
-
-let x = 0
 
 interface IFoodOrganic {
     name: string;
@@ -814,17 +812,11 @@
 namespace TestFindIndex {
     let array: TResult[] | null | undefined = [] as any;
     let list: _.List<TResult> | null | undefined = [] as any;
-<<<<<<< HEAD
-    let fromIndex: number = 0;
-=======
-    let predicateFn = (value: TResult, index: number, collection: _.List<TResult>) => true;
     let fromIndex = 0;
->>>>>>> 8fa336c4
 
     {
         let result: number;
 
-<<<<<<< HEAD
         result = _.findIndex(array);
         result = _.findIndex(array, (value, index, collection) => {
             value; // $ExpectType TResult
@@ -854,6 +846,7 @@
             index; // $ExpectType number
             collection; // $ExpectType ArrayLike<TResult>
         }, fromIndex);
+        result = _.findIndex([{ b: 5 }], ['b', 5]);
 
         result = _(array).findIndex();
         result = _(array).findIndex((value, index, collection) => {
@@ -869,26 +862,6 @@
             index; // $ExpectType number
             collection; // $ExpectType ArrayLike<TResult>
         }, fromIndex);
-=======
-        result = _.findIndex<TResult>(array);
-        result = _.findIndex<TResult>(array, predicateFn);
-        result = _.findIndex<TResult>(array, '');
-        result = _.findIndex<{a: number}, TResult>(array, {a: 42});
-        result = _.findIndex<TResult>(array, predicateFn, fromIndex);
-
-        result = _.findIndex<TResult>(list);
-        result = _.findIndex<TResult>(list, predicateFn);
-        result = _.findIndex<TResult>(list, '');
-        result = _.findIndex<{a: number}, TResult>(list, {a: 42});
-        result = _.findIndex<TResult>(list, predicateFn, fromIndex);
-        result = _.findIndex([{ b: 5 }], ['b', 5]);
-
-        result = _<TResult>(array).findIndex();
-        result = _<TResult>(array).findIndex(predicateFn);
-        result = _<TResult>(array).findIndex('');
-        result = _<TResult>(array).findIndex<{a: number}>({a: 42});
-        result = _<TResult>(array).findIndex(predicateFn, fromIndex);
->>>>>>> 8fa336c4
 
         result = _(list).findIndex();
         result = _(list).findIndex((value, index, collection) => {
@@ -941,18 +914,11 @@
 namespace TestFindLastIndex {
     let array: TResult[] | null | undefined = [] as any;
     let list: _.List<TResult> | null | undefined = [] as any;
-<<<<<<< HEAD
-    let fromIndex: number = 0;
-=======
-
-    let predicateFn = (value: TResult, index: number, collection: _.List<TResult>) => true;
     let fromIndex = 0;
->>>>>>> 8fa336c4
 
     {
         let result: number;
 
-<<<<<<< HEAD
         result = _.findLastIndex(array);
         result = _.findLastIndex(array, (value, index, collection) => {
             value; // $ExpectType TResult
@@ -982,6 +948,7 @@
             index; // $ExpectType number
             collection; // $ExpectType ArrayLike<TResult>
         }, fromIndex);
+        result = _.findLastIndex([{ b: 5 }], ['b', 5]);
 
         result = _(array).findLastIndex();
         result = _(array).findLastIndex((value, index, collection) => {
@@ -997,26 +964,6 @@
             index; // $ExpectType number
             collection; // $ExpectType ArrayLike<TResult>
         }, fromIndex);
-=======
-        result = _.findLastIndex<TResult>(array);
-        result = _.findLastIndex<TResult>(array, predicateFn);
-        result = _.findLastIndex<TResult>(array, '');
-        result = _.findLastIndex<{a: number}, TResult>(array, {a: 42});
-        result = _.findLastIndex<TResult>(array, predicateFn, fromIndex);
-
-        result = _.findLastIndex<TResult>(list);
-        result = _.findLastIndex<TResult>(list, predicateFn);
-        result = _.findLastIndex<TResult>(list, '');
-        result = _.findLastIndex<{a: number}, TResult>(list, {a: 42});
-        result = _.findLastIndex<TResult>(list, predicateFn, fromIndex);
-        result = _.findLastIndex([{ b: 5 }], ['b', 5]);
-
-        result = _<TResult>(array).findLastIndex();
-        result = _<TResult>(array).findLastIndex(predicateFn);
-        result = _<TResult>(array).findLastIndex('');
-        result = _<TResult>(array).findLastIndex<{a: number}>({a: 42});
-        result = _<TResult>(array).findLastIndex(predicateFn, fromIndex);
->>>>>>> 8fa336c4
 
         result = _(list).findLastIndex();
         result = _(list).findLastIndex((value, index, collection) => {
@@ -4435,7 +4382,6 @@
     {
         let result: TResult[];
 
-<<<<<<< HEAD
         result = _.filter(array, listIterator);
         result = _.filter(array, '');
         result = _.filter(array, /./);
@@ -4453,25 +4399,6 @@
         result = _.filter(dictionary, /./);
         result = _.filter(dictionary, {a: 42});
         result = _.filter(dictionary, ['a', 42]);
-=======
-        result = _.filter<TResult>(array, listIterator);
-        result = _.filter<TResult>(array, '');
-        result = _.filter<TResult>(array, /./);
-        result = _.filter<TResult>(array, {a: 42});
-        result = _.filter<TResult>(array, ["a", 42]);
-
-        result = _.filter<TResult>(list, listIterator);
-        result = _.filter<TResult>(list, '');
-        result = _.filter<TResult>(list, /./);
-        result = _.filter<TResult>(list, {a: 42});
-        result = _.filter<TResult>(list, ["a", 42]);
-
-        result = _.filter<TResult>(dictionary, dictionaryIterator);
-        result = _.filter<TResult>(dictionary, '');
-        result = _.filter<TResult>(dictionary, /./);
-        result = _.filter<TResult>(dictionary, {a: 42});
-        result = _.filter<TResult>(dictionary, ["a", 42]);
->>>>>>> 8fa336c4
     }
 
     {
@@ -4487,7 +4414,6 @@
         result = _(array).filter('');
         result = _(array).filter(/./);
         result = _(array).filter({a: 42});
-<<<<<<< HEAD
         result = _(array).filter(['a', 42]);
 
         result = _(list).filter(listIterator);
@@ -4501,21 +4427,6 @@
         result = _(dictionary).filter(/./);
         result = _(dictionary).filter({a: 42});
         result = _(dictionary).filter(['a', 42]);
-=======
-        result = _(array).filter(["a", 42]);
-
-        result = _(list).filter<TResult>(listIterator);
-        result = _(list).filter<TResult>('');
-        result = _(list).filter<TResult>(/./);
-        result = _(list).filter<TResult>({a: 42});
-        result = _(list).filter<TResult>(["a", 42]);
-
-        result = _(dictionary).filter<TResult>(dictionaryIterator);
-        result = _(dictionary).filter<TResult>('');
-        result = _(dictionary).filter<TResult>(/./);
-        result = _(dictionary).filter<TResult>({a: 42});
-        result = _(dictionary).filter<TResult>(["a", 42]);
->>>>>>> 8fa336c4
     }
 
     {
@@ -4531,7 +4442,6 @@
         result = _(array).chain().filter('');
         result = _(array).chain().filter(/./);
         result = _(array).chain().filter({a: 42});
-<<<<<<< HEAD
         result = _(array).chain().filter(['a', 42]);
 
         result = _(list).chain().filter(listIterator);
@@ -4558,34 +4468,6 @@
         _(d2).filter((item: string | number): item is number => typeof item === "number"); // $ExpectType LoDashImplicitWrapper<number[]>
         _(a2).chain().filter((item: string | number): item is number => typeof item === "number"); // $ExpectType LoDashExplicitWrapper<number[]>
         _(d2).chain().filter((item: string | number): item is number => typeof item === "number"); // $ExpectType LoDashExplicitWrapper<number[]>
-=======
-        result = _(array).chain().filter(["a", 42]);
-
-        result = _(list).chain().filter<TResult>(listIterator);
-        result = _(list).chain().filter<TResult>('');
-        result = _(list).chain().filter<TResult>(/./);
-        result = _(list).chain().filter<TResult>({a: 42});
-        result = _(list).chain().filter<TResult>(["a", 42]);
-
-        result = _(dictionary).chain().filter<TResult>(dictionaryIterator);
-        result = _(dictionary).chain().filter<TResult>('');
-        result = _(dictionary).chain().filter<TResult>(/./);
-        result = _(dictionary).chain().filter<TResult>({a: 42});
-        result = _(dictionary).chain().filter<TResult>(["a", 42]);
-    }
-
-    {
-        // Test filtering with type guard
-        let a2: Array<string | number> | null | undefined = any;
-        let d2: _.Dictionary<string | number> | null | undefined = any;
-
-        _.filter(a2, (item: string | number): item is number => typeof item === "number"); // $ExpectType number[]
-        _.filter(d2, (item: string | number): item is number => typeof item === "number"); // $ExpectType number[]
-        _(a2).filter((item: string | number): item is number => typeof item === "number"); // $ExpectType LoDashImplicitArrayWrapper<number>
-        _(d2).filter((item: string | number): item is number => typeof item === "number"); // $ExpectType LoDashImplicitArrayWrapper<number>
-        _(a2).chain().filter((item: string | number): item is number => typeof item === "number"); // $ExpectType LoDashExplicitArrayWrapper<number>
-        _(d2).chain().filter((item: string | number): item is number => typeof item === "number"); // $ExpectType LoDashExplicitArrayWrapper<number>
->>>>>>> 8fa336c4
     }
 }
 
@@ -4602,7 +4484,6 @@
     let result: TResult | undefined;
 
     result = _.find(array);
-<<<<<<< HEAD
     result = _.find(array);
     result = _.find(array, listIterator);
     result = _.find(array, listIterator, 1);
@@ -4610,20 +4491,10 @@
     result = _.find(array, '', 1);
     result = _.find(array, {a: 42});
     result = _.find(array, {a: 42}, 1);
-=======
-    result = _.find<TResult>(array);
-    result = _.find<TResult>(array, listIterator);
-    result = _.find<TResult>(array, listIterator, 1);
-    result = _.find<TResult>(array, '');
-    result = _.find<TResult>(array, '', 1);
-    result = _.find<TResult>(array, {a: 42});
-    result = _.find<TResult>(array, {a: 42}, 1);
->>>>>>> 8fa336c4
     result = _.find(array, ['a', 5]);
     result = _.find(array, ['a', 5], 1);
 
     result = _.find(list);
-<<<<<<< HEAD
     result = _.find(list);
     result = _.find(list, listIterator);
     result = _.find(list, listIterator, 1);
@@ -4631,20 +4502,10 @@
     result = _.find(list, '', 1);
     result = _.find(list, {a: 42});
     result = _.find(list, {a: 42}, 1);
-=======
-    result = _.find<TResult>(list);
-    result = _.find<TResult>(list, listIterator);
-    result = _.find<TResult>(list, listIterator, 1);
-    result = _.find<TResult>(list, '');
-    result = _.find<TResult>(list, '', 1);
-    result = _.find<TResult>(list, {a: 42});
-    result = _.find<TResult>(list, {a: 42}, 1);
->>>>>>> 8fa336c4
     result = _.find(list, ['a', 5]);
     result = _.find(list, ['a', 5], 1);
 
     result = _.find(dictionary);
-<<<<<<< HEAD
     result = _.find(dictionary);
     result = _.find(dictionary, dictionaryIterator);
     result = _.find(dictionary, dictionaryIterator, 1);
@@ -4652,15 +4513,6 @@
     result = _.find(dictionary, '', 1);
     result = _.find(dictionary, {a: 42});
     result = _.find(dictionary, {a: 42}, 1);
-=======
-    result = _.find<TResult>(dictionary);
-    result = _.find<TResult>(dictionary, dictionaryIterator);
-    result = _.find<TResult>(dictionary, dictionaryIterator, 1);
-    result = _.find<TResult>(dictionary, '');
-    result = _.find<TResult>(dictionary, '', 1);
-    result = _.find<TResult>(dictionary, {a: 42});
-    result = _.find<TResult>(dictionary, {a: 42}, 1);
->>>>>>> 8fa336c4
     result = _.find(dictionary, ['a', 5]);
     result = _.find(dictionary, ['a', 5], 1);
 
@@ -4673,7 +4525,6 @@
     result = _(array).find({a: 42}, 1);
     result = _(array).find(['a', 5]);
     result = _(array).find(['a', 5], 1);
-<<<<<<< HEAD
 
     result = _(list).find();
     result = _(list).find(listIterator);
@@ -4737,47 +4588,12 @@
     let obj: any = {};
     let dictionary: _.Dictionary<TResult> | null | undefined = obj;
 
-=======
-
-    result = _(list).find<TResult>();
-    result = _(list).find<TResult>(listIterator);
-    result = _(list).find<TResult>(listIterator, 1);
-    result = _(list).find<TResult>('');
-    result = _(list).find<TResult>('', 1);
-    result = _(list).find<TResult>({a: 42});
-    result = _(list).find<TResult>({a: 42}, 1);
-    result = _(list).find<TResult>(['a', 5]);
-    result = _(list).find<TResult>(['a', 5], 1);
-
-    result = _(dictionary).find<TResult>();
-    result = _(dictionary).find<TResult>(dictionaryIterator);
-    result = _(dictionary).find<TResult>(dictionaryIterator, 1);
-    result = _(dictionary).find<TResult>('');
-    result = _(dictionary).find<TResult>('', 1);
-    result = _(dictionary).find<TResult>({a: 42});
-    result = _(dictionary).find<TResult>({a: 42}, 1);
-    result = _(dictionary).find<TResult>(['a', 5]);
-    result = _(dictionary).find<TResult>(['a', 5], 1);
-
-    result = _.find([any as TResult, null, undefined], (value: TResult | null | undefined): value is TResult | undefined => value !== null);
-    result = _([any as TResult, null, undefined]).find((value: TResult | null | undefined): value is TResult | undefined => value !== null);
-}
-
-// _.findLast
-namespace TestFindLast {
-    let array: TResult[] | null | undefined = [] as any;
-    let list: _.List<TResult> | null | undefined = [] as any;
-    let obj: any = {};
-    let dictionary: _.Dictionary<TResult> | null | undefined = obj;
-
->>>>>>> 8fa336c4
     let listIterator = (value: TResult, index: number, collection: _.List<TResult>) => true;
     let dictionaryIterator = (value: TResult, key: string, collection: _.Dictionary<TResult>) => true;
 
     let result: TResult | undefined;
 
     result = _.findLast(array);
-<<<<<<< HEAD
     result = _.findLast(array, listIterator);
     result = _.findLast(array, listIterator, 1);
     result = _.findLast(array, '');
@@ -4786,40 +4602,6 @@
     result = _.findLast(array, {a: 42}, 1);
     result = _.findLast(array, ['a', 5]);
     result = _.findLast(array, ['a', 5], 1);
-=======
-    result = _.findLast<TResult>(array);
-    result = _.findLast<TResult>(array, listIterator);
-    result = _.findLast<TResult>(array, listIterator, 1);
-    result = _.findLast<TResult>(array, '');
-    result = _.findLast<TResult>(array, '', 1);
-    result = _.findLast<TResult>(array, {a: 42});
-    result = _.findLast<TResult>(array, {a: 42}, 1);
-    result = _.findLast(array, ['a', 5]);
-    result = _.findLast(array, ['a', 5], 1);
-
-    result = _.findLast(list);
-    result = _.findLast<TResult>(list);
-    result = _.findLast<TResult>(list, listIterator);
-    result = _.findLast<TResult>(list, listIterator, 1);
-    result = _.findLast<TResult>(list, '');
-    result = _.findLast<TResult>(list, '', 1);
-    result = _.findLast<TResult>(list, {a: 42});
-    result = _.findLast<TResult>(list, {a: 42}, 1);
-    result = _.findLast(list, ['a', 5]);
-    result = _.findLast(list, ['a', 5], 1);
-
-    result = _.findLast(dictionary);
-    result = _.findLast<TResult>(dictionary);
-    result = _.findLast<TResult>(dictionary, dictionaryIterator);
-    result = _.findLast<TResult>(dictionary, dictionaryIterator, 1);
-    result = _.findLast<TResult>(dictionary, '');
-    result = _.findLast<TResult>(dictionary, '', 1);
-    result = _.findLast<TResult>(dictionary, {a: 42});
-    result = _.findLast<TResult>(dictionary, {a: 42}, 1);
-    result = _.findLast(dictionary, ['a', 5]);
-    result = _.findLast(dictionary, ['a', 5], 1);
-
->>>>>>> 8fa336c4
     result = _(array).findLast();
     result = _(array).findLast(listIterator);
     result = _(array).findLast(listIterator, 1);
@@ -4829,7 +4611,6 @@
     result = _(array).findLast({a: 42}, 1);
     result = _(array).findLast(['a', 5]);
     result = _(array).findLast(['a', 5], 1);
-<<<<<<< HEAD
     result = _.chain(array).findLast().value();
     result = _.chain(array).findLast(listIterator).value();
     result = _.chain(array).findLast(listIterator, 1).value();
@@ -4901,31 +4682,6 @@
     result = _.findLast([any as TResult, null, undefined], (value: TResult | null | undefined): value is TResult | undefined => value !== null);
     result = _([any as TResult, null, undefined]).findLast((value: TResult | null | undefined): value is TResult | undefined => value !== null);
     result = _.chain([any as TResult, null, undefined]).findLast((value: TResult | null | undefined): value is TResult | undefined => value !== null).value();
-=======
-
-    result = _(list).findLast<TResult>();
-    result = _(list).findLast<TResult>(listIterator);
-    result = _(list).findLast<TResult>(listIterator, 1);
-    result = _(list).findLast<TResult>('');
-    result = _(list).findLast<TResult>('', 1);
-    result = _(list).findLast<TResult>({a: 42});
-    result = _(list).findLast<TResult>({a: 42}, 1);
-    result = _(list).findLast<TResult>(['a', 5]);
-    result = _(list).findLast<TResult>(['a', 5], 1);
-
-    result = _(dictionary).findLast<TResult>();
-    result = _(dictionary).findLast<TResult>(dictionaryIterator);
-    result = _(dictionary).findLast<TResult>(dictionaryIterator, 1);
-    result = _(dictionary).findLast<TResult>('');
-    result = _(dictionary).findLast<TResult>('', 1);
-    result = _(dictionary).findLast<TResult>({a: 42});
-    result = _(dictionary).findLast<TResult>({a: 42}, 1);
-    result = _(dictionary).findLast<TResult>(['a', 5]);
-    result = _(dictionary).findLast<TResult>(['a', 5], 1);
-
-    result = _.findLast([any as TResult, null, undefined], (value: TResult | null | undefined): value is TResult | undefined => value !== null);
-    result = _([any as TResult, null, undefined]).findLast((value: TResult | null | undefined): value is TResult | undefined => value !== null);
->>>>>>> 8fa336c4
 }
 
 // _.flatMap
@@ -4954,15 +4710,8 @@
     {
         let result: string[];
 
-<<<<<<< HEAD
         result = _.flatMap('abc');
         result = _.flatMap([['a'], ['b'], ['c']]);
-=======
-        result = _.flatMap<string>('abc');
-        result = _.flatMap('abc');
-
-        result = _.flatMap<string, string>('abc', stringIterator);
->>>>>>> 8fa336c4
         result = _.flatMap('abc', stringIterator);
     }
 
@@ -4970,7 +4719,6 @@
         let result: number[];
 
         result = _.flatMap(numArray);
-<<<<<<< HEAD
         result = _.flatMap(numArray, listIterator);
 
         result = _.flatMap(objArray, 'a');
@@ -4984,38 +4732,6 @@
         result = _.flatMap(objDictionary, 'a');
         result = _.flatMap(numNumericDictionary);
         result = _.flatMap(numNumericDictionary, numericDictionaryIterator);
-=======
-        result = _.flatMap<number>(numArray);
-
-        result = _.flatMap(numArray, listIterator);
-        result = _.flatMap<number|number[], number>(numArray, listIterator);
-
-        result = _.flatMap<number>(objArray, 'a');
-
-        result = _.flatMap(numList);
-        result = _.flatMap<number>(numList);
-
-        result = _.flatMap(numList, listIterator);
-        result = _.flatMap<number|number[], number>(numList, listIterator);
-
-        result = _.flatMap<number>(objList, 'a');
-
-        result = _.flatMap(numDictionary);
-        result = _.flatMap<number>(numDictionary);
-
-        result = _.flatMap(numDictionary, dictionaryIterator);
-        result = _.flatMap<number|number[], number>(numDictionary, dictionaryIterator);
-
-        result = _.flatMap<number>(objDictionary, 'a');
-
-        result = _.flatMap(numNumericDictionary);
-        result = _.flatMap<number>(numNumericDictionary);
-
-        result = _.flatMap(numNumericDictionary, numericDictionaryIterator);
-        result = _.flatMap<number|number[], number>(numNumericDictionary, numericDictionaryIterator);
-
-        result = _.flatMap<_.NumericDictionary<{a: number}|{a: number}[]>, number>(objNumericDictionary, 'a');
->>>>>>> 8fa336c4
     }
 
     {
@@ -5023,7 +4739,6 @@
 
         result = _.flatMap(objArray, ['a', 42]);
         result = _.flatMap(objArray, {'a': 42});
-<<<<<<< HEAD
 
         result = _.flatMap(objList, ['a', 42]);
         result = _.flatMap(objList, {'a': 42});
@@ -5031,15 +4746,6 @@
         result = _.flatMap(objDictionary, ['a', 42]);
         result = _.flatMap(objDictionary, {'a': 42});
 
-=======
-
-        result = _.flatMap(objList, ['a', 42]);
-        result = _.flatMap(objList, {'a': 42});
-
-        result = _.flatMap(objDictionary, ['a', 42]);
-        result = _.flatMap(objDictionary, {'a': 42});
-
->>>>>>> 8fa336c4
         result = _.flatMap(objNumericDictionary, ['a', 42]);
         result = _.flatMap(objNumericDictionary, {'a': 42});
     }
@@ -5193,7 +4899,6 @@
             // Note: ideally we'd like collection TResult[], but it seems the best we can get is List<TResult>.
             collection; // $ExpectType ArrayLike<TResult>
         });
-<<<<<<< HEAD
     }
 
     {
@@ -5210,8 +4915,6 @@
             index; // $ExpectType number
             collection; // $ExpectType ArrayLike<any>
         });
-=======
->>>>>>> 8fa336c4
     }
 
     {
@@ -5256,7 +4959,6 @@
 
     {
         let sample1: TResult = any;
-<<<<<<< HEAD
         sample1 = _.forEach(sample1, (value, index, collection) => {
             value; // $ExpectType string | number | boolean
             index; // $ExpectType string
@@ -5269,12 +4971,6 @@
             index; // $ExpectType string
             collection; // $ExpectType TResult
         });
-=======
-        sample1 = _.forEach(sample1, objectIterator);
-
-        let sample2: TResult | null | undefined = any;
-        sample2 = _.forEach(sample2, objectIterator);
->>>>>>> 8fa336c4
     }
 
     {
@@ -6656,7 +6352,6 @@
     {
         let result: boolean;
 
-<<<<<<< HEAD
         result = _.some(array);
         result = _.some(array, listIterator);
         result = _.some(array, 'a');
@@ -6670,31 +6365,11 @@
         result = _.some(list, {a: 42});
 
         result = _.some(dictionary);
-        result = _.some(numericDictionary, dictionaryIterator);
+        result = _.some(numericDictionary, numericDictionaryIterator);
         result = _.some(dictionary, (value, key, collection) => {
             value; // $ExpectType TResult
             key; // $ExpectType string
             collection // $ExpectType Dictionary<TResult>
-=======
-        result = _.some<SampleObject>(array);
-        result = _.some<SampleObject>(array, listIterator);
-        result = _.some<SampleObject>(array, 'a');
-        result = _.some<SampleObject>(array, ['a', 42]);
-        result = _.some<SampleObject>(array, {a: 42});
-
-        result = _.some<SampleObject>(list);
-        result = _.some<SampleObject>(list, listIterator);
-        result = _.some<SampleObject>(list, 'a');
-        result = _.some<SampleObject>(list, ['a', 42]);
-        result = _.some<SampleObject>(list, {a: 42});
-
-        result = _.some<SampleObject>(dictionary);
-        result = _.some<SampleObject>(numericDictionary, numericDictionaryIterator);
-        result = _.some<SampleObject>(dictionary, (value, key, collection) => {
-            value.a--;
-            key.substr(0);
-            value = collection[key];
->>>>>>> 8fa336c4
             return true;
         });
         result = _.some(dictionary, 'a');
@@ -7713,15 +7388,9 @@
     }
 }
 
-<<<<<<< HEAD
 // _.partial
 {
     const greet = (greeting: string, flag: boolean) => 1;
-=======
-const greetPartial = (greeting: string, name: string) => `${greeting} ${name}`;
-const hi = _.partial(greetPartial, 'hi');
-hi('moe');
->>>>>>> 8fa336c4
 
     {
         let greetPartial: (flag: boolean) => number;
@@ -7884,68 +7553,14 @@
 
 // _.wrap
 namespace TestWrap {
-<<<<<<< HEAD
     type SampleValue = {a: number; b: string; c: boolean};
-=======
-    type SampleValue = {a: number; b: string; c: boolean}
-    type SampleResult = (arg2: number, arg3: string) => boolean;
-
-    {
-        type SampleWrapper = (arg1: SampleValue, arg2: number, arg3: string) => boolean;
+
+    {
+        type SampleWrapper = (arg1: SampleValue, arg2: string, arg3: string) => boolean;
 
         let value: SampleValue = { a: 1, b: "", c: true };
         let wrapper: SampleWrapper = (a, b, c) => true;
-        let result: SampleResult;
-
-        result = _.wrap<SampleValue, SampleWrapper, SampleResult>(value, wrapper);
-        result = _.wrap<SampleValue, SampleResult>(value, wrapper);
-        result = _.wrap<SampleResult>(value, wrapper);
-    }
-
-    {
-        type SampleWrapper = (arg1: number, arg2: number, arg3: string) => boolean;
-
-        let value = 0;
-        let wrapper: SampleWrapper = (a, b, c) => true;
-        let result: _.LoDashImplicitObjectWrapper<SampleResult>;
-
-        result = _(value).wrap<SampleWrapper, SampleResult>(wrapper);
-        result = _(value).wrap<SampleResult>(wrapper);
-    }
->>>>>>> 8fa336c4
-
-    {
-        type SampleWrapper = (arg1: SampleValue, arg2: string, arg3: string) => boolean;
-
-        let value: SampleValue = { a: 1, b: "", c: true };
-        let wrapper: SampleWrapper = (a, b, c) => true;
-<<<<<<< HEAD
         let result: (arg2: string, arg3: string) => boolean;
-=======
-        let result: _.LoDashImplicitObjectWrapper<SampleResult>;
-
-        result = _(value).wrap<SampleWrapper, SampleResult>(wrapper);
-        result = _(value).wrap<SampleResult>(wrapper);
-    }
-
-    {
-        type SampleWrapper = (arg1: number, arg2: number, arg3: string) => boolean;
-
-        let value = 0;
-        let wrapper: SampleWrapper = (a, b, c) => true;
-        let result: _.LoDashExplicitObjectWrapper<SampleResult>;
-
-        result = _(value).chain().wrap<SampleWrapper, SampleResult>(wrapper);
-        result = _(value).chain().wrap<SampleResult>(wrapper);
-    }
-
-    {
-        type SampleWrapper = (arg1: number[], arg2: number, arg3: string) => boolean;
-
-        let value: number[] = [];
-        let wrapper: SampleWrapper = (a, b, c) => true;
-        let result: _.LoDashExplicitObjectWrapper<SampleResult>;
->>>>>>> 8fa336c4
 
         result = _.wrap(value, wrapper);
         result = _(value).wrap(wrapper).value();
@@ -9699,11 +9314,6 @@
     let result: number;
 
     result = _.mean(array);
-<<<<<<< HEAD
-=======
-    result = _.mean<number>(array);
-
->>>>>>> 8fa336c4
     result = _(array).mean();
 
     _.chain(array).mean(); // $ExpectType LoDashExplicitWrapper<number>
@@ -9725,18 +9335,6 @@
 
     wrapper = _.chain(array).meanBy((x) => x.a);
     wrapper = _.chain(array).meanBy('a');
-}
-
-// _.meanBy
-namespace TestMean {
-    let array: TResult[] = [];
-
-    let result: number;
-
-    result = _.meanBy(array, (x) => x.a);
-    result = _.meanBy(array, 'a');
-
-    result = _(array).mean();
 }
 
 // _.min
@@ -10914,34 +10512,6 @@
 // _.findKey
 namespace TestFindKey {
     {
-<<<<<<< HEAD
-=======
-        let a: keyof undefined;
-        let predicateFn = (value: any, key: string, object: {}) => true;
-        let result: string | undefined;
-
-        result = _.findKey<{a: string;}>({a: ''});
-
-        result = _.findKey<{a: string;}>({a: ''}, predicateFn);
-
-        result = _.findKey<{a: string;}>({a: ''}, '');
-
-        result = _.findKey<{a: number;}, {a: string;}>({a: ''}, {a: 42});
-
-        result = _.findKey({a: { b: 5 }}, ['b', 5]);
-
-        result = _<{a: string;}>({a: ''}).findKey();
-
-        result = _<{a: string;}>({a: ''}).findKey(predicateFn);
-
-        result = _<{a: string;}>({a: ''}).findKey('');
-
-        result = _<{a: string;}>({a: ''}).findKey<{a: number;}>({a: 42});
-    }
-
-    {
-        let predicateFn = (value: string, key: string, collection: _.Dictionary<string>) => true;
->>>>>>> 8fa336c4
         let result: string | undefined;
 
         result = _.findKey({a: ''});
@@ -10983,33 +10553,6 @@
 // _.findLastKey
 namespace TestFindLastKey {
     {
-<<<<<<< HEAD
-=======
-        let predicateFn = (value: any, key: string, object: {}) => true;
-        let result: string | undefined;
-
-        result = _.findLastKey<{a: string;}>({a: ''});
-
-        result = _.findLastKey<{a: string;}>({a: ''}, predicateFn);
-
-        result = _.findLastKey<{a: string;}>({a: ''}, '');
-
-        result = _.findLastKey<{a: number;}, {a: string;}>({a: ''}, {a: 42});
-
-        result = _.findLastKey({a: { b: 5 }}, ['b', 5]);
-
-        result = _<{a: string;}>({a: ''}).findLastKey();
-
-        result = _<{a: string;}>({a: ''}).findLastKey(predicateFn);
-
-        result = _<{a: string;}>({a: ''}).findLastKey('');
-
-        result = _<{a: string;}>({a: ''}).findLastKey<{a: number;}>({a: 42});
-    }
-
-    {
-        let predicateFn = (value: string, key: string, collection: _.Dictionary<string>) => true;
->>>>>>> 8fa336c4
         let result: string | undefined;
 
         result = _.findLastKey({a: ''});
@@ -13499,17 +13042,11 @@
 // _.iteratee
 namespace TestIteratee {
     {
-<<<<<<< HEAD
         let func = _.iteratee();
 
         func(); // $ExpectType undefined
         func(1); // $ExpectType 1
         func(""); // $ExpectType ""
-=======
-        _.iteratee((...args: any[]): TResult => any); // $ExpectType (...args: any[]) => TResult
-        _.iteratee((a: TResult): boolean => any); // $ExpectType (a: TResult) => boolean
-        _.iteratee((a: TResult | undefined): a is undefined => any); // $ExpectType (a: TResult | undefined) => a is undefined
->>>>>>> 8fa336c4
     }
 
     {
