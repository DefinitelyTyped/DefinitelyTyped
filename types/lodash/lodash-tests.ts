--- conflicted
+++ resolved
@@ -2247,11 +2247,7 @@
     {
         let result: string[];
 
-        result = _.uniqBy<string>('abc', stringIterator);
-<<<<<<< HEAD
-=======
         result = _.uniqBy('abc', stringIterator);
->>>>>>> ba590380
     }
 
     {
@@ -2357,11 +2353,7 @@
     {
         let result: string[];
 
-        result = _.sortedUniqBy<string>('abc', stringIterator);
-<<<<<<< HEAD
-=======
         result = _.sortedUniqBy('abc', stringIterator);
->>>>>>> ba590380
     }
 
     {
@@ -3512,7 +3504,7 @@
     let dictionary: _.Dictionary<TResult> | null | undefined = obj;
     let numericDictionary: _.NumericDictionary<TResult> | null | undefined = obj;
 
-    let stringIterator: (value: string, index: number, collection: ArrayLike<string>) => any = (value: string, index: number, collection: ArrayLike<string>) => 1;
+    let stringIterator: (value: string, index: number, collection: string) => any = (value: string, index: number, collection: string) => 1;
     let listIterator: (value: TResult, index: number, collection: _.List<TResult>) => any = (value: TResult, index: number, collection: _.List<TResult>) => 1;
     let dictionaryIterator: (value: TResult, key: string, collection: _.Dictionary<TResult>) => any = (value: TResult, key: string, collection: _.Dictionary<TResult>) => 1;
     let numericDictionaryIterator: (value: TResult, key: number, collection: _.NumericDictionary<TResult>) => any = (value: TResult, key: number, collection: _.NumericDictionary<TResult>) => 1;
@@ -5130,10 +5122,7 @@
         let result: _.LoDashImplicitObjectWrapper<_.Dictionary<string[]>>;
 
         result = _('').groupBy();
-<<<<<<< HEAD
-=======
-        result = _('').groupBy<number>((char: string, index: number, string: ArrayLike<string>) => 0);
->>>>>>> ba590380
+        result = _('').groupBy((char: string, index: number, string: ArrayLike<string>) => 0);
     }
 
     {
@@ -5159,10 +5148,7 @@
         let result: _.LoDashExplicitObjectWrapper<_.Dictionary<string[]>>;
 
         result = _('').chain().groupBy();
-<<<<<<< HEAD
-=======
-        result = _('').chain().groupBy<number>((char: string, index: number, string: ArrayLike<string>) => 0);
->>>>>>> ba590380
+        result = _('').chain().groupBy((char: string, index: number, string: ArrayLike<string>) => 0);
     }
 
     {
@@ -9161,7 +9147,7 @@
         result = _(array).sumBy(listIterator);
         result = _(objectArray).sumBy('age');
 
-        result = _(list).sumBy((value: _.List<number> | null | undefined, index: number, collection: _.List<_.List<number> | null | undefined>) => 0);
+        result = _(list).sumBy(listIterator);
         result = _(objectList).sumBy('age');
     }
 
@@ -9171,7 +9157,7 @@
         result = _(array).chain().sumBy(listIterator);
         result = _(objectArray).chain().sumBy('age');
 
-        result = _(list).chain().sumBy((value: _.List<number> | null | undefined, index: number, collection: _.List<_.List<number> | null | undefined>) => 0);
+        result = _(list).chain().sumBy(listIterator);
         result = _(objectList).chain().sumBy('age');
     }
 }
@@ -9698,11 +9684,7 @@
     }
 
     {
-<<<<<<< HEAD
-        let result: _.LoDashImplicitWrapper<{ a: number, b: number, c: number }>;
-=======
         let result: _.LoDashImplicitObjectWrapper<{ a: number & string, b: number, c: number }>;
->>>>>>> ba590380
         result = _(obj).assignInWith(s1, s2, s3, customizer);
     }
 
@@ -11151,14 +11133,7 @@
     result = _(initialValue).mergeWith({}, mergingValue, customizer).value();
     result = _(initialValue).mergeWith({}, {}, mergingValue, customizer).value();
     result = _(initialValue).mergeWith({}, {}, {}, mergingValue, customizer).value();
-
-<<<<<<< HEAD
-    // Once we get to the varargs version, you have to specify the result explicitl
     result = _(initialValue).mergeWith({}, {}, {}, {}, mergingValue, customizer).value();
-=======
-    // Once we get to the varargs version, you have to specify the result explicitly
-    result = _(initialValue).mergeWith<ExpectedResult>({}, {}, {}, {}, mergingValue, customizer).value();
->>>>>>> ba590380
 }
 
 // _.omit
