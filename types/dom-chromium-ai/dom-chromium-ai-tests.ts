--- conflicted
+++ resolved
@@ -43,12 +43,8 @@
         languageModelCapabilities.defaultTopK,
         languageModelCapabilities.maxTopK,
         languageModelCapabilities.defaultTemperature,
-<<<<<<< HEAD
         languageModelCapabilities.maxTemperature,
-        languageModelCapabilities.supportsLanguage("de"),
-=======
         languageModelCapabilities.languageAvailable("de"),
->>>>>>> 84e6da33
     );
 
     languageModel1.addEventListener("contextoverflow", () => {});
