// Type definitions for ads-client 1.14
// Project: https://github.com/jisotalo/ads-client
// Definitions by: Christian Rishøj <https://github.com/crishoj>
// Definitions: https://github.com/DefinitelyTyped/DefinitelyTyped

/// <reference types="node" />

import EventEmitter = require("events");

export interface Settings {
    targetAmsNetId: string;
    targetAdsPort: number;
    objectifyEnumerations?: boolean;
    convertDatesToJavascript?: boolean;
    readAndCacheSymbols?: boolean;
    readAndCacheDataTypes?: boolean;
    disableSymbolVersionMonitoring?: boolean;
    routerTcpPort?: number;
    routerAddress?: string;
    localAddress?: string;
    localTcpPort?: number;
    localAmsNetId?: string;
    localAdsPort?: number;
    timeoutDelay?: number;
    hideConsoleWarnings?: boolean;
    autoReconnect?: boolean;
    reconnectInterval?: number;
    checkStateInterval?: number;
    connectionDownDelay?: number;
    allowHalfOpen?: boolean;
    disableBigInt?: boolean;
    bareClient?: boolean;
}

export interface Metadata {
    deviceInfo: object;
    systemManagerState: object;
    plcRuntimeState: object;
    uploadInfo: object;
    symbolVersion: number;
    allSymbolsCached: boolean;
    symbols: object;
    allDataTypesCached: boolean;
    dataTypes: object;
    routerState: object;
}

export interface Connection {
    connected: boolean;
    isLocal: boolean;
    localAmsNetId: string;
    localAdsPort: number;
    targetAmsNetId: string;
    targetAdsPort: number;
}

<<<<<<< HEAD
export type PLCValue = boolean | number | string | [] | object | PLCEnum | Date

export interface PLCEnum {
    name: string;
    value: number;
}
=======
export type PLCValue = boolean | number | string | [] | object | Date;
>>>>>>> d7e043ac

export interface SymbolData {
    symbol: object;
    value: PLCValue;
    type: Datatype;
}

export interface Datatype {
    version: number;
    hashValue: number;
    typeHashValue: number;
    size: number;
    offset: number;
    adsDataType: number;
    adsDataTypeStr: string;
    flags: number[];
    flagsStr: string[];
    nameLength: string;
    typeLength: number;
    commentLength: number;
    arrayDimension: number;
    subItemCount: number;
    name: string;
    type: string;
    comment: string;
    arrayData: unknown[];
    subItems: unknown[];
    attributes: unknown[];
    rpcMethods: unknown[];
}

export interface Subscription {
    target: string;
    settings: SubscriptionSettings;
    callback: (callback: SubscriptionCallbackData, subscription: Subscription) => void;
    symbolInfo: object;
    notificationHandle: number;
    lastValue: PLCValue;
    internal: boolean;

    unsubscribe(): Promise<void>;

    dataParser(value: unknown): Promise<SymbolData>;
}

export interface SubscriptionSettings {
    transmissionMode: number;
    maximumDelay: number;
    cycleTime: number;
    targetAdsPort?: number;
    internal: boolean;
}

export interface SubscriptionCallbackData {
    value: PLCValue;
    timeStamp: Date;
    type: Datatype;
}

export interface IndexGroupAndOffset {
    indexGroup: number;
    indexOffset: number;
}

export interface ReadRawMultiParam {
    indexGroup: number;
    indexOffset: number;
    size: number;
}

export interface MultiErrorInfo {
    error: boolean;
    errorCode: number;
    errorStr: string;
}

export interface ReadRawMultiResult {
    success: boolean;
    errorInfo: MultiErrorInfo;
    target: IndexGroupAndOffset;
    data: Buffer;
}

export interface WriteRawMultiParam {
    indexGroup: number;
    indexOffset: number;
    data: Buffer;
}

export interface WriteRawMultiResult {
    success: boolean;
    errorInfo: MultiErrorInfo;
    target: IndexGroupAndOffset;
}

export interface CreateVariableHandleResult {
    handle: number;
    size: number;
    type: string;
}

export type VariableHandleParam = number | CreateVariableHandleResult | CreateVariableHandleMultiResult;

export interface CreateVariableHandleMultiResult {
    success: boolean;
    errorInfo: MultiErrorInfo;
    target: string;
    handle: number;
}

export interface DeleteVariableHandleMultiResult {
    success: boolean;
    errorInfo: MultiErrorInfo;
    handle: number;
}

export interface RpcMethodResult {
    returnValue: PLCValue;
    outputs: object;
}

export interface SymbolInfo {
    indexGroup: number;
    indexOffset: number;
    size: number;
    adsDataType: number;
    adsDataTypeStr: string;
    flags: number;
    flagsStr: string;
    arrayDimension: number;
    nameLength: number;
    typeLength: number;
    commentLength: number;
    name: string;
    type: string;
    comment: string;
    arrayData: Array<{ startIndex: number; length: number }>;
    typeGuid: string;
    attributes: Array<{ name: string; value: string }>;
    attributeCount: number;
}

export class Client extends EventEmitter {
    static defaultSettings(): Settings;

    constructor(settings: Settings);

    settings: Settings;
    readonly metaData: Metadata;
    readonly connection: Connection;

    setDebugging(level: number): void;

    connect(): Promise<any>;

    disconnect(forceDisconnect?: boolean): Promise<any>;

    reconnect(forceDisconnect?: boolean): Promise<any>;

    readDeviceInfo(): Promise<object>;

    readSystemManagerState(): Promise<object>;

    readPlcRuntimeState(adsPort?: number): Promise<object>;

    readSymbolVersion(): Promise<number>;

    readUploadInfo(): Promise<object>;

    readAndCacheSymbols(): Promise<object>;

    readAndCacheDataTypes(): Promise<object>;

    getDataType(dataTypeName: string): Promise<Datatype>;

    getSymbolInfo(variableName: string): Promise<SymbolInfo>;

    readSymbol(variableName: string): Promise<SymbolData>;

    writeSymbol(variableName: string, value: PLCValue, autoFill?: boolean): Promise<SymbolData>;

    subscribe(
        variableName: string,
        callback: (data: SubscriptionCallbackData, sub: Subscription) => any,
        cycleTime?: number,
        onChange?: boolean,
        initialDelay?: number,
    ): Promise<Subscription>;

    subscribeRaw(
        indexGroup: number,
        indexOffset: number,
        size: number,
        callback: (data: SubscriptionCallbackData, sub: object) => any,
        cycleTime?: number,
        onChange?: boolean,
        initialDelay?: number,
    ): Promise<object>;

    unsubscribe(notificationHandle: number): Promise<object>;

    unsubscribeAll(): Promise<object>;

    readRawByHandle(handle: VariableHandleParam, size?: number): Promise<Buffer>;

    readRawByName(variableName: string): Promise<Buffer>;

    readRawBySymbol(symbol: object): Promise<Buffer>;

    readRaw(indexGroup: number, indexOffset: number, size: number, targetAdsPort?: number): Promise<Buffer>;

    readRawMulti(targetArray: ReadRawMultiParam[], targetAdsPort?: number): Promise<ReadRawMultiResult[]>;

    readWriteRaw(
        indexGroup: number,
        indexOffset: number,
        readLength: number,
        dataBuffer: Buffer,
        targetAdsPort?: number,
    ): Promise<Buffer>;

    writeRawByHandle(handle: VariableHandleParam, dataBuffer: Buffer): Promise<object>;

    writeRawBySymbol(symbol: object, dataBuffer: Buffer): Promise<object>;

    writeRaw(indexGroup: number, indexOffset: number, dataBuffer: Buffer, targetAdsPort?: number): Promise<object>;

    writeRawMulti(targetArray: WriteRawMultiParam[], targetAdsPort?: number): Promise<WriteRawMultiResult[]>;

    createVariableHandle(variableName: string): Promise<CreateVariableHandleResult>;

    createVariableHandleMulti(targetArray: string[]): Promise<CreateVariableHandleMultiResult[]>;

    deleteVariableHandle(handle: VariableHandleParam): Promise<object>;

    deleteVariableHandleMulti(
        handleArray: CreateVariableHandleMultiResult[],
    ): Promise<DeleteVariableHandleMultiResult[]>;

    convertFromRaw(rawData: Buffer, dataTypeName: string): Promise<object>;

    convertToRaw(value: PLCValue, dataTypeName: string, autoFill?: boolean): Promise<Buffer>;

    getEmptyPlcType(dataTypeName: string): Promise<object>;

    writeControl(adsPort: number, adsState: number, deviceState?: number, data?: Buffer): Promise<object>;

    startPlc(adsPort?: number): Promise<object>;

    stopPlc(adsPort?: number): Promise<object>;

    restartPlc(adsPort?: number): Promise<object>;

    setSystemManagerToRun(): Promise<object>;

    setSystemManagerToConfig(): Promise<object>;

    restartSystemManager(): Promise<object>;

    invokeRpcMethod(variableName: string, methodName: string, parameters?: object): Promise<RpcMethodResult>;

    sendAdsCommand(
        adsCommand: number,
        adsData: Buffer,
        targetAdsPort?: number,
        targetAmsNetId?: string,
    ): Promise<object>;

    byteArrayToAmsNetIdStr(byteArray: Buffer | any[]): string;

    amsNetIdStrToByteArray(str: any): any[];
}<|MERGE_RESOLUTION|>--- conflicted
+++ resolved
@@ -54,16 +54,12 @@
     targetAdsPort: number;
 }
 
-<<<<<<< HEAD
-export type PLCValue = boolean | number | string | [] | object | PLCEnum | Date
-
 export interface PLCEnum {
     name: string;
     value: number;
 }
-=======
-export type PLCValue = boolean | number | string | [] | object | Date;
->>>>>>> d7e043ac
+
+export type PLCValue = boolean | number | string | [] | object | PLCEnum | Date
 
 export interface SymbolData {
     symbol: object;
