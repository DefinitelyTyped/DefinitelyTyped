// Type definitions for node-usb 1.1
// Project: https://github.com/tessel/node-usb
// Definitions by: Eric Brody <https://github.com/underscorebrody>
//                 Rob Moran <https://github.com/thegecko>
// Definitions: https://github.com/borisyankov/DefinitelyTyped

/// <reference types="node" />

import { EventEmitter } from "events";

export class Device {
  timeout: number;
  busNumber: number;
  deviceAddress: number;
  portNumbers: number[];
  deviceDescriptor: DeviceDescriptor;
  configDescriptor: ConfigDescriptor;
  allConfigDescriptors: ConfigDescriptor[];
  parent: Device;
  interfaces: Interface[];

  __open(): void;
  __claimInterface(addr: number): void;

  open(defaultConfig?: boolean): void;
  close(): void;
  interface(addr: number): Interface;
  controlTransfer(bmRequestType: number, bRequest: number, wValue: number, wIndex: number, data_or_length: any, callback: (error?: string, buf?: Buffer) => void): Device;
  getStringDescriptor(desc_index: number, callback: (error?: string, buf?: Buffer) => void): void;
  setConfiguration(desired: number, cb: (err?: string) => void): void;
  reset(callback: (err?: string) => void): void;
}

export class DeviceDescriptor {
  bLength: number;
  bDescriptorType: number;
  bcdUSB: number;
  bDeviceClass: number;
  bDeviceSubClass: number;
  bDeviceProtocol: number;
  bMaxPacketSize0: number;
  idVendor: number;
  idProduct: number;
  bcdDevice: number;
  iManufacturer: number;
  iProduct: number;
  iSerialNumber: number;
  bNumConfigurations: number;
}

export class ConfigDescriptor {
  bLength: number;
  bDescriptorType: number;
  wTotalLength: number;
  bNumInterfaces: number;
  bConfigurationValue: number;
  iConfiguration: number;
  bmAttributes: number;
  bMaxPower: number;
  extra: Buffer;
}

export class Interface {
  interface: number;
  altSetting: number;
  descriptor: InterfaceDescriptor;
  endpoints: Endpoint[];
  constructor(device: Device, id: number);
  claim(): void;
  release(cb?: (err?: string) => void): void;
  release(closeEndpoints?: boolean, cb?: (err?: string) => void): void;
  isKernelDriverActive(): boolean;
  detachKernelDriver(): number;
  attachKernelDriver(): number;
  setAltSetting(altSetting: number, cb: (err?: string) => void): void;
  endpoint(addr: number): Endpoint;
}

export class InterfaceDescriptor {
  bLength: number;
  bDescriptorType: number;
  bInterfaceNumber: number;
  bAlternateSetting: number;
  bNumEndpoints: number;
  bInterfaceClass: number;
  bInterfaceSubClass: number;
  bInterfaceProtocol: number;
  iInterface: number;
  extra: Buffer;
}

export interface Endpoint extends EventEmitter {
  direction: string;
  transferType: number;
  timeout: number;
  descriptor: EndpointDescriptor;
}

export class InEndpoint extends EventEmitter implements Endpoint {
  direction: string;
  transferType: number;
  timeout: number;
  descriptor: EndpointDescriptor;
  constructor(device: Device, descriptor: EndpointDescriptor);
  transfer(length: number, callback: (error: string, data: Buffer) => void): InEndpoint;
  startPoll(nTransfers?: number, transferSize?: number): void;
<<<<<<< HEAD
  stopPoll(cb: () => void): void;
=======
  stopPoll(cb?: () => void): void;
>>>>>>> fa5baf17
}

export class OutEndpoint extends EventEmitter implements Endpoint {
  direction: string;
  transferType: number;
  timeout: number;
  descriptor: EndpointDescriptor;
  constructor(device: Device, descriptor: EndpointDescriptor);
  transfer(buffer: Buffer, cb: (err?: string) => void): OutEndpoint;
  transferWithZLP(buf: Buffer, cb: (err?: string) => void): void;
}

export class EndpointDescriptor {
  bLength: number;
  bDescriptorType: number;
  bEndpointAddress: number;
  bmAttributes: number;
  wMaxPacketSize: number;
  bInterval: number;
  bRefresh: number;
  bSynchAddress: number;
  extra: Buffer;
}

export function findByIds(vid: number, pid: number): Device;
export function on(event: string, callback: (device: Device) => void): void;
export function getDeviceList(): Device[];
export function setDebugLevel(level: number): void;

export const LIBUSB_CLASS_PER_INTERFACE: number;
export const LIBUSB_CLASS_AUDIO: number;
export const LIBUSB_CLASS_COMM: number;
export const LIBUSB_CLASS_HID: number;
export const LIBUSB_CLASS_PRINTER: number;
export const LIBUSB_CLASS_PTP: number;
export const LIBUSB_CLASS_MASS_STORAGE: number;
export const LIBUSB_CLASS_HUB: number;
export const LIBUSB_CLASS_DATA: number;
export const LIBUSB_CLASS_WIRELESS: number;
export const LIBUSB_CLASS_APPLICATION: number;
export const LIBUSB_CLASS_VENDOR_SPEC: number;
// libusb_standard_request
export const LIBUSB_REQUEST_GET_STATUS: number;
export const LIBUSB_REQUEST_CLEAR_FEATURE: number;
export const LIBUSB_REQUEST_SET_FEATURE: number;
export const LIBUSB_REQUEST_SET_ADDRESS: number;
export const LIBUSB_REQUEST_GET_DESCRIPTOR: number;
export const LIBUSB_REQUEST_SET_DESCRIPTOR: number;
export const LIBUSB_REQUEST_GET_CONFIGURATION: number;
export const LIBUSB_REQUEST_SET_CONFIGURATION: number;
export const LIBUSB_REQUEST_GET_INTERFACE: number;
export const LIBUSB_REQUEST_SET_INTERFACE: number;
export const LIBUSB_REQUEST_SYNCH_FRAME: number;
// libusb_descriptor_type
export const LIBUSB_DT_DEVICE: number;
export const LIBUSB_DT_CONFIG: number;
export const LIBUSB_DT_STRING: number;
export const LIBUSB_DT_INTERFACE: number;
export const LIBUSB_DT_ENDPOINT: number;
export const LIBUSB_DT_HID: number;
export const LIBUSB_DT_REPORT: number;
export const LIBUSB_DT_PHYSICAL: number;
export const LIBUSB_DT_HUB: number;
// libusb_endpoint_direction
export const LIBUSB_ENDPOINT_IN: number;
export const LIBUSB_ENDPOINT_OUT: number;
// libusb_transfer_type
export const LIBUSB_TRANSFER_TYPE_CONTROL: number;
export const LIBUSB_TRANSFER_TYPE_ISOCHRONOUS: number;
export const LIBUSB_TRANSFER_TYPE_BULK: number;
export const LIBUSB_TRANSFER_TYPE_INTERRUPT: number;
// libusb_iso_sync_type
export const LIBUSB_ISO_SYNC_TYPE_NONE: number;
export const LIBUSB_ISO_SYNC_TYPE_ASYNC: number;
export const LIBUSB_ISO_SYNC_TYPE_ADAPTIVE: number;
export const LIBUSB_ISO_SYNC_TYPE_SYNC: number;
// libusb_iso_usage_type
export const LIBUSB_ISO_USAGE_TYPE_DATA: number;
export const LIBUSB_ISO_USAGE_TYPE_FEEDBACK: number;
export const LIBUSB_ISO_USAGE_TYPE_IMPLICIT: number;
// libusb_transfer_status
export const LIBUSB_TRANSFER_COMPLETED: number;
export const LIBUSB_TRANSFER_ERROR: number;
export const LIBUSB_TRANSFER_TIMED_OUT: number;
export const LIBUSB_TRANSFER_CANCELLED: number;
export const LIBUSB_TRANSFER_STALL: number;
export const LIBUSB_TRANSFER_NO_DEVICE: number;
export const LIBUSB_TRANSFER_OVERFLOW: number;
// libusb_transfer_flags
export const LIBUSB_TRANSFER_SHORT_NOT_OK: number;
export const LIBUSB_TRANSFER_FREE_BUFFER: number;
export const LIBUSB_TRANSFER_FREE_TRANSFER: number;
// libusb_request_type
export const LIBUSB_REQUEST_TYPE_STANDARD: number;
export const LIBUSB_REQUEST_TYPE_CLASS: number;
export const LIBUSB_REQUEST_TYPE_VENDOR: number;
export const LIBUSB_REQUEST_TYPE_RESERVED: number;
// libusb_request_recipient
export const LIBUSB_RECIPIENT_DEVICE: number;
export const LIBUSB_RECIPIENT_INTERFACE: number;
export const LIBUSB_RECIPIENT_ENDPOINT: number;
export const LIBUSB_RECIPIENT_OTHER: number;

export const LIBUSB_CONTROL_SETUP_SIZE: number;

// libusb_error
// Input/output error
export const LIBUSB_ERROR_IO: number;
// Invalid parameter
export const LIBUSB_ERROR_INVALID_PARAM: number;
// Access denied (insufficient permissions)
export const LIBUSB_ERROR_ACCESS: number;
// No such device (it may have been disconnected)
export const LIBUSB_ERROR_NO_DEVICE: number;
// Entity not found
export const LIBUSB_ERROR_NOT_FOUND: number;
// Resource busy
export const LIBUSB_ERROR_BUSY: number;
// Operation timed out
export const LIBUSB_ERROR_TIMEOUT: number;
// Overflow
export const LIBUSB_ERROR_OVERFLOW: number;
// Pipe error
export const LIBUSB_ERROR_PIPE: number;
// System call interrupted (perhaps due to signal)
export const LIBUSB_ERROR_INTERRUPTED: number;
// Insufficient memory
export const LIBUSB_ERROR_NO_MEM: number;
// Operation not supported or unimplemented on this platform
export const LIBUSB_ERROR_NOT_SUPPORTED: number;
// Other error
export const LIBUSB_ERROR_OTHER: number;<|MERGE_RESOLUTION|>--- conflicted
+++ resolved
@@ -104,11 +104,7 @@
   constructor(device: Device, descriptor: EndpointDescriptor);
   transfer(length: number, callback: (error: string, data: Buffer) => void): InEndpoint;
   startPoll(nTransfers?: number, transferSize?: number): void;
-<<<<<<< HEAD
-  stopPoll(cb: () => void): void;
-=======
   stopPoll(cb?: () => void): void;
->>>>>>> fa5baf17
 }
 
 export class OutEndpoint extends EventEmitter implements Endpoint {
