// Type definitions for react-loader-spinner 3.1
// Project: https://github.com/mhnpd/react-loader-spinner
// Definitions by:  Rayhan Wirjowerdojo <https://github.com/rayhanw>
//                  Jordan Craigen <https://github.com/jordantai>
// Definitions: https://github.com/DefinitelyTyped/DefinitelyTyped
// TypeScript Version: 3.6

import { FC, CSSProperties } from 'react';

type Types =
    | 'Audio'
    | 'BallTriangle'
    | 'Bars'
    | 'Circles'
    | 'Grid'
    | 'Hearts'
    | 'MutatingDots'
    | 'None'
    | 'NotSpecified'
    | 'Oval'
    | 'Plane'
    | 'Puff'
    | 'RevolvingDot'
    | 'Rings'
    | 'TailSpin'
    | 'ThreeDots'
    | 'Triangle'
    | 'Watch';

interface LoaderProps {
    color?: string;
    height?: number | string;
    radius?: number;
    secondaryColor?: string;
    timeout?: number; // in milliseconds
    type?: Types;
    visible?: boolean | string;
<<<<<<< HEAD
    width?: number | string;
=======
    width?: number;
    className?: string;
    style?: CSSProperties;
>>>>>>> 663baa7c
}

declare const Loader: FC<LoaderProps>;
export default Loader;<|MERGE_RESOLUTION|>--- conflicted
+++ resolved
@@ -35,13 +35,9 @@
     timeout?: number; // in milliseconds
     type?: Types;
     visible?: boolean | string;
-<<<<<<< HEAD
     width?: number | string;
-=======
-    width?: number;
     className?: string;
     style?: CSSProperties;
->>>>>>> 663baa7c
 }
 
 declare const Loader: FC<LoaderProps>;
