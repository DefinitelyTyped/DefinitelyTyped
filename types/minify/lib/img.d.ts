import type { Options } from "./minify";

/**
 * minify css data.
 * if can not minify return data
 *
 * @param name
 * @param data
 * @param [userOptions] - (optional) object that may contain an `img` key with an object of options
 * @async
 */
<<<<<<< HEAD
// tslint:disable-next-line:space-before-function-paren
export default function(name: string, data: string, userOptions?: Pick<Options, "img">): Promise<string>;
=======
export default function (name: string, data: string, userOptions?: Pick<Options, 'img'>): Promise<string>;
>>>>>>> 7da74815
<|MERGE_RESOLUTION|>--- conflicted
+++ resolved
@@ -9,9 +9,4 @@
  * @param [userOptions] - (optional) object that may contain an `img` key with an object of options
  * @async
  */
-<<<<<<< HEAD
-// tslint:disable-next-line:space-before-function-paren
-export default function(name: string, data: string, userOptions?: Pick<Options, "img">): Promise<string>;
-=======
-export default function (name: string, data: string, userOptions?: Pick<Options, 'img'>): Promise<string>;
->>>>>>> 7da74815
+export default function(name: string, data: string, userOptions?: Pick<Options, "img">): Promise<string>;