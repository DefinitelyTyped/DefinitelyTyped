// Type definitions for Express 4.16
// Project: http://expressjs.com
// Definitions by: Boris Yankov <https://github.com/borisyankov>
//                 Michał Lytek <https://github.com/19majkel94>
//                 Kacper Polak <https://github.com/kacepe>
//                 Satana Charuwichitratana <https://github.com/micksatana>
//                 Sami Jaber <https://github.com/samijaber>
// Definitions: https://github.com/DefinitelyTyped/DefinitelyTyped
// TypeScript Version: 2.2

// This extracts the core definitions from express to prevent a circular dependency between express and serve-static
/// <reference types="node" />

declare global {
    namespace Express {
        // These open interfaces may be extended in an application-specific manner via declaration merging.
        // See for example method-override.d.ts (https://github.com/DefinitelyTyped/DefinitelyTyped/blob/master/types/method-override/index.d.ts)
        interface Request { }
        interface Response { }
        interface Application { }
    }
}

import * as http from "http";
import { EventEmitter } from "events";
import { Options as RangeParserOptions, Result as RangeParserResult, Ranges as RangeParserRanges } from "range-parser";

export interface NextFunction {
    // tslint:disable-next-line callable-types (In ts2.1 it thinks the type alias has no call signatures)
    (err?: any): void;
}

export interface RequestHandler {
    // tslint:disable-next-line callable-types (This is extended from and can't extend from a type alias in ts<2.2
    (req: Request, res: Response, next: NextFunction): any;
}

export type ErrorRequestHandler = (err: any, req: Request, res: Response, next: NextFunction) => any;

export type PathParams = string | RegExp | Array<string | RegExp>;

export type RequestHandlerParams = RequestHandler | ErrorRequestHandler | Array<RequestHandler | ErrorRequestHandler>;

export interface IRouterMatcher<T> {
    (path: PathParams, ...handlers: RequestHandler[]): T;
    (path: PathParams, ...handlers: RequestHandlerParams[]): T;
    (path: PathParams, subApplication: Application): T;
}

export interface IRouterHandler<T> {
    (...handlers: RequestHandler[]): T;
    (...handlers: RequestHandlerParams[]): T;
}

export interface IRouter extends RequestHandler {
    /**
     * Map the given param placeholder `name`(s) to the given callback(s).
     *
     * Parameter mapping is used to provide pre-conditions to routes
     * which use normalized placeholders. For example a _:user_id_ parameter
     * could automatically load a user's information from the database without
     * any additional code,
     *
     * The callback uses the samesignature as middleware, the only differencing
     * being that the value of the placeholder is passed, in this case the _id_
     * of the user. Once the `next()` function is invoked, just like middleware
     * it will continue on to execute the route, or subsequent parameter functions.
     *
     *      app.param('user_id', function(req, res, next, id){
     *        User.find(id, function(err, user){
     *          if (err) {
     *            next(err);
     *          } else if (user) {
     *            req.user = user;
     *            next();
     *          } else {
     *            next(new Error('failed to load user'));
     *          }
     *        });
     *      });
     */
    param(name: string, handler: RequestParamHandler): this;

    /**
     * Alternatively, you can pass only a callback, in which case you have the opportunity to alter the app.param()
     *
     * @deprecated since version 4.11
     */
    param(callback: (name: string, matcher: RegExp) => RequestParamHandler): this;

    /**
     * Special-cased "all" method, applying the given route `path`,
     * middleware, and callback to _every_ HTTP method.
     */
    all: IRouterMatcher<this>;
    get: IRouterMatcher<this>;
    post: IRouterMatcher<this>;
    put: IRouterMatcher<this>;
    delete: IRouterMatcher<this>;
    patch: IRouterMatcher<this>;
    options: IRouterMatcher<this>;
    head: IRouterMatcher<this>;

    checkout: IRouterMatcher<this>;
    connect: IRouterMatcher<this>;
    copy: IRouterMatcher<this>;
    lock: IRouterMatcher<this>;
    merge: IRouterMatcher<this>;
    mkactivity: IRouterMatcher<this>;
    mkcol: IRouterMatcher<this>;
    move: IRouterMatcher<this>;
    "m-search": IRouterMatcher<this>;
    notify: IRouterMatcher<this>;
    propfind: IRouterMatcher<this>;
    proppatch: IRouterMatcher<this>;
    purge: IRouterMatcher<this>;
    report: IRouterMatcher<this>;
    search: IRouterMatcher<this>;
    subscribe: IRouterMatcher<this>;
    trace: IRouterMatcher<this>;
    unlock: IRouterMatcher<this>;
    unsubscribe: IRouterMatcher<this>;

    use: IRouterHandler<this> & IRouterMatcher<this>;

    route(prefix: PathParams): IRoute;
    /**
     * Stack of configured routes
     */
    stack: any[];
}

export interface IRoute {
    path: string;
    stack: any;
    all: IRouterHandler<this>;
    get: IRouterHandler<this>;
    post: IRouterHandler<this>;
    put: IRouterHandler<this>;
    delete: IRouterHandler<this>;
    patch: IRouterHandler<this>;
    options: IRouterHandler<this>;
    head: IRouterHandler<this>;

    checkout: IRouterHandler<this>;
    copy: IRouterHandler<this>;
    lock: IRouterHandler<this>;
    merge: IRouterHandler<this>;
    mkactivity: IRouterHandler<this>;
    mkcol: IRouterHandler<this>;
    move: IRouterHandler<this>;
    "m-search": IRouterHandler<this>;
    notify: IRouterHandler<this>;
    purge: IRouterHandler<this>;
    report: IRouterHandler<this>;
    search: IRouterHandler<this>;
    subscribe: IRouterHandler<this>;
    trace: IRouterHandler<this>;
    unlock: IRouterHandler<this>;
    unsubscribe: IRouterHandler<this>;
}

export interface Router extends IRouter { }

export interface CookieOptions {
    maxAge?: number;
    signed?: boolean;
    expires?: Date | boolean;
    httpOnly?: boolean;
    path?: string;
    domain?: string;
    secure?: boolean | 'auto';
    encode?: (val: string) => void;
    sameSite?: boolean | string;
}

export interface ByteRange { start: number; end: number; }

export interface RequestRanges extends RangeParserRanges { }

export type Errback = (err: Error) => void;

export interface Request extends http.IncomingMessage, Express.Request {
    /**
     * Return request header.
     *
     * The `Referrer` header field is special-cased,
     * both `Referrer` and `Referer` are interchangeable.
     *
     * Examples:
     *
     *     req.get('Content-Type');
     *     // => "text/plain"
     *
     *     req.get('content-type');
     *     // => "text/plain"
     *
     *     req.get('Something');
     *     // => undefined
     *
     * Aliased as `req.header()`.
     */
    get(name: "set-cookie"): string[] | undefined;
    get(name: string): string | undefined;

    header(name: "set-cookie"): string[] | undefined;
    header(name: string): string | undefined;

    /**
     * Check if the given `type(s)` is acceptable, returning
     * the best match when true, otherwise `undefined`, in which
     * case you should respond with 406 "Not Acceptable".
     *
     * The `type` value may be a single mime type string
     * such as "application/json", the extension name
     * such as "json", a comma-delimted list such as "json, html, text/plain",
     * or an array `["json", "html", "text/plain"]`. When a list
     * or array is given the _best_ match, if any is returned.
     *
     * Examples:
     *
     *     // Accept: text/html
     *     req.accepts('html');
     *     // => "html"
     *
     *     // Accept: text/*, application/json
     *     req.accepts('html');
     *     // => "html"
     *     req.accepts('text/html');
     *     // => "text/html"
     *     req.accepts('json, text');
     *     // => "json"
     *     req.accepts('application/json');
     *     // => "application/json"
     *
     *     // Accept: text/*, application/json
     *     req.accepts('image/png');
     *     req.accepts('png');
     *     // => undefined
     *
     *     // Accept: text/*;q=.5, application/json
     *     req.accepts(['html', 'json']);
     *     req.accepts('html, json');
     *     // => "json"
     */
    accepts(): string[];
    accepts(type: string): string | false;
    accepts(type: string[]): string | false;
    accepts(...type: string[]): string | false;

    /**
     * Returns the first accepted charset of the specified character sets,
     * based on the request's Accept-Charset HTTP header field.
     * If none of the specified charsets is accepted, returns false.
     *
     * For more information, or if you have issues or concerns, see accepts.
     */
    acceptsCharsets(): string[];
    acceptsCharsets(charset: string): string | false;
    acceptsCharsets(charset: string[]): string | false;
    acceptsCharsets(...charset: string[]): string | false;

    /**
     * Returns the first accepted encoding of the specified encodings,
     * based on the request's Accept-Encoding HTTP header field.
     * If none of the specified encodings is accepted, returns false.
     *
     * For more information, or if you have issues or concerns, see accepts.
     */
    acceptsEncodings(): string[];
    acceptsEncodings(encoding: string): string | false;
    acceptsEncodings(encoding: string[]): string | false;
    acceptsEncodings(...encoding: string[]): string | false;

    /**
     * Returns the first accepted language of the specified languages,
     * based on the request's Accept-Language HTTP header field.
     * If none of the specified languages is accepted, returns false.
     *
     * For more information, or if you have issues or concerns, see accepts.
     */
    acceptsLanguages(): string[];
    acceptsLanguages(lang: string): string | false;
    acceptsLanguages(lang: string[]): string | false;
    acceptsLanguages(...lang: string[]): string | false;

    /**
     * Parse Range header field, capping to the given `size`.
     *
     * Unspecified ranges such as "0-" require knowledge of your resource length. In
     * the case of a byte range this is of course the total number of bytes.
     * If the Range header field is not given `undefined` is returned.
     * If the Range header field is given, return value is a result of range-parser.
     * See more ./types/range-parser/index.d.ts
     *
     * NOTE: remember that ranges are inclusive, so for example "Range: users=0-3"
     * should respond with 4 users when available, not 3.
     *
     */
    range(size: number, options?: RangeParserOptions): RangeParserRanges | RangeParserResult | undefined;

    /**
     * Return an array of Accepted media types
     * ordered from highest quality to lowest.
     */
    accepted: MediaType[];

    /**
     * @deprecated since 4.11 Use either req.params, req.body or req.query, as applicable.
     *
     * Return the value of param `name` when present or `defaultValue`.
     *
     *  - Checks route placeholders, ex: _/user/:id_
     *  - Checks body params, ex: id=12, {"id":12}
     *  - Checks query string params, ex: ?id=12
     *
     * To utilize request bodies, `req.body`
     * should be an object. This can be done by using
     * the `connect.bodyParser()` middleware.
     */
    param(name: string, defaultValue?: any): string;

    /**
     * Check if the incoming request contains the "Content-Type"
     * header field, and it contains the give mime `type`.
     *
     * Examples:
     *
     *      // With Content-Type: text/html; charset=utf-8
     *      req.is('html');
     *      req.is('text/html');
     *      req.is('text/*');
     *      // => true
     *
     *      // When Content-Type is application/json
     *      req.is('json');
     *      req.is('application/json');
     *      req.is('application/*');
     *      // => true
     *
     *      req.is('html');
     *      // => false
     */
    is(type: string): string | false;

    /**
     * Return the protocol string "http" or "https"
     * when requested with TLS. When the "trust proxy"
     * setting is enabled the "X-Forwarded-Proto" header
     * field will be trusted. If you're running behind
     * a reverse proxy that supplies https for you this
     * may be enabled.
     */
    protocol: string;

    /**
     * Short-hand for:
     *
     *    req.protocol == 'https'
     */
    secure: boolean;

    /**
     * Return the remote address, or when
     * "trust proxy" is `true` return
     * the upstream addr.
     */
    ip: string;

    /**
     * When "trust proxy" is `true`, parse
     * the "X-Forwarded-For" ip address list.
     *
     * For example if the value were "client, proxy1, proxy2"
     * you would receive the array `["client", "proxy1", "proxy2"]`
     * where "proxy2" is the furthest down-stream.
     */
    ips: string[];

    /**
     * Return subdomains as an array.
     *
     * Subdomains are the dot-separated parts of the host before the main domain of
     * the app. By default, the domain of the app is assumed to be the last two
     * parts of the host. This can be changed by setting "subdomain offset".
     *
     * For example, if the domain is "tobi.ferrets.example.com":
     * If "subdomain offset" is not set, req.subdomains is `["ferrets", "tobi"]`.
     * If "subdomain offset" is 3, req.subdomains is `["tobi"]`.
     */
    subdomains: string[];

    /**
     * Short-hand for `url.parse(req.url).pathname`.
     */
    path: string;

    /**
     * Parse the "Host" header field hostname.
     */
    hostname: string;

    /**
     * @deprecated Use hostname instead.
     */
    host: string;

    /**
     * Check if the request is fresh, aka
     * Last-Modified and/or the ETag
     * still match.
     */
    fresh: boolean;

    /**
     * Check if the request is stale, aka
     * "Last-Modified" and / or the "ETag" for the
     * resource has changed.
     */
    stale: boolean;

    /**
     * Check if the request was an _XMLHttpRequest_.
     */
    xhr: boolean;

    //body: { username: string; password: string; remember: boolean; title: string; };
    body: any;

    //cookies: { string; remember: boolean; };
    cookies: any;

    method: string;

    params: any;

    /** Clear cookie `name`. */
    clearCookie(name: string, options?: any): Response;

    query: any;

    route: any;

    signedCookies: any;

    originalUrl: string;

    url: string;

    baseUrl: string;

    app: Application;

    /**
     * After middleware.init executed, Request will contain res and next properties
     * See: express/lib/middleware/init.js
     */
    res?: Response;
    next?: NextFunction;
}

export interface MediaType {
    value: string;
    quality: number;
    type: string;
    subtype: string;
}

export type Send = (body?: any) => Response;

export interface Response extends http.ServerResponse, Express.Response {
    /**
     * Set status `code`.
     */
    status(code: number): Response;

    /**
     * Set the response HTTP status code to `statusCode` and send its string representation as the response body.
     * @link http://expressjs.com/4x/api.html#res.sendStatus
     *
     * Examples:
     *
     *    res.sendStatus(200); // equivalent to res.status(200).send('OK')
     *    res.sendStatus(403); // equivalent to res.status(403).send('Forbidden')
     *    res.sendStatus(404); // equivalent to res.status(404).send('Not Found')
     *    res.sendStatus(500); // equivalent to res.status(500).send('Internal Server Error')
     */
    sendStatus(code: number): Response;

    /**
     * Set Link header field with the given `links`.
     *
     * Examples:
     *
     *    res.links({
     *      next: 'http://api.example.com/users?page=2',
     *      last: 'http://api.example.com/users?page=5'
     *    });
     */
    links(links: any): Response;

    /**
     * Send a response.
     *
     * Examples:
     *
     *     res.send(new Buffer('wahoo'));
     *     res.send({ some: 'json' });
     *     res.send('<p>some html</p>');
     *     res.status(404).send('Sorry, cant find that');
     */
    send: Send;

    /**
     * Send JSON response.
     *
     * Examples:
     *
     *     res.json(null);
     *     res.json({ user: 'tj' });
     *     res.status(500).json('oh noes!');
     *     res.status(404).json('I dont have that');
     */
    json: Send;

    /**
     * Send JSON response with JSONP callback support.
     *
     * Examples:
     *
     *     res.jsonp(null);
     *     res.jsonp({ user: 'tj' });
     *     res.status(500).jsonp('oh noes!');
     *     res.status(404).jsonp('I dont have that');
     */
    jsonp: Send;

    /**
     * Transfer the file at the given `path`.
     *
     * Automatically sets the _Content-Type_ response header field.
     * The callback `fn(err)` is invoked when the transfer is complete
     * or when an error occurs. Be sure to check `res.sentHeader`
     * if you wish to attempt responding, as the header and some data
     * may have already been transferred.
     *
     * Options:
     *
     *   - `maxAge`   defaulting to 0 (can be string converted by `ms`)
     *   - `root`     root directory for relative filenames
     *   - `headers`  object of headers to serve with file
     *   - `dotfiles` serve dotfiles, defaulting to false; can be `"allow"` to send them
     *
     * Other options are passed along to `send`.
     *
     * Examples:
     *
     *  The following example illustrates how `res.sendFile()` may
     *  be used as an alternative for the `static()` middleware for
     *  dynamic situations. The code backing `res.sendFile()` is actually
     *  the same code, so HTTP cache support etc is identical.
     *
     *     app.get('/user/:uid/photos/:file', function(req, res){
     *       var uid = req.params.uid
     *         , file = req.params.file;
     *
     *       req.user.mayViewFilesFrom(uid, function(yes){
     *         if (yes) {
     *           res.sendFile('/uploads/' + uid + '/' + file);
     *         } else {
     *           res.send(403, 'Sorry! you cant see that.');
     *         }
     *       });
     *     });
     *
     * @api public
     */
    sendFile(path: string, fn?: Errback): void;
    sendFile(path: string, options: any, fn?: Errback): void;

    /**
     * @deprecated Use sendFile instead.
     */
    sendfile(path: string): void;
    /**
     * @deprecated Use sendFile instead.
     */
    sendfile(path: string, options: any): void;
    /**
     * @deprecated Use sendFile instead.
     */
    sendfile(path: string, fn: Errback): void;
    /**
     * @deprecated Use sendFile instead.
     */
    sendfile(path: string, options: any, fn: Errback): void;

    /**
     * Transfer the file at the given `path` as an attachment.
     *
     * Optionally providing an alternate attachment `filename`,
     * and optional callback `fn(err)`. The callback is invoked
     * when the data transfer is complete, or when an error has
     * ocurred. Be sure to check `res.headerSent` if you plan to respond.
     *
     * The optional options argument passes through to the underlying
     * res.sendFile() call, and takes the exact same parameters.
     *
     * This method uses `res.sendfile()`.
     */
    download(path: string, fn?: Errback): void;
    download(path: string, filename: string, fn?: Errback): void;
    download(path: string, filename: string, options: any, fn?: Errback): void;

    /**
     * Set _Content-Type_ response header with `type` through `mime.lookup()`
     * when it does not contain "/", or set the Content-Type to `type` otherwise.
     *
     * Examples:
     *
     *     res.type('.html');
     *     res.type('html');
     *     res.type('json');
     *     res.type('application/json');
     *     res.type('png');
     */
    contentType(type: string): Response;

    /**
     * Set _Content-Type_ response header with `type` through `mime.lookup()`
     * when it does not contain "/", or set the Content-Type to `type` otherwise.
     *
     * Examples:
     *
     *     res.type('.html');
     *     res.type('html');
     *     res.type('json');
     *     res.type('application/json');
     *     res.type('png');
     */
    type(type: string): Response;

    /**
     * Respond to the Acceptable formats using an `obj`
     * of mime-type callbacks.
     *
     * This method uses `req.accepted`, an array of
     * acceptable types ordered by their quality values.
     * When "Accept" is not present the _first_ callback
     * is invoked, otherwise the first match is used. When
     * no match is performed the server responds with
     * 406 "Not Acceptable".
     *
     * Content-Type is set for you, however if you choose
     * you may alter this within the callback using `res.type()`
     * or `res.set('Content-Type', ...)`.
     *
     *    res.format({
     *      'text/plain': function(){
     *        res.send('hey');
     *      },
     *
     *      'text/html': function(){
     *        res.send('<p>hey</p>');
     *      },
     *
     *      'appliation/json': function(){
     *        res.send({ message: 'hey' });
     *      }
     *    });
     *
     * In addition to canonicalized MIME types you may
     * also use extnames mapped to these types:
     *
     *    res.format({
     *      text: function(){
     *        res.send('hey');
     *      },
     *
     *      html: function(){
     *        res.send('<p>hey</p>');
     *      },
     *
     *      json: function(){
     *        res.send({ message: 'hey' });
     *      }
     *    });
     *
     * By default Express passes an `Error`
     * with a `.status` of 406 to `next(err)`
     * if a match is not made. If you provide
     * a `.default` callback it will be invoked
     * instead.
     */
    format(obj: any): Response;

    /**
     * Set _Content-Disposition_ header to _attachment_ with optional `filename`.
     */
    attachment(filename?: string): Response;

    /**
     * Set header `field` to `val`, or pass
     * an object of header fields.
     *
     * Examples:
     *
     *    res.set('Foo', ['bar', 'baz']);
     *    res.set('Accept', 'application/json');
     *    res.set({ Accept: 'text/plain', 'X-API-Key': 'tobi' });
     *
     * Aliased as `res.header()`.
     */
    set(field: any): Response;
    set(field: string, value?: string): Response;
    set(field: string, value?: string[]): Response;

    header(field: any): Response;
    header(field: string, value?: string): Response;

    // Property indicating if HTTP headers has been sent for the response.
    headersSent: boolean;

    /** Get value for header `field`. */
    get(field: string): string;

    /** Clear cookie `name`. */
    clearCookie(name: string, options?: any): Response;

    /**
     * Set cookie `name` to `val`, with the given `options`.
     *
     * Options:
     *
     *    - `maxAge`   max-age in milliseconds, converted to `expires`
     *    - `signed`   sign the cookie
     *    - `path`     defaults to "/"
     *
     * Examples:
     *
     *    // "Remember Me" for 15 minutes
     *    res.cookie('rememberme', '1', { expires: new Date(Date.now() + 900000), httpOnly: true });
     *
     *    // save as above
     *    res.cookie('rememberme', '1', { maxAge: 900000, httpOnly: true })
     */
    cookie(name: string, val: string, options: CookieOptions): Response;
    cookie(name: string, val: any, options: CookieOptions): Response;
    cookie(name: string, val: any): Response;

    /**
     * Set the location header to `url`.
     *
     * The given `url` can also be the name of a mapped url, for
     * example by default express supports "back" which redirects
     * to the _Referrer_ or _Referer_ headers or "/".
     *
     * Examples:
     *
     *    res.location('/foo/bar').;
     *    res.location('http://example.com');
     *    res.location('../login'); // /blog/post/1 -> /blog/login
     *
     * Mounting:
     *
     *   When an application is mounted and `res.location()`
     *   is given a path that does _not_ lead with "/" it becomes
     *   relative to the mount-point. For example if the application
     *   is mounted at "/blog", the following would become "/blog/login".
     *
     *      res.location('login');
     *
     *   While the leading slash would result in a location of "/login":
     *
     *      res.location('/login');
     */
    location(url: string): Response;

    /**
     * Redirect to the given `url` with optional response `status`
     * defaulting to 302.
     *
     * The resulting `url` is determined by `res.location()`, so
     * it will play nicely with mounted apps, relative paths,
     * `"back"` etc.
     *
     * Examples:
     *
     *    res.redirect('/foo/bar');
     *    res.redirect('http://example.com');
     *    res.redirect(301, 'http://example.com');
     *    res.redirect('http://example.com', 301);
     *    res.redirect('../login'); // /blog/post/1 -> /blog/login
     */
    redirect(url: string): void;
    redirect(status: number, url: string): void;
    redirect(url: string, status: number): void;

    /**
     * Render `view` with the given `options` and optional callback `fn`.
     * When a callback function is given a response will _not_ be made
     * automatically, otherwise a response of _200_ and _text/html_ is given.
     *
     * Options:
     *
     *  - `cache`     boolean hinting to the engine it should cache
     *  - `filename`  filename of the view being rendered
     */
    render(view: string, options?: object, callback?: (err: Error, html: string) => void): void;
    render(view: string, callback?: (err: Error, html: string) => void): void;

    locals: any;

    charset: string;

    /**
     * Adds the field to the Vary response header, if it is not there already.
     * Examples:
     *
     *     res.vary('User-Agent').render('docs');
     *
     */
    vary(field: string): Response;

    app: Application;

    /**
     * Appends the specified value to the HTTP response header field.
     * If the header is not already set, it creates the header with the specified value.
     * The value parameter can be a string or an array.
     *
     * Note: calling res.set() after res.append() will reset the previously-set header value.
     *
     * @since 4.11.0
     */
    append(field: string, value?: string[] | string): Response;

    /**
     * After middleware.init executed, Response will contain req property
     * See: express/lib/middleware/init.js
     */
    req?: Request;
}

export interface Handler extends RequestHandler { }

export type RequestParamHandler = (req: Request, res: Response, next: NextFunction, value: any, name: string) => any;

export type ApplicationRequestHandler<T> = IRouterHandler<T> & IRouterMatcher<T> & ((...handlers: RequestHandlerParams[]) => T);

export interface Application extends EventEmitter, IRouter, Express.Application {
    /**
     * Express instance itself is a request handler, which could be invoked without
     * third argument.
     */
    (req: Request | http.IncomingMessage, res: Response | http.ServerResponse): any;

    /**
     * Initialize the server.
     *
     *   - setup default configuration
     *   - setup default middleware
     *   - setup route reflection methods
     */
    init(): void;

    /**
     * Initialize application configuration.
     */
    defaultConfiguration(): void;

    /**
     * Register the given template engine callback `fn`
     * as `ext`.
     *
     * By default will `require()` the engine based on the
     * file extension. For example if you try to render
     * a "foo.jade" file Express will invoke the following internally:
     *
     *     app.engine('jade', require('jade').__express);
     *
     * For engines that do not provide `.__express` out of the box,
     * or if you wish to "map" a different extension to the template engine
     * you may use this method. For example mapping the EJS template engine to
     * ".html" files:
     *
     *     app.engine('html', require('ejs').renderFile);
     *
     * In this case EJS provides a `.renderFile()` method with
     * the same signature that Express expects: `(path, options, callback)`,
     * though note that it aliases this method as `ejs.__express` internally
     * so if you're using ".ejs" extensions you dont need to do anything.
     *
     * Some template engines do not follow this convention, the
     * [Consolidate.js](https://github.com/visionmedia/consolidate.js)
     * library was created to map all of node's popular template
     * engines to follow this convention, thus allowing them to
     * work seamlessly within Express.
     */
    engine(ext: string, fn: (path: string, options: object, callback: (e: any, rendered: string) => void) => void): Application;

    /**
     * Assign `setting` to `val`, or return `setting`'s value.
     *
     *    app.set('foo', 'bar');
     *    app.get('foo');
     *    // => "bar"
     *    app.set('foo', ['bar', 'baz']);
     *    app.get('foo');
     *    // => ["bar", "baz"]
     *
     * Mounted servers inherit their parent server's settings.
     */
    set(setting: string, val: any): Application;
    get: ((name: string) => any) & IRouterMatcher<this>;

    param(name: string | string[], handler: RequestParamHandler): this;

    /**
     * Alternatively, you can pass only a callback, in which case you have the opportunity to alter the app.param()
     *
     * @deprecated since version 4.11
     */
    param(callback: (name: string, matcher: RegExp) => RequestParamHandler): this;

    /**
     * Return the app's absolute pathname
     * based on the parent(s) that have
     * mounted it.
     *
     * For example if the application was
     * mounted as "/admin", which itself
     * was mounted as "/blog" then the
     * return value would be "/blog/admin".
     */
    path(): string;

    /**
     * Check if `setting` is enabled (truthy).
     *
     *    app.enabled('foo')
     *    // => false
     *
     *    app.enable('foo')
     *    app.enabled('foo')
     *    // => true
     */
    enabled(setting: string): boolean;

    /**
     * Check if `setting` is disabled.
     *
     *    app.disabled('foo')
     *    // => true
     *
     *    app.enable('foo')
     *    app.disabled('foo')
     *    // => false
     */
    disabled(setting: string): boolean;

    /** Enable `setting`. */
    enable(setting: string): Application;

    /** Disable `setting`. */
    disable(setting: string): Application;

    /**
     * Render the given view `name` name with `options`
     * and a callback accepting an error and the
     * rendered template string.
     *
     * Example:
     *
     *    app.render('email', { name: 'Tobi' }, function(err, html){
     *      // ...
     *    })
     */
    render(name: string, options?: object, callback?: (err: Error, html: string) => void): void;
    render(name: string, callback: (err: Error, html: string) => void): void;

    /**
     * Listen for connections.
     *
     * A node `http.Server` is returned, with this
     * application (which is a `Function`) as its
     * callback. If you wish to create both an HTTP
     * and HTTPS server you may do so with the "http"
     * and "https" modules as shown here:
     *
     *    var http = require('http')
     *      , https = require('https')
     *      , express = require('express')
     *      , app = express();
     *
     *    http.createServer(app).listen(80);
     *    https.createServer({ ... }, app).listen(443);
     */
<<<<<<< HEAD
    listen(port: number, hostname: string, backlog: number, callback?: Function): http.Server;
    listen(port: number, hostname: string, callback?: Function): http.Server;
    listen(port: number, callback?: Function): http.Server;
    listen(callback?: Function): http.Server;
    listen(path: string, callback?: Function): http.Server;
    listen(handle: any, listeningListener?: Function): http.Server;
=======
    listen(port: number, hostname: string, backlog: number, callback?: () => void): http.Server;
    listen(port: number, hostname: string, callback?: () => void): http.Server;
    listen(port: number, callback?: () => void): http.Server;
    listen(path: string, callback?: () => void): http.Server;
    listen(handle: any, listeningListener?: () => void): http.Server;
>>>>>>> 3fa33b4f

    router: string;

    settings: any;

    resource: any;

    map: any;

    locals: any;

    /**
     * The app.routes object houses all of the routes defined mapped by the
     * associated HTTP verb. This object may be used for introspection
     * capabilities, for example Express uses this internally not only for
     * routing but to provide default OPTIONS behaviour unless app.options()
     * is used. Your application or framework may also remove routes by
     * simply by removing them from this object.
     */
    routes: any;

    /**
     * Used to get all registered routes in Express Application
     */
    _router: any;

    use: ApplicationRequestHandler<this>;

    /**
     * The mount event is fired on a sub-app, when it is mounted on a parent app.
     * The parent app is passed to the callback function.
     *
     * NOTE:
     * Sub-apps will:
     *  - Not inherit the value of settings that have a default value. You must set the value in the sub-app.
     *  - Inherit the value of settings with no default value.
     */
    on: (event: string, callback: (parent: Application) => void) => this;

    /**
     * The app.mountpath property contains one or more path patterns on which a sub-app was mounted.
     */
    mountpath: string | string[];
}

export interface Express extends Application {
    request: Request;
    response: Response;
}<|MERGE_RESOLUTION|>--- conflicted
+++ resolved
@@ -996,20 +996,12 @@
      *    http.createServer(app).listen(80);
      *    https.createServer({ ... }, app).listen(443);
      */
-<<<<<<< HEAD
-    listen(port: number, hostname: string, backlog: number, callback?: Function): http.Server;
-    listen(port: number, hostname: string, callback?: Function): http.Server;
-    listen(port: number, callback?: Function): http.Server;
-    listen(callback?: Function): http.Server;
-    listen(path: string, callback?: Function): http.Server;
-    listen(handle: any, listeningListener?: Function): http.Server;
-=======
     listen(port: number, hostname: string, backlog: number, callback?: () => void): http.Server;
     listen(port: number, hostname: string, callback?: () => void): http.Server;
     listen(port: number, callback?: () => void): http.Server;
+    listen(callback?: () => void): http.Server;
     listen(path: string, callback?: () => void): http.Server;
     listen(handle: any, listeningListener?: () => void): http.Server;
->>>>>>> 3fa33b4f
 
     router: string;
 
