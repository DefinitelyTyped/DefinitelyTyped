--- conflicted
+++ resolved
@@ -100,7 +100,7 @@
     req.params[0]; // $ExpectType string
 
     req.body; // $ExpectType any
-    res.send("ok"); // $ExpectType Response<any, number>
+    res.send("ok"); // $ExpectType Response<any, number, Record<string, any>>
 });
 
 // No params, only response body type
@@ -115,7 +115,7 @@
 app.route('/').get<never, { foo: string; }>((req, res) => {
     req.params.baz; // $ExpectError
 
-    res.send({ foo: "ok" }); // $ExpectType Response<{ foo: string; }, number>
+    res.send({ foo: "ok" }); // $ExpectType Response<{ foo: string; }, number, Record<string, any>>
     req.body; // $ExpectType any
 });
 
@@ -130,22 +130,21 @@
     req.body.baz; // $ExpectError
 });
 
-<<<<<<< HEAD
 // Response locals custom type
 app.get<{}, any, any, {}, {userId: number}>('/', (req, res) => {
   res.locals.userId; // $ExpectType number
   res.locals.invalid; // $ExpectError
-=======
+});
+
 // No params, request body type and response body type - under route
 app.route('/').post<never, { foo: string }, { bar: number }>((req, res) => {
     req.params.baz; // $ExpectError
 
-    res.send({ foo: "ok" }); // $ExpectType Response<{ foo: string; }, number>
+    res.send({ foo: "ok" }); // $ExpectType Response<{ foo: string; }, number, Record<string, any>>
     req.body.bar; // $ExpectType number
 
     res.json({ baz: "fail" }); // $ExpectError
     req.body.baz; // $ExpectError
->>>>>>> 37ef96ab
 });
 
 app.engine('ntl', (_filePath, _options, callback) => {
