--- conflicted
+++ resolved
@@ -1,21 +1,3 @@
-<<<<<<< HEAD
-// Type definitions for rename 1.0
-// Project: https://github.com/popomore/rename
-// Definitions by: Aankhen <https://github.com/Aankhen>
-// Definitions: https://github.com/DefinitelyTyped/DefinitelyTyped
-
-export = Rename;
-
-declare function Rename(filepath: string | Rename.FileObject, transformer: Rename.Transformer): Rename.FilePath;
-
-declare namespace Rename {
-    interface FileObject { // using package's terminology
-        dirname?: string;
-        basename?: string;
-        extname?: string;
-        path?: string;
-        hash?: string;          // not populated by package
-=======
 export = rename;
 
 declare function rename(filepath: string | rename.FileObject, transformer: rename.Transformer): rename.FilePath;
@@ -29,7 +11,6 @@
         path?: string | undefined;
         hash?: string | undefined; // not populated by package
         origin?: string | undefined;
->>>>>>> 9b7cd68b
     }
 
     interface Specification {
