--- conflicted
+++ resolved
@@ -493,13 +493,8 @@
 }
 
 const expectedAbc: ExpectedABC = {
-<<<<<<< HEAD
-    a: 'qwerty',
-    b: 'asdfg',
-=======
     a: "qwerty",
     b: "asdfg",
->>>>>>> 55dbfec2
     c: 123
 };
 const actualAbc: yup.Shape<AB, BC> = expectedAbc;
