import * as yup from 'yup';
// tslint:disable-next-line:no-duplicate-imports
import { isSchema, LocaleObject, MixedSchema, NumberSchema, ObjectSchema, reach, Schema, SchemaDescription, TestContext, TestOptions, ValidateOptions, ValidationError } from 'yup';

// reach function
const schema1 = yup.object().shape({
    nested: yup.object().shape({
        arr: yup.array().of(yup.object().shape({ num: yup.number().max(4) })),
    }),
});
reach(schema1, 'nested.arr.num');
reach(schema1, 'nested.arr[].num');

// isSchema function
const isSchemaResult1: boolean = isSchema(schema1);
const isSchemaResult2: boolean = isSchema({});

// addMethod function
yup.addMethod<NumberSchema>(yup.number, 'minimum', function(this, minValue: number, message: string) {
    return this.min(minValue, message);
});
yup.addMethod(yup.date, 'newMethod', function(this: yup.DateSchema, date: Date, message?: string) {
    return this.max(date, message);
});

// ref function
const schema2 = yup.object().shape({
    baz: yup.ref('foo.bar'),
    foo: yup.object().shape({
        bar: yup.string(),
    }),
    x: yup.ref('$x'),
});

let ref: yup.Ref = yup.ref('foo.bar');

// $ExpectError
ref = {};

// $ExpectError
ref = { __isYupRef: true };

// cast function
schema2.cast({ foo: { bar: 'boom' } }, { context: { x: 5 } });

// lazy function
const node: ObjectSchema<any> = yup.object().shape({
    id: yup.number(),
    child: yup.lazy(() => node.default(undefined)),
});

// ObjectSchema.fields
const fieldsTestSchema = yup.object().shape({
  s: yup.string(),
  n: yup.number(),
  m: yup.mixed(),
  b: yup.boolean(),
  d: yup.date(),
  a: yup.array(),
  o: yup.object()
});
const stringField: Schema<string> = fieldsTestSchema.fields.s;
const numberField: Schema<number> = fieldsTestSchema.fields.n;
const mixedField: Schema<any> = fieldsTestSchema.fields.m;
const booleanField: Schema<boolean> = fieldsTestSchema.fields.b;
const dateField: Schema<Date> = fieldsTestSchema.fields.d;
const arrayField: Schema<any[]> = fieldsTestSchema.fields.a;
const objectField: Schema<object> = fieldsTestSchema.fields.o;

const renderable = yup.lazy(value => {
    switch (typeof value) {
        case 'number':
            return yup.number();
        case 'string':
            return yup.string();
        default:
            return yup.mixed();
    }
});
const renderables = yup.array().of(renderable);

// ValidationError static methods
// $ExpectType boolean
ValidationError.isError(new ValidationError('error', 'value', 'path'));
// $ExpectType string | ((params?: any) => string)
ValidationError.formatError('error', { path: 'path' });
ValidationError.formatError('error');
ValidationError.formatError(() => 'error');
ValidationError.formatError(() => 'error', { path: 'path' });

// ValidationError
let error: ValidationError = new yup.ValidationError('error', 'value', 'path');
error = new yup.ValidationError(['error', 'error2'], true, 'path');
error = new yup.ValidationError(['error', 'error2'], 5, 'path');
error = new yup.ValidationError(['error', 'error2'], { name: 'value' }, 'path');
error = new yup.ValidationError(['error', 'error2'], { name: 'value' }, 'path', 'type');
error = {
    name: 'ValidationError',
    message: 'error',
    path: 'path',
    errors: ['error'],
    inner: [new yup.ValidationError('error', true, 'path')],
    type: 'date',
    value: { start: '2017-11-10' },
};
error.value = 'value';
error.value = true;
error.value = 5;
error.value = { name: 'value' };
error.type = {};
error.type = [];
error.errors = ['error'];

// mixed
let mixed: MixedSchema = yup.mixed();
mixed.type;
mixed.clone();
mixed.label('label');
mixed.meta({ meta: 'value' });
mixed.describe().label;
mixed.describe().meta;
mixed.describe().tests;
mixed.describe().type;
mixed.concat(yup.string());
mixed.validate({});
mixed.validate({ hello: 'world' }, { strict: true }).then(value => value);
mixed.validateSync({ hello: 'world' }, { strict: true });
mixed.validateAt('path', {}, { strict: true, context: {} });
mixed.validateAt('path', {}, { strict: true, context: {} }).then(value => value);
mixed.validateSyncAt('path', {}, { strict: true, context: {} });
mixed.isValid(undefined, (valid: true) => true);
mixed.isValid({ hello: 'world' }).then(valid => valid);
mixed.cast({});
mixed.isType('hello');
mixed.strict(true);
mixed.strip(true);
mixed.withMutation(schema => {});
mixed.default({ number: 5 });
mixed.default(() => ({ number: 5 }));
mixed.default();
mixed.nullable(true);
mixed.nullable();
mixed.required();
mixed.required('Foo');
mixed.required(() => 'Foo');
mixed.defined();
mixed.notRequired(); // $ExpectType MixedSchema<any>
mixed.optional(); // $ExpectType MixedSchema<any>
mixed.typeError('type error');
mixed.typeError(() => 'type error');
mixed.oneOf(['hello', 'world'], 'message');
mixed.oneOf(['hello', 'world'], () => 'message');
mixed.oneOf(['hello', 'world'], ({ values }) => `one of ${values}`);
// $ExpectError
mixed.oneOf(['hello', 'world'], ({ random }) => `one of ${random}`);
mixed.oneOf(["hello", 1] as const); // $ExpectType MixedSchema<"hello" | 1 | undefined>
mixed.equals(["hello", 1] as const); // $ExpectType MixedSchema<"hello" | 1 | undefined>
mixed.notOneOf(['hello', 'world'], 'message');
mixed.notOneOf(['hello', 'world'], () => 'message');
mixed.when('isBig', {
    is: value => true,
    then: yup.number().min(5),
    otherwise: yup.number().min(0),
});
mixed.when(['isBig', 'isSpecial'], {
    is: (isBig, isSpecial) => isBig && isSpecial,
    then: yup.number().min(5),
    otherwise: yup.number().min(0),
});
mixed
    .when('isBig', {
        is: true,
        then: yup.number().min(5),
        otherwise: yup.number().min(0),
    })
    .when('$other', (value: any, schema: MixedSchema) => (value === 4 ? schema.required() : schema));
// tslint:disable-next-line:no-invalid-template-strings
mixed.test('is-jimmy', '${path} is not Jimmy', value => value === 'jimmy');
mixed.test(
    'is-jimmy',
    ({ path, value }) => `${path} has an error, it is ${value}`,
    value => value === 'jimmy',
);
mixed.test({
    name: 'lessThan5',
    exclusive: true,
    // tslint:disable-next-line:no-invalid-template-strings
    message: '${path} must be less than 5 characters',
    test: value => value == null || value.length <= 5,
});
mixed.test('with-promise', 'It contains invalid value', value => new Promise(resolve => true));
const testContext = function(this: TestContext) {
    // $ExpectType string
    this.path;
    // $ExpectType ValidateOptions
    this.options;
    // $ExpectType any
    this.parent;
    // $ExpectType Schema<any>
    this.schema;
    // $ExpectType (value: any) => any
    this.resolve;
    // $ExpectType ValidationError
    this.createError({ path: '1', message: '1' });
    // $ExpectType ValidationError
    this.createError({ message: '1' });
    // $ExpectType ValidationError
    this.createError({ path: '1' });
    // $ExpectType ValidationError
    this.createError();
    return true;
};
mixed.test('with-context', 'it uses function context', testContext);
mixed.test({
    test: testContext,
});
mixed.test({
    message: ({ passed }) => (passed ? 'You passed' : 'You failed'),
    name: 'checkParams',
    params: { passed: true },
    test: value => !!value,
});

// mixed with concat
yup.object({ name: yup.string() }).concat(yup.object({ when: yup.date() })); // $ExpectType ObjectSchema<{ name: string; } & { when: Date; }>
yup.mixed<string>().concat(yup.date()); // $ExpectType MixedSchema<string | Date>

// Async ValidationError
const asyncValidationErrorTest = (includeParams: boolean) =>
    function(this: TestContext): Promise<ValidationError> {
        return new Promise(resolve =>
            resolve(
                includeParams
                    ? this.createError({ path: 'testPath', message: 'testMessage', params: { foo: 'bar' } })
                    : this.createError(),
            ),
        );
    };

mixed.test('async-validation-error', 'Returns async ValidationError', asyncValidationErrorTest(true));
mixed.test('async-validation-error', 'Returns async ValidationError', asyncValidationErrorTest(false));
mixed.test({ test: asyncValidationErrorTest(true) });
mixed.test({ test: asyncValidationErrorTest(false) });

// Sync ValidationError
const syncValidationErrorTest = (includeParams: boolean) =>
    function(this: TestContext): ValidationError {
        return includeParams
            ? this.createError({ path: 'testPath', message: 'testMessage', params: { foo: 'bar' } })
            : this.createError();
    };

mixed.test('sync-validation-error', 'Returns sync ValidationError', syncValidationErrorTest(true));
mixed.test('sync-validation-error', 'Returns sync ValidationError', syncValidationErrorTest(false));
mixed.test({ test: syncValidationErrorTest(true) });
mixed.test({ test: syncValidationErrorTest(false) });

yup.string().transform(function(this, value: any, originalvalue: any) {
    return this.isType(value) && value !== null ? value.toUpperCase() : value;
});

// Extending Schema Types
class ExtendsMixed extends yup.mixed {}
mixed = new ExtendsMixed();

class ExtendsMixed2 extends yup.mixed {
    constructor() {
        super({ type: 'CustomType' });
    }
}
mixed = new ExtendsMixed2();

/**
 * Creating new Types
 */
class DateSchema extends yup.date {
    isWednesday(message?: string): DateSchema {
        return this.clone().test({
            name: 'Wednesday',
            // tslint:disable-next-line:no-invalid-template-strings
            message: message || '${path} must be Wednesday',
            test: value => true /* Check that day is Wednesday */,
        });
    }
}
yup.object()
    .shape({
        startDate: new DateSchema().isWednesday().required(),
    })
    .isValidSync({
        startDate: '2017-11-29',
    });

// String schema
function strSchemaTests(strSchema: yup.StringSchema) {
    strSchema.type;
    strSchema.isValid('hello'); // => true
    strSchema.required();
    strSchema.required('req');
    strSchema.required(() => 'req');
    strSchema.length(5, 'message');
    strSchema.length(5, () => 'message');
    strSchema.length(5, ({ length }) => `must be ${length}`);
    // $ExpectError
    strSchema.length(5, ({ min }) => `must be ${min}`);
    strSchema.min(5, 'message');
    strSchema.min(5, () => 'message');
    strSchema.min(5, ({ min }) => `more than ${min}`);
    // $ExpectError
    strSchema.min(5, ({ max }) => `more than ${max}`);
    strSchema.max(5, 'message');
    strSchema.max(5, () => 'message');
    strSchema.max(5, ({ max }) => `less than ${max}`);
    // $ExpectError
    strSchema.max(5, ({ min }) => `less than ${min}`);
    strSchema.matches(/(hi|bye)/);
    strSchema.matches(/(hi|bye)/, 'invalid');
    strSchema.matches(/(hi|bye)/, () => 'invalid');
    strSchema.matches(/(hi|bye)/, ({ regex }) => `Does not match ${regex}`);
    strSchema.email();
    strSchema.email('invalid');
    strSchema.email(() => 'invalid');
    strSchema.email(({ regex }) => `Does not match ${regex}`);
    strSchema.url();
    strSchema.url('bad url');
    strSchema.url(() => 'bad url');
    strSchema.url(({ regex }) => `Does not match ${regex}`);
    strSchema.ensure();
    strSchema.trim();
    strSchema.trim('trimmed');
    strSchema.trim(() => 'trimmed');
    strSchema.lowercase();
    strSchema.lowercase('lower');
    strSchema.lowercase(() => 'lower');
    strSchema.uppercase();
    strSchema.uppercase('upper');
    strSchema.uppercase(() => 'upper');
    strSchema.defined();
}

const strSchema = yup.string(); // $ExpectType StringSchema<string>
strSchema.oneOf(["hello", "world"] as const); // $ExpectType StringSchema<"hello" | "world">
strSchema.notRequired().oneOf(["hello", "world"] as const); // $ExpectType StringSchema<"hello" | "world" | undefined>
strSchemaTests(strSchema);

const strLiteralSchema = yup.string<'foo' | 'bar'>(); // $ExpectType StringSchema<"foo"> | StringSchema<"bar">
strSchemaTests(strLiteralSchema);

// $ExpectError
yup.string<123>();

// Number schema
const numSchema = yup.number(); // $ExpectType NumberSchema<number>
numSchema.type;
numSchema.isValid(10); // => true
numSchema.min(5);
numSchema.min(5, 'message');
numSchema.min(5, () => 'message');
numSchema.min(5, ({ min }) => `more than ${min}`);
// $ExpectError
numSchema.min(5, ({ max }) => `more than ${max}`);
numSchema.max(5);
numSchema.max(5, 'message');
numSchema.max(5, () => 'message');
numSchema.max(5, ({ max }) => `less than ${max}`);
// $ExpectError
numSchema.max(5, ({ min }) => `more than ${min}`);
numSchema.positive();
numSchema.positive('pos');
numSchema.positive(() => 'pos');
numSchema.negative();
numSchema.negative('neg');
numSchema.negative(() => 'neg');
numSchema.lessThan(5);
numSchema.lessThan(5, 'lt');
numSchema.lessThan(5, () => 'lt');
numSchema.moreThan(5);
numSchema.moreThan(5, 'mt');
numSchema.moreThan(5, () => 'mt');
numSchema.integer();
numSchema.integer('int');
numSchema.integer(() => 'int');
numSchema.truncate();
numSchema.round('floor');
numSchema
    .validate(5, { strict: true })
    .then(value => value)
    .catch(err => err);
<<<<<<< HEAD
numSchema.oneOf([1, 2] as const); // $ExpectType NumberSchema<1 | 2>
numSchema.equals([1, 2] as const); // $ExpectType NumberSchema<1 | 2>
numSchema.notRequired().oneOf([1, 2] as const); // $ExpectType NumberSchema<1 | 2 | undefined>
=======
numSchema.defined();
>>>>>>> 77f55bc1

// Boolean Schema
const boolSchema = yup.boolean();
boolSchema.type;
boolSchema.isValid(true); // => true
<<<<<<< HEAD
boolSchema.oneOf([true] as const); // $ExpectType BooleanSchema<true>
boolSchema.equals([true] as const); // $ExpectType BooleanSchema<true>
boolSchema.notRequired().oneOf([true] as const); // $ExpectType BooleanSchema<true | undefined>
=======
boolSchema.defined();
>>>>>>> 77f55bc1

// Date Schema
const dateSchema = yup.date();
dateSchema.type;
dateSchema.isValid(new Date()); // => true
dateSchema.min(new Date());
dateSchema.min('2017-11-12');
dateSchema.min(new Date(), 'message');
dateSchema.min('2017-11-12', 'message');
dateSchema.min('2017-11-12', () => 'message');
dateSchema.max(new Date());
dateSchema.max('2017-11-12');
dateSchema.max(new Date(), 'message');
dateSchema.max('2017-11-12', 'message');
dateSchema.max('2017-11-12', () => 'message');
dateSchema.oneOf([new Date()] as const); // $ExpectType DateSchema<Date>
dateSchema.equals([new Date()] as const); // $ExpectType DateSchema<Date>
dateSchema.notRequired().oneOf([new Date()] as const); // $ExpectType DateSchema<Date | undefined>

// Array Schema
const arrSchema = yup.array().of(yup.number().min(2));
arrSchema.type;
arrSchema.innerType;
arrSchema.notRequired().innerType;
arrSchema.optional().innerType;
arrSchema.nullable().innerType;
arrSchema.notRequired().nullable().innerType;
arrSchema.optional().nullable().innerType;
arrSchema.innerType.type;
arrSchema.isValid([2, 3]); // => true
arrSchema.isValid([1, -24]); // => false
arrSchema.required();
arrSchema.required('req');
arrSchema.required(() => 'req');
arrSchema.ensure();
arrSchema.max(5);
arrSchema.max(5, 'max');
arrSchema.max(5, () => 'max');
arrSchema.min(5);
arrSchema.min(5, 'min');
arrSchema.min(5, () => 'min');
arrSchema.compact((value, index, array) => value === array[index]);
<<<<<<< HEAD
arrSchema.oneOf([]); // $ExpectType ArraySchema<number>
arrSchema.equals([]); // $ExpectType ArraySchema<number>
=======
arrSchema.defined();
>>>>>>> 77f55bc1

const arrOfObjSchema = yup.array().of(
    yup.object().shape({
        field: yup.number(),
    }),
);
arrOfObjSchema.compact((value, index, array) => {
    return value.field > 10 && array[index].field > 10;
});

const arr = yup.array();
const top = (<T>(x?: T): T => x!)();
const validArr: yup.ArraySchema<typeof top> = arr;
yup.array(yup.string()); // $ExpectType ArraySchema<string>
yup.array().of(yup.string()); // $ExpectType ArraySchema<string>

// Object Schema
const objSchema = yup.object().shape({
    name: yup.string().required(),
    age: yup
        .number()
        .required()
        .positive()
        .integer(),
    email: yup.string().email(),
    website: yup.string().url(),
});
yup.object().shape({
    num: yup.number(),
});
// or
yup.object({
    num: yup.number(),
});
objSchema.type;
objSchema.from('prop', 'myProp');
objSchema.from('prop', 'myProp', true);
objSchema.noUnknown();
objSchema.noUnknown(true);
objSchema.noUnknown(true, 'message');
objSchema.noUnknown(true, () => 'message');
objSchema.unknown();
objSchema.transformKeys(key => key.toUpperCase());
objSchema.camelCase();
objSchema.snakeCase();
objSchema.constantCase();
<<<<<<< HEAD
interface LiteralExampleObject {
    name: "John Doe";
    age: 35;
    email: "john@example.com";
    website: "example.com";
}
objSchema.oneOf([{name: "John Doe", age: 35, email: "john@example.com", website: "example.com"}] as LiteralExampleObject[]); // $ExpectType ObjectSchema<LiteralExampleObject>
=======
objSchema.defined();
>>>>>>> 77f55bc1

const description: SchemaDescription = {
    type: 'type',
    label: 'label',
    meta: { key: 'value' },
    tests: [
        { name: 'test1', params: {param1: 'param1'} },
        { name: 'test2', params: {} },
    ],
    fields: {
        refField: {
            type: 'ref',
            key: 'value',
        },
        noSubField: {
            type: 'type',
            label: 'label',
            meta: { key: 'value' },
            tests: [],
        },
        subField: {
            type: 'type',
            label: 'label',
            meta: { key: 'value' },
            tests: [],
            fields: { key: { type: 'ref', key: 'value' } }
        },
        withInnerType: {
            type: 'type',
            label: 'label',
            meta: { key: 'value' },
            tests: [],
            innerType: { type: 'ref', key: 'value' }
        },
     },
};

const param1: any = description.tests[0].params.param1;

const testOptions: TestOptions = {
    name: 'name',
    test: value => true,
    message: 'validation error message',
    params: { param1: 'value' },
    exclusive: true,
};

const testOptionsWithPromise: TestOptions = {
    name: 'name',
    test: value => new Promise(resolve => true),
    message: 'validation error message',
    params: { param1: 'value' },
    exclusive: true,
};

const validateOptions: ValidateOptions = {
    strict: true,
    abortEarly: true,
    stripUnknown: true,
    recursive: true,
    context: {
        key: 'value',
    },
};

const localeNotType1: LocaleObject = {
    mixed: {
        required: 'message',
        notType: 'message',
    },
};
const localeNotType2: LocaleObject = {
    mixed: {
        required: 'message',
        notType: () => 'message',
    },
};
const localeNotType3: LocaleObject = {
    mixed: {
        required: 'message',
        notType: _ref => {
            const isCast: boolean = _ref.originalValue != null && _ref.originalValue !== _ref.value;
            const finalPartOfTheMessage = isCast ? ` (cast from the value '${_ref.originalValue}').` : '.';

            return (
                `${_ref.path} must be a '${_ref.type}'` +
                ` but the final value was: '${_ref.value}'${finalPartOfTheMessage}`
            );
        },
    },
};
// tslint:disable:no-invalid-template-strings
const exhaustiveLocalObjectconst: LocaleObject = {
    mixed: {
        default: '${path} is invalid',
        required: '${path} is a required field',
        oneOf: '${path} must be one of the following values: ${values}',
        notOneOf: '${path} must not be one of the following values: ${values}',
        notType: '${path} is not the correct type',
    },
    string: {
        length: '${path} must be exactly ${length} characters',
        min: '${path} must be at least ${min} characters',
        max: '${path} must be at most ${max} characters',
        matches: '${path} must match the following: "${regex}"',
        email: '${path} must be a valid email',
        url: '${path} must be a valid URL',
        trim: '${path} must be a trimmed string',
        lowercase: '${path} must be a lowercase string',
        uppercase: '${path} must be a upper case string',
    },
    number: {
        min: '${path} must be greater than or equal to ${min}',
        max: '${path} must be less than or equal to ${max}',
        lessThan: '${path} must be less than ${less}',
        moreThan: '${path} must be greater than ${more}',
        positive: '${path} must be a positive number',
        negative: '${path} must be a negative number',
        integer: '${path} must be an integer',
    },
    date: {
        min: '${path} field must be later than ${min}',
        max: '${path} field must be at earlier than ${max}',
    },
    boolean: {
        // NOOP
    },
    object: {
        noUnknown: '${path} field cannot have keys not specified in the object shape',
    },
    array: {
        min: '${path} field must have at least ${min} items',
        max: '${path} field must have less than or equal to ${max} items',
    },
};
// tslint:enable:no-invalid-template-strings

yup.setLocale({
    mixed: {
        required: options => options,
    },
    number: { max: 'Max message', min: 'Min message' },
    string: {
        email: 'String message',
        length: ({ length }) => ({ key: 'stringLength', options: { length } }),
    },
});

yup.setLocale({
    string: {
        // $ExpectError
        nullable: 'message',
    },
});

interface MyInterface {
    stringField: string;
    numberField: number;
    subFields: SubInterface;
    arrayField: string[];
}

interface SubInterface {
    testField: string;
}

// $ExpectType ObjectSchema<MyInterface>
const typedSchema = yup.object<MyInterface>({
    stringField: yup.string().required(), // $ExpectType StringSchema<string>
    numberField: yup.number().required(), // $ExpectType NumberSchema<number>
    subFields: yup
        .object({
            testField: yup.string().required(),
        })
        .required(),
    arrayField: yup.array(yup.string()).required(), // $ExpectType ArraySchema<string>
});

const testObject: MyInterface = {
    stringField: 'test1',
    numberField: 123,
    subFields: {
        testField: 'test2',
    },
    arrayField: ['hi'],
};

typedSchema.validateSync(testObject); // $ExpectType MyInterface

// Shape<T, U> and shape function
interface AB {
    a: string;
    b: number;
}

interface BC {
    b: string;
    c: number;
}

interface ExpectedABC {
    a: string;
    b: string;
    c: number;
}

const expectedAbc: ExpectedABC = {
    a: 'qwerty',
    b: 'asdfg',
    c: 123,
};
const actualAbc: yup.Shape<AB, BC> = expectedAbc;

const definitionAB: yup.ObjectSchemaDefinition<AB> = {
    a: yup.string(),
    b: yup.number(),
};
const definitionBC: yup.ObjectSchemaDefinition<BC> = {
    b: yup.string(),
    c: yup.number(),
};
const combinedSchema = yup.object(definitionAB).shape(definitionBC); // $ExpectType ObjectSchema<{ a: string; b: string; } & BC>

// $ExpectError
yup.object<MyInterface>({
    stringField: yup.string().required(),
    subFields: yup
        .object({
            testField: yup.string().required(),
        })
        .required(),
    arrayField: yup.array(yup.string()).required(),
});

// $ExpectError
yup.object<MyInterface>({ stringField: yup.number().required(),
    numberField: yup.number().required(),
    subFields: yup
        .object({
            testField: yup.string().required(),
        })
        .required(),
    arrayField: yup.array(yup.string()).required(),
});

// $ExpectError
yup.object<MyInterface>({
    stringField: yup.string().required(),
    numberField: yup.number().required(),
    arrayField: yup.array(yup.string()).required(),
});

// $ExpectError
yup.object<MyInterface>({ subFields: yup
        .object({
            testField: yup.number().required(),
        })
        .required(),
    stringField: yup.string().required(),
    numberField: yup.number().required(),
    arrayField: yup.array(yup.string()).required(),
});

enum Gender {
    Male = 'Male',
    Female = 'Female',
}

const personSchema = yup.object({
    firstName: yup.string(), // $ExpectType StringSchema<string>
    gender: yup.mixed<Gender>().oneOf([Gender.Male, Gender.Female]),
    email: yup
        .string()
        .nullable()
        .notRequired()
        .email(),
    birthDate: yup
        .date()
        .nullable()
        .notRequired()
        .min(new Date(1900, 0, 1)),
    canBeNull: yup.string().nullable(true), // $ExpectType StringSchema<string | null>
    isAlive: yup
        .boolean()
        .nullable()
        .notRequired(),
    mustBeAString: yup
        .string()
        .nullable(true)
        .nullable(false)
        .notRequired()
        .required(),
    children: yup
        .array(yup.string())
        .nullable()
        .notRequired()
        .min(1),
});

type Person = yup.InferType<typeof personSchema>;
// Equivalent to:
// type Person = {
//     firstName: string;
//     gender: Gender;
//     email?: string | null | undefined;
//     birthDate?: Date | null | undefined;
//     canBeNull: string | null;
//     isAlive: boolean | null | undefined;
//     mustBeAString: string;
//     children?: string[] | null | undefined;
// }

const minimalPerson: Person = {
    firstName: '',
    gender: Gender.Female,
    canBeNull: null,
    mustBeAString: '',
};

const person: Person = {
    firstName: '',
    gender: Gender.Male,
    email: null,
    birthDate: null,
    canBeNull: null,
    isAlive: null,
    mustBeAString: '',
    children: null,
};

person.email = 'some@email.com';
person.email = undefined;
person.birthDate = new Date();
person.isAlive = true;
person.isAlive = undefined;
person.children = ['1', '2', '3'];
person.children = undefined;

// $ExpectError
person.gender = 1;
// $ExpectError
person.firstName = null;
// $ExpectError
person.firstName = undefined;
// $ExpectError
person.mustBeAString = null;
// $ExpectError
person.mustBeAString = undefined;

const castPerson = personSchema.cast({});
castPerson.firstName = '';
// $ExpectError
castPerson.firstName = null;
// $ExpectError
castPerson.firstName = undefined;
castPerson.email = 'some@email.com';
castPerson.email = null;
castPerson.email = undefined;
castPerson.birthDate = new Date();
castPerson.birthDate = null;
castPerson.birthDate = undefined;
castPerson.isAlive = true;
castPerson.isAlive = null;
castPerson.isAlive = undefined;
castPerson.children = ['1', '2', '3'];
castPerson.children = null;
castPerson.children = undefined;

const loginSchema = yup.object({
    password: yup.string(),
    confirmPassword: yup
        .string()
        .nullable()
        .oneOf([yup.ref('password'), null]),
});

function wrapper<T>(b: false, msx: MixedSchema<T>): MixedSchema<T>;
function wrapper<T>(b: true, msx: MixedSchema<T>): MixedSchema<T | null>;

function wrapper<T>(b: boolean, msx: MixedSchema<T>): MixedSchema<T> {
    return msx.nullable(b);
}

const resultingSchema1 = wrapper<string | number | undefined>(false, yup.mixed().oneOf(['1', 2])); // $ExpectType MixedSchema<string | number | undefined>
const resultingSchema2 = wrapper<string | number | undefined>(true, yup.mixed().oneOf(['1', 2])); // $ExpectType MixedSchema<string | number | null | undefined>

const arrayOfStringsSchema = yup.array().of(yup.string());
type ArrayOfStrings = yup.InferType<typeof arrayOfStringsSchema>;
function returnTheArray(data: ArrayOfStrings): any[] {
    return data;
}

const topLevelStringNullable = yup.string().nullable();
const topLevelStringNullableExample: yup.InferType<typeof topLevelStringNullable> = null;

const topLevelObjectNullable = yup.object().nullable();
const topLevelObjectNullableExample: yup.InferType<typeof topLevelObjectNullable> = null;

const topLevelArrayNullable = yup.array().nullable();
const topLevelArrayNullableExample: yup.InferType<typeof topLevelArrayNullable> = null;

const nestedNullableShape = yup.object().shape({
    foo: yup.object().nullable().shape<{}>({})
});
const nestedNullableShapeExample: yup.InferType<typeof nestedNullableShape> = {
    foo: null
};

const nestedShapeNullable = yup.object().shape({
    foo: yup.object().shape({}).nullable()
});
const nestedShapeNullableExample: yup.InferType<typeof nestedShapeNullable> = {
    foo: null
};

const nestedArrayNullable = yup.object().shape({
    foo: yup.array().nullable()
});
const nestedArrayNullableExample: yup.InferType<typeof nestedArrayNullable> = {
    foo: null
};<|MERGE_RESOLUTION|>--- conflicted
+++ resolved
@@ -386,25 +386,19 @@
     .validate(5, { strict: true })
     .then(value => value)
     .catch(err => err);
-<<<<<<< HEAD
 numSchema.oneOf([1, 2] as const); // $ExpectType NumberSchema<1 | 2>
 numSchema.equals([1, 2] as const); // $ExpectType NumberSchema<1 | 2>
 numSchema.notRequired().oneOf([1, 2] as const); // $ExpectType NumberSchema<1 | 2 | undefined>
-=======
 numSchema.defined();
->>>>>>> 77f55bc1
 
 // Boolean Schema
 const boolSchema = yup.boolean();
 boolSchema.type;
 boolSchema.isValid(true); // => true
-<<<<<<< HEAD
 boolSchema.oneOf([true] as const); // $ExpectType BooleanSchema<true>
 boolSchema.equals([true] as const); // $ExpectType BooleanSchema<true>
 boolSchema.notRequired().oneOf([true] as const); // $ExpectType BooleanSchema<true | undefined>
-=======
 boolSchema.defined();
->>>>>>> 77f55bc1
 
 // Date Schema
 const dateSchema = yup.date();
@@ -447,12 +441,9 @@
 arrSchema.min(5, 'min');
 arrSchema.min(5, () => 'min');
 arrSchema.compact((value, index, array) => value === array[index]);
-<<<<<<< HEAD
 arrSchema.oneOf([]); // $ExpectType ArraySchema<number>
 arrSchema.equals([]); // $ExpectType ArraySchema<number>
-=======
 arrSchema.defined();
->>>>>>> 77f55bc1
 
 const arrOfObjSchema = yup.array().of(
     yup.object().shape({
@@ -499,7 +490,6 @@
 objSchema.camelCase();
 objSchema.snakeCase();
 objSchema.constantCase();
-<<<<<<< HEAD
 interface LiteralExampleObject {
     name: "John Doe";
     age: 35;
@@ -507,9 +497,7 @@
     website: "example.com";
 }
 objSchema.oneOf([{name: "John Doe", age: 35, email: "john@example.com", website: "example.com"}] as LiteralExampleObject[]); // $ExpectType ObjectSchema<LiteralExampleObject>
-=======
 objSchema.defined();
->>>>>>> 77f55bc1
 
 const description: SchemaDescription = {
     type: 'type',
