// Type definitions for yup 0.28
// Project: https://github.com/jquense/yup
// Definitions by: Dominik Hardtke <https://github.com/dhardtke>,
//                 Vladyslav Tserman <https://github.com/vtserman>,
//                 Moreton Bay Regional Council <https://github.com/MoretonBayRC>,
//                 Sindre Seppola <https://github.com/sseppola>
//                 Yash Kulshrestha <https://github.com/YashdalfTheGray>
//                 Vincent Pizzo <https://github.com/vincentjames501>
//                 Robert Bullen <https://github.com/robertbullen>
//                 Yusuke Sato <https://github.com/sat0yu>
//                 Desmond Koh <https://github.com/deskoh>
//                 Maurice de Beijer <https://github.com/mauricedb>
//                 Kalley Powell <https://github.com/kalley>
//                 Elías García <https://github.com/elias-garcia>
// Definitions: https://github.com/DefinitelyTyped/DefinitelyTyped
// TypeScript Version: 3.6

export function reach<T>(schema: Schema<T>, path: string, value?: any, context?: any): Schema<T>;
export function addMethod<T extends Schema<any>>(
    schemaCtor: AnySchemaConstructor,
    name: string,
    method: (this: T, ...args: any[]) => T,
): void;
export function ref(path: string, options?: { contextPrefix: string }): Ref;
export function lazy<T>(fn: (value: T) => Schema<T>): Lazy;
export function setLocale(customLocale: LocaleObject): void;
export function isSchema(obj: any): obj is Schema<any>;

export const mixed: MixedSchemaConstructor;
export const string: StringSchemaConstructor;
export const number: NumberSchemaConstructor;
export const boolean: BooleanSchemaConstructor;
export const bool: BooleanSchemaConstructor;
export const date: DateSchemaConstructor;
export const array: ArraySchemaConstructor;
export const object: ObjectSchemaConstructor;

export type AnySchemaConstructor =
    | MixedSchemaConstructor
    | StringSchemaConstructor
    | NumberSchemaConstructor
    | BooleanSchemaConstructor
    | DateSchemaConstructor
    | ArraySchemaConstructor
    | ObjectSchemaConstructor;

export type TestOptionsMessage<Extra extends Record<string, any> = {}, R = any> =
    | string
    | ((params: Extra & Partial<TestMessageParams>) => R);

export interface Schema<T> {
    type: string;
    clone(): this;
    label(label: string): this;
    meta(metadata: any): this;
    meta(): any;
    describe(): SchemaDescription;
    concat(schema: this): this;
    validate(value: any, options?: ValidateOptions): Promise<T>;
    validateSync(value: any, options?: ValidateOptions): T;
    validateAt(path: string, value: T, options?: ValidateOptions): Promise<T>;
    validateSyncAt(path: string, value: T, options?: ValidateOptions): T;
    isValid(value: any, options?: any): Promise<boolean>;
    isValidSync(value: any, options?: any): value is T;
    cast(value?: any, options?: any): T;
    isType(value: any): value is T;
    strict(isStrict: boolean): this;
    strip(strip: boolean): this;
    withMutation(fn: (current: this) => void): void;
    default(value: any): this;
    default(): T;
    typeError(message?: TestOptionsMessage): this;
    notOneOf(arrayOfValues: any[], message?: MixedLocale['notOneOf']): this;
    when(keys: string | any[], builder: WhenOptions<this>): this;
    transform(fn: TransformFunction<this>): this;
}

export interface MixedSchemaConstructor {
    // tslint:disable-next-line:no-unnecessary-generics
    <T = any>(): MixedSchema<T>;
    // tslint:disable-next-line:no-unnecessary-generics
    new <T = any>(options?: { type?: string; [key: string]: any }): MixedSchema<T>;
}

export interface MixedSchema<T extends any = NotUndefined> extends Schema<T> {
    nullable(isNullable?: true): MixedSchema<T | null>;
    nullable(isNullable: false): MixedSchema<Exclude<T, null>>;
    nullable(isNullable?: boolean): MixedSchema<T>;
    required(message?: TestOptionsMessage): MixedSchema<Exclude<T, undefined>>;
    defined(): MixedSchema<Exclude<T, undefined>>;
    notRequired(): MixedSchema<T | undefined>;
    optional(): MixedSchema<T | undefined>;
    concat(schema: this): this;
<<<<<<< HEAD
    concat<U>(schema: Schema<U>): MixedSchema<T | U>;
    oneOf<U extends T>(arrayOfValues: ReadonlyArray<U | Ref | null>, message?: MixedLocale['oneOf']): MixedSchema<MaintainOptionality<T, U>>;
    equals<U extends T>(arrayOfValues: ReadonlyArray<U | Ref | null>, message?: MixedLocale['oneOf']): MixedSchema<MaintainOptionality<T, U>>;
=======
    concat<U>(schema: MixedSchema<U>): MixedSchema<T | U>;
    test<U extends T = T>(
        name: string,
        message: TestOptionsMessage,
        test: AssertingTestFunction<U>
        ): MixedSchema<U>;
    test(
        name: string,
        message: TestOptionsMessage,
        test: TestFunction
    ): this;
    test<U extends T = T>(options: AssertingTestOptions<U, Record<string, any>>): MixedSchema<U>;
    test(options: TestOptions<Record<string, any>>): this;
>>>>>>> e5f6ebad
}

export interface StringSchemaConstructor {
    <T extends string | null | undefined = string>(): T extends string ? StringSchema<T> : StringSchema;
    new <T extends string | null | undefined = string>(): T extends string ? StringSchema<T> : StringSchema;
}

export interface StringSchema<T extends string | null | undefined = string> extends Schema<T> {
    length(limit: number | Ref, message?: StringLocale['length']): StringSchema<T>;
    min(limit: number | Ref, message?: StringLocale['min']): StringSchema<T>;
    max(limit: number | Ref, message?: StringLocale['max']): StringSchema<T>;
    matches(
        regex: RegExp,
        messageOrOptions?:
            | StringLocale['matches']
            | { message?: StringLocale['matches']; excludeEmptyString?: boolean },
    ): StringSchema<T>;
    email(message?: StringLocale['email']): StringSchema<T>;
    url(message?: StringLocale['url']): StringSchema<T>;
    ensure(): StringSchema<T>;
    trim(message?: StringLocale['trim']): StringSchema<T>;
    lowercase(message?: StringLocale['lowercase']): StringSchema<T>;
    uppercase(message?: StringLocale['uppercase']): StringSchema<T>;
    nullable(isNullable?: true): StringSchema<T | null>;
    nullable(isNullable: false): StringSchema<Exclude<T, null>>;
    nullable(isNullable?: boolean): StringSchema<T>;
    required(message?: TestOptionsMessage): StringSchema<Exclude<T, undefined>>;
    defined(): StringSchema<Exclude<T, undefined>>;
    notRequired(): StringSchema<T | undefined>;
<<<<<<< HEAD
    oneOf<U extends T>(arrayOfValues: ReadonlyArray<U | Ref | null>, message?: MixedLocale['oneOf']): StringSchema<MaintainOptionality<T, U>>;
    equals<U extends T>(arrayOfValues: ReadonlyArray<U | Ref | null>, message?: MixedLocale['oneOf']): StringSchema<MaintainOptionality<T, U>>;
=======
    test<U extends T = T>(
        name: string,
        message: TestOptionsMessage,
        test: AssertingTestFunction<U>
    ): StringSchema<U>;
    test(
        name: string,
        message: TestOptionsMessage,
        test: TestFunction
    ): this;
    test<U extends T = T>(options: AssertingTestOptions<U, Record<string, any>>): StringSchema<U>;
    test(options: TestOptions<Record<string, any>>): this;
>>>>>>> e5f6ebad
    optional(): StringSchema<T | undefined>;
}

export interface NumberSchemaConstructor {
    (): NumberSchema;
    new (): NumberSchema;
}

export interface NumberSchema<T extends number | null | undefined = number> extends Schema<T> {
    min(limit: number | Ref, message?: NumberLocale['min']): NumberSchema<T>;
    max(limit: number | Ref, message?: NumberLocale['max']): NumberSchema<T>;
    lessThan(limit: number | Ref, message?: NumberLocale['lessThan']): NumberSchema<T>;
    moreThan(limit: number | Ref, message?: NumberLocale['moreThan']): NumberSchema<T>;
    positive(message?: NumberLocale['positive']): NumberSchema<T>;
    negative(message?: NumberLocale['negative']): NumberSchema<T>;
    integer(message?: NumberLocale['integer']): NumberSchema<T>;
    truncate(): NumberSchema<T>;
    round(type: 'floor' | 'ceil' | 'trunc' | 'round'): NumberSchema<T>;
    nullable(isNullable?: true): NumberSchema<T | null>;
    nullable(isNullable: false): NumberSchema<Exclude<T, null>>;
    nullable(isNullable?: boolean): NumberSchema<T>;
    required(message?: TestOptionsMessage): NumberSchema<Exclude<T, undefined>>;
    defined(): NumberSchema<Exclude<T, undefined>>;
    notRequired(): NumberSchema<T | undefined>;
<<<<<<< HEAD
    oneOf<U extends T>(arrayOfValues: ReadonlyArray<U | Ref | null>, message?: MixedLocale['oneOf']): NumberSchema<MaintainOptionality<T, U>>;
    equals<U extends T>(arrayOfValues: ReadonlyArray<U | Ref | null>, message?: MixedLocale['oneOf']): NumberSchema<MaintainOptionality<T, U>>;
=======
    test<U extends T = T>(
        name: string,
        message: TestOptionsMessage,
        test: AssertingTestFunction<U>
    ): NumberSchema<U>;
    test(
        name: string,
        message: TestOptionsMessage,
        test: TestFunction
    ): this;
    test<U extends T = T>(options: AssertingTestOptions<U, Record<string, any>>): NumberSchema<U>;
    test(options: TestOptions<Record<string, any>>): this;
>>>>>>> e5f6ebad
    optional(): NumberSchema<T | undefined>;
}

export interface BooleanSchemaConstructor {
    (): BooleanSchema;
    new (): BooleanSchema;
}

export interface BooleanSchema<T extends boolean | null | undefined = boolean> extends Schema<T> {
    nullable(isNullable?: true): BooleanSchema<T | null>;
    nullable(isNullable: false): BooleanSchema<Exclude<T, null>>;
    nullable(isNullable?: boolean): BooleanSchema<T>;
    required(message?: TestOptionsMessage): BooleanSchema<Exclude<T, undefined>>;
    defined(): BooleanSchema<Exclude<T, undefined>>;
    notRequired(): BooleanSchema<T | undefined>;
<<<<<<< HEAD
    oneOf<U extends T>(arrayOfValues: ReadonlyArray<U | Ref | null>, message?: MixedLocale['oneOf']): BooleanSchema<MaintainOptionality<T, U>>;
    equals<U extends T>(arrayOfValues: ReadonlyArray<U | Ref | null>, message?: MixedLocale['oneOf']): BooleanSchema<MaintainOptionality<T, U>>;
=======
    test<U extends T = T>(
        name: string,
        message: TestOptionsMessage,
        test: AssertingTestFunction<U>
    ): BooleanSchema<U>;
    test(
        name: string,
        message: TestOptionsMessage,
        test: TestFunction
    ): this;
    test<U extends T = T>(options: AssertingTestOptions<U, Record<string, any>>): BooleanSchema<U>;
    test(options: TestOptions<Record<string, any>>): this;
>>>>>>> e5f6ebad
    optional(): BooleanSchema<T | undefined>;
}

export interface DateSchemaConstructor {
    (): DateSchema;
    new (): DateSchema;
}

export interface DateSchema<T extends Date | null | undefined = Date> extends Schema<T> {
    min(limit: Date | string | Ref, message?: DateLocale['min']): DateSchema<T>;
    max(limit: Date | string | Ref, message?: DateLocale['max']): DateSchema<T>;
    nullable(isNullable?: true): DateSchema<T | null>;
    nullable(isNullable: false): DateSchema<Exclude<T, null>>;
    nullable(isNullable?: boolean): DateSchema<T>;
    required(message?: TestOptionsMessage): DateSchema<Exclude<T, undefined>>;
    defined(): DateSchema<Exclude<T, undefined>>;
    notRequired(): DateSchema<T | undefined>;
<<<<<<< HEAD
    oneOf<U extends T>(arrayOfValues: ReadonlyArray<U | Ref | null>, message?: MixedLocale['oneOf']): DateSchema<MaintainOptionality<T, U>>;
    equals<U extends T>(arrayOfValues: ReadonlyArray<U | Ref | null>, message?: MixedLocale['oneOf']): DateSchema<MaintainOptionality<T, U>>;
=======
    test<U extends T = T>(
        name: string,
        message: TestOptionsMessage,
        test: AssertingTestFunction<U>
    ): DateSchema<U>;
    test(
        name: string,
        message: TestOptionsMessage,
        test: TestFunction
    ): this;
    test<U extends T = T>(options: AssertingTestOptions<U, Record<string, any>>): DateSchema<U>;
    test(options: TestOptions<Record<string, any>>): this;
>>>>>>> e5f6ebad
    optional(): DateSchema<T | undefined>;
}

export interface ArraySchemaConstructor {
    <T>(schema?: Schema<T>): ArraySchema<T>;
    new (): ArraySchema<{}>;
}

interface BasicArraySchema<E, T extends E[] | null | undefined> extends Schema<T> {
    min(limit: number | Ref, message?: ArrayLocale['min']): this;
    max(limit: number | Ref, message?: ArrayLocale['max']): this;
    ensure(): this;
    compact(
        rejector?: (value: InferredArrayType<T>, index: number, array: Array<InferredArrayType<T>>) => boolean,
    ): this;
<<<<<<< HEAD

    // This doesn't narrow the type of the schema like the more primitive oneOf calls
    // it would be very complex to do that accurately with the subtypes, and it's not
    // really worth it because the oneOf check is a shallow (==) comparison so it rarely
    // applies to arrays anyway.
    oneOf(arrayOfValues: ReadonlyArray<T | Ref | null>, message?: MixedLocale['oneOf']): this;
    equals(arrayOfValues: ReadonlyArray<T | Ref | null>, message?: MixedLocale['oneOf']): this;
=======
    test(name: string, message: TestOptionsMessage, test: TestFunction): this;
    test(options: TestOptions<Record<string, any>>): this;
>>>>>>> e5f6ebad
    innerType: Schema<E>;
}

export interface NotRequiredNullableArraySchema<T> extends BasicArraySchema<T, T[] | null | undefined> {
    of<U>(type: Schema<U>): NotRequiredNullableArraySchema<U>;
    nullable(isNullable?: true): NotRequiredNullableArraySchema<T>;
    nullable(isNullable: false): NotRequiredArraySchema<T>;
    nullable(isNullable?: boolean): ArraySchema<T>;
    required(message?: TestOptionsMessage): NullableArraySchema<T>;
    defined(): NullableArraySchema<T>;
    notRequired(): NotRequiredNullableArraySchema<T>;
    optional(): NotRequiredNullableArraySchema<T>;
}

export interface NullableArraySchema<T> extends BasicArraySchema<T, T[] | null> {
    of<U>(type: Schema<U>): NullableArraySchema<U>;
    nullable(isNullable?: true): NullableArraySchema<T>;
    nullable(isNullable: false): ArraySchema<T>;
    nullable(isNullable?: boolean): ArraySchema<T>;
    required(message?: TestOptionsMessage): NullableArraySchema<T>;
    defined(): NullableArraySchema<T>;
    notRequired(): NotRequiredNullableArraySchema<T>;
    optional(): NotRequiredNullableArraySchema<T>;
}

export interface NotRequiredArraySchema<T> extends BasicArraySchema<T, T[] | undefined> {
    of<U>(type: Schema<U>): NotRequiredArraySchema<U>;
    nullable(isNullable?: true): NotRequiredNullableArraySchema<T>;
    nullable(isNullable: false): NotRequiredArraySchema<T>;
    nullable(isNullable: boolean): ArraySchema<T>;
    required(message?: TestOptionsMessage): ArraySchema<T>;
    defined(): ArraySchema<T>;
    notRequired(): NotRequiredArraySchema<T>;
    optional(): NotRequiredArraySchema<T>;
}

export interface ArraySchema<T> extends BasicArraySchema<T, T[]> {
    of<U>(type: Schema<U>): ArraySchema<U>;
    nullable(isNullable?: true): NullableArraySchema<T>;
    nullable(isNullable: false | boolean): ArraySchema<T>;
    required(message?: TestOptionsMessage): ArraySchema<T>;
    defined(): ArraySchema<T>;
    notRequired(): NotRequiredArraySchema<T>;
    optional(): NotRequiredArraySchema<T>;
}

export type ObjectSchemaDefinition<T extends object | null | undefined> = {
    // This shouldn't be necessary because MixedSchema extends Schema, but type
    // inference only works with it this way - otherwise when you use a mixed
    // field in object schema, it will type as `unknown`. Not sure why that is -
    // maybe some sort of inference depth limit?
    [field in keyof T]: Schema<T[field]> | MixedSchema<T[field]> | Ref;
};

/**
 * Merges two interfaces. For properties in common, property types from `U` trump those of `T`.
 * This is conducive to the functionality of
 * [yup's `object.shape()` method](https://www.npmjs.com/package/yup#objectshapefields-object-nosortedges-arraystring-string-schema).
 */
export type Shape<T extends object | null | undefined, U extends object> =
    | ({ [P in keyof T]: P extends keyof U ? U[P] : T[P] } & U)
    | PreserveOptionals<T>;

export interface ObjectSchemaConstructor {
    <T extends object>(fields?: ObjectSchemaDefinition<T>): ObjectSchema<T>;
    new (): ObjectSchema<{}>;
}

export interface ObjectSchema<T extends object | null | undefined = object> extends Schema<T> {
    fields: {
        [k in keyof T]: Schema<T[k]>;
    };
    shape<U extends object>(
        fields: ObjectSchemaDefinition<U>,
        noSortEdges?: Array<[string, string]>,
    ): ObjectSchema<Shape<T, U>>;
    from(fromKey: string, toKey: string, alias?: boolean): ObjectSchema<T>;
    noUnknown(onlyKnownKeys?: boolean, message?: ObjectLocale['noUnknown']): ObjectSchema<T>;
    unknown(allow?: boolean, message?: ObjectLocale['noUnknown']): ObjectSchema<T>;
    transformKeys(callback: (key: any) => any): void;
    camelCase(): ObjectSchema<T>;
    snakeCase(): ObjectSchema<T>;
    constantCase(): ObjectSchema<T>;
    nullable(isNullable?: true): ObjectSchema<T | null>;
    nullable(isNullable: false): ObjectSchema<Exclude<T, null>>;
    nullable(isNullable?: boolean): ObjectSchema<T>;
    required(message?: TestOptionsMessage): ObjectSchema<Exclude<T, undefined>>;
    defined(): ObjectSchema<Exclude<T, undefined>>;
    notRequired(): ObjectSchema<T | undefined>;
    optional(): ObjectSchema<T | undefined>;
    concat(schema: this): this;
    concat<U extends object>(schema: ObjectSchema<U>): ObjectSchema<T & U>;
<<<<<<< HEAD
    oneOf<U extends T>(arrayOfValues: ReadonlyArray<U | Ref | null>, message?: MixedLocale['oneOf']): ObjectSchema<U>;
    equals<U extends T>(arrayOfValues: ReadonlyArray<U | Ref | null>, message?: MixedLocale['oneOf']): ObjectSchema<U>;
=======
    test<U extends T = T>(
        name: string,
        message: TestOptionsMessage,
        test: AssertingTestFunction<U>
    ): ObjectSchema<U>;
    test(
        name: string,
        message: TestOptionsMessage,
        test: TestFunction
    ): this;
    test<U extends T = T>(options: AssertingTestOptions<U, Record<string, any>>): ObjectSchema<U>;
    test(options: TestOptions<Record<string, any>>): this;
>>>>>>> e5f6ebad
}

export type TestFunction = (this: TestContext, value: any) => boolean | ValidationError | Promise<boolean | ValidationError>;
export type AssertingTestFunction<T> = (this: TestContext, value: any) => value is T;

export type TransformFunction<T> = (this: T, value: any, originalValue: any) => any;

export interface WhenOptionsBuilderFunction<T> {
    (value: any, schema: T): T;
    (v1: any, v2: any, schema: T): T;
    (v1: any, v2: any, v3: any, schema: T): T;
    (v1: any, v2: any, v3: any, v4: any, schema: T): T;
}

export type WhenOptionsBuilderObjectIs = ((...values: any[]) => boolean) | boolean | number | null | object | string;

export type WhenOptionsBuilderObject =
    | {
          is: WhenOptionsBuilderObjectIs;
          then: any;
          otherwise: any;
      }
    | object;

export type WhenOptions<T> = WhenOptionsBuilderFunction<T> | WhenOptionsBuilderObject;

export interface TestContext {
    path: string;
    options: ValidateOptions;
    parent: any;
    schema: Schema<any>;
    resolve: (value: any) => any;
    createError: (params?: { path?: string; message?: string; params?: object }) => ValidationError;
}

export interface ValidateOptions {
    /**
     * Only validate the input, and skip and coercion or transformation. Default - false
     */
    strict?: boolean;
    /**
     * Return from validation methods on the first error rather than after all validations run. Default - true
     */
    abortEarly?: boolean;
    /**
     * Remove unspecified keys from objects. Default - false
     */
    stripUnknown?: boolean;
    /**
     * When false validations will not descend into nested schema (relevant for objects or arrays). Default - true
     */
    recursive?: boolean;
    /**
     * Any context needed for validating schema conditions (see: when())
     */
    context?: object;
}

export interface TestMessageParams {
    path: string;
    value: any;
    originalValue: any;
    label: string;
}

interface BaseTestOptions<P extends Record<string, any>> {
    /**
     * Unique name identifying the test. Required for exclusive tests.
     */
    name?: string;

    /**
     * Test function, determines schema validity
     */
    test: TestFunction;

    /**
     * The validation error message
     */
    message?: TestOptionsMessage<P>;

    /**
     * Values passed to message for interpolation
     */
    params?: P;

    /**
     * Mark the test as exclusive, meaning only one of the same can be active at once
     */
    exclusive?: boolean;
}

interface NonExclusiveTestOptions<P extends Record<string, any>> extends BaseTestOptions<P> {
    exclusive?: false;
}

interface ExclusiveTestOptions<P extends Record<string, any>> extends BaseTestOptions<P> {
    exclusive: true;
    name: string;
}

interface NonExclusiveAssertingTestOptions<U, P extends Record<string, any>> extends NonExclusiveTestOptions<P> {
    test: AssertingTestFunction<U>;
}

interface ExclusiveAssertingTestOptions<U, P extends Record<string, any>> extends ExclusiveTestOptions<P> {
    test: AssertingTestFunction<U>;
}

export type TestOptions<P extends Record<string, any> = {}> =
  NonExclusiveTestOptions<P> | ExclusiveTestOptions<P>;

export type AssertingTestOptions<U, P extends Record<string, any> = {}> =
  NonExclusiveAssertingTestOptions<U, P> | ExclusiveAssertingTestOptions<U, P>;

export interface SchemaFieldRefDescription {
    type: 'ref';
    key: string;
}

export interface SchemaFieldInnerTypeDescription
    extends Pick<SchemaDescription, Exclude<keyof SchemaDescription, 'fields'>> {
    innerType?: SchemaFieldDescription;
}

export type SchemaFieldDescription = SchemaDescription | SchemaFieldRefDescription | SchemaFieldInnerTypeDescription;

export interface SchemaDescription {
    type: string;
    label: string;
    meta: object;
    tests: Array<{ name: string; params: { [k: string]: any } }>;
    fields: Record<string, SchemaFieldDescription>;
}

// ValidationError works a lot more like a class vs. a constructor
// function that returns an interface. It's also got a couple of
// static methods and it inherits from the generic Error class in
// the [yup codebase][1].
// [1]: (https://github.com/jquense/yup/blob/master/src/ValidationError.js)
export class ValidationError extends Error {
    name: string;
    message: string;
    value: any;
    /**
     * A string, indicating where there error was thrown. path is empty at the root level.
     */
    path: string;
    type: any;
    /**
     * array of error messages
     */
    errors: string[];

    /**
     * In the case of aggregate errors, inner is an array of ValidationErrors throw earlier in the validation chain.
     */
    inner: ValidationError[];
    params?: object;

    static isError(err: any): err is ValidationError;
    static formatError(message: string | ((params?: any) => string), params?: any): string | ((params?: any) => string);

    constructor(errors: string | string[], value: any, path: string, type?: any);
}

// It is tempting to declare `Ref` very simply, but there are problems with these approaches:
//
// * `type Ref = Record<string, any>;` - This is essentially how it was originally declared, but
//    just about any object satisfies this contract, which makes the type declaration too loose to
//    be useful.
//
// * `type Ref = object;` - This is a variation on the previous bullet in that it is too loose.
//
// * `class Ref {}` - This is yet another variation that is too loose.
//
// * `type Ref = void;` - This works and the emitted JavaScript is just fine, but it results in some
//    confusing IntelliSense, e.g it looks like the `ref()` returns `void`, which is not the case.
//
// The solution is twofold. 1.) Declare it as a class with a private constructor to prevent it from
// being instantiated by anything but the `ref()` factory function, and; 2.) declare a private
// readonly property (that yup actually places on the prototype) to force it to be structurally
// incompatible with any other object type.

/**
 * `Ref` is an opaque type that is internal to yup. Creating a `Ref` instance is accomplished via the `ref()` factory
 * function.
 */
export class Ref {
    private constructor();
    private readonly __isYupRef: true;
}

// tslint:disable-next-line:no-empty-interface
export interface Lazy extends Schema<any> {}

export interface FormatErrorParams {
    path: string;
    type: string;
    value?: any;
    originalValue?: any;
}

export type LocaleValue = string | ((params: FormatErrorParams) => string);

interface MixedLocale {
    default?: TestOptionsMessage;
    required?: TestOptionsMessage;
    oneOf?: TestOptionsMessage<{ values: any }>;
    notOneOf?: TestOptionsMessage<{ values: any }>;
    notType?: LocaleValue;
}

interface StringLocale {
    length?: TestOptionsMessage<{ length: number }>;
    min?: TestOptionsMessage<{ min: number }>;
    max?: TestOptionsMessage<{ max: number }>;
    matches?: TestOptionsMessage<{ regex: RegExp }>;
    email?: TestOptionsMessage<{ regex: RegExp }>;
    url?: TestOptionsMessage<{ regex: RegExp }>;
    trim?: TestOptionsMessage;
    lowercase?: TestOptionsMessage;
    uppercase?: TestOptionsMessage;
}

interface NumberLocale {
    min?: TestOptionsMessage<{ min: number }>;
    max?: TestOptionsMessage<{ max: number }>;
    lessThan?: TestOptionsMessage<{ less: number }>;
    moreThan?: TestOptionsMessage<{ more: number }>;
    positive?: TestOptionsMessage<{ more: number }>;
    negative?: TestOptionsMessage<{ less: number }>;
    integer?: TestOptionsMessage;
}

interface DateLocale {
    min?: TestOptionsMessage<{ min: Date | string }>;
    max?: TestOptionsMessage<{ max: Date | string }>;
}

interface ObjectLocale {
    noUnknown?: TestOptionsMessage;
}

interface ArrayLocale {
    min?: TestOptionsMessage<{ min: number }>;
    max?: TestOptionsMessage<{ max: number }>;
}

export interface LocaleObject {
    mixed?: MixedLocale;
    string?: StringLocale;
    number?: NumberLocale;
    date?: DateLocale;
    boolean?: {};
    object?: ObjectLocale;
    array?: ArrayLocale;
}

export type InferType<T> = T extends Schema<infer P> ? InnerInferType<P> : never;

// Shut off automatic exporting after this statement
export {};

type KeyOfUndefined<T> = {
    [P in keyof T]-?: undefined extends T[P] ? P : never;
}[keyof T];

type PreserveNull<T> = T extends null ? null : never;
type PreserveUndefined<T> = T extends undefined ? undefined : never;
type PreserveOptionals<T> = PreserveNull<T> | PreserveUndefined<T>;
type Id<T> = { [K in keyof T]: T[K] };
type RequiredProps<T> = Pick<T, Exclude<keyof T, KeyOfUndefined<T>>>;
type NotRequiredProps<T> = Partial<Pick<T, KeyOfUndefined<T>>>;
type InnerInferType<T> =
    | (T extends Array<infer T> ? T[] : Id<NotRequiredProps<T> & RequiredProps<T>>)
    | PreserveOptionals<T>;
type InferredArrayType<T> = T extends Array<infer U> ? U : T;
/** If `T` is optional, returns optional `U`. */
type MaintainOptionality<T, U> = T extends undefined ? U | undefined : U;
type NotUndefined = string | number | boolean | symbol | object | null;<|MERGE_RESOLUTION|>--- conflicted
+++ resolved
@@ -91,12 +91,9 @@
     notRequired(): MixedSchema<T | undefined>;
     optional(): MixedSchema<T | undefined>;
     concat(schema: this): this;
-<<<<<<< HEAD
     concat<U>(schema: Schema<U>): MixedSchema<T | U>;
     oneOf<U extends T>(arrayOfValues: ReadonlyArray<U | Ref | null>, message?: MixedLocale['oneOf']): MixedSchema<MaintainOptionality<T, U>>;
     equals<U extends T>(arrayOfValues: ReadonlyArray<U | Ref | null>, message?: MixedLocale['oneOf']): MixedSchema<MaintainOptionality<T, U>>;
-=======
-    concat<U>(schema: MixedSchema<U>): MixedSchema<T | U>;
     test<U extends T = T>(
         name: string,
         message: TestOptionsMessage,
@@ -109,7 +106,6 @@
     ): this;
     test<U extends T = T>(options: AssertingTestOptions<U, Record<string, any>>): MixedSchema<U>;
     test(options: TestOptions<Record<string, any>>): this;
->>>>>>> e5f6ebad
 }
 
 export interface StringSchemaConstructor {
@@ -139,10 +135,8 @@
     required(message?: TestOptionsMessage): StringSchema<Exclude<T, undefined>>;
     defined(): StringSchema<Exclude<T, undefined>>;
     notRequired(): StringSchema<T | undefined>;
-<<<<<<< HEAD
     oneOf<U extends T>(arrayOfValues: ReadonlyArray<U | Ref | null>, message?: MixedLocale['oneOf']): StringSchema<MaintainOptionality<T, U>>;
     equals<U extends T>(arrayOfValues: ReadonlyArray<U | Ref | null>, message?: MixedLocale['oneOf']): StringSchema<MaintainOptionality<T, U>>;
-=======
     test<U extends T = T>(
         name: string,
         message: TestOptionsMessage,
@@ -155,7 +149,6 @@
     ): this;
     test<U extends T = T>(options: AssertingTestOptions<U, Record<string, any>>): StringSchema<U>;
     test(options: TestOptions<Record<string, any>>): this;
->>>>>>> e5f6ebad
     optional(): StringSchema<T | undefined>;
 }
 
@@ -180,10 +173,8 @@
     required(message?: TestOptionsMessage): NumberSchema<Exclude<T, undefined>>;
     defined(): NumberSchema<Exclude<T, undefined>>;
     notRequired(): NumberSchema<T | undefined>;
-<<<<<<< HEAD
     oneOf<U extends T>(arrayOfValues: ReadonlyArray<U | Ref | null>, message?: MixedLocale['oneOf']): NumberSchema<MaintainOptionality<T, U>>;
     equals<U extends T>(arrayOfValues: ReadonlyArray<U | Ref | null>, message?: MixedLocale['oneOf']): NumberSchema<MaintainOptionality<T, U>>;
-=======
     test<U extends T = T>(
         name: string,
         message: TestOptionsMessage,
@@ -196,7 +187,6 @@
     ): this;
     test<U extends T = T>(options: AssertingTestOptions<U, Record<string, any>>): NumberSchema<U>;
     test(options: TestOptions<Record<string, any>>): this;
->>>>>>> e5f6ebad
     optional(): NumberSchema<T | undefined>;
 }
 
@@ -212,10 +202,8 @@
     required(message?: TestOptionsMessage): BooleanSchema<Exclude<T, undefined>>;
     defined(): BooleanSchema<Exclude<T, undefined>>;
     notRequired(): BooleanSchema<T | undefined>;
-<<<<<<< HEAD
     oneOf<U extends T>(arrayOfValues: ReadonlyArray<U | Ref | null>, message?: MixedLocale['oneOf']): BooleanSchema<MaintainOptionality<T, U>>;
     equals<U extends T>(arrayOfValues: ReadonlyArray<U | Ref | null>, message?: MixedLocale['oneOf']): BooleanSchema<MaintainOptionality<T, U>>;
-=======
     test<U extends T = T>(
         name: string,
         message: TestOptionsMessage,
@@ -228,7 +216,6 @@
     ): this;
     test<U extends T = T>(options: AssertingTestOptions<U, Record<string, any>>): BooleanSchema<U>;
     test(options: TestOptions<Record<string, any>>): this;
->>>>>>> e5f6ebad
     optional(): BooleanSchema<T | undefined>;
 }
 
@@ -246,10 +233,8 @@
     required(message?: TestOptionsMessage): DateSchema<Exclude<T, undefined>>;
     defined(): DateSchema<Exclude<T, undefined>>;
     notRequired(): DateSchema<T | undefined>;
-<<<<<<< HEAD
     oneOf<U extends T>(arrayOfValues: ReadonlyArray<U | Ref | null>, message?: MixedLocale['oneOf']): DateSchema<MaintainOptionality<T, U>>;
     equals<U extends T>(arrayOfValues: ReadonlyArray<U | Ref | null>, message?: MixedLocale['oneOf']): DateSchema<MaintainOptionality<T, U>>;
-=======
     test<U extends T = T>(
         name: string,
         message: TestOptionsMessage,
@@ -262,7 +247,6 @@
     ): this;
     test<U extends T = T>(options: AssertingTestOptions<U, Record<string, any>>): DateSchema<U>;
     test(options: TestOptions<Record<string, any>>): this;
->>>>>>> e5f6ebad
     optional(): DateSchema<T | undefined>;
 }
 
@@ -278,7 +262,6 @@
     compact(
         rejector?: (value: InferredArrayType<T>, index: number, array: Array<InferredArrayType<T>>) => boolean,
     ): this;
-<<<<<<< HEAD
 
     // This doesn't narrow the type of the schema like the more primitive oneOf calls
     // it would be very complex to do that accurately with the subtypes, and it's not
@@ -286,10 +269,8 @@
     // applies to arrays anyway.
     oneOf(arrayOfValues: ReadonlyArray<T | Ref | null>, message?: MixedLocale['oneOf']): this;
     equals(arrayOfValues: ReadonlyArray<T | Ref | null>, message?: MixedLocale['oneOf']): this;
-=======
     test(name: string, message: TestOptionsMessage, test: TestFunction): this;
     test(options: TestOptions<Record<string, any>>): this;
->>>>>>> e5f6ebad
     innerType: Schema<E>;
 }
 
@@ -382,10 +363,8 @@
     optional(): ObjectSchema<T | undefined>;
     concat(schema: this): this;
     concat<U extends object>(schema: ObjectSchema<U>): ObjectSchema<T & U>;
-<<<<<<< HEAD
     oneOf<U extends T>(arrayOfValues: ReadonlyArray<U | Ref | null>, message?: MixedLocale['oneOf']): ObjectSchema<U>;
     equals<U extends T>(arrayOfValues: ReadonlyArray<U | Ref | null>, message?: MixedLocale['oneOf']): ObjectSchema<U>;
-=======
     test<U extends T = T>(
         name: string,
         message: TestOptionsMessage,
@@ -398,7 +377,6 @@
     ): this;
     test<U extends T = T>(options: AssertingTestOptions<U, Record<string, any>>): ObjectSchema<U>;
     test(options: TestOptions<Record<string, any>>): this;
->>>>>>> e5f6ebad
 }
 
 export type TestFunction = (this: TestContext, value: any) => boolean | ValidationError | Promise<boolean | ValidationError>;
