--- conflicted
+++ resolved
@@ -134,7 +134,6 @@
     required(message?: TestOptionsMessage): StringSchema<Exclude<T, undefined>>;
     defined(): StringSchema<Exclude<T, undefined>>;
     notRequired(): StringSchema<T | undefined>;
-<<<<<<< HEAD
     test<U extends T = T>(
         name: string,
         message: TestOptionsMessage,
@@ -147,9 +146,7 @@
     ): this;
     test<U extends T = T>(options: AssertingTestOptions<U, Record<string, any>>): StringSchema<U>;
     test(options: TestOptions<Record<string, any>>): this;
-=======
     optional(): StringSchema<T | undefined>;
->>>>>>> 77f55bc1
 }
 
 export interface NumberSchemaConstructor {
@@ -173,7 +170,6 @@
     required(message?: TestOptionsMessage): NumberSchema<Exclude<T, undefined>>;
     defined(): NumberSchema<Exclude<T, undefined>>;
     notRequired(): NumberSchema<T | undefined>;
-<<<<<<< HEAD
     test<U extends T = T>(
         name: string,
         message: TestOptionsMessage,
@@ -186,9 +182,7 @@
     ): this;
     test<U extends T = T>(options: AssertingTestOptions<U, Record<string, any>>): NumberSchema<U>;
     test(options: TestOptions<Record<string, any>>): this;
-=======
     optional(): NumberSchema<T | undefined>;
->>>>>>> 77f55bc1
 }
 
 export interface BooleanSchemaConstructor {
@@ -203,7 +197,6 @@
     required(message?: TestOptionsMessage): BooleanSchema<Exclude<T, undefined>>;
     defined(): BooleanSchema<Exclude<T, undefined>>;
     notRequired(): BooleanSchema<T | undefined>;
-<<<<<<< HEAD
     test<U extends T = T>(
         name: string,
         message: TestOptionsMessage,
@@ -216,9 +209,7 @@
     ): this;
     test<U extends T = T>(options: AssertingTestOptions<U, Record<string, any>>): BooleanSchema<U>;
     test(options: TestOptions<Record<string, any>>): this;
-=======
     optional(): BooleanSchema<T | undefined>;
->>>>>>> 77f55bc1
 }
 
 export interface DateSchemaConstructor {
@@ -235,7 +226,6 @@
     required(message?: TestOptionsMessage): DateSchema<Exclude<T, undefined>>;
     defined(): DateSchema<Exclude<T, undefined>>;
     notRequired(): DateSchema<T | undefined>;
-<<<<<<< HEAD
     test<U extends T = T>(
         name: string,
         message: TestOptionsMessage,
@@ -248,9 +238,7 @@
     ): this;
     test<U extends T = T>(options: AssertingTestOptions<U, Record<string, any>>): DateSchema<U>;
     test(options: TestOptions<Record<string, any>>): this;
-=======
     optional(): DateSchema<T | undefined>;
->>>>>>> 77f55bc1
 }
 
 export interface ArraySchemaConstructor {
@@ -265,12 +253,9 @@
     compact(
         rejector?: (value: InferredArrayType<T>, index: number, array: Array<InferredArrayType<T>>) => boolean,
     ): this;
-<<<<<<< HEAD
     test(name: string, message: TestOptionsMessage, test: TestFunction): this;
     test(options: TestOptions<Record<string, any>>): this;
-=======
     innerType: Schema<E>;
->>>>>>> 77f55bc1
 }
 
 export interface NotRequiredNullableArraySchema<T> extends BasicArraySchema<T, T[] | null | undefined> {
