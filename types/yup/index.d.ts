--- conflicted
+++ resolved
@@ -247,7 +247,6 @@
     (v1: any, v2: any, v3: any, v4: any, schema: T): T;
 }
 
-<<<<<<< HEAD
 export type WhenOptionsBuilderObjectIs =
     | ((...values: any[]) => boolean)
     | boolean
@@ -257,16 +256,11 @@
     | string;
 
 export type WhenOptionsBuilderObject =
-    | { is: WhenOptionsBuilderObjectIs; then: any; otherwise: any }
-=======
-export type WhenOptions<T> =
-    | WhenOptionsBuilder<T>
     | {
-          is: boolean | ((...values: any[]) => boolean);
-          then: any;
-          otherwise: any;
+        is: WhenOptionsBuilderObjectIs;
+        then: any;
+        otherwise: any
       }
->>>>>>> a8ab3f08
     | object;
 
 export type WhenOptions<T> =
