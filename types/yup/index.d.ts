// Type definitions for yup 0.26
// Project: https://github.com/jquense/yup
// Definitions by: Dominik Hardtke <https://github.com/dhardtke>,
//                 Vladyslav Tserman <https://github.com/vtserman>,
//                 Moreton Bay Regional Council <https://github.com/MoretonBayRC>,
//                 Sindre Seppola <https://github.com/sseppola>
//                 Yash Kulshrestha <https://github.com/YashdalfTheGray>
//                 Vincent Pizzo <https://github.com/vincentjames501>
//                 Robert Bullen <https://github.com/robertbullen>
//                 Yusuke Sato <https://github.com/sat0yu>
//                 Dan Rumney <https://github.com/dancrumb>
//                 Desmond Koh <https://github.com/deskoh>
<<<<<<< HEAD
=======
//                 Maurice de Beijer <https://github.com/mauricedb>
>>>>>>> 937582eb
// Definitions: https://github.com/DefinitelyTyped/DefinitelyTyped
// TypeScript Version: 2.8

export function reach<T>(
    schema: Schema<T>,
    path: string,
    value?: any,
    context?: any
): Schema<T>;
export function addMethod<T extends Schema<any>>(
    schemaCtor: AnySchemaConstructor,
    name: string,
    method: (this: T, ...args: any[]) => T
): void;
export function ref(path: string, options?: { contextPrefix: string }): Ref;
export function lazy<T>(fn: (value: T) => Schema<T>): Lazy;
export function setLocale(customLocale: LocaleObject): void;
export function isSchema(obj: any): obj is Schema<any>;

export const mixed: MixedSchemaConstructor;
export const string: StringSchemaConstructor;
export const number: NumberSchemaConstructor;
export const boolean: BooleanSchemaConstructor;
export const bool: BooleanSchemaConstructor;
export const date: DateSchemaConstructor;
export const array: ArraySchemaConstructor;
export const object: ObjectSchemaConstructor;

export type AnySchemaConstructor =
    | MixedSchemaConstructor
    | StringSchemaConstructor
    | NumberSchemaConstructor
    | BooleanSchemaConstructor
    | DateSchemaConstructor
    | ArraySchemaConstructor
    | ObjectSchemaConstructor;

export type TestOptionsMessage =
    | string
    | ((params: object & Partial<TestMessageParams>) => string);

export interface Schema<T> {
    clone(): this;
    label(label: string): this;
    meta(metadata: any): this;
    meta(): any;
    describe(): SchemaDescription;
    concat(schema: this): this;
    validate(value: any, options?: ValidateOptions): Promise<T>;
    validateSync(value: any, options?: ValidateOptions): T;
    validateAt(path: string, value: T, options?: ValidateOptions): Promise<T>;
    validateSyncAt(path: string, value: T, options?: ValidateOptions): T;
    isValid(value: any, options?: any): Promise<boolean>;
    isValidSync(value: any, options?: any): value is T;
    cast(value: any, options?: any): T;
    isType(value: any): value is T;
    strict(isStrict: boolean): this;
    strip(strip: boolean): this;
    withMutation(fn: (current: this) => void): void;
    default(value: any): this;
    default(): T;
    nullable(isNullable?: true): Schema<T | null>;
    nullable(isNullable: false): Schema<Exclude<T, null>>;
    required(message?: TestOptionsMessage): this;
    notRequired(): this;
    typeError(message?: TestOptionsMessage): this;
    oneOf(arrayOfValues: any[], message?: TestOptionsMessage): this;
    notOneOf(arrayOfValues: any[], message?: TestOptionsMessage): this;
    when(keys: string | any[], builder: WhenOptions<this>): this;
    test(
        name: string,
        message:
            | string
            | ((params: object & Partial<TestMessageParams>) => string),
        test: (
            this: TestContext,
            value?: any
        ) => boolean | ValidationError | Promise<boolean | ValidationError>,
        callbackStyleAsync?: boolean
    ): this;
    test(options: TestOptions): this;
    transform(fn: TransformFunction<this>): this;
}

export interface MixedSchemaConstructor {
    (): MixedSchema;
    new (options?: { type?: string; [key: string]: any }): MixedSchema;
}

// tslint:disable-next-line:no-empty-interface
export interface MixedSchema extends Schema<any> {}

export interface StringSchemaConstructor {
    (): StringSchema;
    new (): StringSchema;
}

export interface StringSchema<T extends string | null = string>
    extends Schema<T> {
    length(limit: number | Ref, message?: TestOptionsMessage): StringSchema<T>;
    min(limit: number | Ref, message?: TestOptionsMessage): StringSchema<T>;
    max(limit: number | Ref, message?: TestOptionsMessage): StringSchema<T>;
    matches(
        regex: RegExp,
        messageOrOptions?:
            | TestOptionsMessage
            | { message?: TestOptionsMessage; excludeEmptyString?: boolean }
    ): StringSchema<T>;
    email(message?: TestOptionsMessage): StringSchema<T>;
    url(message?: TestOptionsMessage): StringSchema<T>;
    ensure(): StringSchema<T>;
    trim(message?: TestOptionsMessage): StringSchema<T>;
    lowercase(message?: TestOptionsMessage): StringSchema<T>;
    uppercase(message?: TestOptionsMessage): StringSchema<T>;
    nullable(isNullable?: true): StringSchema<T | null>;
    nullable(isNullable: false): StringSchema<Exclude<T, null>>;
}

export interface NumberSchemaConstructor {
    (): NumberSchema;
    new (): NumberSchema;
}

export interface NumberSchema<T extends number | null = number>
    extends Schema<T> {
    min(limit: number | Ref, message?: TestOptionsMessage): NumberSchema<T>;
    max(limit: number | Ref, message?: TestOptionsMessage): NumberSchema<T>;
    lessThan(
        limit: number | Ref,
        message?: TestOptionsMessage
    ): NumberSchema<T>;
    moreThan(
        limit: number | Ref,
        message?: TestOptionsMessage
    ): NumberSchema<T>;
    positive(message?: TestOptionsMessage): NumberSchema<T>;
    negative(message?: TestOptionsMessage): NumberSchema<T>;
    integer(message?: TestOptionsMessage): NumberSchema<T>;
    truncate(): NumberSchema<T>;
    round(type: "floor" | "ceil" | "trunc" | "round"): NumberSchema<T>;
    nullable(isNullable?: true): NumberSchema<T | null>;
    nullable(isNullable: false): NumberSchema<Exclude<T, null>>;
}

export interface BooleanSchemaConstructor {
    (): BooleanSchema;
    new (): BooleanSchema;
}

// tslint:disable-next-line:no-empty-interface
export interface BooleanSchema<T extends boolean | null = boolean>
    extends Schema<T> {
    nullable(isNullable?: true): BooleanSchema<T | null>;
    nullable(isNullable: false): BooleanSchema<Exclude<T, null>>;
}

export interface DateSchemaConstructor {
    (): DateSchema;
    new (): DateSchema;
}

export interface DateSchema<T extends Date | null = Date> extends Schema<T> {
    min(
        limit: Date | string | Ref,
        message?: TestOptionsMessage
    ): DateSchema<T>;
    max(
        limit: Date | string | Ref,
        message?: TestOptionsMessage
    ): DateSchema<T>;
    nullable(isNullable?: true): DateSchema<T | null>;
    nullable(isNullable: false): DateSchema<Exclude<T, null>>;
}

export interface ArraySchemaConstructor {
    <T>(schema?: Schema<T>): ArraySchema<T>;
    new (): ArraySchema<{}>;
}

export interface ArraySchema<T> extends Schema<T[]> {
    of<U>(type: Schema<U>): ArraySchema<U>;
    min(limit: number | Ref, message?: TestOptionsMessage): ArraySchema<T>;
    max(limit: number | Ref, message?: TestOptionsMessage): ArraySchema<T>;
    ensure(): ArraySchema<T>;
    compact(
        rejector?: (value: T, index: number, array: T[]) => boolean
    ): ArraySchema<T>;
}

export type ObjectSchemaDefinition<T extends object> = {
    [field in keyof T]: Schema<T[field]> | Ref
};

/**
 * Merges two interfaces. For properties in common, property types from `U` trump those of `T`.
 * This is conducive to the functionality of
 * [yup's `object.shape()` method](https://www.npmjs.com/package/yup#objectshapefields-object-nosortedges-arraystring-string-schema).
 */
export type Shape<T extends object, U extends object> = {
    [P in keyof T]: P extends keyof U ? U[P] : T[P]
} &
    U;

export interface ObjectSchemaConstructor {
    <T extends object>(fields?: ObjectSchemaDefinition<T>): ObjectSchema<T>;
    new (): ObjectSchema<{}>;
}

export interface ObjectSchema<T extends object> extends Schema<T> {
    shape<U extends object>(
        fields: ObjectSchemaDefinition<U>,
        noSortEdges?: Array<[string, string]>
    ): ObjectSchema<Shape<T, U>>;
    from(fromKey: string, toKey: string, alias?: boolean): ObjectSchema<T>;
    noUnknown(
        onlyKnownKeys?: boolean,
        message?: TestOptionsMessage
    ): ObjectSchema<T>;
    transformKeys(callback: (key: any) => any): void;
    camelCase(): ObjectSchema<T>;
    constantCase(): ObjectSchema<T>;
}

export type TransformFunction<T> = (
    this: T,
    value: any,
    originalValue: any
) => any;

export interface WhenOptionsBuilder<T> {
    (value: any, schema: T): T;
    (v1: any, v2: any, schema: T): T;
    (v1: any, v2: any, v3: any, schema: T): T;
    (v1: any, v2: any, v3: any, v4: any, schema: T): T;
}

export type WhenOptions<T> =
    | WhenOptionsBuilder<T>
<<<<<<< HEAD
    | { is: boolean | ((...values: any[]) => boolean); then: any; otherwise: any }
=======
    | {
          is: boolean | ((...values: any[]) => boolean);
          then: any;
          otherwise: any;
      }
>>>>>>> 937582eb
    | object;

export interface TestContext {
    path: string;
    options: ValidateOptions;
    parent: any;
    schema: Schema<any>;
    resolve: (value: any) => any;
    createError: (params?: {
        path?: string;
        message?: string;
    }) => ValidationError;
}

export interface ValidateOptions {
    /**
     * Only validate the input, and skip and coercion or transformation. Default - false
     */
    strict?: boolean;
    /**
     * Teturn from validation methods on the first error rather than after all validations run. Default - true
     */
    abortEarly?: boolean;
    /**
     * Remove unspecified keys from objects. Default - false
     */
    stripUnknown?: boolean;
    /**
     * When false validations will not descend into nested schema (relevant for objects or arrays). Default - true
     */
    recursive?: boolean;
    /**
     * Any context needed for validating schema conditions (see: when())
     */
    context?: object;
}

export interface TestMessageParams {
    path: string;
    value: any;
    originalValue: any;
    label: string;
}

export interface TestOptions {
    /**
     * Unique name identifying the test
     */
    name?: string;

    /**
     * Test function, determines schema validity
     */
    test: (
        this: TestContext,
        value: any
    ) => boolean | ValidationError | Promise<boolean | ValidationError>;

    /**
     * The validation error message
     */
    message?: TestOptionsMessage;

    /**
     * Values passed to message for interpolation
     */
    params?: object;

    /**
     * Mark the test as exclusive, meaning only one of the same can be active at once
     */
    exclusive?: boolean;
}

export interface SchemaDescription {
    type: string;
    label: string;
    meta: object;
    tests: Array<{ name: string; params: object }>;
    fields: object;
}

// ValidationError works a lot more like a class vs. a constructor
// function that returns an interface. It's also got a couple of
// static methods and it inherits from the generic Error class in
// the [yup codebase][1].
// [1]: (https://github.com/jquense/yup/blob/master/src/ValidationError.js)
export class ValidationError extends Error {
    name: string;
    message: string;
    value: any;
    /**
     * A string, indicating where there error was thrown. path is empty at the root level.
     */
    path: string;
    type: any;
    /**
     * array of error messages
     */
    errors: string[];

    /**
     * In the case of aggregate errors, inner is an array of ValidationErrors throw earlier in the validation chain.
     */
    inner: ValidationError[];
    params?: object;

    static isError(err: any): err is ValidationError;
    static formatError(
        message: string | ((params?: any) => string),
        params?: any
    ): string | ((params?: any) => string);

    constructor(
        errors: string | string[],
        value: any,
        path: string,
        type?: any
    );
}

// It is tempting to declare `Ref` very simply, but there are problems with these approaches:
//
// * `type Ref = Record<string, any>;` - This is essentially how it was originally declared, but
//    just about any object satisfies this contract, which makes the type declaration too loose to
//    be useful.
//
// * `type Ref = object;` - This is a variation on the previous bullet in that it is too loose.
//
// * `class Ref {}` - This is yet another variation that is too loose.
//
// * `type Ref = void;` - This works and the emitted JavaScript is just fine, but it results in some
//    confusing IntelliSense, e.g it looks like the `ref()` returns `void`, which is not the case.
//
// The solution is twofold. 1.) Declare it as a class with a private constructor to prevent it from
// being instantiated by anything but the `ref()` factory function, and; 2.) declare a private
// readonly property (that yup actually places on the prototype) to force it to be structurally
// incompatible with any other object type.

/**
 * `Ref` is an opaque type that is internal to yup. Creating a `Ref` instance is accomplished via the `ref()` factory
 * function.
 */
export class Ref {
    private constructor();
    private readonly __isYupRef: true;
}

// tslint:disable-next-line:no-empty-interface
export interface Lazy extends Schema<any> {}

export interface FormatErrorParams {
    path: string;
    type: string;
    value?: any;
    originalValue?: any;
}

export type LocaleValue = string | ((params: FormatErrorParams) => string);

export interface LocaleObject {
    mixed?: { [key in keyof MixedSchema]?: string } & { notType?: LocaleValue };
    string?: { [key in keyof StringSchema]?: string };
    number?: { [key in keyof NumberSchema]?: string };
    boolean?: { [key in keyof BooleanSchema]?: string };
    bool?: { [key in keyof BooleanSchema]?: string };
    date?: { [key in keyof DateSchema]?: string };
    array?: { [key in keyof ArraySchema<any>]?: string };
    object?: { [key in keyof ObjectSchema<any>]?: string };
}<|MERGE_RESOLUTION|>--- conflicted
+++ resolved
@@ -10,10 +10,7 @@
 //                 Yusuke Sato <https://github.com/sat0yu>
 //                 Dan Rumney <https://github.com/dancrumb>
 //                 Desmond Koh <https://github.com/deskoh>
-<<<<<<< HEAD
-=======
 //                 Maurice de Beijer <https://github.com/mauricedb>
->>>>>>> 937582eb
 // Definitions: https://github.com/DefinitelyTyped/DefinitelyTyped
 // TypeScript Version: 2.8
 
@@ -252,15 +249,11 @@
 
 export type WhenOptions<T> =
     | WhenOptionsBuilder<T>
-<<<<<<< HEAD
-    | { is: boolean | ((...values: any[]) => boolean); then: any; otherwise: any }
-=======
     | {
           is: boolean | ((...values: any[]) => boolean);
           then: any;
           otherwise: any;
       }
->>>>>>> 937582eb
     | object;
 
 export interface TestContext {
