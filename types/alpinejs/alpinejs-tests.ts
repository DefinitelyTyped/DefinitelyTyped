--- conflicted
+++ resolved
@@ -6,23 +6,16 @@
  * are not intended as functional tests.
  */
 
-<<<<<<< HEAD
-import { effect, reactive, stop, toRaw } from "@vue/reactivity";
-import Alpine, { AlpineComponent, DirectiveParameters, DirectiveUtilities } from "alpinejs";
-
-{ // Alpine.reactive
-=======
 import Alpine, {
     AlpineComponent,
+    DirectiveCallback,
     DirectiveData,
     DirectiveUtilities,
-    DirectiveCallback,
     ElementWithXAttributes,
-} from 'alpinejs';
+} from "alpinejs";
 
 {
     // Alpine.reactive
->>>>>>> bcb0742a
     // example usage from docs:
     // https://alpinejs.dev/advanced/reactivity#alpine-reactive
     const data = { count: 1 };
@@ -106,11 +99,7 @@
 
     // $ExpectType (el: ElementWithXAttributes<HTMLElement>, { expression, modifiers }: DirectiveData, { evaluate }: DirectiveUtilities) => void
     const directiveHandler = Alpine.skipDuringClone(
-<<<<<<< HEAD
-        (el, { expression, modifiers }, { effect, evaluateLater }) => {
-=======
         ((el, { expression, modifiers }, { effect, evaluateLater }) => {
->>>>>>> bcb0742a
             // do something
             // $ExpectType ElementWithXAttributes<HTMLElement>
             el;
@@ -154,13 +143,8 @@
     // https://github.com/alpinejs/alpine/blob/e75587e61dfa7913aa03886c84aea084b595383f/packages/alpinejs/src/directives/x-if.js
     // https://github.com/alpinejs/alpine/blob/98805c323d42f74189540716c693b5dc66f0c05c/packages/alpinejs/src/directives/x-data.js
 
-<<<<<<< HEAD
-    const target = document.querySelector("target")!;
-    const clone = document.querySelector("clone")!;
-=======
-    const target = document.querySelector<ElementWithXAttributes>('target')!;
-    const clone = document.querySelector<ElementWithXAttributes>('clone')!;
->>>>>>> bcb0742a
+    const target = document.querySelector<ElementWithXAttributes>("target")!;
+    const clone = document.querySelector<ElementWithXAttributes>("clone")!;
 
     // $ExpectType () => void
     Alpine.addScopeToNode(clone, {}, target);
@@ -172,12 +156,8 @@
     undo;
 }
 
-<<<<<<< HEAD
-{ // Alpine.deferMutations
-=======
 {
     // Alpine.deferMutations
->>>>>>> bcb0742a
     // $ExpectType void
     Alpine.deferMutations();
 }
@@ -187,25 +167,17 @@
     // inspired by
     // https://github.com/alpinejs/alpine/blob/8d4f1266b25a550d9bd777b8aeb632a6857e89d1/packages/alpinejs/src/directives/x-bind.js
 
-<<<<<<< HEAD
-    const startingWith = (s: string, r: string) => ({ name, value }: { name: string; value: unknown }) => ({
-        name: name.replace(s, r),
-        value,
-    });
-=======
-    const startingWith =
-        (s: string, r: string) =>
-        <T>(attribute: {
-            name: string;
-            value: T;
-        }): {
-            name: string;
-            value: T;
-        } => ({
-            name: attribute.name.replace(s, r),
-            value: attribute.value,
-        });
->>>>>>> bcb0742a
+    const startingWith = (s: string, r: string) =>
+    <T>(attribute: {
+        name: string;
+        value: T;
+    }): {
+        name: string;
+        value: T;
+    } => ({
+        name: attribute.name.replace(s, r),
+        value: attribute.value,
+    });
     const into = (i: string) => i;
 
     // $ExpectType void
@@ -218,7 +190,7 @@
     // https://alpinejs.dev/advanced/extending#introducing-reactivity
 
     const el = document.body;
-    const expression = '2 < 5';
+    const expression = "2 < 5";
     // $resultType (resultCallback: (result: unknown) => void) => void
     const getThingToLog = Alpine.evaluateLater(el, expression);
 
@@ -232,18 +204,12 @@
     // inspired by
     // https://github.com/alpinejs/alpine/blob/b46c41fa240cd8af2dcaa29fb60fb1db0389c95a/packages/alpinejs/src/index.js
 
-<<<<<<< HEAD
-    const justExpressionEvaluator = (el: Node, expression: string) => (resultCallback: (result: unknown) => void) =>
-        resultCallback(expression);
-=======
-    const justExpressionEvaluator =
-        <T>(
-            el: ElementWithXAttributes,
-            expression?: string | (() => T), // eslint-disable-line @definitelytyped/no-unnecessary-generics
-        ) =>
-        (resultCallback: (result: T) => void) =>
-            resultCallback(typeof expression === 'function' ? expression() : Alpine.evaluate<T>(el, expression ?? ''));
->>>>>>> bcb0742a
+    const justExpressionEvaluator = <T>(
+        el: ElementWithXAttributes,
+        expression?: string | (() => T), // eslint-disable-line @definitelytyped/no-unnecessary-generics
+    ) =>
+    (resultCallback: (result: T) => void) =>
+        resultCallback(typeof expression === "function" ? expression() : Alpine.evaluate<T>(el, expression ?? ""));
 
     Alpine.setEvaluator(justExpressionEvaluator);
 }
@@ -261,15 +227,6 @@
     const four = { four: true };
     // $ExpectType Record<string, unknown>
     const mergedFour = Alpine.mergeProxies([one, two, three, four]);
-<<<<<<< HEAD
-
-    // $ExpectType string
-    const mergedTwo = Alpine.mergeProxies(["hello", "world"]);
-
-    // $ExpectType never
-    const mergedTwoNever = Alpine.mergeProxies(["hello", 123]);
-=======
->>>>>>> bcb0742a
 }
 
 {
@@ -290,28 +247,6 @@
     let alias: string;
     let storage: Storage;
 
-<<<<<<< HEAD
-    // $ExpectType (initialValue: string) => string
-    const persist = Alpine.interceptor<string>((initialValue, getter, setter, path, key) => {
-        const lookup = alias || `_x_${path}`;
-        setter(initialValue);
-        Alpine.effect(() => {
-            const value = getter();
-            storage.setItem(lookup, JSON.stringify(value));
-            setter(value);
-        });
-        return initialValue;
-    }, (func: any) => {
-        func.as = (key: string) => {
-            alias = key;
-            return func;
-        };
-        func.using = (target: Storage) => {
-            storage = target;
-            return func;
-        };
-    });
-=======
     // $ExpectType (initialValue: any) => { initialValue: unknown; _x_interceptor: true; initialize: (data: Record<string, unknown>, path: string, key: string) => void; }
     const persist = Alpine.interceptor<string>(
         (initialValue, getter, setter, path, key) => {
@@ -335,7 +270,6 @@
             };
         },
     );
->>>>>>> bcb0742a
 }
 
 {
@@ -352,22 +286,10 @@
         el,
         setFunction,
         {
-<<<<<<< HEAD
             during: { overflow: "hidden" },
             start: { height: "100px" },
             end: { height: "200px" },
         },
-        () => transitioning = true,
-        () => transitioning = false,
-    );
-}
-
-{ // Alpine.setStyles
-=======
-            during: { overflow: 'hidden' },
-            start: { height: '100px' },
-            end: { height: '200px' },
-        },
         () => (transitioning = true),
         () => (transitioning = false),
     );
@@ -376,7 +298,6 @@
 {
     // Alpine.setStyles
 
->>>>>>> bcb0742a
     const el = document.body;
 
     // $ExpectType: () => void
@@ -390,13 +311,8 @@
     // inspired by
     // https://github.com/alpinejs/alpine/blob/09951d6b5893fe99158299794fea184876e16f74/packages/portal/src/index.js
 
-<<<<<<< HEAD
-    const target = document.querySelector("target")!;
-    const clone = document.querySelector("clone")!;
-=======
-    const target = document.querySelector<ElementWithXAttributes>('target')!;
-    const clone = document.querySelector<ElementWithXAttributes>('clone')!;
->>>>>>> bcb0742a
+    const target = document.querySelector<ElementWithXAttributes>("target")!;
+    const clone = document.querySelector<ElementWithXAttributes>("clone")!;
 
     // $ExpectType void
     Alpine.mutateDom(() => {
@@ -410,15 +326,9 @@
     // example usage from docs:
     // https://alpinejs.dev/advanced/extending#method-signature
 
-<<<<<<< HEAD
-    // $ExpectType void
+    // $ExpectType { before(directive: string): void; }
     Alpine.directive("[name]", (el, { value, modifiers, expression }, { Alpine, effect, cleanup }) => {
-        // $ExpectType Node
-=======
-    // $ExpectType { before(directive: string): void; }
-    Alpine.directive('[name]', (el, { value, modifiers, expression }, { Alpine, effect, cleanup }) => {
         // $ExpectType ElementWithXAttributes<HTMLElement>
->>>>>>> bcb0742a
         el;
         // $ExpectType string
         value;
@@ -434,15 +344,7 @@
         cleanup;
     });
 
-<<<<<<< HEAD
-    ((
-        el: Node,
-        { value, modifiers, expression }: DirectiveParameters,
-        { Alpine, effect, cleanup }: DirectiveUtilities,
-    ) => {
-=======
-    (el: Node, { value, modifiers, expression }: DirectiveData, { Alpine, effect, cleanup }: DirectiveUtilities) => {
->>>>>>> bcb0742a
+    ((el: Node, { value, modifiers, expression }: DirectiveData, { Alpine, effect, cleanup }: DirectiveUtilities) => {
         // $ExpectType Node
         el;
         // $ExpectType string
@@ -453,23 +355,11 @@
         expression;
         // $ExpectType Alpine
         Alpine;
-<<<<<<< HEAD
-        // $ExpectType (cb: () => void) => void
-        effect;
-        // $ExpectType (cb: () => void) => void
-        cleanup;
-    });
-}
-
-{ // Alpine.throttle
-    const limit = 200;
-    const handler1 = () => {/* do something */};
-=======
         // $ExpectType <T>(callback: () => T) => ReactiveEffect<T>
         effect;
         // $ExpectType (callback: () => void) => void
         cleanup;
-    };
+    });
 }
 
 {
@@ -478,7 +368,6 @@
     const handler1 = () => {
         /* do something */
     };
->>>>>>> bcb0742a
 
     // $ExpectType () => void
     Alpine.throttle(handler1, limit);
@@ -492,13 +381,9 @@
 {
     // Alpine.debounce
     const wait = 200;
-<<<<<<< HEAD
-    const handler1 = () => {/* do something */};
-=======
     const handler1 = () => {
         /* do something */
     };
->>>>>>> bcb0742a
 
     // $ExpectType () => void
     Alpine.debounce(handler1, wait);
@@ -514,7 +399,7 @@
     // inspired by
     // https://github.com/alpinejs/alpine/blob/98805c323d42f74189540716c693b5dc66f0c05c/packages/alpinejs/src/directives/x-data.js
     const el = document.body;
-    const expression = '2 < 5';
+    const expression = "2 < 5";
     const dataProviderContext = {};
 
     // $ExpectType unknown
@@ -547,11 +432,7 @@
     // https://alpinejs.dev/magics/nextTick
 
     const $el = document.body;
-<<<<<<< HEAD
-    // $ExpectType void
-=======
     // $ExpectType Promise<unknown>
->>>>>>> bcb0742a
     Alpine.nextTick(() => {
         console.log($el.innerText);
     });
@@ -599,13 +480,8 @@
     // https://alpinejs.dev/advanced/extending#custom-magics
 
     // $ExpectType void
-<<<<<<< HEAD
     Alpine.magic("now", () => {
-        return (new Date()).toLocaleTimeString();
-=======
-    Alpine.magic('now', () => {
         return new Date().toLocaleTimeString();
->>>>>>> bcb0742a
     });
     // $ExpectType void
     Alpine.magic("clipboard", () => {
@@ -635,17 +511,10 @@
     Alpine.store("darkMode", darkModeDataContext);
 
     // $ExpectType void
-<<<<<<< HEAD
-    (Alpine.store("darkMode") as typeof darkModeDataContext).toggle();
-
-    // $ExpectType void
-    Alpine.store("darkMode", false);
-=======
-    Alpine.store('darkMode').toggle();
-
-    // $ExpectType void
-    Alpine.store('darkModeState', false);
->>>>>>> bcb0742a
+    Alpine.store("darkMode").toggle();
+
+    // $ExpectType void
+    Alpine.store("darkModeState", false);
 
     // $ExpectType void
     Alpine.store("tabs", {
@@ -654,10 +523,10 @@
         items: ["first", "second", "third"],
     });
     // @ts-expect-error
-    Alpine.store('tabs', 'hello');
-
-    Alpine.store('untypedKey', {
-        foo: 'bar',
+    Alpine.store("tabs", "hello");
+
+    Alpine.store("untypedKey", {
+        foo: "bar",
     });
 }
 
@@ -704,11 +573,7 @@
     }));
 
     // $ExpectType void
-<<<<<<< HEAD
     Alpine.data("dropdown", (initialOpenState = false) => ({
-=======
-    Alpine.data('dropdown', (initialOpenState = false) => ({
->>>>>>> bcb0742a
         open: initialOpenState,
     }));
 
@@ -725,11 +590,7 @@
         open: false,
 
         init() {
-<<<<<<< HEAD
             this.$watch("open", () => {});
-=======
-            this.$watch('open', () => {});
->>>>>>> bcb0742a
         },
     }));
 
@@ -738,11 +599,7 @@
         open: false,
 
         trigger: {
-<<<<<<< HEAD
             ["@click"]() {
-=======
-            ['@click']() {
->>>>>>> bcb0742a
                 this.open = !this.open;
             },
         },
@@ -841,7 +698,7 @@
     );
 }
 
-declare module 'alpinejs' {
+declare module "alpinejs" {
     interface Stores {
         darkMode: {
             on: boolean;
