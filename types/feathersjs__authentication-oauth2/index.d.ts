--- conflicted
+++ resolved
@@ -5,18 +5,11 @@
 // Definitions: https://github.com/DefinitelyTyped/DefinitelyTyped
 // TypeScript Version: 2.8
 
-<<<<<<< HEAD
+// eslint-disable-next-line @definitelytyped/no-self-import
 import * as self from "@feathersjs/authentication-oauth2";
 import { Application, Paginated, Service } from "@feathersjs/feathers";
 import { Request, RequestHandler } from "express";
 import { Profile, Strategy } from "passport";
-=======
-// eslint-disable-next-line @definitelytyped/no-self-import
-import * as self from '@feathersjs/authentication-oauth2';
-import { Application, Paginated, Service } from '@feathersjs/feathers';
-import { Request, RequestHandler } from 'express';
-import { Profile, Strategy } from 'passport';
->>>>>>> 25061846
 
 declare const feathersAuthenticationOAuth2:
     & ((options?: FeathersAuthenticationOAuth2Options) => () => void)
