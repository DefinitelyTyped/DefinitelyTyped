<<<<<<< HEAD
// Type definitions for microrouter 3.1
// Project: https://github.com/pedronauck/micro-router#readme
// Definitions by: Mathieu Dutour <https://github.com/mathieudutour>
// Definitions: https://github.com/DefinitelyTyped/DefinitelyTyped
// TypeScript Version: 2.2

import { IncomingMessage, ServerResponse as HttpServerResponse, Server } from 'http';
import { RequestHandler } from 'micro';
=======
/// <reference types="node"/>

import { IncomingMessage, Server, ServerResponse as HttpServerResponse } from "http";
import { RequestHandler } from "micro";
import UrlPattern = require("url-pattern");

>>>>>>> 9b7cd68b
export type ServerResponse = HttpServerResponse;
export type ServerRequest = IncomingMessage & {
    params: { [key: string]: string };
    query: { [key: string]: string };
};
export type AugmentedRequestHandler = (
    req: ServerRequest,
    res: ServerResponse,
) => any;

export type RouteHandler = (path: string | UrlPattern, handler: AugmentedRequestHandler) => RequestHandler;

export function router(...routes: RequestHandler[]): RequestHandler;
export function withNamespace(namespace: string): (...routes: RequestHandler[]) => RequestHandler;

export const get: RouteHandler;
export const post: RouteHandler;
export const put: RouteHandler;
export const patch: RouteHandler;
export const del: RouteHandler;
export const head: RouteHandler;
export const options: RouteHandler;<|MERGE_RESOLUTION|>--- conflicted
+++ resolved
@@ -1,20 +1,7 @@
-<<<<<<< HEAD
-// Type definitions for microrouter 3.1
-// Project: https://github.com/pedronauck/micro-router#readme
-// Definitions by: Mathieu Dutour <https://github.com/mathieudutour>
-// Definitions: https://github.com/DefinitelyTyped/DefinitelyTyped
-// TypeScript Version: 2.2
-
-import { IncomingMessage, ServerResponse as HttpServerResponse, Server } from 'http';
-import { RequestHandler } from 'micro';
-=======
-/// <reference types="node"/>
-
 import { IncomingMessage, Server, ServerResponse as HttpServerResponse } from "http";
 import { RequestHandler } from "micro";
 import UrlPattern = require("url-pattern");
 
->>>>>>> 9b7cd68b
 export type ServerResponse = HttpServerResponse;
 export type ServerRequest = IncomingMessage & {
     params: { [key: string]: string };
