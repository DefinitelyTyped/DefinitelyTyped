--- conflicted
+++ resolved
@@ -3822,19 +3822,16 @@
         altKey?: boolean;
         /**
          * Optional.
-<<<<<<< HEAD
+         * Whether or not the ALTGR key is pressed.
+         * @since Chrome 79.
+         */
+        altgrKey?: boolean;
+        /**
+         * Optional.
          * The ID of the request.
          * @deprecated since Chrome 79.
          */
         requestId?: string;
-=======
-         * Whether or not the ALTGR key is pressed.
-         * @since Chrome 79.
-         */
-        altgrKey?: boolean;
-        /** The ID of the request. */
-        requestId: string;
->>>>>>> 1dc1ab3e
         /** Value of the key being pressed */
         key: string;
         /**
