/// <reference types="jquery" />
/// <reference types="jqueryui" />

// https://developer.chrome.com/extensions/examples/api/bookmarks/basic/popup.js
function bookmarksExample() {
    $(function() {
        $("#search").change(function() {
            $("#bookmarks").empty();
            dumpBookmarks($("#search").val());
        });
    });
    // Traverse the bookmark tree, and print the folder and nodes.
    function dumpBookmarks(query?) {
        var bookmarkTreeNodes = chrome.bookmarks.getTree(function(bookmarkTreeNodes) {
            $("#bookmarks").append(dumpTreeNodes(bookmarkTreeNodes, query));
        });
    }
    function dumpTreeNodes(bookmarkNodes, query) {
        var list = $("<ul>");
        var i;
        for (i = 0; i < bookmarkNodes.length; i++) {
            list.append(dumpNode(bookmarkNodes[i], query));
        }
        return list;
    }
    function dumpNode(bookmarkNode, query) {
        var span = $("<span>");
        if (bookmarkNode.title) {
            if (query && !bookmarkNode.children) {
                if (String(bookmarkNode.title).indexOf(query) == -1) {
                    return $("<span></span>");
                }
            }
            var anchor = $("<a>");
            anchor.attr("href", bookmarkNode.url);
            anchor.text(bookmarkNode.title);
            /*
             * When clicking on a bookmark in the extension, a new tab is fired with
             * the bookmark url.
             */
            anchor.click(function() {
                chrome.tabs.create({ url: bookmarkNode.url });
            });
            var options = bookmarkNode.children
                ? $("<span>[<a href=\"#\" id=\"addlink\">Add</a>]</span>")
                : $(
                    "<span>[<a id=\"editlink\" href=\"#\">Edit</a> <a id=\"deletelink\" "
                        + "href=\"#\">Delete</a>]</span>",
                );
            var edit = bookmarkNode.children
                ? $(
                    "<table><tr><td>Name</td><td>"
                        + "<input id=\"title\"></td></tr><tr><td>URL</td><td><input id=\"url\">"
                        + "</td></tr></table>",
                )
                : $("<input>");
            // Show add and edit links when hover over.
            span.hover(
                function() {
                    span.append(options);
                    $("#deletelink").click(function() {
                        $("#deletedialog")
                            .empty()
                            .dialog({
                                autoOpen: false,
                                title: "Confirm Deletion",
                                resizable: false,
                                height: 140,
                                modal: true,
                                buttons: {
                                    "Yes, Delete It!": function() {
                                        chrome.bookmarks.remove(String(bookmarkNode.id));
                                        span.parent().remove();
                                        $(this).dialog("destroy");
                                    },
                                    Cancel: function() {
                                        $(this).dialog("destroy");
                                    },
                                },
                            })
                            .dialog("open");
                    });
                    $("#addlink").click(function() {
                        $("#adddialog")
                            .empty()
                            .append(edit)
                            .dialog({
                                autoOpen: false,
                                closeOnEscape: true,
                                title: "Add New Bookmark",
                                modal: true,
                                buttons: {
                                    Add: function() {
                                        chrome.bookmarks.create({
                                            parentId: bookmarkNode.id,
                                            title: $("#title").val() as string,
                                            url: $("#url").val() as string,
                                        });
                                        $("#bookmarks").empty();
                                        $(this).dialog("destroy");
                                        dumpBookmarks();
                                    },
                                    Cancel: function() {
                                        $(this).dialog("destroy");
                                    },
                                },
                            })
                            .dialog("open");
                    });
                    $("#editlink").click(function() {
                        edit.val(anchor.text());
                        $("#editdialog")
                            .empty()
                            .append(edit)
                            .dialog({
                                autoOpen: false,
                                closeOnEscape: true,
                                title: "Edit Title",
                                modal: true,
                                show: "slide",
                                buttons: {
                                    Save: function() {
                                        chrome.bookmarks.update(String(bookmarkNode.id), {
                                            title: edit.val() as string,
                                        });
                                        anchor.text(edit.val() as string);
                                        options.show();
                                        $(this).dialog("destroy");
                                    },
                                    Cancel: function() {
                                        $(this).dialog("destroy");
                                    },
                                },
                            })
                            .dialog("open");
                    });
                    options.fadeIn();
                },
                // unhover
                function() {
                    options.remove();
                },
            ).append(anchor);
        }
        var li = $(bookmarkNode.title ? "<li>" : "<div>").append(span);
        if (bookmarkNode.children && bookmarkNode.children.length > 0) {
            li.append(dumpTreeNodes(bookmarkNode.children, query));
        }
        return li;
    }

    document.addEventListener("DOMContentLoaded", function() {
        dumpBookmarks();
    });
}

// https://developer.chrome.com/extensions/examples/api/browserAction/make_page_red/background.js
function pageRedder() {
    chrome.browserAction.onClicked.addListener(function(tab) {
        // No tabs or host permissions needed!
        console.log("Turning " + tab.url + " red!");
        chrome.tabs.executeScript({
            code: "document.body.style.backgroundColor=\"red\"",
        });
    });
}

// https://developer.chrome.com/extensions/examples/api/browserAction/print/background.js
function printPage() {
    chrome.browserAction.onClicked.addListener(function(tab) {
        var action_url = "javascript:window.print();";
        chrome.tabs.update(tab.id!, { url: action_url });
    });
}

// https://developer.chrome.com/extensions/examples/extensions/catblock/background.js
function catBlock() {
    var loldogs: string[];
    chrome.webRequest.onBeforeRequest.addListener(
        function(info) {
            console.log("Cat intercepted: " + info.url);
            // Redirect the lolcat request to a random loldog URL.
            var i = Math.round(Math.random() * loldogs.length);
            return { redirectUrl: loldogs[i] };
        },
        // filters
        {
            urls: ["https://i.chzbgr.com/*"],
            types: ["image"],
        },
        // extraInfoSpec
        ["blocking"],
    );
}

// webNavigation.onSendHeaders.addListener example
function webRequestAddListenerMandatoryFilters() {
    // @ts-expect-error
    chrome.webRequest.onBeforeRequest.addListener(info => {});

    chrome.webRequest.onSendHeaders.addListener(details => {
        console.log(
            (details.requestHeaders ?? [])[0].name,
            details.documentId,
            details.documentLifecycle,
            details.frameType,
            details.frameId,
            details.initiator,
            details.parentDocumentId,
            details.parentFrameId,
            details.requestId,
            details.tabId,
            details.timeStamp,
            details.type,
            details.url,
        );
    }, {
        urls: ["<all_urls>"],
    }, ["requestHeaders"]);
}

// webNavigation.onBeforeNavigate.addListener example
function beforeRedditNavigation() {
    chrome.webNavigation.onBeforeNavigate.addListener(
        function(requestDetails) {
            console.log("URL we want to redirect to: " + requestDetails.url);
            // NOTE: This will search for top level frames with the value -1.
            if (requestDetails.parentFrameId != -1) {
                return;
            }

            alert("Were you trying to go on reddit, during working hours? :(");
        },
        {
            url: [{ hostSuffix: ".reddit.com" }],
        },
    );
}

// https://developer.chrome.com/docs/extensions/reference/webNavigation/#method-getFrame
async function getFrame() {
    const testTabId = 0;
    const testFrameId = 0;

    chrome.webNavigation.getFrame({
        tabId: testTabId,
        frameId: testFrameId,
    }, (frame: chrome.webNavigation.GetFrameResultDetails | null) => {
        console.log("Frame (in-callback): ", frame);
    });

    const frame: chrome.webNavigation.GetFrameResultDetails | null = await chrome.webNavigation.getFrame({
        tabId: testTabId,
        frameId: testFrameId,
    });

    console.log("Frame (promise resolved):", frame);
}

// https://developer.chrome.com/docs/extensions/reference/webNavigation/#method-getAllFrames
async function getAllFrames() {
    const testTabId = 0;

    chrome.webNavigation.getAllFrames({
        tabId: testTabId,
    }, (frames: chrome.webNavigation.GetAllFrameResultDetails[] | null) => {
        console.log("All frames (in-callback): ", frames);
    });

    const frames: chrome.webNavigation.GetAllFrameResultDetails[] = await chrome.webNavigation.getAllFrames({
        tabId: testTabId,
    }) || [];

    console.log("All frames (promise resolved):", frames);
}

// for chrome.tabs.InjectDetails.frameId
function executeScriptFramed() {
    const tabId = 123;
    const frameId = 0;

    const code = "alert('hi');";

    chrome.tabs.executeScript({ frameId, code });
    chrome.tabs.insertCSS({ frameId, code });

    chrome.tabs.executeScript(tabId, { frameId, code });
    chrome.tabs.insertCSS(tabId, { frameId, code });
}

// for chrome.tabs.TAB_ID_NONE
function realTabsOnly() {
    chrome.webRequest.onBeforeRequest.addListener(
        function(details) {
            if (details.tabId === chrome.tabs.TAB_ID_NONE) {
                console.log("Request not related to a tab. %o", details);
                return;
            }
            // ...
        },
        {
            urls: ["<all_urls>"],
        },
    );
}

// contrived settings example
function proxySettings() {
    chrome.proxy.settings.get({ incognito: true }, details => {
        var val = details.value;
        var level: string = details.levelOfControl;
        var incognito: boolean = details.incognitoSpecific!;
    });

    // bare minimum set call
    chrome.proxy.settings.set({ value: "something" });

    // add a scope and callback
    chrome.proxy.settings.set(
        {
            value: "something",
            scope: "regular",
        },
        () => {},
    );

    chrome.proxy.settings.clear({});

    // clear with a scope set
    chrome.proxy.settings.clear({ scope: "regular" });
}

function testNotificationCreation() {
    // @ts-expect-error
    chrome.notifications.create("id", {});
    // @ts-expect-error
    chrome.notifications.create("id", { message: "", type: "", title: "" });
    // @ts-expect-error
    chrome.notifications.create("id", { iconUrl: "", type: "", title: "" });
    // @ts-expect-error
    chrome.notifications.create("id", { iconUrl: "", message: "", title: "" });
    // @ts-expect-error
    chrome.notifications.create("id", { iconUrl: "", message: "", type: "" });
    // @ts-expect-error
    chrome.notifications.create("id", { iconUrl: "", message: "", type: "", title: "" });
    chrome.notifications.create("id", { iconUrl: "", message: "", type: "basic", title: "" });
}

// https://developer.chrome.com/extensions/examples/api/contentSettings/popup.js
function contentSettings() {
    var incognito;
    var url;

    function settingChanged() {
        var type = this.id;
        var setting = this.value;
        var pattern = /^file:/.test(url) ? url : url.replace(/\/[^\/]*?$/, "/*");
        console.log(type + " setting for " + pattern + ": " + setting);
        // HACK: [type] is not recognised by the docserver's sample crawler, so
        // mention an explicit
        // type: chrome.contentSettings.cookies.set - See http://crbug.com/299634
        chrome.contentSettings[type].set({
            primaryPattern: pattern,
            setting: setting,
            scope: incognito ? "incognito_session_only" : "regular",
        });
    }

    document.addEventListener("DOMContentLoaded", function() {
        chrome.tabs.query({ active: true, currentWindow: true, url: ["http://*/*", "https://*/*"] }, function(tabs) {
            var current = tabs[0];
            incognito = current.incognito;
            url = current.url;
            var types = [
                "cookies",
                "images",
                "javascript",
                "location",
                "plugins",
                "popups",
                "notifications",
                "fullscreen",
                "mouselock",
                "microphone",
                "camera",
                "unsandboxedPlugins",
                "automaticDownloads",
            ];
            types.forEach(function(type) {
                // HACK: [type] is not recognised by the docserver's sample crawler, so
                // mention an explicit
                // type: chrome.contentSettings.cookies.get - See http://crbug.com/299634
                chrome.contentSettings[type]
                    && chrome.contentSettings[type].get(
                        {
                            primaryUrl: url,
                            incognito: incognito,
                        },
                        function(details) {
                            var input = <HTMLInputElement> document.getElementById(type);
                            input.disabled = false;
                            input.value = details.setting;
                        },
                    );
            });
        });

        var selects = document.querySelectorAll("select");
        for (var i = 0; i < selects.length; i++) {
            selects[i].addEventListener("change", settingChanged);
        }
    });
}

// tabs: https://developer.chrome.com/extensions/tabs#
async function testTabInterface() {
    const options = { active: true, currentWindow: true, url: ["http://*/*", "https://*/*"] };

    chrome.tabs.query(options, tabs => {
        // $ExpectType Tab[]
        tabs;

        const [tab] = tabs;
        tab.id; // $ExpectType number | undefined
        tab.index; // $ExpectType number
        tab.windowId; // $ExpectType number
        tab.openerTabId; // $ExpectType number | undefined
        tab.selected; // $ExpectType boolean
        tab.highlighted; // $ExpectType boolean
        tab.active; // $ExpectType boolean
        tab.pinned; // $ExpectType boolean
        tab.audible; // $ExpectType boolean | undefined
        tab.discarded; // $ExpectType boolean
        tab.autoDiscardable; // $ExpectType boolean
        tab.groupId; // $ExpectType number
        tab.mutedInfo; // $ExpectType MutedInfo | undefined
        tab.url; // $ExpectType string | undefined
        tab.pendingUrl; // $ExpectType string | undefined
        tab.title; // $ExpectType string | undefined
        tab.favIconUrl; // $ExpectType string | undefined
        tab.status; // $ExpectType string | undefined
        tab.incognito; // $ExpectType boolean
        tab.width; // $ExpectType number | undefined
        tab.height; // $ExpectType number | undefined
        tab.sessionId; // $ExpectType string | undefined
    });

    // $ExpectType Tab[]
    const tabs = await chrome.tabs.query(options);

    const [tab] = tabs;
    tab.id; // $ExpectType number | undefined
    tab.index; // $ExpectType number
    tab.windowId; // $ExpectType number
    tab.openerTabId; // $ExpectType number | undefined
    tab.selected; // $ExpectType boolean
    tab.highlighted; // $ExpectType boolean
    tab.active; // $ExpectType boolean
    tab.pinned; // $ExpectType boolean
    tab.audible; // $ExpectType boolean | undefined
    tab.discarded; // $ExpectType boolean
    tab.autoDiscardable; // $ExpectType boolean
    tab.groupId; // $ExpectType number
    tab.mutedInfo; // $ExpectType MutedInfo | undefined
    tab.url; // $ExpectType string | undefined
    tab.pendingUrl; // $ExpectType string | undefined
    tab.title; // $ExpectType string | undefined
    tab.favIconUrl; // $ExpectType string | undefined
    tab.status; // $ExpectType string | undefined
    tab.incognito; // $ExpectType boolean
    tab.width; // $ExpectType number | undefined
    tab.height; // $ExpectType number | undefined
    tab.sessionId; // $ExpectType string | undefined
}

// tabGroups: https://developer.chrome.com/extensions/tabGroups#
async function testTabGroupInterface() {
    const options = { collapsed: false, title: "Test" };

    chrome.tabGroups.query(options, tabGroups => {
        // $ExpectType TabGroup[]
        tabGroups;

        const [tabGroup] = tabGroups;
        tabGroup.collapsed; // $ExpectType boolean
        tabGroup.color; // $ExpectType ColorEnum
        tabGroup.id; // $ExpectType number
        tabGroup.title; // $ExpectType string | undefined
        tabGroup.windowId; // $ExpectType number

        tabGroup.color = "grey";
        tabGroup.color = "blue";
        tabGroup.color = "red";
        tabGroup.color = "yellow";
        tabGroup.color = "green";
        tabGroup.color = "pink";
        tabGroup.color = "purple";
        tabGroup.color = "cyan";
        tabGroup.color = "orange";
    });
}

// https://developer.chrome.com/extensions/runtime#method-openOptionsPage
function testOptionsPage() {
    chrome.runtime.openOptionsPage();
    chrome.runtime.openOptionsPage(function() {
        // Do a thing ...
    });
}

function testGetManifest() {
    const manifest = chrome.runtime.getManifest();

    manifest.name; // $ExpectType string
    manifest.version; // $ExpectType string
    if (manifest.author) {
        manifest.author.email; // $ExpectType string
    }

    if (manifest.manifest_version === 2) {
        manifest.browser_action; // $ExpectType ManifestAction | undefined
        manifest.page_action; // $ExpectType ManifestAction | undefined

        manifest.content_security_policy; // $ExpectType string | undefined

        manifest.host_permissions; // $ExpectType any
        manifest.optional_permissions; // $ExpectType string[] | undefined
        manifest.permissions; // $ExpectType string[] | undefined

        manifest.web_accessible_resources; // $ExpectType string[] | undefined
    } else if (manifest.manifest_version === 3) {
        manifest.action; // $ExpectType ManifestAction | undefined

        // @ts-expect-error
        manifest.content_security_policy = "default-src 'self'";
        manifest.content_security_policy = {
            extension_pages: "default-src 'self'",
            sandbox: "default-src 'self'",
        };

        manifest.host_permissions; // $ExpectType string[] | undefined
        manifest.optional_permissions; // $ExpectType ManifestPermissions[] | undefined
        manifest.optional_host_permissions; // $ExpectType string[] | undefined
        manifest.permissions; // $ExpectType ManifestPermissions[] | undefined

        manifest.web_accessible_resources = [{ matches: ["https://*/*"], resources: ["resource.js"] }];
        // @ts-expect-error
        manifest.web_accessible_resources = ["script.js"];
    }

    const mv2: chrome.runtime.Manifest = {
        manifest_version: 2,
        name: "manifest version 2",
        version: "2.0.0",
        background: { persistent: true, scripts: ["background.js"] },
        browser_action: {
            default_icon: {
                16: "icon-16.png",
            },
        },
        content_security_policy: "default-src 'self'",
        optional_permissions: ["https://*/*"],
        permissions: ["https://*/*"],
        web_accessible_resources: ["some-page.html"],
    };

    const mv3: chrome.runtime.Manifest = {
        manifest_version: 3,
        name: "manifest version 3",
        version: "3.0.0",
        background: { service_worker: "bg-sw.js", type: "module" },
        content_scripts: [
            {
                matches: ["https://github.com/*"],
                js: ["cs.js"],
                world: "MAIN",
            },
        ],
        content_security_policy: {
            extension_pages: "default-src 'self'",
            sandbox: "default-src 'self'",
        },
        host_permissions: ["http://*/*"],
        optional_permissions: ["cookies"],
        permissions: ["activeTab"],
        web_accessible_resources: [
            {
                matches: ["https://*/*"],
                resources: ["some-script.js"],
            },
        ],
    };
}

// https://developer.chrome.com/docs/extensions/reference/runtime/#method-restart
function testRestart() {
    chrome.runtime.restart();
}

// https://developer.chrome.com/docs/extensions/reference/runtime/#method-restartAfterDelay
function testRestartAfterDelay() {
    chrome.runtime.restartAfterDelay(10);
    chrome.runtime.restartAfterDelay(10, () => {
        console.log("This is a callback!");
    });
}

async function testGetPlatformInfo() {
    chrome.runtime.getPlatformInfo(platformInfo => {
        platformInfo; // $ExpectType PlatformInfo

        platformInfo.arch; // $ExpectType PlatformArch
        platformInfo.nacl_arch; // $ExpectType PlatformNaclArch
        platformInfo.os; // $ExpectType PlatformOs

        // @ts-expect-error
        platformInfo.arch = "invalid-arch";
        // @ts-expect-error
        platformInfo.nacl_arch = "invalid-nacl_arch";
        // @ts-expect-error
        platformInfo.os = "invalid-os";
    });
}

async function testGetPlatformForPromise() {
    chrome.runtime.getPlatformInfo().then(platformInfo => {
        platformInfo; // $ExpectType PlatformInfo

        platformInfo.arch; // $ExpectType PlatformArch
        platformInfo.nacl_arch; // $ExpectType PlatformNaclArch
        platformInfo.os; // $ExpectType PlatformOs

        // @ts-expect-error
        platformInfo.arch = "invalid-arch";
        // @ts-expect-error
        platformInfo.nacl_arch = "invalid-nacl_arch";
        // @ts-expect-error
        platformInfo.os = "invalid-os";
    });
}

// https://developer.chrome.com/extensions/tabCapture#type-CaptureOptions
function testTabCaptureOptions() {
    // Constraints based on:
    // https://github.com/muaz-khan/WebRTC-Experiment/blob/master/Chrome-Extensions/tabCapture/tab-capturing.js

    const resolutions = {
        maxWidth: 1920,
        maxHeight: 1080,
    };

    const constraints: chrome.tabCapture.CaptureOptions = {
        audio: true,
        video: true,
        audioConstraints: {
            mandatory: {
                chromeMediaSource: "tab",
                echoCancellation: true,
            },
        },
        videoConstraints: {
            mandatory: {
                chromeMediaSource: "tab",
                maxWidth: resolutions.maxWidth,
                maxHeight: resolutions.maxHeight,
                minFrameRate: 30,
                minAspectRatio: 1.77,
            },
        },
    };

    let constraints2: chrome.tabCapture.CaptureOptions;
    constraints2 = constraints;
}

// https://developer.chrome.com/extensions/debugger
function testDebugger() {
    chrome.debugger.attach({ tabId: 123 }, "1.23", () => {
        console.log("This is a callback!");
    });

    chrome.debugger.detach({ tabId: 123 }, () => {
        console.log("This is a callback!");
    });

    chrome.debugger.sendCommand({ targetId: "abc" }, "Debugger.Cmd", { param1: "x" }, result => {
        console.log("Do something with the result." + result);
    });

    chrome.debugger.getTargets(results => {
        for (let result of results) {
            if (result.tabId == 123) {
                // Do Something.
            }
        }
    });

    chrome.debugger.onEvent.addListener((source, methodName, params) => {
        if (source.tabId == 123) {
            console.log("Hello World.");
        }
    });

    chrome.debugger.onDetach.addListener((source, reason) => {
        if (source.tabId == 123) {
            console.log("Hello World.");
        }
    });
}

// https://developer.chrome.com/extensions/debugger
async function testDebuggerForPromise() {
    await chrome.debugger.attach({ tabId: 123 }, "1.23");
    await chrome.debugger.detach({ tabId: 123 });
    await chrome.debugger.sendCommand({ targetId: "abc" }, "Debugger.Cmd", { param1: "x" });
    await chrome.debugger.getTargets();
}

// https://developer.chrome.com/extensions/declarativeContent
function testDeclarativeContent() {
    const activeIcon: ImageData = new ImageData(32, 32);

    const rule: chrome.events.Rule = {
        conditions: [
            new chrome.declarativeContent.PageStateMatcher({
                pageUrl: {
                    hostContains: "test.com",
                },
            }),
        ],
        actions: [
            new chrome.declarativeContent.SetIcon({
                imageData: activeIcon,
            }),
        ],
    };
}

// https://developer.chrome.com/docs/extensions/reference/windows
function testWindows() {
    chrome.windows.onCreated.addListener(function(window) {
        var windowResult: chrome.windows.Window = window;
    }, { windowTypes: ["normal"] });
    chrome.windows.onRemoved.addListener(function(windowId) {
        var windowIdResult: number = windowId;
    }, { windowTypes: ["normal"] });
    chrome.windows.onBoundsChanged.addListener(function(window) {
        var windowResult: chrome.windows.Window = window;
    }, { windowTypes: ["normal"] });
    chrome.windows.onFocusChanged.addListener(function(windowId) {
        var windowIdResult: number = windowId;
    }, { windowTypes: ["normal"] });
}

// https://developer.chrome.com/extensions/storage#type-StorageArea
function testStorage() {
    interface StorageData {
        myKey: {
            x: number;
            y: number;
            z?: number;
        };
        myKey2: string;
    }

    function getCallback(loadedData: { [key: string]: any }) {
        console.log(loadedData.myKey.x + loadedData.myKey.y);
    }

    function getCallbackTyped(loadedData: StorageData) {
        console.log(loadedData.myKey.x + loadedData.myKey.y);
    }

    // @ts-expect-error
    const testNoInferX: chrome.storage.NoInferX<string> = "This test checks if NoInferX is accidentally exported";

    chrome.storage.sync.get("myKey", getCallback);
    chrome.storage.sync.get("badKey", getCallback);
    // @ts-expect-error
    chrome.storage.sync.get("badKey", getCallbackTyped);
    // @ts-expect-error
    chrome.storage.sync.get({ myKey: { badKey: true } }, getCallbackTyped);
    chrome.storage.sync.get(null, (data) => {
        console.log(data.myKey);
    });
    chrome.storage.sync.get((data) => {
        console.log(data.badKey);
    });

    chrome.storage.sync.get<StorageData>(getCallbackTyped);
    chrome.storage.sync.get<StorageData>("myKey", getCallbackTyped);
    chrome.storage.sync.get<StorageData>(["myKey", "myKey2"], getCallbackTyped);
    chrome.storage.sync.get<StorageData>({ myKey: { x: 1, y: 2 } }, getCallbackTyped);
    // @ts-expect-error
    chrome.storage.sync.get<StorageData>({ myKey: { badKey: true } }, getCallback);
    // @ts-expect-error
    chrome.storage.sync.get<StorageData>({ myKey: { badKey: true } }, getCallbackTyped);
    chrome.storage.sync.get<StorageData>(null, getCallbackTyped);

    function getBytesInUseCallback(bytesInUse: number) {
        console.log(bytesInUse);
    }

    chrome.storage.sync.getBytesInUse(getBytesInUseCallback);
    chrome.storage.sync.getBytesInUse("myKey", getBytesInUseCallback);
    chrome.storage.sync.getBytesInUse("badKey", getBytesInUseCallback);

    chrome.storage.sync.getBytesInUse<StorageData>("myKey", getBytesInUseCallback);
    chrome.storage.sync.getBytesInUse<StorageData>(["myKey", "myKey2"], getBytesInUseCallback);
    chrome.storage.sync.getBytesInUse<StorageData>(null, getBytesInUseCallback);
    // @ts-expect-error
    chrome.storage.sync.getBytesInUse<StorageData>(["badKey", "myKey2"], getBytesInUseCallback);

    function doneCallback() {
        console.log("done");
    }

    chrome.storage.sync.set({ badKey: true });
    chrome.storage.sync.set<StorageData>({ myKey: { x: 1, y: 2 } });
    chrome.storage.sync.set<StorageData>({ myKey2: "hello world" }, doneCallback);
    // @ts-expect-error
    chrome.storage.sync.set<StorageData>({ badKey: "hello world" }, doneCallback);

    chrome.storage.sync.remove("badKey");
    chrome.storage.sync.remove<StorageData>("myKey");
    chrome.storage.sync.remove<StorageData>("myKey", doneCallback);
    chrome.storage.sync.remove<StorageData>(["myKey", "myKey2"]);
    chrome.storage.sync.remove<StorageData>(["myKey", "myKey2"], doneCallback);
    // @ts-expect-error
    chrome.storage.sync.remove<StorageData>(["badKey", "myKey2"], doneCallback);

    chrome.storage.sync.clear();
    chrome.storage.sync.clear(doneCallback);

    chrome.storage.sync.setAccessLevel({ accessLevel: chrome.storage.AccessLevel.TRUSTED_AND_UNTRUSTED_CONTEXTS });
    chrome.storage.sync.setAccessLevel(
        { accessLevel: chrome.storage.AccessLevel.TRUSTED_AND_UNTRUSTED_CONTEXTS },
        doneCallback,
    );

    chrome.storage.sync.onChanged.addListener(function(changes) {
        var myNewValue: { x: number } = changes["myKey"].newValue;
        var myOldValue: { x: number } = changes["myKey"].oldValue;
    });

    chrome.storage.onChanged.addListener(function(changes, areaName) {
        var area: string = areaName;
        var myNewValue: { x: number } = changes["myKey"].newValue;
        var myOldValue: { x: number } = changes["myKey"].oldValue;
    });
}

// https://developer.chrome.com/apps/tts#type-TtsVoice
async function testTtsVoice() {
    chrome.tts.getVoices(voices =>
        voices.forEach(voice => {
            console.log(voice.voiceName);
            console.log("\tlang: " + voice.lang);
            console.log("\tremote: " + voice.remote);
            console.log("\textensionId: " + voice.extensionId);
            console.log("\teventTypes: " + voice.eventTypes);
        })
    );

    const voices = await chrome.tts.getVoices();
    voices.forEach(voice => {
        console.log(voice.voiceName);
        console.log("\tlang: " + voice.lang);
        console.log("\tremote: " + voice.remote);
        console.log("\textensionId: " + voice.extensionId);
        console.log("\teventTypes: " + voice.eventTypes);
    });
}

chrome.runtime.onInstalled.addListener((details) => {
    details; // $ExpectType InstalledDetails
    details.reason; // $ExpectType OnInstalledReason
    details.previousVersion; // $ExpectType string | undefined
    details.id; // $ExpectType string | undefined

    // @ts-expect-error
    details.reason = "not-real-reason";
});

function testRuntimeOnMessageAddListener() {
    // @ts-expect-error
    chrome.runtime.onMessage.addListener();
    // @ts-expect-error
    chrome.runtime.onMessage.addListener((_1, _2, _3, _4) => {});

    chrome.runtime.onMessage.addListener((_, sender) => {
        console.log(
            sender.documentId,
            sender.documentLifecycle,
            sender.frameId,
            sender.id,
            sender.nativeApplication,
            sender.origin,
            sender.tab,
            sender.tlsChannelId,
            sender.url,
        );

        // @ts-expect-error
        console.log(sender.documentLifecycle === "invalid_value");
    });
}

chrome.devtools.network.onRequestFinished.addListener((request: chrome.devtools.network.Request) => {
    request; // $ExpectType Request
    console.log("request: ", request);
});

chrome.devtools.performance.onProfilingStarted.addListener(() => {
    console.log("Profiling started");
});

chrome.devtools.performance.onProfilingStopped.addListener(() => {
    console.log("Profiling stopped");
});

chrome.devtools.network.getHAR((harLog: chrome.devtools.network.HARLog) => {
    harLog; // $ExpectType HARLog
    console.log("harLog: ", harLog);
});

function testDevtools() {
    chrome.devtools.inspectedWindow.eval("1+1", undefined, result => {
        console.log(result);
    });

    chrome.devtools.inspectedWindow.reload();
    chrome.devtools.inspectedWindow.reload({});
    chrome.devtools.inspectedWindow.reload({
        userAgent: "Best Browser",
        ignoreCache: true,
        injectedScript: "console.log(\"Hello World!\")",
    });
}

function testAssistiveWindow() {
    chrome.input.ime.setAssistiveWindowProperties({
        contextID: 0,
        properties: {
            type: "undo",
            visible: true,
        },
    });

    chrome.input.ime.setAssistiveWindowButtonHighlighted({
        contextID: 0,
        buttonID: "undo",
        windowType: "undo",
        announceString: "Undo button highlighted",
        highlighted: true,
    });

    chrome.input.ime.setAssistiveWindowButtonHighlighted({
        contextID: 0,
        buttonID: "undo",
        windowType: "undo",
        highlighted: false,
    });

    chrome.input.ime.onAssistiveWindowButtonClicked.addListener(
        (details: chrome.input.ime.AssistiveWindowButtonClickedDetails) => {
            details;
            console.log(`${details.buttonID} button in ${details.windowType} window clicked`);
        },
    );
}

// https://developer.chrome.com/extensions/omnibox#types
function testOmnibox() {
    const suggestion: chrome.omnibox.Suggestion = { description: "description" };
    chrome.omnibox.setDefaultSuggestion(suggestion);

    function onInputEnteredCallback(text: string, disposition: chrome.omnibox.OnInputEnteredDisposition) {
        if (disposition === "currentTab") {
        }
        if (disposition === "newForegroundTab") {
        }
        if (disposition === "newBackgroundTab") {
        }
    }
    chrome.omnibox.onInputEntered.addListener(onInputEnteredCallback);

    const suggestResult1: chrome.omnibox.SuggestResult = {
        content: "content",
        description: "description",
    };
    const suggestResult2: chrome.omnibox.SuggestResult = {
        content: "content",
        description: "description",
        deletable: true,
    };
    function onInputChangedCallback(text: string, suggest: (suggestResults: chrome.omnibox.SuggestResult[]) => void) {
        suggest([suggestResult1, suggestResult2]);
    }
    chrome.omnibox.onInputChanged.addListener(onInputChangedCallback);

    chrome.omnibox.onInputStarted.addListener(() => {});

    chrome.omnibox.onInputCancelled.addListener(() => {});

    chrome.omnibox.onDeleteSuggestion.addListener((text: string) => {});
}

function testSearch() {
    function getCallback() {}

    const DISPOSITIONS: chrome.search.Disposition[] = ["CURRENT_TAB", "NEW_TAB", "NEW_WINDOW"];

    DISPOSITIONS.forEach(disposition => {
        chrome.search.query(
            {
                disposition,
                tabId: 1,
                text: "text",
            },
            getCallback,
        );
    });
}

// https://developer.chrome.com/docs/extensions/reference/search/
async function testSearchForPromise() {
    const DISPOSITIONS: chrome.search.Disposition[] = ["CURRENT_TAB", "NEW_TAB", "NEW_WINDOW"];

    for (const disposition of DISPOSITIONS) {
        await chrome.search.query(
            {
                disposition,
                tabId: 1,
                text: "text",
            },
        );
    }
}

// https://developer.chrome.com/docs/extensions/reference/declarativeNetRequest/
async function testDeclarativeNetRequest() {
    chrome.declarativeNetRequest.getDynamicRules(rules => {
        // $ExpectType Rule[]
        rules;

        const rule = rules[0];
        rule.action; // $ExpectType RuleAction
        rule.condition; // $ExpectType RuleCondition
        rule.id; // $ExpectType number
        rule.priority; // $ExpectType number | undefined
    });

    chrome.declarativeNetRequest.getAvailableStaticRuleCount(count => {
        // $ExpectType number
        count;
    });

    chrome.declarativeNetRequest.getEnabledRulesets(sets => {
        // $ExpectType string[]
        sets;
    });
}

// https://developer.chrome.com/docs/extensions/reference/browserAction/#method-enable
function testBrowserAcionEnable() {
    chrome.browserAction.enable();
    chrome.browserAction.enable(console.log);
    chrome.browserAction.enable(0);
    chrome.browserAction.enable(0, console.log);
    chrome.browserAction.enable(null);
    chrome.browserAction.enable(null, console.log);
    chrome.browserAction.enable(undefined);
    chrome.browserAction.enable(undefined, console.log);
}

// https://developer.chrome.com/docs/extensions/reference/browserAction/#method-disable
function testBrowserAcionDisable() {
    chrome.browserAction.disable();
    chrome.browserAction.disable(console.log);
    chrome.browserAction.disable(0);
    chrome.browserAction.disable(0, console.log);
    chrome.browserAction.disable(null);
    chrome.browserAction.disable(null, console.log);
    chrome.browserAction.disable(undefined);
    chrome.browserAction.disable(undefined, console.log);
}

// https://developer.chrome.com/docs/extensions/reference/browserAction/#method-getBadgeBackgroundColor
function testBrowserAcionGetBadgeBackgroundColor() {
    chrome.browserAction.getBadgeBackgroundColor({}, console.log);
    chrome.browserAction.getBadgeBackgroundColor({ tabId: 0 }, console.log);
    chrome.browserAction.getBadgeBackgroundColor({ tabId: null }, console.log);
    chrome.browserAction.getBadgeBackgroundColor({ tabId: undefined }, console.log);

    // @ts-expect-error
    chrome.browserAction.getBadgeBackgroundColor();
    // @ts-expect-error
    chrome.browserAction.getBadgeBackgroundColor(null);
    // @ts-expect-error
    chrome.browserAction.getBadgeBackgroundColor(undefined);
}

// https://developer.chrome.com/docs/extensions/reference/browserAction/#method-getBadgeText
function testBrowserAcionGetBadgeText() {
    chrome.browserAction.getBadgeText({}, console.log);
    chrome.browserAction.getBadgeText({ tabId: 0 }, console.log);
    chrome.browserAction.getBadgeText({ tabId: null }, console.log);
    chrome.browserAction.getBadgeText({ tabId: undefined }, console.log);

    // @ts-expect-error
    chrome.browserAction.getBadgeText();
    // @ts-expect-error
    chrome.browserAction.getBadgeText(null);
    // @ts-expect-error
    chrome.browserAction.getBadgeText(undefined);
    // @ts-expect-error
    chrome.browserAction.getBadgeText(console.log);
}

// https://developer.chrome.com/docs/extensions/reference/browserAction/#method-getPopup
function testBrowserAcionGetPopup() {
    chrome.browserAction.getPopup({});
    chrome.browserAction.getPopup({}, console.log);
    chrome.browserAction.getPopup({ tabId: 0 });
    chrome.browserAction.getPopup({ tabId: 0 }, console.log);
    chrome.browserAction.getPopup({ tabId: null });
    chrome.browserAction.getPopup({ tabId: null }, console.log);
    chrome.browserAction.getPopup({ tabId: undefined });
    chrome.browserAction.getPopup({ tabId: undefined }, console.log);

    // @ts-expect-error
    chrome.browserAction.getPopup();
    // @ts-expect-error
    chrome.browserAction.getPopup(null);
    // @ts-expect-error
    chrome.browserAction.getPopup(undefined);
    // @ts-expect-error
    chrome.browserAction.getPopup(console.log);
}

// https://developer.chrome.com/docs/extensions/reference/browserAction/#method-getPopup
function testBrowserAcionGetTitle() {
    chrome.browserAction.getTitle({});
    chrome.browserAction.getTitle({}, console.log);
    chrome.browserAction.getTitle({ tabId: 0 });
    chrome.browserAction.getTitle({ tabId: 0 }, console.log);
    chrome.browserAction.getTitle({ tabId: null });
    chrome.browserAction.getTitle({ tabId: null }, console.log);
    chrome.browserAction.getTitle({ tabId: undefined });
    chrome.browserAction.getTitle({ tabId: undefined }, console.log);

    // @ts-expect-error
    chrome.browserAction.getTitle();
    // @ts-expect-error
    chrome.browserAction.getTitle(null);
    // @ts-expect-error
    chrome.browserAction.getTitle(undefined);
    // @ts-expect-error
    chrome.browserAction.getTitle(console.log);
}

// https://developer.chrome.com/docs/extensions/reference/browserAction/#method-setBadgeBackgroundColor
function testBrowserAcionSetBadgeBackgroundColor() {
    chrome.browserAction.setBadgeBackgroundColor({ color: "red" });
    chrome.browserAction.setBadgeBackgroundColor({ color: "red" }, console.log);
    chrome.browserAction.setBadgeBackgroundColor({ color: "red", tabId: 0 });
    chrome.browserAction.setBadgeBackgroundColor({ color: "red", tabId: 0 }, console.log);
    chrome.browserAction.setBadgeBackgroundColor({ color: [1, 2, 3, 4], tabId: 0 });
    chrome.browserAction.setBadgeBackgroundColor({ color: [1, 2, 3, 4], tabId: 0 }, console.log);

    // @ts-expect-error
    chrome.browserAction.setBadgeBackgroundColor();
    // @ts-expect-error
    chrome.browserAction.setBadgeBackgroundColor({});
    // @ts-expect-error
    chrome.browserAction.setBadgeBackgroundColor({ tabId: 0 });
    // @ts-expect-error
    chrome.browserAction.setBadgeBackgroundColor({ color: [1, 2, 3] }, console.log);
    // @ts-expect-error
    chrome.browserAction.setBadgeBackgroundColor(null);
    // @ts-expect-error
    chrome.browserAction.setBadgeBackgroundColor(undefined);
}

// https://developer.chrome.com/docs/extensions/reference/browserAction/#method-setBadgeText
function testBrowserActionSetBrowserBadgeText() {
    chrome.browserAction.setBadgeText({});
    chrome.browserAction.setBadgeText({ text: "test" });
    chrome.browserAction.setBadgeText({ text: null });
    chrome.browserAction.setBadgeText({ text: undefined });
    chrome.browserAction.setBadgeText({ tabId: 123 });
    chrome.browserAction.setBadgeText({ text: "test", tabId: 123 });
    chrome.browserAction.setBadgeText({}, () => {});

    // @ts-expect-error
    chrome.browserAction.setBadgeText();
    // @ts-expect-error
    chrome.browserAction.setBadgeText(undefined);
}

// https://developer.chrome.com/docs/extensions/reference/browserAction/#method-setIcon
function testBrowserAcionSetIcon() {
    chrome.browserAction.setIcon({ path: "/icon.png" });
    chrome.browserAction.setIcon({ path: "/icon.png" }, console.log);
    chrome.browserAction.setIcon({ path: { 16: "/icon.png" } });
    chrome.browserAction.setIcon({ path: { 16: "/icon.png" } }, console.log);
    chrome.browserAction.setIcon({ path: { 16: "/icon.png" }, tabId: 0 });
    chrome.browserAction.setIcon({ path: { 16: "/icon.png" }, tabId: 0 }, console.log);

    // @ts-expect-error
    chrome.browserAction.setIcon();
    // @ts-expect-error
    chrome.browserAction.setIcon(null);
    // @ts-expect-error
    chrome.browserAction.setIcon(undefined);
}

// https://developer.chrome.com/docs/extensions/reference/browserAction/#method-setPopup
function testBrowserAcionSetPopup() {
    chrome.browserAction.setPopup({ popup: "index.html" });
    chrome.browserAction.setPopup({ popup: "index.html" }, console.log);
    chrome.browserAction.setPopup({ popup: "index.html", tabId: 0 });
    chrome.browserAction.setPopup({ popup: "index.html", tabId: 0 }, console.log);
    chrome.browserAction.setPopup({ popup: "index.html", tabId: null });
    chrome.browserAction.setPopup({ popup: "index.html", tabId: null }, console.log);
    chrome.browserAction.setPopup({ popup: "index.html", tabId: undefined });
    chrome.browserAction.setPopup({ popup: "index.html", tabId: undefined }, console.log);

    // @ts-expect-error
    chrome.browserAction.setPopup();
    // @ts-expect-error
    chrome.browserAction.setPopup(null);
    // @ts-expect-error
    chrome.browserAction.setPopup(undefined);
}

// https://developer.chrome.com/docs/extensions/reference/browserAction/#method-setTitle
function testBrowserAcionSetTitle() {
    chrome.browserAction.setTitle({ title: "Title" });
    chrome.browserAction.setTitle({ title: "Title" }, console.log);
    chrome.browserAction.setTitle({ title: "Title", tabId: 0 });
    chrome.browserAction.setTitle({ title: "Title", tabId: 0 }, console.log);
    chrome.browserAction.setTitle({ title: "Title", tabId: null });
    chrome.browserAction.setTitle({ title: "Title", tabId: null }, console.log);
    chrome.browserAction.setTitle({ title: "Title", tabId: undefined });
    chrome.browserAction.setTitle({ title: "Title", tabId: undefined }, console.log);

    // @ts-expect-error
    chrome.browserAction.setTitle();
    // @ts-expect-error
    chrome.browserAction.setTitle(null);
    // @ts-expect-error
    chrome.browserAction.setTitle(undefined);
}

// https://developer.chrome.com/docs/extensions/reference/action/
async function testActionForPromise() {
    await chrome.action.disable();
    await chrome.action.enable();
    await chrome.action.disable(0);
    await chrome.action.enable(0);
    await chrome.action.getBadgeBackgroundColor({});
    await chrome.action.getBadgeText({});
    const getBackTextColor1: chrome.action.ColorArray = await chrome.action.getBadgeTextColor({});
    const getBackTextColor2: chrome.action.ColorArray = await chrome.action.getBadgeTextColor({ tabId: 0 });
    await chrome.action.getPopup({});
    await chrome.action.getTitle({});
    await chrome.action.getUserSettings();
    const isEnabled1: boolean = await chrome.action.isEnabled();
    const isEnabled2: boolean = await chrome.action.isEnabled(0);
    await chrome.action.openPopup({ windowId: 1 });
    await chrome.action.setBadgeBackgroundColor({ color: "white" });
    await chrome.action.setBadgeText({ text: "text1" });
    await chrome.action.setBadgeTextColor({ color: "white" });
    await chrome.action.setIcon({ path: { "16": "path/to/icon.png" } });
    await chrome.action.setPopup({ popup: "popup1" });
    await chrome.action.setTitle({ title: "title1" });
}

// https://developer.chrome.com/docs/extensions/reference/action/
async function testActionForCallback() {
    chrome.action.getBadgeTextColor({}, (color: chrome.action.ColorArray) => void 0);
    chrome.action.getBadgeTextColor({ tabId: 0 }, (color: chrome.action.ColorArray) => void 0);
    chrome.action.isEnabled(0, (isEnabled: boolean) => void 0);
    chrome.action.isEnabled(undefined, (isEnabled: boolean) => void 0);
}

// https://developer.chrome.com/docs/extensions/reference/alarms/
async function testAlarmsForPromise() {
    await chrome.alarms.getAll();
    await chrome.alarms.create("name1", { when: Date.now() });
    await chrome.alarms.create({ when: Date.now() });
    await chrome.alarms.clearAll();
    await chrome.alarms.clear();
    await chrome.alarms.clear("name1");
    await chrome.alarms.get();
    await chrome.alarms.get("name1");
}

// https://developer.chrome.com/docs/extensions/reference/bookmarks
async function testBookmarksForPromise() {
    await chrome.bookmarks.search("query1");
    await chrome.bookmarks.search({});
    await chrome.bookmarks.getTree();
    await chrome.bookmarks.getRecent(0);
    await chrome.bookmarks.get("id1");
    await chrome.bookmarks.get(["id1"]);
    await chrome.bookmarks.create({});
    await chrome.bookmarks.move("id1", {});
    await chrome.bookmarks.update("id1", {});
    await chrome.bookmarks.remove("id1");
    await chrome.bookmarks.getChildren("id1");
    await chrome.bookmarks.getSubTree("id1");
    await chrome.bookmarks.removeTree("id1");
}

// https://developer.chrome.com/docs/extensions/reference/browserAction
async function testBrowserActionForPromise() {
    await chrome.browserAction.enable(0);
    await chrome.browserAction.setBadgeBackgroundColor({ color: "color1" });
    await chrome.browserAction.setBadgeText({});
    await chrome.browserAction.setTitle({ title: "title1" });
    await chrome.browserAction.getBadgeText({});
    await chrome.browserAction.setPopup({ popup: "popup1" });
    await chrome.browserAction.disable(0);
    await chrome.browserAction.getTitle({});
    await chrome.browserAction.getBadgeBackgroundColor({});
    await chrome.browserAction.getPopup({});
}

// https://developer.chrome.com/docs/extensions/reference/cookies
async function testCookieForPromise() {
    await chrome.cookies.getAllCookieStores();
    await chrome.cookies.getAll({});
    await chrome.cookies.set({ url: "url1" });
    await chrome.cookies.remove({ url: "url1", name: "name1" });
    await chrome.cookies.get({ url: "url1", name: "name1" });
}

// https://developer.chrome.com/docs/extensions/reference/management
async function testManagementForPromise() {
    await chrome.management.setEnabled("id1", true);
    await chrome.management.getPermissionWarningsById("id1");
    await chrome.management.get("id1");
    await chrome.management.getAll();
    await chrome.management.getPermissionWarningsByManifest("manifestStr1");
    await chrome.management.launchApp("id1");
    await chrome.management.uninstall("id1");
    await chrome.management.uninstall("id1", {});
    await chrome.management.getSelf();
    await chrome.management.uninstallSelf({});
    await chrome.management.uninstallSelf();
    await chrome.management.createAppShortcut("id1");
    await chrome.management.setLaunchType("id1", "launchType1");
    await chrome.management.generateAppForLink("url1", "title1");
}

// https://developer.chrome.com/docs/extensions/reference/scripting
async function testScriptingForPromise() {
    // @ts-expect-error
    await chrome.scripting.executeScript({ target: { tabId: 0 } });
    await chrome.scripting.executeScript({ target: { tabId: 0 }, func: () => {} });
    await chrome.scripting.executeScript({ target: { tabId: 0 }, func: function() {} });
    await chrome.scripting.executeScript({ target: { tabId: 0 }, func: () => {}, args: [] });
    await chrome.scripting.executeScript({ target: { tabId: 0 }, func: function() {}, args: [] });
    await chrome.scripting.executeScript({ target: { tabId: 0 }, func: (str: string) => {}, args: [""] });
    await chrome.scripting.executeScript({ target: { tabId: 0 }, func: (str: string, n: number) => {}, args: ["", 0] });
    await chrome.scripting.executeScript({ target: { tabId: 0 }, func: () => {} }); // $ExpectType InjectionResult<void>[]
    await chrome.scripting.executeScript({ target: { tabId: 0 }, func: () => 0 }); // $ExpectType InjectionResult<number>[]
    await chrome.scripting.executeScript({ target: { tabId: 0 }, func: () => "" }); // $ExpectType InjectionResult<string>[]
    await chrome.scripting.executeScript({ target: { tabId: 0 }, func: (str: string, n: number) => {}, args: ["", 0] }); // $ExpectType InjectionResult<void>[]
    await chrome.scripting.executeScript({ target: { tabId: 0 }, func: (str: string, n: number) => 0, args: ["", 0] }); // $ExpectType InjectionResult<number>[]
    await chrome.scripting.executeScript({ target: { tabId: 0 }, func: (str: string, n: number) => "", args: ["", 0] }); // $ExpectType InjectionResult<string>[]
    await chrome.scripting.executeScript({ target: { tabId: 0 }, func: async () => {} }); // $ExpectType InjectionResult<void>[]
    await chrome.scripting.executeScript({ target: { tabId: 0 }, func: async () => 0 }); // $ExpectType InjectionResult<number>[]
    await chrome.scripting.executeScript({ target: { tabId: 0 }, func: async () => "" }); // $ExpectType InjectionResult<string>[]
    // $ExpectType InjectionResult<void>[]
    await chrome.scripting.executeScript({
        target: { tabId: 0 },
        func: async (str: string, n: number) => {},
        args: ["", 0],
    });
    // $ExpectType InjectionResult<number>[]
    await chrome.scripting.executeScript({
        target: { tabId: 0 },
        func: async (str: string, n: number) => 0,
        args: ["", 0],
    });
    // $ExpectType InjectionResult<string>[]
    await chrome.scripting.executeScript({
        target: { tabId: 0 },
        func: async (str: string, n: number) => "",
        args: ["", 0],
    });
    await chrome.scripting.executeScript({ target: { tabId: 0 }, world: "ISOLATED", func: () => {} });
    await chrome.scripting.executeScript({ target: { tabId: 0 }, injectImmediately: true, func: () => {} }); // $ExpectType InjectionResult<void>[]
    await chrome.scripting.executeScript({ target: { tabId: 0 }, injectImmediately: false, func: () => {} }); // $ExpectType InjectionResult<void>[]
    // @ts-expect-error
    await chrome.scripting.executeScript({ target: { tabId: 0 }, world: "not-real-world", func: () => {} });
    // @ts-expect-error
    await chrome.scripting.executeScript({ target: { tabId: 0 }, func: (str: string, n: number) => {}, args: [0, ""] });
    // @ts-expect-error
    await chrome.scripting.executeScript({ target: { tabId: 0 }, func: (str: string) => {}, args: [0] });
    // @ts-expect-error
    await chrome.scripting.executeScript({ target: { tabId: 0 }, func: () => {}, args: [""] });
    // @ts-expect-error
    await chrome.scripting.executeScript({ target: { tabId: 0 }, func: (name: string) => {}, args: [] });
    // @ts-expect-error
    await chrome.scripting.executeScript({ target: { tabId: 0 }, func: () => {}, args: {} });
    await chrome.scripting.executeScript({ target: { tabId: 0 }, files: ["script.js"] }); // $ExpectType InjectionResult<unknown>[]

    await chrome.scripting.insertCSS({ target: { tabId: 0 } });

    await chrome.scripting.removeCSS({ target: { tabId: 0 } });

    await chrome.scripting.registerContentScripts([
        { id: "id1", js: ["script1.js"] },
        { id: "id2", js: ["script2.js"], runAt: "document_start", allFrames: true, world: "ISOLATED" },
        {
            id: "id3",
            css: ["style1.css"],
            excludeMatches: ["*://*.example.com/*"],
            runAt: "document_end",
            allFrames: true,
            world: "MAIN",
        },
    ]);
    await chrome.scripting.updateContentScripts([
        { id: "id1", js: ["script1.js"] },
        { id: "id2", js: ["script2.js"], runAt: "document_start", allFrames: true, world: "ISOLATED" },
        {
            id: "id3",
            css: ["style1.css"],
            excludeMatches: ["*://*.example.com/*"],
            runAt: "document_end",
            allFrames: true,
            world: "MAIN",
        },
    ]);
    await chrome.scripting.unregisterContentScripts({ ids: ["id1", "id2"] });
    await chrome.scripting.unregisterContentScripts({ files: ["script1.js", "style1.css"] });
    await chrome.scripting.getRegisteredContentScripts();
}

// https://developer.chrome.com/docs/extensions/reference/system_cpu
async function testSystemCpuForPromise() {
    await chrome.system.cpu.getInfo();
}

// https://developer.chrome.com/docs/extensions/reference/system_storage
async function testSystemStorageForPromise() {
    await chrome.system.storage.getInfo();
    await chrome.system.storage.ejectDevice("id1");
    await chrome.system.storage.getAvailableCapacity("id1");
}

// https://developer.chrome.com/docs/extensions/reference/system_display
async function testSystemDisplayForPromise() {
    await chrome.system.display.getInfo();
    await chrome.system.display.getInfo({});
    await chrome.system.display.getDisplayLayout();
    await chrome.system.display.setDisplayProperties("id1", {});
    await chrome.system.display.setDisplayLayout([]);
    await chrome.system.display.showNativeTouchCalibration("id1");
    await chrome.system.display.setMirrorMode({});
}

// https://developer.chrome.com/docs/extensions/reference/tabs
async function testTabsForPromise() {
    await chrome.tabs.executeScript({});
    await chrome.tabs.executeScript(0, {});
    await chrome.tabs.get(0);
    await chrome.tabs.getAllInWindow();
    await chrome.tabs.getAllInWindow(0);
    await chrome.tabs.getCurrent(); // $ExpectType Tab | undefined
    await chrome.tabs.getSelected();
    await chrome.tabs.getSelected(0);
    await chrome.tabs.create({});
    await chrome.tabs.duplicate(0); // $ExpectType Tab | undefined
    await chrome.tabs.move(0, { index: 0 });
    await chrome.tabs.move([0], { index: 0 });
    await chrome.tabs.update({});
    await chrome.tabs.update(0, {});
    await chrome.tabs.remove(0);
    await chrome.tabs.remove([0]);
    await chrome.tabs.captureVisibleTab();
    await chrome.tabs.captureVisibleTab(0);
    await chrome.tabs.captureVisibleTab({});
    await chrome.tabs.captureVisibleTab(0, {});
    await chrome.tabs.reload(0, {});
    await chrome.tabs.reload({});
    await chrome.tabs.reload();
    await chrome.tabs.insertCSS({});
    await chrome.tabs.insertCSS(0, {});
    await chrome.tabs.highlight({ tabs: 0 });
    await chrome.tabs.query({});
    await chrome.tabs.detectLanguage();
    await chrome.tabs.detectLanguage(0);
    await chrome.tabs.setZoom(0);
    await chrome.tabs.setZoom(0, 0);
    await chrome.tabs.getZoom();
    await chrome.tabs.getZoom(0);
    await chrome.tabs.setZoomSettings({});
    await chrome.tabs.setZoomSettings(0, {});
    await chrome.tabs.getZoomSettings();
    await chrome.tabs.getZoomSettings(0);
    await chrome.tabs.discard(0);
    await chrome.tabs.goForward();
    await chrome.tabs.goForward(0);
    await chrome.tabs.goBack();
    await chrome.tabs.goBack(0);
    await chrome.tabs.group({});
    await chrome.tabs.ungroup(0);
}

// https://developer.chrome.com/docs/extensions/reference/tabGroups
async function testTabGroupsForPromise() {
    await chrome.tabGroups.get(0);
    await chrome.tabGroups.move(0, { index: 0 });
    await chrome.tabGroups.query({});
    await chrome.tabGroups.update(0, {});
}

// https://developer.chrome.com/docs/extensions/reference/windows
async function testWindowsForPromise() {
    await chrome.windows.get(0);
    await chrome.windows.get(0, {});
    await chrome.windows.getCurrent();
    await chrome.windows.getCurrent({});
    await chrome.windows.create();
    await chrome.windows.create({});
    await chrome.windows.getAll();
    await chrome.windows.getAll({});
    await chrome.windows.update(0, {});
    await chrome.windows.remove(0);
    await chrome.windows.getLastFocused();
    await chrome.windows.getLastFocused({});
}

// https://developer.chrome.com/docs/extensions/reference/declarativeNetRequest
async function testDeclarativeNetRequestForPromise() {
    await chrome.declarativeNetRequest.getAvailableStaticRuleCount();
    await chrome.declarativeNetRequest.getDynamicRules();
    await chrome.declarativeNetRequest.getEnabledRulesets();
    await chrome.declarativeNetRequest.getMatchedRules({});
    await chrome.declarativeNetRequest.getMatchedRules();
    await chrome.declarativeNetRequest.getSessionRules();
    await chrome.declarativeNetRequest.isRegexSupported({ regex: "regex1" });
    await chrome.declarativeNetRequest.setExtensionActionOptions({});
    await chrome.declarativeNetRequest.updateDynamicRules({});
    await chrome.declarativeNetRequest.updateEnabledRulesets({});
    await chrome.declarativeNetRequest.updateSessionRules({});
}

async function testDynamicRules() {
    await chrome.declarativeNetRequest.updateDynamicRules({});
    await chrome.declarativeNetRequest.updateDynamicRules({
        addRules: [{
            action: {
                type: chrome.declarativeNetRequest.RuleActionType.ALLOW,
            },
            condition: {
                initiatorDomains: ["www.example.com"],
                tabIds: [2, 3, 76],
            },
            id: 2,
            priority: 3,
        }],
    });

    await chrome.declarativeNetRequest.updateDynamicRules({
        addRules: [{
            action: {
                type: chrome.declarativeNetRequest.RuleActionType.MODIFY_HEADERS,
                requestHeaders: [{
                    header: "X-Test-Header",
                    operation: chrome.declarativeNetRequest.HeaderOperation.SET,
                    value: "test-value",
                }],
            },
            condition: {
                resourceTypes: [chrome.declarativeNetRequest.ResourceType.MAIN_FRAME],
                domains: ["www.example.com"],
            },
            id: 2,
            priority: 3,
        }],
    });
}

// https://developer.chrome.com/docs/extensions/reference/storage
function testStorageForPromise() {
    chrome.storage.sync.getBytesInUse().then(() => {});
    chrome.storage.sync.getBytesInUse(null).then(() => {});
    chrome.storage.sync.getBytesInUse("testKey").then(() => {});
    chrome.storage.sync.getBytesInUse(["testKey"]).then(() => {});

    chrome.storage.sync.clear().then(() => {});

    chrome.storage.sync.set({ testKey: "testValue" }).then(() => {});

    chrome.storage.sync.remove("testKey").then(() => {});
    chrome.storage.sync.remove(["testKey"]).then(() => {});

    chrome.storage.sync.get().then(() => {});
    chrome.storage.sync.get(null).then(() => {});
    chrome.storage.sync.get("testKey").then(() => {});
    chrome.storage.sync.get(["testKey"]).then(() => {});
    chrome.storage.sync.get({ testKey: "testDefaultValue" }).then(() => {});

    chrome.storage.sync.setAccessLevel({ accessLevel: chrome.storage.AccessLevel.TRUSTED_AND_UNTRUSTED_CONTEXTS }).then(
        () => {},
    );
}

// https://developer.chrome.com/docs/extensions/reference/api/runtime#method-getContexts
function testRunTimeGetContexts() {
    const options = { incognito: true, tabIds: [1, 2, 3] };

    chrome.runtime.getContexts(options);
}

// https://developer.chrome.com/docs/extensions/reference/runtime/#method-sendMessage
function testRuntimeSendMessage() {
    const options = { includeTlsChannelId: true };

    chrome.runtime.sendMessage("Hello World!").then(() => {});
    chrome.runtime.sendMessage("Hello World!", console.log);
    chrome.runtime.sendMessage<string>("Hello World!", console.log);
    chrome.runtime.sendMessage<string, number>("Hello World!", console.log);
    // @ts-expect-error
    chrome.runtime.sendMessage<number>("Hello World!", console.log);
    // @ts-expect-error
    chrome.runtime.sendMessage<string, boolean>("Hello World!", (num: number) => alert(num + 1));
    chrome.runtime.sendMessage("Hello World!", options).then(() => {});
    chrome.runtime.sendMessage("Hello World!", options, console.log);
    chrome.runtime.sendMessage<string>("Hello World!", options, console.log);
    chrome.runtime.sendMessage<string, number>("Hello World!", options, console.log);
    // @ts-expect-error
    chrome.runtime.sendMessage<number>("Hello World!", options, console.log);
    // @ts-expect-error
    chrome.runtime.sendMessage<string, boolean>("Hello World!", options, (num: number) => alert(num + 1));

    chrome.runtime.sendMessage("extension-id", "Hello World!").then(() => {});
    chrome.runtime.sendMessage("extension-id", "Hello World!", console.log);
    chrome.runtime.sendMessage<string>("extension-id", "Hello World!", console.log);
    chrome.runtime.sendMessage<string, number>("extension-id", "Hello World!", console.log);
    // @ts-expect-error
    chrome.runtime.sendMessage<number>("extension-id", "Hello World!", console.log);
    // @ts-expect-error
    chrome.runtime.sendMessage<string, boolean>("extension-id", "Hello World!", (num: number) => alert(num + 1));
    chrome.runtime.sendMessage("extension-id", "Hello World!", options).then(() => {});
    chrome.runtime.sendMessage("extension-id", "Hello World!", options, console.log);
    chrome.runtime.sendMessage<string>("extension-id", "Hello World!", options, console.log);
    chrome.runtime.sendMessage<string, number>("extension-id", "Hello World!", options, console.log);
    // @ts-expect-error
    chrome.runtime.sendMessage<number>("extension-id", "Hello World!", console.log);
    // @ts-expect-error
    chrome.runtime.sendMessage<string, boolean>("extension-id", "Hello World!", (num: number) => alert(num + 1));

    chrome.runtime.sendMessage(undefined, "Hello World!", console.log);
    chrome.runtime.sendMessage(null, "Hello World!", console.log);
}

function testRuntimeSendNativeMessage() {
    chrome.runtime.sendNativeMessage("application", console.log).then(() => {});
    chrome.runtime.sendNativeMessage("application", console.log, (num: number) => alert(num + 1));
}

function testTabsSendMessage() {
    chrome.tabs.sendMessage(1, "Hello World!");
    chrome.tabs.sendMessage(2, "Hello World!").then(() => {});
    chrome.tabs.sendMessage(3, "Hello World!", console.log);
    chrome.tabs.sendMessage(4, "Hello World!", {}).then(() => {});
    chrome.tabs.sendMessage(5, "Hello World!", {}, console.log);
    chrome.tabs.sendMessage(6, "Hello World!", { frameId: 1 }, console.log);
    chrome.tabs.sendMessage(7, "Hello World!", { documentId: "id" }, console.log);
    chrome.tabs.sendMessage(8, "Hello World!", { documentId: "id", frameId: 0 }, console.log);
    chrome.tabs.sendMessage<string>(6, "Hello World!", console.log);
    chrome.tabs.sendMessage<string, number>(7, "Hello World!", console.log);
    // @ts-expect-error
    chrome.tabs.sendMessage<number>(8, "Hello World!", console.log);
    // @ts-expect-error
    chrome.tabs.sendMessage<string, string>(9, "Hello World!", (num: number) => alert(num + 1));
}

function testTabsSendRequest() {
    chrome.tabs.sendRequest(1, "Hello World!");
    chrome.tabs.sendRequest(2, "Hello World!", console.log);
    chrome.tabs.sendRequest(3, "Hello World!", console.log);
    chrome.tabs.sendRequest<string>(4, "Hello World!", console.log);
    chrome.tabs.sendRequest<string, number>(5, "Hello World!", console.log);
    // @ts-expect-error
    chrome.tabs.sendRequest<number>(6, "Hello World!", console.log);
    // @ts-expect-error
    chrome.tabs.sendRequest<string, string>(7, "Hello World!", (num: number) => alert(num + 1));
}

function testExtensionSendRequest() {
    chrome.extension.sendRequest("dummy-id", "Hello World!");
    chrome.extension.sendRequest("dummy-id", "Hello World!", console.log);
    chrome.extension.sendRequest("dummy-id", "Hello World!", console.log);
    chrome.extension.sendRequest<string>("dummy-id", "Hello World!", console.log);
    chrome.extension.sendRequest<string, number>("dummy-id", "Hello World!", console.log);
    // @ts-expect-error
    chrome.extension.sendRequest<number>("dummy-id", "Hello World!", console.log);
    // @ts-expect-error
    chrome.extension.sendRequest<string, string>("dummy-id", "Hello World!", (num: number) => alert(num + 1));
}

function testContextMenusCreate() {
    const creationOptions: chrome.contextMenus.CreateProperties = {
        id: "dummy-id",
        documentUrlPatterns: ["https://*/*"],
        checked: false,
        title: "Hello World!",
        contexts: ["all"],
        enabled: true,
        targetUrlPatterns: ["https://example.com/*"],
        onclick: (info, tab: chrome.tabs.Tab) => console.log(tab),
        parentId: 1,
        type: "normal",
        visible: true,
    };
    chrome.contextMenus.create(creationOptions, () => console.log("created")); // $ExpectType string | number
    chrome.contextMenus.create({ ...creationOptions, contexts: ["action", "page_action"] }); // $ExpectType string | number
    chrome.contextMenus.create({ ...creationOptions, contexts: "page_action" }); // $ExpectType string | number
    // @ts-expect-error
    chrome.contextMenus.create({ ...creationOptions, contexts: ["wrong"] });
}

function testContextMenusRemove() {
    chrome.contextMenus.remove(1);
    chrome.contextMenus.remove(1, () => console.log("removed"));
    // @ts-expect-error
    chrome.contextMenus.remove(1, (invalid: any) => console.log("removed"));
    chrome.contextMenus.remove("dummy-id");
    chrome.contextMenus.remove("dummy-id", () => console.log("removed"));
    // @ts-expect-error
    chrome.contextMenus.remove("dummy-id", (invalid: any) => console.log("removed"));
    chrome.contextMenus.remove(Math.random() > 0.5 ? "1" : 1);
}

function testContextMenusRemoveAll() {
    chrome.contextMenus.removeAll();
    chrome.contextMenus.removeAll(() => console.log("removed all"));
    // @ts-expect-error
    chrome.contextMenus.removeAll((invalid: any) => console.log("removed"));
}

function testContextMenusUpdate() {
    chrome.contextMenus.update(1, { title: "Hello World!" });
    chrome.contextMenus.update(1, { title: "Hello World!" }, () => console.log("updated"));
    chrome.contextMenus.update(Math.random() > 0.5 ? "1" : 1, { title: "Hello World!" }, () => console.log("updated"));
    // @ts-expect-error
    chrome.contextMenus.update(1, { title: "Hello World!" }, (invalid: any) => console.log("updated"));
    chrome.contextMenus.update("dummy-id", { title: "Hello World!" });
    chrome.contextMenus.update("dummy-id", { title: "Hello World!" }, () => console.log("updated"));
    // @ts-expect-error
    chrome.contextMenus.update("dummy-id", { title: "Hello World!" }, (invalid: any) => console.log("updated"));

    chrome.contextMenus.update(2, {
        documentUrlPatterns: ["https://*/*"],
        checked: false,
        title: "Hello World!",
        contexts: ["all"],
        enabled: true,
        targetUrlPatterns: ["https://example.com/*"],
        onclick: ({
            checked,
            editable,
            frameId,
            frameUrl,
            linkUrl,
            mediaType,
            menuItemId,
            pageUrl,
            parentMenuItemId,
            selectionText,
            srcUrl,
            wasChecked,
        }, tab: chrome.tabs.Tab) =>
            console.log(
                tab,
                checked,
                editable,
                frameId,
                frameUrl,
                linkUrl,
                mediaType,
                menuItemId,
                pageUrl,
                parentMenuItemId,
                selectionText,
                srcUrl,
                wasChecked,
            ),
        parentId: 1,
        type: "normal",
        visible: true,
    });

    // @ts-expect-error
    chrome.contextMenus.update(1, { documentUrlPatterns: false });
    // @ts-expect-error
    chrome.contextMenus.update(1, { checked: "invalid" });
    // @ts-expect-error
    chrome.contextMenus.update(1, { title: 1 });
    // @ts-expect-error
    chrome.contextMenus.update(1, { contexts: true });
    // @ts-expect-error
    chrome.contextMenus.update(1, { enabled: "invalid" });
    // @ts-expect-error
    chrome.contextMenus.update(1, { targetUrlPatterns: false });
    // @ts-expect-error
    chrome.contextMenus.update(1, { onclick: false });
    // @ts-expect-error
    chrome.contextMenus.update(1, { parentId: false });
    // @ts-expect-error
    chrome.contextMenus.update(1, { type: false });
    // @ts-expect-error
    chrome.contextMenus.update(1, { visible: 1 });
}

function testPermissions() {
    const permissions: chrome.permissions.Permissions = {
        origins: ["https://example.com/*"],
    };
    chrome.permissions.contains(permissions, (exists: boolean) => {});
    chrome.permissions.remove(permissions, (wasRemoved: boolean) => {});
    chrome.permissions.request(permissions, (wasAdded: boolean) => {});
    chrome.permissions.getAll((permissions: chrome.permissions.Permissions) => {});
}

async function testPermissionsForPromise() {
    const permissions: chrome.permissions.Permissions = {
        origins: ["https://example.com/*"],
    };
    if (await chrome.permissions.contains(permissions)) {
        let wasRemoved: boolean = await chrome.permissions.remove(permissions);
    } else {
        let wasAdded: boolean = await chrome.permissions.request(permissions);
    }

    const existing: chrome.permissions.Permissions = await chrome.permissions.getAll();
}

// https://developer.chrome.com/docs/extensions/reference/enterprise_deviceAttributes
function testEnterpriseDeviceAttributes() {
    chrome.enterprise.deviceAttributes.getDirectoryDeviceId((deviceId) => {});
    chrome.enterprise.deviceAttributes.getDeviceSerialNumber((serialNumber) => {});
    chrome.enterprise.deviceAttributes.getDeviceAssetId((assetId) => {});
    chrome.enterprise.deviceAttributes.getDeviceAnnotatedLocation((annotatedLocation) => {});
    chrome.enterprise.deviceAttributes.getDeviceHostname((hostName) => {});
}

// https://developer.chrome.com/docs/extensions/reference/api/enterprise/hardwarePlatform
function testEnterpriseHardwarePlatform() {
    chrome.enterprise.hardwarePlatform.getHardwarePlatformInfo((info) => {}); // $ExpectType void
    chrome.enterprise.hardwarePlatform.getHardwarePlatformInfo(); // $ExpectType Promise<HardwarePlatformInfo>
    // @ts-expect-error
    chrome.enterprise.hardwarePlatform.getHardwarePlatformInfo((info) => {}).then((info) => {});
}

// https://developer.chrome.com/docs/extensions/reference/browsingData
function testBrowsingData() {
    // @ts-expect-error
    chrome.browsingData.removeServiceWorkers();
    chrome.browsingData.removeServiceWorkers({});
    chrome.browsingData.removeServiceWorkers({}, () => {});
    chrome.browsingData.settings((result) => {});
    chrome.browsingData.removePluginData({}, () => {});
    chrome.browsingData.removeServiceWorkers({}, () => {});
    chrome.browsingData.removeFormData({}, () => {});
    chrome.browsingData.removeFileSystems({}, () => {});
    chrome.browsingData.remove({}, {}, () => {});
    chrome.browsingData.removePasswords({}, () => {});
    chrome.browsingData.removeCookies({}, () => {});
    chrome.browsingData.removeWebSQL({}, () => {});
    chrome.browsingData.removeAppcache({}, () => {});
    chrome.browsingData.removeCacheStorage({}, () => {});
    chrome.browsingData.removeDownloads({}, () => {});
    chrome.browsingData.removeCache({}, () => {});
    chrome.browsingData.removeHistory({}, () => {});
    chrome.browsingData.removeIndexedDB({}, () => {});
}

// https://developer.chrome.com/docs/extensions/reference/browsingData
async function testBrowsingDataForPromise() {
    await chrome.browsingData.settings();
    await chrome.browsingData.removePluginData({});
    await chrome.browsingData.removeServiceWorkers({});
    await chrome.browsingData.removeFormData({});
    await chrome.browsingData.removeFileSystems({});
    await chrome.browsingData.remove({}, {});
    await chrome.browsingData.removePasswords({});
    await chrome.browsingData.removeCookies({});
    await chrome.browsingData.removeWebSQL({});
    await chrome.browsingData.removeAppcache({});
    await chrome.browsingData.removeCacheStorage({});
    await chrome.browsingData.removeDownloads({});
    await chrome.browsingData.removeCache({});
    await chrome.browsingData.removeHistory({});
    await chrome.browsingData.removeIndexedDB({});
}

// https://developer.chrome.com/docs/extensions/reference/commands
async function testCommands() {
    await chrome.commands.getAll();
    chrome.commands.getAll((commands) => {});
}

// https://developer.chrome.com/docs/extensions/reference/i18n
function testI18n() {
    chrome.i18n.getAcceptLanguages((languages) => {});
    chrome.i18n.getMessage("dummy-id", "Hello World!");
    chrome.i18n.getUILanguage();
    chrome.i18n.detectLanguage("dummy-id", (result) => {});
}

// https://developer.chrome.com/docs/extensions/reference/i18n
async function testI18nForPromise() {
    await chrome.i18n.getAcceptLanguages();
    await chrome.i18n.detectLanguage("dummy-id");
}

async function testPageCapture() {
    chrome.pageCapture.saveAsMHTML({ tabId: 0 }, (data: Blob | undefined) => {}); // $ExpectType void
    await chrome.pageCapture.saveAsMHTML({ tabId: 0 }); // $ExpectType Blob | undefined
}

// https://developer.chrome.com/docs/extensions/reference/downloads
function testDownloads() {
    chrome.downloads.search({}, (results) => {});
    chrome.downloads.pause(1, () => {});
    chrome.downloads.getFileIcon(1, (iconURL) => {});
    chrome.downloads.getFileIcon(1, {}, (iconURL) => {});
    chrome.downloads.resume(1, () => {});
    chrome.downloads.cancel(1, () => {});
    chrome.downloads.download({ url: "https://example.com" }, (downloadId) => {});
    chrome.downloads.open(1);
    chrome.downloads.show(1);
    chrome.downloads.showDefaultFolder();
    chrome.downloads.erase({}, (erasedIds) => {});
    chrome.downloads.removeFile(1, () => {});
    chrome.downloads.acceptDanger(1, () => {});
    chrome.downloads.drag(1);
    chrome.downloads.setShelfEnabled(true);
    chrome.downloads.setUiOptions({ enabled: true }, () => {});
}

// https://developer.chrome.com/docs/extensions/reference/downloads
async function testDownloadsForPromise() {
    await chrome.downloads.search({});
    await chrome.downloads.pause(1);
    await chrome.downloads.getFileIcon(1);
    await chrome.downloads.getFileIcon(1, {});
    await chrome.downloads.resume(1);
    await chrome.downloads.cancel(1);
    await chrome.downloads.download({ url: "https://example.com" });
    await chrome.downloads.erase({});
    await chrome.downloads.removeFile(1);
    await chrome.downloads.acceptDanger(1);
    await chrome.downloads.setUiOptions({ enabled: true });
}

// https://developer.chrome.com/docs/extensions/reference/extension
function testExtension() {
    chrome.extension.getBackgroundPage();
    chrome.extension.getURL("/");
    chrome.extension.setUpdateUrlData("");
    chrome.extension.getViews({});
    chrome.extension.isAllowedFileSchemeAccess((isAllowedAccess) => {});
    chrome.extension.isAllowedIncognitoAccess((isAllowedAccess) => {});
    chrome.extension.getExtensionTabs(1);
}

// https://developer.chrome.com/docs/extensions/reference/extension
async function testExtensionForPromise() {
    await chrome.extension.isAllowedFileSchemeAccess();
    await chrome.extension.isAllowedIncognitoAccess();
}

// https://developer.chrome.com/docs/extensions/reference/fontSettings
function testFontSettings() {
    chrome.fontSettings.setDefaultFontSize({ pixelSize: 1 }, () => {});
    // @ts-expect-error
    chrome.fontSettings.getFont({}, (details) => {});
    // @ts-expect-error
    chrome.fontSettings.getFont({ genericFamily: "" }, (details) => {});
    chrome.fontSettings.getFont({ genericFamily: "cursive" }, (details) => {});
    chrome.fontSettings.getDefaultFontSize({}, (options) => {});
    chrome.fontSettings.getMinimumFontSize({}, (options) => {});
    chrome.fontSettings.setMinimumFontSize({ pixelSize: 1 }, () => {});
    chrome.fontSettings.getDefaultFixedFontSize({}, (details) => {});
    chrome.fontSettings.clearDefaultFontSize({}, () => {});
    chrome.fontSettings.setDefaultFixedFontSize({ pixelSize: 1 }, () => {});
    chrome.fontSettings.clearFont({ genericFamily: "cursive" }, () => {});
    chrome.fontSettings.setFont({ genericFamily: "cursive", fontId: "" }, () => {});
    chrome.fontSettings.clearMinimumFontSize({}, () => {});
    chrome.fontSettings.getFontList((results) => {});
    chrome.fontSettings.clearDefaultFixedFontSize({}, () => {});
}

// https://developer.chrome.com/docs/extensions/reference/fontSettings
async function testFontSettingsForPromise() {
    await chrome.fontSettings.setDefaultFontSize({ pixelSize: 1 });
    await chrome.fontSettings.getFont({ genericFamily: "cursive" });
    await chrome.fontSettings.getDefaultFontSize({});
    await chrome.fontSettings.getMinimumFontSize({});
    await chrome.fontSettings.setMinimumFontSize({ pixelSize: 1 });
    await chrome.fontSettings.getDefaultFixedFontSize({});
    await chrome.fontSettings.clearDefaultFontSize({});
    await chrome.fontSettings.setDefaultFixedFontSize({ pixelSize: 1 });
    await chrome.fontSettings.clearFont({ genericFamily: "cursive" });
    await chrome.fontSettings.setFont({ genericFamily: "cursive", fontId: "" });
    await chrome.fontSettings.clearMinimumFontSize({});
    await chrome.fontSettings.getFontList();
    await chrome.fontSettings.clearDefaultFixedFontSize({});
}

// https://developer.chrome.com/docs/extensions/reference/history
function testHistory() {
    // @ts-expect-error
    chrome.history.search({}, (results) => {});
    chrome.history.search({ text: "" }, (results) => {});
    // @ts-expect-error
    chrome.history.addUrl({}, () => {});
    chrome.history.addUrl({ url: "https://example.com" }, () => {});
    // @ts-expect-error
    chrome.history.deleteRange({}, () => {});
    chrome.history.deleteRange({ startTime: 1646172000000, endTime: 1646258400000 }, () => {});
    chrome.history.deleteAll(() => {});
    chrome.history.deleteUrl({ url: "https://example.com" }, () => {});
    chrome.history.getVisits({ url: "https://example.com" }, () => {});
}

// https://developer.chrome.com/docs/extensions/reference/history
async function testHistoryForPromise() {
    await chrome.history.search({ text: "" });
    await chrome.history.addUrl({ url: "https://example.com" });
    await chrome.history.deleteRange({ startTime: 1646172000000, endTime: 1646258400000 });
    await chrome.history.deleteAll();
    await chrome.history.deleteUrl({ url: "https://example.com" });
    await chrome.history.getVisits({ url: "https://example.com" });
}

// https://developer.chrome.com/docs/extensions/reference/identity/
async function testIdentity() {
    // $ExpectType void
    chrome.identity.launchWebAuthFlow({ url: "https://example.com " }, () => {});

    chrome.identity.clearAllCachedAuthTokens(() => {});
    chrome.identity.getAccounts((accounts: chrome.identity.AccountInfo[]) => {});
    chrome.identity.getAuthToken({}, (token?: string, grantedScopes?: string[]) => {});
    chrome.identity.removeCachedAuthToken({ token: "1234" }, () => {});
}

// https://developer.chrome.com/docs/extensions/reference/identity/
async function testIdentityForPromise() {
    // $ExpectType string | undefined
    await chrome.identity.launchWebAuthFlow({ url: "https://example.com " });

    await chrome.identity.clearAllCachedAuthTokens();
    const accounts: chrome.identity.AccountInfo[] = await chrome.identity.getAccounts();
    const token = await chrome.identity.getAuthToken({});
    await chrome.identity.removeCachedAuthToken({ token: "1234" });
}

// https://developer.chrome.com/docs/extensions/reference/topSites/
function testTopSites() {
    chrome.topSites.get(() => {});
}

// https://developer.chrome.com/docs/extensions/reference/topSites/
async function testTopSitesForPromise() {
    await chrome.topSites.get();
}

// https://developer.chrome.com/docs/extensions/reference/offscreen/
async function testOffscreenDocument() {
    await chrome.offscreen.createDocument({
        reasons: [chrome.offscreen.Reason.CLIPBOARD],
        url: "https://example.com",
        justification: "Example",
    });
    await chrome.offscreen.hasDocument();
    await chrome.offscreen.closeDocument();
}

// https://developer.chrome.com/docs/extensions/reference/fileSystemProvider/
function testFileSystemProvider() {
    // Checking onGetMetadataRequested, its option and EntryMetadata.
    chrome.fileSystemProvider.onGetMetadataRequested.addListener(
        (
            options: chrome.fileSystemProvider.MetadataRequestedEventOptions,
            successCallback: (metadata: chrome.fileSystemProvider.EntryMetadata) => void,
            errorCallback: (error: string) => void,
        ) => {
            const entryMetadata: chrome.fileSystemProvider.EntryMetadata = {};
            if (options.isDirectory) {
                entryMetadata.isDirectory = true;
            }
            if (options.name) {
                entryMetadata.name = "some-file.txt";
            }
            if (options.size) {
                entryMetadata.size = 42;
            }
            if (options.modificationTime) {
                entryMetadata.modificationTime = new Date();
            }
            if (options.mimeType) {
                entryMetadata.mimeType = "text/plain";
            }
            if (options.thumbnail) {
                entryMetadata.thumbnail = "DaTa:ImAgE/pNg;base64";
            }
            if (options.cloudIdentifier) {
                entryMetadata.cloudIdentifier = { providerName: "provider-name", id: "id" };
            }
            if (options.cloudFileInfo) {
                entryMetadata.cloudFileInfo = { versionTag: "versionA" };
            }
        },
    );

    // Checking onReadDirectoryRequested.
    chrome.fileSystemProvider.onReadDirectoryRequested.addListener(
        (
            options: chrome.fileSystemProvider.DirectoryPathRequestedEventOptions,
            successCallback: (entries: chrome.fileSystemProvider.EntryMetadata[], hasMore: boolean) => void,
            errorCallback: (error: string) => void,
        ) => {},
    );

    // Checking onGetActionsRequested.
    chrome.fileSystemProvider.onGetActionsRequested.addListener(
        (
            options: chrome.fileSystemProvider.GetActionsRequestedOptions,
            successCallback: (actions: chrome.fileSystemProvider.Action[]) => void,
            errorCallback: (error: string) => void,
        ) => {},
    );

    // Checking onExecuteActionRequested.
    chrome.fileSystemProvider.onExecuteActionRequested.addListener(
        (
            options: chrome.fileSystemProvider.ExecuteActionRequestedOptions,
            successCallback: () => void,
            errorCallback: (error: string) => void,
        ) => {},
    );

    // Checking onCreateDirectoryRequested.
    chrome.fileSystemProvider.onCreateDirectoryRequested.addListener(
        (
            options: chrome.fileSystemProvider.CreateDirectoryRequestedEventOptions,
            successCallback: Function,
            errorCallback: (error: string) => void,
        ) => {},
    );

    // Checking onOpenFileRequested.
    chrome.fileSystemProvider.onOpenFileRequested.addListener(
        (
            options: chrome.fileSystemProvider.OpenFileRequestedEventOptions,
            successCallback: (metadata?: chrome.fileSystemProvider.EntryMetadata) => void,
            errorCallback: (error: string) => void,
        ) => {},
    );
}

// https://developer.chrome.com/docs/extensions/reference/sessions/
function testSessions() {
    const myMax = { maxResults: 1 };
    chrome.sessions.getDevices(devices => {});
    chrome.sessions.getDevices({}, devices => {});
    chrome.sessions.getDevices(myMax, devices => {});
    chrome.sessions.getRecentlyClosed(sessions => {});
    chrome.sessions.getRecentlyClosed({}, sessions => {});
    chrome.sessions.getRecentlyClosed(myMax, sessions => {});
    chrome.sessions.restore(restoredSession => {});
    chrome.sessions.restore("myString", restoredSession => {});
    chrome.sessions.onChanged.addListener(() => {});
}

// https://developer.chrome.com/docs/extensions/reference/sessions/
async function testSessionsForPromise() {
    const myMax = { maxResults: 1 };
    await chrome.sessions.getDevices();
    await chrome.sessions.getDevices({});
    await chrome.sessions.getDevices(myMax);
    await chrome.sessions.getRecentlyClosed();
    await chrome.sessions.getRecentlyClosed({});
    await chrome.sessions.getRecentlyClosed(myMax);
    await chrome.sessions.restore();
    await chrome.sessions.restore("myString");
}

// Test for chrome.sidePanel API
function testSidePanelAPI() {
    let getPanelOptions: chrome.sidePanel.GetPanelOptions = {
        tabId: 123,
    };

    chrome.sidePanel.getOptions(getPanelOptions, (options: chrome.sidePanel.PanelOptions) => {
        console.log("Using callback:");
        console.log(options.enabled);
        console.log(options.path);
        console.log(options.tabId);
    });

    chrome.sidePanel.getOptions(getPanelOptions).then((options: chrome.sidePanel.PanelOptions) => {
        console.log("Using promise:");
        console.log(options.enabled);
        console.log(options.path);
        console.log(options.tabId);
    });

    chrome.sidePanel.getPanelBehavior((behavior: chrome.sidePanel.PanelBehavior) => {
        console.log("Using callback:", behavior.openPanelOnActionClick);
    });

    chrome.sidePanel.getPanelBehavior().then((behavior) => {
        console.log("Using promise:", behavior.openPanelOnActionClick);
    });

    let openOptionsTab: chrome.sidePanel.OpenOptions = {
        tabId: 1234567890,
    };

    let openOptionsWindow: chrome.sidePanel.OpenOptions = {
        windowId: 9876543210,
    };

    let openOptionsTabAndWindow: chrome.sidePanel.OpenOptions = {
        tabId: 1234567890,
        windowId: 9876543210,
    };

    chrome.sidePanel.open(openOptionsTab, () => {
        console.log("Side panel opened in tab using callback");
    });

    chrome.sidePanel.open(openOptionsTab).then(() => {
        console.log("Side panel opened in tab using promise");
    });

    chrome.sidePanel.open(openOptionsWindow, () => {
        console.log("Side panel opened in window using callback");
    });

    chrome.sidePanel.open(openOptionsWindow).then(() => {
        console.log("Side panel opened in window using promise");
    });

    chrome.sidePanel.open(openOptionsTabAndWindow, () => {
        console.log("Side panel opened in tab in window using callback");
    });

    chrome.sidePanel.open(openOptionsTabAndWindow).then(() => {
        console.log("Side panel opened in tab in window using promise");
    });

    let setPanelOptions: chrome.sidePanel.PanelOptions = {
        enabled: true,
        path: "path/to/sidePanel.html",
        tabId: 123,
    };

    chrome.sidePanel.setOptions(setPanelOptions, () => {
        console.log("Options set successfully using callback.");
    });

    chrome.sidePanel.setOptions(setPanelOptions).then(() => {
        console.log("Options set successfully using promise.");
    });

    let setPanelBehavior: chrome.sidePanel.PanelBehavior = {
        openPanelOnActionClick: true,
    };

    chrome.sidePanel.setPanelBehavior(setPanelBehavior, () => {
        console.log("Behavior set successfully using callback.");
    });

    chrome.sidePanel.setPanelBehavior(setPanelBehavior).then(() => {
        console.log("Behavior set successfully using promise.");
    });
}

function testInstanceID() {
    chrome.instanceID.deleteID(); // $ExpectType Promise<void>
    chrome.instanceID.deleteID(() => void 0); // $ExpectType void

    const deleteTokenParams = { authorizedEntity: "", scope: "" };
    chrome.instanceID.deleteToken(deleteTokenParams); // $ExpectType Promise<void>
    chrome.instanceID.deleteToken(deleteTokenParams, () => void 0); // $ExpectType void

    chrome.instanceID.getCreationTime(); // $ExpectType Promise<number>
    chrome.instanceID.getCreationTime((creationTime: number) => void 0); // $ExpectType void

    chrome.instanceID.getID(); // $ExpectType Promise<string>
    chrome.instanceID.getID((id: string) => void 0); // $ExpectType void

    chrome.instanceID.getToken({ authorizedEntity: "", scope: "" }); // $ExpectType Promise<string>
    chrome.instanceID.getToken({ authorizedEntity: "", scope: "" }, (token: string) => void 0); // $ExpectType void

    chrome.instanceID.onTokenRefresh.addListener(() => void 0);
}

function testUserScripts() {
    const worldProperties = { csp: "script-src 'self'", messaging: true };
    chrome.userScripts.configureWorld(worldProperties); // $ExpectType Promise<void>
    chrome.userScripts.configureWorld(worldProperties, () => void 0); // $ExpectType void

    const userScriptFilter = { ids: ["scriptId1", "scriptId2"] };
    chrome.userScripts.getScripts(userScriptFilter); // $ExpectType Promise<RegisteredUserScript[]>
    chrome.userScripts.getScripts(userScriptFilter, (scripts: chrome.userScripts.RegisteredUserScript[]) => void 0); // $ExpectType void

    const scripts: chrome.userScripts.RegisteredUserScript[] = [
        {
            id: "scriptId1",
            js: [{ code: "console.log(\"Hello from scriptId1!\");" }],
            matches: ["*://example.com/*"],
        },
        {
            id: "scriptId2",
            js: [{ code: "console.log(\"Hello from scriptId2!\");" }],
            matches: ["*://example.org/*"],
        },
    ];
    chrome.userScripts.register(scripts); // $ExpectType Promise<void>
    chrome.userScripts.register(scripts, () => void 0); // $ExpectType void

    chrome.userScripts.unregister(userScriptFilter); // $ExpectType Promise<void>
    chrome.userScripts.unregister(userScriptFilter, () => void 0); // $ExpectType void

    chrome.userScripts.update(scripts); // $ExpectType Promise<void>
    chrome.userScripts.update(scripts, () => void 0); // $ExpectType void
}

// https://developer.chrome.com/docs/extensions/reference/api/enterprise/platformKeys
function testEnterPrisePlatformKeys() {
    chrome.enterprise.platformKeys.Scope.MACHINE === "MACHINE";
    chrome.enterprise.platformKeys.Scope.USER === "USER";

    chrome.enterprise.platformKeys.Algorithm.ECDSA === "ECDSA";
    chrome.enterprise.platformKeys.Algorithm.RSA === "RSA";

    chrome.enterprise.platformKeys.challengeKey({ // $ExpectType void
        scope: "MACHINE",
        challenge: new ArrayBuffer(0),
        registerKey: { algorithm: "ECDSA" },
    }, () => {});

    chrome.enterprise.platformKeys.challengeMachineKey(new ArrayBuffer(0), true, response => {}); // $ExpectType void
    chrome.enterprise.platformKeys.challengeMachineKey(new ArrayBuffer(0), response => {}); // $ExpectType void

    chrome.enterprise.platformKeys.challengeUserKey(new ArrayBuffer(0), true, response => {}); // $ExpectType void

<<<<<<< HEAD
    chrome.enterprise.platformKeys.challengeUserKey(new ArrayBuffer(0), true, () => {}); // $ExpectType void
}

// https://developer.chrome.com/docs/extensions/reference/api/printing
function testPrinting() {
    chrome.printing.MAX_GET_PRINTER_INFO_CALLS_PER_MINUTE === 20;
    chrome.printing.MAX_SUBMIT_JOB_CALLS_PER_MINUTE === 40;

    chrome.printing.JobStatus.CANCELED === "CANCELED";
    chrome.printing.JobStatus.FAILED === "FAILED";
    chrome.printing.JobStatus.IN_PROGRESS === "IN_PROGRESS";
    chrome.printing.JobStatus.PENDING === "PENDING";
    chrome.printing.JobStatus.PRINTED === "PRINTED";

    chrome.printing.PrinterSource.POLICY === "POLICY";
    chrome.printing.PrinterSource.USER === "USER";

    chrome.printing.PrinterStatus.AVAILABLE === "AVAILABLE";
    chrome.printing.PrinterStatus.DOOR_OPEN === "DOOR_OPEN";
    chrome.printing.PrinterStatus.EXPIRED_CERTIFICATE === "EXPIRED_CERTIFICATE";
    chrome.printing.PrinterStatus.GENERIC_ISSUE === "GENERIC_ISSUE";
    chrome.printing.PrinterStatus.OUTPUT_FULL === "OUTPUT_FULL";
    chrome.printing.PrinterStatus.OUT_OF_INK === "OUT_OF_INK";
    chrome.printing.PrinterStatus.OUT_OF_PAPER === "OUT_OF_PAPER";
    chrome.printing.PrinterStatus.PAPER_JAM === "PAPER_JAM";
    chrome.printing.PrinterStatus.STOPPED === "STOPPED";
    chrome.printing.PrinterStatus.TRAY_MISSING === "TRAY_MISSING";
    chrome.printing.PrinterStatus.UNREACHABLE === "UNREACHABLE";

    chrome.printing.SubmitJobStatus.OK === "OK";
    chrome.printing.SubmitJobStatus.USER_REJECTED === "USER_REJECTED";

    chrome.printing.cancelJob(""); // $ExpectType Promise<void>
    chrome.printing.cancelJob("", () => {}); // $ExpectType void
    // @ts-expect-error
    chrome.printing.cancelJob("", () => {}).then(() => {});

    chrome.printing.getPrinterInfo(""); // $ExpectType Promise<GetPrinterInfoResponse>
    chrome.printing.getPrinterInfo("", response => {}); // $ExpectType void
    // @ts-expect-error
    chrome.printing.getPrinterInfo("", response => {}).then(response => {});

    chrome.printing.getPrinters(); // $ExpectType Promise<Printer[]>
    chrome.printing.getPrinters(printers => {}); // $ExpectType void
    // @ts-expect-error
    chrome.printing.getPrinters(printers => {}).then(printers => {});

    const submitJobRequest = {
        job: {
            printerId: "",
            title: "",
            ticket: {},
            contentType: "",
            document: new Blob(),
        },
    };
    chrome.printing.submitJob(submitJobRequest); // $ExpectType Promise<SubmitJobResponse>
    chrome.printing.submitJob(submitJobRequest, response => {}); // $ExpectType void
    // @ts-expect-error
    chrome.printing.submitJob(submitJobRequest, response => {}).then(response => {});

    chrome.printing.onJobStatusChanged.addListener((jobId, status) => {
        jobId; // $ExpectType string
        status; // $ExpectType JobStatus
    });
    chrome.printing.onJobStatusChanged.removeListener((jobId, status) => {
        jobId; // $ExpectType string
        status; // $ExpectType JobStatus
    });
    chrome.printing.onJobStatusChanged.hasListener((jobId, status) => {
        jobId; // $ExpectType string
        status; // $ExpectType JobStatus
    });
    chrome.printing.onJobStatusChanged.hasListeners();
=======
    chrome.enterprise.platformKeys.getCertificates("tokenId", certificates => {}); // $ExpectType void

    chrome.enterprise.platformKeys.getTokens(tokens => {}); // $ExpectType void

    chrome.enterprise.platformKeys.importCertificate("tokenId", new ArrayBuffer(0), () => {}); // $ExpectType void

    chrome.enterprise.platformKeys.removeCertificate("tokenId", new ArrayBuffer(0), () => {}); // $ExpectType void
}

// https://developer.chrome.com/docs/extensions/reference/api/power
function testPower() {
    chrome.power.Level.DISPLAY === "display";
    chrome.power.Level.SYSTEM === "system";

    chrome.power.releaseKeepAwake(); // $ExpectType void
    chrome.power.requestKeepAwake(chrome.power.Level.SYSTEM); // $ExpectType void
    chrome.power.requestKeepAwake("system"); // $ExpectType void
    // @ts-expect-error
    chrome.power.requestKeepAwake("other"); // $ExpectType void
    chrome.power.reportActivity(() => {}); // $ExpectType void
    chrome.power.reportActivity(); // $ExpectType Promise<void>
    // @ts-expect-error
    chrome.power.reportActivity(() => {}).then(() => {});
>>>>>>> ad6f7cab
}<|MERGE_RESOLUTION|>--- conflicted
+++ resolved
@@ -2361,8 +2361,29 @@
 
     chrome.enterprise.platformKeys.challengeUserKey(new ArrayBuffer(0), true, response => {}); // $ExpectType void
 
-<<<<<<< HEAD
-    chrome.enterprise.platformKeys.challengeUserKey(new ArrayBuffer(0), true, () => {}); // $ExpectType void
+    chrome.enterprise.platformKeys.getCertificates("tokenId", certificates => {}); // $ExpectType void
+
+    chrome.enterprise.platformKeys.getTokens(tokens => {}); // $ExpectType void
+
+    chrome.enterprise.platformKeys.importCertificate("tokenId", new ArrayBuffer(0), () => {}); // $ExpectType void
+
+    chrome.enterprise.platformKeys.removeCertificate("tokenId", new ArrayBuffer(0), () => {}); // $ExpectType void
+}
+
+// https://developer.chrome.com/docs/extensions/reference/api/power
+function testPower() {
+    chrome.power.Level.DISPLAY === "display";
+    chrome.power.Level.SYSTEM === "system";
+
+    chrome.power.releaseKeepAwake(); // $ExpectType void
+    chrome.power.requestKeepAwake(chrome.power.Level.SYSTEM); // $ExpectType void
+    chrome.power.requestKeepAwake("system"); // $ExpectType void
+    // @ts-expect-error
+    chrome.power.requestKeepAwake("other"); // $ExpectType void
+    chrome.power.reportActivity(() => {}); // $ExpectType void
+    chrome.power.reportActivity(); // $ExpectType Promise<void>
+    // @ts-expect-error
+    chrome.power.reportActivity(() => {}).then(() => {});
 }
 
 // https://developer.chrome.com/docs/extensions/reference/api/printing
@@ -2436,29 +2457,4 @@
         status; // $ExpectType JobStatus
     });
     chrome.printing.onJobStatusChanged.hasListeners();
-=======
-    chrome.enterprise.platformKeys.getCertificates("tokenId", certificates => {}); // $ExpectType void
-
-    chrome.enterprise.platformKeys.getTokens(tokens => {}); // $ExpectType void
-
-    chrome.enterprise.platformKeys.importCertificate("tokenId", new ArrayBuffer(0), () => {}); // $ExpectType void
-
-    chrome.enterprise.platformKeys.removeCertificate("tokenId", new ArrayBuffer(0), () => {}); // $ExpectType void
-}
-
-// https://developer.chrome.com/docs/extensions/reference/api/power
-function testPower() {
-    chrome.power.Level.DISPLAY === "display";
-    chrome.power.Level.SYSTEM === "system";
-
-    chrome.power.releaseKeepAwake(); // $ExpectType void
-    chrome.power.requestKeepAwake(chrome.power.Level.SYSTEM); // $ExpectType void
-    chrome.power.requestKeepAwake("system"); // $ExpectType void
-    // @ts-expect-error
-    chrome.power.requestKeepAwake("other"); // $ExpectType void
-    chrome.power.reportActivity(() => {}); // $ExpectType void
-    chrome.power.reportActivity(); // $ExpectType Promise<void>
-    // @ts-expect-error
-    chrome.power.reportActivity(() => {}).then(() => {});
->>>>>>> ad6f7cab
 }