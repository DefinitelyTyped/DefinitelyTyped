--- conflicted
+++ resolved
@@ -1,10 +1,6 @@
 // Type definitions for Chrome packaged application development
 // Project: http://developer.chrome.com/apps/
-<<<<<<< HEAD
-// Definitions by: Adam Lay <https://github.com/AdamLay>, MIZUNE Pine <https://github.com/pine613>, MIZUSHIMA Junki <https://github.com/mzsm>, Ingvar Stepanyan <https://github.com/RReverser>, Nikolai Ommundsen <https://github.com/niikoo>
-=======
-// Definitions by: Adam Lay <https://github.com/AdamLay>, MIZUNE Pine <https://github.com/pine613>, MIZUSHIMA Junki <https://github.com/mzsm>, Ingvar Stepanyan <https://github.com/RReverser>, Adam Pyle <https://github.com/pyle>
->>>>>>> d6aa6381
+// Definitions by: Adam Lay <https://github.com/AdamLay>, MIZUNE Pine <https://github.com/pine613>, MIZUSHIMA Junki <https://github.com/mzsm>, Ingvar Stepanyan <https://github.com/RReverser>, Adam Pyle <https://github.com/pyle>, Nikolai Ommundsen <https://github.com/niikoo>
 // Definitions: https://github.com/DefinitelyTyped/DefinitelyTyped
 
 /// <reference path="./index.d.ts"/>
@@ -25,9 +21,6 @@
 // App Runtime
 ////////////////////
 declare namespace chrome.app.runtime {
-<<<<<<< HEAD
-    export interface LaunchData {
-=======
     enum LaunchSource {
         "untracked" = "untracked",
         "app_launcher" = "app_launcher",
@@ -53,7 +46,6 @@
     }
 
     interface LaunchData {
->>>>>>> d6aa6381
         id?: string;
         items?: LaunchDataItem[];
         url?: string;
