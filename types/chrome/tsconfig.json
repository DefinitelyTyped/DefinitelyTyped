--- conflicted
+++ resolved
@@ -19,16 +19,7 @@
     },
     "files": [
         "index.d.ts",
-<<<<<<< HEAD
-        "chrome-cast.d.ts",
+        "chrome-cast/index.d.ts",
         "test/index.ts"
-=======
-        "chrome-app.d.ts",
-        "chrome-webview.d.ts",
-        "chrome-cast/index.d.ts",
-        "test/index.ts",
-        "test/chrome-app.ts",
-        "test/chrome-webview.ts"
->>>>>>> b21fbc2d
     ]
 }