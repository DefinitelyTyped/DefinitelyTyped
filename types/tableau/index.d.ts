--- conflicted
+++ resolved
@@ -62,13 +62,9 @@
     }
 
     enum FieldRoleType {
-<<<<<<< HEAD
-        DIMENSION, MEASURE, UNKNOWN
-=======
         DIMENSION,
         MEASURE,
-        UKNOWN,
->>>>>>> 45b92514
+        UNKNOWN,
     }
 
     enum SheetType {
