// tslint:disable:jsdoc-format
// tslint:disable:max-line-length
// tslint:disable:no-irregular-whitespace

/*!
* Product: Dynamsoft Web Twain
* Web Site: http://www.dynamsoft.com
*
* Copyright 2020, Dynamsoft Corporation
* Author: Dynamsoft Support Team
*/

interface DynamsoftStatic<TElement extends Node = HTMLElement> {
    Lib: DynamsoftLib;
    WebTwainEnv: dwtEnv;
}

interface dwtEnv {
    AutoLoad: boolean;
    ProductKey: string;
    Trial: boolean;
    Containers: Container[];
    IfUseActiveXForIE10Plus: boolean;
    ResourcesPath: string;

    RegisterEvent(event: string, fn: (...args: any[]) => void): void;
    GetWebTwain(cid: string): WebTwain;
    Load(): void;
    Unload(): void;

    Debug: boolean;
    ActiveXInstallWithCAB: boolean;
    ActiveXVersion: string;
    ContainerMap: {};
    CreateDWTObject(newObjID: string, successFn: (dwtObject: WebTwain) => void, failurefn: (...args: any[]) => void): void;
    DeleteDWTObject(objID: string): void;
    DynamicContainers: string[];
    DynamicDWTMap: {};
    IfInstallDWTModuleWithZIP: boolean;
    /*ignored
    OnWebTwainInitMessage  OnWebTwainNeedUpgrade  OnWebTwainNeedUpgradeWebJavascript  OnWebTwainNotFound  OnWebTwainOldPluginNotAllowed
    */

    OnWebTwainPostExecute(): void;
    OnWebTwainPreExecute(): void;

    /*ignored
    OnWebTwainReady
    */
    JSVersion: string;
    PluginVersion: string;
    ServerVersionInfo: string;

    RemoveAllAuthorizations(): void;
    ShowDialog(_dialogWidth: number, _dialogHeight: number, _strDialogMessageWithHtmlFormat: string, _bChangeImage: boolean, bHideCloseButton: boolean): void;
    CloseDialog(): void;
    UseDefaultInstallUI: boolean;
    initQueue: any[];
    inited: boolean;

    IfAddMD5InUploadHeader: boolean;
    IfConfineMaskWithinTheViewer: boolean;
    CustomizableDisplayInfo: any;
}

interface DynamsoftLib {
    /*ignored
    Addon_Events  Addon_Sendback_Events  AttachAndShowImage  BIO  DOM  DynamicLoadAddonFuns  DynamicWebTwain  EnumMouseButton
    Errors  Events  IntToColorStr  LS  OnGetImageByURL  OnGetImageFromServer  Path  ProgressBar  UI  Uri
    addEventListener  ajax  all  appendMessage  appendRichMessage  aryControlLoadImage  attachAddon  attachProperty
    base64  bio  cancelFrome  clearMessage  closeAll  closeProgress  colorStrToInt  config  css  currentStyle
    debug*/

    detect: {
        /*ignored
        OnCreatWS  OnDetectNext  OnWebTwainPostExecute  OnWebTwainPreExecute  StartWSByIPTimeoutId  StartWSTimeoutId
        aryReconnectSTwains  arySTwains  arySTwainsByIP  bFirst  bNeedUpgradeEvent  bNoControlEvent  bOK  bPromptJSOrServerOutdated
        cUrlIndex  dcpCallbackType  dcpStatus  detectType  getVersionArray  global_dlg  hideMask  isDWTVersionLatest  onNoControl
        onNotAllowedForChrome  ports  scriptLoaded  showMask  starting  tryTimes*/
        ssl: boolean;
    };

    /*ignored
    detectButton  dialog  dialogShowStatus  dlgProgress  dlgRef  drawBoxBorder  drawImageWithHermite
    each  empty  endsWith
    */

    env: {
        WSSession: number, WSVersion: string,
        bChrome: boolean, bEdge: boolean, bFileSystem: boolean, bFirefox: boolean,
        bIE: boolean, bLinux: boolean, bMac: boolean, bSafari: boolean, bWin: boolean, bWin64: boolean,
        basePath: string, iPluginLength: number, isX64: boolean, pathType: number,
        strChromeVersion: string, strFirefoxVersion: string, strIEVersion: string
    };

    /*ignored
    error  escapeHtml  escapeRegExp  extend  filter  fireEvent  fromUnicode  get  getColor  getCss
    getElDimensions  getHex  getHexColor  getHttpUrl  getLogger  getOffset  getRandom  getRealPath  getScript
    getWS  getWSUrl  getWheelDelta  globalEval  guid  hide  html5  imageControlCount  indexOf  install
    io  isArray  isBoolean  isDef  isFunction  isLocalIP  isNaN  isNull  isNumber  isObject
    isPlainObject  isString  isUndef  isUndefined  isWindow  keys  log  main  makeArray  mix
    needShowTwiceShowDialog  nil  noop  now  obj  one  page  param  parse  parseHTML  parser
    product  progressMessage  ready  removeEventListener  replaceAll  replaceControl  show  showProgress  startWS
    startWSByIP  startsWith  stopPropagation  stringify  style  support  switchEvent  tmp  toggle  trim
    type  unEscapeHtml  unparam  upperCaseFirst  urlDecode  urlEncode  utf8  win
    ...other internal ones
    */
    hideMask(): void;
    showMask(): void;
    getScript(url: string, bAsync: boolean, callback: () => void): void;
}

/**
 * interface for a DWT container which basically defines a DIV on the page
 */
interface Container {
    ContainerId: string;
    Width: string | number;
    Height: string | number;
}

/** Border Styles */
declare enum EnumDWT_BorderStyle {
    /** No border. */
    TWBS_NONE = 0,
    /** Flat border. */
    TWBS_SINGLEFLAT = 1,
    /** 3D border.   */
    TWBS_SINGLE3D = 2
}

/** Capabilities */
declare enum EnumDWT_Cap {
    /** Nothing. */
    CAP_NONE = 0,
    /** The application is willing to accept this number of images. */
    CAP_XFERCOUNT = 1,
    /** Allows the application and Source to identify which compression schemes they have in
     *  common for Buffered Memory and File transfers.
     *  Note for File transfers:
     *  Since only certain file formats support compression, this capability must be negotiated after
     *  setting the desired file format with ICAP_IMAGEFILEFORMAT.
     */
    ICAP_COMPRESSION = 256,
    /** The type of pixel data that a Source is capable of acquiring (for example, black and white, gray, RGB, etc.). */
    ICAP_PIXELTYPE = 257,
    /** Unless a quantity is dimensionless or uses a specified unit of measure, ICAP_UNITS determines
     *  the unit of measure for all quantities.
     */
    ICAP_UNITS = 258,
    /** Allows the application and Source to identify which transfer mechanisms the source supports. */
    ICAP_XFERMECH = 259,
    /** The name or other identifying information about the Author of the image. It may include a copyright string. */
    CAP_AUTHOR = 4096,
    /** A general note about the acquired image. */
    CAP_CAPTION = 4097,
    /** If TRUE, Source must acquire data from the document feeder acquire area and other feeder
     *  capabilities can be used. If FALSE, Source must acquire data from the non-feeder acquire area
     *  and no other feeder capabilities can be used.
     */
    CAP_FEEDERENABLED = 4098,
    /** Reflect whether there are documents loaded in the Source's feeder. */
    CAP_FEEDERLOADED = 4099,
    /** The date and time the image was acquired.
     *  Stored in the form "YYYY/MM/DD HH:mm:SS.sss" where YYYY is the year, MM is the
     *  numerical month, DD is the numerical day, HH is the hour, mm is the minute, SS is the second,
     *  and sss is the millisecond.
     */
    CAP_TIMEDATE = 4100,
    /** Returns a list of all the capabilities for which the Source will answer inquiries. Does not indicate
     *  which capabilities the Source will allow to be set by the application. Some capabilities can only
     *  be set if certain setup work has been done so the Source cannot globally answer which
     *  capabilities are "set-able."
     */
    CAP_SUPPORTEDCAPS = 4101,
    /** Allows the application and Source to negotiate capabilities to be used in States 5 and 6. */
    CAP_EXTENDEDCAPS = 4102,
    /** If TRUE, the Source will automatically feed the next page from the document feeder after the
     *  number of frames negotiated for capture from each page are acquired. CAP_FEEDERENABLED
     *  must be TRUE to use this capability.
     */
    CAP_AUTOFEED = 4103,
    /** If TRUE, the Source will eject the current page being acquired from and will leave the feeder
     *  acquire area empty.
     *  If CAP_AUTOFEED is TRUE, a fresh page will be advanced.
     *  CAP_FEEDERENABLED must equal TRUE to use this capability.
     *  This capability must have been negotiated as an extended capability to be used in States 5 and 6.
     */
    CAP_CLEARPAGE = 4104,
    /** If TRUE, the Source will eject the current page and advance the next page in the document feeder
     *  into the feeder acquire area.
     *  If CAP_AUTOFEED is TRUE, the same action just described will occur and CAP_AUTOFEED will
     *  remain active.
     *  CAP_FEEDERENABLED must equal TRUE to use this capability.
     *  This capability must have been negotiated as an extended capability to be used in States 5 and 6.
     */
    CAP_FEEDPAGE = 4105,
    /** If TRUE, the Source will return the current page to the input side of the document feeder and
     *  feed the last page from the output side of the feeder back into the acquisition area.
     *  If CAP_AUTOFEED is TRUE, automatic feeding will continue after all negotiated frames from this
     *  page are acquired.
     *  CAP_FEEDERENABLED must equal TRUE to use this capability.
     *  This capability must have been negotiated as an extended capability to be used in States 5 and 6.
     */
    CAP_REWINDPAGE = 4106,
    /** If TRUE, the Source will display a progress indicator during acquisition and transfer, regardless
     *  of whether the Source's user interface is active. If FALSE, the progress indicator will be
     *  suppressed if the Source's user interface is inactive.
     *  The Source will continue to display device-specific instructions and error messages even with
     *  the Source user interface and progress indicators turned off.
     */
    CAP_INDICATORS = 4107,
    /** Returns a list of all the capabilities for which the Source will answer inquiries. Does not indicate
     *  which capabilities the Source will allow to be set by the application. Some capabilities can only
     *  be set if certain setup work has been done so the Source cannot globally answer which
     *  capabilities are "set-able."
     */
    CAP_SUPPORTEDCAPSEXT = 4108,
    /** This capability determines whether the device has a paper sensor that can detect documents on the ADF or Flatbed. */
    CAP_PAPERDETECTABLE = 4109,
    /** If TRUE, indicates that this Source supports acquisition with the UI disabled; i.e.,
     *  TW_USERINTERFACE's ShowUI field can be set to FALSE. If FALSE, indicates that this Source
     *  can only support acquisition with the UI enabled.
     */
    CAP_UICONTROLLABLE = 4110,
    /** If TRUE, the physical hardware (e.g., scanner, digital camera, image database, etc.) that
     *  represents the image source is attached, powered on, and communicating.
     */
    CAP_DEVICEONLINE = 4111,
    /** This capability is intended to boost the performance of a Source. The fundamental assumption
     *  behind AutoScan is that the device is able to capture the number of images indicated by the
     *  value of CAP_XFERCOUNT without waiting for the Application to request the image transfers.
     *  This is only possible if the device has internal buffers capable of caching the images it captures.
     *  The default behavior is undefined, because some high volume devices are incapable of anything
     *  but CAP_AUTOSCAN being equal to TRUE. However, if a Source supports FALSE, it should use it
     *  as the mandatory default, since this best describes the behavior of pre-1.8 TWAIN Applications.
     */
    CAP_AUTOSCAN = 4112,
    /** Allows an application to request the delivery of thumbnail representations for the set of images
     *  that are to be delivered.
     *  Setting CAP_THUMBNAILSENABLED to TRUE turns on thumbnail mode. Images transferred
     *  thereafter will be sent at thumbnail size (exact thumbnail size is determined by the Data Source).
     *  Setting this capability to FALSE turns thumbnail mode off and returns full size images.
     */
    CAP_THUMBNAILSENABLED = 4113,
    /** This indicates whether the scanner supports duplex. If so, it further indicates whether one-path
     *  or two-path duplex is supported.
     */
    CAP_DUPLEX = 4114,
    /** The user can set the duplex option to be TRUE or FALSE. If TRUE, the scanner scans both sides
     *  of a paper; otherwise, the scanner will scan only one side of the image.
     */
    CAP_DUPLEXENABLED = 4115,
    /** Allows an application to query a source to see if it implements the new user interface settings dialog.  */
    CAP_ENABLEDSUIONLY = 4116,
    CAP_CUSTOMDSDATA = 4117,
    /** Allows the application to specify the starting endorser / imprinter number. All other endorser/
     *  imprinter properties should be handled through the data source's user interface.
     *  The user can set the starting number for the endorser.
     */
    CAP_ENDORSER = 4118,
    /** Turns specific audible alarms on and off. */
    CAP_ALARMS = 4120,
    /** The volume of a device's audible alarm. Note that this control affects the volume of all alarms;
     *  no specific volume control for individual types of alarms is provided.
     */
    CAP_ALARMVOLUME = 4121,
    /** The number of images to automatically capture. This does not refer to the number of images to
     *  be sent to the Application, use CAP_XFERCOUNT for that.
     */
    CAP_AUTOMATICCAPTURE = 4122,
    /** For automatic capture, this value selects the number of milliseconds before the first picture is to
     *  be taken, or the first image is to be scanned.
     */
    CAP_TIMEBEFOREFIRSTCAPTURE = 4123,
    /** For automatic capture, this value selects the milliseconds to wait between pictures taken, or images scanned. */
    CAP_TIMEBETWEENCAPTURES = 4124,
    /** CapGet() reports the presence of data in the scanner's buffers. CapSet() with a value of TWCB_CLEAR immediately clears the buffers. */
    CAP_CLEARBUFFERS = 4125,
    /** Describes the number of pages that the scanner can buffer when CAP_AUTOSCAN is enabled. */
    CAP_MAXBATCHBUFFERS = 4126,
    /** The date and time of the device's clock.
     *  Managed in the form "YYYY/MM/DD HH:mm:SS:sss" where YYYY is the year, MM is the
     *  numerical month, DD is the numerical day, HH is the hour, mm is the minute, SS is the second,
     *  and sss is the millisecond.
     */
    CAP_DEVICETIMEDATE = 4127,
    /** CapGet() reports the kinds of power available to the device. CapGetCurrent() reports the current power supply in use. */
    CAP_POWERSUPPLY = 4128,
    /** This capability queries the Source for UI support for preview mode. If TRUE, the Source supports preview UI. */
    CAP_CAMERAPREVIEWUI = 4129,
    /** A string containing the serial number of the currently selected device in the Source. Multiple
     *  devices may all report the same serial number.
     */
    CAP_SERIALNUMBER = 4132,
    /** CapGet() returns the current list of available printer devices, along with the one currently being used for negotiation.
     *  CapSet() selects the current device for negotiation, and optionally constrains the list.
     *  Top/Bottom refers to duplex devices, and indicates if the printer is writing on the top or the bottom of the sheet of paper.
     *  Simplex devices use the top settings. Before/After indicates whether printing occurs before or after the sheet of paper has been scanned.
     */
    CAP_PRINTER = 4134,
    /** Turns the current CAP_PRINTER device on or off. */
    CAP_PRINTERENABLED = 4135,
    /** The User can set the starting number for the current CAP_PRINTER device. */
    CAP_PRINTERINDEX = 4136,
    /** Specifies the appropriate current CAP_PRINTER device mode.
     *  Note:
     *  O TWPM_SINGLESTRING specifies that the printed text will consist of a single string.
     *  O TWPM _MULTISTRING specifies that the printed text will consist of an enumerated list of
     *  strings to be printed in order.
     *  O TWPM _COMPOUNDSTRING specifies that the printed string will consist of a compound of a
     *  String followed by a value followed by a suffix string.
     */
    CAP_PRINTERMODE = 4137,
    /** Specifies the string(s) that are to be used in the string component when the current
     *  CAP_PRINTER device is enabled.
     */
    CAP_PRINTERSTRING = 4138,
    /** Specifies the string that shall be used as the current CAP_PRINTER device's suffix. */
    CAP_PRINTERSUFFIX = 4139,
    /** Allows Application and Source to identify which languages they have in common for the exchange of string data,
     *  and to select the language of the internal UI. Since the TWLG_xxxx codes include language and country data, there is no separate
     *  capability for selecting the country.
     */
    CAP_LANGUAGE = 4140,
    /** Helps the Application determine any special actions it may need to take when negotiating
     *  frames with the Source. Allowed values are listed in <see cref="TWCapFeederAlignment"/>.
     *  TWFA_NONE: The alignment is free-floating. Applications should assume
     *  that the origin for frames is on the left.
     *  TWFA_LEFT: The alignment is to the left.
     *  TWFA_CENTER: The alignment is centered. This means that the paper will
     *  be fed in the middle of the ICAP_PHYSICALWIDTH of the
     *  device. If this is set, then the Application should calculate
     *  any frames with a left offset of zero.
     *  TWFA_RIGHT: The alignment is to the right.
     */
    CAP_FEEDERALIGNMENT = 4141,
    /** TWFO_FIRSTPAGEFIRST if the feeder starts with the top of the first page.
     *  TWFO_LASTPAGEFIRST is the feeder starts with the top of the last page.
     */
    CAP_FEEDERORDER = 4142,
    /** Indicates whether the physical hardware (e.g. scanner, digital camera) is capable of acquiring
     *  multiple images of the same page without changes to the physical registration of that page.
     */
    CAP_REACQUIREALLOWED = 4144,
    /** The minutes of battery power remaining to the device. */
    CAP_BATTERYMINUTES = 4146,
    /** When used with CapGet(), return the percentage of battery power level on camera. If -1 is returned, it indicates that the battery is not present.  */
    CAP_BATTERYPERCENTAGE = 4147,
    /** Added 1.91  */
    CAP_CAMERASIDE = 4148,
    /** Added 1.91   */
    CAP_SEGMENTED = 4149,
    /** Added 2.0  */
    CAP_CAMERAENABLED = 4150,
    /** Added 2.0    */
    CAP_CAMERAORDER = 4151,
    /** Added 2.0  */
    CAP_MICRENABLED = 4152,
    /** Added 2.0   */
    CAP_FEEDERPREP = 4153,
    /** Added 2.0  */
    CAP_FEEDERPOCKET = 4154,
    /** Added 2.1  */
    CAP_AUTOMATICSENSEMEDIUM = 4155,
    /** Added 2.1  */
    CAP_CUSTOMINTERFACEGUID = 4156,
    /** TRUE enables and FALSE disables the Source's Auto-brightness function (if any). */
    ICAP_AUTOBRIGHT = 4352,
    /** The brightness values available within the Source. */
    ICAP_BRIGHTNESS = 4353,
    /** The contrast values available within the Source. */
    ICAP_CONTRAST = 4355,
    /** Specifies the square-cell halftone (dithering) matrix the Source should use to halftone the image. */
    ICAP_CUSTHALFTONE = 4356,
    /** Specifies the exposure time used to capture the image, in seconds. */
    ICAP_EXPOSURETIME = 4357,
    /** Describes the color characteristic of the subtractive filter applied to the image data. Multiple
     *  filters may be applied to a single acquisition.
     */
    ICAP_FILTER = 4358,
    /** Specifies whether or not the image was acquired using a flash. */
    ICAP_FLASHUSED = 4359,
    /** Gamma correction value for the image data. */
    ICAP_GAMMA = 4360,
    /** A list of names of the halftone patterns available within the Source. */
    ICAP_HALFTONES = 4361,
    /** Specifies which value in an image should be interpreted as the lightest "highlight." All values
     *  "lighter" than this value will be clipped to this value. Whether lighter values are smaller or
     *  larger can be determined by examining the Current value of ICAP_PIXELFLAVOR.
     */
    ICAP_HIGHLIGHT = 4362,
    /** Informs the application which file formats the Source can generate (CapGet()). Tells the Source which file formats the application can handle (CapSet()).
     *  TWFF_TIFF Used for document
     *  TWFF_PICT Native Macintosh
     *  TWFF_BMP Native Microsoft
     *  TWFF_XBM Used for document
     *  TWFF_JFIF Wrapper for JPEG
     *  TWFF_FPX FlashPix, used with digital
     *  TWFF_TIFFMULTI Multi-page TIFF files
     *  TWFF_PNG An image format standard intended for use on the web, replaces GIF
     *  TWFF_SPIFF A standard from JPEG, intended to replace JFIF, also supports JBIG
     *  TWFF_EXIF File format for use with digital cameras.
     */
    ICAP_IMAGEFILEFORMAT = 4364,
    /** TRUE means the lamp is currently, or should be set to ON. Sources may not support CapSet() operations.  */
    ICAP_LAMPSTATE = 4365,
    /** Describes the general color characteristic of the light source used to acquire the image. */
    ICAP_LIGHTSOURCE = 4366,
    /** Defines which edge of the "paper" the image's "top" is aligned with. This information is used to adjust the frames to match the
     *  scanning orientation of the paper. For instance, if an ICAP_SUPPORTEDSIZE of TWSS_ISOA4 has been negotiated,
     *  and ICAP_ORIENTATION is set to TWOR_LANDSCAPE, then the Source must rotate the frame it downloads to the scanner to reflect the
     *  orientation of the paper. Please note that setting ICAP_ORIENTATION does not affect the values reported by ICAP_FRAMES;
     *  it just causes the Source to use them in a different way. The upper-left of the image is defined as the location where both the primary and
     *  secondary scans originate. (The X axis is the primary scan direction and the Y axis is the secondary scan direction.)
     *  For a flatbed scanner, the light bar moves in the secondary scan direction. For a handheld scanner, the scanner is drug in the
     *  secondary scan direction. For a digital camera, the secondary direction is the vertical axis when the viewed image is considered upright.
     */
    ICAP_ORIENTATION = 4368,
    /** The maximum physical width (X-axis) the Source can acquire (measured in units of ICAP_UNITS). */
    ICAP_PHYSICALWIDTH = 4369,
    /** The maximum physical height (Y-axis) the Source can acquire (measured in units of ICAP_UNITS). */
    ICAP_PHYSICALHEIGHT = 4370,
    /** Specifies which value in an image should be interpreted as the darkest "shadow." All values
     *  "darker" than this value will be clipped to this value.
     */
    ICAP_SHADOW = 4371,
    /** The list of frames the Source will acquire on each page. */
    ICAP_FRAMES = 4372,
    /** The native optical resolution along the X-axis of the device being controlled by the Source. Most
     *  devices will respond with a single value (TW_ONEVALUE).
     *  This is NOT a list of all resolutions that can be generated by the device. Rather, this is the
     *  resolution of the device's optics. Measured in units of pixels per unit as defined by
     *  ICAP_UNITS (pixels per TWUN_PIXELS yields dimensionless data).
     */
    ICAP_XNATIVERESOLUTION = 4374,
    /** The native optical resolution along the Y-axis of the device being controlled by the Source.
     *  Measured in units of pixels per unit as defined by ICAP_UNITS (pixels per TWUN_PIXELS
     *  yields dimensionless data).
     */
    ICAP_YNATIVERESOLUTION = 4375,
    /** All the X-axis resolutions the Source can provide.
     *  Measured in units of pixels per unit as defined by ICAP_UNITS (pixels per TWUN_PIXELS
     *  yields dimensionless data). That is, when the units are TWUN_PIXELS, both
     *  ICAP_XRESOLUTION and ICAP_YRESOLUTION shall report 1 pixel/pixel. Some data sources
     *  like to report the actual number of pixels that the device reports, but that response is more
     *  appropriate in ICAP_PHYSICALHEIGHT and ICAP_PHYSICALWIDTH.
     */
    ICAP_XRESOLUTION = 4376,
    /** All the Y-axis resolutions the Source can provide.
     *  Measured in units of pixels per unit as defined by ICAP_UNITS (pixels per TWUN_PIXELS
     *  yields dimensionless data). That is, when the units are TWUN_PIXELS, both
     *  ICAP_XRESOLUTION and ICAP_YRESOLUTION shall report 1 pixel/pixel. Some data sources
     *  like to report the actual number of pixels that the device reports, but that response is more
     *  appropriate in ICAP_PHYSICALHEIGHT and ICAP_PHYSICALWIDTH.
     */
    ICAP_YRESOLUTION = 4377,
    /** The maximum number of frames the Source can provide or the application can accept per page.
     *  This is a bounding capability only. It does not establish current or future behavior.
     */
    ICAP_MAXFRAMES = 4378,
    /** This is used with buffered memory transfers. If TRUE, Source can provide application with tiled image data. */
    ICAP_TILES = 4379,
    /** Specifies how the bytes in an image are filled by the Source. TWBO_MSBFIRST indicates that the leftmost bit in the byte (usually bit 7) is
     *  the byte's Most Significant Bit.
     */
    ICAP_BITORDER = 4380,
    /** Used for CCITT Group 3 2-dimensional compression. The 'K' factor indicates how often the
     *  new compression baseline should be re-established. A value of 2 or 4 is common in facsimile
     *  communication. A value of zero in this field will indicate an infinite K factor—the baseline is
     *  only calculated at the beginning of the transfer.
     */
    ICAP_CCITTKFACTOR = 4381,
    /** Describes whether the image was captured transmissively or reflectively. */
    ICAP_LIGHTPATH = 4382,
    /** Sense of the pixel whose numeric value is zero (minimum data value).  */
    ICAP_PIXELFLAVOR = 4383,
    /** Allows the application and Source to identify which color data formats are available. There are
     *  two options, "planar" and "chunky."
     */
    ICAP_PLANARCHUNKY = 4384,
    /** How the Source can/should rotate the scanned image data prior to transfer. This doesn't use
     *  ICAP_UNITS. It is always measured in degrees. Any applied value is additive with any
     *  rotation specified in ICAP_ORIENTATION.
     */
    ICAP_ROTATION = 4385,
    /** For devices that support fixed frame sizes.
     *  Defined sizes match typical page sizes. This specifies the size(s) the Source can/should use to acquire image data.
     */
    ICAP_SUPPORTEDSIZES = 4386,
    /** Specifies the dividing line between black and white. This is the value the Source will use to
     *  threshold, if needed, when ICAP_PIXELTYPE:TWPT_BW.
     *  The value is normalized so there are no units of measure associated with this ICAP.
     */
    ICAP_THRESHOLD = 4387,
    /** All the X-axis scaling values available. A value of '1.0' is equivalent to 100% scaling. Do not use values less than or equal to zero. */
    ICAP_XSCALING = 4388,
    /** All the Y-axis scaling values available. A value of '1.0' is equivalent to 100% scaling. Do not use values less than or equal to zero.
     *  There are no units inherent with this data as it is normalized to 1.0 being "unscaled."
     */
    ICAP_YSCALING = 4389,
    /** Used for CCITT data compression only. Indicates the bit order representation of the stored compressed codes. */
    ICAP_BITORDERCODES = 4390,
    /** Used only for CCITT data compression. Specifies whether the compressed codes' pixel "sense"
     *  will be inverted from the Current value of ICAP_PIXELFLAVOR prior to transfer.
     */
    ICAP_PIXELFLAVORCODES = 4391,
    /** Allows the application and Source to agree upon a common set of color descriptors that are
     *  made available by the Source. This ICAP is only useful for JPEG-compressed buffered memory image transfers.
     */
    ICAP_JPEGPIXELTYPE = 4392,
    /** Used only with CCITT data compression. Specifies the minimum number of words of compressed codes (compressed data) to be transmitted per line. */
    ICAP_TIMEFILL = 4394,
    /** Specifies the pixel bit depths for the Current value of ICAP_PIXELTYPE. For example, when
     *  using ICAP_PIXELTYPE:TWPT_GRAY, this capability specifies whether this is 8-bit gray or 4-bit gray.
     *  This depth applies to all the data channels (for instance, the R, G, and B channels will all have
     *  this same bit depth for RGB data).
     */
    ICAP_BITDEPTH = 4395,
    /** Specifies the Reduction Method the Source should use to reduce the bit depth of the data. Most
     *  commonly used with ICAP_PIXELTYPE:TWPT_BW to reduce gray data to black and white.
     */
    ICAP_BITDEPTHREDUCTION = 4396,
    /** If TRUE the Source will issue a MSG_XFERREADY before starting the scan.
     *  Note: The Source may need to scan the image before initiating the transfer. This is the case if
     *  the scanned image is rotated or merged with another scanned image.
     */
    ICAP_UNDEFINEDIMAGESIZE = 4397,
    /** Allows the application to query the data source to see if it supports extended image attribute capabilities,
     *  such as Barcode Recognition, Shaded Area Detection and Removal, Skew detection and Removal, and so on.
     */
    ICAP_EXTIMAGEINFO = 4399,
    /** Allows the source to define the minimum height (Y-axis) that the source can acquire. */
    ICAP_MINIMUMHEIGHT = 4400,
    /** Allows the source to define theminimum width (X-axis) that the source can acquire. */
    ICAP_MINIMUMWIDTH = 4401,
    /** Use this capability to have the Source discard blank images. The Application never sees these
     *  images during the scanning session.
     *  TWBP_DISABLE – this must be the default state for the Source. It indicates that all images will
     *  be delivered to the Application, none of them will be discarded.
     *  TWBP_AUTO – if this is used, then the Source will decide if an image is blank or not and discard
     *  as appropriate.
     *  If the specified value is a positive number in the range 0 to 231–1, then this capability will use it
     *  as the byte size cutoff point to identify which images are to be discarded. If the size of the image
     *  is less than or equal to this value, then it will be discarded. If the size of the image is greater
     *  than this value, then it will be kept so that it can be transferred to the Application.
     */
    ICAP_AUTODISCARDBLANKPAGES = 4404,
    /** Flip rotation is used to properly orient images that flip orientation every other image.
     *  TWFR_BOOK The images to be scanned are viewed in book form, flipping each page from left to right or right to left.
     *  TWFR_FANFOLD The images to be scanned are viewed in fanfold paper style, flipping each page up or down.
     */
    ICAP_FLIPROTATION = 4406,
    /** Turns bar code detection on and off. */
    ICAP_BARCODEDETECTIONENABLED = 4407,
    /** Provides a list of bar code types that can be detected by the current Data Source. */
    ICAP_SUPPORTEDBARCODETYPES = 4408,
    /** The maximum number of supported search priorities. */
    ICAP_BARCODEMAXSEARCHPRIORITIES = 4409,
    /** A prioritized list of bar code types dictating the order in which bar codes will be sought. */
    ICAP_BARCODESEARCHPRIORITIES = 4410,
    /** Restricts bar code searching to certain orientations, or prioritizes one orientation over the other. */
    ICAP_BARCODESEARCHMODE = 4411,
    /** Restricts the number of times a search will be retried if none are found on each page. */
    ICAP_BARCODEMAXRETRIES = 4412,
    /** Restricts the total time spent on searching for a bar code on each page. */
    ICAP_BARCODETIMEOUT = 4413,
    /** When used with CapGet(), returns all camera supported lens zooming range.  */
    ICAP_ZOOMFACTOR = 4414,
    /** Turns patch code detection on and off. */
    ICAP_PATCHCODEDETECTIONENABLED = 4415,
    /** A list of patch code types that may be detected by the current Data Source. */
    ICAP_SUPPORTEDPATCHCODETYPES = 4416,
    /** The maximum number of supported search priorities. */
    ICAP_PATCHCODEMAXSEARCHPRIORITIES = 4417,
    /** A prioritized list of patch code types dictating the order in which patch codes will be sought. */
    ICAP_PATCHCODESEARCHPRIORITIES = 4418,
    /** Restricts patch code searching to certain orientations, or prioritizes one orientation over the other. */
    ICAP_PATCHCODESEARCHMODE = 4419,
    /** Restricts the number of times a search will be retried if none are found on each page. */
    ICAP_PATCHCODEMAXRETRIES = 4420,
    /** Restricts the total time spent on searching for a patch code on each page. */
    ICAP_PATCHCODETIMEOUT = 4421,
    /** For devices that support flash. CapSet() selects the flash to be used (if any). CapGet() reports the current setting.
     *  This capability replaces ICAP_FLASHUSED, which is only able to negotiate the flash being on or off.
     */
    ICAP_FLASHUSED2 = 4422,
    /** For devices that support image enhancement filtering. This capability selects the algorithm used to improve the quality of the image. */
    ICAP_IMAGEFILTER = 4423,
    /** For devices that support noise filtering. This capability selects the algorithm used to remove noise. */
    ICAP_NOISEFILTER = 4424,
    /** Overscan is used to scan outside of the boundaries described by ICAP_FRAMES, and is used to help acquire image data that
     *  may be lost because of skewing.
     *  This is primarily of use for transport scanners which rely on edge detection to begin scanning.
     *  If overscan is supported, then the device is capable of scanning in the inter-document gap to get the skewed image information.
     */
    ICAP_OVERSCAN = 4425,
    /** Turns automatic border detection on and off. */
    ICAP_AUTOMATICBORDERDETECTION = 4432,
    /** Turns automatic deskew correction on and off. */
    ICAP_AUTOMATICDESKEW = 4433,
    /** When TRUE this capability depends on intelligent features within the Source to automatically
     *  rotate the image to the correct position.
     */
    ICAP_AUTOMATICROTATE = 4434,
    /** Added 1.9  */
    ICAP_JPEGQUALITY = 4435,
    /** Added 1.91   */
    ICAP_FEEDERTYPE = 4436,
    /** Added 1.91  */
    ICAP_ICCPROFILE = 4437,
    /** Added 2.0   */
    ICAP_AUTOSIZE = 4438,
    /** Added 2.1  */
    ICAP_AUTOMATICCROPUSESFRAME = 4439,
    /** Added 2.1  */
    ICAP_AUTOMATICLENGTHDETECTION = 4440,
    /** Added 2.1  */
    ICAP_AUTOMATICCOLORENABLED = 4441,
    /** Added 2.1  */
    ICAP_AUTOMATICCOLORNONCOLORPIXELTYPE = 4442,
    /** Added 2.1  */
    ICAP_COLORMANAGEMENTENABLED = 4443,
    /** Added 2.1  */
    ICAP_IMAGEMERGE = 4444,
    /** Added 2.1  */
    ICAP_IMAGEMERGEHEIGHTTHRESHOLD = 4445,
    /** Added 2.1   */
    ICAP_SUPPORTEDEXTIMAGEINFO = 4446
}

/** ICAP_BITORDER values. */
declare enum EnumDWT_CapBitOrder {
    TWBO_LSBFIRST = 0,
    /** Indicates that the leftmost bit in the byte (usually bit 7) is the byte's Most Significant Bit. */
    TWBO_MSBFIRST = 1
}

/** ICAP_BITDEPTHREDUCTION values. */
declare enum EnumDWT_CapBitdepthReduction {
    TWBR_THRESHOLD = 0,
    TWBR_HALFTONE = 1,
    TWBR_CUSTHALFTONE = 2,
    TWBR_DIFFUSION = 3
}

/** CAP_FEEDERALIGNMENT values. */
declare enum EnumDWT_CapFeederAlignment {
    /** The alignment is free-floating. Applications should assume that the origin for frames is on the left. */
    TWFA_NONE = 0,
    /** The alignment is to the left. */
    TWFA_LEFT = 1,
    /** The alignment is centered. This means that the paper will be fed in the middle of the ICAP_PHYSICALWIDTH of the
     *  device. If this is set, then the Application should calculate any frames with a left offset of zero.
     */
    TWFA_CENTER = 2,
    /** The alignment is to the right. */
    TWFA_RIGHT = 3
}

/** CAP_FEEDERORDER values. */
declare enum EnumDWT_CapFeederOrder {
    /** The feeder starts with the top of the first page. */
    TWFO_FIRSTPAGEFIRST = 0,
    /** The feeder starts with the top of the last page. */
    TWFO_LASTPAGEFIRST = 1
}

/** ICAP_FILTER values. */
declare enum EnumDWT_CapFilterType {
    TWFT_RED = 0,
    TWFT_GREEN = 1,
    TWFT_BLUE = 2,
    TWFT_NONE = 3,
    TWFT_WHITE = 4,
    TWFT_CYAN = 5,
    TWFT_MAGENTA = 6,
    TWFT_YELLOW = 7,
    TWFT_BLACK = 8
}

/** ICAP_FLASHUSED2 values. */
declare enum EnumDWT_CapFlash {
    TWFL_NONE = 0,
    TWFL_OFF = 1,
    TWFL_ON = 2,
    TWFL_AUTO = 3,
    TWFL_REDEYE = 4
}

/** ICAP_FLIPROTATION values. */
declare enum EnumDWT_CapFlipRotation {
    /** The images to be scanned are viewed in book form, flipping each page from left to right or right to left. */
    TWFR_BOOK = 0,
    /** The images to be scanned are viewed in fanfold paper style, flipping each page up or down. */
    TWFR_FANFOLD = 1
}

/** ICAP_IMAGEFILTER values. */
declare enum EnumDWT_CapImageFilter {
    TWIF_NONE = 0,
    TWIF_AUTO = 1,
    /** Good for halftone images. */
    TWIF_LOWPASS = 2,
    /** Good for improving text. */
    TWIF_BANDPASS = 3,
    /** Good for improving fine lines. */
    TWIF_HIGHPASS = 4,
    TWIF_TEXT = 3,
    TWIF_FINELINE = 4
}

/** CAP_LANGUAGE values. */
declare enum EnumDWT_CapLanguage {
    /** Danish      */
    TWLG_DAN = 0,
    /** Dutch       */
    TWLG_DUT = 1,
    /** International English   */
    TWLG_ENG = 2,
    /** French Canadian         */
    TWLG_FCF = 3,
    /** Finnish     */
    TWLG_FIN = 4,
    /** French      */
    TWLG_FRN = 5,
    /** German      */
    TWLG_GER = 6,
    /** Icelandic   */
    TWLG_ICE = 7,
    /** Italian      */
    TWLG_ITN = 8,
    /** Norwegian   */
    TWLG_NOR = 9,
    /** Portuguese  */
    TWLG_POR = 10,
    /** Spanish     */
    TWLG_SPA = 11,
    /** Swedish     */
    TWLG_SWE = 12,
    /** U.S. English            */
    TWLG_USA = 13,
    /** Added for 1.8  */
    TWLG_USERLOCALE = -1,
    TWLG_AFRIKAANS = 14,
    TWLG_ALBANIA = 15,
    TWLG_ARABIC = 16,
    TWLG_ARABIC_ALGERIA = 17,
    TWLG_ARABIC_BAHRAIN = 18,
    TWLG_ARABIC_EGYPT = 19,
    TWLG_ARABIC_IRAQ = 20,
    TWLG_ARABIC_JORDAN = 21,
    TWLG_ARABIC_KUWAIT = 22,
    TWLG_ARABIC_LEBANON = 23,
    TWLG_ARABIC_LIBYA = 24,
    TWLG_ARABIC_MOROCCO = 25,
    TWLG_ARABIC_OMAN = 26,
    TWLG_ARABIC_QATAR = 27,
    TWLG_ARABIC_SAUDIARABIA = 28,
    TWLG_ARABIC_SYRIA = 29,
    TWLG_ARABIC_TUNISIA = 30,
    /** United Arabic Emirates  */
    TWLG_ARABIC_UAE = 31,
    TWLG_ARABIC_YEMEN = 32,
    TWLG_BASQUE = 33,
    TWLG_BYELORUSSIAN = 34,
    TWLG_BULGARIAN = 35,
    TWLG_CATALAN = 36,
    TWLG_CHINESE = 37,
    TWLG_CHINESE_HONGKONG = 38,
    /** People's Republic of China  */
    TWLG_CHINESE_PRC = 39,
    TWLG_CHINESE_SINGAPORE = 40,
    TWLG_CHINESE_SIMPLIFIED = 41,
    TWLG_CHINESE_TAIWAN = 42,
    TWLG_CHINESE_TRADITIONAL = 43,
    TWLG_CROATIA = 44,
    TWLG_CZECH = 45,
    TWLG_DANISH = 0,
    TWLG_DUTCH = 1,
    TWLG_DUTCH_BELGIAN = 46,
    TWLG_ENGLISH = 2,
    TWLG_ENGLISH_AUSTRALIAN = 47,
    TWLG_ENGLISH_CANADIAN = 48,
    TWLG_ENGLISH_IRELAND = 49,
    TWLG_ENGLISH_NEWZEALAND = 50,
    TWLG_ENGLISH_SOUTHAFRICA = 51,
    TWLG_ENGLISH_UK = 52,
    TWLG_ENGLISH_USA = 13,
    TWLG_ESTONIAN = 53,
    TWLG_FAEROESE = 54,
    TWLG_FARSI = 55,
    TWLG_FINNISH = 4,
    TWLG_FRENCH = 5,
    TWLG_FRENCH_BELGIAN = 56,
    TWLG_FRENCH_CANADIAN = 3,
    TWLG_FRENCH_LUXEMBOURG = 57,
    TWLG_FRENCH_SWISS = 58,
    TWLG_GERMAN = 6,
    TWLG_GERMAN_AUSTRIAN = 59,
    TWLG_GERMAN_LUXEMBOURG = 60,
    TWLG_GERMAN_LIECHTENSTEIN = 61,
    TWLG_GERMAN_SWISS = 62,
    TWLG_GREEK = 63,
    TWLG_HEBREW = 64,
    TWLG_HUNGARIAN = 65,
    TWLG_ICELANDIC = 7,
    TWLG_INDONESIAN = 66,
    TWLG_ITALIAN = 8,
    TWLG_ITALIAN_SWISS = 67,
    TWLG_JAPANESE = 68,
    TWLG_KOREAN = 69,
    TWLG_KOREAN_JOHAB = 70,
    TWLG_LATVIAN = 71,
    TWLG_LITHUANIAN = 72,
    TWLG_NORWEGIAN = 9,
    TWLG_NORWEGIAN_BOKMAL = 73,
    TWLG_NORWEGIAN_NYNORSK = 74,
    TWLG_POLISH = 75,
    TWLG_PORTUGUESE = 10,
    TWLG_PORTUGUESE_BRAZIL = 76,
    TWLG_ROMANIAN = 77,
    TWLG_RUSSIAN = 78,
    TWLG_SERBIAN_LATIN = 79,
    TWLG_SLOVAK = 80,
    TWLG_SLOVENIAN = 81,
    TWLG_SPANISH = 11,
    TWLG_SPANISH_MEXICAN = 82,
    TWLG_SPANISH_MODERN = 83,
    TWLG_SWEDISH = 12,
    TWLG_THAI = 84,
    TWLG_TURKISH = 85,
    TWLG_UKRANIAN = 86,
    /** More stuff added for 1.8  */
    TWLG_ASSAMESE = 87,
    TWLG_BENGALI = 88,
    TWLG_BIHARI = 89,
    TWLG_BODO = 90,
    TWLG_DOGRI = 91,
    TWLG_GUJARATI = 92,
    TWLG_HARYANVI = 93,
    TWLG_HINDI = 94,
    TWLG_KANNADA = 95,
    TWLG_KASHMIRI = 96,
    TWLG_MALAYALAM = 97,
    TWLG_MARATHI = 98,
    TWLG_MARWARI = 99,
    TWLG_MEGHALAYAN = 100,
    TWLG_MIZO = 101,
    TWLG_NAGA = 102,
    TWLG_ORISSI = 103,
    TWLG_PUNJABI = 104,
    TWLG_PUSHTU = 105,
    TWLG_SERBIAN_CYRILLIC = 106,
    TWLG_SIKKIMI = 107,
    TWLG_SWEDISH_FINLAND = 108,
    TWLG_TAMIL = 109,
    TWLG_TELUGU = 110,
    TWLG_TRIPURI = 111,
    TWLG_URDU = 112,
    TWLG_VIETNAMESE = 113
}

/** ICAP_LIGHTPATH values. */
declare enum EnumDWT_CapLightPath {
    TWLP_REFLECTIVE = 0,
    TWLP_TRANSMISSIVE = 1
}

/** ICAP_LIGHTSOURCE values. */
declare enum EnumDWT_CapLightSource {
    TWLS_RED = 0,
    TWLS_GREEN = 1,
    TWLS_BLUE = 2,
    TWLS_NONE = 3,
    TWLS_WHITE = 4,
    TWLS_UV = 5,
    TWLS_IR = 6
}

/** ICAP_NOISEFILTER values. */
declare enum EnumDWT_CapNoiseFilter {
    TWNF_NONE = 0,
    TWNF_AUTO = 1,
    TWNF_LONEPIXEL = 2,
    TWNF_MAJORITYRULE = 3
}

/** ICAP_ORIENTATION values. */
declare enum EnumDWT_CapORientation {
    TWOR_ROT0 = 0,
    TWOR_ROT90 = 1,
    TWOR_ROT180 = 2,
    TWOR_ROT270 = 3,
    TWOR_PORTRAIT = 0,
    TWOR_LANDSCAPE = 3,
    /** 2.0  */
    TWOR_AUTO = 4,
    /** 2.0  */
    TWOR_AUTOTEXT = 5,
    /** 2.0  */
    TWOR_AUTOPICTURE = 6
}

/** ICAP_OVERSCAN values. */
declare enum EnumDWT_CapOverscan {
    TWOV_NONE = 0,
    TWOV_AUTO = 1,
    TWOV_TOPBOTTOM = 2,
    TWOV_LEFTRIGHT = 3,
    TWOV_ALL = 4
}

/** ICAP_PIXELFLAVOR values. */
declare enum EnumDWT_CapPixelFlavor {
    /** Zero pixel represents darkest shade. zero pixel represents darkest shade   */
    TWPF_CHOCOLATE = 0,
    /** Zero pixel represents lightest shade. zero pixel represents lightest shade  */
    TWPF_VANILLA = 1
}

/** ICAP_PLANARCHUNKY values. */
declare enum EnumDWT_CapPlanarChunky {
    TWPC_CHUNKY = 0,
    TWPC_PLANAR = 1
}

/** CAP_PRINTER values. */
declare enum EnumDWT_CapPrinter {
    TWPR_IMPRINTERTOPBEFORE = 0,
    TWPR_IMPRINTERTOPAFTER = 1,
    TWPR_IMPRINTERBOTTOMBEFORE = 2,
    TWPR_IMPRINTERBOTTOMAFTER = 3,
    TWPR_ENDORSERTOPBEFORE = 4,
    TWPR_ENDORSERTOPAFTER = 5,
    TWPR_ENDORSERBOTTOMBEFORE = 6,
    TWPR_ENDORSERBOTTOMAFTER = 7
}

/** CAP_PRINTERMODE values. */
declare enum EnumDWT_CapPrinterMode {
    /** Specifies that the printed text will consist of a single string. */
    TWPM_SINGLESTRING = 0,
    /** Specifies that the printed text will consist of an enumerated list of strings to be printed in order. */
    TWPM_MULTISTRING = 1,
    /** Specifies that the printed string will consist of a compound of a String followed by a value followed by a suffix string. */
    TWPM_COMPOUNDSTRING = 2
}

/** TWAIN Supported sizes. */
declare enum EnumDWT_CapSupportedSizes {
    /** 0 */
    TWSS_NONE = 0,
    /** 1 */
    TWSS_A4LETTER = 1,
    /** 2 */
    TWSS_B5LETTER = 2,
    /** 3 */
    TWSS_USLETTER = 3,
    /** 4 */
    TWSS_USLEGAL = 4,
    /** Added 1.5
     *  5
     */
    TWSS_A5 = 5,
    /** 6 */
    TWSS_B4 = 6,
    /** 7 */
    TWSS_B6 = 7,
    /** Added 1.7
     *  9
     */
    TWSS_USLEDGER = 9,
    /** 10 */
    TWSS_USEXECUTIVE = 10,
    /** 11 */
    TWSS_A3 = 11,
    /** 12 */
    TWSS_B3 = 12,
    /** 13 */
    TWSS_A6 = 13,
    /** 14 */
    TWSS_C4 = 14,
    /** 15 */
    TWSS_C5 = 15,
    /** 16 */
    TWSS_C6 = 16,
    /** Added 1.8
     *  17
     */
    TWSS_4A0 = 17,
    /** 18 */
    TWSS_2A0 = 18,
    /** 19 */
    TWSS_A0 = 19,
    /** 20 */
    TWSS_A1 = 20,
    /** 21 */
    TWSS_A2 = 21,
    /** 1 */
    TWSS_A4 = 1,
    /** 22 */
    TWSS_A7 = 22,
    /** 23 */
    TWSS_A8 = 23,
    /** 24 */
    TWSS_A9 = 24,
    /** 25 */
    TWSS_A10 = 25,
    /** 26 */
    TWSS_ISOB0 = 26,
    /** 27 */
    TWSS_ISOB1 = 27,
    /** 28 */
    TWSS_ISOB2 = 28,
    /** 12 */
    TWSS_ISOB3 = 12,
    /** 6 */
    TWSS_ISOB4 = 6,
    /** 29 */
    TWSS_ISOB5 = 29,
    /** 7 */
    TWSS_ISOB6 = 7,
    /** 30 */
    TWSS_ISOB7 = 30,
    /** 31 */
    TWSS_ISOB8 = 31,
    /** 32 */
    TWSS_ISOB9 = 32,
    /** 33 */
    TWSS_ISOB10 = 33,
    /** 34 */
    TWSS_JISB0 = 34,
    /** 35 */
    TWSS_JISB1 = 35,
    /** 36 */
    TWSS_JISB2 = 36,
    /** 37 */
    TWSS_JISB3 = 37,
    /** 38 */
    TWSS_JISB4 = 38,
    /** 2 */
    TWSS_JISB5 = 2,
    /** 39 */
    TWSS_JISB6 = 39,
    /** 40 */
    TWSS_JISB7 = 40,
    /** 41 */
    TWSS_JISB8 = 41,
    /** 41 */
    TWSS_JISB9 = 42,
    /** 43 */
    TWSS_JISB10 = 43,
    /** 44 */
    TWSS_C0 = 44,
    /** 45 */
    TWSS_C1 = 45,
    /** 46 */
    TWSS_C2 = 46,
    /** 47 */
    TWSS_C3 = 47,
    /** 48 */
    TWSS_C7 = 48,
    /** 49 */
    TWSS_C8 = 49,
    /** 50 */
    TWSS_C9 = 50,
    /** 51 */
    TWSS_C10 = 51,
    /** 52 */
    TWSS_USSTATEMENT = 52,
    /** 53 */
    TWSS_BUSINESSCARD = 53,
    /** 54. Added 2.1 */
    TWSS_MAXSIZE = 54
}

/** Capabilities exist in many varieties but all have a Default Value, Current Value, and may have other values available that can be supported if selected.
 *  To help categorize the supported values into clear structures, TWAIN defines four types of containers for capabilities =
 *  TW_ONEVALUE, TW_ARRAY, TW_RANGE and TW_ENUMERATION.
 */
declare enum EnumDWT_CapType {
    /** Nothing. */
    TWON_NONE = 0,
    /** A rectangular array of values that describe a logical item. It is similar to the TW_ONEVALUE because the current and default values are the same and
     *  there are no other values to select from. For example, a list of the names, such as the supported capabilities list returned by the CAP_SUPPORTEDCAPS
     *  capability, would use this type of container.
     */
    TWON_ARRAY = 3,
    /** This is the most general type because it defines a list of values from which the Current Value can be chosen.
     *  The values do not progress uniformly through a range and there is not a consistent step size between the values.
     *  For example, if a Source's resolution options do not occur in even step sizes then an enumeration would be used (for example, 150, 400, and 600).
     */
    TWON_ENUMERATION = 4,
    /** A single value whose current and default values are coincident. The range of available values for this type of capability is simply this single value.
     *  For example, a capability that indicates the presence of a document feeder could be of this type.
     */
    TWON_ONEVALUE = 5,
    /** Many capabilities allow users to select their current value from a range of regularly spaced values.
     *  The capability can specify the minimum and maximum acceptable values and the incremental step size between the values.
     *  For example, resolution might be supported from 100 to 600 in steps of 50 (100, 150, 200, ..., 550, 600).
     */
    TWON_RANGE = 6
}

/** The kind of data stored in the container. */
declare enum EnumDWT_CapValueType {
    TWTY_INT8 = 0,
    /** Means Item is a TW_INT16   */
    TWTY_INT16 = 1,
    /** Means Item is a TW_INT32   */
    TWTY_INT32 = 2,
    /** Means Item is a TW_UINT8   */
    TWTY_UINT8 = 3,
    /** Means Item is a TW_UINT16  */
    TWTY_UINT16 = 4,
    /** Means Item is a TW_int  */
    TWTY_int = 5,
    /** Means Item is a TW_BOOL    */
    TWTY_BOOL = 6,
    /** Means Item is a TW_FIX32   */
    TWTY_FIX32 = 7,
    /** Means Item is a TW_FRAME   */
    TWTY_FRAME = 8,
    /** Means Item is a TW_STR32   */
    TWTY_STR32 = 9,
    /** Means Item is a TW_STR64   */
    TWTY_STR64 = 10,
    /** Means Item is a TW_STR128  */
    TWTY_STR128 = 11,
    /** Means Item is a TW_STR255  */
    TWTY_STR255 = 12
}

/** ICAP_DUPLEX values. */
declare enum EnumDWT_DUPLEX {
    TWDX_NONE = 0,
    TWDX_1PASSDUPLEX = 1,
    TWDX_2PASSDUPLEX = 2
}

/** Data source status. */
declare enum EnumDWT_DataSourceStatus {
    /** Indicate the data source is closed.  */
    TWDSS_CLOSED = 0,
    /** Indicate the data source is opened. */
    TWDSS_OPENED = 1,
    /** Indicate the data source is enabled.  */
    TWDSS_ENABLED = 2,
    /** Indicate the data source is acquiring image. */
    TWDSS_ACQUIRING = 3
}

declare enum EnumDWT_Error {
    ModuleNotExists = -2371
}

/** ICAP_IMAGEFILEFORMAT values. */
declare enum EnumDWT_FileFormat {
    /** Used for document imaging. Tagged Image File Format */
    TWFF_TIFF = 0,
    /** Native Macintosh format. Macintosh PICT    */
    TWFF_PICT = 1,
    /** Native Microsoft format. Windows Bitmap */
    TWFF_BMP = 2,
    /** Used for document imaging. X-Windows Bitmap */
    TWFF_XBM = 3,
    /** Wrapper for JPEG images. JPEG File Interchange Format */
    TWFF_JFIF = 4,
    /** FlashPix, used with digital cameras. Flash Pix */
    TWFF_FPX = 5,
    /** Multi-page TIFF files. Multi-page tiff file */
    TWFF_TIFFMULTI = 6,
    /** An image format standard intended for use on the web, replaces GIF. */
    TWFF_PNG = 7,
    /** A standard from JPEG, intended to replace JFIF, also supports JBIG. */
    TWFF_SPIFF = 8,
    /** File format for use with digital cameras. */
    TWFF_EXIF = 9,
    /** A file format from Adobe. 1.91 NB: this is not PDF/A  */
    TWFF_PDF = 10,
    /** A file format from the Joint Photographic Experts Group. 1.91 */
    TWFF_JP2 = 11,
    /** 1.91 */
    TWFF_JPN = 12,
    /** 1.91 */
    TWFF_JPX = 13,
    /** A file format from LizardTech. 1.91 */
    TWFF_DEJAVU = 14,
    /** A file format from Adobe. 2.0 */
    TWFF_PDFA = 15,
    /** 2.1 Adobe PDF/A, Version 2 */
    TWFF_PDFA2 = 16
}

/** Fit window type */
declare enum EnumDWT_FitWindowType {
    /** Fit the image to the width and height of the window */
    enumFitWindow = 0,
    /** Fit the image to the height of the window */
    enumFitWindowHeight = 1,
    /** Fit the image to the width of the window */
    enumFitWindowWidth = 2
}

/** Image type */
declare enum EnumDWT_ImageType {
    /** Native Microsoft format. */
    IT_BMP = 0,
    /** JPEG format. */
    IT_JPG = 1,
    /** Tagged Image File Format. */
    IT_TIF = 2,
    /** An image format standard intended for use on the web, replaces GIF. */
    IT_PNG = 3,
    /** A file format from Adobe. */
    IT_PDF = 4,
    /** All supported formats which are bmp, jpg, tif, png and pdf */
    IT_ALL = 5
}

declare enum EnumDWT_InitMsg {
    Info = 1,
    Error = 2,
    NotInstalledError = 3,
    DownloadError = 4,
    DownloadNotRestartError = 5
}

/** The method to do interpolation. */
declare enum EnumDWT_InterpolationMethod {
    IM_NEARESTNEIGHBOUR = 1,
    IM_BILINEAR = 2,
    IM_BICUBIC = 3,
    IM_BESTQUALITY = 5
}

declare enum EnumDWT_Language {
    English = 0,
    French = 1,
    Arabic = 2,
    Spanish = 3,
    Portuguese = 4,
    German = 5,
    Italian = 6,
    Russian = 7,
    Chinese = 8
}

/** TWEI_MAGTYPE values. (MD_ means Mag Type) Added 2.0  */
declare enum EnumDWT_MagType {
    /** Added 2.0  */
    TWMD_MICR = 0,
    /** added 2.1   */
    TWMD_RAW = 1,
    /** added 2.1  */
    TWMD_INVALID = 2
}

/** For query the operation that are supported by the data source on a capability .
 *  Application gets these through DG_CONTROL/DAT_CAPABILITY/MSG_QUERYSUPPORT
 */
declare enum EnumDWT_MessageType {
    TWQC_GET = 1,
    TWQC_SET = 2,
    TWQC_GETDEFAULT = 4,
    TWQC_GETCURRENT = 8,
    TWQC_RESET = 16
}

declare enum EnumDWT_MouseShape {
    Default = 0,
    Hand = 1,
    Crosshair = 2,
    Zoom = 3
}

/** PDF file compression type. */
declare enum EnumDWT_PDFCompressionType {
    /** Auto mode. */
    PDF_AUTO = 0,
    /** CCITT Group 3 fax encoding. */
    PDF_FAX3 = 1,
    /** CCITT Group 4 fax encoding */
    PDF_FAX4 = 2,
    /** Lempel Ziv and Welch */
    PDF_LZW = 3,
    /** CCITT modified Huffman RLE. */
    PDF_RLE = 4,
    /** JPEG compression. */
    PDF_JPEG = 5
}

/** ICAP_PIXELTYPE values (PT_ means Pixel Type) */
declare enum EnumDWT_PixelType {
    TWPT_BW = 0,
    TWPT_GRAY = 1,
    TWPT_RGB = 2,
    TWPT_PALLETE = 3,
    TWPT_CMY = 4,
    TWPT_CMYK = 5,
    TWPT_YUV = 6,
    TWPT_YUVK = 7,
    TWPT_CIEXYZ = 8,
    TWPT_LAB = 9,
    TWPT_SRGB = 10,
    TWPT_SCRGB = 11,
    TWPT_INFRARED = 16
}

declare enum EnumDWT_PlatformType {
    /// Fit the image to the width and height of the window
    enumWindow = 0,
    /// Fit the image to the height of the window
    enumMac = 1,
    /// Fit the image to the width of the window
    enumLinux = 2
}

declare enum EnumDWT_ShowMode {
    /** Activates the window and displays it in its current size and position. */
    SW_ACTIVE = 0,
    /** Maximizes the window */
    SW_MAX = 1,
    /** Minimize the window */
    SW_MIN = 2,
    /** Close the latest opened editor window */
    SW_CLOSE = 3,
    /** Check whether a window exists */
    SW_IFLIVE = 4
}

/** TIFF file compression type. */
declare enum EnumDWT_TIFFCompressionType {
    /** Auto mode. */
    TIFF_AUTO = 0,
    /** Dump mode. */
    TIFF_NONE = 1,
    /** CCITT modified Huffman RLE. */
    TIFF_RLE = 2,
    /** CCITT Group 3 fax encoding. */
    TIFF_FAX3 = 3,
    /** CCITT T.4 (TIFF 6 name). */
    TIFF_T4 = 3,
    /** CCITT Group 4 fax encoding */
    TIFF_FAX4 = 4,
    /** CCITT T.6 (TIFF 6 name). */
    TIFF_T6 = 4,
    /** Lempel Ziv and Welch */
    TIFF_LZW = 5,
    TIFF_JPEG = 7,
    TIFF_PACKBITS = 32773
}

/** ICAP_XFERMECH values. */
declare enum EnumDWT_TransferMode {
    /** Native transfers require the data to be transferred to a single large block of RAM. Therefore,
     *  they always face the risk of having an inadequate amount of RAM available to perform the transfer successfully.
     */
    TWSX_NATIVE = 0,
    /** Disk File Mode Transfers. */
    TWSX_FILE = 1,
    /** Buffered Memory Mode Transfers. */
    TWSX_MEMORY = 2/*,*/
    /** added 1.91 , not supported in DWT yet*/
    /** TWSX_MEMFILE  = 4*/
}

/** ICAP_UNITS values. */
declare enum EnumDWT_UnitType {
    TWUN_INCHES = 0,
    TWUN_CENTIMETERS = 1,
    TWUN_PICAS = 2,
    TWUN_POINTS = 3,
    TWUN_TWIPS = 4,
    TWUN_PIXELS = 5,
    TWUN_MILLIMETERS = 6
}

declare enum EnumDWT_UploadDataFormat {
    Binary = 0,
    Base64 = 1
}

/** 
 * interface for a DWT container which basically defines a DIV on the page
 */
interface Container {
    ContainerId: string;
    Width: string | number;
    Height: string | number;
}

/** 
 * interface for a base64 result
 */
interface Base64Result {
    getLength(): number;
    getData(offset: number, length: number): string;
    getMD5(): string;
}

/**
 * Copied from lib.d.ts (Typescript)
 */
interface Blob {
    readonly size: number;
    readonly type: string;
    msClose(): void;
    msDetachStream(): any;
    slice(start?: number, end?: number, contentType?: string): Blob;
}

/**
 * Details for each license
 */
interface LicenseDetailItem {
    readonly Browser: string;
    readonly EnumLicenseType: string;
    readonly ExpireDate: string;
    readonly LicenseType: string;
    readonly OS: string;
    readonly Trial: string;
    readonly Version: string;
}

/**
 * @class
 */
// properties (get/set) / sync functions
interface WebTwain {
    /**
     * Returns whether the instance of a DWT is initialized
     * @type {boolean}
     */
    bReady: boolean;

    /**
     * Returns the runtime id of the dwt object
     * @type {string}
     */
    readonly clientId: string;

    /**
     * Returns the runtime class for the dwt container DIV
     * @type {string}
     */
    containerClass: string;

    /*ignored
    httpUrl
    objectName

    ...other internal ones
     */

    /*
    * Properties
    */

    /**
    * Returns or sets whether multi-page selection is supported.
    * @type {boolean}
    */
    AllowMultiSelect: boolean;

    /**
     * [Deprecated.] Returns or sets whether allowing the plugin to send authentication request. The default value of this property is TRUE.
     * @type {boolean}
     */
    AllowPluginAuthentication: boolean;

    /**
     * [Deprecated.] Returns or sets whether the async mode is activated. With this mode, Dynamic Web TWAIN is able to upload/download files via HTTP/FTP asynchronously. The default value is false.
     * @type {boolean}
     */
    AsyncMode: boolean;

    /**
     * Returns or sets the background color of the main control. It is a value specifying the 24-bit RGB value.
     * @type {number}
     */
    BackgroundColor: number;

    /**
     * Returns or sets the fill color of the selected area of an image when it is cut, erased or rotated. It is a value specifying the 24-bit RGB value.
     * @type {number}
     */
    BackgroundFillColor: number;

    /**
     * Returns or sets the pixel bit depths for the current value of PixelType property. This is a runtime property.
     * @type {number}
     */
    BitDepth: number;

    /**
     * Returns the current deviation of the pixels in the image.
     * @type {number}
     */
    readonly BlankImageCurrentStdDev: number;

    /**
     * Returns or sets the standard deviation of the pixels in the image.
     * @type {number}
     */
    BlankImageMaxStdDev: number;

    /**
     * Returns or sets the dividing line between black and white. The default value is 128.
     * @type {number}
     */
    BlankImageThreshold: number;

    /**
     * [Deprecated.] Returns or sets the border style.
     * @type {EnumDWT_BorderStyle}
     */
    BorderStyle: EnumDWT_BorderStyle;

    /**
     * Returns or sets the brightness values available within the Source. This is a runtime property.
     * @type {number}
     */
    Brightness: number;

    /**
     * [Deprecated.] Sets or returns whether brokerprocess is enabled for scanning.
     * @type {number}
     */
    BrokerProcessType: number;

    /**
     * Sets or returns how much physical memory is allowed for storing images currently loaded in Dynamic Web TWAIN. Once the limit is reached, images will be cached on the hard disk.
     * @type {number}
     */
    BufferMemoryLimit: number;

    /**
     * Sets or returns the index (0-based) of a list to indicate the Current Value when the value of the CapType property is TWON_ENUMERATION. If the data type of the capability is String, the list is in CapItemsString property. For other data types, the list is in CapItems property. This is a runtime property.
     * @type {number}
     */
    CapCurrentIndex: number;

    /**
     * Sets or returns the current value in a range when the value of the CapType property is TWON_RANGE. This is a runtime property.
     * @type {number}
     */
    CapCurrentValue: number;

    /**
     * Returns the index (0-based) of a list to indicate the Default Value when the value of the CapType property is TWON_ENUMERATION. If the data type of the capability is String, the list is in CapItemsString property. For other data types, the list is in CapItems property. This is a runtime, read-only property.
     * @type {number}
     */
    readonly CapDefaultIndex: number;

    /**
     * Returns the default value in a range when the value of the CapType property is TWON_RANGE. This is a runtime, read-only property.
     * @type {number}
     */
    CapDefaultValue: number;

    /**
     * Retruns the description for a capability
     * @type {string}
     */
    CapDescription: string;

    /**
     * Sets or returns the maximum value in a range when the value of the CapType property is TWON_RANGE. This is a runtime property.
     * @type {number}
     */
    CapMaxValue: number;

    /**
     * Sets or returns the minimum value in a range when the value of the CapType property is TWON_RANGE. This is a runtime property.
     * @type {number}
     */
    CapMinValue: number;

    /**
     * [Deprecated.] Sets or returns how many items are in the list when the value of the CapType property is TWON_ARRAY or TWON_ENUMERATION. For String data type, the list is in CapItemsString property. For other data types, the list is in CapItems property. This is a runtime property.
     * @type {number}
     */
    CapNumItems: number;

    /**
     * Sets or returns the step size in a range when the value of the CapType property is TWON_RANGE. This is a runtime property.
     * @type {number}
     */
    CapStepSize: number;

    /**
     * Sets or returns the type of capability container used to exchange capability information between application and source. This is a runtime property.
     * @type {EnumDWT_CapType}
     */
    CapType: EnumDWT_CapType;

    /**
     * Returns or sets the value of the capability specified by Capability property when the value of the CapType property is TWON_ONEVALUE. This is a runtime property.
     * @type {number}
     */
    CapValue: number;

    /**
     * Sets or returns the string value for a capability when the value of the CapType property is TWON_ONEVALUE. This is a runtime property.
     * @type {string}
     */
    CapValueString: string;

    /**
     * Sets or returns the value type for reading the value of a capability. This is a runtime property.
     * @type {number}
     */
    CapValueType: number;

    /**
     * Specifies the capabiltiy to be negotiated. This is a runtime property.
     * @type {EnumDWT_Cap}
     */
    Capability: EnumDWT_Cap;

    /**
     * Returns or sets the contrast values available within the Source. This is a runtime property.
     * @type {number}
     */
    Contrast: number;

    /**
     * Returns or sets current index of image in buffer. This is a runtime property.
     * @type {number}
     */
    CurrentImageIndexInBuffer: number;

    /**
     * Returns the device name of current source. This is a runtime, read-only property.
     * @type {string}
     */
    readonly CurrentSourceName: string;

    /**
     * Returns the value indicating the data source status. This is a runtime, read-only property.
     * @type {number}
     */
    readonly DataSourceStatus: number;

    /**
     * Returns the device name of default source. This is a runtime, read-only property.
     * @type {string}
     */
    readonly DefaultSourceName: string;

    /**
     * Returns whether the source supports duplex. If so, it further returns the level of duplex the Source supports (one pass or two pass duplex). This is a runtime, read-only property.
     * @type {EnumDWT_DUPLEX}
     */
    readonly Duplex: EnumDWT_DUPLEX;

    /**
     * [Deprecated.] Returns or sets whether the user can zoom image using hot key.
     * @type {boolean}
     */
    EnableInteractiveZoom: boolean;

    /**
     * Returns the error code. This is a runtime, read-only property.
     * @type {number}
     */
    readonly ErrorCode: number;

    /**
     * Returns the error string. This is a runtime, read-only property.
     * @type {string}
     */
    readonly ErrorString: string;

    /**
     * Returns or sets the password used to log into the FTP server.
     * @type {string}
     */
    FTPPassword: string;

    /**
     * Returns or sets the port number of the FTP server.
     * @type {number}
     */
    FTPPort: number;

    /**
     * Returns or sets the user name used to log into the FTP server.
     * @type {string}
     */
    FTPUserName: string;

    /**
     * Returns or sets whether to resize the image to fit the image to the width or height of the window. To use the property, the view mode should be set to -1 by -1. You can use SetViewMode method to set the view mode.
     * @type {EnumDWT_FitWindowType}
     */
    FitWindowType: EnumDWT_FitWindowType;

    /**
     * Returns the response string from the HTTP server if an error occurs for HTTPUploadThroughPost() method. This is a runtime, read-only property.
     * @type {string}
     */
    readonly HTTPPostResponseString: string;

    /**
     * Returns whether a HTTP request has credentials
     * @type {boolean}
     */
    HTTPRequestswithCredentials: boolean;

    /**
     * Returns or sets the height of the dwt viewer object
     * @type {string|number}
     */
    Height: string | number;

    /**
     * Returns how many images are in buffer. This is a runtime, read-only property.
     * @type {number}
     */
    readonly HowManyImagesInBuffer: number;

    /**
     * Specifies the content type of a http upload.
     * @type {string}
     */
    HttpContentTypeFieldValue: string;

    /**
     * Specifies the field name of uploaded image through POST.
     * @type {string}
     */
    HttpFieldNameOfUploadedImage: string;

    /**
     * [Deprecated.] Sets or returns the password used to log into the HTTP server.
     * @type {string}
     */
    HTTPPassword: string;

    /**
     * Returns or sets the port number of the HTTP server.
     * @type {number|string}
     */
    HTTPPort: number | string;

    /**
     * [Deprecated.] Returns or sets the user name used to log into the HTTP server.
     * @type {string}
     */
    HTTPUserName: string;

    /**
     * Returns or sets whether the feature of disk caching is enabled.
     * @type {boolean}
     */
    IfAllowLocalCache: boolean;

    /**
     * Returns or sets whether insert or append new scanned images.
     * @type {boolean}
     */
    IfAppendImage: boolean;

    /**
     * Returns or sets whether the Source's Auto-brightness function is enabled. This is a runtime property.
     * @type {boolean}
     */
    IfAutoBright: boolean;

    /**
     * Returns or sets whether the data source (scanner) will discard blank images during scanning. The property works only if the device and its driver support discarding blank pages. You can find whether your device supports this capbility from its user manual. Or, you can use the built-in methods of Dynamic Web TWAIN to detect blank images: IsBlankImage, IsBlankImageEx.
     * @type {boolean}
     */
    IfAutoDiscardBlankpages: boolean;

    /**
     * Returns or sets whether the Source enable automatic document feeding process. This is a runtime property.
     * @type {boolean}
     */
    IfAutoFeed: boolean;

    /**
     * Returns or sets whether the Source enables the automatic document scanning process. This is a runtime property.
     * @type {boolean}
     */
    IfAutoScan: boolean;

    /**
     * Specifies whether or not to automatically scroll to the last image or stay on the current image when loading or acquiring images
     * @type {boolean}
     */
    IfAutoScroll: boolean;

    /**
     * Turns automatic border detection on and off. The property works only if the device and its driver support detecting the border automatically. You can find whether your device supports this capbility from its user manual.
     * @type {boolean}
     */
    IfAutomaticBorderDetection: boolean;

    /**
     * Turns automatic skew correction on and off.
     * @type {boolean}
     */
    IfAutomaticDeskew: boolean;

    /**
     * Returns or sets whether close the Data Source User Interface after acquire all images. Default value of this property is FALSE.
     * @type {boolean}
     */
    IfDisableSourceAfterAcquire: boolean;

    /**
     * Returns or sets whether the Source supports duplex. If TRUE, the scanner scans both sides of a paper; otherwise, the scanner will scan only one side of the image. This is a runtime property.
     * @type {boolean}
     */
    IfDuplexEnabled: boolean;

    /**
     * Returns or sets whether the Automatic Document Feeder (ADF) is enabled. This is a runtime property.
     * @type {boolean}
     */
    IfFeederEnabled: boolean;

    /**
     * Returns whether or not there are documents loaded in the Source's feeder when IfFeederEnabled and IfPaperDetectable are TRUE. This is a runtime, read-only property.
     * @type {boolean}
     */
    readonly IfFeederLoaded: boolean;

    /**
     * Returns or sets whether to resize the image to fit the size of window when the view mode is set to -1 by -1. You can use SetViewMode method to set the view mode.
     * @type {boolean}
     */
    IfFitWindow: boolean;

    /**
     * [Deprecated.] Returns or sets whether the UI (User Interface) of Source runs in modal state. Default value of this property is TRUE.
     * @type {boolean}
     */
    IfModalUI: boolean;

    /**
     * Sets or returns whether Dynamic Web TWAIN uses  Graphics Device Interface (GDI) when decoding images.
     * @type {boolean}
     */
    IfOpenImageWithGDIPlus: boolean;

    /**
     * Returns or sets whether FTP passive mode is enabled.
     * @type {boolean}
     */
    IfPASVMode: boolean;

    /**
     * Returns the value whether the Source has a paper sensor that can detect documents on the ADF or Flatbed. This is a runtime, read-only property.
     * @type {boolean}
     */
    readonly IfPaperDetectable: boolean;

    /**
     * Returns or sets whether SSL is used when uploading or downloading images.
     * @type {boolean}
     */
    IfSSL: boolean;

    /**
     * [Deprecated.] Returns or sets whether communicate with device in a separate thread. Default value of this property is FALSE.
     * @type {boolean}
     */
    IfScanInNewThread: boolean;

    /**
     * Sets or returns whether to show the cancel dialog when uploading images to server.
     * @type {boolean}
     */
    IfShowCancelDialogWhenImageTransfer: boolean;

    /**
     * Returns or sets whether to show the file dialog box when saving scanned images or loading images from local folder.
     * @type {boolean}
     */
    IfShowFileDialog: boolean;

    /**
     * Returns or sets whether the Source displays a progress indicator during acquisition and transfer, regardless of whether the Source's user interface is active. This is a runtime property.
     * @type {boolean}
     */
    IfShowIndicator: boolean;

    /**
     * [Deprecated.] Returns or sets whether the driver of the printer displays the User Interface.
     * @type {boolean}
     */
    IfShowPrintUI: boolean;

    /**
     * Returns or sets whether the progress bar will be displayed during the transaction. This is a runtime property.
     * @type {boolean}
     */
    IfShowProgressBar: boolean;

    /**
     * Returns or sets whether the Source displays the User Interface.
     * @type {boolean}
     */
    IfShowUI: boolean;

    /**
     * Returns or sets whether to throw exceptions
     * @type {boolean}
     */
    IfThrowException: boolean;

    /**
     * Return or sets whether the Source allows to save many images in one TIFF file. The default value is FALSE.
     * @type {boolean}
     */
    IfTiffMultiPage: boolean;

    /**
     * Returns whether the Source supports acquisition with the UI (User Interface) disabled. If FALSE, indicates that this Source can only support acquisition with the UI enabled. This is a runtime, read-only property.
     * @type {boolean}
     */
    readonly IfUIControllable: boolean;

    /**
     * Sets or returns whether Dynamic Web TWAIN uses the new TWAIN Data Source Manager (TWAINDSM.dll) when acquiring images from TWAIN devices.
     * @type {boolean}
     */
    IfUseTwainDSM: boolean;

    /**
     * [Deprecated.] The number of bits in each image pixel (or bit depth). This is a runtime, read-only property.
     * @type {number}
     */
    ImageBitsPerPixel: number;

    /**
     * Returns or sets whether a TWAIN driver or Native Scan of Mac OS X is used for document scanning. This property works for Mac edition only.
     * @type {number}
     */
    ImageCaptureDriverType: number;

    /**
     * [Deprecated.] Returns or sets whether the image enumerator is enabled in Image Editor.
     * @type {boolean}
     */
    ImageEditorIfEnableEnumerator: boolean;

    /**
     * [Deprecated.] Returns or sets whether the Image Editor is a modal window.
     * @type {boolean}
     */
    ImageEditorIfModal: boolean;

    /**
     * [Deprecated.] Returns or sets whether the Image Editor is read-only.
     * @type {boolean}
     */
    ImageEditorIfReadonly: boolean;

    /**
     * [Deprecated.] Returns or sets the title of Image Editor window.
     * @type {string}
     */
    ImageEditorWindowTitle: string;

    /**
     * Returns the document number of the current image. This is a runtime, read-only property.
     * @type {number}
     */
    readonly ImageLayoutDocumentNumber: number;

    /**
     * Returns the value of the bottom-most edge of the current image frame (in Unit). This is a read-only runtime property.
     * @type {number}
     */
    readonly ImageLayoutFrameBottom: number;

    /**
     * Returns the value of the left-most edge of the current image frame (in Unit). This is a runtime, read-only property.
     * @type {number}
     */
    readonly ImageLayoutFrameLeft: number;

    /**
     * Returns the frame number of the current image. This is a runtime, read-only property.
     * @type {number}
     */
    readonly ImageLayoutFrameNumber: number;

    /**
     * Returns the value of the right-most edge of the current image frame (in Unit). This is a runtime, read-only property.
     * @type {number}
     */
    readonly ImageLayoutFrameRight: number;

    /**
     * Returns the value of the top-most edge of the current image frame (in Unit). This is a runtime, read-only property.
     * @type {number}
     */
    readonly ImageLayoutFrameTop: number;

    /**
     * Returns the page number of the current image. This is a runtime, read-only property.
     * @type {Long}
     */
    readonly ImageLayoutPageNumber: number;

    /**
     * [Deprecated.] Returns how tall/long, in pixels, the image is. This is a runtime, read-only property.
     * @type {number}
     */
    ImageLength: number;

    /**
     * Returns or sets the margin between images when multiple images are displayed in Dynamic Web TWAIN.
     * @type {number}
     */
    ImageMargin: number;

    /**
     * Returns the pixel type of the current image. This is a runtime, read-only property. Please note the property is only valid in OnPreTransfer and OnPostTransfer event.
     * @type {EnumDWT_PixelType}
     */
    readonly ImagePixelType: EnumDWT_PixelType;

    /**
     * [Deprecated.] Returns how width, in pixels, the image is. This is a runtime, read-only property.
     * @type {number}
     */
    ImageWidth: number;

    /**
     * [Deprecated.] Returns the X resolution of the current image. X resolution is the number of pixels per Unit in the horizontal direction. This is a runtime, read-only property.
     * @type {number}
     */
    ImageXResolution: number;

    /**
     * [Deprecated.] Returns the Y resolution of the current image. Y resolution is the number of pixels per Unit in the vertical direction. This is a runtime, read-only property.
     * @type {number}
     */
    ImageYResolution: number;

    /**
     * Returns or sets the quality of JPEG files and PDF files using JPEG compression.
     * @type {number}
     */
    JPEGQuality: number;

    /**
     * Returns or sets the log level for debugging.
     * @type {number}
     */
    LogLevel: number;

    /**
     * Return the magnetic data if the scanner support magnetic data recognition.
     * @type {string}
     */
    readonly MagData: string;

    /**
     * Return the magnetic type if the scanner support magnetic data recognition.
     * @type {number}
     */
    readonly MagType: number;

    /**
     * Sets or returns the manufacture string for the application identity.
     * @type {string}
     */
    Manufacturer: string;

    /**
     * Returns or sets the maximum number of images can be held in buffer.
     * @type {number}
     */
    MaxImagesInBuffer: number;

    /**
     * [Deprecated.] Returns or sets how many threads can be used when you upload files through POST.
     * @type {number}
     */
    MaxInternetTransferThreads: number;

    /**
     * Sets or returns the maximum allowed size when Dynamic Web TWAIN uploads a document.
     * @type {number}
     */
    MaxUploadImageSize: number;

    /**
     * Returns or sets the shape of the mouse.
     * @type {boolean}
     */
    MouseShape: boolean;

    /**
     * Returns the X co-ordinate of the mouse. This is a runtime property.
     * @type {number}
     */
    readonly MouseX: number;

    /**
     * Returns the Y co-ordinate of the mouse. This is a runtime property.
     * @type {number}
     */
    readonly MouseY: number;

    /**
     * Returns or sets the name of the person who creates the PDF document.
     * @type {string}
     */
    PDFAuthor: string;

    /**
     * Returns or sets the compression type of PDF files. This is a runtime property.
     * @type {EnumDWT_PDFCompressionType}
     */
    PDFCompressionType: EnumDWT_PDFCompressionType;

    /**
     * Returns or sets the date when the PDF document is created.
     * @type {string}
     */
    PDFCreationDate: string;

    /**
     * Returns or sets the name of the application that created the original document, if the PDF document is converted from another form.
     * @type {string}
     */
    PDFCreator: string;

    /**
     * Returns or sets the keywords associated with the PDF document.
     * @type {string}
     */
    PDFKeywords: string;

    /**
     * Returns or sets the date when the PDF document is last modified.
     * @type {string}
     */
    PDFModifiedDate: string;

    /**
     * Returns or sets the name of the application that converted the PDF document from its native.
     * @type {string}
     */
    PDFProducer: string;

    /**
     * Returns or sets the subject of the PDF document.
     * @type {string}
     */
    PDFSubject: string;

    /**
     * Returns or sets the title of the PDF document.
     * @type {string}
     */
    PDFTitle: string;

    /**
     * Returns or sets the value of the PDF version.
     * @type {string}
     */
    PDFVersion: string;

    /**
     * Returns or sets the page size(s) the Source can/should use to acquire image data. This is a runtime property.
     * @type {EnumDWT_CapSupportedSizes}
     */
    PageSize: EnumDWT_CapSupportedSizes;

    /**
     * Returns the number of transfers the Source is ready to supply, upon demand. This is a runtime, read-only property.
     * @type {number}
     */
    readonly PendingXfers: number;

    /**
     * Returns or sets the pixel flavor for acquired images. This is a runtime property.
     * @type {number}
     */
    PixelFlavor: number;

    /**
     * Returns or sets the pixel type of current data source. This is a runtime property. Using this property after calling OpenSource() method and before calling AcquireImage().
     * @type {EnumDWT_PixelType}
     */
    PixelType: EnumDWT_PixelType;

    /**
     * Sets or returns the product family string for the application identity.
     * @type {string}
     */
    ProductFamily: string;

    /**
     * Sets the product key. A product key is generated in Licensing Tool which is intalled with Dynamic Web TWAIN. Each product key corresponds with a license.
     * @type {string}
     */
    ProductKey: string;

    /**
     * Sets or returns the product name string for the application identity.
     * @type {string}
     */
    ProductName: string;

    /**
     * [Deprecated.] Returns or sets the name of the proxy server.
     * @type {string}
     */
    ProxyServer: string;

    /**
     * Returns or sets the current resolution for acquired images. This is a runtime property.
     * @type {number}
     */
    Resolution: number;

    /**
     * Returns or sets how many scanned images are selected.
     * @type {number}
     */
    SelectedImagesCount: number;

    /**
     * Returns or sets the border color of the selected image. It is a value specifying the 24-bit RGB value.
     * @type {number}
     */
    SelectionImageBorderColor: number;

    /**
     * Specifies a fixed aspect ratio to be used for selecting an area.
     * @type {number}
     */
    SelectionRectAspectRatio: number;

    /**
     * Specifies whether to show the page number
     * @type {boolean}
     */
    ShowPageNumber: boolean;

    /**
     * Returns how many sources are installed in the system. This is a runtime, read-only property.
     * @type {number}
     */
    readonly SourceCount: number;

    /**
     * Returns or sets the compression type of TIFF files. This is a runtime property.
     * @type {EnumDWT_TIFFCompressionType}
     */
    TIFFCompressionType: EnumDWT_TIFFCompressionType;

    /**
     * Sets or returns the transfer mode.
     * @type {EnumDWT_TransferMode}
     */
    TransferMode: EnumDWT_TransferMode;

    /**
     * Returns or sets the unit of measure. This is a runtime property.
     * @type {EnumDWT_UnitType}
     */
    Unit: EnumDWT_UnitType;

    /**
     * Specifies whether to show the vertical scroll bar
     * @type {boolean}
     */
    VScrollBar: boolean;

    /**
     * Sets or returns the version info string for the application identity.
     * @type {string}
     */
    readonly VersionInfo: string;

    /**
     * Returns or sets the width of the dwt object viewer
     * @type {string|number}
     */
    Width: string | number;

    /**
     * Returns and sets the number of images you are willing to transfer per session. This is a runtime property.
     * @type {number}
     */
    XferCount: number;

    /**
     * Returns or sets zoom factor for the image, only valid When the view mode is set to -1 by -1.
     * @type {number}
     */
    Zoom: number;

    /* ignored 
    style
    _AutoCropMethod
    */

    /*
    *Methods
    */

    /**
     * Displays the source's built-in interface to acquire image.
     * @method WebTwain#AcquireImage
     * @param {object} optionalDeviceConfig  a JS object used to set up the device for image acquisition.
     * @param {function} asyncSuccessFunc the function to call when the upload succeeds. Please refer to the function prototype OnSuccess.
     * @param {function} asyncFailureFunc the function to call when the upload fails. Please refer to the function prototype OnFailure.
     * @return {boolean}
     */
    AcquireImage(optionalDeviceConfig?: object, optionalAsyncSuccessFunc?: () => void, optionalAsyncFailureFunc?: (errorCode: number, errorString: string) => void): boolean;

    /**
     * Add text on an image.
     * @method WebTwain#AddText
     * @param {number} sImageIndex  the index of the image that you want to add text to.
     * @param {number} x the x coordinate for the text.
     * @param {number} y the y coordinate for the text.
     * @param {string} text the content of the text that you want to add.
     * @param {number} txtColor  the color for the text.
     * @param {number} backgroundColor  the background color.
     * @param {number} backgroundRoundRadius ranging from 0 to 0.5. Please NOTE that MAC version does not support this parameter.
     * @param {number} backgroundOpacity specifies the opacity of the background of the added text, it ranges from 0 to 1.0. Please NOTE that Mac version only supports value 0 and 1
     * @return {boolean}
     */
    AddText(sImageIndex: number, x: number, y: number, text: string, txtColor: number, backgroundColor: number, backgroundRoundRadius: number, backgroundOpacity: number): boolean;

    /**
     * Cancels all pending transfers.
     * @method WebTwain#CancelAllPendingTransfers
     * @return {boolean}
     */
    CancelAllPendingTransfers(): boolean;

    /**
     * Gets information of the capability specified by the Capability property.
     * @method WebTwain#CapGet
     * @return {boolean}
     */
    CapGet(): boolean;

    /**
     * Returns the Source's current Value for the specified capability.
     * @method WebTwain#CapGetCurrent
     * @return {boolean}
     */
    CapGetCurrent(): boolean;

    /**
     * Returns the Source's Default Value for the specified capability. This is the Source's preferred default value.
     * @method WebTwain#CapGetDefault
     * @return {boolean}
     */
    CapGetDefault(): boolean;

    /**
     * Returns the value of the bottom-most edge of the specified frame.
     * @method WebTwain#CapGetFrameBottom
     * @param {number} index specifies the value of which frame to get. The index is 0-based.
     * @return {number}
     */
    CapGetFrameBottom(index: number): number;

    /**
     * Returns the value (in Unit) of the left-most edge of the specified frame.
     * @method WebTwain#CapGetFrameLeft
     * @param {number} index specifies the value of which frame to get. The index is 0-based.
     * @return {number}
     */
    CapGetFrameLeft(index: number): number;

    /**
     * Returns the value (in Unit) of the left-most edge of the specified frame.
     * @method WebTwain#CapGetFrameRight
     * @param {number} index specifies the value of which frame to get. The index is 0-based.
     * @return {number}
     */
    CapGetFrameRight(index: number): number;

    /**
     * Returns the value (in Unit) of the top-most edge of the specified frame.
     * @method WebTwain#CapGetFrameTop
     * @param {number} index specifies the value of which frame to get. The index is 0-based.
     * @return {number}
     */
    CapGetFrameTop(index: number): number;

    /* ignored
    * CapGetHelp
    * CapGetLabel
    * CapGetLabels
    */

    /**
     * Queries whether the Source supports a particular operation on the capability.
     * @method WebTwain#CapIfSupported
     * @param {EnumDWT_MessageType} messageType specifies the type of capability operation.
     * @return {boolean}
     */
    CapIfSupported(messageType: EnumDWT_MessageType): boolean;

    /**
     * Changes the Current Value of the capability specified by Capability property back to its power-on value.
     * @method WebTwain#CapReset
     * @return {boolean}
     */
    CapReset(): boolean;

    /**
     * Sets the current capability using the container type specified by CapType property. The current capability is specified by Capability property.
     * @method WebTwain#CapSet
     * @return {boolean}
     */
    CapSet(): boolean;

    /**
     * Sets the values of the specified frame.
     * @method WebTwain#CapSetFrame
     * @param {number} index  specifies the values of which frame to set. The index is 0-based.
     * @param {number} left the value (in Unit) of the left-most edge of the specified frame.
     * @param {number} top the value (in Unit) of the top-most edge of the specified frame.
     * @param {number} right  the value (in Unit) of the right-most edge of the specified frame.
     * @param {number} bottom  the value (in Unit) of the bottom-most edge of the specified frame.
     * @return {boolean}
     */
    CapSetFrame(index: number, left: number, top: number, right: number, bottom: number): boolean;

    /**
     * Changes the bitdepth of a specified image.
     * @method WebTwain#ChangeBitDepth
     * @param {number} sImageIndex specifies the index of image in buffer. The index is 0-based.
     * @param {number} sBitDepth specifies the target bit depth.
     * @param {boolean} bHighQuality specifies whether or not to keep high quality while changing the bit depth. When it's true, it takes more time.
     * @return {boolean}
     */
    ChangeBitDepth(sImageIndex: number, sBitDepth: number, bHighQuality: boolean): boolean;

    /**
     * Changes width and height of the image of a specified index in the buffer. Please note the file size of the image will be changed proportionately.
     * @method WebTwain#ChangeImageSize
     * @param {number} sImageIndex specifies the index of image in buffer. The index is 0-based.
     * @param {number} iNewWidth  specifies the pixel width of the new image.
     * @param {number} iNewHeight specifies the pixel height of the new image.
     * @param {EnumDWT_InterpolationMethod} newVal specifies the method to do interpolation.
     * @return {boolean}
     */
    ChangeImageSize(sImageIndex: number, iNewWidth: number, iNewHeight: number, newVal: EnumDWT_InterpolationMethod): boolean;

    /**
     * Clears all the web forms which are used for image uploading.
     * @method WebTwain#ClearAllHTTPFormField
     * @return {boolean}
     */
    ClearAllHTTPFormField(): boolean;

    /**
     * Clears the content of all custom tiff tags.
     * @method WebTwain#ClearTiffCustomTag
     * @return {void}
     */
    ClearTiffCustomTag(): void;

    /**
     * Closes Data Source.
     * @method WebTwain#CloseSource
     * @return {boolean}
     */
    CloseSource(): boolean;

    /**
     * Closes and unloads Data Source Manager.
     * @method WebTwain#CloseSourceManager
     * @return {boolean}
     */
    CloseSourceManager(): boolean;

    /**
     * Closes the current process used to scan
     * @method WebTwain#CloseWorkingProcess
     * @return {boolean}
     */
    CloseWorkingProcess(): boolean;

    /**
     * Converts the images specified by the indices to base64 synchronously.
     * @method WebTwain#ConvertToBase64
     * @param {Array} indices indices specifies which images are to be converted to base64.
     * @param {EnumDWT_ImageType} enumImageType the image format in which the images are to be converted to base64.
     * @return {Base64Result}
 
    ConvertToBase64(indices: number[], enumImageType: EnumDWT_ImageType): Base64Result;
    */

    /**
     * Converts the images specified by the indices to base64 asynchronously.
     * @method WebTwain#ConvertToBase64
     * @param {Array} indices indices specifies which images are to be converted to base64.
     * @param {EnumDWT_ImageType} enumImageType the image format in which the images are to be converted to base64.
     * @param {function} asyncSuccessFunc the function to call when the upload succeeds. Please refer to the function prototype OnSuccess.
     * @param {function} asyncFailureFunc the function to call when the upload fails. Please refer to the function prototype OnFailure.
     * @return {boolean}
     */
    ConvertToBase64(indices: number[], enumImageType: EnumDWT_ImageType, asyncSuccessFunc: (result: Base64Result) => void, asyncFailureFunc: (errorCode: number, errorString: string) => void): boolean;

    /**
     * Converts the images specified by the indices to blob synchronously.
     * @method WebTwain#ConvertToBlob
     * @param {Array} indices indices specifies which images are to be converted to base64.
     * @param {EnumDWT_ImageType} enumImageType the image format in which the images are to be converted to base64.
     * @return {Blob}
     */
    ConvertToBlob(indices: number[], enumImageType: EnumDWT_ImageType): Blob;

    /**
     * Converts the images specified by the indices to blob asynchronously.
     * @method WebTwain#ConvertToBlob
     * @param {Array} indices indices specifies which images are to be converted to base64.
     * @param {EnumDWT_ImageType} enumImageType the image format in which the images are to be converted to base64.
     * @param {function} asyncSuccessFunc the function to call when the upload succeeds. Please refer to the function prototype OnSuccess.
     * @param {function} asyncFailureFunc the function to call when the upload fails. Please refer to the function prototype OnFailure.
     * @return {boolean}
     */
    ConvertToBlob(indices: number[], enumImageType: EnumDWT_ImageType, asyncSuccessFunc: (result: any) => void, asyncFailureFunc: (errorCode: number, errorString: string) => void): boolean;

    /**
     * Changes a specified image to gray scale.
     * @method WebTwain#ConvertToGrayScale
     * @param {number} sIndex specifies the index of image in buffer. The index is 0-based.
     * @return {boolean}
     */
    ConvertToGrayScale(sIndex: number): boolean;

    /**
     * Copies the image of a specified index in buffer to clipboard in DIB format.
     * @method WebTwain#CopyToClipboard
     * @param {number} sImageIndex specifies the index of image in buffer. The index is 0-based.
     * @return {boolean}
     */
    CopyToClipboard(sImageIndex: number): boolean;

    /**
     * Create the font for adding text using the method AddText.
     * @method WebTwain#CreateTextFont
     * @param {number} height Specifies the desired height (in logical units) of the font.The absolute value of nHeight must not exceed 16,384 device units after it is converted.For all height comparisons, the font mapper looks for the largest font that does not exceed the requested size or the smallest font if all the fonts exceed the requested size.
     * @param {number} width Specifies the average width (in logical units) of characters in the font. If Width is 0, the aspect ratio of the device will be matched against the digitization aspect ratio of the available fonts to find the closest match, which is determined by the absolute value of the difference.
     * @param {number} escapement Specifies the angle (in 0.1-degree units) between the escapement vector and the x-axis of the display surface. The escapement vector is the line through the origins of the first and last characters on a line. The angle is measured counterclockwise from the x-axis.
     * @param {number} orientation Specifies the angle (in 0.1-degree units) between the baseline of a character and the x-axis.The angle is measured counterclockwise from the x-axis for coordinate systems in which the y-direction is down and clockwise from the x-axis for coordinate systems in which the y-direction is up.
     * @param {number} weight Specifies the font weight (in inked pixels per 1000). The described valuesare approximate; the actual appearance depends on the typeface. Some fonts haveonly FW_NORMAL, FW_REGULAR, and FW_BOLD weights. If FW_DONTCARE is specified, a default weight is used.
     * @param {number} italic  Specifies an italic font if set to TRUE.
     * @param {number} underline Specifies an underlined font if set to TRUE.
     * @param {number} strikeOut A strikeout font if set to TRUE.
     * @param {number} charSet Specifies the font's character set. The OEM character set is system-dependent. Fonts with other character sets may exist in the system. An application that uses a font with an unknown character set must not attempt to translate or interpret strings that are to be rendered with that font.
     * @param {number} outputPrecision Specifies the desired output precision. The output precision defines how closely the output must match the requested font's height, width, character orientation, escapement, and pitch.
     * @param {number} clipPrecision Specifies the desired clipping precision. The clipping precision defines how to clip characters that are partially outside the clipping region.
     * @param {number} quality Specifies the font's output quality, which defines how carefully the GDI must attempt to match the logical-font attributes to those of an actual physical font.
     * @param {number} pitchAndFamily  The pitch and family of the font.
     * @param {string} faceName   the typeface name, the length of this string must not exceed 32 characters, including the terminating null character.
     * @return {boolean}
     */
    CreateTextFont(height: number, width: number, escapement: number, orientation: number, weight: number, italic: number, underline: number, strikeOut: number, charSet: number, outputPrecision: number, clipPrecision: number, quality: number, pitchAndFamily: number, faceName: string): boolean;

    /**
     * Crops the image of a specified index in buffer.
     * @method WebTwain#Crop
     * @param {number} sImageIndex specifies the index of image in buffer. The index is 0-based.
     * @param {number} left specifies the x-coordinate of the upper-left corner of the rectangle.
     * @param {number} top specifies the y-coordinate of the upper-left corner of the rectangle.
     * @param {number} right specifies the x-coordinate of the lower-right corner of the rectangle.
     * @param {number} bottom specifies the y-coordinate of the lower-right corner of the rectangle.
     * @return {boolean}
     */
    Crop(sImageIndex: number, left: number, top: number, right: number, bottom: number): boolean;

    /**
     * Crops the image of a specified index in buffer to clipboard in DIB format.
     * @method WebTwain#CropToClipboard
     * @param {number} sImageIndex specifies the index of image in buffer. The index is 0-based.
     * @param {number} left specifies the x-coordinate of the upper-left corner of the rectangle.
     * @param {number} top specifies the y-coordinate of the upper-left corner of the rectangle.
     * @param {number} right specifies the x-coordinate of the lower-right corner of the rectangle.
     * @param {number} bottom specifies the y-coordinate of the lower-right corner of the rectangle.
     * @return {boolean}
     */
    CropToClipboard(sImageIndex: number, left: number, top: number, right: number, bottom: number): boolean;

    /**
     * Cuts the image data in the specified area to the system clipboard in DIB format.
     * @method WebTwain#CutFrameToClipboard
     * @param {number} sImageIndex specifies the index of image in buffer. The index is 0-based.
     * @param {number} left specifies the x-coordinate of the upper-left corner of the rectangle.
     * @param {number} top specifies the y-coordinate of the upper-left corner of the rectangle.
     * @param {number} right specifies the x-coordinate of the lower-right corner of the rectangle.
     * @param {number} bottom specifies the y-coordinate of the lower-right corner of the rectangle.
     * @return {boolean}
     */
    CutFrameToClipboard(sImageIndex: number, left: number, top: number, right: number, bottom: number): boolean;

    /**
     * Cuts the image of a specified index in buffer to clipboard in DIB format.
     * @method WebTwain#CutToClipboard
     * @param {number} sImageIndex specifies the index of image in buffer. The index is 0-based.
     * @return {boolean}
     */
    CutToClipboard(sImageIndex: number): boolean;

    /**
     * Disable the source. If the source's user interface is displayed when the source is enabled, it will be closed.
     * @method WebTwain#DisableSource
     * @return {boolean}
     */
    DisableSource(): boolean;

    /**
     * Enables the source to accept image.
     * @method WebTwain#EnableSource
     * @return {boolean}
     */
    EnableSource(): boolean;

    /**
     * Clears the specified area of a specified image, and fill the area with the fill color.
     * @method WebTwain#Erase
     * @param {number} sImageIndex specifies the index of image in buffer. The index is 0-based.
     * @param {number} left specifies the x-coordinate of the upper-left corner of the rectangle.
     * @param {number} top specifies the y-coordinate of the upper-left corner of the rectangle.
     * @param {number} right specifies the x-coordinate of the lower-right corner of the rectangle.
     * @param {number} bottom specifies the y-coordinate of the lower-right corner of the rectangle.
     * @return {boolean}
     */
    Erase(sImageIndex: number, left: number, top: number, right: number, bottom: number): boolean;

    /**
     * Downloads an image from the FTP server.
     * @method WebTwain#FTPDownload
     * @param {string} FTPServer the name of the FTP server.
     * @param {string} FTPRemoteFile the name of the file to be downloaded. It should be the relative path of the file on the FTP server.
     * @param {function} optionalAsyncSuccessFunc optional. The function to call when the download succeeds. Please refer to the function prototype OnSuccess.
     * @param {function} optionalAsyncFailureFunc optional. The function to call when the download fails. Please refer to the function prototype OnFailure.
     * @return {boolean}
     */
    FTPDownload(FTPServer: string, FTPRemoteFile: string, optionalAsyncSuccessFunc?: () => void, optionalAsyncFailureFunc?: (errorCode: number, errorString: string) => void): boolean;

    /**
     * Downloads an image from the FTP server.
     * @method WebTwain#FTPDownloadEx
     * @param {string} FTPServer the name of the FTP server.
     * @param {string} FTPRemoteFile the name of the file to be downloaded. It should be the relative path of the file on the FTP server.
     * @param {EnumDWT_ImageType} lImageType simage format of the file to be downloaded.
     * @param {function} optionalAsyncSuccessFunc optional. The function to call when the download succeeds. Please refer to the function prototype OnSuccess.
     * @param {function} optionalAsyncFailureFunc optional. The function to call when the download fails. Please refer to the function prototype OnFailure.
     * @return {boolean}
     */
    FTPDownloadEx(FTPServer: string, FTPRemoteFile: string, lImageType: EnumDWT_ImageType, optionalAsyncSuccessFunc?: () => void, optionalAsyncFailureFunc?: (errorCode: number, errorString: string) => void): boolean;

    /**
     * Uploads the image of a specified index in the buffer to the FTP server.
     * @method WebTwain#FTPUpload
     * @param {string} FTPServer the name of the FTP server.
     * @param {number} sImageIndex specifies the index of the image in the buffer. The index is 0-based.
     * @param {string} FTPRemoteFile the name of the file to be created on the FTP server. It should be a relative path on the FTP server.
     * @param {function} optionalAsyncSuccessFunc optional. The function to call when the upload succeeds. Please refer to the function prototype OnSuccess.
     * @param {function} optionalAsyncFailureFunc optional. The function to call when the upload fails. Please refer to the function prototype OnFailure.
     * @return {boolean}
     */
    FTPUpload(FTPServer: string, sImageIndex: number, FTPRemoteFile: string, optionalAsyncSuccessFunc?: () => void, optionalAsyncFailureFunc?: (errorCode: number, errorString: string) => void): boolean;

    /**
     * Uploads the image of a specified index in the buffer to the FTP server as a specified image format.
     * @method WebTwain#FTPUploadEx
     * @param {string} FTPServer the name of the FTP server.
     * @param {number} sImageIndex specifies the index of image in buffer. The index is 0-based.
     * @param {string} FTPRemoteFile the name of the file to be created on the FTP server. It should be a relative path on the FTP server.
     * @param {EnumDWT_ImageType} lImageType the image format of the file to be created on the FTP server.
     * @param {function} optionalAsyncSuccessFunc optional. The function to call when the upload succeeds. Please refer to the function prototype OnSuccess.
     * @param {function} optionalAsyncFailureFunc optional. The function to call when the upload fails. Please refer to the function prototype OnFailure.
     * @return {boolean}
     */
    FTPUploadEx(FTPServer: string, sImageIndex: number, FTPRemoteFile: string, lImageType: EnumDWT_ImageType, optionalAsyncSuccessFunc?: () => void, optionalAsyncFailureFunc?: (errorCode: number, errorString: string) => void): boolean;

    /**
     * Uploads all images in buffer to the FTP server as Multi-Page TIFF.
     * @method WebTwain#FTPUploadAllAsMultiPageTIFF
     * @param {string} FTPServer  the name of the FTP server.
     * @param {string} FTPRemoteFile the name of the image to be uploaded. It should be a relative path on the FTP server.
     * @param {function} optionalAsyncSuccessFunc optional. The function to call when the upload succeeds. Please refer to the function prototype OnSuccess.
     * @param {function} optionalAsyncFailureFunc optional. The function to call when the upload fails. Please refer to the function prototype OnFailure.
     * @return {boolean}
     */
    FTPUploadAllAsMultiPageTIFF(FTPServer: string, FTPRemoteFile: string, optionalAsyncSuccessFunc?: () => void, optionalAsyncFailureFunc?: (errorCode: number, errorString: string) => void): boolean;

    /**
     * Uploads all images in buffer to the FTP server as Multi-Page PDF.
     * @method WebTwain#FTPUploadAllAsPDF
     * @param {string} FTPServer the name of the FTP server.
     * @param {string} FTPRemoteFile the name of the image to be uploaded. It should be a relative path on the FTP server.
     * @param {function} optionalAsyncSuccessFunc optional. The function to call when the upload succeeds. Please refer to the function prototype OnSuccess.
     * @param {function} optionalAsyncFailureFunc optional. The function to call when the upload fails. Please refer to the function prototype OnFailure.
     * @return {boolean}
     */
    FTPUploadAllAsPDF(FTPServer: string, FTPRemoteFile: string, optionalAsyncSuccessFunc?: () => void, optionalAsyncFailureFunc?: (errorCode: number, errorString: string) => void): boolean;

    /**
     * Uploads the selected images in buffer to the FTP server as Multi-Page PDF.
     * @method WebTwain#FTPUploadAsMultiPagePDF
     * @param {string} FTPServer the name of the FTP server.
     * @param {string} FTPRemoteFile the name of the image to be uploaded. It should be a relative path on the FTP server.
     * @param {function} optionalAsyncSuccessFunc optional. The function to call when the upload succeeds. Please refer to the function prototype OnSuccess.
     * @param {function} optionalAsyncFailureFunc optional. The function to call when the upload fails. Please refer to the function prototype OnFailure.
     * @return {boolean}
     */
    FTPUploadAsMultiPagePDF(FTPServer: string, FTPRemoteFile: string, optionalAsyncSuccessFunc?: () => void, optionalAsyncFailureFunc?: (errorCode: number, errorString: string) => void): boolean;

    /**
     * Uploads the selected images in buffer to the FTP server as Multi-Page TIFF.
     * @method WebTwain#FTPUploadAsMultiPageTIFF
     * @param {string} FTPServer the name of the FTP server.
     * @param {string} FTPRemoteFile the name of the image to be uploaded. It should be a relative path on the FTP server.
     * @param {function} optionalAsyncSuccessFunc optional. The function to call when the upload succeeds. Please refer to the function prototype OnSuccess.
     * @param {function} optionalAsyncFailureFunc optional. The function to call when the upload fails. Please refer to the function prototype OnFailure.
     * @return {boolean}
     */
    FTPUploadAsMultiPageTIFF(FTPServer: string, FTPRemoteFile: string, optionalAsyncSuccessFunc?: () => void, optionalAsyncFailureFunc?: (errorCode: number, errorString: string) => void): boolean;

    /**
     * Sets the Source to eject the current page and advance the next page in the document feeder into the feeder acquire area when IfFeederEnabled is TRUE.
     * @method WebTwain#FeedPage
     * @return {boolean}
     */
    FeedPage(): boolean;

    /**
     * Flips the image of a specified index in buffer.
     * @method WebTwain#Flip
     * @param {number} sImageIndex specifies the index of image in buffer. The index is 0-based.
     * @return {boolean}
     */
    Flip(sImageIndex: number): boolean;

    /**
     * Get the cap item value of the capability specified by Capability property, when the value of the CapType property is TWON_ARRAY or TWON_ENUMERATION.
     * @method WebTwain#GetCapItems
     * @param {number} index Index is 0-based. It is the index of the cap item.
     * @return {number}
     */
    GetCapItems(index: number): number;

    /**
     * Returns the cap item value of the capability specified by Capability property, when the value of the CapType property is TWON_ARRAY or TWON_ENUMERATION.
     * @method WebTwain#GetCapItemsString
     * @param {number} index Index is 0-based. It is the index of the cap item.
     * @return {string}
     */
    GetCapItemsString(index: number): string;

    // Get custom DS data, and returned string  is encoded with base64
    /**
     * Gets custom DS data, the returned string is base64 encoded.
     * @method WebTwain#GetCustomDSDataEx
     * @return {string | boolean}
     */
    GetCustomDSDataEx(): string | boolean;

    // Get custom DS data, and save the data to the specified file
    /**
     * Gets custom DS data and save the data in a specified file.
     * @method WebTwain#GetCustomDSData
     * @param {string} fileName  the path of the file used for storing custom DS data.
     * @return {boolean}
     */
    GetCustomDSData(fileName: string): boolean;

    /**
     * Retrieve the device type of the currently selected data source, it might be a scanner, a web camera, etc.
     * @method WebTwain#GetDeviceType
     * @return {number | boolean}
     */
    GetDeviceType(): number | boolean;

    /**
     * Returns the pixel bit depth of the selected image.
     * @method WebTwain#GetImageBitDepth
     * @param {number} sImageIndex specifies the index of image. The index is 0-based.
     * @return {number}
     */
    GetImageBitDepth(sImageIndex: number): number;

    /**
     * Returns the height (pixels) of the selected image. This is a read-only property.
     * @method WebTwain#GetImageHeight
     * @param {number} sImageIndex specifies the index of image. The index is 0-based.
     * @return {number}
     */
    GetImageHeight(sImageIndex: number): number;

    /**
     * Returns the direct URL of an image specified by index, if iWidth and iHeight are not specified, you get the original image, otherwise you get the image with specified iWidth or iHeight while keeping the same aspect ratio. The returned string is like this 'dwt://dwt_trial_13000404/img?id=306159652&index=0&t=1502184632022'
     * @method WebTwain#GetImagePartURL
     * @param {number} index the index of the image.
     * @param {number} iWidth the width of the image, it must be 150 or bigger
     * @param {number} iHeight the height of the image, it must be 150 or bigger
     * @return {string}
     */
    GetImagePartURL(index: number, iWidth?: number, iHeight?: number): string;

    /**
     * Returns the file size of the new image resized from the image of a specified index in buffer.
     * @method WebTwain#GetImageSize
     * @param {number} sImageIndex specifies the index of image in buffer. The index is 0-based.
     * @param {number} iWidth specifies the pixel width of the new image.
     * @param {number} iHeight specifies the pixel height of the new image.
     * @return {number}
     */
    GetImageSize(sImageIndex: number, iWidth: number, iHeight: number): number;

    /**
     * Pre-calculate the file size of the local image file that is saved from an image of a specified index in buffer.
     * @method WebTwain#GetImageSizeWithSpecifiedType
     * @param {number} sImageIndex specifies the index of image in buffer. The index is 0-based.
     * @param {EnumDWT_ImageType} sImageType specifies the type of an image file..
     * @return {number}
     */
    GetImageSizeWithSpecifiedType(sImageIndex: number, sImageType: EnumDWT_ImageType): number;

    /**
     * Returns the direct URL of an image specified by index, if iWidth or iHeight is set to -1, you get the original image, otherwise you get the image with specified iWidth or iHeight while keeping the same aspect ratio.
     * @method WebTwain#GetImageURL
     * @param {number} index the index of the image.
     * @param {number} iWidth the width of the image.
     * @param {number} iHeight the height of the image.
     * @return {string}
     */
    GetImageURL(index: number, iWidth: number, iHeight: number): string;

    /**
     * Returns the width (pixels) of the selected image. This is a read-only property.
     * @method WebTwain#GetImageWidth
     * @param {number} sImageIndex specifies the index of image. The index is 0-based.
     * @return {number}
     */
    GetImageWidth(sImageIndex: number): number;

    /**
     * Return the horizontal resolution of the specified image.
     * @method WebTwain#GetImageXResolution
     * @param {number} sImageIndex specifies the index of image in buffer. The index is 0-based.
     * @return {number}
     */
    GetImageXResolution(sImageIndex: number): number;

    /**
     * Return the vertical resolution of the specified image.
     * @method WebTwain#GetImageYResolution
     * @param {number} sImageIndex specifies the index of image in buffer. The index is 0-based.
     * @return {number}
     */
    GetImageYResolution(sImageIndex: number): number;

    /**
     * Return the runtime license info.
     * @method WebTwain#GetLicenseInfo
     */
    GetLicenseInfo(): { Domain: string, Detail: LicenseDetailItem[] };

    /**
     * Returns the index of the selected image.
     * @method WebTwain#GetSelectedImageIndex
     * @param {number} sSelectedIndex specifies the index of the selected image.
     * @return {number}
     */
    GetSelectedImageIndex(sSelectedIndex: number): number;

    /**
     * Pre-calculate the file size of the local image file that is saved from the selected images in buffer.
     * @method WebTwain#GetSelectedImagesSize
     * @param {EnumDWT_ImageType} iImageType specifies the type of an image file.
     * @return {number}
     */
    GetSelectedImagesSize(iImageType: EnumDWT_ImageType): number;

    /**
     * Check the skew angle of an image by its index in buffer.
     * @method WebTwain#GetSkewAngle
     * @param {number} sImageIndex the index of the image in the buffer.
     * @return {number}
     */
    GetSkewAngle(sImageIndex: number): number;

    /**
     * Check the skew angle of a rectangular part of an image by its index in buffer.
     * @method WebTwain#GetSkewAngleEx
     * @param {number} sImageIndex the index of the image in the buffer.
     * @param {number} left specifies the x-coordinate of the upper-left corner of the rectangle.
     * @param {number} top specifies the y-coordinate of the upper-left corner of the rectangle.
     * @param {number} right specifies the x-coordinate of the lower-right corner of the rectangle.
     * @param {number} bottom specifies the y-coordinate of the lower-right corner of the rectangle.
     * @return {number}
     */
    GetSkewAngleEx(sImageIndex: number, left: number, top: number, right: number, bottom: number): number;

    /**
     * Get the source name according to the source index.
     * @method WebTwain#GetSourceNameItems
     * @param {number} index number index. Index is 0-based and can not be greater than SourceCount property.
     * @return {string}
     */
    GetSourceNameItems(index: number): string;

    /*ignored
    GetSourceNames
    GetSourceType
    GetVersionInfoAsync
    */

    /**
     * Downloads an image from the HTTP server.
     * @method WebTwain#HTTPDownload
     * @param {string} HTTPServer the name of the HTTP server.
     * @param {string} HTTPRemoteFile the name of the image to be downloaded. It should be the relative path of the file on the HTTP server.
     * @param {function} optionalAsyncSuccessFunc optional. The function to call when the download succeeds. Please refer to the function prototype OnSuccess.
     * @param {function} optionalAsyncFailureFunc optional. The function to call when the download fails. Please refer to the function prototype OnFailure.
     * @return {boolean}
     */
    HTTPDownload(HTTPServer: string, HTTPRemoteFile: string, optionalAsyncSuccessFunc?: () => void, optionalAsyncFailureFunc?: (errorCode: number, errorString: string) => void): boolean;

    /**
     * Directly downloads a file from the HTTP server to a local disk without loading it into Dynamic Web TWAIN.
     * @method WebTwain#HTTPDownloadDirectly
     * @param {string} HTTPServer the name of the HTTP server.
     * @param {string} HTTPRemoteFile The relative path of the file on the HTTP server.
     * @param {string} localFile specify the location to store the downloaded file.
     * @param {function} optionalAsyncSuccessFunc optional. The function to call when the download succeeds. Please refer to the function prototype OnSuccess.
     * @param {function} optionalAsyncFailureFunc optional. The function to call when the download fails. Please refer to the function prototype OnFailure.
     * @return {boolean}
     */
    HTTPDownloadDirectly(HTTPServer: string, HTTPRemoteFile: string, localFile: string, optionalAsyncSuccessFunc?: () => void, optionalAsyncFailureFunc?: (errorCode: number, errorString: string) => void): boolean;

    /**
     * Downloads an image from the HTTP server.
     * @method WebTwain#HTTPDownloadEx
     * @param {string} HTTPServer the name of the HTTP server.
     * @param {string} HTTPRemoteFile the relative path of the file on the HTTP server, or path to an action page (with necessary parameters) which gets and sends back the image stream to the client (please check the sample for more info)
     * @param {EnumDWT_ImageType} lImageType the image format of the file to be downloaded.
     * @param {function} optionalAsyncSuccessFunc optional. The function to call when the download succeeds. Please refer to the function prototype OnSuccess.
     * @param {function} optionalAsyncFailureFunc optional. The function to call when the download fails. Please refer to the function prototype OnFailure.
     * @return {boolean}
     */
    HTTPDownloadEx(HTTPServer: string, HTTPRemoteFile: string, lImageType: EnumDWT_ImageType, optionalAsyncSuccessFunc?: () => void, optionalAsyncFailureFunc?: (errorCode: number, errorString: string) => void): boolean;

    /*ignored
    HTTPDownloadStreamThroughPost
    HTTPDownloadThroughGet
    */

    /**
     *  Download an image from the server using a HTTP Post call.
     * @method WebTwain#HTTPDownloadThroughPost
     * @param {string} HTTPServer the name of the HTTP server.
     * @param {string} HTTPRemoteFile the relative path of the file on the HTTP server, or path to an action page (with necessary parameters) which gets and sends back the image stream to the client (please check the sample for more info)
     * @param {EnumDWT_ImageType} lImageType the image format of the file to be downloaded.
     * @param {function} optionalAsyncSuccessFunc optional. The function to call when the download succeeds. Please refer to the function prototype OnSuccess.
     * @param {function} optionalAsyncFailureFunc optional. The function to call when the download fails. Please refer to the function prototype OnFailure.
     * @return {boolean}
     */
    HTTPDownloadThroughPost(HTTPServer: string, HTTPRemoteFile: string, lImageType: EnumDWT_ImageType, optionalAsyncSuccessFunc?: () => void, optionalAsyncFailureFunc?: (errorCode: number, errorString: string, httppostresponsestring: string) => void): boolean;

    /**
     * Uploads just a form created by SetHTTPFormField and SetHTTPHeader
     * @method WebTwain#HTTPUpload
     * @param {string} url the url where the images are sent in a POST request.
     * @param {function} asyncSuccessFunc the function to call when the upload succeeds. Please refer to the function prototype OnSuccess.
     * @param {function} asyncFailureFunc the function to call when the upload fails. Please refer to the function prototype OnFailure.
     * @return {boolean}
     */
    HTTPUpload(url: string, asyncSuccessFunc: (httppostresponsestring: string) => void, asyncFailureFunc: (errorCode: number, errorString: string, httppostresponsestring: string) => void): boolean;

    /**
     * Uploads the images specified by the indices to the HTTP server.
     * @method WebTwain#HTTPUpload
     * @param {string} url the url where the images are sent in a POST request.
     * @param {Array} indices indices specifies which images are to be uploaded.
     * @param {EnumDWT_ImageType} enumImageType the image format in which the images are to be uploaded.
     * @param {EnumDWT_UploadDataFormat} dataFormat whether to upload the images as binary or a base64-based string.
     * @param {function} asyncSuccessFunc the function to call when the upload succeeds. Please refer to the function prototype OnSuccess.
     * @param {function} asyncFailureFunc the function to call when the upload fails. Please refer to the function prototype OnFailure.
     * @return {boolean}
     */
    HTTPUpload(url: string, indices: number[], enumImageType: EnumDWT_ImageType, dataFormat: EnumDWT_UploadDataFormat, asyncSuccessFunc: (httppostresponsestring: string) => void, asyncFailureFunc: (errorCode: number, errorString: string, httppostresponsestring: string) => void): boolean;

    /**
     * Uploads all images in the buffer to the HTTP server through the HTTP Post method as a Multi-Page TIFF.
     * @method WebTwain#HTTPUploadAllThroughPostAsMultiPageTIFF
     * @param {string} HTTPServer  the name of the HTTP server.
     * @param {string} ActionPage the specified page for posting image files. This is the relative path of the page, not the absolute path. For example: "upload.asp", not "http://www.webserver.com/upload.asp".
     * @param {string} fileName the name of the image to be uploaded.
     * @param {function} optionalAsyncSuccessFunc optional. The function to call when the upload succeeds. Please refer to the function prototype OnHttpUploadSuccess.
     * @param {function} optionalAsyncFailureFunc optional. The function to call when the upload fails. Please refer to the function prototype OnHttpUploadFailure.
     * @return {boolean}
     */
    HTTPUploadAllThroughPostAsMultiPageTIFF(HTTPServer: string, ActionPage: string, fileName: string, optionalAsyncSuccessFunc?: () => void, optionalAsyncFailureFunc?: (errorCode: number, errorString: string, httppostresponsestring: string) => void): boolean;

    /**
     * Uploads all images in the buffer to the HTTP server through HTTP Post method as a Multi-Page PDF.
     * @method WebTwain#HTTPUploadAllThroughPostAsPDF
     * @param {string} HTTPServer  the name of the HTTP server.
     * @param {string} ActionPage the specified page for posting image files. This is the relative path of the page, not the absolute path. For example: "upload.asp", not "http://www.webserver.com/upload.asp".
     * @param {string} fileName the name of the image to be uploaded.
     * @param {function} optionalAsyncSuccessFunc optional. The function to call when the upload succeeds. Please refer to the function prototype OnHttpUploadSuccess.
     * @param {function} optionalAsyncFailureFunc optional. The function to call when the upload fails. Please refer to the function prototype OnHttpUploadFailure.
     * @return {boolean}
     */
    HTTPUploadAllThroughPostAsPDF(HTTPServer: string, ActionPage: string, fileName: string, optionalAsyncSuccessFunc?: () => void, optionalAsyncFailureFunc?: (errorCode: number, errorString: string, httppostresponsestring: string) => void): boolean;

    /**
     * [Deprecated.] Uploads all images in the buffer to the HTTP server through the HTTP Put method as a Multi-Page TIFF.
     * @method WebTwain#HTTPUploadAllThroughPutAsMultiPageTIFF
     * @param {string} HTTPServer the name of the HTTP server.
     * @param {string} RemoteFileName the name of the image to be uploaded.
     * @param {function} optionalAsyncSuccessFunc optional. The function to call when the upload succeeds. Please refer to the function prototype OnSuccess.
     * @param {function} optionalAsyncFailureFunc optional. The function to call when the upload fails. Please refer to the function prototype OnFailure.
     * @return {boolean}
     */
    HTTPUploadAllThroughPutAsMultiPageTIFF(HTTPServer: string, RemoteFileName: string, optionalAsyncSuccessFunc?: () => void, optionalAsyncFailureFunc?: (errorCode: number, errorString: string) => void): boolean;

    /**
     * [Deprecated.] Uploads all images in the buffer to the HTTP server through the HTTP Put method as a Multi-Page PDF.
     * @method WebTwain#HTTPUploadAllThroughPutAsPDF
     * @param {string} HTTPServer the name of the HTTP server.
     * @param {string} RemoteFileName the name of the image to be uploaded.
     * @param {function} optionalAsyncSuccessFunc optional. The function to call when the upload succeeds. Please refer to the function prototype OnSuccess.
     * @param {function} optionalAsyncFailureFunc optional. The function to call when the upload fails. Please refer to the function prototype OnFailure.
     * @return {boolean}
     */
    HTTPUploadAllThroughPutAsPDF(HTTPServer: string, RemoteFileName: string, optionalAsyncSuccessFunc?: () => void, optionalAsyncFailureFunc?: (errorCode: number, errorString: string) => void): boolean;

    /*ignored
    HTTPUploadStreamThroughPost
    */

    /**
     * Uploads the image of a specified index in the buffer to the HTTP server through the HTTP POST method.
     * @method WebTwain#HTTPUploadThroughPost
     * @param {string} HTTPServer the name of the HTTP server.
     * @param {number} sImageIndex specifies the index of image in buffer. The index is 0-based.
     * @param {string} ActionPage the specified page for posting image files. This is the relative path of the page, not the absolute path. For example: "upload.asp", not "http://www.webserver.com/upload.asp".
     * @param {string} fileName the name of the image to be uploaded.
     * @param {function} optionalAsyncSuccessFunc optional. The function to call when the upload succeeds. Please refer to the function prototype OnHttpUploadSuccess.
     * @param {function} optionalAsyncFailureFunc optional. The function to call when the upload fails. Please refer to the function prototype OnHttpUploadFailure.
     * @return {boolean}
     */
    HTTPUploadThroughPost(HTTPServer: string, sImageIndex: number, ActionPage: string, fileName: string, optionalAsyncSuccessFunc?: () => void, optionalAsyncFailureFunc?: (errorCode: number, errorString: string, httppostresponsestring: string) => void): boolean;

    /**
     * Uploads the selected images in the buffer to the HTTP server through the HTTP Post method as a Multi-Page TIFF.
     * @method WebTwain#HTTPUploadThroughPostAsMultiPageTIFF
     * @param {string} HTTPServer  the name of the HTTP server.
     * @param {string} ActionPage the specified page for posting image files. This is the relative path of the page, not the absolute path. For example: "upload.asp", not "http://www.webserver.com/upload.asp".
     * @param {string} fileName the name of the image to be uploaded.
     * @param {function} optionalAsyncSuccessFunc optional. The function to call when the upload succeeds. Please refer to the function prototype OnHttpUploadSuccess.
     * @param {function} optionalAsyncFailureFunc optional. The function to call when the upload fails. Please refer to the function prototype OnHttpUploadFailure.
     * @return {boolean}
     */
    HTTPUploadThroughPostAsMultiPageTIFF(HTTPServer: string, ActionPage: string, fileName: string, optionalAsyncSuccessFunc?: () => void, optionalAsyncFailureFunc?: (errorCode: number, errorString: string, httppostresponsestring: string) => void): boolean;

    /**
     * Uploads the selected images in the buffer to the HTTP server through the HTTP Post method as a Multi-Page PDF.
     * @method WebTwain#HTTPUploadThroughPostAsMultiPagePDF
     * @param {string} HTTPServer  the name of the HTTP server.
     * @param {string} ActionPage the specified page for posting image files. This is the relative path of the page, not the absolute path. For example: "upload.asp", not "http://www.webserver.com/upload.asp".
     * @param {string} fileName the name of the image to be uploaded.
     * @param {function} optionalAsyncSuccessFunc optional. The function to call when the upload succeeds. Please refer to the function prototype OnHttpUploadSuccess.
     * @param {function} optionalAsyncFailureFunc optional. The function to call when the upload fails. Please refer to the function prototype OnHttpUploadFailure.
     * @return {boolean}
     */
    HTTPUploadThroughPostAsMultiPagePDF(HTTPServer: string, ActionPage: string, fileName: string, optionalAsyncSuccessFunc?: () => void, optionalAsyncFailureFunc?: (errorCode: number, errorString: string, httppostresponsestring: string) => void): boolean;

    /**
     * Directly upload a specific local file to the HTTP server through the HTTP POST method without loading it into Dynamic Web TWAIN.
     * @method WebTwain#HTTPUploadThroughPostDirectly
     * @param {string} HTTPServer the name of the HTTP server.
     * @param {string} localFile specifies the path of a local file .
     * @param {string} ActionPage the specified page for posting files. This is the relative path of the page, not the absolute path. For example: "upload.asp", not "http://www.webserver.com/upload.asp".
     * @param {string} fileName the name of the file to be uploaded.
     * @param {function} optionalAsyncSuccessFunc optional. The function to call when the upload succeeds. Please refer to the function prototype OnHttpUploadSuccess.
     * @param {function} optionalAsyncFailureFunc optional. The function to call when the upload fails. Please refer to the function prototype OnHttpUploadFailure.
     * @return {boolean}
     */
    HTTPUploadThroughPostDirectly(HTTPServer: string, localFile: string, ActionPage: string, fileName: string, optionalAsyncSuccessFunc?: () => void, optionalAsyncFailureFunc?: (errorCode: number, errorString: string, httppostresponsestring: string) => void): boolean;

    /**
     * Uploads the image of a specified index in the buffer to the HTTP server as a specified image format through the HTTP POST method.
     * @method WebTwain#HTTPUploadThroughPostEx
     * @param {string} HTTPServer  the name of the HTTP server.
     * @param {number} sImageIndex specifies the index of image in buffer. The index is 0-based.
     * @param {string} ActionPage the specified page for posting image files. This is the relative path of the page, not the absolute path. For example: "upload.asp", not "http://www.webserver.com/upload.asp".
     * @param {string} fileName the name of the image to be uploaded.
     * @param {EnumDWT_ImageType} lImageType the image format of the file to be created on the HTTP server.s
     * @param {function} optionalAsyncSuccessFunc optional. The function to call when the upload succeeds. Please refer to the function prototype OnHttpUploadSuccess.
     * @param {function} optionalAsyncFailureFunc optional. The function to call when the upload succeeds. Please refer to the function prototype OnHttpUploadFailure.
     * @return {boolean}
     */
    HTTPUploadThroughPostEx(HTTPServer: string, sImageIndex: number, ActionPage: string, fileName: string, lImageType: EnumDWT_ImageType, optionalAsyncSuccessFunc?: () => void, optionalAsyncFailureFunc?: (errorCode: number, errorString: string, httppostresponsestring: string) => void): boolean;

    /**
     * [Deprecated.] Uploads the image of a specified index in the buffer to the HTTP server through the HTTP PUT method.
     * @method WebTwain#HTTPUploadThroughPut
     * @param {string} HTTPServer the name of the HTTP server.
     * @param {number} sImageIndex specifies the index of image in buffer. The index is 0-based.
     * @param {string} RemoteFileName the name of the image to be created on the HTTP server. It should a relative path on the web server.
     * @param {function} optionalAsyncSuccessFunc optional. The function to call when the upload succeeds. Please refer to the function prototype OnSuccess.
     * @param {function} optionalAsyncFailureFunc optional. The function to call when the upload fails. Please refer to the function prototype OnFailure.
     * @return {boolean}
     */
    HTTPUploadThroughPut(HTTPServer: string, sImageIndex: number, RemoteFileName: string, optionalAsyncSuccessFunc?: () => void, optionalAsyncFailureFunc?: (errorCode: number, errorString: string) => void): boolean;

    /**
     * [Deprecated.] Uploads the selected images in the buffer to the HTTP server through the HTTP Put method as a Multi-Page TIFF.
     * @method WebTwain#HTTPUploadThroughPutAsMultiPageTIFF
     * @param {string} HTTPServer the name of the HTTP server.
     * @param {string} RemoteFileName the name of the image to be uploaded.
     * @param {function} optionalAsyncSuccessFunc optional. The function to call when the upload succeeds. Please refer to the function prototype OnSuccess.
     * @param {function} optionalAsyncFailureFunc optional. The function to call when the upload fails. Please refer to the function prototype OnFailure.
     * @return {boolean}
     */
    HTTPUploadThroughPutAsMultiPageTIFF(HTTPServer: string, RemoteFileName: string, optionalAsyncSuccessFunc?: () => void, optionalAsyncFailureFunc?: (errorCode: number, errorString: string) => void): boolean;

    /**
     * [Deprecated.] Uploads the selected images in the buffer to the HTTP server through the HTTP Put method as a Multi-Page PDF.
     * @method WebTwain#HTTPUploadThroughPutAsMultiPagePDF
     * @param {string} HTTPServer the name of the HTTP server.
     * @param {string} RemoteFileName the name of the image to be uploaded.
     * @param {function} optionalAsyncSuccessFunc optional. The function to call when the upload succeeds. Please refer to the function prototype OnSuccess.
     * @param {function} optionalAsyncFailureFunc optional. The function to call when the upload fails. Please refer to the function prototype OnFailure.
     * @return {boolean}
     */
    HTTPUploadThroughPutAsMultiPagePDF(HTTPServer: string, RemoteFileName: string, optionalAsyncSuccessFunc?: () => void, optionalAsyncFailureFunc?: (errorCode: number, errorString: string) => void): boolean;

    /**
     * [Deprecated.] Directly uploads a specific local file to the HTTP server through the HTTP PUT method without loading it into Dynamic Web TWAIN.
     * @method WebTwain#HTTPUploadThroughPutDirectly
     * @param {string} HTTPServer the name of the HTTP server.
     * @param {string} localFile specifies the path of a local file.
     * @param {string} RemoteFileName the name of the file to be created on the HTTP server. It should a relative path on the web server.
     * @param {function} optionalAsyncSuccessFunc optional. The function to call when the upload succeeds. Please refer to the function prototype OnSuccess.
     * @param {function} optionalAsyncFailureFunc optional. The function to call when the upload fails. Please refer to the function prototype OnFailure.
     * @return {boolean}
     */
    HTTPUploadThroughPutDirectly(HTTPServer: string, localFile: string, RemoteFileName: string, optionalAsyncSuccessFunc?: () => void, optionalAsyncFailureFunc?: (errorCode: number, errorString: string) => void): boolean;

    /**
     * [Deprecated.] Uploads the image of a specified index in the buffer to the HTTP server as a specified image format through the HTTP PUT method.
     * @method WebTwain#HTTPUploadThroughPutEx
     * @param {string} HTTPServer the name of the HTTP server.
     * @param {number} sImageIndex specifies the index of image in buffer. The index is 0-based.
     * @param {string} RemoteFileName the name of the file to be created on the HTTP server. It should a relative path on the web server.
     * @param {EnumDWT_ImageType} lImageType the image format of the file to be created on the HTTP server.
     * @param {function} optionalAsyncSuccessFunc optional. The function to call when the upload succeeds. Please refer to the function prototype OnSuccess.
     * @param {function} optionalAsyncFailureFunc optional. The function to call when the upload fails. Please refer to the function prototype OnFailure.
     * @return {boolean}
     */
    HTTPUploadThroughPutEx(HTTPServer: string, sImageIndex: number, RemoteFileName: string, lImageType: EnumDWT_ImageType, optionalAsyncSuccessFunc?: () => void, optionalAsyncFailureFunc?: (errorCode: number, errorString: string) => void): boolean;

    /**
     * Converts the image ID of an image to its index.
     * [Version] Added in v15.0
     * @method WebTwain#ImageIDToIndex
     * @param {number} sImageID specifies the imageID.
     * @return {number}
     */
    ImageIDToIndex(sImageID: number): number;

    /**
     * Converts the index of an image to its image ID.
     * [Version] Added in v15.0
     * @method WebTwain#IndexToImageID
     * @param {number} sImageIndex specifies the index.
     * @return {number}
     */
    IndexToImageID(sImageIndex: number): number;

    /**
     * [Deprecated.] Detects whether an image is blank.
     * @method WebTwain#IsBlankImage
     * @param {number} sImageIndex specifies the index of image in buffer. The index is 0-based.
     * @return {boolean}
     */
    IsBlankImage(sImageIndex: number): boolean;

    /**
     * [Deprecated.] Detects whether a certain area on an image is blank.
     * @method WebTwain#IsBlankImageEx
     * @param {number} sImageIndex specifies the index of image in buffer. The index is 0-based.
     * @param {number} left specifies the x-coordinate of the upper-left corner of the rectangle.
     * @param {number} top specifies the y-coordinate of the upper-left corner of the rectangle.
     * @param {number} right specifies the x-coordinate of the lower-right corner of the rectangle.
     * @param {number} bottom specifies the y-coordinate of the lower-right corner of the rectangle.
     * @param {boolean} bFuzzyMatch specifies whether use fuzzy matching when detecting.
     * @return {boolean}
     */
    IsBlankImageEx(sImageIndex: number, left: number, top: number, right: number, bottom: number, bFuzzyMatch: boolean): boolean;

    /**
     * Detects whether a specific image is blank.
     * @method WebTwain#IsBlankImageExpress
     * @param {number} sImageIndex specifies the index of image in buffer. The index is 0-based.
     * @return {boolean}
     */
    IsBlankImageExpress(sImageIndex: number): boolean;

    /**
     * Loads a DIB format image from Clipboard into the Dynamic Web TWAIN.
     * @method WebTwain#LoadDibFromClipboard
     * @param {function} optionalAsyncSuccessFunc optional. The function to call when the loading succeeds. Please refer to the function prototype OnSuccess.
     * @param {function} optionalAsyncFailureFunc optional. The function to call when the loading fails. Please refer to the function prototype OnFailure.
     * @return {boolean}
     */
    LoadDibFromClipboard(optionalAsyncSuccessFunc?: () => void, optionalAsyncFailureFunc?: (errorCode: number, errorString: string) => void): boolean;

    /**
     * Loads an image into the Dynamic Web TWAIN.
     * @method WebTwain#LoadImage
     * @param {string} localFile the name of the image to be loaded. It should be the absolute path of the image file on the local disk.
     * @param {function} optionalAsyncSuccessFunc optional. The function to call when the loading succeeds. Please refer to the function prototype OnSuccess.
     * @param {function} optionalAsyncFailureFunc optional. The function to call when the loading fails. Please refer to the function prototype OnFailure.
     * @return {boolean}
     */
    LoadImage(localFile: string, optionalAsyncSuccessFunc?: () => void, optionalAsyncFailureFunc?: (errorCode: number, errorString: string) => void): boolean;

    /**
     * Loads an image into the Dynamic Web TWAIN.
     * @method WebTwain#LoadImageEx
     * @param {string} localFile the name of the image to be loaded. It should be the absolute path of the image file on the local disk.
     * @param {EnumDWT_ImageType} lImageType the image format of the file to be loaded.
     * @param {function} optionalAsyncSuccessFunc optional. The function to call when the loading succeeds. Please refer to the function prototype OnSuccess.
     * @param {function} optionalAsyncFailureFunc optional. The function to call when the loading fails. Please refer to the function prototype OnFailure.
     * @return {boolean}
     */
    LoadImageEx(localFile: string, lImageType: EnumDWT_ImageType, optionalAsyncSuccessFunc?: () => void, optionalAsyncFailureFunc?: (errorCode: number, errorString: string) => void): boolean;

    /**
     * Loads image from a base64 byte array with the specified file format.
     * @method WebTwain#LoadImageFromBase64Binary
     * @param {string} bry specifies the base64 string data.
     * @param {EnumDWT_ImageType} lImageType specifies the file format.
     * @return {boolean}
     */
    LoadImageFromBase64Binary(bry: string, lImageType: EnumDWT_ImageType, optionalAsyncSuccessFunc?: () => void, optionalAsyncFailureFunc?: (errorCode: number, errorString: string) => void): boolean;

    /**
     * [Deprecated.] Loads image from a byte array with the specified file format.
     * @method WebTwain#LoadImageFromBytes
     * @param {number} lBufferSize Specifies the buffer size.
     * @param {Array} buffer A byte array of the image data.
     * @param {EnumDWT_ImageType} lImageType Specifies the file format.
     * @return {boolean}
     */
    LoadImageFromBytes(lBufferSize: number, buffer: number[], lImageType: EnumDWT_ImageType): boolean;

    /**
     * Mirrors the image of a specified index in buffer.
     * @method WebTwain#Mirror
     * @param {number} sImageIndex specifies the index of image in buffer. The index is 0-based.
     * @return {boolean}
     */
    Mirror(sImageIndex: number): boolean;

    /**
     * Moves a specified image.
     * @method WebTwain#MoveImage
     * @param {number} sSourceImageIndex Specifies the source index of image in buffer. The index is 0-based.
     * @param {number} sTargetImageIndex Specifies the target index of image in buffer. The index is 0-based.
     * @return {boolean}
     */
    MoveImage(sSourceImageIndex: number, sTargetImageIndex: number): boolean;

    /*ignored 
    OnRefreshUI
    */

    /**
     * Loads the specified Source into main memory and causes its initialization,
     * placing Dynamic Web TWAIN into Capability Negotiation state. If no source is
     * specified (no SelectSource() or SelectSourceByIndex() is called), opens the default source.
     * @method WebTwain#OpenSource
     * @return {boolean}
     */
    OpenSource(): boolean;

    /**
     * Loads and opens Data Source Manager.
     * @method WebTwain#OpenSourceManager
     * @return {boolean}
     */
    OpenSourceManager(): boolean;

    /**
     * Decorates image of a specified index in buffer with rectangles of transparent color.
     * @method WebTwain#OverlayRectangle
     * @param {number} sImageIndex specifies the index of image in buffer. The index is 0-based.
     * @param {number} left specifies the x-coordinate of the upper-left corner of the rectangle.
     * @param {number} top specifies the y-coordinate of the upper-left corner of the rectangle.
     * @param {number} right specifies the x-coordinate of the lower-right corner of the rectangle.
     * @param {number} bottom specifies the y-coordinate of the lower-right corner of the rectangle.
     * @param {number} color Specifies the fill color of the rectangle. The byte-ordering of the RGB value is 0xBBGGRR. BB represents blue, GG represents green, RR represents red.
     * @param {number} fOpacity Specifies the opacity of the rectangle. The value represents opacity. 1.0 is 100% opaque and 0.0 is totally transparent.
     * @return {boolean}
     */
    OverlayRectangle(sImageIndex: number, left: number, top: number, right: number, bottom: number, color: number, fOpacity: number): boolean;

    /**
     * Shows the GUI of Image Printer.
     * @method WebTwain#Print
     * @param {boolean} bUseSystemDefaultPrintUI specifies whether to use the system Print UI or not.
     * @return {boolean}
     */
    Print(bUseSystemDefaultPrintUI: boolean): boolean;

    /**
     * Binds a specified function to an event, so that the function gets called whenever the event fires.
     * @method WebTwain#RegisterEvent
     * @param {string} name the name of the event that the function is bound to.
     * @param {any} evt specifies the function to call when event fires.
     * @return {boolean}
     */
    RegisterEvent(name: string, evt: any): boolean;

    /**
     * Removes all images in buffer.
     * @method WebTwain#RemoveAllImages
     * @return {boolean}
     */
    RemoveAllImages(): boolean;

    /**
     * Removes selected images in buffer.
     * @method WebTwain#RemoveAllSelectedImages
     * @return {boolean}
     */
    RemoveAllSelectedImages(): boolean;

    /**
     * Removes the image of a specified index in buffer.
     * @method WebTwain#RemoveImage
     * @param {number} sImageIndexToBeDeleted  specifies the index of the image to be deleted  in buffer. The index is 0-based.
     * @return {boolean}
     */
    RemoveImage(sImageIndexToBeDeleted: number): boolean;

    /**
     * Reverts the current image layout to the Data Source's default.
     * @method WebTwain#ResetImageLayout
     * @return {boolean}
     */
    ResetImageLayout(): boolean;

    /**
     * Sets the Source to return the current page to the input side of the document feeder and
     * feed the last page from the outside of the feeder back into the acquisition area if IfFeederEnabled is TRUE.
     * @method WebTwain#RewindPage
     * @return {boolean}
     */
    RewindPage(): boolean;

    /**
     * Rotates the image of a specified index in buffer by specified angle.
     * @method WebTwain#Rotate
     * @param {number} sImageIndex  specifies the index of image in buffer. The index is 0-based.
     * @param {number} fAngle  Specifies the rotation angle.
     * @param {boolean} bKeepSize Keep size or not.
     * @return {boolean}
     */
    Rotate(sImageIndex: number, fAngle: number, bKeepSize: boolean): boolean;

    /**
     * Rotates the image of a specified index in buffer by specified angle.
     * @method WebTwain#RotateEx
     * @param {number} sImageIndex  specifies the index of image in buffer. The index is 0-based.
     * @param {number} fAngle  Specifies the rotation angle.
     * @param {boolean} bKeepSize Keep size or not.
     * @param {EnumDWT_InterpolationMethod} newVal specifies the method to do interpolation.
     * @return {boolean}
     */
    RotateEx(sImageIndex: number, fAngle: number, bKeepSize: boolean, newVal: EnumDWT_InterpolationMethod): boolean;

    /**
     * Rotates the image of a specified index in buffer by 90 degrees counter-clockwise.
     * @method WebTwain#RotateLeft
     * @param {number} sImageIndex  specifies the index of image in buffer. The index is 0-based.
     * @return {boolean}
     */
    RotateLeft(sImageIndex: number): boolean;

    /**
     * Rotates the image of a specified index in buffer by 90 degrees clockwise.
     * @method WebTwain#RotateRight
     * @param {number} sImageIndex  specifies the index of image in buffer. The index is 0-based.
     * @return {boolean}
     */
    RotateRight(sImageIndex: number): boolean;

    /**
     * Saves all images in buffer as a MultiPage TIFF file.
     * @method WebTwain#SaveAllAsMultiPageTIFF
     * @param {string} localFile the name of the MultiPage TIFF file to be saved. It should be an absolute path on the local disk.
     * @param {function} optionalAsyncSuccessFunc optional. The function to call when the saving succeeds. Please refer to the function prototype OnSuccess.
     * @param {function} optionalAsyncFailureFunc optional. The function to call when the saving fails. Please refer to the function prototype OnFailure.
     * @return {boolean}
     */
    SaveAllAsMultiPageTIFF(localFile: string, optionalAsyncSuccessFunc?: () => void, optionalAsyncFailureFunc?: (errorCode: number, errorString: string) => void): boolean;

    /**
     * Saves all images in buffer as a Multi-Page PDF file.
     * @method WebTwain#SaveAllAsPDF
     * @param {string} localFile the name of the Multi-Page PDF file to be saved. It should be an absolute path on the local disk.
     * @param {function} optionalAsyncSuccessFunc optional. The function to call when the saving succeeds. Please refer to the function prototype OnSuccess.
     * @param {function} optionalAsyncFailureFunc optional. The function to call when the saving fails. Please refer to the function prototype OnFailure.
     * @return {boolean}
     */
    SaveAllAsPDF(localFile: string, optionalAsyncSuccessFunc?: () => void, optionalAsyncFailureFunc?: (errorCode: number, errorString: string) => void): boolean;

    /**
     * Saves the image of a specified index in buffer as a BMP file.
     * @method WebTwain#SaveAsBMP
     * @param {string} localFile the name of the BMP file to be saved. It should be an absolute path on the local disk.
     * @param {number} sImageIndex specifies the index of image in buffer. The index is 0-based.
     * @return {boolean}
     */
    SaveAsBMP(localFile: string, sImageIndex: number, optionalAsyncSuccessFunc?: () => void, optionalAsyncFailureFunc?: (errorCode: number, errorString: string) => void): boolean;

    /*ignored
    SaveAsGIF
    */

    /**
     * Saves the image of a specified index in buffer as a JPEG file.
     * @method WebTwain#SaveAsJPEG
     * @param {string} localFile the name of the JPEG file to be saved. It should be an absolute path on the local disk.
     * @param {number} sImageIndex specifies the index of image in buffer. The index is 0-based.
     * @return {boolean}
     */
    SaveAsJPEG(localFile: string, sImageIndex: number, optionalAsyncSuccessFunc?: () => void, optionalAsyncFailureFunc?: (errorCode: number, errorString: string) => void): boolean;

    /**
     * Saves the image of a specified index in buffer as a PDF file.
     * @method WebTwain#SaveAsPDF
     * @param {string} localFile the name of the JPEG file to be saved. It should be an absolute path on the local disk.
     * @param {number} sImageIndex specifies the index of image in buffer. The index is 0-based.
     * @return {boolean}
     */
    SaveAsPDF(localFile: string, sImageIndex: number, optionalAsyncSuccessFunc?: () => void, optionalAsyncFailureFunc?: (errorCode: number, errorString: string) => void): boolean;

    /**
     * Saves the image of a specified index in buffer as a PNG file.
     * @method WebTwain#SaveAsPNG
     * @param {string} localFile the name of the JPEG file to be saved. It should be an absolute path on the local disk.
     * @param {number} sImageIndex specifies the index of image in buffer. The index is 0-based.
     * @return {boolean}
     */
    SaveAsPNG(localFile: string, sImageIndex: number, optionalAsyncSuccessFunc?: () => void, optionalAsyncFailureFunc?: (errorCode: number, errorString: string) => void): boolean;

    /**
     * Saves the image of a specified index in buffer as a TIFF file.
     * @method WebTwain#SaveAsTIFF
     * @param {string} localFile the name of the JPEG file to be saved. It should be an absolute path on the local disk.
     * @param {number} sImageIndex specifies the index of image in buffer. The index is 0-based.
     * @return {boolean}
     */
    SaveAsTIFF(localFile: string, sImageIndex: number, optionalAsyncSuccessFunc?: () => void, optionalAsyncFailureFunc?: (errorCode: number, errorString: string) => void): boolean;

    /**
     * Saves the selected images in buffer as a Multipage PDF file.
     * @method WebTwain#SaveSelectedImagesAsMultiPagePDF
     * @param {string} localFile  the name of the MultiPage PDF file to be saved. It should be an absolute path on the local disk.
     * @param {function} optionalAsyncSuccessFunc optional. The function to call when the saving succeeds. Please refer to the function prototype OnSuccess.
     * @param {function} optionalAsyncFailureFunc optional. The function to call when the saving fails. Please refer to the function prototype OnFailure.
     * @return {boolean}
     */
    SaveSelectedImagesAsMultiPagePDF(localFile: string, optionalAsyncSuccessFunc?: () => void, optionalAsyncFailureFunc?: (errorCode: number, errorString: string) => void): boolean;

    /**
     * Saves the selected images in buffer as a Multipage TIFF file.
     * @method WebTwain#SaveSelectedImagesAsMultiPageTIFF
     * @param {string} localFile  the name of the MultiPage TIFF file to be saved. It should be an absolute path on the local disk.
     * @param {function} optionalAsyncSuccessFunc optional. The function to call when the saving succeeds. Please refer to the function prototype OnSuccess.
     * @param {function} optionalAsyncFailureFunc optional. The function to call when the saving fails. Please refer to the function prototype OnFailure.
     * @return {boolean}
     */
    SaveSelectedImagesAsMultiPageTIFF(localFile: string, optionalAsyncSuccessFunc?: () => void, optionalAsyncFailureFunc?: (errorCode: number, errorString: string) => void): boolean;

    /**
     * Saves the selected images in buffer to base64 string.
     * @method WebTwain#SaveSelectedImagesToBase64Binary
     * @return {string|boolean}
     */
    SaveSelectedImagesToBase64Binary(optionalAsyncSuccessFunc?: (result: string[]) => void, optionalAsyncFailureFunc?: (errorCode: number, errorString: string) => void): string | boolean;

    /**
     * [Deprecated.] Saves the selected images in buffer to a byte array in the specified file format.
     * @method WebTwain#SaveSelectedImagesToBytes
     * @param {number} bufferSize specified the buffer size.
     * @param {Array} buffer A byte array of the image data.
     * @return {number}
     */
    SaveSelectedImagesToBytes(bufferSize: number, buffer: number[]): number;

    /**
     * Brings up the TWAIN Data Source Manager's Source Selection User Interface (UI)
     * so that user can choose which Data Source to be the current Source.
     * @method WebTwain#SelectSource
     * @return {boolean}
     */
    SelectSource(optionalAsyncSuccessFunc?: () => void, optionalAsyncFailureFunc?: () => void): boolean;

    /**
     * Selects the index-the source in SourceNameItems property as the current source.
     * @method WebTwain#SelectSourceByIndex
     * @param {number} index It is the index of SourceNameItems property.
     * @return {boolean}
     */
    SelectSourceByIndex(index: number): boolean;

    /*ignored
    SetCancel
    */

    /**
     * Set the value of the specified cap item.
     * @method WebTwain#SetCapItems
     * @param {number} index Index is 0-based. It is the index of the cap item.
     * @param {number} newVal For string type, please use CapItemsstring property.
     * @return {void}
     */
    SetCapItems(index: number, newVal: number): void;

    /**
     * Set the cap item value of the capability specified by Capability property, when the value of the CapType property is TWON_ARRAY or TWON_ENUMERATION.
     * @method WebTwain#SetCapItemsString
     * @param {number} index Index is 0-based. It is the index of the cap item.
     * @param {string} newVal The new value to be set.
     * @return {void}
     */
    SetCapItemsString(index: number, newVal: string): void;

    /**
     * [Deprecated.] Sets current cookie into the Http Header to be used when uploading scanned images through POST.
     * @method WebTwain#SetCookie
     * @param {string} cookie  the cookie on current page.
     * @return {void}
     */
    SetCookie(cookie: string): void;

    //  Set custom DS data (DAT_CUSTOMDSDATA), the input string is encoded with base64
    /**
     * Sets custom DS data to be used for scanning, the input string is encoded with base64. Custom DS data means a specific scanning profile.
     * @method WebTwain#SetCustomDSDataEx
     * @param {string} value the input string which is encoded with base64.
     * @return {boolean}
     */
    SetCustomDSDataEx(value: string): boolean;

    //  Set custom DS data, load data from the specified file
    /**
     * Sets custom DS data to be used for scanning, the data is stored in a file. Custom DS data means a specific scanning profile.
     * @method WebTwain#SetCustomDSData
     * @param {string} fileName the absolute path of the file where the custom data source data is stored.
     * @return {boolean}
     */
    SetCustomDSData(fileName: string): boolean;

    /**
     * Change the DPI (dots per inch) for the specified image.
     * @method WebTwain#SetDPI
     * @param {number} sImageIndex specifies the index of image in buffer. The index is 0-based.
     * @param {number} xResolution The horizontal resolution.
     * @param {number} yResolution The vertical resolution.
     * @param {boolean} bResampleImage Whether to resample the image. (The image size will be changed if this is set to true).
     * @param {EnumDWT_InterpolationMethod} newVal specifies the method to do interpolation.
     * @return {boolean}
     */
    SetDPI(sImageIndex: number, xResolution: number, yResolution: number, bResampleImage: boolean, newVal: EnumDWT_InterpolationMethod): boolean;

    /**
     * Sets file name and file format information used in File Transfer Mode.
     * @method WebTwain#SetFileXferInfo
     * @param {string} fileName the name of the file to be used in transfer.
     * @param {EnumDWT_FileFormat} fileFormat an enumerated value indicates the format of the image.
     * @return {boolean}
     */
    SetFileXferInfo(fileName: string, fileFormat: EnumDWT_FileFormat): boolean;

    /**
     * Sets a text parameter as a filed in a web form. This form is maintained by the component itself (meaning it's not on the page). All fields in this form will be passed to the server when uploading images.
     * @method WebTwain#SetHTTPFormField
     * @param {string} FieldName specifies the name of a text field in web form.
     * @param {string} FieldValue specifies the value of a text field in web form.
     * @return {boolean}
     */
    SetHTTPFormField(FieldName: string, FieldValue: string): boolean;

    /**
     * Sets a text parameter as a filed in a web form. This form is maintained by the component itself (meaning it's not on the page). All fields in this form will be passed to the server when uploading images.
     * @method WebTwain#SetHTTPFormField
     * @param {string} FieldName specifies the name of the field which could later be used to retrieve the blob
     * @param {Blob} blobValue specifies the blob to be put in the form.
     * @param {string} optionalFileName specifies the file name for the blob
     * @return {boolean}
     */
    SetHTTPFormField(FieldName: string, blobValue: Blob, optionalFileName?: string): boolean;

    /**
     * Sets a header for the current HTTP Post request.
     * @method WebTwain#SetHTTPHeader
     * @param {string} key the key of the header.
     * @param {string} value the value of the header.
     * @return {boolean}
     */
    SetHTTPHeader(key: string, value: string): boolean;

    /**
     * Sets the left, top, right, and bottom sides of the image layout rectangle for the current Data Source.
     * @method WebTwain#SetImageLayout
     * @param {number} left specifies the floating point number for the left side of the image layout rectangle.
     * @param {number} top specifies the floating point number for the top side of the image layout rectangle.
     * @param {number} right specifies the floating point number for the right side of the image layout rectangle.
     * @param {number} bottom specifies the floating point number for the bottom side of the image layout rectangle.
     * @return {boolean}
     */
    SetImageLayout(left: number, top: number, right: number, bottom: number): boolean;

    /**
     * Change the width of an image in buffer.
     * @method WebTwain#SetImageWidth
     * @param {number} sImageIndex  specifies which image you'd like to change.
     * @param {number} iNewWidth specifies how wide you'd like to change the image.
     * @return {boolean}
     */
    SetImageWidth(sImageIndex: number, iNewWidth: number): boolean;

    /**
     * Set the language for the authorization dialogs.
     * @method WebTwain#SetLanguage
     * @param {EnumDWT_Language} language  specify the language
     * @return {boolean}
     */
    SetLanguage(language: EnumDWT_Language): boolean;

    /**
     * Sets the time-out used to open a specified Data Source.
     * @method WebTwain#SetOpenSourceTimeout
     * @param {number} iMilliseconds specifies the number of milliseconds.
     * @return {boolean}
     */
    SetOpenSourceTimeout(iMilliseconds: number): boolean;

    /**
     * Draws a rectangle on the viewer which represents the selected area.
     * @method WebTwain#SetSelectedImageArea
     * @param {number} sImageIndex specifies the index of image in buffer. The index is 0-based.
     * @param {number} left The X axis of the left border.
     * @param {number} top The Y axis of the top border.
     * @param {number} right The X axis of the right border.
     * @param {number} bottom The Y axis of the bottom border.
     * @return {boolean}
     */
    SetSelectedImageArea(sImageIndex: number, left: number, top: number, right: number, bottom: number): boolean;

    /**
     * You can use the method to select images programatically which is ususally done by mouse clicking.
     * @method WebTwain#SetSelectedImageIndex
     * @param {number} sSelectedIndex this is the index of an array that holds the indices of selected images.
     * @param {number} newVal specifies the index of an image that you want to select.
     * @return {boolean}
     */
    SetSelectedImageIndex(selectedIndex: number, newVal: number): boolean;

    /**
     * Sets a custom tiff tag. Currently you can set up to 32 tags. The string to be set in a tag can be encoded with base64.
     * @method WebTwain#SetTiffCustomTag
     * @param {number} tag specifies the tag identifier. The value should be between 600 and 700.
     * @param {string} content the string to be set for this tag. The string will be written to the .tiff file when you save/upload it. If the string is base64 encoded, we'll decode it before writing it.
     * @param {boolean} base64Str if you'd like to encode the string with base64, set this to true. Otherwise, the string will be plin text.
     * @return {boolean}
     */
    SetTiffCustomTag(tag: number, content: string, base64Str: boolean): boolean;

    /**
     * Configures how segmented upload is done.
     * @method WebTwain#SetUploadSegment
     * @param {number} segmentUploadThreshold specifies the threshold (in MB) over which segmented upload will be invoked.
     * @param {number} moduleSize specifies the size of each segment (in KB).
     * @return {boolean}
     */
    SetUploadSegment(segmentUploadThreshold: number, moduleSize: number): boolean;

    /**
     * Sets the view mode that images are displayed in Dynamic Web TWAIN. You can use this method to display multiple images in Dynamic Web TWAIN.
     * @method WebTwain#SetViewMode
     * @param {number} sHorizontalImageCount  specifies how many columns can be displayed in Dynamic Web TWAIN.
     * @param {number} sVerticalImageCount specifies how many rows can be displayed in Dynamic Web TWAIN..
     * @return {void}
     */
    SetViewMode(sHorizontalImageCount: number, sVerticalImageCount: number): void;

    /**
     * Show save file dialog or show open file dialog.
     * @method WebTwain#ShowFileDialog
     * @param {boolean} SaveDialog True -- show save file dialog, False -- show open file dialog.
     * @param {string} Filter The filter name specifies the filter pattern (for example, "*.TXT"). To specify multiple filter patterns for a single display string, use a semicolon to separate the patterns (for example, "*.TXT;*.DOC;*.BAK"). A pattern string can be a combination of valid file name characters and the asterisk (*) wildcard character. Do not include spaces in the pattern string. To retrieve a shortcut's target without filtering, use the string "All Files\0*.*\0\0", but the program will replace  "\0" with "|" automatically.
     * @param {number} FilterIndex The index of the currently selected filter in the File Types control. The buffer pointed to by Filter contains pairs of strings that define the filters. The index is 0-based.
     * @param {string} DefExtension Define the default extension. GetOpenFileName and GetSaveFileName append this extension to the file name only if the user fails to type an extension. If this member is NULL and the user fails to type an extension, no extension is appended.
     * @param {string} InitialDir The initial directory. The algorithm for selecting the initial directory varies on different platforms.
     * @param {boolean} AllowMultiSelect True -- allows users to select more than one file, False -- only allows to select one file.
     * @param {boolean} OverwritePrompt True -- If a file already exists with the same name, the old file will be simply overwritten, False -- not allows to save and overwrite a same name file.
     * @param {number} Flags If this parameter equals 0, the program will be initiated with the default flags, otherwise initiated with the cumstom value and paramters "AllowMultiSelect" and "OverwritePrompt" will be useless.
     * @return {boolean}
     */
    ShowFileDialog(SaveDialog: boolean, Filter: string, FilterIndex: number, DefExtension: string, InitialDir: string, AllowMultiSelect: boolean, OverwritePrompt: boolean, Flags: number): boolean;

    /**
     * Shows the GUI of Image Editor.
     * @method WebTwain#ShowImageEditor
     * @param {string} elEditorDIV Specifies a DIV by its ID to put the editor in
     * @param {number} width Specifies the width of the DIV
     * @param {number} height Specifies the height of the DIV
     * @param {boolean} bHideToolBar Specifies whether to show the toolbar or not 
     * @return {boolean}
     */
    ShowImageEditor(elEditorDIV?: string, width?: number, height?: number, bHideToolBar?: boolean): boolean;

    /**
     * [Deprecated.] Shows the GUI of Image Editor with custom settings.
     * @method WebTwain#ShowImageEditorEx
     * @param {number} x specifies the new position of the left top corner of the window.
     * @param {number} y specifies the new position of the left top corner of the window.
     * @param {number} cx specifies the width of the window.
     * @param {number} cy specifies the height of the window.
     * @param {number} nCmdShow specifices how the window should be shown.
     * @return {boolean}
     */
    ShowImageEditorEx(x: number, y: number, cx: number, cy: number, nCmdShow: number): boolean;

    /*ingored    
    SourceNameItems
    */

    /**
     * Shows the GUI of Image Editor.
     * @method WebTwain#startScan
     * @return {Promise}
     * @param {any} scanSetup Specifies how images are scanned and outputed
     */
    startScan(scanSetup: any): Promise<any>;

    /**
     * Switchs two images of specified indices in buffer.
     * @method WebTwain#SwitchImage
     * @param {number} sImageIndex1 specifies the index of image in buffer. The index is 0-based.
     * @param {number} sImageIndex2 specifies the index of image in buffer. The index is 0-based.
     * @return {boolean}
     */
    SwitchImage(sImageIndex1: number, sImageIndex2: number): boolean;

    /**
     * Unbinds an event from the specified function, so that the function stops receiving notifications when the event fires.
     * @method WebTwain#UnregisterEvent
     * @param {string} name the name of the event.
     * @param {object} evt specified the function to be unbound.
     * @return {boolean}
     */
    UnregisterEvent(name: string, evt: object): boolean;

    TagImages(aryImageIndices: number[], tagName: string): boolean;

    SetDefaultTag(tagName: string): boolean;

    ClearImageTags(sImageIndex: number): boolean;

    FilterImagesByTag(tagName: string): boolean;
<<<<<<< HEAD
	
	SelectAllImages(): boolean;
	
	Invert(sImageIndex: number): boolean;
	
	ConvertToBW(sImageIndex: number): boolean;
=======
>>>>>>> 7beeda8f

    /*ignored
    checkErrorString
    first
    getInstance
    last
    next
    on
    onEvent
    previous

    ...other internal ones
    */
    Addon: DynamsoftWebTwainAddon;
}<|MERGE_RESOLUTION|>--- conflicted
+++ resolved
@@ -3788,15 +3788,13 @@
     ClearImageTags(sImageIndex: number): boolean;
 
     FilterImagesByTag(tagName: string): boolean;
-<<<<<<< HEAD
+
+    SelectAllImages(): boolean;
 	
-	SelectAllImages(): boolean;
+    Invert(sImageIndex: number): boolean;
 	
-	Invert(sImageIndex: number): boolean;
-	
-	ConvertToBW(sImageIndex: number): boolean;
-=======
->>>>>>> 7beeda8f
+    ConvertToBW(sImageIndex: number): boolean;
+
 
     /*ignored
     checkErrorString
