// Type definitions for dwt 14.4
// Project: https://www.dynamsoft.com/products/webtwain_overview.aspx
// Definitions by: Xiao Ling <https://github.com/yushulx>
//                 Josh Hall <https://github.com/jbh>
//                 Lincoln Hu <https://github.com/lincoln2018>
//                 Tom Kent <https://github.com/Tom-Dynamsoft>
//                 Dave Sueltenfuss <https://github.com/dsueltenfuss>
// Definitions: https://github.com/DefinitelyTyped/DefinitelyTyped
<<<<<<< HEAD
// TypeScript Version: 2.2
=======
// TypeScript Version: 2.4

/// <reference path="addon.ocr.d.ts" />
/// <reference path="addon.ocrp.d.ts" />
/// <reference path="addon.pdf.d.ts" />
/// <reference path="addon.webcam.d.ts" />
/// <reference path="dbr.d.ts" />
/// <reference path="dwt.d.ts" />
/// <reference path="Dynamsoft.d.ts" />
/// <reference path="mbc.d.ts" />
>>>>>>> bf90e32d
<|MERGE_RESOLUTION|>--- conflicted
+++ resolved
@@ -1,4 +1,4 @@
-// Type definitions for dwt 14.4
+// Type definitions for dwt 14.3
 // Project: https://www.dynamsoft.com/products/webtwain_overview.aspx
 // Definitions by: Xiao Ling <https://github.com/yushulx>
 //                 Josh Hall <https://github.com/jbh>
@@ -6,9 +6,6 @@
 //                 Tom Kent <https://github.com/Tom-Dynamsoft>
 //                 Dave Sueltenfuss <https://github.com/dsueltenfuss>
 // Definitions: https://github.com/DefinitelyTyped/DefinitelyTyped
-<<<<<<< HEAD
-// TypeScript Version: 2.2
-=======
 // TypeScript Version: 2.4
 
 /// <reference path="addon.ocr.d.ts" />
@@ -19,4 +16,3 @@
 /// <reference path="dwt.d.ts" />
 /// <reference path="Dynamsoft.d.ts" />
 /// <reference path="mbc.d.ts" />
->>>>>>> bf90e32d
