// Type definitions for mailgun-js 0.22
// Project: https://github.com/bojand/mailgun-js
// Definitions by: Sampson Oliver <https://github.com/sampsonjoliver>
//                 Andi Pätzold <https://github.com/andipaetzold>
<<<<<<< HEAD
//                 Ryan Leonard <https://github.com/CodeLenny>
=======
//                 Jiri Balcar <https://github.com/JiriBalcar>
>>>>>>> 7590b34f
// Definitions: https://github.com/DefinitelyTyped/DefinitelyTyped
// TypeScript Version: 2.3

/// <reference types="node" />

import * as FormData from 'form-data';

declare const Mailgun: Mailgun.MailgunExport;
export = Mailgun;

declare namespace Mailgun {
    interface ConstructorParams {
        apiKey: string;
        publicApiKey?: string;
        domain: string;
        mute?: boolean;
        timeout?: number;
        host?: string;
        endpoint?: string;
        protocol?: string;
        port?: number;
        retry?:
            | number
            | {
                  times: number;
                  interval: number;
              };
        proxy?: string;
        testMode?: boolean;
        testModeLogger?: (httpOptions: LoggerHttpOptions, payload: string, form: FormData) => void;
    }

    interface LoggerHttpOptions {
        hostname: string;
        port: number;
        protocol: string;
        path: string;
        method: string;
        headers: any;
        auth: string;
        agent: false;
        timeout: number;
    }

    interface Error {
        statusCode: number;
        message: string;
    }

    interface AttachmentParams {
        data: string | Buffer | NodeJS.ReadWriteStream;
        filename?: string;
        knownLength?: number;
        contentType?: string;
    }

    interface Attachment {
        data: string | Buffer | NodeJS.ReadWriteStream;
        filename?: string;
        knownLength?: number;
        contentType?: string;
        getType(): string;
    }

    type AttachmentData = string | Buffer | NodeJS.ReadWriteStream | Attachment;

    interface MailgunExport {
        new (options: ConstructorParams): Mailgun;
        (options: ConstructorParams): Mailgun;
    }

    interface MailgunRequest {
        (resource: string, data: any, callback: (error: Error, response: any) => void): void;
        (resource: string, data: any): Promise<any>;
    }

    namespace messages {
        interface SendData {
            from?: string;
            to: string | string[];
            cc?: string | string[];
            bcc?: string | string[];
            subject?: string;
            text?: string;
            html?: string;
            'amp-html'?: string;
            attachment?: AttachmentData | ReadonlyArray<AttachmentData>;
            inline?: AttachmentData | ReadonlyArray<AttachmentData>;

            // Mailgun options
            'o:tag'?: string | string[];
            'o:deliverytime'?: string;
            'o:dkim'?: 'yes' | 'no' | boolean;
            'o:tracking'?: 'yes' | 'no' | boolean;
            'o:tracking-opens'?: 'yes' | 'no' | boolean;
            'o:tracking-clicks'?: 'yes' | 'no' | 'htmlonly' | boolean;
            'o:require-tls'?: 'yes' | 'no' | 'True' | 'False';
            'o:skip-verification'?: 'yes' | 'no' | 'True' | 'False';

            // Standard email headers
            'h:Reply-To'?: string;
            'h:In-Reply-To'?: string;
            'h:References'?: string;
            'h:Importance'?: string;
        }

        interface BatchData extends SendData {
            'recipient-variables'?: BatchSendRecipientVars;
        }

        type SendTemplateData = SendData & {
            template: string;
            [templateVariable: string]: string;
        };

        interface BatchSendRecipientVars {
            [email: string]: {
                first: string;
                id: number;
            };
        }

        interface SendResponse {
            message: string;
            id: string;
        }
    }

    namespace lists {
        interface MemberCreateData {
            subscribed: boolean;
            address: string;
            name: string;
            vars?: object;
        }

        interface MemberUpdateData {
            subscribed: boolean;
            name: string;
            vars?: object;
        }

        interface Members {
            create(
                data: MemberCreateData,
                callback?: (err: Error, data: any) => void
            ): Promise<any>;

            add(
                data: MemberCreateData[],
                callback?: (err: Error, data: any) => void
            ): Promise<any>;

            list(callback?: (err: Error, data: any) => void): Promise<any>;
        }

        interface Member {
            update(
                data: MemberUpdateData,
                callback?: (err: Error, data: any) => void
            ): Promise<any>;
        }
    }

    namespace validation {
        interface ParseResponse {
            parsed: string[];
            unparseable: string[];
        }

        type ValidationCallback = (error: Error, body: ValidateResponse) => void;

        interface ValidationOptionsPublic {
            api_key?: string;
            mailbox_verification?: boolean | "true" | "false";
        }

        interface ValidationOptionsPrivate {
            mailbox_verification?: boolean | "true" | "false";
        }

        interface ValidateResponse {
            address: string;
            did_you_mean: string | null;
            is_disposable_address: boolean;
            is_role_address: boolean;
            is_valid: boolean;
            mailbox_verification: "true" | "false" | "unknown" | null;
            parts: {
                display_name: string | null;
                domain: string;
                local_part: string;
            };
        }
    }

    interface Mailgun {
        messages(): Messages;
        lists(list: string): Lists;
        Attachment: new (params: AttachmentParams) => Attachment;
        validateWebhook(
            bodyTimestamp: number,
            bodyToken: string,
            bodySignature: string
        ): boolean;

        parse(addressList: string[], callback?: validation.ValidationCallback): Promise<validation.ParseResponse>;

        validate(address: string, callback: validation.ValidationCallback): void;
        validate(address: string, opts: validation.ValidationOptionsPublic, callback: validation.ValidationCallback): void;
        // tslint:disable-next-line unified-signatures
        validate(address: string, isPrivate: boolean, callback: validation.ValidationCallback): void;
        validate(address: string, isPrivate: false, opts: validation.ValidationOptionsPublic, callback: validation.ValidationCallback): void;
        validate(address: string, isPrivate: true, opts: validation.ValidationOptionsPrivate, callback: validation.ValidationCallback): void;

        validate(address: string, opts?: validation.ValidationOptionsPublic): Promise<validation.ValidateResponse>;
        validate(address: string, isPrivate: false, opts?: validation.ValidationOptionsPublic): Promise<validation.ValidateResponse>;
        validate(address: string, isPrivate: true, opts?: validation.ValidationOptionsPrivate): Promise<validation.ValidateResponse>;

        // Generic requests
        get: MailgunRequest;
        post: MailgunRequest;
        put: MailgunRequest;
        delete: MailgunRequest;
    }

    interface Lists {
        info(callback?: (error: Error, data: any) => void): Promise<any>;
        members(): lists.Members;
        members(member: string): lists.Member;
    }

    interface Messages {
        send(
            data: messages.SendData | messages.BatchData | messages.SendTemplateData,
            callback?: (error: Error, body: messages.SendResponse) => void
        ): Promise<messages.SendResponse>;
    }
}<|MERGE_RESOLUTION|>--- conflicted
+++ resolved
@@ -2,11 +2,8 @@
 // Project: https://github.com/bojand/mailgun-js
 // Definitions by: Sampson Oliver <https://github.com/sampsonjoliver>
 //                 Andi Pätzold <https://github.com/andipaetzold>
-<<<<<<< HEAD
+//                 Jiri Balcar <https://github.com/JiriBalcar>
 //                 Ryan Leonard <https://github.com/CodeLenny>
-=======
-//                 Jiri Balcar <https://github.com/JiriBalcar>
->>>>>>> 7590b34f
 // Definitions: https://github.com/DefinitelyTyped/DefinitelyTyped
 // TypeScript Version: 2.3
 
