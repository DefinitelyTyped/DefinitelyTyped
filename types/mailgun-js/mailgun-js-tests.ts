--- conflicted
+++ resolved
@@ -51,15 +51,6 @@
 
 mailgun.messages().send(exampleSendData, (err, body) => {});
 
-<<<<<<< HEAD
-const exampleSendDataWithTemplate: mailgunFactory.messages.SendTemplateData = {
-    to: "someone@email.com",
-    template: "my-template",
-    "v:template-variable": "foo",
-  };
-
-const exampleSendDataTemplateResponse: Promise<mailgunFactory.messages.SendResponse> = mailgun.messages().send(exampleSendDataWithTemplate);
-=======
 const arraySendData: mailgunFactory.messages.SendData = {
     to: ["someone@email.com", "else@email.com"],
     cc: ["cc1@email.com", "cc2@email.com"],
@@ -74,7 +65,14 @@
   };
 
 mailgun.messages().send(arraySendData, (err, body) => {});
->>>>>>> 7590b34f
+
+const exampleSendDataWithTemplate: mailgunFactory.messages.SendTemplateData = {
+    to: "someone@email.com",
+    template: "my-template",
+    "v:template-variable": "foo",
+  };
+
+const exampleSendDataTemplateResponse: Promise<mailgunFactory.messages.SendResponse> = mailgun.messages().send(exampleSendDataWithTemplate);
 
 let validationResultPromise: Promise<mailgunFactory.validation.ValidateResponse>;
 validationResultPromise = mailgun.validate("foo@mailgun.net");
