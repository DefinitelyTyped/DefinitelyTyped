import * as mailgunFactory from 'mailgun-js';
import mailgunFactory2 = require('mailgun-js');

import * as FormData from 'form-data';

const mailgun = new mailgunFactory({
    apiKey: 'auth.api_key',
    domain: 'auth.domain',
});

const mailgun2 = new mailgunFactory2({
    apiKey: 'auth.api_key',
    domain: 'auth.domain',
});

const logger = (httpOptions: mailgunFactory.LoggerHttpOptions, payload: string, form: FormData) => {};

const mailgun3 = new mailgunFactory2({
    apiKey: 'auth.api_key',
    domain: 'auth.domain',

    testMode: true,

    testModeLogger: logger,
});

mailgun.messages().send(
    {
        to: 'fixture.message.to',
    },
    err => {
        console.log;
    },
);

const exampleSendData: mailgunFactory.messages.SendData = {
    to: 'someone@email.com',
    attachment: new mailgun.Attachment({
        data: 'filepath',
        filename: 'my_custom_name.png',
    }),
    inline: [
        new mailgun.Attachment({
            data: 'filepath',
            filename: 'my_custom_name_2.png',
        }),
        'my_custom_file_3.png',
        Buffer.from('plain text'),
    ],
};

mailgun.messages().send(exampleSendData, (err, body) => {});

const arraySendData: mailgunFactory.messages.SendData = {
    to: ['someone@email.com', 'else@email.com'],
    cc: ['cc1@email.com', 'cc2@email.com'],
    bcc: ['bcc1@email.com', 'bcc2@email.com'],
    attachment: [
        new mailgun.Attachment({
            data: 'filepath',
            filename: 'my_custom_name.png',
        }),
    ],
    'o:tag': ['cats', 'rainbows'],
};

mailgun.messages().send(arraySendData, (err, body) => {});

const exampleSendDataWithTemplate: mailgunFactory.messages.SendTemplateData = {
    to: 'someone@email.com',
    template: 'my-template',
    'v:template-variable': 'foo',
};

const exampleSendDataWithTemplate2: mailgunFactory.messages.SendTemplateData = {
    to: 'someone@email.com',
    template: 'my-template',
    'v:number': 123,
    'v:boolean': true,
    'v:string': '',
    'v:undefined': undefined,
    'v:complexObject': {
        whatever: 123,
        test: true,
    },
};

const exampleBatchDataWithRecipientVariables1: mailgunFactory.messages.BatchData = {
    to: 'someone@email.com',
    subject: 'Hello, %recipient.name%',
    text: 'You have %recipient.invitations% new invitations',
    'recipient-variables': {
        'alice@example.com': {
            name: 'Alice',
            invitations: 3
        },
        'bob@example.com': {
            name: 'Bob',
            invitations: 2
        },
    }
};

const exampleBatchDataWithRecipientVariables2: mailgunFactory.messages.BatchData = {
    to: 'someone@email.com',
    subject: 'Hello, %recipient.name%',
    text: 'You have %recipient.invitations% new invitations',
    'recipient-variables': JSON.stringify({
        'alice@example.com': {
            name: 'Alice',
            invitations: 3
        },
    })
};

const exampleSendDataTemplateResponse: Promise<mailgunFactory.messages.SendResponse> = mailgun
    .messages()
    .send(exampleSendDataWithTemplate);

let validationResultPromise: Promise<mailgunFactory.validation.ValidateResponse>;
validationResultPromise = mailgun.validate('foo@mailgun.net');
validationResultPromise = mailgun.validate('foo@mailgun.net', true);
validationResultPromise = mailgun.validate('foo@mailgun.net', true, { mailbox_verification: true });
validationResultPromise = mailgun.validate('foo@mailgun.net', { mailbox_verification: false, api_key: '...' });
mailgun.validate('foo@mailgun.net', (error, body) => {});
mailgun.validate('foo@mailgun.net', true, (error, body) => {});
mailgun.validate('foo@mailgun.net', true, { mailbox_verification: true }, (error, body) => {});
mailgun.validate('foo@mailgun.net', { mailbox_verification: false, api_key: '...' }, (error, body) => {});

const validationResult6: mailgunFactory.validation.ValidateResponse = {
    address: 'foo@mailgun.net',
    did_you_mean: 'bar@mailgun.net',
    is_disposable_address: false,
    is_role_address: true,
    is_valid: true,
    mailbox_verification: 'true',
    parts: {
        display_name: 'foo',
        domain: 'mailgun.net',
        local_part: 'foo',
    },
};

// Generic requests
mailgun.get('/samples.mailgun.org/stats', { event: ['sent', 'delivered'] }, (error: any, body: any) => {});
<<<<<<< HEAD
const response: Promise<any> = mailgun.get('/samples.mailgun.org/stats', { event: ['sent', 'delivered'] });

// Delete mailing list
mailgun.lists('example@mailgun.net').delete((error, body) => { });
=======
mailgun.get('/samples.mailgun.org/stats', (error: any, body: any) => {});
const response1: Promise<any> = mailgun.get('/samples.mailgun.org/stats', { event: ['sent', 'delivered'] });
const response2: Promise<any> = mailgun.get('/samples.mailgun.org/stats');
>>>>>>> 2e0ccd5b
<|MERGE_RESOLUTION|>--- conflicted
+++ resolved
@@ -142,14 +142,9 @@
 };
 
 // Generic requests
-mailgun.get('/samples.mailgun.org/stats', { event: ['sent', 'delivered'] }, (error: any, body: any) => {});
-<<<<<<< HEAD
-const response: Promise<any> = mailgun.get('/samples.mailgun.org/stats', { event: ['sent', 'delivered'] });
-
-// Delete mailing list
-mailgun.lists('example@mailgun.net').delete((error, body) => { });
-=======
 mailgun.get('/samples.mailgun.org/stats', (error: any, body: any) => {});
 const response1: Promise<any> = mailgun.get('/samples.mailgun.org/stats', { event: ['sent', 'delivered'] });
 const response2: Promise<any> = mailgun.get('/samples.mailgun.org/stats');
->>>>>>> 2e0ccd5b
+
+// Delete mailing list
+mailgun.lists('example@mailgun.net').delete((error, body) => { });