declare const $: any;
declare const window: any;
declare const alert: (msg: string) => any;
declare const console: {log: any};

_.VERSION; // $ExpectType string
_.each([1, 2, 3], (num) => alert(num.toString()));
_.each({ one: 1, two: 2, three: 3 }, (value, key) => alert(value.toString()));

_.map([1, 2, 3], (num) => num * 3);
_.map({ one: 1, two: 2, three: 3 }, (value, key) => value * 3);
let plucked: string[] = _.map([{key: 'apples'}, {key: 'oranges'}], 'key');

//var sum = _.reduce([1, 2, 3], (memo, num) => memo + num, 0);    // https://typescript.codeplex.com/workitem/1960
var sum = _.reduce<number, number>([1, 2, 3], (memo, num) => memo + num, 0);
sum = _.reduce<number, number>([1, 2, 3], (memo, num) => memo + num); // memo is optional #issue 5 github
sum = _.reduce<string, number>({'a':'1', 'b':'2', 'c':'3'}, (memo, numstr) => memo + (+numstr));

var list = [[0, 1], [2, 3], [4, 5]];
//var flat = _.reduceRight(list, (a, b) => a.concat(b), []);    // https://typescript.codeplex.com/workitem/1960
var flat = _.reduceRight<number[], number[]>(list, (a, b) => a.concat(b), []);

<<<<<<< HEAD
// as a breaking change, consider moving functions like isNumber and bind that only make sense to call on single values to ChainSingle (or at least duplicate them there)

// Collection Functions
// as a breaking change, consider creating separate UnderscoreObject and ChainObject interfaces for dictionaries instead of taking both ListIterators and ObjectIterators
// maybe also UnderscoreString and ChainString since each and forEach returns the original string and all iterators get the full string as their third parameter

// each, forEach
{
    const context = {};

    {
        const array: { a: string }[] = [{ a: 'a' }, { a: 'b' }];
        const iterator = (value: { a: string }, index: number, list: _.List<{ a: string }>) => value.a += 'b';
        let result: { a: string }[];

        result = _.each<{ a: string }>(array, iterator);
        result = _.each<{ a: string }>(array, iterator, context);
        result = _.each(array, iterator);
        result = _.each(array, iterator, context);

        result = _<{ a: string }>(array).each(iterator);
        result = _<{ a: string }>(array).each(iterator, context);
        result = _(array).each(iterator);
        result = _(array).each(iterator, context);

        result = _.chain<{ a: string }>(array).each(iterator).value();
        result = _.chain<{ a: string }>(array).each(iterator, context).value();
        result = _.chain(array).each(iterator).value();
        result = _.chain(array).each(iterator, context).value();

        result = _.forEach<{ a: string }>(array, iterator);
        result = _.forEach<{ a: string }>(array, iterator, context);
        result = _.forEach(array, iterator);
        result = _.forEach(array, iterator, context);

        result = _<{ a: string }>(array).forEach(iterator);
        result = _<{ a: string }>(array).forEach(iterator, context);
        result = _(array).forEach(iterator);
        result = _(array).forEach(iterator, context);

        result = _.chain<{ a: string }>(array).forEach(iterator).value();
        result = _.chain<{ a: string }>(array).forEach(iterator, context).value();
        result = _.chain(array).forEach(iterator).value();
        result = _.chain(array).forEach(iterator, context).value();
    }

    {
        const list: _.List<{ a: string }> = { 0: { a: 'a' }, 1: { a: 'b' }, length: 2 };
        const iterator = (value: { a: string }, index: number, list: _.List<{ a: string }>) => value.a += 'b';
        let result: _.List<{ a: string }>;

        result = _.each<{ a: string }>(list, iterator);
        result = _.each<{ a: string }>(list, iterator, context);
        result = _.each(list, iterator);
        result = _.each(list, iterator, context);

        result = _<{ a: string }>(list).each(iterator);
        result = _<{ a: string }>(list).each(iterator, context);
        result = _(list).each(iterator);
        result = _(list).each(iterator, context);

        result = _.chain<{ a: string }>(list).each(iterator).value();
        result = _.chain<{ a: string }>(list).each(iterator, context).value();
        result = _.chain(list).each(iterator).value();
        result = _.chain(list).each(iterator, context).value();

        result = _.forEach<{ a: string }>(list, iterator);
        result = _.forEach<{ a: string }>(list, iterator, context);
        result = _.forEach(list, iterator);
        result = _.forEach(list, iterator, context);

        result = _<{ a: string }>(list).forEach(iterator);
        result = _<{ a: string }>(list).forEach(iterator, context);
        result = _(list).forEach(iterator);
        result = _(list).forEach(iterator, context);

        result = _.chain<{ a: string }>(list).forEach(iterator).value();
        result = _.chain<{ a: string }>(list).forEach(iterator, context).value();
        result = _.chain(list).forEach(iterator).value();
        result = _.chain(list).forEach(iterator, context).value();
    }

    {
        const dict: _.Dictionary<{ a: string }> = { a: { a: 'a' }, b: { a: 'b' } };
        const iterator = (element: { a: string }, key: string, list: _.Dictionary<{ a: string }>) => element.a += 'b';
        let result: _.Dictionary<{ a: string }>;

        result = _.each<{ a: string }>(dict, iterator);
        result = _.each<{ a: string }>(dict, iterator, context);
        result = _.each(dict, iterator);
        result = _.each(dict, iterator, context);

        result = _<{ a: string }>(dict).each(iterator);
        result = _<{ a: string }>(dict).each(iterator, context);
        result = _(dict).each(iterator);
        result = _(dict).each(iterator, context);

        result = _.chain<{ a: string }>(dict).each(iterator).value();
        result = _.chain<{ a: string }>(dict).each(iterator, context).value();
        result = _.chain(dict).each(iterator).value();
        result = _.chain(dict).each(iterator, context).value();

        result = _.forEach<{ a: string }>(dict, iterator);
        result = _.forEach<{ a: string }>(dict, iterator, context);
        result = _.forEach(dict, iterator);
        result = _.forEach(dict, iterator, context);

        result = _<{ a: string }>(dict).forEach(iterator);
        result = _<{ a: string }>(dict).forEach(iterator, context);
        result = _(dict).forEach(iterator);
        result = _(dict).forEach(iterator, context);

        result = _.chain<{ a: string }>(dict).forEach(iterator).value();
        result = _.chain<{ a: string }>(dict).forEach(iterator, context).value();
        result = _.chain(dict).forEach(iterator).value();
        result = _.chain(dict).forEach(iterator, context).value();
    }
}

// map, collect
{
    const context = {};

    // function iterator
    {
        const array: { a: string }[] = [{ a: 'a' }, { a: 'b' }];
        const iterator = (value: { a: string }, index: number, list: _.List<{ a: string }>) => value.a;
        let result: string[];

        result = _.map<{ a: string }, string>(array, iterator);
        result = _.map<{ a: string }, string>(array, iterator, context);
        result = _.map(array, iterator);
        result = _.map(array, iterator, context);

        result = _<{ a: string }>(array).map<string>(iterator);
        result = _<{ a: string }>(array).map<string>(iterator, context);
        result = _(array).map(iterator);
        result = _(array).map(iterator, context);

        result = _.chain<{ a: string }>(array).map<string>(iterator).value();
        result = _.chain<{ a: string }>(array).map<string>(iterator, context).value();
        result = _.chain(array).map(iterator).value();
        result = _.chain(array).map(iterator, context).value();

        result = _.collect<{ a: string }, string>(array, iterator);
        result = _.collect<{ a: string }, string>(array, iterator, context);
        result = _.collect(array, iterator);
        result = _.collect(array, iterator, context);

        result = _<{ a: string }>(array).collect<string>(iterator);
        result = _<{ a: string }>(array).collect<string>(iterator, context);
        result = _(array).collect(iterator);
        result = _(array).collect(iterator, context);

        result = _.chain<{ a: string }>(array).collect<string>(iterator).value();
        result = _.chain<{ a: string }>(array).collect<string>(iterator, context).value();
        result = _.chain(array).collect(iterator).value();
        result = _.chain(array).collect(iterator, context).value();
    }

    {
        const list: _.List<{ a: string }> = { 0: { a: 'a' }, 1: { a: 'b' }, length: 2 };
        const iterator = (value: { a: string }, index: number, list: _.List<{ a: string }>) => value.a;
        let result: string[];

        result = _.map<{ a: string }, string>(list, iterator);
        result = _.map<{ a: string }, string>(list, iterator, context);
        result = _.map(list, iterator);
        result = _.map(list, iterator, context);

        result = _<{ a: string }>(list).map<string>(iterator);
        result = _<{ a: string }>(list).map<string>(iterator, context);
        result = _(list).map(iterator);
        result = _(list).map(iterator, context);

        result = _.chain<{ a: string }>(list).map<string>(iterator).value();
        result = _.chain<{ a: string }>(list).map<string>(iterator, context).value();
        result = _.chain(list).map(iterator).value();
        result = _.chain(list).map(iterator, context).value();

        result = _.collect<{ a: string }, string>(list, iterator);
        result = _.collect<{ a: string }, string>(list, iterator, context);
        result = _.collect(list, iterator);
        result = _.collect(list, iterator, context);

        result = _<{ a: string }>(list).collect<string>(iterator);
        result = _<{ a: string }>(list).collect<string>(iterator, context);
        result = _(list).collect(iterator);
        result = _(list).collect(iterator, context);

        result = _.chain<{ a: string }>(list).collect<string>(iterator).value();
        result = _.chain<{ a: string }>(list).collect<string>(iterator, context).value();
        result = _.chain(list).collect(iterator).value();
        result = _.chain(list).collect(iterator, context).value();
    }

    {
        const dict: _.Dictionary<{ a: string }> = { a: { a: 'a' }, b: { a: 'b' } };
        const iterator = (element: { a: string }, key: string, list: _.Dictionary<{ a: string }>) => element.a;
        let result: string[];

        result = _.map<{ a: string }, string>(dict, iterator);
        result = _.map<{ a: string }, string>(dict, iterator, context);
        result = _.map(dict, iterator);
        result = _.map(dict, iterator, context);

        result = _<{ a: string }>(dict).map<string>(iterator);
        result = _<{ a: string }>(dict).map<string>(iterator, context);
        result = _(dict).map(iterator);
        result = _(dict).map(iterator, context);

        result = _.chain<{ a: string }>(dict).map<string>(iterator).value();
        result = _.chain<{ a: string }>(dict).map<string>(iterator, context).value();
        result = _.chain(dict).map(iterator).value();
        result = _.chain(dict).map(iterator, context).value();

        result = _.collect<{ a: string }, string>(dict, iterator);
        result = _.collect<{ a: string }, string>(dict, iterator, context);
        result = _.collect(dict, iterator);
        result = _.collect(dict, iterator, context);

        result = _<{ a: string }>(dict).collect<string>(iterator);
        result = _<{ a: string }>(dict).collect<string>(iterator, context);
        result = _(dict).collect(iterator);
        result = _(dict).collect(iterator, context);

        result = _.chain<{ a: string }>(dict).collect<string>(iterator).value();
        result = _.chain<{ a: string }>(dict).collect<string>(iterator, context).value();
        result = _.chain(dict).collect(iterator).value();
        result = _.chain(dict).collect(iterator, context).value();
    }

    {
        const str = 'abc';
        const iterator = (value: string, index: number, list: _.List<string>) => value + 'b';
        let result: string[];

        result = _.map<string, string>(str, iterator);
        result = _.map<string, string>(str, iterator, context);
        result = _.map(str, iterator);
        result = _.map(str, iterator, context);

        result = _<string>(str).map<string>(iterator);
        result = _<string>(str).map<string>(iterator, context);
        result = _(str).map(iterator);
        result = _(str).map(iterator, context);

        result = _.chain<string>(str).map<string>(iterator).value();
        result = _.chain<string>(str).map<string>(iterator, context).value();
        result = _.chain(str).map(iterator).value();
        result = _.chain(str).map(iterator, context).value();

        result = _.collect<string, string>(str, iterator);
        result = _.collect<string, string>(str, iterator, context);
        result = _.collect(str, iterator);
        result = _.collect(str, iterator, context);

        result = _<string>(str).collect<string>(iterator);
        result = _<string>(str).collect<string>(iterator, context);
        result = _(str).collect(iterator);
        result = _(str).collect(iterator, context);

        result = _.chain<string>(str).collect<string>(iterator).value();
        result = _.chain<string>(str).collect<string>(iterator, context).value();
        result = _.chain(str).collect(iterator).value();
        result = _.chain(str).collect(iterator, context).value();
    }

    // partial object iterator
    {
        const array: { a: string }[] = [{ a: 'a' }, { a: 'b' }];
        const properties = { a: 'a' };
        let result: boolean[];

        result = _.map<{ a: string }>(array, properties);
        result = _.map(array, properties);

        result = _<{ a: string }>(array).map(properties);
        result = _(array).map(properties);

        result = _.chain<{ a: string }>(array).map(properties).value();
        result = _.chain(array).map(properties).value();

        result = _.collect<{ a: string }>(array, properties);
        result = _.collect(array, properties);

        result = _<{ a: string }>(array).collect(properties);
        result = _(array).collect(properties);

        result = _.chain<{ a: string }>(array).collect(properties).value();
        result = _.chain(array).collect(properties).value();
    }

    {
        const list: _.List<{ a: string }> = { 0: { a: 'a' }, 1: { a: 'b' }, length: 2 };
        const properties = { a: 'a' };
        let result: boolean[];

        result = _.map<{ a: string }>(list, properties);
        result = _.map(list, properties);

        result = _<{ a: string }>(list).map(properties);
        result = _(list).map(properties);

        result = _.chain<{ a: string }>(list).map(properties).value();
        result = _.chain(list).map(properties).value();

        result = _.collect<{ a: string }>(list, properties);
        result = _.collect(list, properties);

        result = _<{ a: string }>(list).collect(properties);
        result = _(list).collect(properties);

        result = _.chain<{ a: string }>(list).collect(properties).value();
        result = _.chain(list).collect(properties).value();
    }

    {
        const dict: _.Dictionary<{ a: string }> = { a: { a: 'a' }, b: { a: 'b' } };
        const properties = { a: 'a' };
        let result: boolean[];

        result = _.map<{ a: string }>(dict, properties);
        result = _.map(dict, properties);

        result = _<{ a: string }>(dict).map(properties);
        result = _(dict).map(properties);

        result = _.chain<{ a: string }>(dict).map(properties).value();
        result = _.chain(dict).map(properties).value();

        result = _.collect<{ a: string }>(dict, properties);
        result = _.collect(dict, properties);

        result = _<{ a: string }>(dict).collect(properties);
        result = _(dict).collect(properties);

        result = _.chain<{ a: string }>(dict).collect(properties).value();
        result = _.chain(dict).collect(properties).value();
    }

    // property name iterator
    {
        const array: { a: string }[] = [{ a: 'a' }, { a: 'b' }];
        const property = 'a';
        let result: string[];

        result = _.map<{ a: string }, typeof property>(array, property);
        result = _.map(array, property);

        result = _<{ a: string }>(array).map<typeof property>(property);
        result = _(array).map(property);

        result = _.chain<{ a: string }>(array).map<typeof property>(property).value();
        result = _.chain(array).map(property).value();

        result = _.collect<{ a: string }, typeof property>(array, property);
        result = _.collect(array, property);

        result = _<{ a: string }>(array).collect<typeof property>(property);
        result = _(array).collect(property);

        result = _.chain<{ a: string }>(array).collect<typeof property>(property).value();
        result = _.chain(array).collect(property).value();
    }

    {
        const list: _.List<{ a: string }> = { 0: { a: 'a' }, 1: { a: 'b' }, length: 2 };
        const property = 'a';
        let result: string[];

        result = _.map<{ a: string }, typeof property>(list, property);
        result = _.map(list, property);

        result = _<{ a: string }>(list).map<typeof property>(property);
        result = _(list).map(property);

        result = _.chain<{ a: string }>(list).map<typeof property>(property).value();
        result = _.chain(list).map(property).value();

        result = _.collect<{ a: string }, typeof property>(list, property);
        result = _.collect(list, property);

        result = _<{ a: string }>(list).collect<typeof property>(property);
        result = _(list).collect(property);

        result = _.chain<{ a: string }>(list).collect<typeof property>(property).value();
        result = _.chain(list).collect(property).value();
    }

    {
        const dict: _.Dictionary<{ a: string }> = { a: { a: 'a' }, b: { a: 'b' } };
        const property = 'a';
        let result: string[];

        result = _.map<{ a: string }, typeof property>(dict, property);
        result = _.map(dict, property);

        result = _<{ a: string }>(dict).map<typeof property>(property);
        result = _(dict).map(property);

        result = _.chain<{ a: string }>(dict).map<typeof property>(property).value();
        result = _.chain(dict).map(property).value();

        result = _.collect<{ a: string }, typeof property>(dict, property);
        result = _.collect(dict, property);

        result = _<{ a: string }>(dict).collect<typeof property>(property);
        result = _(dict).collect(property);

        result = _.chain<{ a: string }>(dict).collect<typeof property>(property).value();
        result = _.chain(dict).collect(property).value();
    }
}

// reduce, foldl, inject
{
    const context = {};

    {
        const array: { a: string }[] = [{ a: 'a' }, { a: 'b' }];
        const iterator = (prev: string, value: { a: string }, index: number, list: _.List<{ a: string }>) => prev + value.a;
        const memo = '';
        let result: string;

        result = _.reduce<{ a: string }, string>(array, iterator, memo);
        result = _.reduce<{ a: string }, string>(array, iterator, memo, context);
        result = _.reduce(array, iterator, memo);
        result = _.reduce(array, iterator, memo, context);

        result = _<{ a: string }>(array).reduce<string>(iterator, memo);
        result = _<{ a: string }>(array).reduce<string>(iterator, memo, context);
        result = _(array).reduce(iterator, memo);
        result = _(array).reduce(iterator, memo, context);

        result = _.chain<{ a: string }>(array).reduce<string>(iterator, memo).value();
        result = _.chain<{ a: string }>(array).reduce<string>(iterator, memo, context).value();
        result = _.chain(array).reduce(iterator, memo).value();
        result = _.chain(array).reduce(iterator, memo, context).value();

        result = _.foldl<{ a: string }, string>(array, iterator, memo);
        result = _.foldl<{ a: string }, string>(array, iterator, memo, context);
        result = _.foldl(array, iterator, memo);
        result = _.foldl(array, iterator, memo, context);

        result = _<{ a: string }>(array).foldl<string>(iterator, memo);
        result = _<{ a: string }>(array).foldl<string>(iterator, memo, context);
        result = _(array).foldl(iterator, memo);
        result = _(array).foldl(iterator, memo, context);

        result = _.chain<{ a: string }>(array).foldl<string>(iterator, memo).value();
        result = _.chain<{ a: string }>(array).foldl<string>(iterator, memo, context).value();
        result = _.chain(array).foldl(iterator, memo).value();
        result = _.chain(array).foldl(iterator, memo, context).value();

        result = _.inject<{ a: string }, string>(array, iterator, memo);
        result = _.inject<{ a: string }, string>(array, iterator, memo, context);
        result = _.inject(array, iterator, memo);
        result = _.inject(array, iterator, memo, context);

        result = _<{ a: string }>(array).inject<string>(iterator, memo);
        result = _<{ a: string }>(array).inject<string>(iterator, memo, context);
        result = _(array).inject(iterator, memo);
        result = _(array).inject(iterator, memo, context);

        result = _.chain<{ a: string }>(array).inject<string>(iterator, memo).value();
        result = _.chain<{ a: string }>(array).inject<string>(iterator, memo, context).value();
        result = _.chain(array).inject(iterator, memo).value();
        result = _.chain(array).inject(iterator, memo, context).value();
    }

    {
        const list: _.List<{ a: string }> = { 0: { a: 'a' }, 1: { a: 'b' }, length: 2 };
        const iterator = (prev: string, value: { a: string }, index: number, list: _.List<{ a: string }>) => prev + value.a;
        const memo = '';
        let result: string;

        result = _.reduce<{ a: string }, string>(list, iterator, memo);
        result = _.reduce<{ a: string }, string>(list, iterator, memo, context);
        result = _.reduce(list, iterator, memo);
        result = _.reduce(list, iterator, memo, context);

        result = _<{ a: string }>(list).reduce<string>(iterator, memo);
        result = _<{ a: string }>(list).reduce<string>(iterator, memo, context);
        result = _(list).reduce(iterator, memo);
        result = _(list).reduce(iterator, memo, context);

        result = _.chain<{ a: string }>(list).reduce<string>(iterator, memo).value();
        result = _.chain<{ a: string }>(list).reduce<string>(iterator, memo, context).value();
        result = _.chain(list).reduce(iterator, memo).value();
        result = _.chain(list).reduce(iterator, memo, context).value();

        result = _.foldl<{ a: string }, string>(list, iterator, memo);
        result = _.foldl<{ a: string }, string>(list, iterator, memo, context);
        result = _.foldl(list, iterator, memo);
        result = _.foldl(list, iterator, memo, context);

        result = _<{ a: string }>(list).foldl<string>(iterator, memo);
        result = _<{ a: string }>(list).foldl<string>(iterator, memo, context);
        result = _(list).foldl(iterator, memo);
        result = _(list).foldl(iterator, memo, context);

        result = _.chain<{ a: string }>(list).foldl<string>(iterator, memo).value();
        result = _.chain<{ a: string }>(list).foldl<string>(iterator, memo, context).value();
        result = _.chain(list).foldl(iterator, memo).value();
        result = _.chain(list).foldl(iterator, memo, context).value();

        result = _.inject<{ a: string }, string>(list, iterator, memo);
        result = _.inject<{ a: string }, string>(list, iterator, memo, context);
        result = _.inject(list, iterator, memo);
        result = _.inject(list, iterator, memo, context);

        result = _<{ a: string }>(list).inject<string>(iterator, memo);
        result = _<{ a: string }>(list).inject<string>(iterator, memo, context);
        result = _(list).inject(iterator, memo);
        result = _(list).inject(iterator, memo, context);

        result = _.chain<{ a: string }>(list).inject<string>(iterator, memo).value();
        result = _.chain<{ a: string }>(list).inject<string>(iterator, memo, context).value();
        result = _.chain(list).inject(iterator, memo).value();
        result = _.chain(list).inject(iterator, memo, context).value();
    }

    {
        const dict: _.Dictionary<{ a: string }> = { a: { a: 'a' }, b: { a: 'b' } };
        const iterator = (prev: string, element: { a: string }, key: string, list: _.Dictionary<{ a: string }>) => prev + element.a;
        const memo = '';
        let result: string;

        result = _.reduce<{ a: string }, string>(dict, iterator, memo);
        result = _.reduce<{ a: string }, string>(dict, iterator, memo, context);
        result = _.reduce(dict, iterator, memo);
        result = _.reduce(dict, iterator, memo, context);

        result = _<{ a: string }>(dict).reduce<string>(iterator, memo);
        result = _<{ a: string }>(dict).reduce<string>(iterator, memo, context);
        result = _(dict).reduce(iterator, memo);
        result = _(dict).reduce(iterator, memo, context);

        result = _.chain<{ a: string }>(dict).reduce<string>(iterator, memo).value();
        result = _.chain<{ a: string }>(dict).reduce<string>(iterator, memo, context).value();
        result = _.chain(dict).reduce(iterator, memo).value();
        result = _.chain(dict).reduce(iterator, memo, context).value();

        result = _.foldl<{ a: string }, string>(dict, iterator, memo);
        result = _.foldl<{ a: string }, string>(dict, iterator, memo, context);
        result = _.foldl(dict, iterator, memo);
        result = _.foldl(dict, iterator, memo, context);

        result = _<{ a: string }>(dict).foldl<string>(iterator, memo);
        result = _<{ a: string }>(dict).foldl<string>(iterator, memo, context);
        result = _(dict).foldl(iterator, memo);
        result = _(dict).foldl(iterator, memo, context);

        result = _.chain<{ a: string }>(dict).foldl<string>(iterator, memo).value();
        result = _.chain<{ a: string }>(dict).foldl<string>(iterator, memo, context).value();
        result = _.chain(dict).foldl(iterator, memo).value();
        result = _.chain(dict).foldl(iterator, memo, context).value();

        result = _.inject<{ a: string }, string>(dict, iterator, memo);
        result = _.inject<{ a: string }, string>(dict, iterator, memo, context);
        result = _.inject(dict, iterator, memo);
        result = _.inject(dict, iterator, memo, context);

        result = _<{ a: string }>(dict).inject<string>(iterator, memo);
        result = _<{ a: string }>(dict).inject<string>(iterator, memo, context);
        result = _(dict).inject(iterator, memo);
        result = _(dict).inject(iterator, memo, context);

        result = _.chain<{ a: string }>(dict).inject<string>(iterator, memo).value();
        result = _.chain<{ a: string }>(dict).inject<string>(iterator, memo, context).value();
        result = _.chain(dict).inject(iterator, memo).value();
        result = _.chain(dict).inject(iterator, memo, context).value();

        result = _.chain<{ a: string }>(dict).inject<string>(iterator, memo).value();
        result = _.chain<{ a: string }>(dict).inject<string>(iterator, memo, context).value();
        result = _.chain(dict).inject(iterator, memo).value();
        result = _.chain(dict).inject(iterator, memo, context).value();
    }

    {
        const str = 'abc';
        const iterator = (prev: _.Dictionary<number>, value: string, index: number, list: _.List<string>) => {
            prev[value] = index;
            return prev;
        };
        const memo: _.Dictionary<number> = {};
        let result: _.Dictionary<number>;

        result = _.reduce<string, _.Dictionary<number>>(str, iterator, memo);
        result = _.reduce<string, _.Dictionary<number>>(str, iterator, memo, context);
        result = _.reduce(str, iterator, memo);
        result = _.reduce(str, iterator, memo, context);

        result = _<string>(str).reduce<_.Dictionary<number>>(iterator, memo);
        result = _<string>(str).reduce<_.Dictionary<number>>(iterator, memo, context);
        result = _(str).reduce(iterator, memo);
        result = _(str).reduce(iterator, memo, context);

        result = _.chain<string>(str).reduce<_.Dictionary<number>>(iterator, memo).value();
        result = _.chain<string>(str).reduce<_.Dictionary<number>>(iterator, memo, context).value();
        result = _.chain(str).reduce(iterator, memo).value();
        result = _.chain(str).reduce(iterator, memo, context).value();

        result = _.foldl<string, _.Dictionary<number>>(str, iterator, memo);
        result = _.foldl<string, _.Dictionary<number>>(str, iterator, memo, context);
        result = _.foldl(str, iterator, memo);
        result = _.foldl(str, iterator, memo, context);

        result = _<string>(str).foldl<_.Dictionary<number>>(iterator, memo);
        result = _<string>(str).foldl<_.Dictionary<number>>(iterator, memo, context);
        result = _(str).foldl(iterator, memo);
        result = _(str).foldl(iterator, memo, context);

        result = _.chain<string>(str).foldl<_.Dictionary<number>>(iterator, memo).value();
        result = _.chain<string>(str).foldl<_.Dictionary<number>>(iterator, memo, context).value();
        result = _.chain(str).foldl(iterator, memo).value();
        result = _.chain(str).foldl(iterator, memo, context).value();

        result = _.inject<string, _.Dictionary<number>>(str, iterator, memo);
        result = _.inject<string, _.Dictionary<number>>(str, iterator, memo, context);
        result = _.inject(str, iterator, memo);
        result = _.inject(str, iterator, memo, context);

        result = _<string>(str).inject<_.Dictionary<number>>(iterator, memo);
        result = _<string>(str).inject<_.Dictionary<number>>(iterator, memo, context);
        result = _(str).inject(iterator, memo);
        result = _(str).inject(iterator, memo, context);

        result = _.chain<string>(str).inject<_.Dictionary<number>>(iterator, memo).value();
        result = _.chain<string>(str).inject<_.Dictionary<number>>(iterator, memo, context).value();
        result = _.chain(str).inject(iterator, memo).value();
        result = _.chain(str).inject(iterator, memo, context).value();
    }
}

// reduceRight, foldr
{
    const context = {};

    {
        const array: { a: string }[] = [{ a: 'a' }, { a: 'b' }];
        const iterator = (prev: string, value: { a: string }, index: number, list: _.List<{ a: string }>) => prev + value.a;
        const memo = '';
        let result: string;

        result = _.reduceRight<{ a: string }, string>(array, iterator, memo);
        result = _.reduceRight<{ a: string }, string>(array, iterator, memo, context);
        result = _.reduceRight(array, iterator, memo);
        result = _.reduceRight(array, iterator, memo, context);

        result = _<{ a: string }>(array).reduceRight<string>(iterator, memo);
        result = _<{ a: string }>(array).reduceRight<string>(iterator, memo, context);
        result = _(array).reduceRight(iterator, memo);
        result = _(array).reduceRight(iterator, memo, context);

        result = _.chain<{ a: string }>(array).reduceRight<string>(iterator, memo).value();
        result = _.chain<{ a: string }>(array).reduceRight<string>(iterator, memo, context).value();
        result = _.chain(array).reduceRight(iterator, memo).value();
        result = _.chain(array).reduceRight(iterator, memo, context).value();

        result = _.foldr<{ a: string }, string>(array, iterator, memo);
        result = _.foldr<{ a: string }, string>(array, iterator, memo, context);
        result = _.foldr(array, iterator, memo);
        result = _.foldr(array, iterator, memo, context);

        result = _<{ a: string }>(array).foldr<string>(iterator, memo);
        result = _<{ a: string }>(array).foldr<string>(iterator, memo, context);
        result = _(array).foldr(iterator, memo);
        result = _(array).foldr(iterator, memo, context);

        result = _.chain<{ a: string }>(array).foldr<string>(iterator, memo).value();
        result = _.chain<{ a: string }>(array).foldr<string>(iterator, memo, context).value();
        result = _.chain(array).foldr(iterator, memo).value();
        result = _.chain(array).foldr(iterator, memo, context).value();

        result = _.chain<{ a: string }>(array).foldr<string>(iterator, memo).value();
        result = _.chain<{ a: string }>(array).foldr<string>(iterator, memo, context).value();
        result = _.chain(array).foldr(iterator, memo).value();
        result = _.chain(array).foldr(iterator, memo, context).value();
    }

    {
        const list: _.List<{ a: string }> = { 0: { a: 'a' }, 1: { a: 'b' }, length: 2 };
        const iterator = (prev: string, value: { a: string }, index: number, list: _.List<{ a: string }>) => prev + value.a;
        const memo = '';
        let result: string;

        result = _.reduceRight<{ a: string }, string>(list, iterator, memo);
        result = _.reduceRight<{ a: string }, string>(list, iterator, memo, context);
        result = _.reduceRight(list, iterator, memo);
        result = _.reduceRight(list, iterator, memo, context);

        result = _<{ a: string }>(list).reduceRight<string>(iterator, memo);
        result = _<{ a: string }>(list).reduceRight<string>(iterator, memo, context);
        result = _(list).reduceRight(iterator, memo);
        result = _(list).reduceRight(iterator, memo, context);

        result = _.chain<{ a: string }>(list).reduceRight<string>(iterator, memo).value();
        result = _.chain<{ a: string }>(list).reduceRight<string>(iterator, memo, context).value();
        result = _.chain(list).reduceRight(iterator, memo).value();
        result = _.chain(list).reduceRight(iterator, memo, context).value();

        result = _.foldr<{ a: string }, string>(list, iterator, memo);
        result = _.foldr<{ a: string }, string>(list, iterator, memo, context);
        result = _.foldr(list, iterator, memo);
        result = _.foldr(list, iterator, memo, context);

        result = _<{ a: string }>(list).foldr<string>(iterator, memo);
        result = _<{ a: string }>(list).foldr<string>(iterator, memo, context);
        result = _(list).foldr(iterator, memo);
        result = _(list).foldr(iterator, memo, context);

        result = _.chain<{ a: string }>(list).foldr<string>(iterator, memo).value();
        result = _.chain<{ a: string }>(list).foldr<string>(iterator, memo, context).value();
        result = _.chain(list).foldr(iterator, memo).value();
        result = _.chain(list).foldr(iterator, memo, context).value();

        result = _.chain<{ a: string }>(list).foldr<string>(iterator, memo).value();
        result = _.chain<{ a: string }>(list).foldr<string>(iterator, memo, context).value();
        result = _.chain(list).foldr(iterator, memo).value();
        result = _.chain(list).foldr(iterator, memo, context).value();
    }

    {
        const dict: _.Dictionary<{ a: string }> = { a: { a: 'a' }, b: { a: 'b' } };
        const iterator = (prev: string, element: { a: string }, key: string, list: _.Dictionary<{ a: string }>) => prev + element.a;
        const memo = '';
        let result: string;

        result = _.reduceRight<{ a: string }, string>(dict, iterator, memo);
        result = _.reduceRight<{ a: string }, string>(dict, iterator, memo, context);
        result = _.reduceRight(dict, iterator, memo);
        result = _.reduceRight(dict, iterator, memo, context);

        result = _<{ a: string }>(dict).reduceRight<string>(iterator, memo);
        result = _<{ a: string }>(dict).reduceRight<string>(iterator, memo, context);
        result = _(dict).reduceRight(iterator, memo);
        result = _(dict).reduceRight(iterator, memo, context);

        result = _.chain<{ a: string }>(dict).reduceRight<string>(iterator, memo).value();
        result = _.chain<{ a: string }>(dict).reduceRight<string>(iterator, memo, context).value();
        result = _.chain(dict).reduceRight(iterator, memo).value();
        result = _.chain(dict).reduceRight(iterator, memo, context).value();

        result = _.foldr<{ a: string }, string>(dict, iterator, memo);
        result = _.foldr<{ a: string }, string>(dict, iterator, memo, context);
        result = _.foldr(dict, iterator, memo);
        result = _.foldr(dict, iterator, memo, context);

        result = _<{ a: string }>(dict).foldr<string>(iterator, memo);
        result = _<{ a: string }>(dict).foldr<string>(iterator, memo, context);
        result = _(dict).foldr(iterator, memo);
        result = _(dict).foldr(iterator, memo, context);

        result = _.chain<{ a: string }>(dict).foldr<string>(iterator, memo).value();
        result = _.chain<{ a: string }>(dict).foldr<string>(iterator, memo, context).value();
        result = _.chain(dict).foldr(iterator, memo).value();
        result = _.chain(dict).foldr(iterator, memo, context).value();

        result = _.chain<{ a: string }>(dict).foldr<string>(iterator, memo).value();
        result = _.chain<{ a: string }>(dict).foldr<string>(iterator, memo, context).value();
        result = _.chain(dict).foldr(iterator, memo).value();
        result = _.chain(dict).foldr(iterator, memo, context).value();
    }

    {
        const str = 'abc';
        const iterator = (prev: _.Dictionary<number>, value: string, index: number, list: _.List<string>) => {
            prev[value] = index;
            return prev;
        };
        const memo: _.Dictionary<number> = {};
        let result: _.Dictionary<number>;

        result = _.reduceRight<string, _.Dictionary<number>>(str, iterator, memo);
        result = _.reduceRight<string, _.Dictionary<number>>(str, iterator, memo, context);
        result = _.reduceRight(str, iterator, memo);
        result = _.reduceRight(str, iterator, memo, context);

        result = _<string>(str).reduceRight<_.Dictionary<number>>(iterator, memo);
        result = _<string>(str).reduceRight<_.Dictionary<number>>(iterator, memo, context);
        result = _(str).reduceRight(iterator, memo);
        result = _(str).reduceRight(iterator, memo, context);

        result = _.chain<string>(str).reduceRight<_.Dictionary<number>>(iterator, memo).value();
        result = _.chain<string>(str).reduceRight<_.Dictionary<number>>(iterator, memo, context).value();
        result = _.chain(str).reduceRight(iterator, memo).value();
        result = _.chain(str).reduceRight(iterator, memo, context).value();

        result = _.foldr<string, _.Dictionary<number>>(str, iterator, memo);
        result = _.foldr<string, _.Dictionary<number>>(str, iterator, memo, context);
        result = _.foldr(str, iterator, memo);
        result = _.foldr(str, iterator, memo, context);

        result = _<string>(str).foldr<_.Dictionary<number>>(iterator, memo);
        result = _<string>(str).foldr<_.Dictionary<number>>(iterator, memo, context);
        result = _(str).foldr(iterator, memo);
        result = _(str).foldr(iterator, memo, context);

        result = _.chain<string>(str).foldr<_.Dictionary<number>>(iterator, memo).value();
        result = _.chain<string>(str).foldr<_.Dictionary<number>>(iterator, memo, context).value();
        result = _.chain(str).foldr(iterator, memo).value();
        result = _.chain(str).foldr(iterator, memo, context).value();
    }
}

// find, detect
{
    const context = {};

    // function iterator
    {
        const array: { a: string }[] = [{ a: 'a' }, { a: 'b' }];
        const iterator = (value: {a: string}, index: number, list: _.List<{a: string}>) => value.a === 'b';
        let result: {a: string} | undefined;

        result = _.find<{ a: string }>(array, iterator);
        result = _.find<{ a: string }>(array, iterator, context);
        result = _.find(array, iterator);
        result = _.find(array, iterator, context);

        result = _<{ a: string }>(array).find(iterator);
        result = _<{ a: string }>(array).find(iterator, context);
        result = _(array).find(iterator);
        result = _(array).find(iterator, context);

        result = _.chain<{ a: string }>(array).find(iterator).value();
        result = _.chain<{ a: string }>(array).find(iterator, context).value();
        result = _.chain(array).find(iterator).value();
        result = _.chain(array).find(iterator, context).value();

        result = _.detect<{ a: string }>(array, iterator);
        result = _.detect<{ a: string }>(array, iterator, context);
        result = _.detect(array, iterator);
        result = _.detect(array, iterator, context);

        result = _<{ a: string }>(array).detect(iterator);
        result = _<{ a: string }>(array).detect(iterator, context);
        result = _(array).detect(iterator);
        result = _(array).detect(iterator, context);

        result = _.chain<{ a: string }>(array).detect(iterator).value();
        result = _.chain<{ a: string }>(array).detect(iterator, context).value();
        result = _.chain(array).detect(iterator).value();
        result = _.chain(array).detect(iterator, context).value();
    }

    {
        const list: _.List<{ a: string }> = { 0: { a: 'a' }, 1: { a: 'b' }, length: 2 };
        const iterator = (value: { a: string }, index: number, list: _.List<{ a: string }>) => value.a === 'b';
        let result: { a: string } | undefined;

        result = _.find<{ a: string }>(list, iterator);
        result = _.find<{ a: string }>(list, iterator, context);
        result = _.find(list, iterator);
        result = _.find(list, iterator, context);

        result = _<{ a: string }>(list).find(iterator);
        result = _<{ a: string }>(list).find(iterator, context);
        result = _(list).find(iterator);
        result = _(list).find(iterator, context);

        result = _.chain<{ a: string }>(list).find(iterator).value();
        result = _.chain<{ a: string }>(list).find(iterator, context).value();
        result = _.chain(list).find(iterator).value();
        result = _.chain(list).find(iterator, context).value();

        result = _.detect<{ a: string }>(list, iterator);
        result = _.detect<{ a: string }>(list, iterator, context);
        result = _.detect(list, iterator);
        result = _.detect(list, iterator, context);

        result = _<{ a: string }>(list).detect(iterator);
        result = _<{ a: string }>(list).detect(iterator, context);
        result = _(list).detect(iterator);
        result = _(list).detect(iterator, context);

        result = _.chain<{ a: string }>(list).detect(iterator).value();
        result = _.chain<{ a: string }>(list).detect(iterator, context).value();
        result = _.chain(list).detect(iterator).value();
        result = _.chain(list).detect(iterator, context).value();
    }

    {
        const dict: _.Dictionary<{ a: string }> = { a: { a: 'a' }, b: { a: 'b' } };
        const iterator = (element: { a: string }, key: string, list: _.Dictionary<{ a: string }>) => element.a === 'b';
        let result: { a: string } | undefined;

        result = _.find<{ a: string }>(dict, iterator);
        result = _.find<{ a: string }>(dict, iterator, context);
        result = _.find(dict, iterator);
        result = _.find(dict, iterator, context);

        result = _<{ a: string }>(dict).find(iterator);
        result = _<{ a: string }>(dict).find(iterator, context);
        result = _(dict).find(iterator);
        result = _(dict).find(iterator, context);

        result = _.chain<{ a: string }>(dict).find(iterator).value();
        result = _.chain<{ a: string }>(dict).find(iterator, context).value();
        result = _.chain(dict).find(iterator).value();
        result = _.chain(dict).find(iterator, context).value();

        result = _.detect<{ a: string }>(dict, iterator);
        result = _.detect<{ a: string }>(dict, iterator, context);
        result = _.detect(dict, iterator);
        result = _.detect(dict, iterator, context);

        result = _<{ a: string }>(dict).detect(iterator);
        result = _<{ a: string }>(dict).detect(iterator, context);
        result = _(dict).detect(iterator);
        result = _(dict).detect(iterator, context);

        result = _.chain<{ a: string }>(dict).detect(iterator).value();
        result = _.chain<{ a: string }>(dict).detect(iterator, context).value();
        result = _.chain(dict).detect(iterator).value();
        result = _.chain(dict).detect(iterator, context).value();
    }

    {
        const str = 'abc';
        const iterator = (value: string, index: number, list: _.List<string>) => value === 'b';
        let result: string | undefined;

        result = _.find<string>(str, iterator);
        result = _.find<string>(str, iterator, context);
        result = _.find(str, iterator);
        result = _.find(str, iterator, context);

        result = _<string>(str).find(iterator);
        result = _<string>(str).find(iterator, context);
        result = _(str).find(iterator);
        result = _(str).find(iterator, context);

        result = _.chain<string>(str).find(iterator).value();
        result = _.chain<string>(str).find(iterator, context).value();
        result = _.chain(str).find(iterator).value();
        result = _.chain(str).find(iterator, context).value();

        result = _.detect<string>(str, iterator);
        result = _.detect<string>(str, iterator, context);
        result = _.detect(str, iterator);
        result = _.detect(str, iterator, context);

        result = _<string>(str).detect(iterator);
        result = _<string>(str).detect(iterator, context);
        result = _(str).detect(iterator);
        result = _(str).detect(iterator, context);

        result = _.chain<string>(str).detect(iterator).value();
        result = _.chain<string>(str).detect(iterator, context).value();
        result = _.chain(str).detect(iterator).value();
        result = _.chain(str).detect(iterator, context).value();
    }

    // partial object iterator
    {
        const array: { a: string }[] = [{ a: 'a' }, { a: 'b' }];
        const properties = { a: 'b' };
        let result: { a: string } | undefined;

        result = _.find<{ a: string }>(array, properties);
        result = _.find(array, properties);

        result = _<{ a: string }>(array).find(properties);
        result = _(array).find(properties);

        result = _.chain<{ a: string }>(array).find(properties).value();
        result = _.chain(array).find(properties).value();

        result = _.detect<{ a: string }>(array, properties);
        result = _.detect(array, properties);

        result = _<{ a: string }>(array).detect(properties);
        result = _(array).detect(properties);

        result = _.chain<{ a: string }>(array).detect(properties).value();
        result = _.chain(array).detect(properties).value();
    }

    {
        const list: _.List<{ a: string }> = { 0: { a: 'a' }, 1: { a: 'b' }, length: 2 };
        const properties = { a: 'b' };
        let result: { a: string } | undefined;

        result = _.find<{ a: string }>(list, properties);
        result = _.find(list, properties);

        result = _<{ a: string }>(list).find(properties);
        result = _(list).find(properties);

        result = _.chain<{ a: string }>(list).find(properties).value();
        result = _.chain(list).find(properties).value();

        result = _.detect<{ a: string }>(list, properties);
        result = _.detect(list, properties);

        result = _<{ a: string }>(list).detect(properties);
        result = _(list).detect(properties);

        result = _.chain<{ a: string }>(list).detect(properties).value();
        result = _.chain(list).detect(properties).value();
    }

    {
        const dict: _.Dictionary<{ a: string }> = { a: { a: 'a' }, b: { a: 'b' } };
        const properties = { a: 'b' };
        let result: { a: string } | undefined;

        result = _.find<{ a: string }>(dict, properties);
        result = _.find(dict, properties);

        result = _<{ a: string }>(dict).find(properties);
        result = _(dict).find(properties);

        result = _.chain<{ a: string }>(dict).find(properties).value();
        result = _.chain(dict).find(properties).value();

        result = _.detect<{ a: string }>(dict, properties);
        result = _.detect(dict, properties);

        result = _<{ a: string }>(dict).detect(properties);
        result = _(dict).detect(properties);

        result = _.chain<{ a: string }>(dict).detect(properties).value();
        result = _.chain(dict).detect(properties).value();
    }

    // property name iterator
    {
        const array: { a: string }[] = [{ a: 'a' }, { a: 'b' }];
        const property = 'a';
        let result: { a: string } | undefined;

        result = _.find<{ a: string }>(array, property);
        result = _.find(array, property);

        result = _<{ a: string }>(array).find(property);
        result = _(array).find(property);

        result = _.chain<{ a: string }>(array).find(property).value();
        result = _.chain(array).find(property).value();

        result = _.detect<{ a: string }>(array, property);
        result = _.detect(array, property);

        result = _<{ a: string }>(array).detect(property);
        result = _(array).detect(property);

        result = _.chain<{ a: string }>(array).detect(property).value();
        result = _.chain(array).detect(property).value();
    }

    {
        const list: _.List<{ a: string }> = { 0: { a: 'a' }, 1: { a: 'b' }, length: 2 };
        const property = 'a';
        let result: { a: string } | undefined;

        result = _.find<{ a: string }>(list, property);
        result = _.find(list, property);

        result = _<{ a: string }>(list).find(property);
        result = _(list).find(property);

        result = _.chain<{ a: string }>(list).find(property).value();
        result = _.chain(list).find(property).value();

        result = _.detect<{ a: string }>(list, property);
        result = _.detect(list, property);

        result = _<{ a: string }>(list).detect(property);
        result = _(list).detect(property);

        result = _.chain<{ a: string }>(list).detect(property).value();
        result = _.chain(list).detect(property).value();
    }

    {
        const dict: _.Dictionary<{ a: string }> = { a: { a: 'a' }, b: { a: 'b' } };
        const property = 'a';
        let result: { a: string } | undefined;

        result = _.find<{ a: string }>(dict, property);
        result = _.find(dict, property);

        result = _<{ a: string }>(dict).find(property);
        result = _(dict).find(property);

        result = _.chain<{ a: string }>(dict).find(property).value();
        result = _.chain(dict).find(property).value();

        result = _.detect<{ a: string }>(dict, property);
        result = _.detect(dict, property);

        result = _<{ a: string }>(dict).detect(property);
        result = _(dict).detect(property);

        result = _.chain<{ a: string }>(dict).detect(property).value();
        result = _.chain(dict).detect(property).value();
    }
}

// filter, select
{
    const context = {};

    // function iterator
    {
        const array: { a: string }[] = [{ a: 'a' }, { a: 'b' }];
        const iterator = (value: { a: string }, index: number, list: _.List<{ a: string }>) => value.a === 'b';
        let result: { a: string }[];

        result = _.filter<{ a: string }>(array, iterator);
        result = _.filter<{ a: string }>(array, iterator, context);
        result = _.filter(array, iterator);
        result = _.filter(array, iterator, context);

        result = _<{ a: string }>(array).filter(iterator);
        result = _<{ a: string }>(array).filter(iterator, context);
        result = _(array).filter(iterator);
        result = _(array).filter(iterator, context);

        result = _.chain<{ a: string }>(array).filter(iterator).value();
        result = _.chain<{ a: string }>(array).filter(iterator, context).value();
        result = _.chain(array).filter(iterator).value();
        result = _.chain(array).filter(iterator, context).value();

        result = _.select<{ a: string }>(array, iterator);
        result = _.select<{ a: string }>(array, iterator, context);
        result = _.select(array, iterator);
        result = _.select(array, iterator, context);

        result = _<{ a: string }>(array).select(iterator);
        result = _<{ a: string }>(array).select(iterator, context);
        result = _(array).select(iterator);
        result = _(array).select(iterator, context);

        result = _.chain<{ a: string }>(array).select(iterator).value();
        result = _.chain<{ a: string }>(array).select(iterator, context).value();
        result = _.chain(array).select(iterator).value();
        result = _.chain(array).select(iterator, context).value();

        result = _.chain<{ a: string }>(array).select(iterator).value();
        result = _.chain<{ a: string }>(array).select(iterator, context).value();
        result = _.chain(array).select(iterator).value();
        result = _.chain(array).select(iterator, context).value();
    }

    {
        const list: _.List<{ a: string }> = { 0: { a: 'a' }, 1: { a: 'b' }, length: 2 };
        const iterator = (value: { a: string }, index: number, list: _.List<{ a: string }>) => value.a === 'b';
        let result: { a: string }[];

        result = _.filter<{ a: string }>(list, iterator);
        result = _.filter<{ a: string }>(list, iterator, context);
        result = _.filter(list, iterator);
        result = _.filter(list, iterator, context);

        result = _<{ a: string }>(list).filter(iterator);
        result = _<{ a: string }>(list).filter(iterator, context);
        result = _(list).filter(iterator);
        result = _(list).filter(iterator, context);

        result = _.chain<{ a: string }>(list).filter(iterator).value();
        result = _.chain<{ a: string }>(list).filter(iterator, context).value();
        result = _.chain(list).filter(iterator).value();
        result = _.chain(list).filter(iterator, context).value();

        result = _.select<{ a: string }>(list, iterator);
        result = _.select<{ a: string }>(list, iterator, context);
        result = _.select(list, iterator);
        result = _.select(list, iterator, context);

        result = _<{ a: string }>(list).select(iterator);
        result = _<{ a: string }>(list).select(iterator, context);
        result = _(list).select(iterator);
        result = _(list).select(iterator, context);

        result = _.chain<{ a: string }>(list).select(iterator).value();
        result = _.chain<{ a: string }>(list).select(iterator, context).value();
        result = _.chain(list).select(iterator).value();
        result = _.chain(list).select(iterator, context).value();

        result = _.chain<{ a: string }>(list).select(iterator).value();
        result = _.chain<{ a: string }>(list).select(iterator, context).value();
        result = _.chain(list).select(iterator).value();
        result = _.chain(list).select(iterator, context).value();
    }

    {
        const dict: _.Dictionary<{ a: string }> = { a: { a: 'a' }, b: { a: 'b' } };
        const iterator = (element: { a: string }, key: string, list: _.Dictionary<{ a: string }>) => element.a === 'b';
        let result: { a: string }[];

        result = _.filter<{ a: string }>(dict, iterator);
        result = _.filter<{ a: string }>(dict, iterator, context);
        result = _.filter(dict, iterator);
        result = _.filter(dict, iterator, context);

        result = _<{ a: string }>(dict).filter(iterator);
        result = _<{ a: string }>(dict).filter(iterator, context);
        result = _(dict).filter(iterator);
        result = _(dict).filter(iterator, context);

        result = _.chain<{ a: string }>(dict).filter(iterator).value();
        result = _.chain<{ a: string }>(dict).filter(iterator, context).value();
        result = _.chain(dict).filter(iterator).value();
        result = _.chain(dict).filter(iterator, context).value();

        result = _.select<{ a: string }>(dict, iterator);
        result = _.select<{ a: string }>(dict, iterator, context);
        result = _.select(dict, iterator);
        result = _.select(dict, iterator, context);

        result = _<{ a: string }>(dict).select(iterator);
        result = _<{ a: string }>(dict).select(iterator, context);
        result = _(dict).select(iterator);
        result = _(dict).select(iterator, context);

        result = _.chain<{ a: string }>(dict).select(iterator).value();
        result = _.chain<{ a: string }>(dict).select(iterator, context).value();
        result = _.chain(dict).select(iterator).value();
        result = _.chain(dict).select(iterator, context).value();

        result = _.chain<{ a: string }>(dict).select(iterator).value();
        result = _.chain<{ a: string }>(dict).select(iterator, context).value();
        result = _.chain(dict).select(iterator).value();
        result = _.chain(dict).select(iterator, context).value();
    }

    {
        const str = 'abc';
        const iterator = (value: string, index: number, list: _.List<string>) => value === 'b';
        let result: string[];

        result = _.filter<string>(str, iterator);
        result = _.filter<string>(str, iterator, context);
        result = _.filter(str, iterator);
        result = _.filter(str, iterator, context);

        result = _<string>(str).filter(iterator);
        result = _<string>(str).filter(iterator, context);
        result = _(str).filter(iterator);
        result = _(str).filter(iterator, context);

        result = _.chain<string>(str).filter(iterator).value();
        result = _.chain<string>(str).filter(iterator, context).value();
        result = _.chain(str).filter(iterator).value();
        result = _.chain(str).filter(iterator, context).value();

        result = _.select<string>(str, iterator);
        result = _.select<string>(str, iterator, context);
        result = _.select(str, iterator);
        result = _.select(str, iterator, context);

        result = _<string>(str).select(iterator);
        result = _<string>(str).select(iterator, context);
        result = _(str).select(iterator);
        result = _(str).select(iterator, context);

        result = _.chain<string>(str).select(iterator).value();
        result = _.chain<string>(str).select(iterator, context).value();
        result = _.chain(str).select(iterator).value();
        result = _.chain(str).select(iterator, context).value();
    }

    // partial object iterator
    {
        const array: { a: string }[] = [{ a: 'a' }, { a: 'b' }];
        const properties = { a: 'b' };
        let result: { a: string }[];

        result = _.filter<{ a: string }>(array, properties);
        result = _.filter(array, properties);

        result = _<{ a: string }>(array).filter(properties);
        result = _(array).filter(properties);

        result = _.chain<{ a: string }>(array).filter(properties).value();
        result = _.chain(array).filter(properties).value();

        result = _.select<{ a: string }>(array, properties);
        result = _.select(array, properties);

        result = _<{ a: string }>(array).select(properties);
        result = _(array).select(properties);

        result = _.chain<{ a: string }>(array).select(properties).value();
        result = _.chain(array).select(properties).value();
    }

    {
        const list: _.List<{ a: string }> = { 0: { a: 'a' }, 1: { a: 'b' }, length: 2 };
        const properties = { a: 'b' };
        let result: { a: string }[];

        result = _.filter<{ a: string }>(list, properties);
        result = _.filter(list, properties);

        result = _<{ a: string }>(list).filter(properties);
        result = _(list).filter(properties);

        result = _.chain<{ a: string }>(list).filter(properties).value();
        result = _.chain(list).filter(properties).value();

        result = _.select<{ a: string }>(list, properties);
        result = _.select(list, properties);

        result = _<{ a: string }>(list).select(properties);
        result = _(list).select(properties);

        result = _.chain<{ a: string }>(list).select(properties).value();
        result = _.chain(list).select(properties).value();
    }

    {
        const dict: _.Dictionary<{ a: string }> = { a: { a: 'a' }, b: { a: 'b' } };
        const properties = { a: 'b' };
        let result: { a: string }[];

        result = _.filter<{ a: string }>(dict, properties);
        result = _.filter(dict, properties);

        result = _<{ a: string }>(dict).filter(properties);
        result = _(dict).filter(properties);

        result = _.chain<{ a: string }>(dict).filter(properties).value();
        result = _.chain(dict).filter(properties).value();

        result = _.select<{ a: string }>(dict, properties);
        result = _.select(dict, properties);

        result = _<{ a: string }>(dict).select(properties);
        result = _(dict).select(properties);

        result = _.chain<{ a: string }>(dict).select(properties).value();
        result = _.chain(dict).select(properties).value();
    }

    // property name iterator
    {
        const array: { a: string }[] = [{ a: 'a' }, { a: 'b' }];
        const property = 'a';
        let result: { a: string }[];

        result = _.filter<{ a: string }>(array, property);
        result = _.filter(array, property);

        result = _<{ a: string }>(array).filter(property);
        result = _(array).filter(property);

        result = _.chain<{ a: string }>(array).filter(property).value();
        result = _.chain(array).filter(property).value();

        result = _.select<{ a: string }>(array, property);
        result = _.select(array, property);

        result = _<{ a: string }>(array).select(property);
        result = _(array).select(property);

        result = _.chain<{ a: string }>(array).select(property).value();
        result = _.chain(array).select(property).value();
    }

    {
        const list: _.List<{ a: string }> = { 0: { a: 'a' }, 1: { a: 'b' }, length: 2 };
        const property = 'a';
        let result: { a: string }[];

        result = _.filter<{ a: string }>(list, property);
        result = _.filter(list, property);

        result = _<{ a: string }>(list).filter(property);
        result = _(list).filter(property);

        result = _.chain<{ a: string }>(list).filter(property).value();
        result = _.chain(list).filter(property).value();

        result = _.select<{ a: string }>(list, property);
        result = _.select(list, property);

        result = _<{ a: string }>(list).select(property);
        result = _(list).select(property);

        result = _.chain<{ a: string }>(list).select(property).value();
        result = _.chain(list).select(property).value();
    }

    {
        const dict: _.Dictionary<{ a: string }> = { a: { a: 'a' }, b: { a: 'b' } };
        const property = 'a';
        let result: { a: string }[];

        result = _.filter<{ a: string }>(dict, property);
        result = _.filter(dict, property);

        result = _<{ a: string }>(dict).filter(property);
        result = _(dict).filter(property);

        result = _.chain<{ a: string }>(dict).filter(property).value();
        result = _.chain(dict).filter(property).value();

        result = _.select<{ a: string }>(dict, property);
        result = _.select(dict, property);

        result = _<{ a: string }>(dict).select(property);
        result = _(dict).select(property);

        result = _.chain<{ a: string }>(dict).select(property).value();
        result = _.chain(dict).select(property).value();
    }
}

// where
{
    {
        const array: { a: string }[] = [{ a: 'a' }, { a: 'b' }];
        const properties = { a: 'b' };
        let result: { a: string }[];

        result = _.where<{ a: string }>(array, properties);
        result = _.where(array, properties);

        result = _<{ a: string }>(array).where(properties);
        result = _(array).where(properties);

        result = _.chain<{ a: string }>(array).where(properties).value();
        result = _.chain(array).where(properties).value();

        result = _.chain<{ a: string }>(array).where(properties).value();
        result = _.chain(array).where(properties).value();
    }

    {
        const list: _.List<{ a: string }> = { 0: { a: 'a' }, 1: { a: 'b' }, length: 2 };
        const properties = { a: 'b' };
        let result: { a: string }[];

        result = _.where<{ a: string }>(list, properties);
        result = _.where(list, properties);

        result = _<{ a: string }>(list).where(properties);
        result = _(list).where(properties);

        result = _.chain<{ a: string }>(list).where(properties).value();
        result = _.chain(list).where(properties).value();

        result = _.chain<{ a: string }>(list).where(properties).value();
        result = _.chain(list).where(properties).value();
    }

    {
        const dict: _.Dictionary<{ a: string }> = { a: { a: 'a' }, b: { a: 'b' } };
        const properties = { a: 'b' };
        let result: { a: string }[];

        result = _.where<{ a: string }>(dict, properties);
        result = _.where(dict, properties);

        result = _<{ a: string }>(dict).where(properties);
        result = _(dict).where(properties);

        result = _.chain<{ a: string }>(dict).where(properties).value();
        result = _.chain(dict).where(properties).value();

        result = _.chain<{ a: string }>(dict).where(properties).value();
        result = _.chain(dict).where(properties).value();
    }
}

// findWhere
{
    {
        const array: { a: string }[] = [{ a: 'a' }, { a: 'b' }];
        const properties = { a: 'b' };
        let result: { a: string } | undefined;

        result = _.findWhere<{ a: string }>(array, properties);
        result = _.findWhere(array, properties);

        result = _<{ a: string }>(array).findWhere(properties);
        result = _(array).findWhere(properties);

        result = _.chain<{ a: string }>(array).findWhere(properties).value();
        result = _.chain(array).findWhere(properties).value();

        result = _.chain<{ a: string }>(array).findWhere(properties).value();
        result = _.chain(array).findWhere(properties).value();
    }

    {
        const list: _.List<{ a: string }> = { 0: { a: 'a' }, 1: { a: 'b' }, length: 2 };
        const properties = { a: 'b' };
        let result: { a: string } | undefined;

        result = _.findWhere<{ a: string }>(list, properties);
        result = _.findWhere(list, properties);

        result = _<{ a: string }>(list).findWhere(properties);
        result = _(list).findWhere(properties);

        result = _.chain<{ a: string }>(list).findWhere(properties).value();
        result = _.chain(list).findWhere(properties).value();

        result = _.chain<{ a: string }>(list).findWhere(properties).value();
        result = _.chain(list).findWhere(properties).value();
    }

    {
        const dict: _.Dictionary<{ a: string }> = { a: { a: 'a' }, b: { a: 'b' } };
        const properties = { a: 'b' };
        let result: { a: string } | undefined;

        result = _.findWhere<{ a: string }>(dict, properties);
        result = _.findWhere(dict, properties);

        result = _<{ a: string }>(dict).findWhere(properties);
        result = _(dict).findWhere(properties);

        result = _.chain<{ a: string }>(dict).findWhere(properties).value();
        result = _.chain(dict).findWhere(properties).value();

        result = _.chain<{ a: string }>(dict).findWhere(properties).value();
        result = _.chain(dict).findWhere(properties).value();
    }
}

// reject
{
    const context = {};

    // function iterator
    {
        const array: { a: string }[] = [{ a: 'a' }, { a: 'b' }];
        const iterator = (value: { a: string }, index: number, list: _.List<{ a: string }>) => value.a === 'b';
        let result: { a: string }[];

        result = _.reject<{ a: string }>(array, iterator);
        result = _.reject<{ a: string }>(array, iterator, context);
        result = _.reject(array, iterator);
        result = _.reject(array, iterator, context);

        result = _<{ a: string }>(array).reject(iterator);
        result = _<{ a: string }>(array).reject(iterator, context);
        result = _(array).reject(iterator);
        result = _(array).reject(iterator, context);

        result = _.chain<{ a: string }>(array).reject(iterator).value();
        result = _.chain<{ a: string }>(array).reject(iterator, context).value();
        result = _.chain(array).reject(iterator).value();
        result = _.chain(array).reject(iterator, context).value();

        result = _.chain<{ a: string }>(array).reject(iterator).value();
        result = _.chain<{ a: string }>(array).reject(iterator, context).value();
        result = _.chain(array).reject(iterator).value();
        result = _.chain(array).reject(iterator, context).value();
    }

    {
        const list: _.List<{ a: string }> = { 0: { a: 'a' }, 1: { a: 'b' }, length: 2 };
        const iterator = (value: { a: string }, index: number, list: _.List<{ a: string }>) => value.a === 'b';
        let result: { a: string }[];

        result = _.reject<{ a: string }>(list, iterator);
        result = _.reject<{ a: string }>(list, iterator, context);
        result = _.reject(list, iterator);
        result = _.reject(list, iterator, context);

        result = _<{ a: string }>(list).reject(iterator);
        result = _<{ a: string }>(list).reject(iterator, context);
        result = _(list).reject(iterator);
        result = _(list).reject(iterator, context);

        result = _.chain<{ a: string }>(list).reject(iterator).value();
        result = _.chain<{ a: string }>(list).reject(iterator, context).value();
        result = _.chain(list).reject(iterator).value();
        result = _.chain(list).reject(iterator, context).value();

        result = _.chain<{ a: string }>(list).reject(iterator).value();
        result = _.chain<{ a: string }>(list).reject(iterator, context).value();
        result = _.chain(list).reject(iterator).value();
        result = _.chain(list).reject(iterator, context).value();
    }

    {
        const dict: _.Dictionary<{ a: string }> = { a: { a: 'a' }, b: { a: 'b' } };
        const iterator = (element: { a: string }, key: string, list: _.Dictionary<{ a: string }>) => element.a === 'b';
        let result: { a: string }[];

        result = _.reject<{ a: string }>(dict, iterator);
        result = _.reject<{ a: string }>(dict, iterator, context);
        result = _.reject(dict, iterator);
        result = _.reject(dict, iterator, context);

        result = _<{ a: string }>(dict).reject(iterator);
        result = _<{ a: string }>(dict).reject(iterator, context);
        result = _(dict).reject(iterator);
        result = _(dict).reject(iterator, context);

        result = _.chain<{ a: string }>(dict).reject(iterator).value();
        result = _.chain<{ a: string }>(dict).reject(iterator, context).value();
        result = _.chain(dict).reject(iterator).value();
        result = _.chain(dict).reject(iterator, context).value();

        result = _.chain<{ a: string }>(dict).reject(iterator).value();
        result = _.chain<{ a: string }>(dict).reject(iterator, context).value();
        result = _.chain(dict).reject(iterator).value();
        result = _.chain(dict).reject(iterator, context).value();
    }

    {
        const str = 'abc';
        const iterator = (value: string, index: number, list: _.List<string>) => value === 'b';
        let result: string[];

        result = _.reject<string>(str, iterator);
        result = _.reject<string>(str, iterator, context);
        result = _.reject(str, iterator);
        result = _.reject(str, iterator, context);

        result = _<string>(str).reject(iterator);
        result = _<string>(str).reject(iterator, context);
        result = _(str).reject(iterator);
        result = _(str).reject(iterator, context);

        result = _.chain<string>(str).reject(iterator).value();
        result = _.chain<string>(str).reject(iterator, context).value();
        result = _.chain(str).reject(iterator).value();
        result = _.chain(str).reject(iterator, context).value();
    }

    // partial object iterator
    {
        const array: { a: string }[] = [{ a: 'a' }, { a: 'b' }];
        const properties = { a: 'b' };
        let result: { a: string }[];

        result = _.reject<{ a: string }>(array, properties);
        result = _.reject(array, properties);

        result = _<{ a: string }>(array).reject(properties);
        result = _(array).reject(properties);

        result = _.chain<{ a: string }>(array).reject(properties).value();
        result = _.chain(array).reject(properties).value();
    }

    {
        const list: _.List<{ a: string }> = { 0: { a: 'a' }, 1: { a: 'b' }, length: 2 };
        const properties = { a: 'b' };
        let result: { a: string }[];

        result = _.reject<{ a: string }>(list, properties);
        result = _.reject(list, properties);

        result = _<{ a: string }>(list).reject(properties);
        result = _(list).reject(properties);

        result = _.chain<{ a: string }>(list).reject(properties).value();
        result = _.chain(list).reject(properties).value();
    }

    {
        const dict: _.Dictionary<{ a: string }> = { a: { a: 'a' }, b: { a: 'b' } };
        const properties = { a: 'b' };
        let result: { a: string }[];

        result = _.reject<{ a: string }>(dict, properties);
        result = _.reject(dict, properties);

        result = _<{ a: string }>(dict).reject(properties);
        result = _(dict).reject(properties);

        result = _.chain<{ a: string }>(dict).reject(properties).value();
        result = _.chain(dict).reject(properties).value();
    }

    // property name iterator
    {
        const array: { a: string }[] = [{ a: 'a' }, { a: 'b' }];
        const property = 'a';
        let result: { a: string }[];

        result = _.reject<{ a: string }>(array, property);
        result = _.reject(array, property);

        result = _<{ a: string }>(array).reject(property);
        result = _(array).reject(property);

        result = _.chain<{ a: string }>(array).reject(property).value();
        result = _.chain(array).reject(property).value();
    }

    {
        const list: _.List<{ a: string }> = { 0: { a: 'a' }, 1: { a: 'b' }, length: 2 };
        const property = 'a';
        let result: { a: string }[];

        result = _.reject<{ a: string }>(list, property);
        result = _.reject(list, property);

        result = _<{ a: string }>(list).reject(property);
        result = _(list).reject(property);

        result = _.chain<{ a: string }>(list).reject(property).value();
        result = _.chain(list).reject(property).value();
    }

    {
        const dict: _.Dictionary<{ a: string }> = { a: { a: 'a' }, b: { a: 'b' } };
        const property = 'a';
        let result: { a: string }[];

        result = _.reject<{ a: string }>(dict, property);
        result = _.reject(dict, property);

        result = _<{ a: string }>(dict).reject(property);
        result = _(dict).reject(property);

        result = _.chain<{ a: string }>(dict).reject(property).value();
        result = _.chain(dict).reject(property).value();
    }
}

// every, all
{
    const context = {};

    // function iterator
    {
        const array: { a: string }[] = [{ a: 'a' }, { a: 'b' }];
        const iterator = (value: { a: string }, index: number, list: _.List<{ a: string }>) => value.a === 'b';
        let result: boolean;

        result = _.every<{ a: string }>(array, iterator);
        result = _.every<{ a: string }>(array, iterator, context);
        result = _.every(array, iterator);
        result = _.every(array, iterator, context);

        result = _<{ a: string }>(array).every(iterator);
        result = _<{ a: string }>(array).every(iterator, context);
        result = _(array).every(iterator);
        result = _(array).every(iterator, context);

        result = _.chain<{ a: string }>(array).every(iterator).value();
        result = _.chain<{ a: string }>(array).every(iterator, context).value();
        result = _.chain(array).every(iterator).value();
        result = _.chain(array).every(iterator, context).value();

        result = _.all<{ a: string }>(array, iterator);
        result = _.all<{ a: string }>(array, iterator, context);
        result = _.all(array, iterator);
        result = _.all(array, iterator, context);

        result = _<{ a: string }>(array).all(iterator);
        result = _<{ a: string }>(array).all(iterator, context);
        result = _(array).all(iterator);
        result = _(array).all(iterator, context);

        result = _.chain<{ a: string }>(array).all(iterator).value();
        result = _.chain<{ a: string }>(array).all(iterator, context).value();
        result = _.chain(array).all(iterator).value();
        result = _.chain(array).all(iterator, context).value();

        result = _.chain<{ a: string }>(array).all(iterator).value();
        result = _.chain<{ a: string }>(array).all(iterator, context).value();
        result = _.chain(array).all(iterator).value();
        result = _.chain(array).all(iterator, context).value();
    }

    {
        const list: _.List<{ a: string }> = { 0: { a: 'a' }, 1: { a: 'b' }, length: 2 };
        const iterator = (value: { a: string }, index: number, list: _.List<{ a: string }>) => value.a === 'b';
        let result: boolean;

        result = _.every<{ a: string }>(list, iterator);
        result = _.every<{ a: string }>(list, iterator, context);
        result = _.every(list, iterator);
        result = _.every(list, iterator, context);

        result = _<{ a: string }>(list).every(iterator);
        result = _<{ a: string }>(list).every(iterator, context);
        result = _(list).every(iterator);
        result = _(list).every(iterator, context);

        result = _.chain<{ a: string }>(list).every(iterator).value();
        result = _.chain<{ a: string }>(list).every(iterator, context).value();
        result = _.chain(list).every(iterator).value();
        result = _.chain(list).every(iterator, context).value();

        result = _.all<{ a: string }>(list, iterator);
        result = _.all<{ a: string }>(list, iterator, context);
        result = _.all(list, iterator);
        result = _.all(list, iterator, context);

        result = _<{ a: string }>(list).all(iterator);
        result = _<{ a: string }>(list).all(iterator, context);
        result = _(list).all(iterator);
        result = _(list).all(iterator, context);

        result = _.chain<{ a: string }>(list).all(iterator).value();
        result = _.chain<{ a: string }>(list).all(iterator, context).value();
        result = _.chain(list).all(iterator).value();
        result = _.chain(list).all(iterator, context).value();

        result = _.chain<{ a: string }>(list).all(iterator).value();
        result = _.chain<{ a: string }>(list).all(iterator, context).value();
        result = _.chain(list).all(iterator).value();
        result = _.chain(list).all(iterator, context).value();
    }

    {
        const dict: _.Dictionary<{ a: string }> = { a: { a: 'a' }, b: { a: 'b' } };
        const iterator = (element: { a: string }, key: string, list: _.Dictionary<{ a: string }>) => element.a === 'b';
        let result: boolean;

        result = _.every<{ a: string }>(dict, iterator);
        result = _.every<{ a: string }>(dict, iterator, context);
        result = _.every(dict, iterator);
        result = _.every(dict, iterator, context);

        result = _<{ a: string }>(dict).every(iterator);
        result = _<{ a: string }>(dict).every(iterator, context);
        result = _(dict).every(iterator);
        result = _(dict).every(iterator, context);

        result = _.chain<{ a: string }>(dict).every(iterator).value();
        result = _.chain<{ a: string }>(dict).every(iterator, context).value();
        result = _.chain(dict).every(iterator).value();
        result = _.chain(dict).every(iterator, context).value();

        result = _.all<{ a: string }>(dict, iterator);
        result = _.all<{ a: string }>(dict, iterator, context);
        result = _.all(dict, iterator);
        result = _.all(dict, iterator, context);

        result = _<{ a: string }>(dict).all(iterator);
        result = _<{ a: string }>(dict).all(iterator, context);
        result = _(dict).all(iterator);
        result = _(dict).all(iterator, context);

        result = _.chain<{ a: string }>(dict).all(iterator).value();
        result = _.chain<{ a: string }>(dict).all(iterator, context).value();
        result = _.chain(dict).all(iterator).value();
        result = _.chain(dict).all(iterator, context).value();

        result = _.chain<{ a: string }>(dict).all(iterator).value();
        result = _.chain<{ a: string }>(dict).all(iterator, context).value();
        result = _.chain(dict).all(iterator).value();
        result = _.chain(dict).all(iterator, context).value();
    }

    {
        const str = 'abc';
        const iterator = (value: string, index: number, list: _.List<string>) => value === 'b';
        let result: boolean;

        result = _.every<string>(str, iterator);
        result = _.every<string>(str, iterator, context);
        result = _.every(str, iterator);
        result = _.every(str, iterator, context);

        result = _<string>(str).every(iterator);
        result = _<string>(str).every(iterator, context);
        result = _(str).every(iterator);
        result = _(str).every(iterator, context);

        result = _.chain<string>(str).every(iterator).value();
        result = _.chain<string>(str).every(iterator, context).value();
        result = _.chain(str).every(iterator).value();
        result = _.chain(str).every(iterator, context).value();

        result = _.all<string>(str, iterator);
        result = _.all<string>(str, iterator, context);
        result = _.all(str, iterator);
        result = _.all(str, iterator, context);

        result = _<string>(str).all(iterator);
        result = _<string>(str).all(iterator, context);
        result = _(str).all(iterator);
        result = _(str).all(iterator, context);

        result = _.chain<string>(str).all(iterator).value();
        result = _.chain<string>(str).all(iterator, context).value();
        result = _.chain(str).all(iterator).value();
        result = _.chain(str).all(iterator, context).value();
    }

    // partial object iterator
    {
        const array: { a: string }[] = [{ a: 'a' }, { a: 'b' }];
        const properties = { a: 'b' };
        let result: boolean;

        result = _.every<{ a: string }>(array, properties);
        result = _.every(array, properties);

        result = _<{ a: string }>(array).every(properties);
        result = _(array).every(properties);

        result = _.chain<{ a: string }>(array).every(properties).value();
        result = _.chain(array).every(properties).value();

        result = _.all<{ a: string }>(array, properties);
        result = _.all(array, properties);

        result = _<{ a: string }>(array).all(properties);
        result = _(array).all(properties);

        result = _.chain<{ a: string }>(array).all(properties).value();
        result = _.chain(array).all(properties).value();
    }

    {
        const list: _.List<{ a: string }> = { 0: { a: 'a' }, 1: { a: 'b' }, length: 2 };
        const properties = { a: 'b' };
        let result: boolean;

        result = _.every<{ a: string }>(list, properties);
        result = _.every(list, properties);

        result = _<{ a: string }>(list).every(properties);
        result = _(list).every(properties);

        result = _.chain<{ a: string }>(list).every(properties).value();
        result = _.chain(list).every(properties).value();

        result = _.all<{ a: string }>(list, properties);
        result = _.all(list, properties);

        result = _<{ a: string }>(list).all(properties);
        result = _(list).all(properties);

        result = _.chain<{ a: string }>(list).all(properties).value();
        result = _.chain(list).all(properties).value();
    }

    {
        const dict: _.Dictionary<{ a: string }> = { a: { a: 'a' }, b: { a: 'b' } };
        const properties = { a: 'b' };
        let result: boolean;

        result = _.every<{ a: string }>(dict, properties);
        result = _.every(dict, properties);

        result = _<{ a: string }>(dict).every(properties);
        result = _(dict).every(properties);

        result = _.chain<{ a: string }>(dict).every(properties).value();
        result = _.chain(dict).every(properties).value();

        result = _.all<{ a: string }>(dict, properties);
        result = _.all(dict, properties);

        result = _<{ a: string }>(dict).all(properties);
        result = _(dict).all(properties);

        result = _.chain<{ a: string }>(dict).all(properties).value();
        result = _.chain(dict).all(properties).value();
    }

    // property name iterator
    {
        const array: { a: string }[] = [{ a: 'a' }, { a: 'b' }];
        const property = 'a';
        let result: boolean;

        result = _.every<{ a: string }>(array, property);
        result = _.every(array, property);

        result = _<{ a: string }>(array).every(property);
        result = _(array).every(property);

        result = _.chain<{ a: string }>(array).every(property).value();
        result = _.chain(array).every(property).value();

        result = _.all<{ a: string }>(array, property);
        result = _.all(array, property);

        result = _<{ a: string }>(array).all(property);
        result = _(array).all(property);

        result = _.chain<{ a: string }>(array).all(property).value();
        result = _.chain(array).all(property).value();
    }

    {
        const list: _.List<{ a: string }> = { 0: { a: 'a' }, 1: { a: 'b' }, length: 2 };
        const property = 'a';
        let result: boolean;

        result = _.every<{ a: string }>(list, property);
        result = _.every(list, property);

        result = _<{ a: string }>(list).every(property);
        result = _(list).every(property);

        result = _.chain<{ a: string }>(list).every(property).value();
        result = _.chain(list).every(property).value();

        result = _.all<{ a: string }>(list, property);
        result = _.all(list, property);

        result = _<{ a: string }>(list).all(property);
        result = _(list).all(property);

        result = _.chain<{ a: string }>(list).all(property).value();
        result = _.chain(list).all(property).value();
    }

    {
        const dict: _.Dictionary<{ a: string }> = { a: { a: 'a' }, b: { a: 'b' } };
        const property = 'a';
        let result: boolean;

        result = _.every<{ a: string }>(dict, property);
        result = _.every(dict, property);

        result = _<{ a: string }>(dict).every(property);
        result = _(dict).every(property);

        result = _.chain<{ a: string }>(dict).every(property).value();
        result = _.chain(dict).every(property).value();

        result = _.all<{ a: string }>(dict, property);
        result = _.all(dict, property);

        result = _<{ a: string }>(dict).all(property);
        result = _(dict).all(property);

        result = _.chain<{ a: string }>(dict).all(property).value();
        result = _.chain(dict).all(property).value();
    }
}

// some, any
{
    const context = {};

    // function iterator
    {
        const array: { a: string }[] = [{ a: 'a' }, { a: 'b' }];
        const iterator = (value: { a: string }, index: number, list: _.List<{ a: string }>) => value.a === 'b';
        let result: boolean;

        result = _.some<{ a: string }>(array, iterator);
        result = _.some<{ a: string }>(array, iterator, context);
        result = _.some(array, iterator);
        result = _.some(array, iterator, context);

        result = _<{ a: string }>(array).some(iterator);
        result = _<{ a: string }>(array).some(iterator, context);
        result = _(array).some(iterator);
        result = _(array).some(iterator, context);

        result = _.chain<{ a: string }>(array).some(iterator).value();
        result = _.chain<{ a: string }>(array).some(iterator, context).value();
        result = _.chain(array).some(iterator).value();
        result = _.chain(array).some(iterator, context).value();

        result = _.any<{ a: string }>(array, iterator);
        result = _.any<{ a: string }>(array, iterator, context);
        result = _.any(array, iterator);
        result = _.any(array, iterator, context);

        result = _<{ a: string }>(array).any(iterator);
        result = _<{ a: string }>(array).any(iterator, context);
        result = _(array).any(iterator);
        result = _(array).any(iterator, context);

        result = _.chain<{ a: string }>(array).any(iterator).value();
        result = _.chain<{ a: string }>(array).any(iterator, context).value();
        result = _.chain(array).any(iterator).value();
        result = _.chain(array).any(iterator, context).value();

        result = _.chain<{ a: string }>(array).any(iterator).value();
        result = _.chain<{ a: string }>(array).any(iterator, context).value();
        result = _.chain(array).any(iterator).value();
        result = _.chain(array).any(iterator, context).value();
    }

    {
        const list: _.List<{ a: string }> = { 0: { a: 'a' }, 1: { a: 'b' }, length: 2 };
        const iterator = (value: { a: string }, index: number, list: _.List<{ a: string }>) => value.a === 'b';
        let result: boolean;

        result = _.some<{ a: string }>(list, iterator);
        result = _.some<{ a: string }>(list, iterator, context);
        result = _.some(list, iterator);
        result = _.some(list, iterator, context);

        result = _<{ a: string }>(list).some(iterator);
        result = _<{ a: string }>(list).some(iterator, context);
        result = _(list).some(iterator);
        result = _(list).some(iterator, context);

        result = _.chain<{ a: string }>(list).some(iterator).value();
        result = _.chain<{ a: string }>(list).some(iterator, context).value();
        result = _.chain(list).some(iterator).value();
        result = _.chain(list).some(iterator, context).value();

        result = _.any<{ a: string }>(list, iterator);
        result = _.any<{ a: string }>(list, iterator, context);
        result = _.any(list, iterator);
        result = _.any(list, iterator, context);

        result = _<{ a: string }>(list).any(iterator);
        result = _<{ a: string }>(list).any(iterator, context);
        result = _(list).any(iterator);
        result = _(list).any(iterator, context);

        result = _.chain<{ a: string }>(list).any(iterator).value();
        result = _.chain<{ a: string }>(list).any(iterator, context).value();
        result = _.chain(list).any(iterator).value();
        result = _.chain(list).any(iterator, context).value();

        result = _.chain<{ a: string }>(list).any(iterator).value();
        result = _.chain<{ a: string }>(list).any(iterator, context).value();
        result = _.chain(list).any(iterator).value();
        result = _.chain(list).any(iterator, context).value();
    }

    {
        const dict: _.Dictionary<{ a: string }> = { a: { a: 'a' }, b: { a: 'b' } };
        const iterator = (element: { a: string }, key: string, list: _.Dictionary<{ a: string }>) => element.a === 'b';
        let result: boolean;

        result = _.some<{ a: string }>(dict, iterator);
        result = _.some<{ a: string }>(dict, iterator, context);
        result = _.some(dict, iterator);
        result = _.some(dict, iterator, context);

        result = _<{ a: string }>(dict).some(iterator);
        result = _<{ a: string }>(dict).some(iterator, context);
        result = _(dict).some(iterator);
        result = _(dict).some(iterator, context);

        result = _.chain<{ a: string }>(dict).some(iterator).value();
        result = _.chain<{ a: string }>(dict).some(iterator, context).value();
        result = _.chain(dict).some(iterator).value();
        result = _.chain(dict).some(iterator, context).value();

        result = _.any<{ a: string }>(dict, iterator);
        result = _.any<{ a: string }>(dict, iterator, context);
        result = _.any(dict, iterator);
        result = _.any(dict, iterator, context);

        result = _<{ a: string }>(dict).any(iterator);
        result = _<{ a: string }>(dict).any(iterator, context);
        result = _(dict).any(iterator);
        result = _(dict).any(iterator, context);

        result = _.chain<{ a: string }>(dict).any(iterator).value();
        result = _.chain<{ a: string }>(dict).any(iterator, context).value();
        result = _.chain(dict).any(iterator).value();
        result = _.chain(dict).any(iterator, context).value();

        result = _.chain<{ a: string }>(dict).any(iterator).value();
        result = _.chain<{ a: string }>(dict).any(iterator, context).value();
        result = _.chain(dict).any(iterator).value();
        result = _.chain(dict).any(iterator, context).value();
    }

    {
        const str = 'abc';
        const iterator = (value: string, index: number, list: _.List<string>) => value === 'b';
        let result: boolean;

        result = _.some<string>(str, iterator);
        result = _.some<string>(str, iterator, context);
        result = _.some(str, iterator);
        result = _.some(str, iterator, context);

        result = _<string>(str).some(iterator);
        result = _<string>(str).some(iterator, context);
        result = _(str).some(iterator);
        result = _(str).some(iterator, context);

        result = _.chain<string>(str).some(iterator).value();
        result = _.chain<string>(str).some(iterator, context).value();
        result = _.chain(str).some(iterator).value();
        result = _.chain(str).some(iterator, context).value();

        result = _.any<string>(str, iterator);
        result = _.any<string>(str, iterator, context);
        result = _.any(str, iterator);
        result = _.any(str, iterator, context);

        result = _<string>(str).any(iterator);
        result = _<string>(str).any(iterator, context);
        result = _(str).any(iterator);
        result = _(str).any(iterator, context);

        result = _.chain<string>(str).any(iterator).value();
        result = _.chain<string>(str).any(iterator, context).value();
        result = _.chain(str).any(iterator).value();
        result = _.chain(str).any(iterator, context).value();
    }

    // partial object iterator
    {
        const array: { a: string }[] = [{ a: 'a' }, { a: 'b' }];
        const properties = { a: 'b' };
        let result: boolean;

        result = _.some<{ a: string }>(array, properties);
        result = _.some(array, properties);

        result = _<{ a: string }>(array).some(properties);
        result = _(array).some(properties);

        result = _.chain<{ a: string }>(array).some(properties).value();
        result = _.chain(array).some(properties).value();

        result = _.any<{ a: string }>(array, properties);
        result = _.any(array, properties);

        result = _<{ a: string }>(array).any(properties);
        result = _(array).any(properties);

        result = _.chain<{ a: string }>(array).any(properties).value();
        result = _.chain(array).any(properties).value();
    }

    {
        const list: _.List<{ a: string }> = { 0: { a: 'a' }, 1: { a: 'b' }, length: 2 };
        const properties = { a: 'b' };
        let result: boolean;

        result = _.some<{ a: string }>(list, properties);
        result = _.some(list, properties);

        result = _<{ a: string }>(list).some(properties);
        result = _(list).some(properties);

        result = _.chain<{ a: string }>(list).some(properties).value();
        result = _.chain(list).some(properties).value();

        result = _.any<{ a: string }>(list, properties);
        result = _.any(list, properties);

        result = _<{ a: string }>(list).any(properties);
        result = _(list).any(properties);

        result = _.chain<{ a: string }>(list).any(properties).value();
        result = _.chain(list).any(properties).value();
    }

    {
        const dict: _.Dictionary<{ a: string }> = { a: { a: 'a' }, b: { a: 'b' } };
        const properties = { a: 'b' };
        let result: boolean;

        result = _.some<{ a: string }>(dict, properties);
        result = _.some(dict, properties);

        result = _<{ a: string }>(dict).some(properties);
        result = _(dict).some(properties);

        result = _.chain<{ a: string }>(dict).some(properties).value();
        result = _.chain(dict).some(properties).value();

        result = _.any<{ a: string }>(dict, properties);
        result = _.any(dict, properties);

        result = _<{ a: string }>(dict).any(properties);
        result = _(dict).any(properties);

        result = _.chain<{ a: string }>(dict).any(properties).value();
        result = _.chain(dict).any(properties).value();
    }

    // property name iterator
    {
        const array: { a: string }[] = [{ a: 'a' }, { a: 'b' }];
        const property = 'a';
        let result: boolean;

        result = _.some<{ a: string }>(array, property);
        result = _.some(array, property);

        result = _<{ a: string }>(array).some(property);
        result = _(array).some(property);

        result = _.chain<{ a: string }>(array).some(property).value();
        result = _.chain(array).some(property).value();

        result = _.any<{ a: string }>(array, property);
        result = _.any(array, property);

        result = _<{ a: string }>(array).any(property);
        result = _(array).any(property);

        result = _.chain<{ a: string }>(array).any(property).value();
        result = _.chain(array).any(property).value();
    }

    {
        const list: _.List<{ a: string }> = { 0: { a: 'a' }, 1: { a: 'b' }, length: 2 };
        const property = 'a';
        let result: boolean;

        result = _.some<{ a: string }>(list, property);
        result = _.some(list, property);

        result = _<{ a: string }>(list).some(property);
        result = _(list).some(property);

        result = _.chain<{ a: string }>(list).some(property).value();
        result = _.chain(list).some(property).value();

        result = _.any<{ a: string }>(list, property);
        result = _.any(list, property);

        result = _<{ a: string }>(list).any(property);
        result = _(list).any(property);

        result = _.chain<{ a: string }>(list).any(property).value();
        result = _.chain(list).any(property).value();
    }

    {
        const dict: _.Dictionary<{ a: string }> = { a: { a: 'a' }, b: { a: 'b' } };
        const property = 'a';
        let result: boolean;

        result = _.some<{ a: string }>(dict, property);
        result = _.some(dict, property);

        result = _<{ a: string }>(dict).some(property);
        result = _(dict).some(property);

        result = _.chain<{ a: string }>(dict).some(property).value();
        result = _.chain(dict).some(property).value();

        result = _.any<{ a: string }>(dict, property);
        result = _.any(dict, property);

        result = _<{ a: string }>(dict).any(property);
        result = _(dict).any(property);

        result = _.chain<{ a: string }>(dict).any(property).value();
        result = _.chain(dict).any(property).value();
    }
}

// contains, include, includes
{
    const fromIndex = 1;

    {
        const array: { a: string }[] = [{ a: 'a' }, { a: 'b' }];
        const value = array[0];
        let result: boolean;

        result = _.contains<{ a: string }>(array, value);
        result = _.contains<{ a: string }>(array, value, fromIndex);
        result = _.contains(array, value);
        result = _.contains(array, value, fromIndex);

        result = _<{ a: string }>(array).contains(value);
        result = _<{ a: string }>(array).contains(value, fromIndex);
        result = _(array).contains(value);
        result = _(array).contains(value, fromIndex);

        result = _.chain<{ a: string }>(array).contains(value).value();
        result = _.chain<{ a: string }>(array).contains(value, fromIndex).value();
        result = _.chain(array).contains(value).value();
        result = _.chain(array).contains(value, fromIndex).value();

        result = _.include<{ a: string }>(array, value);
        result = _.include<{ a: string }>(array, value, fromIndex);
        result = _.include(array, value);
        result = _.include(array, value, fromIndex);

        result = _<{ a: string }>(array).include(value);
        result = _<{ a: string }>(array).include(value, fromIndex);
        result = _(array).include(value);
        result = _(array).include(value, fromIndex);

        result = _.chain<{ a: string }>(array).include(value).value();
        result = _.chain<{ a: string }>(array).include(value, fromIndex).value();
        result = _.chain(array).include(value).value();
        result = _.chain(array).include(value, fromIndex).value();

        result = _.includes<{ a: string }>(array, value);
        result = _.includes<{ a: string }>(array, value, fromIndex);
        result = _.includes(array, value);
        result = _.includes(array, value, fromIndex);

        result = _<{ a: string }>(array).includes(value);
        result = _<{ a: string }>(array).includes(value, fromIndex);
        result = _(array).includes(value);
        result = _(array).includes(value, fromIndex);

        result = _.chain<{ a: string }>(array).includes(value).value();
        result = _.chain<{ a: string }>(array).includes(value, fromIndex).value();
        result = _.chain(array).includes(value).value();
        result = _.chain(array).includes(value, fromIndex).value();

        result = _.chain<{ a: string }>(array).includes(value).value();
        result = _.chain<{ a: string }>(array).includes(value, fromIndex).value();
        result = _.chain(array).includes(value).value();
        result = _.chain(array).includes(value, fromIndex).value();
    }

    {
        const list: _.List<{ a: string }> = { 0: { a: 'a' }, 1: { a: 'b' }, length: 2 };
        const value = list[0];
        let result: boolean;

        result = _.contains<{ a: string }>(list, value);
        result = _.contains<{ a: string }>(list, value, fromIndex);
        result = _.contains(list, value);
        result = _.contains(list, value, fromIndex);

        result = _<{ a: string }>(list).contains(value);
        result = _<{ a: string }>(list).contains(value, fromIndex);
        result = _(list).contains(value);
        result = _(list).contains(value, fromIndex);

        result = _.chain<{ a: string }>(list).contains(value).value();
        result = _.chain<{ a: string }>(list).contains(value, fromIndex).value();
        result = _.chain(list).contains(value).value();
        result = _.chain(list).contains(value, fromIndex).value();

        result = _.include<{ a: string }>(list, value);
        result = _.include<{ a: string }>(list, value, fromIndex);
        result = _.include(list, value);
        result = _.include(list, value, fromIndex);

        result = _<{ a: string }>(list).include(value);
        result = _<{ a: string }>(list).include(value, fromIndex);
        result = _(list).include(value);
        result = _(list).include(value, fromIndex);

        result = _.chain<{ a: string }>(list).include(value).value();
        result = _.chain<{ a: string }>(list).include(value, fromIndex).value();
        result = _.chain(list).include(value).value();
        result = _.chain(list).include(value, fromIndex).value();

        result = _.includes<{ a: string }>(list, value);
        result = _.includes<{ a: string }>(list, value, fromIndex);
        result = _.includes(list, value);
        result = _.includes(list, value, fromIndex);

        result = _<{ a: string }>(list).includes(value);
        result = _<{ a: string }>(list).includes(value, fromIndex);
        result = _(list).includes(value);
        result = _(list).includes(value, fromIndex);

        result = _.chain<{ a: string }>(list).includes(value).value();
        result = _.chain<{ a: string }>(list).includes(value, fromIndex).value();
        result = _.chain(list).includes(value).value();
        result = _.chain(list).includes(value, fromIndex).value();

        result = _.chain<{ a: string }>(list).includes(value).value();
        result = _.chain<{ a: string }>(list).includes(value, fromIndex).value();
        result = _.chain(list).includes(value).value();
        result = _.chain(list).includes(value, fromIndex).value();
    }

    {
        const dict: _.Dictionary<{ a: string }> = { a: { a: 'a' }, b: { a: 'b' } };
        const value = dict['a'];
        let result: boolean;

        result = _.contains<{ a: string }>(dict, value);
        result = _.contains(dict, value);

        result = _<{ a: string }>(dict).contains(value);
        result = _(dict).contains(value);

        result = _.chain<{ a: string }>(dict).contains(value).value();
        result = _.chain(dict).contains(value).value();

        result = _.include<{ a: string }>(dict, value);
        result = _.include(dict, value);

        result = _<{ a: string }>(dict).include(value);
        result = _(dict).include(value);

        result = _.chain<{ a: string }>(dict).include(value).value();
        result = _.chain(dict).include(value).value();

        result = _.includes<{ a: string }>(dict, value);
        result = _.includes(dict, value);

        result = _<{ a: string }>(dict).includes(value);
        result = _(dict).includes(value);

        result = _.chain<{ a: string }>(dict).includes(value).value();
        result = _.chain(dict).includes(value).value();

        result = _.chain<{ a: string }>(dict).includes(value).value();
        result = _.chain(dict).includes(value).value();
    }

    {
        const str = 'abc';
        const value = str[0];
        let result: boolean;

        result = _.contains<string>(str, value);
        result = _.contains<string>(str, value, fromIndex);
        result = _.contains(str, value);
        result = _.contains(str, value, fromIndex);

        result = _<string>(str).contains(value);
        result = _<string>(str).contains(value, fromIndex);
        result = _(str).contains(value);
        result = _(str).contains(value, fromIndex);

        result = _.chain<string>(str).contains(value).value();
        result = _.chain<string>(str).contains(value, fromIndex).value();
        result = _.chain(str).contains(value).value();
        result = _.chain(str).contains(value, fromIndex).value();

        result = _.include<string>(str, value);
        result = _.include<string>(str, value, fromIndex);
        result = _.include(str, value);
        result = _.include(str, value, fromIndex);

        result = _<string>(str).include(value);
        result = _<string>(str).include(value, fromIndex);
        result = _(str).include(value);
        result = _(str).include(value, fromIndex);

        result = _.chain<string>(str).include(value).value();
        result = _.chain<string>(str).include(value, fromIndex).value();
        result = _.chain(str).include(value).value();
        result = _.chain(str).include(value, fromIndex).value();

        result = _.includes<string>(str, value);
        result = _.includes<string>(str, value, fromIndex);
        result = _.includes(str, value);
        result = _.includes(str, value, fromIndex);

        result = _<string>(str).includes(value);
        result = _<string>(str).includes(value, fromIndex);
        result = _(str).includes(value);
        result = _(str).includes(value, fromIndex);

        result = _.chain<string>(str).includes(value).value();
        result = _.chain<string>(str).includes(value, fromIndex).value();
        result = _.chain(str).includes(value).value();
        result = _.chain(str).includes(value, fromIndex).value();
    }
}

// invoke
// once TS 3.6 is reached as a minimum version, as a breaking change, consider updating invoke to be the following:
// type FunctionPropertyNames<T> = { [K in keyof T]: T[K] extends Function ? K : never }[keyof T];
// invoke<T extends {}, TFunctionProperty extends FunctionPropertyNames<T>>(list: _.List<T>, methodName: TFunctionProperty, ...args: Parameters<T[TFunctionProperty]>): ReturnType<T[TFunctionProperty]>[];
{

    // without parameters
    {
        const functionName = 'func';
        const array: { func: () => number }[] = [{ [functionName]: Math.random }, { [functionName]: Math.random }];
        let result: number[];

        result = _.invoke<{ func: () => number }>(array, functionName);
        result = _.invoke(array, functionName);

        result = _<{ func: () => number }>(array).invoke(functionName);
        result = _(array).invoke(functionName);

        result = _.chain<{ func: () => number }>(array).invoke(functionName).value();
        result = _.chain(array).invoke(functionName).value();

        result = _.chain<{ func: () => number }>(array).invoke(functionName).value();
        result = _.chain(array).invoke(functionName).value();
    }

    {
        const functionName = 'func';
        const list: _.List<{ func: () => number }> = { 0: { [functionName]: Math.random }, 1: { [functionName]: Math.random }, length: 2 };
        let result: number[];

        result = _.invoke<{ func: () => number }>(list, functionName);
        result = _.invoke(list, functionName);

        result = _<{ func: () => number }>(list).invoke(functionName);
        result = _(list).invoke(functionName);

        result = _.chain<{ func: () => number }>(list).invoke(functionName).value();
        result = _.chain(list).invoke(functionName).value();

        result = _.chain<{ func: () => number }>(list).invoke(functionName).value();
        result = _.chain(list).invoke(functionName).value();
    }

    {
        const functionName = 'func';
        const dict: _.Dictionary<{ func: () => number }> = { a: { [functionName]: Math.random }, b: { [functionName]: Math.random } };
        let result: { a: string }[];

        result = _.invoke<{ func: () => number }>(dict, functionName);
        result = _.invoke(dict, functionName);

        result = _<{ func: () => number }>(dict).invoke(functionName);
        result = _(dict).invoke(functionName);

        result = _.chain<{ func: () => number }>(dict).invoke(functionName).value();
        result = _.chain(dict).invoke(functionName).value();

        result = _.chain<{ func: () => number }>(dict).invoke(functionName).value();
        result = _.chain(dict).invoke(functionName).value();
    }

    {
        const functionName = 'trim';
        const str = 'abc';
        let result: string[];

        result = _.invoke<string>(str, functionName);
        result = _.invoke(str, functionName);

        result = _<string>(str).invoke(functionName);
        result = _(str).invoke(functionName);

        result = _.chain<string>(str).invoke(functionName).value();
        result = _.chain(str).invoke(functionName).value();
    }

    // with parameters
    {
        const functionName = 'func';
        const array: { func: (input: number) => number }[] = [{ [functionName]: Math.abs }, { [functionName]: Math.abs }];
        const arg = -1;
        let result: number[];

        result = _.invoke<{ func: (input: number) => number }>(array, functionName, arg);
        result = _.invoke(array, functionName, arg);

        result = _<{ func: (input: number) => number }>(array).invoke(functionName, arg);
        result = _(array).invoke(functionName, arg);

        result = _.chain<{ func: (input: number) => number }>(array).invoke(functionName, arg).value();
        result = _.chain(array).invoke(functionName, arg).value();

        result = _.chain<{ func: (input: number) => number }>(array).invoke(functionName, arg).value();
        result = _.chain(array).invoke(functionName, arg).value();
    }

    {
        const functionName = 'func';
        const list: _.List<{ func: (input: number) => number }> = { 0: { [functionName]: Math.abs }, 1: { [functionName]: Math.abs }, length: 2 };
        const arg = -1;
        let result: number[];

        result = _.invoke<{ func: (input: number) => number }>(list, functionName, arg);
        result = _.invoke(list, functionName, arg);

        result = _<{ func: (input: number) => number }>(list).invoke(functionName, arg);
        result = _(list).invoke(functionName, arg);

        result = _.chain<{ func: (input: number) => number }>(list).invoke(functionName, arg).value();
        result = _.chain(list).invoke(functionName, arg).value();

        result = _.chain<{ func: (input: number) => number }>(list).invoke(functionName, arg).value();
        result = _.chain(list).invoke(functionName, arg).value();
    }

    {
        const functionName = 'func';
        const dict: _.Dictionary<{ func: (input: number) => number }> = { a: { [functionName]: Math.abs }, b: { [functionName]: Math.abs } };
        const arg = -1;
        let result: { a: string }[];

        result = _.invoke<{ func: (input: number) => number }>(dict, functionName, arg);
        result = _.invoke(dict, functionName, arg);

        result = _<{ func: (input: number) => number }>(dict).invoke(functionName, arg);
        result = _(dict).invoke(functionName, arg);

        result = _.chain<{ func: (input: number) => number }>(dict).invoke(functionName, arg).value();
        result = _.chain(dict).invoke(functionName, arg).value();

        result = _.chain<{ func: (input: number) => number }>(dict).invoke(functionName, arg).value();
        result = _.chain(dict).invoke(functionName, arg).value();
    }

    {
        const functionName = 'substring';
        const str = 'abc';
        const arg = 1;
        let result: string[];

        result = _.invoke<string>(str, functionName, arg);
        result = _.invoke(str, functionName, arg);

        result = _<string>(str).invoke(functionName, arg);
        result = _(str).invoke(functionName, arg);

        result = _.chain<string>(str).invoke(functionName, arg).value();
        result = _.chain(str).invoke(functionName, arg).value();
    }
}

// pluck
{
    {
        const array: { a: string }[] = [{ a: 'a' }, { a: 'b' }];
        const property = 'a';
        let result: string[];

        result = _.pluck<{ a: string }, typeof property>(array, property);
        result = _.pluck(array, property);

        result = _<{ a: string }>(array).pluck<typeof property>(property);
        result = _(array).pluck(property);

        result = _.chain<{ a: string }>(array).pluck<typeof property>(property).value();
        result = _.chain(array).pluck(property).value();

        result = _.chain<{ a: string }>(array).pluck<typeof property>(property).value();
        result = _.chain(array).pluck(property).value();
    }

    {
        const list: _.List<{ a: string }> = { 0: { a: 'a' }, 1: { a: 'b' }, length: 2 };
        const property = 'a';
        let result: string[];

        result = _.pluck<{ a: string }, typeof property>(list, property);
        result = _.pluck(list, property);

        result = _<{ a: string }>(list).pluck<typeof property>(property);
        result = _(list).pluck(property);

        result = _.chain<{ a: string }>(list).pluck<typeof property>(property).value();
        result = _.chain(list).pluck(property).value();

        result = _.chain<{ a: string }>(list).pluck<typeof property>(property).value();
        result = _.chain(list).pluck(property).value();
    }

    {
        const dict: _.Dictionary<{ a: string }> = { a: { a: 'a' }, b: { a: 'b' } };
        const property = 'a';
        let result: string[];

        result = _.pluck<{ a: string }, typeof property>(dict, property);
        result = _.pluck(dict, property);

        result = _<{ a: string }>(dict).pluck<typeof property>(property);
        result = _(dict).pluck(property);

        result = _.chain<{ a: string }>(dict).pluck<typeof property>(property).value();
        result = _.chain(dict).pluck(property).value();

        result = _.chain<{ a: string }>(dict).pluck<typeof property>(property).value();
        result = _.chain(dict).pluck(property).value();
    }
}

// max
// as a breaking change, consider making the return type for the version of max that takes an iterator T | number
// since an empty collection will result in -Infinity
// as a breaking change, consider updating the overloads of max to take iterators with number results instead of any
// since the only other type that doesn't yield -Infinity is booleans, which isn't a terribly interesting case
{
    // without iterator
    {
        const array: number[] = [0, 1];
        let result: number;

        result = _.max<number>(array);
        result = _.max(array);

        result = _<number>(array).max();
        result = _(array).max();

        result = _.chain<number>(array).max().value();
        result = _.chain(array).max().value();

        result = _.chain<number>(array).max().value();
        result = _.chain(array).max().value();
    }

    {
        const list: _.List<number> = { 0: 0, 1: 1, length: 2 };
        let result: number;

        result = _.max<number>(list);
        result = _.max(list);

        result = _<number>(list).max();
        result = _(list).max();

        result = _.chain<number>(list).max().value();
        result = _.chain(list).max().value();

        result = _.chain<number>(list).max().value();
        result = _.chain(list).max().value();
    }

    {
        const dict: _.Dictionary<number> = { a: 0, b: 1 };
        let result: number;

        result = _.max<number>(dict);
        result = _.max(dict);

        result = _<number>(dict).max();
        result = _(dict).max();

        result = _.chain<number>(dict).max().value();
        result = _.chain(dict).max().value();

        result = _.chain<number>(dict).max().value();
        result = _.chain(dict).max().value();
    }

    // function iterator
    const context = {};

    {
        const array: { a: number }[] = [{ a: 0 }, { a: 1 }];
        const iterator = (value: { a: number }, index: number, list: _.List<{ a: number }>) => value.a;
        let result: { a: number };

        result = _.max<{ a: number }>(array, iterator);
        result = _.max<{ a: number }>(array, iterator, context);
        result = _.max(array, iterator);
        result = _.max(array, iterator, context);

        result = _<{ a: number }>(array).max(iterator);
        result = _<{ a: number }>(array).max(iterator, context);
        result = _(array).max(iterator);
        result = _(array).max(iterator, context);

        result = _.chain<{ a: number }>(array).max(iterator).value();
        result = _.chain<{ a: number }>(array).max(iterator, context).value();
        result = _.chain(array).max(iterator).value();
        result = _.chain(array).max(iterator, context).value();

        result = _.chain<{ a: number }>(array).max(iterator).value();
        result = _.chain<{ a: number }>(array).max(iterator, context).value();
        result = _.chain(array).max(iterator).value();
        result = _.chain(array).max(iterator, context).value();
    }

    {
        const list: _.List<{ a: number }> = { 0: { a: 0 }, 1: { a: 1 }, length: 2 };
        const iterator = (value: { a: number }, index: number, list: _.List<{ a: number }>) => value.a;
        let result: { a: number };

        result = _.max<{ a: number }>(list, iterator);
        result = _.max<{ a: number }>(list, iterator, context);
        result = _.max(list, iterator);
        result = _.max(list, iterator, context);

        result = _<{ a: number }>(list).max(iterator);
        result = _<{ a: number }>(list).max(iterator, context);
        result = _(list).max(iterator);
        result = _(list).max(iterator, context);

        result = _.chain<{ a: number }>(list).max(iterator).value();
        result = _.chain<{ a: number }>(list).max(iterator, context).value();
        result = _.chain(list).max(iterator).value();
        result = _.chain(list).max(iterator, context).value();

        result = _.chain<{ a: number }>(list).max(iterator).value();
        result = _.chain<{ a: number }>(list).max(iterator, context).value();
        result = _.chain(list).max(iterator).value();
        result = _.chain(list).max(iterator, context).value();
    }

    {
        const dict: _.Dictionary<{ a: number }> = { a: { a: 0 }, b: { a: 1 } };
        const iterator = (element: { a: number }, key: string, list: _.Dictionary<{ a: number }>) => element.a;
        let result: { a: number };

        result = _.max<{ a: number }>(dict, iterator);
        result = _.max<{ a: number }>(dict, iterator, context);
        result = _.max(dict, iterator);
        result = _.max(dict, iterator, context);

        result = _<{ a: number }>(dict).max(iterator);
        result = _<{ a: number }>(dict).max(iterator, context);
        result = _(dict).max(iterator);
        result = _(dict).max(iterator, context);

        result = _.chain<{ a: number }>(dict).max(iterator).value();
        result = _.chain<{ a: number }>(dict).max(iterator, context).value();
        result = _.chain(dict).max(iterator).value();
        result = _.chain(dict).max(iterator, context).value();

        result = _.chain<{ a: number }>(dict).max(iterator).value();
        result = _.chain<{ a: number }>(dict).max(iterator, context).value();
        result = _.chain(dict).max(iterator).value();
        result = _.chain(dict).max(iterator, context).value();
    }

    // property name iterator
    {
        const array: { a: number }[] = [{ a: 0 }, { a: 1 }];
        const property = 'a';
        let result: { a: number };

        result = _.max<{ a: number }>(array, property);
        result = _.max(array, property);

        result = _<{ a: number }>(array).max(property);
        result = _(array).max(property);

        result = _.chain<{ a: number }>(array).max(property).value();
        result = _.chain(array).max(property).value();
    }

    {
        const list: _.List<{ a: number }> = { 0: { a: 0 }, 1: { a: 1 }, length: 2 };
        const property = 'a';
        let result: { a: number };

        result = _.max<{ a: number }>(list, property);
        result = _.max(list, property);

        result = _<{ a: number }>(list).max(property);
        result = _(list).max(property);

        result = _.chain<{ a: number }>(list).max(property).value();
        result = _.chain(list).max(property).value();
    }

    {
        const dict: _.Dictionary<{ a: number }> = { a: { a: 0 }, b: { a: 1 } };
        const property = 'a';
        let result: { a: number };

        result = _.max<{ a: number }>(dict, property);
        result = _.max(dict, property);

        result = _<{ a: number }>(dict).max(property);
        result = _(dict).max(property);

        result = _.chain<{ a: number }>(dict).max(property).value();
        result = _.chain(dict).max(property).value();
    }
}

// min
// as a breaking change, consider making the return type for the version of min that takes an iterator T | number
// since an empty collection will result in -Infinity
// as a breaking change, consider updating the overloads of min to take iterators with number results instead of any
// since the only other type that doesn't yield -Infinity is booleans, which isn't a terribly interesting case
{
    // without iterator
    {
        const array: number[] = [0, 1];
        let result: number;

        result = _.min<number>(array);
        result = _.min(array);

        result = _<number>(array).min();
        result = _(array).min();

        result = _.chain<number>(array).min().value();
        result = _.chain(array).min().value();

        result = _.chain<number>(array).min().value();
        result = _.chain(array).min().value();
    }

    {
        const list: _.List<number> = { 0: 0, 1: 1, length: 2 };
        let result: number;

        result = _.min<number>(list);
        result = _.min(list);

        result = _<number>(list).min();
        result = _(list).min();

        result = _.chain<number>(list).min().value();
        result = _.chain(list).min().value();

        result = _.chain<number>(list).min().value();
        result = _.chain(list).min().value();
    }

    {
        const dict: _.Dictionary<number> = { a: 0, b: 1 };
        let result: number;

        result = _.min<number>(dict);
        result = _.min(dict);

        result = _<number>(dict).min();
        result = _(dict).min();

        result = _.chain<number>(dict).min().value();
        result = _.chain(dict).min().value();

        result = _.chain<number>(dict).min().value();
        result = _.chain(dict).min().value();
    }

    // function iterator
    const context = {};

    {
        const array: { a: number }[] = [{ a: 0 }, { a: 1 }];
        const iterator = (value: { a: number }, index: number, list: _.List<{ a: number }>) => value.a;
        let result: { a: number };

        result = _.min<{ a: number }>(array, iterator);
        result = _.min<{ a: number }>(array, iterator, context);
        result = _.min(array, iterator);
        result = _.min(array, iterator, context);

        result = _<{ a: number }>(array).min(iterator);
        result = _<{ a: number }>(array).min(iterator, context);
        result = _(array).min(iterator);
        result = _(array).min(iterator, context);

        result = _.chain<{ a: number }>(array).min(iterator).value();
        result = _.chain<{ a: number }>(array).min(iterator, context).value();
        result = _.chain(array).min(iterator).value();
        result = _.chain(array).min(iterator, context).value();

        result = _.chain<{ a: number }>(array).min(iterator).value();
        result = _.chain<{ a: number }>(array).min(iterator, context).value();
        result = _.chain(array).min(iterator).value();
        result = _.chain(array).min(iterator, context).value();
    }

    {
        const list: _.List<{ a: number }> = { 0: { a: 0 }, 1: { a: 1 }, length: 2 };
        const iterator = (value: { a: number }, index: number, list: _.List<{ a: number }>) => value.a;
        let result: { a: number };

        result = _.min<{ a: number }>(list, iterator);
        result = _.min<{ a: number }>(list, iterator, context);
        result = _.min(list, iterator);
        result = _.min(list, iterator, context);

        result = _<{ a: number }>(list).min(iterator);
        result = _<{ a: number }>(list).min(iterator, context);
        result = _(list).min(iterator);
        result = _(list).min(iterator, context);

        result = _.chain<{ a: number }>(list).min(iterator).value();
        result = _.chain<{ a: number }>(list).min(iterator, context).value();
        result = _.chain(list).min(iterator).value();
        result = _.chain(list).min(iterator, context).value();

        result = _.chain<{ a: number }>(list).min(iterator).value();
        result = _.chain<{ a: number }>(list).min(iterator, context).value();
        result = _.chain(list).min(iterator).value();
        result = _.chain(list).min(iterator, context).value();
    }

    {
        const dict: _.Dictionary<{ a: number }> = { a: { a: 0 }, b: { a: 1 } };
        const iterator = (element: { a: number }, key: string, list: _.Dictionary<{ a: number }>) => element.a;
        let result: { a: number };

        result = _.min<{ a: number }>(dict, iterator);
        result = _.min<{ a: number }>(dict, iterator, context);
        result = _.min(dict, iterator);
        result = _.min(dict, iterator, context);

        result = _<{ a: number }>(dict).min(iterator);
        result = _<{ a: number }>(dict).min(iterator, context);
        result = _(dict).min(iterator);
        result = _(dict).min(iterator, context);

        result = _.chain<{ a: number }>(dict).min(iterator).value();
        result = _.chain<{ a: number }>(dict).min(iterator, context).value();
        result = _.chain(dict).min(iterator).value();
        result = _.chain(dict).min(iterator, context).value();

        result = _.chain<{ a: number }>(dict).min(iterator).value();
        result = _.chain<{ a: number }>(dict).min(iterator, context).value();
        result = _.chain(dict).min(iterator).value();
        result = _.chain(dict).min(iterator, context).value();
    }

    // property name iterator
    {
        const array: { a: number }[] = [{ a: 0 }, { a: 1 }];
        const property = 'a';
        let result: { a: number };

        result = _.min<{ a: number }>(array, property);
        result = _.min(array, property);

        result = _<{ a: number }>(array).min(property);
        result = _(array).min(property);

        result = _.chain<{ a: number }>(array).min(property).value();
        result = _.chain(array).min(property).value();
    }

    {
        const list: _.List<{ a: number }> = { 0: { a: 0 }, 1: { a: 1 }, length: 2 };
        const property = 'a';
        let result: { a: number };

        result = _.min<{ a: number }>(list, property);
        result = _.min(list, property);

        result = _<{ a: number }>(list).min(property);
        result = _(list).min(property);

        result = _.chain<{ a: number }>(list).min(property).value();
        result = _.chain(list).min(property).value();
    }

    {
        const dict: _.Dictionary<{ a: number }> = { a: { a: 0 }, b: { a: 1 } };
        const property = 'a';
        let result: { a: number };

        result = _.min<{ a: number }>(dict, property);
        result = _.min(dict, property);

        result = _<{ a: number }>(dict).min(property);
        result = _(dict).min(property);

        result = _.chain<{ a: number }>(dict).min(property).value();
        result = _.chain(dict).min(property).value();
    }
}

// sortBy
{
    const context = {};

    // function iterator
    {
        const array: { a: string }[] = [{ a: 'a' }, { a: 'b' }];
        const iterator = (value: { a: string }, index: number, list: _.List<{ a: string }>) => value.a;
        let result: { a: string }[];

        result = _.sortBy<{ a: string }>(array, iterator);
        result = _.sortBy<{ a: string }>(array, iterator, context);
        result = _.sortBy(array, iterator);
        result = _.sortBy(array, iterator, context);

        result = _<{ a: string }>(array).sortBy(iterator);
        result = _<{ a: string }>(array).sortBy(iterator, context);
        result = _(array).sortBy(iterator);
        result = _(array).sortBy(iterator, context);

        result = _.chain<{ a: string }>(array).sortBy(iterator).value();
        result = _.chain<{ a: string }>(array).sortBy(iterator, context).value();
        result = _.chain(array).sortBy(iterator).value();
        result = _.chain(array).sortBy(iterator, context).value();

        result = _.chain<{ a: string }>(array).sortBy(iterator).value();
        result = _.chain<{ a: string }>(array).sortBy(iterator, context).value();
        result = _.chain(array).sortBy(iterator).value();
        result = _.chain(array).sortBy(iterator, context).value();
    }

    {
        const list: _.List<{ a: string }> = { 0: { a: 'a' }, 1: { a: 'b' }, length: 2 };
        const iterator = (value: { a: string }, index: number, list: _.List<{ a: string }>) => value.a;
        let result: { a: string }[];

        result = _.sortBy<{ a: string }>(list, iterator);
        result = _.sortBy<{ a: string }>(list, iterator, context);
        result = _.sortBy(list, iterator);
        result = _.sortBy(list, iterator, context);

        result = _<{ a: string }>(list).sortBy(iterator);
        result = _<{ a: string }>(list).sortBy(iterator, context);
        result = _(list).sortBy(iterator);
        result = _(list).sortBy(iterator, context);

        result = _.chain<{ a: string }>(list).sortBy(iterator).value();
        result = _.chain<{ a: string }>(list).sortBy(iterator, context).value();
        result = _.chain(list).sortBy(iterator).value();
        result = _.chain(list).sortBy(iterator, context).value();

        result = _.chain<{ a: string }>(list).sortBy(iterator).value();
        result = _.chain<{ a: string }>(list).sortBy(iterator, context).value();
        result = _.chain(list).sortBy(iterator).value();
        result = _.chain(list).sortBy(iterator, context).value();
    }

    {
        const dict: _.Dictionary<{ a: string }> = { a: { a: 'a' }, b: { a: 'b' } };
        const iterator = (element: { a: string }, key: string, list: _.Dictionary<{ a: string }>) => element.a;
        let result: { a: string }[];

        result = _.sortBy<{ a: string }>(dict, iterator);
        result = _.sortBy<{ a: string }>(dict, iterator, context);
        result = _.sortBy(dict, iterator);
        result = _.sortBy(dict, iterator, context);

        result = _<{ a: string }>(dict).sortBy(iterator);
        result = _<{ a: string }>(dict).sortBy(iterator, context);
        result = _(dict).sortBy(iterator);
        result = _(dict).sortBy(iterator, context);

        result = _.chain<{ a: string }>(dict).sortBy(iterator).value();
        result = _.chain<{ a: string }>(dict).sortBy(iterator, context).value();
        result = _.chain(dict).sortBy(iterator).value();
        result = _.chain(dict).sortBy(iterator, context).value();

        result = _.chain<{ a: string }>(dict).sortBy(iterator).value();
        result = _.chain<{ a: string }>(dict).sortBy(iterator, context).value();
        result = _.chain(dict).sortBy(iterator).value();
        result = _.chain(dict).sortBy(iterator, context).value();
    }

    // property name iterator
    {
        const array: { a: string }[] = [{ a: 'a' }, { a: 'b' }];
        const property = 'a';
        let result: { a: string }[];

        result = _.sortBy<{ a: string }>(array, property);
        result = _.sortBy(array, property);

        result = _<{ a: string }>(array).sortBy(property);
        result = _(array).sortBy(property);

        result = _.chain<{ a: string }>(array).sortBy(property).value();
        result = _.chain(array).sortBy(property).value();

        result = _.chain<{ a: string }>(array).sortBy(property).value();
        result = _.chain(array).sortBy(property).value();
    }

    {
        const list: _.List<{ a: string }> = { 0: { a: 'a' }, 1: { a: 'b' }, length: 2 };
        const property = 'a';
        let result: { a: string }[];

        result = _.sortBy<{ a: string }>(list, property);
        result = _.sortBy(list, property);

        result = _<{ a: string }>(list).sortBy(property);
        result = _(list).sortBy(property);

        result = _.chain<{ a: string }>(list).sortBy(property).value();
        result = _.chain(list).sortBy(property).value();

        result = _.chain<{ a: string }>(list).sortBy(property).value();
        result = _.chain(list).sortBy(property).value();
    }

    {
        const dict: _.Dictionary<{ a: string }> = { a: { a: 'a' }, b: { a: 'b' } };
        const property = 'a';
        let result: { a: string }[];

        result = _.sortBy<{ a: string }>(dict, property);
        result = _.sortBy(dict, property);

        result = _<{ a: string }>(dict).sortBy(property);
        result = _(dict).sortBy(property);

        result = _.chain<{ a: string }>(dict).sortBy(property).value();
        result = _.chain(dict).sortBy(property).value();

        result = _.chain<{ a: string }>(dict).sortBy(property).value();
        result = _.chain(dict).sortBy(property).value();
    }
}

// groupBy
{
    const context = {};

    // function iterator
    {
        const array: { a: string }[] = [{ a: 'a' }, { a: 'b' }];
        const iterator = (value: { a: string }, index: number, list: _.List<{ a: string }>) => value.a;
        let result: _.Dictionary<_.List<{ a: string }>>;

        result = _.groupBy<{ a: string }>(array, iterator);
        result = _.groupBy<{ a: string }>(array, iterator, context);
        result = _.groupBy(array, iterator);
        result = _.groupBy(array, iterator, context);

        result = _<{ a: string }>(array).groupBy(iterator);
        result = _<{ a: string }>(array).groupBy(iterator, context);
        result = _(array).groupBy(iterator);
        result = _(array).groupBy(iterator, context);

        result = _.chain<{ a: string }>(array).groupBy(iterator).value();
        result = _.chain<{ a: string }>(array).groupBy(iterator, context).value();
        result = _.chain(array).groupBy(iterator).value();
        result = _.chain(array).groupBy(iterator, context).value();

        result = _.chain<{ a: string }>(array).groupBy(iterator).value();
        result = _.chain<{ a: string }>(array).groupBy(iterator, context).value();
        result = _.chain(array).groupBy(iterator).value();
        result = _.chain(array).groupBy(iterator, context).value();
    }

    {
        const list: _.List<{ a: string }> = { 0: { a: 'a' }, 1: { a: 'b' }, length: 2 };
        const iterator = (value: { a: string }, index: number, list: _.List<{ a: string }>) => value.a;
        let result: _.Dictionary<_.List<{ a: string }>>;

        result = _.groupBy<{ a: string }>(list, iterator);
        result = _.groupBy<{ a: string }>(list, iterator, context);
        result = _.groupBy(list, iterator);
        result = _.groupBy(list, iterator, context);

        result = _<{ a: string }>(list).groupBy(iterator);
        result = _<{ a: string }>(list).groupBy(iterator, context);
        result = _(list).groupBy(iterator);
        result = _(list).groupBy(iterator, context);

        result = _.chain<{ a: string }>(list).groupBy(iterator).value();
        result = _.chain<{ a: string }>(list).groupBy(iterator, context).value();
        result = _.chain(list).groupBy(iterator).value();
        result = _.chain(list).groupBy(iterator, context).value();

        result = _.chain<{ a: string }>(list).groupBy(iterator).value();
        result = _.chain<{ a: string }>(list).groupBy(iterator, context).value();
        result = _.chain(list).groupBy(iterator).value();
        result = _.chain(list).groupBy(iterator, context).value();
    }

    {
        const dict: _.Dictionary<{ a: string }> = { a: { a: 'a' }, b: { a: 'b' } };
        const iterator = (element: { a: string }, key: string, list: _.Dictionary<{ a: string }>) => element.a;
        let result: _.Dictionary<_.List<{ a: string }>>;

        result = _.groupBy<{ a: string }>(dict, iterator);
        result = _.groupBy<{ a: string }>(dict, iterator, context);
        result = _.groupBy(dict, iterator);
        result = _.groupBy(dict, iterator, context);

        result = _<{ a: string }>(dict).groupBy(iterator);
        result = _<{ a: string }>(dict).groupBy(iterator, context);
        result = _(dict).groupBy(iterator);
        result = _(dict).groupBy(iterator, context);

        result = _.chain<{ a: string }>(dict).groupBy(iterator).value();
        result = _.chain<{ a: string }>(dict).groupBy(iterator, context).value();
        result = _.chain(dict).groupBy(iterator).value();
        result = _.chain(dict).groupBy(iterator, context).value();

        result = _.chain<{ a: string }>(dict).groupBy(iterator).value();
        result = _.chain<{ a: string }>(dict).groupBy(iterator, context).value();
        result = _.chain(dict).groupBy(iterator).value();
        result = _.chain(dict).groupBy(iterator, context).value();
    }

    // property name iterator
    {
        const array: { a: string }[] = [{ a: 'a' }, { a: 'b' }];
        const property = 'a';
        let result: _.Dictionary<_.List<{ a: string }>>;

        result = _.groupBy<{ a: string }>(array, property);
        result = _.groupBy(array, property);

        result = _<{ a: string }>(array).groupBy(property);
        result = _(array).groupBy(property);

        result = _.chain<{ a: string }>(array).groupBy(property).value();
        result = _.chain(array).groupBy(property).value();

        result = _.chain<{ a: string }>(array).groupBy(property).value();
        result = _.chain(array).groupBy(property).value();
    }

    {
        const list: _.List<{ a: string }> = { 0: { a: 'a' }, 1: { a: 'b' }, length: 2 };
        const property = 'a';
        let result: _.Dictionary<_.List<{ a: string }>>;

        result = _.groupBy<{ a: string }>(list, property);
        result = _.groupBy(list, property);

        result = _<{ a: string }>(list).groupBy(property);
        result = _(list).groupBy(property);

        result = _.chain<{ a: string }>(list).groupBy(property).value();
        result = _.chain(list).groupBy(property).value();

        result = _.chain<{ a: string }>(list).groupBy(property).value();
        result = _.chain(list).groupBy(property).value();
    }

    {
        const dict: _.Dictionary<{ a: string }> = { a: { a: 'a' }, b: { a: 'b' } };
        const property = 'a';
        let result: _.Dictionary<_.List<{ a: string }>>;

        result = _.groupBy<{ a: string }>(dict, property);
        result = _.groupBy(dict, property);

        result = _<{ a: string }>(dict).groupBy(property);
        result = _(dict).groupBy(property);

        result = _.chain<{ a: string }>(dict).groupBy(property).value();
        result = _.chain(dict).groupBy(property).value();

        result = _.chain<{ a: string }>(dict).groupBy(property).value();
        result = _.chain(dict).groupBy(property).value();
    }
}

// indexBy
{
    const context = {};

    // function iterator
    {
        const array: { a: string }[] = [{ a: 'a' }, { a: 'b' }];
        const iterator = (value: { a: string }, index: number, list: _.List<{ a: string }>) => value.a;
        let result: _.Dictionary<{ a: string }>;

        result = _.indexBy<{ a: string }>(array, iterator);
        result = _.indexBy<{ a: string }>(array, iterator, context);
        result = _.indexBy(array, iterator);
        result = _.indexBy(array, iterator, context);

        result = _<{ a: string }>(array).indexBy(iterator);
        result = _<{ a: string }>(array).indexBy(iterator, context);
        result = _(array).indexBy(iterator);
        result = _(array).indexBy(iterator, context);

        result = _.chain<{ a: string }>(array).indexBy(iterator).value();
        result = _.chain<{ a: string }>(array).indexBy(iterator, context).value();
        result = _.chain(array).indexBy(iterator).value();
        result = _.chain(array).indexBy(iterator, context).value();

        result = _.chain<{ a: string }>(array).indexBy(iterator).value();
        result = _.chain<{ a: string }>(array).indexBy(iterator, context).value();
        result = _.chain(array).indexBy(iterator).value();
        result = _.chain(array).indexBy(iterator, context).value();
    }

    {
        const list: _.List<{ a: string }> = { 0: { a: 'a' }, 1: { a: 'b' }, length: 2 };
        const iterator = (value: { a: string }, index: number, list: _.List<{ a: string }>) => value.a;
        let result: _.Dictionary<{ a: string }>;

        result = _.indexBy<{ a: string }>(list, iterator);
        result = _.indexBy<{ a: string }>(list, iterator, context);
        result = _.indexBy(list, iterator);
        result = _.indexBy(list, iterator, context);

        result = _<{ a: string }>(list).indexBy(iterator);
        result = _<{ a: string }>(list).indexBy(iterator, context);
        result = _(list).indexBy(iterator);
        result = _(list).indexBy(iterator, context);

        result = _.chain<{ a: string }>(list).indexBy(iterator).value();
        result = _.chain<{ a: string }>(list).indexBy(iterator, context).value();
        result = _.chain(list).indexBy(iterator).value();
        result = _.chain(list).indexBy(iterator, context).value();

        result = _.chain<{ a: string }>(list).indexBy(iterator).value();
        result = _.chain<{ a: string }>(list).indexBy(iterator, context).value();
        result = _.chain(list).indexBy(iterator).value();
        result = _.chain(list).indexBy(iterator, context).value();
    }

    {
        const dict: _.Dictionary<{ a: string }> = { a: { a: 'a' }, b: { a: 'b' } };
        const iterator = (element: { a: string }, key: string, list: _.Dictionary<{ a: string }>) => element.a;
        let result: _.Dictionary<{ a: string }>;

        result = _.indexBy<{ a: string }>(dict, iterator);
        result = _.indexBy<{ a: string }>(dict, iterator, context);
        result = _.indexBy(dict, iterator);
        result = _.indexBy(dict, iterator, context);

        result = _<{ a: string }>(dict).indexBy(iterator);
        result = _<{ a: string }>(dict).indexBy(iterator, context);
        result = _(dict).indexBy(iterator);
        result = _(dict).indexBy(iterator, context);

        result = _.chain<{ a: string }>(dict).indexBy(iterator).value();
        result = _.chain<{ a: string }>(dict).indexBy(iterator, context).value();
        result = _.chain(dict).indexBy(iterator).value();
        result = _.chain(dict).indexBy(iterator, context).value();

        result = _.chain<{ a: string }>(dict).indexBy(iterator).value();
        result = _.chain<{ a: string }>(dict).indexBy(iterator, context).value();
        result = _.chain(dict).indexBy(iterator).value();
        result = _.chain(dict).indexBy(iterator, context).value();
    }

    // property name iterator
    {
        const array: { a: string }[] = [{ a: 'a' }, { a: 'b' }];
        const property = 'a';
        let result: _.Dictionary<{ a: string }>;

        result = _.indexBy<{ a: string }>(array, property);
        result = _.indexBy(array, property);

        result = _<{ a: string }>(array).indexBy(property);
        result = _(array).indexBy(property);

        result = _.chain<{ a: string }>(array).indexBy(property).value();
        result = _.chain(array).indexBy(property).value();

        result = _.chain<{ a: string }>(array).indexBy(property).value();
        result = _.chain(array).indexBy(property).value();
    }

    {
        const list: _.List<{ a: string }> = { 0: { a: 'a' }, 1: { a: 'b' }, length: 2 };
        const property = 'a';
        let result: _.Dictionary<{ a: string }>;

        result = _.indexBy<{ a: string }>(list, property);
        result = _.indexBy(list, property);

        result = _<{ a: string }>(list).indexBy(property);
        result = _(list).indexBy(property);

        result = _.chain<{ a: string }>(list).indexBy(property).value();
        result = _.chain(list).indexBy(property).value();

        result = _.chain<{ a: string }>(list).indexBy(property).value();
        result = _.chain(list).indexBy(property).value();
    }

    {
        const dict: _.Dictionary<{ a: string }> = { a: { a: 'a' }, b: { a: 'b' } };
        const property = 'a';
        let result: _.Dictionary<{ a: string }>;

        result = _.indexBy<{ a: string }>(dict, property);
        result = _.indexBy(dict, property);

        result = _<{ a: string }>(dict).indexBy(property);
        result = _(dict).indexBy(property);

        result = _.chain<{ a: string }>(dict).indexBy(property).value();
        result = _.chain(dict).indexBy(property).value();

        result = _.chain<{ a: string }>(dict).indexBy(property).value();
        result = _.chain(dict).indexBy(property).value();
    }
}

// countBy
{
    const context = {};

    // function iterator
    {
        const array: { a: string }[] = [{ a: 'a' }, { a: 'b' }];
        const iterator = (value: { a: string }, index: number, list: _.List<{ a: string }>) => value.a;
        let result: _.Dictionary<number>;

        result = _.countBy<{ a: string }>(array, iterator);
        result = _.countBy<{ a: string }>(array, iterator, context);
        result = _.countBy(array, iterator);
        result = _.countBy(array, iterator, context);

        result = _<{ a: string }>(array).countBy(iterator);
        result = _<{ a: string }>(array).countBy(iterator, context);
        result = _(array).countBy(iterator);
        result = _(array).countBy(iterator, context);

        result = _.chain<{ a: string }>(array).countBy(iterator).value();
        result = _.chain<{ a: string }>(array).countBy(iterator, context).value();
        result = _.chain(array).countBy(iterator).value();
        result = _.chain(array).countBy(iterator, context).value();

        result = _.chain<{ a: string }>(array).countBy(iterator).value();
        result = _.chain<{ a: string }>(array).countBy(iterator, context).value();
        result = _.chain(array).countBy(iterator).value();
        result = _.chain(array).countBy(iterator, context).value();
    }

    {
        const list: _.List<{ a: string }> = { 0: { a: 'a' }, 1: { a: 'b' }, length: 2 };
        const iterator = (value: { a: string }, index: number, list: _.List<{ a: string }>) => value.a;
        let result: _.Dictionary<number>;

        result = _.countBy<{ a: string }>(list, iterator);
        result = _.countBy<{ a: string }>(list, iterator, context);
        result = _.countBy(list, iterator);
        result = _.countBy(list, iterator, context);

        result = _<{ a: string }>(list).countBy(iterator);
        result = _<{ a: string }>(list).countBy(iterator, context);
        result = _(list).countBy(iterator);
        result = _(list).countBy(iterator, context);

        result = _.chain<{ a: string }>(list).countBy(iterator).value();
        result = _.chain<{ a: string }>(list).countBy(iterator, context).value();
        result = _.chain(list).countBy(iterator).value();
        result = _.chain(list).countBy(iterator, context).value();

        result = _.chain<{ a: string }>(list).countBy(iterator).value();
        result = _.chain<{ a: string }>(list).countBy(iterator, context).value();
        result = _.chain(list).countBy(iterator).value();
        result = _.chain(list).countBy(iterator, context).value();
    }

    {
        const dict: _.Dictionary<{ a: string }> = { a: { a: 'a' }, b: { a: 'b' } };
        const iterator = (element: { a: string }, key: string, list: _.Dictionary<{ a: string }>) => element.a;
        let result: _.Dictionary<number>;

        result = _.countBy<{ a: string }>(dict, iterator);
        result = _.countBy<{ a: string }>(dict, iterator, context);
        result = _.countBy(dict, iterator);
        result = _.countBy(dict, iterator, context);

        result = _<{ a: string }>(dict).countBy(iterator);
        result = _<{ a: string }>(dict).countBy(iterator, context);
        result = _(dict).countBy(iterator);
        result = _(dict).countBy(iterator, context);

        result = _.chain<{ a: string }>(dict).countBy(iterator).value();
        result = _.chain<{ a: string }>(dict).countBy(iterator, context).value();
        result = _.chain(dict).countBy(iterator).value();
        result = _.chain(dict).countBy(iterator, context).value();

        result = _.chain<{ a: string }>(dict).countBy(iterator).value();
        result = _.chain<{ a: string }>(dict).countBy(iterator, context).value();
        result = _.chain(dict).countBy(iterator).value();
        result = _.chain(dict).countBy(iterator, context).value();
    }

    {
        const str = 'abc';
        const iterator = (value: string, index: number, list: _.List<string>) => value;
        let result: _.Dictionary<number>;

        result = _.countBy<string>(str, iterator);
        result = _.countBy<string>(str, iterator, context);
        result = _.countBy(str, iterator);
        result = _.countBy(str, iterator, context);

        result = _<string>(str).countBy(iterator);
        result = _<string>(str).countBy(iterator, context);
        result = _(str).countBy(iterator);
        result = _(str).countBy(iterator, context);

        result = _.chain<string>(str).countBy(iterator).value();
        result = _.chain<string>(str).countBy(iterator, context).value();
        result = _.chain(str).countBy(iterator).value();
        result = _.chain(str).countBy(iterator, context).value();

        result = _.chain<string>(str).countBy(iterator).value();
        result = _.chain<string>(str).countBy(iterator, context).value();
        result = _.chain(str).countBy(iterator).value();
        result = _.chain(str).countBy(iterator, context).value();
    }

    // property name iterator
    {
        const array: { a: string }[] = [{ a: 'a' }, { a: 'b' }];
        const property = 'a';
        let result: _.Dictionary<number>;

        result = _.countBy<{ a: string }>(array, property);
        result = _.countBy(array, property);

        result = _<{ a: string }>(array).countBy(property);
        result = _(array).countBy(property);

        result = _.chain<{ a: string }>(array).countBy(property).value();
        result = _.chain(array).countBy(property).value();

        result = _.chain<{ a: string }>(array).countBy(property).value();
        result = _.chain(array).countBy(property).value();
    }

    {
        const list: _.List<{ a: string }> = { 0: { a: 'a' }, 1: { a: 'b' }, length: 2 };
        const property = 'a';
        let result: _.Dictionary<number>;

        result = _.countBy<{ a: string }>(list, property);
        result = _.countBy(list, property);

        result = _<{ a: string }>(list).countBy(property);
        result = _(list).countBy(property);

        result = _.chain<{ a: string }>(list).countBy(property).value();
        result = _.chain(list).countBy(property).value();

        result = _.chain<{ a: string }>(list).countBy(property).value();
        result = _.chain(list).countBy(property).value();
    }

    {
        const dict: _.Dictionary<{ a: string }> = { a: { a: 'a' }, b: { a: 'b' } };
        const property = 'a';
        let result: _.Dictionary<number>;

        result = _.countBy<{ a: string }>(dict, property);
        result = _.countBy(dict, property);

        result = _<{ a: string }>(dict).countBy(property);
        result = _(dict).countBy(property);

        result = _.chain<{ a: string }>(dict).countBy(property).value();
        result = _.chain(dict).countBy(property).value();

        result = _.chain<{ a: string }>(dict).countBy(property).value();
        result = _.chain(dict).countBy(property).value();
    }
}

// shuffle
{
    {
        const array: { a: string }[] = [{ a: 'a' }, { a: 'b' }];
        let result: { a: string }[];

        result = _.shuffle<{ a: string }>(array);
        result = _.shuffle(array);

        result = _<{ a: string }>(array).shuffle();
        result = _(array).shuffle();

        result = _.chain<{ a: string }>(array).shuffle().value();
        result = _.chain(array).shuffle().value();

        result = _.chain<{ a: string }>(array).shuffle().value();
        result = _.chain(array).shuffle().value();
    }

    {
        const list: _.List<{ a: string }> = { 0: { a: 'a' }, 1: { a: 'b' }, length: 2 };
        let result: { a: string }[];

        result = _.shuffle<{ a: string }>(list);
        result = _.shuffle(list);

        result = _<{ a: string }>(list).shuffle();
        result = _(list).shuffle();

        result = _.chain<{ a: string }>(list).shuffle().value();
        result = _.chain(list).shuffle().value();

        result = _.chain<{ a: string }>(list).shuffle().value();
        result = _.chain(list).shuffle().value();
    }

    {
        const dict: _.Dictionary<{ a: string }> = { a: { a: 'a' }, b: { a: 'b' } };
        let result: { a: string }[];

        result = _.shuffle<{ a: string }>(dict);
        result = _.shuffle(dict);

        result = _<{ a: string }>(dict).shuffle();
        result = _(dict).shuffle();

        result = _.chain<{ a: string }>(dict).shuffle().value();
        result = _.chain(dict).shuffle().value();

        result = _.chain<{ a: string }>(dict).shuffle().value();
        result = _.chain(dict).shuffle().value();
    }

    {
        const str = 'abc';
        let result: string[];

        result = _.shuffle<string>(str);
        result = _.shuffle(str);

        result = _<string>(str).shuffle();
        result = _(str).shuffle();

        result = _.chain<string>(str).shuffle().value();
        result = _.chain(str).shuffle().value();
    }
}

// sample
{
    // without n
    {
        const array: { a: string }[] = [{ a: 'a' }, { a: 'b' }];
        let result: { a: string } | undefined;

        result = _.sample<{ a: string }>(array);
        result = _.sample(array);

        result = _<{ a: string }>(array).sample();
        result = _(array).sample();

        result = _.chain<{ a: string }>(array).sample().value();
        result = _.chain(array).sample().value();

        result = _.chain<{ a: string }>(array).sample().value();
        result = _.chain(array).sample().value();
    }

    {
        const list: _.List<{ a: string }> = { 0: { a: 'a' }, 1: { a: 'b' }, length: 2 };
        let result: { a: string } | undefined;

        result = _.sample<{ a: string }>(list);
        result = _.sample(list);

        result = _<{ a: string }>(list).sample();
        result = _(list).sample();

        result = _.chain<{ a: string }>(list).sample().value();
        result = _.chain(list).sample().value();

        result = _.chain<{ a: string }>(list).sample().value();
        result = _.chain(list).sample().value();
    }

    {
        const dict: _.Dictionary<{ a: string }> = { a: { a: 'a' }, b: { a: 'b' } };
        let result: { a: string } | undefined;

        result = _.sample<{ a: string }>(dict);
        result = _.sample(dict);

        result = _<{ a: string }>(dict).sample();
        result = _(dict).sample();

        result = _.chain<{ a: string }>(dict).sample().value();
        result = _.chain(dict).sample().value();

        result = _.chain<{ a: string }>(dict).sample().value();
        result = _.chain(dict).sample().value();
    }

    {
        const str = 'abc';
        let result: string | undefined;

        result = _.sample<string>(str);
        result = _.sample(str);

        result = _<string>(str).sample();
        result = _(str).sample();

        result = _.chain<string>(str).sample().value();
        result = _.chain(str).sample().value();
    }

    // with n
    {
        const array: { a: string }[] = [{ a: 'a' }, { a: 'b' }];
        const n = 2;
        let result: { a: string }[];

        result = _.sample<{ a: string }>(array, n);
        result = _.sample(array, n);

        result = _<{ a: string }>(array).sample(n);
        result = _(array).sample(n);

        result = _.chain<{ a: string }>(array).sample(n).value();
        result = _.chain(array).sample(n).value();

        result = _.chain<{ a: string }>(array).sample(n).value();
        result = _.chain(array).sample(n).value();
    }

    {
        const list: _.List<{ a: string }> = { 0: { a: 'a' }, 1: { a: 'b' }, length: 2 };
        const n = 2;
        let result: { a: string }[];

        result = _.sample<{ a: string }>(list, n);
        result = _.sample(list, n);

        result = _<{ a: string }>(list).sample(n);
        result = _(list).sample(n);

        result = _.chain<{ a: string }>(list).sample(n).value();
        result = _.chain(list).sample(n).value();

        result = _.chain<{ a: string }>(list).sample(n).value();
        result = _.chain(list).sample(n).value();
    }

    {
        const dict: _.Dictionary<{ a: string }> = { a: { a: 'a' }, b: { a: 'b' } };
        const n = 2;
        let result: { a: string }[];

        result = _.sample<{ a: string }>(dict, n);
        result = _.sample(dict, n);

        result = _<{ a: string }>(dict).sample(n);
        result = _(dict).sample(n);

        result = _.chain<{ a: string }>(dict).sample(n).value();
        result = _.chain(dict).sample(n).value();

        result = _.chain<{ a: string }>(dict).sample(n).value();
        result = _.chain(dict).sample(n).value();
    }

    {
        const str = 'abc';
        const n = 2;
        let result: string[];

        result = _.sample<string>(str, n);
        result = _.sample(str, n);

        result = _<string>(str).sample(n);
        result = _(str).sample(n);

        result = _.chain<string>(str).sample(n).value();
        result = _.chain(str).sample(n).value();
    }
}

// toArray
{
    {
        const array: { a: string }[] = [{ a: 'a' }, { a: 'b' }];
        let result: { a: string }[];

        result = _.toArray<{ a: string }>(array);
        result = _.toArray(array);

        result = _<{ a: string }>(array).toArray();
        result = _(array).toArray();

        result = _.chain<{ a: string }>(array).toArray().value();
        result = _.chain(array).toArray().value();

        result = _.chain<{ a: string }>(array).toArray().value();
        result = _.chain(array).toArray().value();
    }

    {
        const list: _.List<{ a: string }> = { 0: { a: 'a' }, 1: { a: 'b' }, length: 2 };
        let result: { a: string }[];

        result = _.toArray<{ a: string }>(list);
        result = _.toArray(list);

        result = _<{ a: string }>(list).toArray();
        result = _(list).toArray();

        result = _.chain<{ a: string }>(list).toArray().value();
        result = _.chain(list).toArray().value();

        result = _.chain<{ a: string }>(list).toArray().value();
        result = _.chain(list).toArray().value();
    }

    {
        const dict: _.Dictionary<{ a: string }> = { a: { a: 'a' }, b: { a: 'b' } };
        let result: { a: string }[];

        result = _.toArray<{ a: string }>(dict);
        result = _.toArray(dict);

        result = _<{ a: string }>(dict).toArray();
        result = _(dict).toArray();

        result = _.chain<{ a: string }>(dict).toArray().value();
        result = _.chain(dict).toArray().value();

        result = _.chain<{ a: string }>(dict).toArray().value();
        result = _.chain(dict).toArray().value();
    }

    {
        const str = 'abc';
        let result: string[];

        result = _.toArray<string>(str);
        result = _.toArray(str);

        result = _<string>(str).toArray();
        result = _(str).toArray();

        result = _.chain<string>(str).toArray().value();
        result = _.chain(str).toArray().value();
    }
}

// size
{
    {
        const array: { a: string }[] = [{ a: 'a' }, { a: 'b' }];
        let result: number;

        result = _.size<{ a: string }>(array);
        result = _.size(array);

        result = _<{ a: string }>(array).size();
        result = _(array).size();

        result = _.chain<{ a: string }>(array).size().value();
        result = _.chain(array).size().value();

        result = _.chain<{ a: string }>(array).size().value();
        result = _.chain(array).size().value();
    }

    {
        const list: _.List<{ a: string }> = { 0: { a: 'a' }, 1: { a: 'b' }, length: 2 };
        let result: number;

        result = _.size<{ a: string }>(list);
        result = _.size(list);

        result = _<{ a: string }>(list).size();
        result = _(list).size();

        result = _.chain<{ a: string }>(list).size().value();
        result = _.chain(list).size().value();

        result = _.chain<{ a: string }>(list).size().value();
        result = _.chain(list).size().value();
    }

    {
        const dict: _.Dictionary<{ a: string }> = { a: { a: 'a' }, b: { a: 'b' } };
        let result: number;

        result = _.size<{ a: string }>(dict);
        result = _.size(dict);

        result = _<{ a: string }>(dict).size();
        result = _(dict).size();

        result = _.chain<{ a: string }>(dict).size().value();
        result = _.chain(dict).size().value();

        result = _.chain<{ a: string }>(dict).size().value();
        result = _.chain(dict).size().value();
    }

    {
        const str = 'abc';
        let result: number;

        result = _.size<string>(str);
        result = _.size(str);

        result = _<string>(str).size();
        result = _(str).size();

        result = _.chain<string>(str).size().value();
        result = _.chain(str).size().value();
    }
}

// partition
{
    const context = {};

    // function iterator
    {
        const array: { a: string }[] = [{ a: 'a' }, { a: 'b' }];
        const iterator = (value: { a: string }, index: number, list: _.List<{ a: string }>) => value.a === 'b';
        let result: [{ a: string }[], { a: string }[]];

        result = _.partition<{ a: string }>(array, iterator);
        result = _.partition<{ a: string }>(array, iterator, context);
        result = _.partition(array, iterator);
        result = _.partition(array, iterator, context);

        result = _<{ a: string }>(array).partition(iterator);
        result = _<{ a: string }>(array).partition(iterator, context);
        result = _(array).partition(iterator);
        result = _(array).partition(iterator, context);

        result = _.chain<{ a: string }>(array).partition(iterator).value();
        result = _.chain<{ a: string }>(array).partition(iterator, context).value();
        result = _.chain(array).partition(iterator).value();
        result = _.chain(array).partition(iterator, context).value();

        result = _.chain<{ a: string }>(array).partition(iterator).value();
        result = _.chain<{ a: string }>(array).partition(iterator, context).value();
        result = _.chain(array).partition(iterator).value();
        result = _.chain(array).partition(iterator, context).value();
    }

    {
        const list: _.List<{ a: string }> = { 0: { a: 'a' }, 1: { a: 'b' }, length: 2 };
        const iterator = (value: { a: string }, index: number, list: _.List<{ a: string }>) => value.a === 'b';
        let result: [{ a: string }[], { a: string }[]];

        result = _.partition<{ a: string }>(list, iterator);
        result = _.partition<{ a: string }>(list, iterator, context);
        result = _.partition(list, iterator);
        result = _.partition(list, iterator, context);

        result = _<{ a: string }>(list).partition(iterator);
        result = _<{ a: string }>(list).partition(iterator, context);
        result = _(list).partition(iterator);
        result = _(list).partition(iterator, context);

        result = _.chain<{ a: string }>(list).partition(iterator).value();
        result = _.chain<{ a: string }>(list).partition(iterator, context).value();
        result = _.chain(list).partition(iterator).value();
        result = _.chain(list).partition(iterator, context).value();

        result = _.chain<{ a: string }>(list).partition(iterator).value();
        result = _.chain<{ a: string }>(list).partition(iterator, context).value();
        result = _.chain(list).partition(iterator).value();
        result = _.chain(list).partition(iterator, context).value();
    }

    {
        const dict: _.Dictionary<{ a: string }> = { a: { a: 'a' }, b: { a: 'b' } };
        const iterator = (element: { a: string }, key: string, list: _.Dictionary<{ a: string }>) => element.a === 'b';
        let result: [{ a: string }[], { a: string }[]];

        result = _.partition<{ a: string }>(dict, iterator);
        result = _.partition<{ a: string }>(dict, iterator, context);
        result = _.partition(dict, iterator);
        result = _.partition(dict, iterator, context);

        result = _<{ a: string }>(dict).partition(iterator);
        result = _<{ a: string }>(dict).partition(iterator, context);
        result = _(dict).partition(iterator);
        result = _(dict).partition(iterator, context);

        result = _.chain<{ a: string }>(dict).partition(iterator).value();
        result = _.chain<{ a: string }>(dict).partition(iterator, context).value();
        result = _.chain(dict).partition(iterator).value();
        result = _.chain(dict).partition(iterator, context).value();

        result = _.chain<{ a: string }>(dict).partition(iterator).value();
        result = _.chain<{ a: string }>(dict).partition(iterator, context).value();
        result = _.chain(dict).partition(iterator).value();
        result = _.chain(dict).partition(iterator, context).value();
    }

    {
        const str = 'abc';
        const iterator = (value: string, index: number, list: _.List<string>) => value === 'b';
        let result: [string[], string[]];

        result = _.partition<string>(str, iterator);
        result = _.partition<string>(str, iterator, context);
        result = _.partition(str, iterator);
        result = _.partition(str, iterator, context);

        result = _<string>(str).partition(iterator);
        result = _<string>(str).partition(iterator, context);
        result = _(str).partition(iterator);
        result = _(str).partition(iterator, context);

        result = _.chain<string>(str).partition(iterator).value();
        result = _.chain<string>(str).partition(iterator, context).value();
        result = _.chain(str).partition(iterator).value();
        result = _.chain(str).partition(iterator, context).value();
    }

    // partial object iterator
    {
        const array: { a: string }[] = [{ a: 'a' }, { a: 'b' }];
        const properties = { a: 'a' };
        let result: [{ a: string }[], { a: string }[]];

        result = _.partition<{ a: string }>(array, properties);
        result = _.partition(array, properties);

        result = _<{ a: string }>(array).partition(properties);
        result = _(array).partition(properties);

        result = _.chain<{ a: string }>(array).partition(properties).value();
        result = _.chain(array).partition(properties).value();

        result = _.chain<{ a: string }>(array).partition(properties).value();
        result = _.chain(array).partition(properties).value();
    }

    {
        const list: _.List<{ a: string }> = { 0: { a: 'a' }, 1: { a: 'b' }, length: 2 };
        const properties = { a: 'a' };
        let result: [{ a: string }[], { a: string }[]];

        result = _.partition<{ a: string }>(list, properties);
        result = _.partition(list, properties);

        result = _<{ a: string }>(list).partition(properties);
        result = _(list).partition(properties);

        result = _.chain<{ a: string }>(list).partition(properties).value();
        result = _.chain(list).partition(properties).value();

        result = _.chain<{ a: string }>(list).partition(properties).value();
        result = _.chain(list).partition(properties).value();
    }

    {
        const dict: _.Dictionary<{ a: string }> = { a: { a: 'a' }, b: { a: 'b' } };
        const properties = { a: 'a' };
        let result: [{ a: string }[], { a: string }[]];

        result = _.partition<{ a: string }>(dict, properties);
        result = _.partition(dict, properties);

        result = _<{ a: string }>(dict).partition(properties);
        result = _(dict).partition(properties);

        result = _.chain<{ a: string }>(dict).partition(properties).value();
        result = _.chain(dict).partition(properties).value();

        result = _.chain<{ a: string }>(dict).partition(properties).value();
        result = _.chain(dict).partition(properties).value();
    }

    // property name iterator
    {
        const array: { a: string }[] = [{ a: 'a' }, { a: 'b' }];
        const properties = 'a';
        let result: [{ a: string }[], { a: string }[]];

        result = _.partition<{ a: string }>(array, properties);
        result = _.partition(array, properties);

        result = _<{ a: string }>(array).partition(properties);
        result = _(array).partition(properties);

        result = _.chain<{ a: string }>(array).partition(properties).value();
        result = _.chain(array).partition(properties).value();

        result = _.chain<{ a: string }>(array).partition(properties).value();
        result = _.chain(array).partition(properties).value();
    }

    {
        const list: _.List<{ a: string }> = { 0: { a: 'a' }, 1: { a: 'b' }, length: 2 };
        const properties = 'a';
        let result: [{ a: string }[], { a: string }[]];

        result = _.partition<{ a: string }>(list, properties);
        result = _.partition(list, properties);

        result = _<{ a: string }>(list).partition(properties);
        result = _(list).partition(properties);

        result = _.chain<{ a: string }>(list).partition(properties).value();
        result = _.chain(list).partition(properties).value();

        result = _.chain<{ a: string }>(list).partition(properties).value();
        result = _.chain(list).partition(properties).value();
    }

    {
        const dict: _.Dictionary<{ a: string }> = { a: { a: 'a' }, b: { a: 'b' } };
        const properties = 'a';
        let result: [{ a: string }[], { a: string }[]];

        result = _.partition<{ a: string }>(dict, properties);
        result = _.partition(dict, properties);

        result = _<{ a: string }>(dict).partition(properties);
        result = _(dict).partition(properties);

        result = _.chain<{ a: string }>(dict).partition(properties).value();
        result = _.chain(dict).partition(properties).value();

        result = _.chain<{ a: string }>(dict).partition(properties).value();
        result = _.chain(dict).partition(properties).value();
    }
}

// Array Functions

// first, head, take
{
    // without n
    {
        const array: { a: string }[] = [{ a: 'a' }, { a: 'b' }];
        let result: { a: string } | undefined;

        result = _.first<{ a: string }>(array);
        result = _.first(array);

        result = _<{ a: string }>(array).first();
        result = _(array).first();

        result = _.chain<{ a: string }>(array).first().value();
        result = _.chain(array).first().value();

        result = _.head<{ a: string }>(array);
        result = _.head(array);

        result = _<{ a: string }>(array).head();
        result = _(array).head();

        result = _.chain<{ a: string }>(array).head().value();
        result = _.chain(array).head().value();

        result = _.take<{ a: string }>(array);
        result = _.take(array);

        result = _<{ a: string }>(array).take();
        result = _(array).take();

        result = _.chain<{ a: string }>(array).take().value();
        result = _.chain(array).take().value();

        result = _.chain<{ a: string }>(array).take().value();
        result = _.chain(array).take().value();
    }

    {
        const list: _.List<{ a: string }> = { 0: { a: 'a' }, 1: { a: 'b' }, length: 2 };
        let result: { a: string } | undefined;

        result = _.first<{ a: string }>(list);
        result = _.first(list);

        result = _<{ a: string }>(list).first();
        result = _(list).first();

        result = _.chain<{ a: string }>(list).first().value();
        result = _.chain(list).first().value();

        result = _.head<{ a: string }>(list);
        result = _.head(list);

        result = _<{ a: string }>(list).head();
        result = _(list).head();

        result = _.chain<{ a: string }>(list).head().value();
        result = _.chain(list).head().value();

        result = _.take<{ a: string }>(list);
        result = _.take(list);

        result = _<{ a: string }>(list).take();
        result = _(list).take();

        result = _.chain<{ a: string }>(list).take().value();
        result = _.chain(list).take().value();

        result = _.chain<{ a: string }>(list).take().value();
        result = _.chain(list).take().value();
    }

    {
        const str = 'abc';
        let result: string | undefined;

        result = _.first<string>(str);
        result = _.first(str);

        result = _<string>(str).first();
        result = _(str).first();

        result = _.chain<string>(str).first().value();
        result = _.chain(str).first().value();

        result = _.head<string>(str);
        result = _.head(str);

        result = _<string>(str).head();
        result = _(str).head();

        result = _.chain<string>(str).head().value();
        result = _.chain(str).head().value();

        result = _.take<string>(str);
        result = _.take(str);

        result = _<string>(str).take();
        result = _(str).take();

        result = _.chain<string>(str).take().value();
        result = _.chain(str).take().value();
    }

    // with n
    {
        const array: { a: string }[] = [{ a: 'a' }, { a: 'b' }];
        const n = 2;
        let result: { a: string }[];

        result = _.first<{ a: string }>(array, n);
        result = _.first(array, n);

        result = _<{ a: string }>(array).first(n);
        result = _(array).first(n);

        result = _.chain<{ a: string }>(array).first(n).value();
        result = _.chain(array).first(n).value();

        result = _.head<{ a: string }>(array, n);
        result = _.head(array, n);

        result = _<{ a: string }>(array).head(n);
        result = _(array).head(n);

        result = _.chain<{ a: string }>(array).head(n).value();
        result = _.chain(array).head(n).value();

        result = _.take<{ a: string }>(array, n);
        result = _.take(array, n);

        result = _<{ a: string }>(array).take(n);
        result = _(array).take(n);

        result = _.chain<{ a: string }>(array).take(n).value();
        result = _.chain(array).take(n).value();

        result = _.chain<{ a: string }>(array).take(n).value();
        result = _.chain(array).take(n).value();
    }

    {
        const list: _.List<{ a: string }> = { 0: { a: 'a' }, 1: { a: 'b' }, length: 2 };
        const n = 2;
        let result: { a: string }[];

        result = _.first<{ a: string }>(list, n);
        result = _.first(list, n);

        result = _<{ a: string }>(list).first(n);
        result = _(list).first(n);

        result = _.chain<{ a: string }>(list).first(n).value();
        result = _.chain(list).first(n).value();

        result = _.head<{ a: string }>(list, n);
        result = _.head(list, n);

        result = _<{ a: string }>(list).head(n);
        result = _(list).head(n);

        result = _.chain<{ a: string }>(list).head(n).value();
        result = _.chain(list).head(n).value();

        result = _.take<{ a: string }>(list, n);
        result = _.take(list, n);

        result = _<{ a: string }>(list).take(n);
        result = _(list).take(n);

        result = _.chain<{ a: string }>(list).take(n).value();
        result = _.chain(list).take(n).value();

        result = _.chain<{ a: string }>(list).take(n).value();
        result = _.chain(list).take(n).value();
    }

    {
        const str = 'abc';
        const n = 2;
        let result: string[];

        result = _.first<string>(str, n);
        result = _.first(str, n);

        result = _<string>(str).first(n);
        result = _(str).first(n);

        result = _.chain<string>(str).first(n).value();
        result = _.chain(str).first(n).value();

        result = _.head<string>(str, n);
        result = _.head(str, n);

        result = _<string>(str).head(n);
        result = _(str).head(n);

        result = _.chain<string>(str).head(n).value();
        result = _.chain(str).head(n).value();

        result = _.take<string>(str, n);
        result = _.take(str, n);

        result = _<string>(str).take(n);
        result = _(str).take(n);

        result = _.chain<string>(str).take(n).value();
        result = _.chain(str).take(n).value();
    }
}

// initial
{
    // without n
    {
        const array: { a: string }[] = [{ a: 'a' }, { a: 'b' }];
        let result: { a: string }[];

        result = _.initial<{ a: string }>(array);
        result = _.initial(array);

        result = _<{ a: string }>(array).initial();
        result = _(array).initial();

        result = _.chain<{ a: string }>(array).initial().value();
        result = _.chain(array).initial().value();

        result = _.chain<{ a: string }>(array).initial().value();
        result = _.chain(array).initial().value();
    }

    {
        const list: _.List<{ a: string }> = { 0: { a: 'a' }, 1: { a: 'b' }, length: 2 };
        let result: { a: string }[];

        result = _.initial<{ a: string }>(list);
        result = _.initial(list);

        result = _<{ a: string }>(list).initial();
        result = _(list).initial();

        result = _.chain<{ a: string }>(list).initial().value();
        result = _.chain(list).initial().value();

        result = _.chain<{ a: string }>(list).initial().value();
        result = _.chain(list).initial().value();
    }

    {
        const str = 'abc';
        let result: string[];

        result = _.initial<string>(str);
        result = _.initial(str);

        result = _<string>(str).initial();
        result = _(str).initial();

        result = _.chain<string>(str).initial().value();
        result = _.chain(str).initial().value();
    }

    // with n
    {
        const array: { a: string }[] = [{ a: 'a' }, { a: 'b' }];
        const n = 2;
        let result: { a: string }[];

        result = _.initial<{ a: string }>(array, n);
        result = _.initial(array, n);

        result = _<{ a: string }>(array).initial(n);
        result = _(array).initial(n);

        result = _.chain<{ a: string }>(array).initial(n).value();
        result = _.chain(array).initial(n).value();

        result = _.chain<{ a: string }>(array).initial(n).value();
        result = _.chain(array).initial(n).value();
    }

    {
        const list: _.List<{ a: string }> = { 0: { a: 'a' }, 1: { a: 'b' }, length: 2 };
        const n = 2;
        let result: { a: string }[];

        result = _.initial<{ a: string }>(list, n);
        result = _.initial(list, n);

        result = _<{ a: string }>(list).initial(n);
        result = _(list).initial(n);

        result = _.chain<{ a: string }>(list).initial(n).value();
        result = _.chain(list).initial(n).value();

        result = _.chain<{ a: string }>(list).initial(n).value();
        result = _.chain(list).initial(n).value();
    }

    {
        const str = 'abc';
        const n = 2;
        let result: string[];

        result = _.initial<string>(str, n);
        result = _.initial(str, n);

        result = _<string>(str).initial(n);
        result = _(str).initial(n);

        result = _.chain<string>(str).initial(n).value();
        result = _.chain(str).initial(n).value();
    }
}

// last
{
    // without n
    {
        const array: { a: string }[] = [{ a: 'a' }, { a: 'b' }];
        let result: { a: string } | undefined;

        result = _.last<{ a: string }>(array);
        result = _.last(array);

        result = _<{ a: string }>(array).last();
        result = _(array).last();

        result = _.chain<{ a: string }>(array).last().value();
        result = _.chain(array).last().value();

        result = _.chain<{ a: string }>(array).last().value();
        result = _.chain(array).last().value();
    }

    {
        const list: _.List<{ a: string }> = { 0: { a: 'a' }, 1: { a: 'b' }, length: 2 };
        let result: { a: string } | undefined;

        result = _.last<{ a: string }>(list);
        result = _.last(list);

        result = _<{ a: string }>(list).last();
        result = _(list).last();

        result = _.chain<{ a: string }>(list).last().value();
        result = _.chain(list).last().value();

        result = _.chain<{ a: string }>(list).last().value();
        result = _.chain(list).last().value();
    }

    {
        const str = 'abc';
        let result: string | undefined;

        result = _.last<string>(str);
        result = _.last(str);

        result = _<string>(str).last();
        result = _(str).last();

        result = _.chain<string>(str).last().value();
        result = _.chain(str).last().value();
    }

    // with n
    {
        const array: { a: string }[] = [{ a: 'a' }, { a: 'b' }];
        const n = 2;
        let result: { a: string }[];

        result = _.last<{ a: string }>(array, n);
        result = _.last(array, n);

        result = _<{ a: string }>(array).last(n);
        result = _(array).last(n);

        result = _.chain<{ a: string }>(array).last(n).value();
        result = _.chain(array).last(n).value();

        result = _.chain<{ a: string }>(array).last(n).value();
        result = _.chain(array).last(n).value();
    }

    {
        const list: _.List<{ a: string }> = { 0: { a: 'a' }, 1: { a: 'b' }, length: 2 };
        const n = 2;
        let result: { a: string }[];

        result = _.last<{ a: string }>(list, n);
        result = _.last(list, n);

        result = _<{ a: string }>(list).last(n);
        result = _(list).last(n);

        result = _.chain<{ a: string }>(list).last(n).value();
        result = _.chain(list).last(n).value();

        result = _.chain<{ a: string }>(list).last(n).value();
        result = _.chain(list).last(n).value();
    }

    {
        const str = 'abc';
        const n = 2;
        let result: string[];

        result = _.last<string>(str, n);
        result = _.last(str, n);

        result = _<string>(str).last(n);
        result = _(str).last(n);

        result = _.chain<string>(str).last(n).value();
        result = _.chain(str).last(n).value();
    }
}

// rest, tail, drop
{
    // without n
    {
        const array: { a: string }[] = [{ a: 'a' }, { a: 'b' }];
        let result: { a: string }[];

        result = _.rest<{ a: string }>(array);
        result = _.rest(array);

        result = _<{ a: string }>(array).rest();
        result = _(array).rest();

        result = _.chain<{ a: string }>(array).rest().value();
        result = _.chain(array).rest().value();

        result = _.tail<{ a: string }>(array);
        result = _.tail(array);

        result = _<{ a: string }>(array).tail();
        result = _(array).tail();

        result = _.chain<{ a: string }>(array).tail().value();
        result = _.chain(array).tail().value();

        result = _.drop<{ a: string }>(array);
        result = _.drop(array);

        result = _<{ a: string }>(array).drop();
        result = _(array).drop();

        result = _.chain<{ a: string }>(array).drop().value();
        result = _.chain(array).drop().value();

        result = _.chain<{ a: string }>(array).drop().value();
        result = _.chain(array).drop().value();
    }

    {
        const list: _.List<{ a: string }> = { 0: { a: 'a' }, 1: { a: 'b' }, length: 2 };
        let result: { a: string }[];

        result = _.rest<{ a: string }>(list);
        result = _.rest(list);

        result = _<{ a: string }>(list).rest();
        result = _(list).rest();

        result = _.chain<{ a: string }>(list).rest().value();
        result = _.chain(list).rest().value();

        result = _.tail<{ a: string }>(list);
        result = _.tail(list);

        result = _<{ a: string }>(list).tail();
        result = _(list).tail();

        result = _.chain<{ a: string }>(list).tail().value();
        result = _.chain(list).tail().value();

        result = _.drop<{ a: string }>(list);
        result = _.drop(list);

        result = _<{ a: string }>(list).drop();
        result = _(list).drop();

        result = _.chain<{ a: string }>(list).drop().value();
        result = _.chain(list).drop().value();

        result = _.chain<{ a: string }>(list).drop().value();
        result = _.chain(list).drop().value();
    }

    {
        const str = 'abc';
        let result: string[];

        result = _.rest<string>(str);
        result = _.rest(str);

        result = _<string>(str).rest();
        result = _(str).rest();

        result = _.chain<string>(str).rest().value();
        result = _.chain(str).rest().value();

        result = _.tail<string>(str);
        result = _.tail(str);

        result = _<string>(str).tail();
        result = _(str).tail();

        result = _.chain<string>(str).tail().value();
        result = _.chain(str).tail().value();

        result = _.drop<string>(str);
        result = _.drop(str);

        result = _<string>(str).drop();
        result = _(str).drop();

        result = _.chain<string>(str).drop().value();
        result = _.chain(str).drop().value();
    }

    // with n
    {
        const array: { a: string }[] = [{ a: 'a' }, { a: 'b' }];
        const n = 2;
        let result: { a: string }[];

        result = _.rest<{ a: string }>(array, n);
        result = _.rest(array, n);

        result = _<{ a: string }>(array).rest(n);
        result = _(array).rest(n);

        result = _.chain<{ a: string }>(array).rest(n).value();
        result = _.chain(array).rest(n).value();

        result = _.tail<{ a: string }>(array, n);
        result = _.tail(array, n);

        result = _<{ a: string }>(array).tail(n);
        result = _(array).tail(n);

        result = _.chain<{ a: string }>(array).tail(n).value();
        result = _.chain(array).tail(n).value();

        result = _.drop<{ a: string }>(array, n);
        result = _.drop(array, n);

        result = _<{ a: string }>(array).drop(n);
        result = _(array).drop(n);

        result = _.chain<{ a: string }>(array).drop(n).value();
        result = _.chain(array).drop(n).value();

        result = _.chain<{ a: string }>(array).drop(n).value();
        result = _.chain(array).drop(n).value();
    }

    {
        const list: _.List<{ a: string }> = { 0: { a: 'a' }, 1: { a: 'b' }, length: 2 };
        const n = 2;
        let result: { a: string }[];

        result = _.rest<{ a: string }>(list, n);
        result = _.rest(list, n);

        result = _<{ a: string }>(list).rest(n);
        result = _(list).rest(n);

        result = _.chain<{ a: string }>(list).rest(n).value();
        result = _.chain(list).rest(n).value();

        result = _.tail<{ a: string }>(list, n);
        result = _.tail(list, n);

        result = _<{ a: string }>(list).tail(n);
        result = _(list).tail(n);

        result = _.chain<{ a: string }>(list).tail(n).value();
        result = _.chain(list).tail(n).value();

        result = _.drop<{ a: string }>(list, n);
        result = _.drop(list, n);

        result = _<{ a: string }>(list).drop(n);
        result = _(list).drop(n);

        result = _.chain<{ a: string }>(list).drop(n).value();
        result = _.chain(list).drop(n).value();

        result = _.chain<{ a: string }>(list).drop(n).value();
        result = _.chain(list).drop(n).value();
    }

    {
        const str = 'abc';
        const n = 2;
        let result: string[];

        result = _.rest<string>(str, n);
        result = _.rest(str, n);

        result = _<string>(str).rest(n);
        result = _(str).rest(n);

        result = _.chain<string>(str).rest(n).value();
        result = _.chain(str).rest(n).value();

        result = _.tail<string>(str, n);
        result = _.tail(str, n);

        result = _<string>(str).tail(n);
        result = _(str).tail(n);

        result = _.chain<string>(str).tail(n).value();
        result = _.chain(str).tail(n).value();

        result = _.drop<string>(str, n);
        result = _.drop(str, n);

        result = _<string>(str).drop(n);
        result = _(str).drop(n);

        result = _.chain<string>(str).drop(n).value();
        result = _.chain(str).drop(n).value();
    }
}

// compact
{
    {
        const array: ({ a: string } | undefined)[] = [{ a: 'a' }, { a: 'b' }];
        let result: { a: string }[];

        result = _.compact<{ a: string } | undefined>(array);
        result = _.compact(array);

        result = _<{ a: string } | undefined>(array).compact();
        result = _(array).compact();

        result = _.chain<{ a: string } | undefined>(array).compact().value();
        result = _.chain(array).compact().value();

        result = _.chain<{ a: string } | undefined>(array).compact().value();
        result = _.chain(array).compact().value();
    }

    {
        const list: _.List<({ a: string } | undefined)> = { 0: { a: 'a' }, 1: { a: 'b' }, length: 2 };
        let result: { a: string }[];

        result = _.compact<{ a: string } | undefined>(list);
        result = _.compact(list);

        result = _<{ a: string } | undefined>(list).compact();
        result = _(list).compact();

        result = _.chain<{ a: string } | undefined>(list).compact().value();
        result = _.chain(list).compact().value();

        result = _.chain<{ a: string } | undefined>(list).compact().value();
        result = _.chain(list).compact().value();
    }
}

// flatten
{
    // one dimension, deep
    {
        const array: { a: string }[] = [{ a: 'a' }, { a: 'b' }];
        let result: { a: string }[];

        result = _.flatten<{ a: string }>(array);
        result = _.flatten(array);

        result = _<{ a: string }>(array).flatten();
        result = _(array).flatten();

        result = _.chain<{ a: string }>(array).flatten().value();
        result = _.chain(array).flatten().value();

        result = _.chain<{ a: string }>(array).flatten().value();
        result = _.chain(array).flatten().value();
    }

    {
        const list: _.List<{ a: string }> = { 0: { a: 'a' }, 1: { a: 'b' }, length: 2 };
        let result: { a: string }[];

        result = _.flatten<{ a: string }>(list);
        result = _.flatten(list);

        result = _<{ a: string }>(list).flatten();
        result = _(list).flatten();

        result = _.chain<{ a: string }>(list).flatten().value();
        result = _.chain(list).flatten().value();

        result = _.chain<{ a: string }>(list).flatten().value();
        result = _.chain(list).flatten().value();
    }

    // one dimension, shallow
    {
        const array: { a: string }[] = [{ a: 'a' }, { a: 'b' }];
        let result: { a: string }[];

        result = _.flatten<{ a: string }>(array, true);
        result = _.flatten(array, true);

        result = _<{ a: string }>(array).flatten(true);
        result = _(array).flatten(true);

        result = _.chain<{ a: string }>(array).flatten(true).value();
        result = _.chain(array).flatten(true).value();

        result = _.chain<{ a: string }>(array).flatten(true).value();
        result = _.chain(array).flatten(true).value();
    }

    {
        const list: _.List<{ a: string }> = { 0: { a: 'a' }, 1: { a: 'b' }, length: 2 };
        let result: { a: string }[];

        result = _.flatten<{ a: string }>(list, true);
        result = _.flatten(list, true);

        result = _<{ a: string }>(list).flatten(true);
        result = _(list).flatten(true);

        result = _.chain<{ a: string }>(list).flatten(true).value();
        result = _.chain(list).flatten(true).value();

        result = _.chain<{ a: string }>(list).flatten(true).value();
        result = _.chain(list).flatten(true).value();
    }

    // two dimensions, deep
    {
        const array: { a: string }[][] = [[{ a: 'a' }, { a: 'b' }], [{ a: 'a' }, { a: 'b' }]];
        let result: { a: string }[];

        result = _.flatten<{ a: string }[]>(array);
        result = _.flatten(array);

        result = _<{ a: string }[]>(array).flatten();
        result = _(array).flatten();

        result = _.chain<{ a: string }[]>(array).flatten().value();
        result = _.chain(array).flatten().value();

        result = _.chain<{ a: string }[]>(array).flatten().value();
        result = _.chain(array).flatten().value();
    }

    {
        const list: _.List<_.List<{ a: string }>> = { 0: { 0: { a: 'a' }, 1: { a: 'b' }, length: 2 }, 1: { 0: { a: 'a' }, 1: { a: 'b' }, length: 2 }, length: 2 };
        let result: { a: string }[];

        result = _.flatten<_.List<{ a: string }>>(list);
        result = _.flatten(list);

        result = _<_.List<{ a: string }>>(list).flatten();
        result = _(list).flatten();

        result = _.chain<_.List<{ a: string }>>(list).flatten().value();
        result = _.chain(list).flatten().value();

        result = _<_.List<{ a: string }>>(list).chain().flatten().value();
        result = _.chain(list).flatten().value();
    }

    // two dimensions, shallow
    {
        const array: { a: string }[][] = [[{ a: 'a' }, { a: 'b' }], [{ a: 'a' }, { a: 'b' }]];
        let result: { a: string }[];

        result = _.flatten<{ a: string }[]>(array, true);
        result = _.flatten(array, true);

        result = _<{ a: string }[]>(array).flatten(true);
        result = _(array).flatten(true);

        result = _.chain<{ a: string }[]>(array).flatten(true).value();
        result = _.chain(array).flatten(true).value();

        result = _.chain<{ a: string }[]>(array).flatten(true).value();
        result = _.chain(array).flatten(true).value();
    }

    {
        const list: _.List<_.List<{ a: string }>> = { 0: { 0: { a: 'a' }, 1: { a: 'b' }, length: 2 }, 1: { 0: { a: 'a' }, 1: { a: 'b' }, length: 2 }, length: 2 };
        let result: { a: string }[];

        result = _.flatten<_.List<{ a: string }>>(list, true);
        result = _.flatten(list, true);

        result = _<_.List<{ a: string }>>(list).flatten(true);
        result = _(list).flatten(true);

        result = _.chain<_.List<{ a: string }>>(list).flatten(true).value();
        result = _.chain(list).flatten(true).value();

        result = _<_.List<{ a: string }>>(list).chain().flatten(true).value();
        result = _.chain(list).flatten(true).value();
    }

    // three dimensions, deep
    {
        const array: { a: string }[][][] = [[[{ a: 'a' }, { a: 'b' }], [{ a: 'a' }, { a: 'b' }]]];
        let result: { a: string }[];

        result = _.flatten<{ a: string }[][]>(array);
        result = _.flatten(array);

        result = _<{ a: string }[][]>(array).flatten();
        result = _(array).flatten();

        result = _.chain<{ a: string }[][]>(array).flatten().value();
        result = _.chain(array).flatten().value();

        result = _.chain<{ a: string }[][]>(array).flatten().value();
        result = _.chain(array).flatten().value();
    }

    {
        const list: _.List<_.List<_.List<{ a: string }>>> = { 0: { 0: { 0: { a: 'a' }, 1: { a: 'b' }, length: 2 }, 1: { 0: { a: 'a' }, 1: { a: 'b' }, length: 2 }, length: 2 }, length: 1 };
        let result: { a: string }[];

        result = _.flatten<_.List<_.List<{ a: string }>>>(list);
        result = _.flatten(list);

        result = _<_.List<_.List<{ a: string }>>>(list).flatten();
        result = _(list).flatten();

        result = _.chain < _.List<_.List<{ a: string }>>>(list).flatten().value();
        result = _.chain(list).flatten().value();

        result = _<_.List<_.List<{ a: string }>>>(list).chain().flatten().value();
        result = _.chain(list).flatten().value();
    }

    // three dimensions, shallow
    {
        const array: { a: string }[][][] = [[[{ a: 'a' }, { a: 'b' }], [{ a: 'a' }, { a: 'b' }]]];
        let result: { a: string }[][];

        result = _.flatten<{ a: string }[][]>(array, true);
        result = _.flatten(array, true);

        result = _<{ a: string }[][]>(array).flatten(true);
        result = _(array).flatten(true);

        result = _.chain<{ a: string }[][]>(array).flatten(true).value();
        result = _.chain(array).flatten(true).value();

        result = _.chain<{ a: string }[][]>(array).flatten(true).value();
        result = _.chain(array).flatten(true).value();
    }

    {
        const list: _.List<_.List<_.List<{ a: string }>>> = { 0: { 0: { 0: { a: 'a' }, 1: { a: 'b' }, length: 2 }, 1: { 0: { a: 'a' }, 1: { a: 'b' }, length: 2 }, length: 2 }, length: 1 };
        let result: _.List<{ a: string }>[];

        result = _.flatten<_.List<_.List<{ a: string }>>>(list, true);
        result = _.flatten(list, true);

        result = _<_.List<_.List<{ a: string }>>>(list).flatten(true);
        result = _(list).flatten(true);

        result = _.chain<_.List<_.List<{ a: string }>>>(list).flatten(true).value();
        result = _.chain(list).flatten(true).value();

        result = _<_.List<_.List<{ a: string }>>>(list).chain().flatten(true).value();
        result = _.chain(list).flatten(true).value();
    }

    // four dimensions, deep - this is where recursion gives up and results in any[]
    {
        const array: { a: string }[][][][] = [[[[{ a: 'a' }, { a: 'b' }], [{ a: 'a' }, { a: 'b' }]]]];
        let result: { a: string }[];

        // $ExpectType any[]
        result = _.flatten<{ a: string }[][][]>(array);
        // $ExpectType any[]
        result = _.flatten(array);

        // $ExpectType any[]
        result = _<{ a: string }[][][]>(array).flatten();
        // $ExpectType any[]
        result = _(array).flatten();

        // $ExpectType any[]
        result = _.chain<{ a: string }[][][]>(array).flatten().value();
        // $ExpectType any[]
        result = _.chain(array).flatten().value();

        // $ExpectType any[]
        result = _.chain<{ a: string }[][][]>(array).flatten().value();
        // $ExpectType any[]
        result = _.chain(array).flatten().value();
    }

    {
        const list: _.List<_.List<_.List<_.List<{ a: string }>>>> = { 0: { 0: { 0: { 0: { a: 'a' }, 1: { a: 'b' }, length: 2 }, 1: { 0: { a: 'a' }, 1: { a: 'b' }, length: 2 }, length: 2 }, length: 1 }, length: 1 };
        let result: { a: string }[];

        result = _.flatten<_.List<_.List<_.List<{ a: string }>>>>(list); // $ExpectType any[]
        result = _.flatten(list); // $ExpectType any[]

        result = _<_.List<_.List<_.List<{ a: string }>>>>(list).flatten(); // $ExpectType any[]
        result = _(list).flatten(); // $ExpectType any[]

        result = _.chain<_.List<_.List<_.List<{ a: string }>>>>(list).flatten().value(); // $ExpectType any[]
        result = _.chain(list).flatten().value(); // $ExpectType any[]

        result = _<_.List<_.List<_.List<{ a: string }>>>>(list).chain().flatten().value(); // $ExpectType any[]
        result = _.chain(list).flatten().value(); // $ExpectType any[]
    }
}

// without
{
    {
        const array: { a: string }[] = [{ a: 'a' }, { a: 'b' }, { a: 'c' }];
        const item1 = array[0];
        const item2 = array[1];
        let result: { a: string }[];

        result = _.without<{ a: string }>(array, item1, item2);
        result = _.without(array, item1, item2);

        result = _<{ a: string }>(array).without(item1, item2);
        result = _(array).without(item1, item2);

        result = _.chain<{ a: string }>(array).without(item1, item2).value();
        result = _.chain(array).without(item1, item2).value();

        result = _.chain<{ a: string }>(array).without(item1, item2).value();
        result = _.chain(array).without(item1, item2).value();
    }

    {
        const list: _.List<{ a: string }> = { 0: { a: 'a' }, 1: { a: 'b' }, 2: { a: 'c' }, length: 3 };
        const item1 = list[0];
        const item2 = list[1];
        let result: { a: string }[];

        result = _.without<{ a: string }>(list, item1, item2);
        result = _.without(list, item1, item2);

        result = _<{ a: string }>(list).without(item1, item2);
        result = _(list).without(item1, item2);

        result = _.chain<{ a: string }>(list).without(item1, item2).value();
        result = _.chain(list).without(item1, item2).value();

        result = _.chain<{ a: string }>(list).without(item1, item2).value();
        result = _.chain(list).without(item1, item2).value();
    }

    {
        const str = 'abc';
        const item1 = str[0];
        const item2 = str[1];
        let result: string[];

        result = _.without<string>(str, item1, item2);
        result = _.without(str, item1, item2);

        result = _<string>(str).without(item1, item2);
        result = _(str).without(item1, item2);

        result = _.chain<string>(str).without(item1, item2).value();
        result = _.chain(str).without(item1, item2).value();
    }
}

// union
{
    {
        const array1: { a: string }[] = [{ a: 'a' }, { a: 'b' }];
        const array2: { a: string }[] = [array1[0], { a: 'c' }];
        let result: { a: string }[];

        result = _.union<{ a: string }>(array1, array2);
        result = _.union(array1, array2);

        result = _<{ a: string }>(array1).union(array2);
        result = _(array1).union(array2);

        result = _.chain<{ a: string }>(array1).union(array2).value();
        result = _.chain(array1).union(array2).value();

        result = _.chain<{ a: string }>(array1).union(array2).value();
        result = _.chain(array1).union(array2).value();
    }

    {
        const list1: _.List<{ a: string }> = { 0: { a: 'a' }, 1: { a: 'b' }, length: 2 };
        const list2: _.List<{ a: string }> = { 0: list1[0], 1: { a: 'c' }, length: 2 };
        let result: { a: string }[];

        result = _.union<{ a: string }>(list1, list2);
        result = _.union(list1, list2);

        result = _<{ a: string }>(list1).union(list2);
        result = _(list1).union(list2);

        result = _.chain<{ a: string }>(list1).union(list2).value();
        result = _.chain(list1).union(list2).value();

        result = _.chain<{ a: string }>(list1).union(list2).value();
        result = _.chain(list1).union(list2).value();
    }

    {
        const str1 = 'ab';
        const str2 = 'bc';
        let result: string[];

        result = _.union<string>(str1, str2);
        result = _.union(str1, str2);;

        result = _<string>(str1).union(str2);
        result = _(str1).union(str2);

        result = _.chain<string>(str1).union(str2).value();
        result = _.chain(str1).union(str2).value();
    }
}

// intersection
{
    {
        const array1: { a: string }[] = [{ a: 'a' }, { a: 'b' }];
        const array2: { a: string }[] = [array1[0], { a: 'c' }];
        let result: { a: string }[];

        result = _.intersection<{ a: string }>(array1, array2);
        result = _.intersection(array1, array2);

        result = _<{ a: string }>(array1).intersection(array2);
        result = _(array1).intersection(array2);

        result = _.chain<{ a: string }>(array1).intersection(array2).value();
        result = _.chain(array1).intersection(array2).value();

        result = _.chain<{ a: string }>(array1).intersection(array2).value();
        result = _.chain(array1).intersection(array2).value();
    }

    {
        const list1: _.List<{ a: string }> = { 0: { a: 'a' }, 1: { a: 'b' }, length: 2 };
        const list2: _.List<{ a: string }> = { 0: list1[0], 1: { a: 'c' }, length: 2 };
        let result: { a: string }[];

        result = _.intersection<{ a: string }>(list1, list2);
        result = _.intersection(list1, list2);

        result = _<{ a: string }>(list1).intersection(list2);
        result = _(list1).intersection(list2);

        result = _.chain<{ a: string }>(list1).intersection(list2).value();
        result = _.chain(list1).intersection(list2).value();

        result = _.chain<{ a: string }>(list1).intersection(list2).value();
        result = _.chain(list1).intersection(list2).value();
    }

    {
        const str1 = 'ab';
        const str2 = 'bc';
        let result: string[];

        result = _.intersection<string>(str1, str2);
        result = _.intersection(str1, str2);;

        result = _<string>(str1).intersection(str2);
        result = _(str1).intersection(str2);

        result = _.chain<string>(str1).intersection(str2).value();
        result = _.chain(str1).intersection(str2).value();
    }
}

// difference
{
    {
        const array1: { a: string }[] = [{ a: 'a' }, { a: 'b' }];
        const array2: { a: string }[] = [array1[0], { a: 'c' }];
        let result: { a: string }[];

        result = _.difference<{ a: string }>(array1, array2);
        result = _.difference(array1, array2);

        result = _<{ a: string }>(array1).difference(array2);
        result = _(array1).difference(array2);

        result = _.chain<{ a: string }>(array1).difference(array2).value();
        result = _.chain(array1).difference(array2).value();

        result = _.chain<{ a: string }>(array1).difference(array2).value();
        result = _.chain(array1).difference(array2).value();
    }

    {
        const list1: _.List<{ a: string }> = { 0: { a: 'a' }, 1: { a: 'b' }, length: 2 };
        const list2: _.List<{ a: string }> = { 0: list1[0], 1: { a: 'c' }, length: 2 };
        let result: { a: string }[];

        result = _.difference<{ a: string }>(list1, list2);
        result = _.difference(list1, list2);

        result = _<{ a: string }>(list1).difference(list2);
        result = _(list1).difference(list2);

        result = _.chain<{ a: string }>(list1).difference(list2).value();
        result = _.chain(list1).difference(list2).value();

        result = _.chain<{ a: string }>(list1).difference(list2).value();
        result = _.chain(list1).difference(list2).value();
    }

    {
        const str1 = 'ab';
        const str2 = 'bc';
        let result: string[];

        result = _.difference<string>(str1, str2);
        result = _.difference(str1, str2);;

        result = _<string>(str1).difference(str2);
        result = _(str1).difference(str2);

        result = _.chain<string>(str1).difference(str2).value();
        result = _.chain(str1).difference(str2).value();
    }
}

// uniq, unique
{
    const context = {};

    // function iterator
    {
        const array: { a: string }[] = [{ a: 'a' }, { a: 'b' }];
        const iterator = (value: { a: string }, index: number, list: _.List<{ a: string }>) => value.a;
        let result: { a: string }[];

        result = _.uniq<{ a: string }>(array);
        result = _.uniq<{ a: string }>(array, true);
        result = _.uniq<{ a: string }>(array, true, iterator);
        result = _.uniq<{ a: string }>(array, true, iterator, context);
        result = _.uniq(array);
        result = _.uniq(array, true);
        result = _.uniq(array, true, iterator);
        result = _.uniq(array, true, iterator, context);

        result = _<{ a: string }>(array).uniq();
        result = _<{ a: string }>(array).uniq(true);
        result = _<{ a: string }>(array).uniq(true, iterator);
        result = _<{ a: string }>(array).uniq(true, iterator, context);
        result = _(array).uniq();
        result = _(array).uniq(true);
        result = _(array).uniq(true, iterator);
        result = _(array).uniq(true, iterator, context);

        result = _.chain<{ a: string }>(array).uniq().value();
        result = _.chain<{ a: string }>(array).uniq(true).value();
        result = _.chain<{ a: string }>(array).uniq(true, iterator).value();
        result = _.chain<{ a: string }>(array).uniq(true, iterator, context).value();
        result = _.chain(array).uniq().value();
        result = _.chain(array).uniq(true).value();
        result = _.chain(array).uniq(true, iterator).value();
        result = _.chain(array).uniq(true, iterator, context).value();

        result = _.unique<{ a: string }>(array);
        result = _.unique<{ a: string }>(array, true);
        result = _.unique<{ a: string }>(array, true, iterator);
        result = _.unique<{ a: string }>(array, true, iterator, context);
        result = _.unique(array);
        result = _.unique(array, true);
        result = _.unique(array, true, iterator);
        result = _.unique(array, true, iterator, context);

        result = _<{ a: string }>(array).unique();
        result = _<{ a: string }>(array).unique(true);
        result = _<{ a: string }>(array).unique(true, iterator);
        result = _<{ a: string }>(array).unique(true, iterator, context);
        result = _(array).unique();
        result = _(array).unique(true);
        result = _(array).unique(true, iterator);
        result = _(array).unique(true, iterator, context);

        result = _.chain<{ a: string }>(array).unique().value();
        result = _.chain<{ a: string }>(array).unique(true).value();
        result = _.chain<{ a: string }>(array).unique(true, iterator).value();
        result = _.chain<{ a: string }>(array).unique(true, iterator, context).value();
        result = _.chain(array).unique().value();
        result = _.chain(array).unique(true).value();
        result = _.chain(array).unique(true, iterator).value();
        result = _.chain(array).unique(true, iterator, context).value();

        result = _.chain<{ a: string }>(array).unique().value();
        result = _.chain<{ a: string }>(array).unique(true).value();
        result = _.chain<{ a: string }>(array).unique(true, iterator).value();
        result = _.chain<{ a: string }>(array).unique(true, iterator, context).value();
        result = _.chain(array).unique().value();
        result = _.chain(array).unique(true).value();
        result = _.chain(array).unique(true, iterator).value();
        result = _.chain(array).unique(true, iterator, context).value();
    }

    {
        const list: _.List<({ a: string })> = { 0: { a: 'a' }, 1: { a: 'b' }, length: 2 };
        const iterator = (value: { a: string }, index: number, list: _.List<{ a: string }>) => value.a;
        let result: { a: string }[];

        result = _.uniq<{ a: string }>(list);
        result = _.uniq<{ a: string }>(list, iterator);
        result = _.uniq<{ a: string }>(list, iterator, context);
        result = _.uniq<{ a: string }>(list, true);
        result = _.uniq<{ a: string }>(list, true, iterator);
        result = _.uniq<{ a: string }>(list, true, iterator, context);
        result = _.uniq(list);
        result = _.uniq(list, iterator);
        result = _.uniq(list, iterator, context);
        result = _.uniq(list, true);
        result = _.uniq(list, true, iterator);
        result = _.uniq(list, true, iterator, context);

        result = _<{ a: string }>(list).uniq();
        result = _<{ a: string }>(list).uniq(iterator);
        result = _<{ a: string }>(list).uniq(iterator, context);
        result = _<{ a: string }>(list).uniq(true);
        result = _<{ a: string }>(list).uniq(true, iterator);
        result = _<{ a: string }>(list).uniq(true, iterator, context);
        result = _(list).uniq();
        result = _(list).uniq(iterator);
        result = _(list).uniq(iterator, context);
        result = _(list).uniq(true);
        result = _(list).uniq(true, iterator);
        result = _(list).uniq(true, iterator, context);

        result = _.chain<{ a: string }>(list).uniq().value();
        result = _.chain<{ a: string }>(list).uniq(iterator).value();
        result = _.chain<{ a: string }>(list).uniq(iterator, context).value();
        result = _.chain<{ a: string }>(list).uniq(true).value();
        result = _.chain<{ a: string }>(list).uniq(true, iterator).value();
        result = _.chain<{ a: string }>(list).uniq(true, iterator, context).value();
        result = _.chain(list).uniq().value();
        result = _.chain(list).uniq(iterator).value();
        result = _.chain(list).uniq(iterator, context).value();
        result = _.chain(list).uniq(true).value();
        result = _.chain(list).uniq(true, iterator).value();
        result = _.chain(list).uniq(true, iterator, context).value();

        result = _.unique<{ a: string }>(list);
        result = _.unique<{ a: string }>(list, iterator);
        result = _.unique<{ a: string }>(list, iterator, context);
        result = _.unique<{ a: string }>(list, true);
        result = _.unique<{ a: string }>(list, true, iterator);
        result = _.unique<{ a: string }>(list, true, iterator, context);
        result = _.unique(list);
        result = _.unique(list, iterator);
        result = _.unique(list, iterator, context);
        result = _.unique(list, true);
        result = _.unique(list, true, iterator);
        result = _.unique(list, true, iterator, context);

        result = _<{ a: string }>(list).unique();
        result = _<{ a: string }>(list).unique(iterator);
        result = _<{ a: string }>(list).unique(iterator, context);
        result = _<{ a: string }>(list).unique(true);
        result = _<{ a: string }>(list).unique(true, iterator);
        result = _<{ a: string }>(list).unique(true, iterator, context);
        result = _(list).unique();
        result = _(list).unique(iterator);
        result = _(list).unique(iterator, context);
        result = _(list).unique(true);
        result = _(list).unique(true, iterator);
        result = _(list).unique(true, iterator, context);

        result = _.chain<{ a: string }>(list).unique().value();
        result = _.chain<{ a: string }>(list).unique(iterator).value();
        result = _.chain<{ a: string }>(list).unique(iterator, context).value();
        result = _.chain<{ a: string }>(list).unique(true).value();
        result = _.chain<{ a: string }>(list).unique(true, iterator).value();
        result = _.chain<{ a: string }>(list).unique(true, iterator, context).value();
        result = _.chain(list).unique().value();
        result = _.chain(list).unique(iterator).value();
        result = _.chain(list).unique(iterator, context).value();
        result = _.chain(list).unique(true).value();
        result = _.chain(list).unique(true, iterator).value();
        result = _.chain(list).unique(true, iterator, context).value();

        result = _.chain<{ a: string }>(list).unique().value();
        result = _.chain<{ a: string }>(list).unique(iterator).value();
        result = _.chain<{ a: string }>(list).unique(iterator, context).value();
        result = _.chain<{ a: string }>(list).unique(true).value();
        result = _.chain<{ a: string }>(list).unique(true, iterator).value();
        result = _.chain<{ a: string }>(list).unique(true, iterator, context).value();
        result = _.chain(list).unique().value();
        result = _.chain(list).unique(iterator).value();
        result = _.chain(list).unique(iterator, context).value();
        result = _.chain(list).unique(true).value();
        result = _.chain(list).unique(true, iterator).value();
        result = _.chain(list).unique(true, iterator, context).value();
    }

    // property name iterator
    {
        const array: { a: string }[] = [{ a: 'a' }, { a: 'b' }];
        const property = 'a';
        let result: { a: string }[];

        result = _.uniq<{ a: string }>(array, property);
        result = _.uniq<{ a: string }>(array, true, property);
        result = _.uniq(array, property);
        result = _.uniq(array, true, property);

        result = _<{ a: string }>(array).uniq(property);
        result = _<{ a: string }>(array).uniq(true, property);
        result = _(array).uniq(property);
        result = _(array).uniq(true, property);

        result = _.chain<{ a: string }>(array).uniq(property).value();
        result = _.chain<{ a: string }>(array).uniq(true, property).value();
        result = _.chain(array).uniq(property).value();
        result = _.chain(array).uniq(true, property).value();

        result = _.unique<{ a: string }>(array, property);
        result = _.unique<{ a: string }>(array, true, property);
        result = _.unique(array, property);
        result = _.unique(array, true, property);

        result = _<{ a: string }>(array).unique(property);
        result = _<{ a: string }>(array).unique(true, property);
        result = _(array).unique(property);
        result = _(array).unique(true, property);

        result = _.chain<{ a: string }>(array).unique(property).value();
        result = _.chain<{ a: string }>(array).unique(true, property).value();
        result = _.chain(array).unique(property).value();
        result = _.chain(array).unique(true, property).value();

        result = _.chain<{ a: string }>(array).unique(property).value();
        result = _.chain<{ a: string }>(array).unique(true, property).value();
        result = _.chain(array).unique(property).value();
        result = _.chain(array).unique(true, property).value();
    }

    {
        const list: _.List<({ a: string })> = { 0: { a: 'a' }, 1: { a: 'b' }, length: 2 };
        const property = 'a';
        let result: { a: string }[];

        result = _.uniq<{ a: string }>(list, property);
        result = _.uniq<{ a: string }>(list, true, property);
        result = _.uniq(list, property);
        result = _.uniq(list, true, property);

        result = _<{ a: string }>(list).uniq(property);
        result = _<{ a: string }>(list).uniq(true, property);
        result = _(list).uniq(property);
        result = _(list).uniq(true, property);

        result = _.chain<{ a: string }>(list).uniq(property).value();
        result = _.chain<{ a: string }>(list).uniq(true, property).value();
        result = _.chain(list).uniq(property).value();
        result = _.chain(list).uniq(true, property).value();

        result = _.unique<{ a: string }>(list, property);
        result = _.unique<{ a: string }>(list, true, property);
        result = _.unique(list, property);
        result = _.unique(list, true, property);

        result = _<{ a: string }>(list).unique(property);
        result = _<{ a: string }>(list).unique(true, property);
        result = _(list).unique(property);
        result = _(list).unique(true, property);

        result = _.chain<{ a: string }>(list).unique(property).value();
        result = _.chain<{ a: string }>(list).unique(true, property).value();
        result = _.chain(list).unique(property).value();
        result = _.chain(list).unique(true, property).value();

        result = _.chain<{ a: string }>(list).unique(property).value();
        result = _.chain<{ a: string }>(list).unique(true, property).value();
        result = _.chain(list).unique(property).value();
        result = _.chain(list).unique(true, property).value();
    }
}

// zip
// once TS 3.0 is reached as a minimum version, as a breaking change, consider updating zip to something like zip<T extends _.List<any>[]>(...arrays: T): TypeOfListItem<T>[]
// except not that because that doesn't distribute to each type in the tuple individually and also ends up making a type union
{
    {
        const array1: string[] = ['a', 'b'];
        const array2: number[] = [1, 2];
        const array3: boolean[] = [true, false];
        let result: any[][]; // ideally should be [string, number, boolean][]

        result = _.zip(array1, array2, array3);

        result = _(array1).zip(array2, array3);

        result = _.chain(array1).zip(array2, array3).value();
    }

    {
        const list1: _.List<string> = { 0: 'a', 1: 'b', length: 2 };
        const list2: _.List<number> = { 0: 1, 1: 2, length: 2 };
        const list3: _.List<boolean> = { 0: true, 1: false, length: 2 };
        let result: any[][]; // ideally should be [string, number, boolean][]

        result = _.zip(list1, list2, list3);

        result = _(list1).zip(list2, list3);

        result = _.chain(list1).zip(list2, list3).value();
    }
}

// unzip
{
    {
        const array: [string, number, boolean][] = [['a', 1, true], ['b', 2, false]];
        let result: any[][]; // ideally should be [string[], number[], boolean[]]

        result = _.unzip(array);

        result = _(array).unzip();

        result = _.chain(array).unzip().value();
    }

    {
        const list: _.List<[string, number, boolean]> = { 0: { 0: 'a', 1: 1, 2: true, length: 3 }, 1: { 0: 'b', 1: 2, 2: false, length: 3 }, length: 2 };
        let result: any[][]; // ideally should be [string[], number[], boolean[]]

        result = _.unzip(list);

        result = _(list).unzip();

        result = _.chain(list).unzip().value();
    }
}

// object
{
    // separate key and value sets
    {
        const keyArray: string[] = ['a', 'b'];
        const valueArray: number[] = [1, 2];
        let result: _.Dictionary<number>;

        result = _.object<number>(keyArray, valueArray);
        result = _.object(keyArray, valueArray);

        result = _<string>(keyArray).object<number>(valueArray);
        result = _(keyArray).object(valueArray);

        result = _.chain<string>(keyArray).object<number>(valueArray).value();
        result = _.chain(keyArray).object(valueArray).value();
    }

    {
        const keyList: _.List<string> = { 0: 'a', 1: 'b', length: 2 };
        const valueList: _.List<number> = { 0: 1, 1: 2, length: 2 };
        let result: _.Dictionary<number>;

        result = _.object<number>(keyList, valueList);
        result = _.object(keyList, valueList);

        result = _<string>(keyList).object<number>(valueList);
        result = _(keyList).object(valueList);

        result = _.chain<string>(keyList).object<number>(valueList).value();
        result = _.chain(keyList).object(valueList).value();
    }

    // key value pair tuples
    {
        const array: [string, number][] = [['a', 1], ['b', 2]];
        let result: _.Dictionary<number>;

        result = _.object<number>(array);
        result = _.object(array);

        result = _<[string, number]>(array).object();
        result = _(array).object();

        result = _.chain<[string, number]>(array).object().value();
        result = _.chain(array).object().value();
    }

    {
        const list: _.List<[string, number]> = { 0: ['a', 1], 1: ['b', 2], length: 2 };
        let result: _.Dictionary<number>;

        result = _.object<number>(list);
        result = _.object(list);

        result = _<[string, number]>(list).object();
        result = _(list).object();

        result = _.chain<[string, number]>(list).object().value();
        result = _.chain(list).object().value();
    }
}

// chunk
{
    {
        const array: { a: string }[] = [{ a: 'a' }, { a: 'b' }, { a: 'c' }];
        const length = 2;
        let result: { a: string }[][];

        result = _.chunk<{ a: string }>(array, length);
        result = _.chunk(array, length);

        result = _<{ a: string }>(array).chunk(length);
        result = _(array).chunk(length);

        result = _.chain<{ a: string }>(array).chunk(length).value();
        result = _.chain(array).chunk(length).value();

        result = _.chain<{ a: string }>(array).chunk(length).value();
        result = _.chain(array).chunk(length).value();
    }

    {
        const list: _.List<{ a: string }> = { 0: { a: 'a' }, 1: { a: 'b' }, 2: { a: 'b' }, length: 3 };
        const length = 2;
        let result: { a: string }[][];

        result = _.chunk<{ a: string }>(list, length);
        result = _.chunk(list, length);

        result = _<{ a: string }>(list).chunk(length);
        result = _(list).chunk(length);

        result = _.chain<{ a: string }>(list).chunk(length).value();
        result = _.chain(list).chunk(length).value();

        result = _.chain<{ a: string }>(list).chunk(length).value();
        result = _.chain(list).chunk(length).value();
    }

    {
        const str = 'abc';
        const length = 2;
        let result: string[][];

        result = _.chunk<string>(str, length);
        result = _.chunk(str, length);

        result = _<string>(str).chunk(length);
        result = _(str).chunk(length);

        result = _.chain<string>(str).chunk(length).value();
        result = _.chain(str).chunk(length).value();
    }
}

// indexOf
{
    const isSorted = true;

    {
        const array: { a: string }[] = [{ a: 'a' }, { a: 'b' }];
        const item = array[0];
        let result: number;

        result = _.indexOf<{ a: string }>(array, item);
        result = _.indexOf<{ a: string }>(array, item, isSorted);
        result = _.indexOf(array, item);
        result = _.indexOf(array, item, isSorted);

        result = _<{ a: string }>(array).indexOf(item);
        result = _<{ a: string }>(array).indexOf(item, isSorted);
        result = _(array).indexOf(item);
        result = _(array).indexOf(item, isSorted);

        result = _.chain<{ a: string }>(array).indexOf(item).value();
        result = _.chain<{ a: string }>(array).indexOf(item, isSorted).value();
        result = _.chain(array).indexOf(item).value();
        result = _.chain(array).indexOf(item, isSorted).value();

        result = _.chain<{ a: string }>(array).indexOf(item).value();
        result = _.chain<{ a: string }>(array).indexOf(item, isSorted).value();
        result = _.chain(array).indexOf(item).value();
        result = _.chain(array).indexOf(item, isSorted).value();
    }

    {
        const list: _.List<{ a: string }> = { 0: { a: 'a' }, 1: { a: 'b' }, length: 2 };
        const item = list[0];
        let result: number;

        result = _.indexOf<{ a: string }>(list, item);
        result = _.indexOf<{ a: string }>(list, item, isSorted);
        result = _.indexOf(list, item);
        result = _.indexOf(list, item, isSorted);

        result = _<{ a: string }>(list).indexOf(item);
        result = _<{ a: string }>(list).indexOf(item, isSorted);
        result = _(list).indexOf(item);
        result = _(list).indexOf(item, isSorted);

        result = _.chain<{ a: string }>(list).indexOf(item).value();
        result = _.chain<{ a: string }>(list).indexOf(item, isSorted).value();
        result = _.chain(list).indexOf(item).value();
        result = _.chain(list).indexOf(item, isSorted).value();

        result = _.chain<{ a: string }>(list).indexOf(item).value();
        result = _.chain<{ a: string }>(list).indexOf(item, isSorted).value();
        result = _.chain(list).indexOf(item).value();
        result = _.chain(list).indexOf(item, isSorted).value();
    }

    {
        const str = 'abc';
        const item = str[0];
        let result: number;

        result = _.indexOf<string>(str, item);
        result = _.indexOf<string>(str, item, isSorted);
        result = _.indexOf(str, item);
        result = _.indexOf(str, item, isSorted);

        result = _<string>(str).indexOf(item);
        result = _<string>(str).indexOf(item, isSorted);
        result = _(str).indexOf(item);
        result = _(str).indexOf(item, isSorted);

        result = _.chain<string>(str).indexOf(item).value();
        result = _.chain<string>(str).indexOf(item, isSorted).value();
        result = _.chain(str).indexOf(item).value();
        result = _.chain(str).indexOf(item, isSorted).value();
    }
}

// lastIndexof
{
    const fromIndex = 1;

    {
        const array: { a: string }[] = [{ a: 'a' }, { a: 'b' }];
        const item = array[0];
        let result: number;

        result = _.lastIndexOf<{ a: string }>(array, item);
        result = _.lastIndexOf<{ a: string }>(array, item, fromIndex);
        result = _.lastIndexOf(array, item);
        result = _.lastIndexOf(array, item, fromIndex);

        result = _<{ a: string }>(array).lastIndexOf(item);
        result = _<{ a: string }>(array).lastIndexOf(item, fromIndex);
        result = _(array).lastIndexOf(item);
        result = _(array).lastIndexOf(item, fromIndex);

        result = _.chain<{ a: string }>(array).lastIndexOf(item).value();
        result = _.chain<{ a: string }>(array).lastIndexOf(item, fromIndex).value();
        result = _.chain(array).lastIndexOf(item).value();
        result = _.chain(array).lastIndexOf(item, fromIndex).value();

        result = _.chain<{ a: string }>(array).lastIndexOf(item).value();
        result = _.chain<{ a: string }>(array).lastIndexOf(item, fromIndex).value();
        result = _.chain(array).lastIndexOf(item).value();
        result = _.chain(array).lastIndexOf(item, fromIndex).value();
    }

    {
        const list: _.List<{ a: string }> = { 0: { a: 'a' }, 1: { a: 'b' }, length: 2 };
        const item = list[0];
        let result: number;

        result = _.lastIndexOf<{ a: string }>(list, item);
        result = _.lastIndexOf<{ a: string }>(list, item, fromIndex);
        result = _.lastIndexOf(list, item);
        result = _.lastIndexOf(list, item, fromIndex);

        result = _<{ a: string }>(list).lastIndexOf(item);
        result = _<{ a: string }>(list).lastIndexOf(item, fromIndex);
        result = _(list).lastIndexOf(item);
        result = _(list).lastIndexOf(item, fromIndex);

        result = _.chain<{ a: string }>(list).lastIndexOf(item).value();
        result = _.chain<{ a: string }>(list).lastIndexOf(item, fromIndex).value();
        result = _.chain(list).lastIndexOf(item).value();
        result = _.chain(list).lastIndexOf(item, fromIndex).value();

        result = _.chain<{ a: string }>(list).lastIndexOf(item).value();
        result = _.chain<{ a: string }>(list).lastIndexOf(item, fromIndex).value();
        result = _.chain(list).lastIndexOf(item).value();
        result = _.chain(list).lastIndexOf(item, fromIndex).value();
    }

    {
        const str = 'abc';
        const item = str[0];
        let result: number;

        result = _.lastIndexOf<string>(str, item);
        result = _.lastIndexOf<string>(str, item, fromIndex);
        result = _.lastIndexOf(str, item);
        result = _.lastIndexOf(str, item, fromIndex);

        result = _<string>(str).lastIndexOf(item);
        result = _<string>(str).lastIndexOf(item, fromIndex);
        result = _(str).lastIndexOf(item);
        result = _(str).lastIndexOf(item, fromIndex);

        result = _.chain<string>(str).lastIndexOf(item).value();
        result = _.chain<string>(str).lastIndexOf(item, fromIndex).value();
        result = _.chain(str).lastIndexOf(item).value();
        result = _.chain(str).lastIndexOf(item, fromIndex).value();
    }
}

// sortedIndex
{
    const context = {};

    // no iterator
    {
        const array: string[] = ['a', 'c'];
        const item = 'b';
        let result: number;

        result = _.sortedIndex<string>(array, item);
        result = _.sortedIndex(array, item);

        result = _<string>(array).sortedIndex(item);
        result = _(array).sortedIndex(item);

        result = _.chain<string>(array).sortedIndex(item).value();
        result = _.chain(array).sortedIndex(item).value();

        result = _.chain<string>(array).sortedIndex(item).value();
        result = _.chain(array).sortedIndex(item).value();
    }

    {
        const list: _.List<string> = { 0: 'a', 1: 'c', length: 2 };
        const item = 'b';
        let result: number;

        result = _.sortedIndex<string>(list, item);
        result = _.sortedIndex(list, item);

        result = _<string>(list).sortedIndex(item);
        result = _(list).sortedIndex(item);

        result = _.chain<string>(list).sortedIndex(item).value();
        result = _.chain(list).sortedIndex(item).value();

        result = _.chain<string>(list).sortedIndex(item).value();
        result = _.chain(list).sortedIndex(item).value();
    }

    {
        const str = 'ac';
        const item = 'b';
        let result: number;

        result = _.sortedIndex<string>(str, item);
        result = _.sortedIndex(str, item);

        result = _<string>(str).sortedIndex(item);
        result = _(str).sortedIndex(item);

        result = _.chain<string>(str).sortedIndex(item).value();
        result = _.chain(str).sortedIndex(item).value();
    }

    // function iterator
    {
        const array: { a: string }[] = [{ a: 'a' }, { a: 'c' }];
        const item = { a: 'b' };
        const iterator = (value: { a: string }, index: number, list: _.List<{ a: string }>) => value.a;
        let result: number;

        result = _.sortedIndex<{ a: string }>(array, item, iterator);
        result = _.sortedIndex<{ a: string }>(array, item, iterator, context);
        result = _.sortedIndex(array, item, iterator);
        result = _.sortedIndex(array, item, iterator, context);

        result = _<{ a: string }>(array).sortedIndex(item, iterator);
        result = _<{ a: string }>(array).sortedIndex(item, iterator, context);
        result = _(array).sortedIndex(item, iterator);
        result = _(array).sortedIndex(item, iterator, context);

        result = _.chain<{ a: string }>(array).sortedIndex(item, iterator).value();
        result = _.chain<{ a: string }>(array).sortedIndex(item, iterator, context).value();
        result = _.chain(array).sortedIndex(item, iterator).value();
        result = _.chain(array).sortedIndex(item, iterator, context).value();

        result = _.chain<{ a: string }>(array).sortedIndex(item, iterator).value();
        result = _.chain<{ a: string }>(array).sortedIndex(item, iterator, context).value();
        result = _.chain(array).sortedIndex(item, iterator).value();
        result = _.chain(array).sortedIndex(item, iterator, context).value();
    }

    {
        const list: _.List<{ a: string }> = { 0: { a: 'a' }, 1: { a: 'c' }, length: 2 };
        const item = { a: 'b' };
        const iterator = (value: { a: string }, index: number, list: _.List<{ a: string }>) => value.a;
        let result: number;

        result = _.sortedIndex<{ a: string }>(list, item, iterator);
        result = _.sortedIndex<{ a: string }>(list, item, iterator, context);
        result = _.sortedIndex(list, item, iterator);
        result = _.sortedIndex(list, item, iterator, context);

        result = _<{ a: string }>(list).sortedIndex(item, iterator);
        result = _<{ a: string }>(list).sortedIndex(item, iterator, context);
        result = _(list).sortedIndex(item, iterator);
        result = _(list).sortedIndex(item, iterator, context);

        result = _.chain<{ a: string }>(list).sortedIndex(item, iterator).value();
        result = _.chain<{ a: string }>(list).sortedIndex(item, iterator, context).value();
        result = _.chain(list).sortedIndex(item, iterator).value();
        result = _.chain(list).sortedIndex(item, iterator, context).value();

        result = _.chain<{ a: string }>(list).sortedIndex(item, iterator).value();
        result = _.chain<{ a: string }>(list).sortedIndex(item, iterator, context).value();
        result = _.chain(list).sortedIndex(item, iterator).value();
        result = _.chain(list).sortedIndex(item, iterator, context).value();
    }

    // property name iterator
    {
        const array: { a: string }[] = [{ a: 'a' }, { a: 'c' }];
        const item = { a: 'b' };
        const property = 'a'
        let result: number;

        result = _.sortedIndex<{ a: string }>(array, item, property);
        result = _.sortedIndex(array, item, property);

        result = _<{ a: string }>(array).sortedIndex(item, property);
        result = _(array).sortedIndex(item, property);

        result = _.chain<{ a: string }>(array).sortedIndex(item, property).value();
        result = _.chain(array).sortedIndex(item, property).value();

        result = _.chain<{ a: string }>(array).sortedIndex(item, property).value();
        result = _.chain(array).sortedIndex(item, property).value();
    }

    {
        const list: _.List<{ a: string }> = { 0: { a: 'a' }, 1: { a: 'c' }, length: 2 };
        const item = { a: 'b' };
        const property = 'a';
        let result: number;

        result = _.sortedIndex<{ a: string }>(list, item, property);
        result = _.sortedIndex(list, item, property);

        result = _<{ a: string }>(list).sortedIndex(item, property);
        result = _(list).sortedIndex(item, property);

        result = _.chain<{ a: string }>(list).sortedIndex(item, property).value();
        result = _.chain(list).sortedIndex(item, property).value();

        result = _.chain<{ a: string }>(list).sortedIndex(item, property).value();
        result = _.chain(list).sortedIndex(item, property).value();
    }
}

// findIndex
{
    const context = {};

    {
        const array: { a: string }[] = [{ a: 'a' }, { a: 'b' }];
        const iterator = (value: { a: string }, index: number, list: _.List<{ a: string }>) => value.a === 'b';
        let result: number;

        result = _.findIndex<{ a: string }>(array, iterator);
        result = _.findIndex<{ a: string }>(array, iterator, context);
        result = _.findIndex(array, iterator);
        result = _.findIndex(array, iterator, context);

        result = _<{ a: string }>(array).findIndex(iterator);
        result = _<{ a: string }>(array).findIndex(iterator, context);
        result = _(array).findIndex(iterator);
        result = _(array).findIndex(iterator, context);

        result = _.chain<{ a: string }>(array).findIndex(iterator).value();
        result = _.chain<{ a: string }>(array).findIndex(iterator, context).value();
        result = _.chain(array).findIndex(iterator).value();
        result = _.chain(array).findIndex(iterator, context).value();

        result = _.chain<{ a: string }>(array).findIndex(iterator).value();
        result = _.chain<{ a: string }>(array).findIndex(iterator, context).value();
        result = _.chain(array).findIndex(iterator).value();
        result = _.chain(array).findIndex(iterator, context).value();
    }

    {
        const array: { a: string, b: string }[] = [{ a: 'a', b: 'c' }, { a: 'b', b: 'd' }];
        const properties = { a: 'b' };
        let result: number;

        result = _.findIndex<{ a: string }>(array, properties);
        result = _.findIndex(array, properties);

        result = _<{ a: string }>(array).findIndex(properties);
        result = _(array).findIndex(properties);

        result = _.chain<{ a: string }>(array).findIndex(properties).value();
        result = _.chain(array).findIndex(properties).value();

        result = _.chain<{ a: string }>(array).findIndex(properties).value();
        result = _.chain(array).findIndex(properties).value();
    }

    {
        const list: _.List<{ a: string }> = { 0: { a: 'a' }, 1: { a: 'b' }, length: 2 };
        const iterator = (value: { a: string }, index: number, list: _.List<{ a: string }>) => value.a === 'b';
        let result: number;

        result = _.findIndex<{ a: string }>(list, iterator);
        result = _.findIndex<{ a: string }>(list, iterator, context);
        result = _.findIndex(list, iterator);
        result = _.findIndex(list, iterator, context);

        result = _<{ a: string }>(list).findIndex(iterator);
        result = _<{ a: string }>(list).findIndex(iterator, context);
        result = _(list).findIndex(iterator);
        result = _(list).findIndex(iterator, context);

        result = _.chain<{ a: string }>(list).findIndex(iterator).value();
        result = _.chain<{ a: string }>(list).findIndex(iterator, context).value();
        result = _.chain(list).findIndex(iterator).value();
        result = _.chain(list).findIndex(iterator, context).value();

        result = _.chain<{ a: string }>(list).findIndex(iterator).value();
        result = _.chain<{ a: string }>(list).findIndex(iterator, context).value();
        result = _.chain(list).findIndex(iterator).value();
        result = _.chain(list).findIndex(iterator, context).value();
    }

    {
        const list: _.List<{ a: string, b: string }> = { 0: { a: 'a', b: 'c' }, 1: { a: 'b', b: 'd' }, length: 2 };
        const properties = { a: 'b' };
        let result: number;

        result = _.findIndex<{ a: string }>(list, properties);
        result = _.findIndex(list, properties);

        result = _<{ a: string }>(list).findIndex(properties);
        result = _(list).findIndex(properties);

        result = _.chain<{ a: string }>(list).findIndex(properties).value();
        result = _.chain(list).findIndex(properties).value();

        result = _.chain<{ a: string }>(list).findIndex(properties).value();
        result = _.chain(list).findIndex(properties).value();
    }

    {
        const str = 'abc';
        const iterator = (value: string, index: number, list: _.List<string>) => value === 'b';
        let result: number;

        result = _.findIndex<string>(str, iterator);
        result = _.findIndex<string>(str, iterator, context);
        result = _.findIndex(str, iterator);
        result = _.findIndex(str, iterator, context);

        result = _<string>(str).findIndex(iterator);
        result = _<string>(str).findIndex(iterator, context);
        result = _(str).findIndex(iterator);
        result = _(str).findIndex(iterator, context);

        result = _.chain<string>(str).findIndex(iterator).value();
        result = _.chain<string>(str).findIndex(iterator, context).value();
        result = _.chain(str).findIndex(iterator).value();
        result = _.chain(str).findIndex(iterator, context).value();
    }
}

// findLastIndex
{
    const context = {};

    {
        const array: { a: string }[] = [{ a: 'a' }, { a: 'b' }];
        const iterator = (value: { a: string }, index: number, list: _.List<{ a: string }>) => value.a === 'b';
        let result: number;

        result = _.findLastIndex<{ a: string }>(array, iterator);
        result = _.findLastIndex<{ a: string }>(array, iterator, context);
        result = _.findLastIndex(array, iterator);
        result = _.findLastIndex(array, iterator, context);

        result = _<{ a: string }>(array).findLastIndex(iterator);
        result = _<{ a: string }>(array).findLastIndex(iterator, context);
        result = _(array).findLastIndex(iterator);
        result = _(array).findLastIndex(iterator, context);

        result = _.chain<{ a: string }>(array).findLastIndex(iterator).value();
        result = _.chain<{ a: string }>(array).findLastIndex(iterator, context).value();
        result = _.chain(array).findLastIndex(iterator).value();
        result = _.chain(array).findLastIndex(iterator, context).value();

        result = _.chain<{ a: string }>(array).findLastIndex(iterator).value();
        result = _.chain<{ a: string }>(array).findLastIndex(iterator, context).value();
        result = _.chain(array).findLastIndex(iterator).value();
        result = _.chain(array).findLastIndex(iterator, context).value();
    }

    {
        const array: { a: string, b: string }[] = [{ a: 'a', b: 'c' }, { a: 'b', b: 'd' }];
        const properties = { a: 'b' };
        let result: number;

        result = _.findLastIndex<{ a: string }>(array, properties);
        result = _.findLastIndex(array, properties);

        result = _<{ a: string }>(array).findLastIndex(properties);
        result = _(array).findLastIndex(properties);

        result = _.chain<{ a: string }>(array).findLastIndex(properties).value();
        result = _.chain(array).findLastIndex(properties).value();

        result = _.chain<{ a: string }>(array).findLastIndex(properties).value();
        result = _.chain(array).findLastIndex(properties).value();
    }

    {
        const list: _.List<{ a: string }> = { 0: { a: 'a' }, 1: { a: 'b' }, length: 2 };
        const iterator = (value: { a: string }, index: number, list: _.List<{ a: string }>) => value.a === 'b';
        let result: number;

        result = _.findLastIndex<{ a: string }>(list, iterator);
        result = _.findLastIndex<{ a: string }>(list, iterator, context);
        result = _.findLastIndex(list, iterator);
        result = _.findLastIndex(list, iterator, context);

        result = _<{ a: string }>(list).findLastIndex(iterator);
        result = _<{ a: string }>(list).findLastIndex(iterator, context);
        result = _(list).findLastIndex(iterator);
        result = _(list).findLastIndex(iterator, context);

        result = _.chain<{ a: string }>(list).findLastIndex(iterator).value();
        result = _.chain<{ a: string }>(list).findLastIndex(iterator, context).value();
        result = _.chain(list).findLastIndex(iterator).value();
        result = _.chain(list).findLastIndex(iterator, context).value();

        result = _.chain<{ a: string }>(list).findLastIndex(iterator).value();
        result = _.chain<{ a: string }>(list).findLastIndex(iterator, context).value();
        result = _.chain(list).findLastIndex(iterator).value();
        result = _.chain(list).findLastIndex(iterator, context).value();
    }

    {
        const list: _.List<{ a: string, b: string }> = { 0: { a: 'a', b: 'c' }, 1: { a: 'b', b: 'd' }, length: 2 };
        const properties = { a: 'b' };
        let result: number;

        result = _.findLastIndex<{ a: string }>(list, properties);
        result = _.findLastIndex(list, properties);

        result = _<{ a: string }>(list).findLastIndex(properties);
        result = _(list).findLastIndex(properties);

        result = _.chain<{ a: string }>(list).findLastIndex(properties).value();
        result = _.chain(list).findLastIndex(properties).value();

        result = _.chain<{ a: string }>(list).findLastIndex(properties).value();
        result = _.chain(list).findLastIndex(properties).value();
    }

    {
        const str = 'abc';
        const iterator = (value: string, index: number, list: _.List<string>) => value === 'b';
        let result: number;

        result = _.findLastIndex<string>(str, iterator);
        result = _.findLastIndex<string>(str, iterator, context);
        result = _.findLastIndex(str, iterator);
        result = _.findLastIndex(str, iterator, context);

        result = _<string>(str).findLastIndex(iterator);
        result = _<string>(str).findLastIndex(iterator, context);
        result = _(str).findLastIndex(iterator);
        result = _(str).findLastIndex(iterator, context);

        result = _.chain<string>(str).findLastIndex(iterator).value();
        result = _.chain<string>(str).findLastIndex(iterator, context).value();
        result = _.chain(str).findLastIndex(iterator).value();
        result = _.chain(str).findLastIndex(iterator, context).value();
    }
}

// range
{
    const start = 0;
    const stop = 10;
    const step = 1;
    let result: number[];

    result = _.range(stop);
    result = _.range(start, stop);
    result = _.range(start, stop, step);

    result = _(stop).range();
    result = _(start).range(stop);
    result = _(start).range(stop, step);

    result = _.chain(stop).range().value();
    result = _.chain(start).range(stop).value();
    result = _.chain(start).range(stop, step).value();
}

// Chaining

// chain
// as a breaking change, consider either removing Chain.chain or making its return type "never" since while it is technically something that one can do as far as I can tell
// doing it always results in a stack overflow
// as a breaking chnage, consider updating chain<string>() to return Chain<string, string> rather than Chain<string, _.List<string>>
{
    {
        const array: { a: string }[] = [{ a: 'a' }, { a: 'b' }];
        let result: _._Chain<{ a: string }, { a: string }[]>;

        result = _.chain<{ a: string }>(array);
        result = _.chain(array);

        result = _<{ a: string }>(array).chain();
        result = _(array).chain();
    }

    {
        const list: _.List<{ a: string }> = { 0: { a: 'a' }, 1: { a: 'b' }, length: 2 };
        let result: _._Chain<{ a: string }, _.List<{ a: string }>>;

        result = _.chain<{ a: string }>(list);
        result = _.chain(list);

        result = _<{ a: string }>(list).chain();
        result = _(list).chain();
    }

    {
        const dict: _.Dictionary<{ a: string }> = { a: { a: 'a' }, b: { a: 'b' } };
        let result: _._Chain<{ a: string }, _.Dictionary<{ a: string }>>;

        result = _.chain<{ a: string }>(dict);
        result = _.chain(dict);

        result = _<{ a: string }>(dict).chain();
        result = _(dict).chain();
=======
namespace TestFind {
    let array: {a: string}[] = [{a: 'a'}, {a: 'b'}];
    let list: _.List<{a: string}> = {0: {a: 'a'}, 1: {a: 'b'}, length: 2};
    let dict: _.Dictionary<{a: string}> = {a: {a: 'a'}, b: {a: 'b'}};
    let context = {};

    {
        let iterator = (value: {a: string}, index: number, list: _.List<{a: string}>) => value.a === 'b';
        let result: {a: string} | undefined;

        result = _.find<{a: string}>(array, iterator);
        result = _.find<{a: string}>(array, iterator, context);
        result = _.find<{a: string}, {a: string}>(array, {a: 'b'});
        result = _.find<{a: string}>(array, 'a');

        result = _(array).find<{a: string}>(iterator);
        result = _(array).find<{a: string}>(iterator, context);
        result = _(array).find<{a: string}, {a: string}>({a: 'b'});
        result = _(array).find<{a: string}>('a');

        result = _(array).chain().find<{a: string}>(iterator).value();
        result = _(array).chain().find<{a: string}>(iterator, context).value();
        result = _(array).chain().find<{a: string}, {a: string}>({a: 'b'}).value();
        result = _(array).chain().find<{a: string}>('a').value();

        result = _.find<{a: string}>(list, iterator);
        result = _.find<{a: string}>(list, iterator, context);
        result = _.find<{a: string}, {a: string}>(list, {a: 'b'});
        result = _.find<{a: string}>(list, 'a');

        result = _(list).find<{a: string}>(iterator);
        result = _(list).find<{a: string}>(iterator, context);
        result = _(list).find<{a: string}, {a: string}>({a: 'b'});
        result = _(list).find<{a: string}>('a');

        result = _(list).chain().find<{a: string}>(iterator).value();
        result = _(list).chain().find<{a: string}>(iterator, context).value();
        result = _(list).chain().find<{a: string}, {a: string}>({a: 'b'}).value();
        result = _(list).chain().find<{a: string}>('a').value();

        result = _.detect<{a: string}>(array, iterator);
        result = _.detect<{a: string}>(array, iterator, context);
        result = _.detect<{a: string}, {a: string}>(array, {a: 'b'});
        result = _.detect<{a: string}>(array, 'a');

        result = _(array).detect<{a: string}>(iterator);
        result = _(array).detect<{a: string}>(iterator, context);
        result = _(array).detect<{a: string}, {a: string}>({a: 'b'});
        result = _(array).detect<{a: string}>('a');

        result = _(array).chain().detect<{a: string}>(iterator).value();
        result = _(array).chain().detect<{a: string}>(iterator, context).value();
        result = _(array).chain().detect<{a: string}, {a: string}>({a: 'b'}).value();
        result = _(array).chain().detect<{a: string}>('a').value();

        result = _.detect<{a: string}>(list, iterator);
        result = _.detect<{a: string}>(list, iterator, context);
        result = _.detect<{a: string}, {a: string}>(list, {a: 'b'});
        result = _.detect<{a: string}>(list, 'a');

        result = _(list).detect<{a: string}>(iterator);
        result = _(list).detect<{a: string}>(iterator, context);
        result = _(list).detect<{a: string}, {a: string}>({a: 'b'});
        result = _(list).detect<{a: string}>('a');

        result = _(list).chain().detect<{a: string}>(iterator).value();
        result = _(list).chain().detect<{a: string}>(iterator, context).value();
        result = _(list).chain().detect<{a: string}, {a: string}>({a: 'b'}).value();
        result = _(list).chain().detect<{a: string}>('a').value();
    }

    {
        let iterator = (element: {a: string}, key: string, list: _.Dictionary<{a: string}>) => element.a === 'b';
        let result: {a: string} | undefined;

        result = _.find<{a: string}>(dict, iterator);
        result = _.find<{a: string}>(dict, iterator, context);
        result = _.find<{a: string}, {a: string}>(dict, {a: 'b'});
        result = _.find<{a: string}>(dict, 'a');

        result = _(dict).find<{a: string}>(iterator);
        result = _(dict).find<{a: string}>(iterator, context);
        result = _(dict).find<{a: string}, {a: string}>({a: 'b'});
        result = _(dict).find<{a: string}>('a');

        result = _(dict).chain().find<{a: string}>(iterator).value();
        result = _(dict).chain().find<{a: string}>(iterator, context).value();
        result = _(dict).chain().find<{a: string}, {a: string}>({a: 'b'}).value();
        result = _(dict).chain().find<{a: string}>('a').value();

        result = _.detect<{a: string}>(dict, iterator);
        result = _.detect<{a: string}>(dict, iterator, context);
        result = _.detect<{a: string}, {a: string}>(dict, {a: 'b'});
        result = _.detect<{a: string}>(dict, 'a');

        result = _(dict).detect<{a: string}>(iterator);
        result = _(dict).detect<{a: string}>(iterator, context);
        result = _(dict).detect<{a: string}, {a: string}>({a: 'b'});
        result = _(dict).detect<{a: string}>('a');

        result = _(dict).chain().detect<{a: string}>(iterator).value();
        result = _(dict).chain().detect<{a: string}>(iterator, context).value();
        result = _(dict).chain().detect<{a: string}, {a: string}>({a: 'b'}).value();
        result = _(dict).chain().detect<{a: string}>('a').value();
    }

    {
        let iterator = (value: string, index: number, list: _.List<string>) => value === 'b';
        let result: string | undefined;

        result = _.find<string>('abc', iterator);
        result = _.find<string>('abc', iterator, context);

        result = _('abc').find<string>(iterator);
        result = _('abc').find<string>(iterator, context);

        result = _('abc').chain().find<string>(iterator).value();
        result = _('abc').chain().find<string>(iterator, context).value();

        result = _.detect<string>('abc', iterator);
        result = _.detect<string>('abc', iterator, context);

        result = _('abc').detect<string>(iterator);
        result = _('abc').detect<string>(iterator, context);

        result = _('abc').chain().detect<string>(iterator).value();
        result = _('abc').chain().detect<string>(iterator, context).value();
>>>>>>> ddf42e3b
    }

    {
        const str = 'abc';
        let result: _._Chain<string, _.List<string>>;

        result = _.chain<string>(str);
        result = _.chain(str);

        result = _<string>(str).chain();
        result = _(str).chain();
    }
}

var evens = _.filter([1, 2, 3, 4, 5, 6], (num) => num % 2 == 0);

var capitalLetters = _.filter({ a: 'a', b: 'B', c: 'C', d: 'd' }, l => l === l.toUpperCase());

var listOfPlays = [{ title: "Cymbeline", author: "Shakespeare", year: 1611 }, { title: "The Tempest", author: "Shakespeare", year: 1611 }, { title: "Other", author: "Not Shakespeare", year: 2012 }];
_.where(listOfPlays, { author: "Shakespeare", year: 1611 });

var odds = _.reject([1, 2, 3, 4, 5, 6], (num) => num % 2 == 0);

_.every([true, 1, null, 'yes'], x => !!_.identity(x));

_.any([null, 0, 'yes', false]);

_.some([1, 2, 3, 4], l => l % 3 === 0);

_.some({ a: 'a', b: 'B', c: 'C', d: 'd' }, l => l === l.toUpperCase());

_.contains([1, 2, 3], 3);

_.contains([1, 2, 3], 3, 1);

_.invoke([[5, 1, 7], [3, 2, 1]], 'sort');

// https://github.com/DefinitelyTyped/DefinitelyTyped/issues/33479
var foo: any[] = [{'a': 1, 'b': 2}];
_.pluck(foo, 'a');

var stooges = [{ name: 'moe', age: 40 }, { name: 'larry', age: 50 }, { name: 'curly', age: 60 }];
_.pluck(stooges, 'name');

_.max(stooges, (stooge) => stooge.age);
_.min(stooges, (stooge) => stooge.age);
_.max({ a: 1, b: 2 });
_.max({ a: 'a', b: 'bb' }, (v, k) => v.length);
_.min({ a: 1, b: 2 });
_.min({ a: 'a', b: 'bb' }, (v, k) => v.length);

var numbers = [10, 5, 100, 2, 1000];
_.max(numbers);
_.min(numbers);

_.sortBy([1, 2, 3, 4, 5, 6], (num) => Math.sin(num));

_([1, 2, 3]).chain()
    .sortBy(x => -x)
    .sortBy(x => -x)
    .value().length;

_([1.3, 2.1, 2.4]).groupBy((e) => Math.floor(e));
_.groupBy([1.3, 2.1, 2.4], (num) => Math.floor(num).toString());
_.groupBy(['one', 'two', 'three'], 'length');

_.indexBy(stooges, 'age')['40'].age;
_(stooges).indexBy('age')['40'].name;
_(stooges)
    .chain()
    .indexBy('age')
    .value()['40'].age;

let pensioners: string[] = _.chain(stooges)
    .filter(p => p.age >= 60)
    .map(p => p.name)
    .value();

var usersData: _.Dictionary<{ age: number; name: string }> = {
    'user id': { name: 'moe', age: 40 },
    'other user Id': { name: 'larry', age: 50 },
    'fake id': { name: 'curly', age: 60 },
};

let youngPeopleId: string[] = _.chain(usersData)
    .map((p, k: string) => k)
    .value();

let usersTable: { age: number; name: string; id: string }[] = _.chain(usersData)
    .map<{ age: number; name: string; id: string }>((p, k: string) => {
        return { id: k, ...p };
    })
    .value();

let usersTable_2 /*: { age: number; name: string; id: string }[][]*/ = _.chain(usersData)
    .map<{ age: number; name: string; id: string }[]>((p, k: string) => {
        return [{ id: k, ...p }];
    })
    .value();

let usersTable_3 /*: { score: number; fullName: string; login: string }[][]*/ = _.chain(usersTable)
    .map<{ score: number; fullName: string; login: string }[]>(p => {
        return [
            {
                login: p.id,
                fullName: p.name,
                score: p.age,
            },
        ];
    })
    .value();

_.countBy([1, 2, 3, 4, 5], (num) => (num % 2 == 0) ? 'even' : 'odd');

_.shuffle([1, 2, 3, 4, 5, 6]);

(function (a, b, c, d) { return _.toArray(arguments).slice(1); })(1, 2, 3, 4);

_.size({ one: 1, two: 2, three: 3 });

_.partition<number>([0, 1, 2, 3, 4, 5], (num) => {return num % 2 == 0 });

interface Family {
    name: string;
    relation: string;
}
var isUncleMoe = _.matches<Family>({ name: 'moe', relation: 'uncle' });
_.filter([{ name: 'larry', relation: 'father' }, { name: 'moe', relation: 'uncle' }], isUncleMoe);
var uncleMoe: Family = { name: 'moe', relation: 'uncle' };
isUncleMoe(uncleMoe);

///////////////////////////////////////////////////////////////////////////////////////

_.first([5, 4, 3, 2, 1]);
_.initial([5, 4, 3, 2, 1]);
_.last([5, 4, 3, 2, 1]);
_.rest([5, 4, 3, 2, 1]);
_.compact([0, 1, false, 2, '', 3]);

_.flatten([1, 2, 3, 4]);
_.flatten([1, [2]]);

// typescript doesn't like the elements being different
_.flatten([1, [2], [3, [[4]]]]);
_.flatten([1, [2], [3, [[4]]]], true);
_.without([1, 2, 1, 0, 3, 1, 4], 0, 1);
_.union([1, 2, 3], [101, 2, 1, 10], [2, 1]);
_.intersection([1, 2, 3], [101, 2, 1, 10], [2, 1]);
_.difference([1, 2, 3, 4, 5], [5, 2, 10]);
_.uniq([1, 2, 1, 3, 1, 4]);
_.zip(['moe', 'larry', 'curly'], [30, 40, 50], [true, false, false]);
var r = _.object(['moe', 'larry', 'curly'], [30, 40, 50]);
_.object([['moe', 30], ['larry', 40], ['curly', 50]]);
_.indexOf([1, 2, 3], 2);
_.lastIndexOf([1, 2, 3, 1, 2, 3], 2);
_.sortedIndex([10, 20, 30, 40, 50], 35);
_.findIndex([1, 2, 3, 1, 2, 3], num => num % 2 === 0);
_.findIndex([{a: 'a'}, {a: 'b'}], {a: 'b'});
_.findLastIndex([1, 2, 3, 1, 2, 3], num => num % 2 === 0);
_.findLastIndex([{ a: 'a' }, { a: 'b' }], { a: 'b' });
_.range(10);
_.range(1, 11);
_.range(0, 30, 5);
_.range(0, 30, 5);
_.range(0);

///////////////////////////////////////////////////////////////////////////////////////

var func = function (greeting) { return `${greeting}: ${this.name}` };
// need a second var otherwise typescript thinks func signature is the above func type,
// instead of the newly returned _bind => func type.
var func2 = _.bind(func, { name: 'moe' }, 'hi');
func2();

var buttonView = {
    label: 'underscore',
    onClick() { alert('clicked: ' + this.label); },
    onHover() { console.log('hovering: ' + this.label); }
};
_.bindAll(buttonView);
$('#underscore_button').bind('click', buttonView.onClick);

var fibonacci = _.memoize(function (n) {
    return n < 2 ? n : fibonacci(n - 1) + fibonacci(n - 2);
});

class MyClass {};

var classMemoized = _.memoize<MyClass>(function (classInstance) {
    return new classInstance();
});

var log = _.bind(console.log, console);
_.delay(log, 1000, 'logged later');

_.defer(function () { alert('deferred'); });

var updatePosition = (param:string) => alert('updating position... Param: ' + param);
var throttled = _.throttle(updatePosition, 100);
$(window).scroll(throttled);
throttled.cancel();

var calculateLayout = (param:string) => alert('calculating layout... Param: ' + param);
var lazyLayout = _.debounce(calculateLayout, 300);
$(window).resize(lazyLayout);
lazyLayout.cancel();

var createApplication = (param:string) => alert('creating application... Param: ' + param);
var initialize = _.once(createApplication);
initialize("me");
initialize("me");

var notes: any[] = [1,2,3];
var render = () => alert("rendering...");
var renderNotes = _.after(notes.length, render);
_.each(notes, (note) => note.asyncSave({ success: renderNotes }));

var hello = function (name) { return "hello: " + name; };
// can't use the same "hello" var otherwise typescript fails
var hello2 = _.wrap(hello, (func) => { return `before, ${func("moe")} + after`; });
hello2();

var greet = function (name) { return "hi: " + name; };
var exclaim = function (statement) { return statement + "!"; };
var welcome = _.compose(exclaim, greet);
welcome('moe');

var partialApplicationTestFunction = (a: string, b: number, c: boolean, d: string, e: number, f: string) => {  }
var partialApplicationResult = _.partial(partialApplicationTestFunction, "", 1);
var parametersCanBeStubbed = _.partial(partialApplicationResult, _, _, _, "");

///////////////////////////////////////////////////////////////////////////////////////

_.keys({ one: 1, two: 2, three: 3 });
_.values({ one: 1, two: 2, three: 3 });
_.pairs({ one: 1, two: 2, three: 3 });
_.invert({ Moe: "Moses", Larry: "Louis", Curly: "Jerome" });
_.functions(_);
_.extend({ name: 'moe' }, { age: 50 });
_.extendOwn({ name: 'moe'}, { age: 50 });
_.assign({ name: 'moe'}, { age: 50 });

_.pick({ name: 'moe', age: 50, userid: 'moe1' }, 'name', 'age').age = 5;
_.pick({ name: 'moe', age: 50, userid: 'moe1' }, ['name', 'age']).age = 5;
_.pick({ name: 'moe', age: 50, userid: 'moe1' }, (value, key) => {
    return key === 'name' || key === 'age';
}).age = 5;

_({ name: 'moe', age: 50, userid: 'moe1' }).pick('name', 'age').age = 5;
_({ name: 'moe', age: 50, userid: 'moe1' }).pick(['name', 'age']).age = 5;
_({ name: 'moe', age: 50, userid: 'moe1' }).pick((value, key) => {
    return key === 'name' || key === 'age';
}).age = 5;

_.chain({ name: 'moe', age: 50, userid: 'moe1' }).pick('name', 'age').value().age = 5;
_.chain({ name: 'moe', age: 50, userid: 'moe1' }).pick(['name', 'age']).value().age = 5;
_.chain({ name: 'moe', age: 50, userid: 'moe1' }).pick((value, key) => {
    return key === 'name' || key === 'age';
}).value().age = 5;

_.omit({ name: 'moe', age: 50, userid: 'moe1' }, 'name');
_.omit({ name: 'moe', age: 50, userid: 'moe1' }, 'name', 'age');
_.omit({ name: 'moe', age: 50, userid: 'moe1' }, ['name', 'age']);

_.mapObject({ a: 1, b: 2 }, val => val * 2) === _.mapObject({ a: 2, b: 4 }, _.identity);
_.mapObject({ a: 1, b: 2 }, (val, key, o) => o[key] * 2) === _.mapObject({ a: 2, b: 4}, _.identity);
_.mapObject({ x: "string 1", y: "string 2" }, 'length') === _.mapObject({ x: "string 1", y: "string 2"}, _.property('length'));

var iceCream = { flavor: "chocolate" };
_.defaults(iceCream, { flavor: "vanilla", sprinkles: "lots" });

_.clone({ name: 'moe' });
_.clone(['i', 'am', 'an', 'object!']);

_([1, 2, 3, 4])
    .chain()
    .filter((num) => { return num % 2 == 0; })
    .tap(alert)
    .map((num) => { return num * num; })
    .value();

_.chain([1, 2, 3, 200])
    .filter((num) => { return num % 2 == 0; })
    .tap(alert)
    .map((num) => { return num * num; })
    .value();

_.has({ a: 1, b: 2, c: 3 }, "b");

var moe = { name: 'moe', luckyNumbers: [13, 27, 34] };
var clone = { name: 'moe', luckyNumbers: [13, 27, 34] };
moe == clone;
_.isEqual(moe, clone);

_.isEmpty([1, 2, 3]);
_.isEmpty({});

_.isElement($('body')[0]);

(function () { return _.isArray(arguments); })();
_.isArray([1, 2, 3]);

_.isObject({});
_.isObject(1);

_.property('name')(moe);
_.property(['name'])(moe);
_.property(['luckyNumbers', 2])(moe)

// (() => { return _.isArguments(arguments); })(1, 2, 3);
_.isArguments([1, 2, 3]);

_.isFunction(alert);

_.isString("moe");

_.isNumber(8.4 * 5);

_.isFinite(-101);

_.isFinite(-Infinity);

_.isBoolean(null);

_.isDate(new Date());

_.isRegExp(/moe/);

_.isNaN(NaN);
_.isNaN(undefined);

_.isNull(null);
_.isNull(undefined);

_.isUndefined((window).missingVariable);

//////////////////////////////////// User Defined Guard tests

function useElement(arg: Element) {};
function useArguments(arg: IArguments) {};
function useFunction(arg: Function) {};
function useError(arg: Error) {};
function useString(arg: String) {};
function useNumber(arg: Number) {};
function useBoolean(arg: Boolean) {};
function useDate(arg: Date) {};
function useRegExp(arg: RegExp) {};
function useArray<T>(arg: T[]) {};
function useSymbol(arg: symbol) {};

var guardedType: {} = {};
if(_.isElement(guardedType)) useElement(guardedType);
if(_.isArray(guardedType)) useArray(guardedType);
if(_.isArray<String>(guardedType)) useArray(guardedType);
if(_.isArguments(guardedType)) useArguments(guardedType);
if(_.isFunction(guardedType)) useFunction(guardedType);
if(_.isError(guardedType)) useError(guardedType);
if(_.isString(guardedType)) useString(guardedType);
if(_.isNumber(guardedType)) useNumber(guardedType);
if(_.isBoolean(guardedType)) useBoolean(guardedType);
if(_.isDate(guardedType)) useDate(guardedType);
if(_.isRegExp(guardedType)) useRegExp(guardedType);
if(_.isSymbol(guardedType)) useSymbol(guardedType);

///////////////////////////////////////////////////////////////////////////////////////

var UncleMoe = { name: 'moe' };
_.constant(UncleMoe)();

typeof _.now() === "number";

var underscore = _.noConflict();

var moe2 = { name: 'moe' };
moe2 === _.identity(moe);

var genie;
var r2 = _.times(3, (n) => { return n * n });
_(3).times(function (n) { genie.grantWishNumber(n); });

_.random(0, 100);

_.mixin({
    capitalize(string) {
        return string.charAt(0).toUpperCase() + string.substring(1).toLowerCase();
    }
});
(<any>_("fabio")).capitalize();

_.uniqueId('contact_');

_.escape('Curly, Larry & Moe');

var object = { cheese: 'crumpets', stuff() { return 'nonsense'; } };
_.result(object, 'cheese');

_.result(object, 'stuff');

var compiled = _.template("hello: <%= name %>");
compiled({ name: 'moe' });
let source: string = compiled.source;
var list2 = "<% _.each(people, function(name) { %> <li><%= name %></li> <% }); %>";
_.template(list2)({ people: ['moe', 'curly', 'larry'] });
var template = _.template("<b><%- value %></b>");
template({ value: '<script>' });
var compiled2 = _.template("<% print('Hello ' + epithet); %>");
compiled2({ epithet: "stooge" });
var oldTemplateSettings = _.templateSettings;
_.templateSettings = {
    interpolate: /\{\{(.+?)\}\}/g
};
var template2 = _.template("Hello {{ name }}!");
template2({ name: "Mustache" });
_.template("Using 'with': <%= data.answer %>", oldTemplateSettings)({ variable: 'data' });

_.template("Using 'with': <%= data.answer %>", { variable: 'data' })({ answer: 'no' });
let template0 = _.template("I don't depend on any variables");
template0();

//////////////// Chain Tests
function chain_tests() {
    // https://typescript.codeplex.com/workitem/1960
<<<<<<< HEAD
    var numArray: number[] = _.chain([1, 2, 3, 4, 5, 6, 7, 8])
=======
    var numArray = _.chain([1, 2, 3, 4, 5, 6, 7, 8])
>>>>>>> ddf42e3b
        .filter(num => num % 2 == 0)
        .map(num => num * num)
        .value();

<<<<<<< HEAD
    var strArray: string[] = _([1, 2, 3, 4])
=======
    var strArray = _([1, 2, 3, 4])
>>>>>>> ddf42e3b
        .chain()
        .filter(num => num % 2 == 0)
        .tap(alert)
        .map(num => "string" + num)
        .value();

<<<<<<< HEAD
    var n: number = _.chain([1, 2, 3, 200])
=======
    var n = _.chain([1, 2, 3, 200])
>>>>>>> ddf42e3b
        .filter(num => num % 2 == 0)
        .tap(alert)
        .map(num => num * num)
        .max()
        .value();

<<<<<<< HEAD
    var hoverOverValueShouldBeNumberOrUndefinedNotAny = _([1, 2, 3]).chain()
=======
    var hoverOverValueShouldBeNumberNotAny = _([1, 2, 3]).chain()
>>>>>>> ddf42e3b
        .map(num => [num, num + 1])
        .flatten()
        .find(num => num % 2 == 0)
        .value();

    var firstVal: number | undefined = _.chain([1, 2, 3])
        .first()
        .value();

    var firstVal2: number | undefined = _.chain([])
        .first()
        .value();

    let numberObjects = [{property: 'odd', value: 1}, {property: 'even', value: 2}, {property: 'even', value: 0}];
    let evenAndOddGroupedNumbers = _.chain(numberObjects)
        .groupBy('property')
        .mapObject((objects) => _.pluck(objects, 'value'))
        .value(); // { odd: [1], even: [0, 2] }

  var matrixOfString : string[][] = _.chain({'foo' : '1', 'bar': '1'})
<<<<<<< HEAD
    .keys()    // return ['foo', 'bar'] : string[]
    .pairs()   // return [['foo', '0'], ['bar', '1']] : string[][]
    .value();
=======
      .keys()    // return ['foo', 'bar'] : string[]
      .pairs()   // return [['foo', '0'], ['bar', '1']] : string[][]
      .value();
>>>>>>> ddf42e3b

    interface IYears {
        2016: number;
        2017: number;
    }

    let yearObject: IYears = {2016: 1, 2017: 2};
    let valuePerYear: number[] = _.chain(yearObject)
        .values()
        .value()

    const arr1: string[] = ['z', 'x', 'y'];
    const query = 'z';
    let arr2: string[] = ['a', 'b', 'c'];
    arr2 = _.chain(arr1)
        .union(arr2)
        .without(query)
        .value();
}

var obj: { [k: string] : number } = {
       'test' : 5,
       'another' : 8,
       'third' : 10
    };
let empty = {};

_.chain(obj).map(function (value, key) {
    empty[key] = value;
    console.log("vk", value, key);
});

function strong_typed_values_tests() {
    var dictionaryLike: { [k: string] : {title: string, value: number} } = {
        'test' : { title: 'item1', value: 5 },
        'another' : { title: 'item2', value: 8 },
        'third' : { title: 'item3', value: 10 }
    };

    _.chain(dictionaryLike).values().filter((r) => {
        return r.value >= 8;
    }).map((r) => {
        return [r.title, true];
    }).object().value();

    var x: number = _(dictionaryLike).chain().filter((x) => {
        console.log(x.title);
        console.log(x.value.toFixed());
        return x.title == 'item1';
    }).size().value();

    _.values<{title: string, value: number}>(dictionaryLike);
}<|MERGE_RESOLUTION|>--- conflicted
+++ resolved
@@ -20,7 +20,6 @@
 //var flat = _.reduceRight(list, (a, b) => a.concat(b), []);    // https://typescript.codeplex.com/workitem/1960
 var flat = _.reduceRight<number[], number[]>(list, (a, b) => a.concat(b), []);
 
-<<<<<<< HEAD
 // as a breaking change, consider moving functions like isNumber and bind that only make sense to call on single values to ChainSingle (or at least duplicate them there)
 
 // Collection Functions
@@ -6459,135 +6458,6 @@
 
         result = _<{ a: string }>(dict).chain();
         result = _(dict).chain();
-=======
-namespace TestFind {
-    let array: {a: string}[] = [{a: 'a'}, {a: 'b'}];
-    let list: _.List<{a: string}> = {0: {a: 'a'}, 1: {a: 'b'}, length: 2};
-    let dict: _.Dictionary<{a: string}> = {a: {a: 'a'}, b: {a: 'b'}};
-    let context = {};
-
-    {
-        let iterator = (value: {a: string}, index: number, list: _.List<{a: string}>) => value.a === 'b';
-        let result: {a: string} | undefined;
-
-        result = _.find<{a: string}>(array, iterator);
-        result = _.find<{a: string}>(array, iterator, context);
-        result = _.find<{a: string}, {a: string}>(array, {a: 'b'});
-        result = _.find<{a: string}>(array, 'a');
-
-        result = _(array).find<{a: string}>(iterator);
-        result = _(array).find<{a: string}>(iterator, context);
-        result = _(array).find<{a: string}, {a: string}>({a: 'b'});
-        result = _(array).find<{a: string}>('a');
-
-        result = _(array).chain().find<{a: string}>(iterator).value();
-        result = _(array).chain().find<{a: string}>(iterator, context).value();
-        result = _(array).chain().find<{a: string}, {a: string}>({a: 'b'}).value();
-        result = _(array).chain().find<{a: string}>('a').value();
-
-        result = _.find<{a: string}>(list, iterator);
-        result = _.find<{a: string}>(list, iterator, context);
-        result = _.find<{a: string}, {a: string}>(list, {a: 'b'});
-        result = _.find<{a: string}>(list, 'a');
-
-        result = _(list).find<{a: string}>(iterator);
-        result = _(list).find<{a: string}>(iterator, context);
-        result = _(list).find<{a: string}, {a: string}>({a: 'b'});
-        result = _(list).find<{a: string}>('a');
-
-        result = _(list).chain().find<{a: string}>(iterator).value();
-        result = _(list).chain().find<{a: string}>(iterator, context).value();
-        result = _(list).chain().find<{a: string}, {a: string}>({a: 'b'}).value();
-        result = _(list).chain().find<{a: string}>('a').value();
-
-        result = _.detect<{a: string}>(array, iterator);
-        result = _.detect<{a: string}>(array, iterator, context);
-        result = _.detect<{a: string}, {a: string}>(array, {a: 'b'});
-        result = _.detect<{a: string}>(array, 'a');
-
-        result = _(array).detect<{a: string}>(iterator);
-        result = _(array).detect<{a: string}>(iterator, context);
-        result = _(array).detect<{a: string}, {a: string}>({a: 'b'});
-        result = _(array).detect<{a: string}>('a');
-
-        result = _(array).chain().detect<{a: string}>(iterator).value();
-        result = _(array).chain().detect<{a: string}>(iterator, context).value();
-        result = _(array).chain().detect<{a: string}, {a: string}>({a: 'b'}).value();
-        result = _(array).chain().detect<{a: string}>('a').value();
-
-        result = _.detect<{a: string}>(list, iterator);
-        result = _.detect<{a: string}>(list, iterator, context);
-        result = _.detect<{a: string}, {a: string}>(list, {a: 'b'});
-        result = _.detect<{a: string}>(list, 'a');
-
-        result = _(list).detect<{a: string}>(iterator);
-        result = _(list).detect<{a: string}>(iterator, context);
-        result = _(list).detect<{a: string}, {a: string}>({a: 'b'});
-        result = _(list).detect<{a: string}>('a');
-
-        result = _(list).chain().detect<{a: string}>(iterator).value();
-        result = _(list).chain().detect<{a: string}>(iterator, context).value();
-        result = _(list).chain().detect<{a: string}, {a: string}>({a: 'b'}).value();
-        result = _(list).chain().detect<{a: string}>('a').value();
-    }
-
-    {
-        let iterator = (element: {a: string}, key: string, list: _.Dictionary<{a: string}>) => element.a === 'b';
-        let result: {a: string} | undefined;
-
-        result = _.find<{a: string}>(dict, iterator);
-        result = _.find<{a: string}>(dict, iterator, context);
-        result = _.find<{a: string}, {a: string}>(dict, {a: 'b'});
-        result = _.find<{a: string}>(dict, 'a');
-
-        result = _(dict).find<{a: string}>(iterator);
-        result = _(dict).find<{a: string}>(iterator, context);
-        result = _(dict).find<{a: string}, {a: string}>({a: 'b'});
-        result = _(dict).find<{a: string}>('a');
-
-        result = _(dict).chain().find<{a: string}>(iterator).value();
-        result = _(dict).chain().find<{a: string}>(iterator, context).value();
-        result = _(dict).chain().find<{a: string}, {a: string}>({a: 'b'}).value();
-        result = _(dict).chain().find<{a: string}>('a').value();
-
-        result = _.detect<{a: string}>(dict, iterator);
-        result = _.detect<{a: string}>(dict, iterator, context);
-        result = _.detect<{a: string}, {a: string}>(dict, {a: 'b'});
-        result = _.detect<{a: string}>(dict, 'a');
-
-        result = _(dict).detect<{a: string}>(iterator);
-        result = _(dict).detect<{a: string}>(iterator, context);
-        result = _(dict).detect<{a: string}, {a: string}>({a: 'b'});
-        result = _(dict).detect<{a: string}>('a');
-
-        result = _(dict).chain().detect<{a: string}>(iterator).value();
-        result = _(dict).chain().detect<{a: string}>(iterator, context).value();
-        result = _(dict).chain().detect<{a: string}, {a: string}>({a: 'b'}).value();
-        result = _(dict).chain().detect<{a: string}>('a').value();
-    }
-
-    {
-        let iterator = (value: string, index: number, list: _.List<string>) => value === 'b';
-        let result: string | undefined;
-
-        result = _.find<string>('abc', iterator);
-        result = _.find<string>('abc', iterator, context);
-
-        result = _('abc').find<string>(iterator);
-        result = _('abc').find<string>(iterator, context);
-
-        result = _('abc').chain().find<string>(iterator).value();
-        result = _('abc').chain().find<string>(iterator, context).value();
-
-        result = _.detect<string>('abc', iterator);
-        result = _.detect<string>('abc', iterator, context);
-
-        result = _('abc').detect<string>(iterator);
-        result = _('abc').detect<string>(iterator, context);
-
-        result = _('abc').chain().detect<string>(iterator).value();
-        result = _('abc').chain().detect<string>(iterator, context).value();
->>>>>>> ddf42e3b
     }
 
     {
@@ -7010,42 +6880,26 @@
 //////////////// Chain Tests
 function chain_tests() {
     // https://typescript.codeplex.com/workitem/1960
-<<<<<<< HEAD
     var numArray: number[] = _.chain([1, 2, 3, 4, 5, 6, 7, 8])
-=======
-    var numArray = _.chain([1, 2, 3, 4, 5, 6, 7, 8])
->>>>>>> ddf42e3b
         .filter(num => num % 2 == 0)
         .map(num => num * num)
         .value();
 
-<<<<<<< HEAD
     var strArray: string[] = _([1, 2, 3, 4])
-=======
-    var strArray = _([1, 2, 3, 4])
->>>>>>> ddf42e3b
         .chain()
         .filter(num => num % 2 == 0)
         .tap(alert)
         .map(num => "string" + num)
         .value();
 
-<<<<<<< HEAD
     var n: number = _.chain([1, 2, 3, 200])
-=======
-    var n = _.chain([1, 2, 3, 200])
->>>>>>> ddf42e3b
         .filter(num => num % 2 == 0)
         .tap(alert)
         .map(num => num * num)
         .max()
         .value();
 
-<<<<<<< HEAD
     var hoverOverValueShouldBeNumberOrUndefinedNotAny = _([1, 2, 3]).chain()
-=======
-    var hoverOverValueShouldBeNumberNotAny = _([1, 2, 3]).chain()
->>>>>>> ddf42e3b
         .map(num => [num, num + 1])
         .flatten()
         .find(num => num % 2 == 0)
@@ -7065,16 +6919,10 @@
         .mapObject((objects) => _.pluck(objects, 'value'))
         .value(); // { odd: [1], even: [0, 2] }
 
-  var matrixOfString : string[][] = _.chain({'foo' : '1', 'bar': '1'})
-<<<<<<< HEAD
-    .keys()    // return ['foo', 'bar'] : string[]
-    .pairs()   // return [['foo', '0'], ['bar', '1']] : string[][]
-    .value();
-=======
-      .keys()    // return ['foo', 'bar'] : string[]
-      .pairs()   // return [['foo', '0'], ['bar', '1']] : string[][]
-      .value();
->>>>>>> ddf42e3b
+    var matrixOfString : string[][] = _.chain({'foo' : '1', 'bar': '1'})
+        .keys()    // return ['foo', 'bar'] : string[]
+        .pairs()   // return [['foo', '0'], ['bar', '1']] : string[][]
+        .value();
 
     interface IYears {
         2016: number;
