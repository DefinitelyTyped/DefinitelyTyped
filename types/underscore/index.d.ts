--- conflicted
+++ resolved
@@ -7,11 +7,8 @@
 //                 Julian Gonggrijp <https://github.com/jgonggrijp>,
 //                 Florian Keller <https://github.com/ffflorian>
 //                 Regev Brody <https://github.com/regevbr>
-<<<<<<< HEAD
+//                 Piotr Błażejewicz <https://github.com/peterblazejewicz>
 //                 Michael Ness <https://github.com/reubenrybnik>
-=======
-//                 Piotr Błażejewicz <https://github.com/peterblazejewicz>
->>>>>>> ddf42e3b
 // Definitions: https://github.com/DefinitelyTyped/DefinitelyTyped
 // TypeScript Version: 2.8
 
