// Type definitions for react-native 0.55
// Project: https://github.com/facebook/react-native
// Definitions by: Eloy Durán <https://github.com/alloy>
//                 HuHuanming <https://github.com/huhuanming>
//                 Kyle Roach <https://github.com/iRoachie>
//                 Tim Wang <https://github.com/timwangdev>
//                 Kamal Mahyuddin <https://github.com/kamal>
//                 Naoufal El Yousfi <https://github.com/nelyousfi>
//                 Alex Dunne <https://github.com/alexdunne>
//                 Manuel Alabor <https://github.com/swissmanu>
//                 Michele Bombardi <https://github.com/bm-software>
// Definitions: https://github.com/DefinitelyTyped/DefinitelyTyped
// TypeScript Version: 2.6

///////////////////////////////////////////////////////////////////////////////////////////////////////////////////////////
//
// USING: these definitions are meant to be used with the TSC compiler target set to at least ES2015.
//
// USAGE EXAMPLES: check the RNTSExplorer project at https://github.com/bgrieder/RNTSExplorer
//
// CONTRIBUTING: please open pull requests
//
// CREDITS: This work is based on an original work made by Bernd Paradies: https://github.com/bparadie
//
///////////////////////////////////////////////////////////////////////////////////////////////////////////////////////////

/// <reference path="globals.d.ts" />

import * as React from 'react';

<<<<<<< HEAD
type Constructor<T> = new(...args: any[]) => T;

=======
>>>>>>> e7c97142
export type MeasureOnSuccessCallback = (
    x: number,
    y: number,
    width: number,
    height: number,
    pageX: number,
    pageY: number
) => void;

export type MeasureInWindowOnSuccessCallback = (x: number, y: number, width: number, height: number) => void;

export type MeasureLayoutOnSuccessCallback = (left: number, top: number, width: number, height: number) => void;

/**
 * EventSubscription represents a subscription to a particular event. It can
 * remove its own subscription.
 */
interface EventSubscription {
    eventType: string;
    key: number;
    subscriber: EventSubscriptionVendor;

    /**
     * @param subscriber the subscriber that controls
     *   this subscription.
     */
    new (subscriber: EventSubscriptionVendor): EventSubscription;

    /**
     * Removes this subscription from the subscriber that controls it.
     */
    remove(): void;
}

/**
 * EventSubscriptionVendor stores a set of EventSubscriptions that are
 * subscribed to a particular event type.
 */
interface EventSubscriptionVendor {
    constructor(): EventSubscriptionVendor;

    /**
     * Adds a subscription keyed by an event type.
     *
     */
    addSubscription(eventType: string, subscription: EventSubscription): EventSubscription;

    /**
     * Removes a bulk set of the subscriptions.
     *
     * @param eventType - Optional name of the event type whose
     *   registered supscriptions to remove, if null remove all subscriptions.
     */
    removeAllSubscriptions(eventType?: string): void;

    /**
     * Removes a specific subscription. Instead of calling this function, call
     * `subscription.remove()` directly.
     *
     */
    removeSubscription(subscription: any): void;

    /**
     * Returns the array of subscriptions that are currently registered for the
     * given event type.
     *
     * Note: This array can be potentially sparse as subscriptions are deleted
     * from it when they are removed.
     *
     */
    getSubscriptionsForType(eventType: string): EventSubscription[];
}

/**
 * EmitterSubscription represents a subscription with listener and context data.
 */
interface EmitterSubscription extends EventSubscription {
    emitter: EventEmitter;
    listener: () => any;
    context: any;

    /**
     * @param emitter - The event emitter that registered this
     *   subscription
     * @param subscriber - The subscriber that controls
     *   this subscription
     * @param listener - Function to invoke when the specified event is
     *   emitted
     * @param context - Optional context object to use when invoking the
     *   listener
     */
    new (
        emitter: EventEmitter,
        subscriber: EventSubscriptionVendor,
        listener: () => any,
        context: any
    ): EmitterSubscription;

    /**
     * Removes this subscription from the emitter that registered it.
     * Note: we're overriding the `remove()` method of EventSubscription here
     * but deliberately not calling `super.remove()` as the responsibility
     * for removing the subscription lies with the EventEmitter.
     */
    remove(): void;
}

interface EventEmitterListener {
    /**
     * Adds a listener to be invoked when events of the specified type are
     * emitted. An optional calling context may be provided. The data arguments
     * emitted will be passed to the listener function.
     *
     * @param eventType - Name of the event to listen to
     * @param listener - Function to invoke when the specified event is
     *   emitted
     * @param context - Optional context object to use when invoking the
     *   listener
     */
    addListener(eventType: string, listener: (...args: any[]) => any, context?: any): EmitterSubscription;
}

interface EventEmitter extends EventEmitterListener {
    /**
     *
     * @param subscriber - Optional subscriber instance
     *   to use. If omitted, a new subscriber will be created for the emitter.
     */
    new (subscriber?: EventSubscriptionVendor): EventEmitter;

    /**
     * Similar to addListener, except that the listener is removed after it is
     * invoked once.
     *
     * @param eventType - Name of the event to listen to
     * @param listener - Function to invoke only once when the
     *   specified event is emitted
     * @param context - Optional context object to use when invoking the
     *   listener
     */
    once(eventType: string, listener: (...args: any[]) => any, context: any): EmitterSubscription;

    /**
     * Removes all of the registered listeners, including those registered as
     * listener maps.
     *
     * @param eventType - Optional name of the event whose registered
     *   listeners to remove
     */
    removeAllListeners(eventType?: string): void;

    /**
     * Provides an API that can be called during an eventing cycle to remove the
     * last listener that was invoked. This allows a developer to provide an event
     * object that can remove the listener (or listener map) during the
     * invocation.
     *
     * If it is called when not inside of an emitting cycle it will throw.
     *
     * @throws {Error} When called not during an eventing cycle
     *
     * @example
     *   const subscription = emitter.addListenerMap({
     *     someEvent: function(data, event) {
     *       console.log(data);
     *       emitter.removeCurrentListener();
     *     }
     *   });
     *
     *   emitter.emit('someEvent', 'abc'); // logs 'abc'
     *   emitter.emit('someEvent', 'def'); // does not log anything
     */
    removeCurrentListener(): void;

    /**
     * Removes a specific subscription. Called by the `remove()` method of the
     * subscription itself to ensure any necessary cleanup is performed.
     */
    removeSubscription(subscription: EmitterSubscription): void;

    /**
     * Returns an array of listeners that are currently registered for the given
     * event.
     *
     * @param eventType - Name of the event to query
     */
    listeners(eventType: string): EmitterSubscription[];

    /**
     * Emits an event of the given type with the given data. All handlers of that
     * particular type will be notified.
     *
     * @param eventType - Name of the event to emit
     * @param Arbitrary arguments to be passed to each registered listener
     *
     * @example
     *   emitter.addListener('someEvent', function(message) {
     *     console.log(message);
     *   });
     *
     *   emitter.emit('someEvent', 'abc'); // logs 'abc'
     */
    emit(eventType: string, ...params: any[]): void;

    /**
     * Removes the given listener for event of specific type.
     *
     * @param eventType - Name of the event to emit
     * @param listener - Function to invoke when the specified event is
     *   emitted
     *
     * @example
     *   emitter.removeListener('someEvent', function(message) {
     *     console.log(message);
     *   }); // removes the listener if already registered
     *
     */
    removeListener(eventType: string, listener: (...args: any[]) => any): void;
}

/** NativeMethodsMixin provides methods to access the underlying native component directly.
 * This can be useful in cases when you want to focus a view or measure its on-screen dimensions,
 * for example.
 * The methods described here are available on most of the default components provided by React Native.
 * Note, however, that they are not available on composite components that aren't directly backed by a
 * native view. This will generally include most components that you define in your own app.
 * For more information, see [Direct Manipulation](http://facebook.github.io/react-native/docs/direct-manipulation.html).
 * @see https://github.com/facebook/react-native/blob/master/Libraries/ReactIOS/NativeMethodsMixin.js
 */
export interface NativeMethodsMixinStatic {
    /**
     * Determines the location on screen, width, and height of the given view and
     * returns the values via an async callback. If successful, the callback will
     * be called with the following arguments:
     *
     *  - x
     *  - y
     *  - width
     *  - height
     *  - pageX
     *  - pageY
     *
     * Note that these measurements are not available until after the rendering
     * has been completed in native. If you need the measurements as soon as
     * possible, consider using the [`onLayout`
     * prop](docs/view.html#onlayout) instead.
     */
    measure(callback: MeasureOnSuccessCallback): void;

    /**
     * Determines the location of the given view in the window and returns the
     * values via an async callback. If the React root view is embedded in
     * another native view, this will give you the absolute coordinates. If
     * successful, the callback will be called with the following
     * arguments:
     *
     *  - x
     *  - y
     *  - width
     *  - height
     *
     * Note that these measurements are not available until after the rendering
     * has been completed in native.
     */
    measureInWindow(callback: MeasureInWindowOnSuccessCallback): void;

    /**
     * Like [`measure()`](#measure), but measures the view relative an ancestor,
     * specified as `relativeToNativeNode`. This means that the returned x, y
     * are relative to the origin x, y of the ancestor view.
     *
     * As always, to obtain a native node handle for a component, you can use
     * `React.findNodeHandle(component)`.
     */
    measureLayout(
        relativeToNativeNode: number,
        onSuccess: MeasureLayoutOnSuccessCallback,
        onFail: () => void /* currently unused */
    ): void;

    /**
     * This function sends props straight to native. They will not participate in
     * future diff process - this means that if you do not include them in the
     * next render, they will remain active (see [Direct
     * Manipulation](docs/direct-manipulation.html)).
     */
    setNativeProps(nativeProps: Object): void;

    /**
     * Requests focus for the given input or view. The exact behavior triggered
     * will depend on the platform and type of view.
     */
    focus(): void;

    /**
     * Removes focus from an input or view. This is the opposite of `focus()`.
     */
    blur(): void;

    refs: {
        [key: string]: React.Component<any, any>;
    };
}

// see react-jsx.d.ts
export function createElement<P>(
    type: React.ReactType,
    props?: P,
    ...children: React.ReactNode[]
): React.ReactElement<P>;

export type Runnable = (appParameters: any) => void;

type Task = (taskData: any) => Promise<void>;
type TaskProvider = () => Task;

type NodeHandle = number;

// Similar to React.SyntheticEvent except for nativeEvent
export interface NativeSyntheticEvent<T> {
    bubbles: boolean;
    cancelable: boolean;
    currentTarget: NodeHandle;
    defaultPrevented: boolean;
    eventPhase: number;
    isTrusted: boolean;
    nativeEvent: T;
    preventDefault(): void;
    stopPropagation(): void;
    target: NodeHandle;
    timeStamp: number;
    type: string;
}

export interface NativeTouchEvent {
    /**
     * Array of all touch events that have changed since the last event
     */
    changedTouches: NativeTouchEvent[];

    /**
     * The ID of the touch
     */
    identifier: string;

    /**
     * The X position of the touch, relative to the element
     */
    locationX: number;

    /**
     * The Y position of the touch, relative to the element
     */
    locationY: number;

    /**
     * The X position of the touch, relative to the screen
     */
    pageX: number;

    /**
     * The Y position of the touch, relative to the screen
     */
    pageY: number;

    /**
     * The node id of the element receiving the touch event
     */
    target: string;

    /**
     * A time identifier for the touch, useful for velocity calculation
     */
    timestamp: number;

    /**
     * Array of all current touches on the screen
     */
    touches: NativeTouchEvent[];
}

export interface GestureResponderEvent extends NativeSyntheticEvent<NativeTouchEvent> {}

// See https://facebook.github.io/react-native/docs/scrollview.html#contentoffset
export interface PointPropType {
    x: number;
    y: number;
}

export interface Insets {
    top?: number;
    left?: number;
    bottom?: number;
    right?: number;
}

/**
 * //FIXME: need to find documentation on which component is a TTouchable and can implement that interface
 * @see React.DOMAtributes
 */
export interface Touchable {
    onTouchStart?: (event: GestureResponderEvent) => void;
    onTouchMove?: (event: GestureResponderEvent) => void;
    onTouchEnd?: (event: GestureResponderEvent) => void;
    onTouchCancel?: (event: GestureResponderEvent) => void;
    onTouchEndCapture?: (event: GestureResponderEvent) => void;
}

export type ComponentProvider = () => React.ComponentType<any>;

export type AppConfig = {
    appKey: string;
    component?: ComponentProvider;
    run?: Runnable;
};

// https://github.com/facebook/react-native/blob/master/Libraries/AppRegistry/AppRegistry.js
/**
 * `AppRegistry` is the JS entry point to running all React Native apps.  App
 * root components should register themselves with
 * `AppRegistry.registerComponent`, then the native system can load the bundle
 * for the app and then actually run the app when it's ready by invoking
 * `AppRegistry.runApplication`.
 *
 * To "stop" an application when a view should be destroyed, call
 * `AppRegistry.unmountApplicationComponentAtRootTag` with the tag that was
 * pass into `runApplication`. These should always be used as a pair.
 *
 * `AppRegistry` should be `require`d early in the `require` sequence to make
 * sure the JS execution environment is setup before other modules are
 * `require`d.
 */
export namespace AppRegistry {
    function registerConfig(config: AppConfig[]): void;

    function registerComponent(appKey: string, getComponentFunc: ComponentProvider): string;

    function registerRunnable(appKey: string, func: Runnable): string;

    function getAppKeys(): string[];

    function unmountApplicationComponentAtRootTag(rootTag: number): void;

    function runApplication(appKey: string, appParameters: any): void;

    function registerHeadlessTask(appKey: string, task: TaskProvider): void;
}

export interface LayoutAnimationTypes {
    spring: string;
    linear: string;
    easeInEaseOut: string;
    easeIn: string;
    easeOut: string;
}

export interface LayoutAnimationProperties {
    opacity: string;
    scaleXY: string;
}

export interface LayoutAnimationAnim {
    duration?: number;
    delay?: number;
    springDamping?: number;
    initialVelocity?: number;
    type?: string; //LayoutAnimationTypes
    property?: string; //LayoutAnimationProperties
}

export interface LayoutAnimationConfig {
    duration: number;
    create?: LayoutAnimationAnim;
    update?: LayoutAnimationAnim;
    delete?: LayoutAnimationAnim;
}

/** Automatically animates views to their new positions when the next layout happens.
 * A common way to use this API is to call LayoutAnimation.configureNext before
 * calling setState. */
export interface LayoutAnimationStatic {
    /** Schedules an animation to happen on the next layout.
     * @param config Specifies animation properties:
     * `duration` in milliseconds
     * `create`, config for animating in new views (see Anim type)
     * `update`, config for animating views that have been updated (see Anim type)
     * @param onAnimationDidEnd Called when the animation finished. Only supported on iOS.
     */
    configureNext: (config: LayoutAnimationConfig, onAnimationDidEnd?: () => void) => void;
    /** Helper for creating a config for configureNext. */
    create: (duration: number, type?: string, creationProp?: string) => LayoutAnimationConfig;
    Types: LayoutAnimationTypes;
    Properties: LayoutAnimationProperties;
    configChecker: (shapeTypes: { [key: string]: any }) => any;
    Presets: {
        easeInEaseOut: LayoutAnimationConfig;
        linear: LayoutAnimationConfig;
        spring: LayoutAnimationConfig;
    };
    easeInEaseOut: (onAnimationDidEnd?: () => void) => void;
    linear: (onAnimationDidEnd?: () => void) => void;
    spring: (onAnimationDidEnd?: () => void) => void;
}

type FlexAlignType = "flex-start" | "flex-end" | "center" | "stretch" | "baseline";

/**
 * Flex Prop Types
 * @see https://facebook.github.io/react-native/docs/flexbox.html#proptypes
 * @see https://facebook.github.io/react-native/docs/layout-props.html
 * @see LayoutPropTypes.js
 */
export interface FlexStyle {
    alignContent?: "flex-start" | "flex-end" | "center" | "stretch" | "space-between" | "space-around";
    alignItems?: FlexAlignType;
    alignSelf?: "auto" | FlexAlignType;
    aspectRatio?: number;
    borderBottomWidth?: number;
    borderEndWidth?: number | string;
    borderLeftWidth?: number;
    borderRightWidth?: number;
    borderStartWidth?: number | string;
    borderTopWidth?: number;
    borderWidth?: number;
    bottom?: number | string;
    display?: "none" | "flex";
    end?: number | string;
    flex?: number;
    flexBasis?: number | string;
    flexDirection?: "row" | "column" | "row-reverse" | "column-reverse";
    flexGrow?: number;
    flexShrink?: number;
    flexWrap?: "wrap" | "nowrap";
    height?: number | string;
    justifyContent?: "flex-start" | "flex-end" | "center" | "space-between" | "space-around" | "space-evenly";
    left?: number | string;
    margin?: number | string;
    marginBottom?: number | string;
    marginEnd?: number | string;
    marginHorizontal?: number | string;
    marginLeft?: number | string;
    marginRight?: number | string;
    marginStart?: number | string;
    marginTop?: number | string;
    marginVertical?: number | string;
    maxHeight?: number | string;
    maxWidth?: number | string;
    minHeight?: number | string;
    minWidth?: number | string;
    overflow?: "visible" | "hidden" | "scroll";
    padding?: number | string;
    paddingBottom?: number | string;
    paddingEnd?: number | string;
    paddingHorizontal?: number | string;
    paddingLeft?: number | string;
    paddingRight?: number | string;
    paddingStart?: number | string;
    paddingTop?: number | string;
    paddingVertical?: number | string;
    position?: "absolute" | "relative";
    right?: number | string;
    start?: number | string;
    top?: number | string;
    width?: number | string;
    zIndex?: number;

    /**
     * @platform ios
     */
    direction?: "inherit" | "ltr" | "rtl";
}


/**
 * Layout Prop Types
 * @see https://facebook.github.io/react-native/docs/layout-props.html
 * @see LayoutPropTypes.js
 */
export interface LayoutProperties extends FlexStyle {}

/**
 * @see ShadowPropTypesIOS.js
 */
export interface ShadowPropTypesIOSStatic {
    /**
     * Sets the drop shadow color
     * @platform ios
     */
    shadowColor: string;

    /**
     * Sets the drop shadow offset
     * @platform ios
     */
    shadowOffset: { width: number; height: number };

    /**
     * Sets the drop shadow opacity (multiplied by the color's alpha component)
     * @platform ios
     */
    shadowOpacity: number;

    /**
     * Sets the drop shadow blur radius
     * @platform ios
     */
    shadowRadius: number;
}

type GeoConfiguration = {
    skipPermissionRequests: boolean;
};

type GeoOptions = {
    timeout?: number;
    maximumAge?: number;
    enableHighAccuracy?: boolean;
    distanceFilter?: number;
    useSignificantChanges?: boolean;
};

type GeolocationReturnType = {
    coords: {
        latitude: number;
        longitude: number;
        altitude: number | null;
        accuracy: number;
        altitudeAccuracy: number | null;
        heading: number | null;
        speed: number | null;
    };
    timestamp: number;
};

type GeolocationError = {
    code: number;
    message: string;
    PERMISSION_DENIED: number;
    POSITION_UNAVAILABLE: number;
    TIMEOUT: number;
};

interface PerpectiveTransform {
    perspective: number;
}

interface RotateTransform {
    rotate: string;
}

interface RotateXTransform {
    rotateX: string;
}

interface RotateYTransform {
    rotateY: string;
}

interface RotateZTransform {
    rotateZ: string;
}

interface ScaleTransform {
    scale: number;
}

interface ScaleXTransform {
    scaleX: number;
}

interface ScaleYTransform {
    scaleY: number;
}

interface TranslateXTransform {
    translateX: number;
}

interface TranslateYTransform {
    translateY: number;
}

interface SkewXTransform {
    skewX: string;
}

interface SkewYTransform {
    skewY: string;
}

export interface TransformsStyle {
    transform?: (
        | PerpectiveTransform
        | RotateTransform
        | RotateXTransform
        | RotateYTransform
        | RotateZTransform
        | ScaleTransform
        | ScaleXTransform
        | ScaleYTransform
        | TranslateXTransform
        | TranslateYTransform
        | SkewXTransform
        | SkewYTransform)[];
    transformMatrix?: Array<number>;
    rotation?: number;
    scaleX?: number;
    scaleY?: number;
    translateX?: number;
    translateY?: number;
}

export interface StyleSheetProperties {
    hairlineWidth: number;
    flatten<T extends string>(style: T): T;
}

export interface LayoutRectangle {
    x: number;
    y: number;
    width: number;
    height: number;
}

// @see TextProps.onLayout
export interface LayoutChangeEvent {
    nativeEvent: {
        layout: LayoutRectangle;
    };
}

export interface TextStyleIOS extends ViewStyle {
    letterSpacing?: number;
    textDecorationColor?: string;
    textDecorationStyle?: "solid" | "double" | "dotted" | "dashed";
    writingDirection?: "auto" | "ltr" | "rtl";
}

export interface TextStyleAndroid extends ViewStyle {
    textAlignVertical?: "auto" | "top" | "bottom" | "center";
    includeFontPadding?: boolean;
}

// @see https://facebook.github.io/react-native/docs/text.html#style
export interface TextStyle extends TextStyleIOS, TextStyleAndroid, ViewStyle {
    color?: string;
    fontFamily?: string;
    fontSize?: number;
    fontStyle?: "normal" | "italic";
    /**
     * Specifies font weight. The values 'normal' and 'bold' are supported
     * for most fonts. Not all fonts have a variant for each of the numeric
     * values, in that case the closest one is chosen.
     */
    fontWeight?: "normal" | "bold" | "100" | "200" | "300" | "400" | "500" | "600" | "700" | "800" | "900";
    letterSpacing?: number;
    lineHeight?: number;
    textAlign?: "auto" | "left" | "right" | "center" | "justify";
    textDecorationLine?: "none" | "underline" | "line-through" | "underline line-through";
    textDecorationStyle?: "solid" | "double" | "dotted" | "dashed";
    textDecorationColor?: string;
    textShadowColor?: string;
    textShadowOffset?: { width: number; height: number };
    textShadowRadius?: number;
    testID?: string;
}

export interface TextPropsIOS {
    /**
     * Specifies whether fonts should scale to respect Text Size accessibility setting on iOS. The
     * default is `true`.
     */
    allowFontScaling?: boolean;

    /**
     * Specifies whether font should be scaled down automatically to fit given style constraints.
     */
    adjustsFontSizeToFit?: boolean;

    /**
     * Specifies smallest possible scale a font can reach when adjustsFontSizeToFit is enabled. (values 0.01-1.0).
     */
    minimumFontScale?: number;

    /**
     * When `true`, no visual change is made when text is pressed down. By
     * default, a gray oval highlights the text on press down.
     */
    suppressHighlighting?: boolean;
}

export interface TextPropsAndroid {
    /**
     * Lets the user select text, to use the native copy and paste functionality.
     */
    selectable?: boolean;

    /**
     * The highlight color of the text.
     */
    selectionColor?: string;

    /**
     * Set text break strategy on Android API Level 23+
     * default is `highQuality`.
     */
    textBreakStrategy?: "simple" | "highQuality" | "balanced";
}

// https://facebook.github.io/react-native/docs/text.html#props
export interface TextProps extends TextPropsIOS, TextPropsAndroid, AccessibilityProps {
    /**
     * This can be one of the following values:
     *
     * - `head` - The line is displayed so that the end fits in the container and the missing text
     * at the beginning of the line is indicated by an ellipsis glyph. e.g., "...wxyz"
     * - `middle` - The line is displayed so that the beginning and end fit in the container and the
     * missing text in the middle is indicated by an ellipsis glyph. "ab...yz"
     * - `tail` - The line is displayed so that the beginning fits in the container and the
     * missing text at the end of the line is indicated by an ellipsis glyph. e.g., "abcd..."
     * - `clip` - Lines are not drawn past the edge of the text container.
     *
     * The default is `tail`.
     *
     * `numberOfLines` must be set in conjunction with this prop.
     *
     * > `clip` is working only for iOS
     */
    ellipsizeMode?: "head" | "middle" | "tail" | "clip";

    /**
     * Line Break mode. Works only with numberOfLines.
     * clip is working only for iOS
     */
    lineBreakMode?: "head" | "middle" | "tail" | "clip";

    /**
     * Used to truncate the text with an ellipsis after computing the text
     * layout, including line wrapping, such that the total number of lines
     * does not exceed this number.
     *
     * This prop is commonly used with `ellipsizeMode`.
     */
    numberOfLines?: number;

    /**
     * Invoked on mount and layout changes with
     *
     * {nativeEvent: { layout: {x, y, width, height}}}.
     */
    onLayout?: (event: LayoutChangeEvent) => void;

    /**
     * This function is called on press.
     * Text intrinsically supports press handling with a default highlight state (which can be disabled with suppressHighlighting).
     */
    onPress?: (event: GestureResponderEvent) => void;

    /**
     * This function is called on long press.
     * e.g., `onLongPress={this.increaseSize}>``
     */
    onLongPress?: (event: GestureResponderEvent) => void;

    /**
     * @see https://facebook.github.io/react-native/docs/text.html#style
     */
    style?: StyleProp<TextStyle>;

    /**
     * Used to locate this view in end-to-end tests.
     */
    testID?: string;
}

/**
 * A React component for displaying text which supports nesting, styling, and touch handling.
 */
declare class TextComponent extends React.Component<TextProps> {}
declare const TextBase: Constructor<NativeMethodsMixin> & typeof TextComponent;
export class Text extends TextBase {}

type DataDetectorTypes = "phoneNumber" | "link" | "address" | "calendarEvent" | "none" | "all";

/**
 * DocumentSelectionState is responsible for maintaining selection information
 * for a document.
 *
 * It is intended for use by AbstractTextEditor-based components for
 * identifying the appropriate start/end positions to modify the
 * DocumentContent, and for programatically setting browser selection when
 * components re-render.
 */
export interface DocumentSelectionState extends EventEmitter {
    new (anchor: number, focus: number): DocumentSelectionState;

    /**
     * Apply an update to the state. If either offset value has changed,
     * set the values and emit the `change` event. Otherwise no-op.
     *
     */
    update(anchor: number, focus: number): void;

    /**
     * Given a max text length, constrain our selection offsets to ensure
     * that the selection remains strictly within the text range.
     *
     */
    constrainLength(maxLength: number): void;

    focus(): void;
    blur(): void;
    hasFocus(): boolean;
    isCollapsed(): boolean;
    isBackward(): boolean;

    getAnchorOffset(): number;
    getFocusOffset(): number;
    getStartOffset(): number;
    getEndOffset(): number;
    overlaps(start: number, end: number): boolean;
}

/**
 * IOS Specific properties for TextInput
 * @see https://facebook.github.io/react-native/docs/textinput.html#props
 */
export interface TextInputIOSProps {
    /**
     * enum('never', 'while-editing', 'unless-editing', 'always')
     * When the clear button should appear on the right side of the text view
     */
    clearButtonMode?: "never" | "while-editing" | "unless-editing" | "always";

    /**
     * If true, clears the text field automatically when editing begins
     */
    clearTextOnFocus?: boolean;

    /**
     * Determines the types of data converted to clickable URLs in the text input.
     * Only valid if `multiline={true}` and `editable={false}`.
     * By default no data types are detected.
     *
     * You can provide one type or an array of many types.
     *
     * Possible values for `dataDetectorTypes` are:
     *
     * - `'phoneNumber'`
     * - `'link'`
     * - `'address'`
     * - `'calendarEvent'`
     * - `'none'`
     * - `'all'`
     */
    dataDetectorTypes?: DataDetectorTypes | DataDetectorTypes[];

    /**
     * If true, the keyboard disables the return key when there is no text and automatically enables it when there is text.
     * The default value is false.
     */
    enablesReturnKeyAutomatically?: boolean;

    /**
     * Determines the color of the keyboard.
     */
    keyboardAppearance?: "default" | "light" | "dark";

    /**
     * Callback that is called when a key is pressed.
     * Pressed key value is passed as an argument to the callback handler.
     * Fires before onChange callbacks.
     */
    onKeyPress?: (event: {nativeEvent: {key: string}}) => void;

    /**
     * See DocumentSelectionState.js, some state that is responsible for maintaining selection information for a document
     */
    selectionState?: DocumentSelectionState;

    /**
     * If false, disables spell-check style (i.e. red underlines). The default value is inherited from autoCorrect
     */
    spellCheck?: boolean;
}

/**
 * Android Specific properties for TextInput
 * @see https://facebook.github.io/react-native/docs/textinput.html#props
 */
export interface TextInputAndroidProps {
    /**
     * When false, if there is a small amount of space available around a text input (e.g. landscape orientation on a phone),
     *   the OS may choose to have the user edit the text inside of a full screen text input mode.
     * When true, this feature is disabled and users will always edit the text directly inside of the text input.
     * Defaults to false.
     */
    disableFullscreenUI?: boolean;

    /**
     * If defined, the provided image resource will be rendered on the left.
     */
    inlineImageLeft?: string;

    /**
     * Padding between the inline image, if any, and the text input itself.
     */
    inlineImagePadding?: number;

    /**
     * Sets the number of lines for a TextInput.
     * Use it with multiline set to true to be able to fill the lines.
     */
    numberOfLines?: number;

    /**
     * Sets the return key to the label. Use it instead of `returnKeyType`.
     * @platform android
     */
    returnKeyLabel?: string;

    /**
     * Set text break strategy on Android API Level 23+, possible values are simple, highQuality, balanced
     * The default value is simple.
     */
    textBreakStrategy?: "simple" | "highQuality" | "balanced";

    /**
     * The color of the textInput underline.
     */
    underlineColorAndroid?: string;
}

export type KeyboardType = "default" | "email-address" | "numeric" | "phone-pad";
export type KeyboardTypeIOS =
    | "ascii-capable"
    | "numbers-and-punctuation"
    | "url"
    | "number-pad"
    | "name-phone-pad"
    | "decimal-pad"
    | "twitter"
    | "web-search";
export type KeyboardTypeAndroid = "visible-password";
export type KeyboardTypeOptions = KeyboardType | KeyboardTypeAndroid | KeyboardTypeIOS

export type ReturnKeyType = "done" | "go" | "next" | "search" | "send";
export type ReturnKeyTypeAndroid = "none" | "previous";
export type ReturnKeyTypeIOS = "default" | "google" | "join" | "route" | "yahoo" | "emergency-call";
export type ReturnKeyTypeOptions = ReturnKeyType | ReturnKeyTypeAndroid | ReturnKeyTypeIOS

/**
 * @see https://facebook.github.io/react-native/docs/textinput.html#props
 */
export interface TextInputProps
    extends ViewProps, TextInputIOSProps, TextInputAndroidProps, AccessibilityProps {
    /**
     * Can tell TextInput to automatically capitalize certain characters.
     *      characters: all characters,
     *      words: first letter of each word
     *      sentences: first letter of each sentence (default)
     *      none: don't auto capitalize anything
     *
     * https://facebook.github.io/react-native/docs/textinput.html#autocapitalize
     */
    autoCapitalize?: "none" | "sentences" | "words" | "characters";

    /**
     * If false, disables auto-correct.
     * The default value is true.
     */
    autoCorrect?: boolean;

    /**
     * If true, focuses the input on componentDidMount.
     * The default value is false.
     */
    autoFocus?: boolean;

    /**
     * If true, the text field will blur when submitted.
     * The default value is true.
     */
    blurOnSubmit?: boolean;

    /**
     * If true, caret is hidden. The default value is false.
     */
    caretHidden?: boolean

    /**
     * Provides an initial value that will change when the user starts typing.
     * Useful for simple use-cases where you don't want to deal with listening to events
     * and updating the value prop to keep the controlled state in sync.
     */
    defaultValue?: string;

    /**
     * If false, text is not editable. The default value is true.
     */
    editable?: boolean;

    /**
     * enum("default", 'numeric', 'email-address', "ascii-capable", 'numbers-and-punctuation', 'url', 'number-pad', 'phone-pad', 'name-phone-pad',
     * 'decimal-pad', 'twitter', 'web-search', 'visible-password')
     * Determines which keyboard to open, e.g.numeric.
     * The following values work across platforms: - default - numeric - email-address - phone-pad
     * The following values work on iOS: - ascii-capable - numbers-and-punctuation - url - number-pad - name-phone-pad - decimal-pad - twitter - web-search
     * The following values work on Android: - visible-password
     */
    keyboardType?: KeyboardTypeOptions;

    /**
     * Limits the maximum number of characters that can be entered.
     * Use this instead of implementing the logic in JS to avoid flicker.
     */
    maxLength?: number;

    /**
     * If true, the text input can be multiple lines. The default value is false.
     */
    multiline?: boolean;

    /**
     * Callback that is called when the text input is blurred
     */
    onBlur?: () => void;

    /**
     * Callback that is called when the text input's text changes.
     */
    onChange?: (
        event: {
            nativeEvent: {
                text: string;
                contentSize: { width: number; height: number };
                target: number;
                eventCount: number;
            };
        }
    ) => void;

    /**
     * Callback that is called when the text input's text changes.
     * Changed text is passed as an argument to the callback handler.
     */
    onChangeText?: (text: string) => void;

    /**
     * Callback that is called when the text input's content size changes.
     * This will be called with
     * `{ nativeEvent: { contentSize: { width, height } } }`.
     *
     * Only called for multiline text inputs.
     */
    onContentSizeChange?: (event: { nativeEvent: { contentSize: { width: number; height: number } } }) => void;

    /**
     * Callback that is called when text input ends.
     */
    onEndEditing?: (event: { nativeEvent: { text: string } }) => void;

    /**
     * Callback that is called when the text input is focused
     */
    onFocus?: () => void;

    /**
     * Callback that is called when the text input selection is changed.
     */
    onSelectionChange?: (event: { nativeEvent: { selection: { start: number; end: number }; target: number } }) => void;

    /**
     * Callback that is called when the text input's submit button is pressed.
     */
    onSubmitEditing?: (event: { nativeEvent: { text: string } }) => void;

    /**
     * The string that will be rendered before text input has been entered
     */
    placeholder?: string;

    /**
     * The text color of the placeholder string
     */
    placeholderTextColor?: string;

    /**
     * enum('default', 'go', 'google', 'join', 'next', 'route', 'search', 'send', 'yahoo', 'done', 'emergency-call')
     * Determines how the return key should look.
     */
    returnKeyType?: ReturnKeyTypeOptions;

    /**
     * If true, the text input obscures the text entered so that sensitive text like passwords stay secure.
     * The default value is false.
     */
    secureTextEntry?: boolean;

    /**
     * If true, all text will automatically be selected on focus
     */
    selectTextOnFocus?: boolean;

    /**
     * The start and end of the text input's selection. Set start and end to
     * the same value to position the cursor.
     */
    selection?: { start: number; end?: number };

    /**
     * The highlight (and cursor on ios) color of the text input
     */
    selectionColor?: string;

    /**
     * Styles
     */
    style?: StyleProp<TextStyle>;

    /**
     * Used to locate this view in end-to-end tests
     */
    testID?: string;

    /**
     * Used to connect to an InputAccessoryView. Not part of react-natives documentation, but present in examples and
     * code.
     * See https://facebook.github.io/react-native/docs/inputaccessoryview.html for more information.
     */
    inputAccessoryViewID?: string;

    /**
     * The value to show for the text input. TextInput is a controlled component,
     * which means the native value will be forced to match this value prop if provided.
     * For most uses this works great, but in some cases this may cause flickering - one common cause is preventing edits by keeping value the same.
     * In addition to simply setting the same value, either set editable={false},
     * or set/update maxLength to prevent unwanted edits without flicker.
     */
    value?: string;
}

/**
 * This class is responsible for coordinating the "focused"
 * state for TextInputs. All calls relating to the keyboard
 * should be funneled through here
 */
interface TextInputState {
    /**
     * Returns the ID of the currently focused text field, if one exists
     * If no text field is focused it returns null
     */
    currentlyFocusedField(): number;

    /**
     * @param TextInputID id of the text field to focus
     * Focuses the specified text field
     * noop if the text field was already focused
     */
    focusTextInput(textFieldID?: number): void;

    /**
     * @param textFieldID id of the text field to focus
     * Unfocuses the specified text field
     * noop if it wasn't focused
     */
    blurTextInput(textFieldID?: number): void;
}

/**
 * @see https://facebook.github.io/react-native/docs/textinput.html#methods
 */
declare class TextInputComponent extends React.Component<TextInputProps> {}
declare const TextInputBase: Constructor<NativeMethodsMixin> & Constructor<TimerMixin> & typeof TextInputComponent;
export class TextInput extends TextInputBase {
    State: TextInputState;

    /**
     * Returns if the input is currently focused.
     */
    isFocused: () => boolean;

    /**
     * Removes all text from the input.
     */
    clear: () => void;
}

export type ToolbarAndroidAction = {
    /**
     *  title: required, the title of this action
     */
    title: string;

    /**
     * icon: the icon for this action, e.g. require('./some_icon.png')
     */
    icon?: ImageURISource;

    /**
     * show: when to show this action as an icon or hide it in the overflow menu: always, ifRoom or never
     */
    show?: "always" | "ifRoom" | "never";

    /**
     * showWithText: boolean, whether to show text alongside the icon or not
     */
    showWithText?: boolean;
};

export interface ToolbarAndroidProps extends ViewProps {
    /**
     * Sets possible actions on the toolbar as part of the action menu. These are displayed as icons
     * or text on the right side of the widget. If they don't fit they are placed in an 'overflow'
     * menu.
     *
     * This property takes an array of objects, where each object has the following keys:
     *
     * * `title`: **required**, the title of this action
     * * `icon`: the icon for this action, e.g. `require('./some_icon.png')`
     * * `show`: when to show this action as an icon or hide it in the overflow menu: `always`,
     * `ifRoom` or `never`
     * * `showWithText`: boolean, whether to show text alongside the icon or not
     */
    actions?: ToolbarAndroidAction[];

    /**
     * Sets the content inset for the toolbar ending edge.
     * The content inset affects the valid area for Toolbar content other
     * than the navigation button and menu. Insets define the minimum
     * margin for these components and can be used to effectively align
     * Toolbar content along well-known gridlines.
     */
    contentInsetEnd?: number;

    /**
     * Sets the content inset for the toolbar starting edge.
     * The content inset affects the valid area for Toolbar content
     * other than the navigation button and menu. Insets define the
     * minimum margin for these components and can be used to effectively
     * align Toolbar content along well-known gridlines.
     */
    contentInsetStart?: number;

    /**
     * Sets the toolbar logo.
     */
    logo?: ImageURISource;

    /**
     * Sets the navigation icon.
     */
    navIcon?: ImageURISource;

    /**
     * Callback that is called when an action is selected. The only
     * argument that is passed to the callback is the position of the
     * action in the actions array.
     */
    onActionSelected?: (position: number) => void;

    /**
     * Callback called when the icon is selected.
     */
    onIconClicked?: () => void;

    /**
     * Sets the overflow icon.
     */
    overflowIcon?: ImageURISource;

    /**
     * Used to set the toolbar direction to RTL.
     * In addition to this property you need to add
     * android:supportsRtl="true"
     * to your application AndroidManifest.xml and then call
     * setLayoutDirection(LayoutDirection.RTL) in your MainActivity
     * onCreate method.
     */
    rtl?: boolean;

    /**
     * Sets the toolbar subtitle.
     */
    subtitle?: string;

    /**
     * Sets the toolbar subtitle color.
     */
    subtitleColor?: string;

    /**
     * Used to locate this view in end-to-end tests.
     */
    testID?: string;

    /**
     * Sets the toolbar title.
     */
    title?: string;

    /**
     * Sets the toolbar title color.
     */
    titleColor?: string;
}

/**
 * React component that wraps the Android-only [`Toolbar` widget][0]. A Toolbar can display a logo,
 * navigation icon (e.g. hamburger menu), a title & subtitle and a list of actions. The title and
 * subtitle are expanded so the logo and navigation icons are displayed on the left, title and
 * subtitle in the middle and the actions on the right.
 *
 * If the toolbar has an only child, it will be displayed between the title and actions.
 *
 * Although the Toolbar supports remote images for the logo, navigation and action icons, this
 * should only be used in DEV mode where `require('./some_icon.png')` translates into a packager
 * URL. In release mode you should always use a drawable resource for these icons. Using
 * `require('./some_icon.png')` will do this automatically for you, so as long as you don't
 * explicitly use e.g. `{uri: 'http://...'}`, you will be good.
 *
 * [0]: https://developer.android.com/reference/android/support/v7/widget/Toolbar.html
 */
declare class ToolbarAndroidComponent extends React.Component<ToolbarAndroidProps> {}
declare const ToolbarAndroidBase: Constructor<NativeMethodsMixin> & typeof ToolbarAndroidComponent;
export class ToolbarAndroid extends ToolbarAndroidBase {}

/**
 * Gesture recognition on mobile devices is much more complicated than web.
 * A touch can go through several phases as the app determines what the user's intention is.
 * For example, the app needs to determine if the touch is scrolling, sliding on a widget, or tapping.
 * This can even change during the duration of a touch. There can also be multiple simultaneous touches.
 *
 * The touch responder system is needed to allow components to negotiate these touch interactions
 * without any additional knowledge about their parent or child components.
 * This system is implemented in ResponderEventPlugin.js, which contains further details and documentation.
 *
 * Best Practices
 * Users can feel huge differences in the usability of web apps vs. native, and this is one of the big causes.
 * Every action should have the following attributes:
 *      Feedback/highlighting- show the user what is handling their touch, and what will happen when they release the gesture
 *      Cancel-ability- when making an action, the user should be able to abort it mid-touch by dragging their finger away
 *
 * These features make users more comfortable while using an app,
 * because it allows people to experiment and interact without fear of making mistakes.
 *
 * TouchableHighlight and Touchable*
 * The responder system can be complicated to use.
 * So we have provided an abstract Touchable implementation for things that should be "tappable".
 * This uses the responder system and allows you to easily configure tap interactions declaratively.
 * Use TouchableHighlight anywhere where you would use a button or link on web.
 */
export interface GestureResponderHandlers {
    /**
     * A view can become the touch responder by implementing the correct negotiation methods.
     * There are two methods to ask the view if it wants to become responder:
     */

    /**
     * Does this view want to become responder on the start of a touch?
     */
    onStartShouldSetResponder?: (event: GestureResponderEvent) => boolean;

    /**
     * Called for every touch move on the View when it is not the responder: does this view want to "claim" touch responsiveness?
     */
    onMoveShouldSetResponder?: (event: GestureResponderEvent) => boolean;

    /**
     * If the View returns true and attempts to become the responder, one of the following will happen:
     */

    onResponderEnd?: (event: GestureResponderEvent) => void;

    /**
     * The View is now responding for touch events.
     * This is the time to highlight and show the user what is happening
     */
    onResponderGrant?: (event: GestureResponderEvent) => void;

    /**
     * Something else is the responder right now and will not release it
     */
    onResponderReject?: (event: GestureResponderEvent) => void;

    /**
     * If the view is responding, the following handlers can be called:
     */

    /**
     * The user is moving their finger
     */
    onResponderMove?: (event: GestureResponderEvent) => void;

    /**
     * Fired at the end of the touch, ie "touchUp"
     */
    onResponderRelease?: (event: GestureResponderEvent) => void;

    onResponderStart?: (event: GestureResponderEvent) => void;

    /**
     *  Something else wants to become responder.
     *  Should this view release the responder? Returning true allows release
     */
    onResponderTerminationRequest?: (event: GestureResponderEvent) => boolean;

    /**
     * The responder has been taken from the View.
     * Might be taken by other views after a call to onResponderTerminationRequest,
     * or might be taken by the OS without asking (happens with control center/ notification center on iOS)
     */
    onResponderTerminate?: (event: GestureResponderEvent) => void;

    /**
     * onStartShouldSetResponder and onMoveShouldSetResponder are called with a bubbling pattern,
     * where the deepest node is called first.
     * That means that the deepest component will become responder when multiple Views return true for *ShouldSetResponder handlers.
     * This is desirable in most cases, because it makes sure all controls and buttons are usable.
     *
     * However, sometimes a parent will want to make sure that it becomes responder.
     * This can be handled by using the capture phase.
     * Before the responder system bubbles up from the deepest component,
     * it will do a capture phase, firing on*ShouldSetResponderCapture.
     * So if a parent View wants to prevent the child from becoming responder on a touch start,
     * it should have a onStartShouldSetResponderCapture handler which returns true.
     */
    onStartShouldSetResponderCapture?: (event: GestureResponderEvent) => boolean;

    /**
     * onStartShouldSetResponder and onMoveShouldSetResponder are called with a bubbling pattern,
     * where the deepest node is called first.
     * That means that the deepest component will become responder when multiple Views return true for *ShouldSetResponder handlers.
     * This is desirable in most cases, because it makes sure all controls and buttons are usable.
     *
     * However, sometimes a parent will want to make sure that it becomes responder.
     * This can be handled by using the capture phase.
     * Before the responder system bubbles up from the deepest component,
     * it will do a capture phase, firing on*ShouldSetResponderCapture.
     * So if a parent View wants to prevent the child from becoming responder on a touch start,
     * it should have a onStartShouldSetResponderCapture handler which returns true.
     */
    onMoveShouldSetResponderCapture?: (event: GestureResponderEvent) => boolean;
}

// @see https://facebook.github.io/react-native/docs/view.html#style
export interface ViewStyle extends FlexStyle, TransformsStyle {
    backfaceVisibility?: "visible" | "hidden";
    backgroundColor?: string;
    borderBottomColor?: string;
    borderBottomLeftRadius?: number;
    borderBottomRightRadius?: number;
    borderBottomWidth?: number;
    borderColor?: string;
    borderLeftColor?: string;
    borderRadius?: number;
    borderRightColor?: string;
    borderRightWidth?: number;
    borderStyle?: "solid" | "dotted" | "dashed";
    borderTopColor?: string;
    borderTopLeftRadius?: number;
    borderTopRightRadius?: number;
    borderTopWidth?: number;
    display?: "none" | "flex";
    opacity?: number;
    overflow?: "visible" | "hidden";
    shadowColor?: string;
    shadowOffset?: { width: number; height: number };
    shadowOpacity?: number;
    shadowRadius?: number;
    elevation?: number;
    testID?: string;
}

export interface ViewPropsIOS {
    /**
     * A Boolean value indicating whether VoiceOver should ignore the elements within views that are siblings of the receiver.
     * @platform ios
     */
    accessibilityViewIsModal?: boolean;

    /**
     * Provides an array of custom actions available for accessibility.
     * @platform ios
     */
    accessibilityActions?: Array<string>;

    /**
     * When `accessible` is true, the system will try to invoke this function
     * when the user performs an accessibility custom action.
     * @platform ios
     */
    onAccessibilityAction?: () => void;

    /**
     * Whether this view should be rendered as a bitmap before compositing.
     *
     * On iOS, this is useful for animations and interactions that do not modify this component's dimensions nor its children;
     * for example, when translating the position of a static view, rasterization allows the renderer to reuse a cached bitmap of a static view
     * and quickly composite it during each frame.
     *
     * Rasterization incurs an off-screen drawing pass and the bitmap consumes memory.
     * Test and measure when using this property.
     */
    shouldRasterizeIOS?: boolean;
}

export interface ViewPropsAndroid {
    /**
     * Views that are only used to layout their children or otherwise don't draw anything
     * may be automatically removed from the native hierarchy as an optimization.
     * Set this property to false to disable this optimization and ensure that this View exists in the native view hierarchy.
     */
    collapsable?: boolean;

    /**
     * Whether this view needs to rendered offscreen and composited with an alpha in order to preserve 100% correct colors and blending behavior.
     * The default (false) falls back to drawing the component and its children
     * with an alpha applied to the paint used to draw each element instead of rendering the full component offscreen and compositing it back with an alpha value.
     * This default may be noticeable and undesired in the case where the View you are setting an opacity on
     * has multiple overlapping elements (e.g. multiple overlapping Views, or text and a background).
     *
     * Rendering offscreen to preserve correct alpha behavior is extremely expensive
     * and hard to debug for non-native developers, which is why it is not turned on by default.
     * If you do need to enable this property for an animation,
     * consider combining it with renderToHardwareTextureAndroid if the view contents are static (i.e. it doesn't need to be redrawn each frame).
     * If that property is enabled, this View will be rendered off-screen once,
     * saved in a hardware texture, and then composited onto the screen with an alpha each frame without having to switch rendering targets on the GPU.
     */
    needsOffscreenAlphaCompositing?: boolean;

    /**
     * Whether this view should render itself (and all of its children) into a single hardware texture on the GPU.
     *
     * On Android, this is useful for animations and interactions that only modify opacity, rotation, translation, and/or scale:
     * in those cases, the view doesn't have to be redrawn and display lists don't need to be re-executed. The texture can just be
     * re-used and re-composited with different parameters. The downside is that this can use up limited video memory, so this prop should be set back to false at the end of the interaction/animation.
     */
    renderToHardwareTextureAndroid?: boolean;
}

type Falsy = undefined | null | false;
interface RecursiveArray<T> extends Array<T | RecursiveArray<T>> {}
/** Keep a brand of 'T' so that calls to `StyleSheet.flatten` can take `RegisteredStyle<T>` and return `T`. */
type RegisteredStyle<T> = number & { __registeredStyleBrand: T };
export type StyleProp<T> = T | RegisteredStyle<T> | RecursiveArray<T | RegisteredStyle<T> | Falsy> | Falsy;

/**
 * @see https://facebook.github.io/react-native/docs/accessibility.html#accessibility-properties
 */
export interface AccessibilityProps extends AccessibilityPropsAndroid, AccessibilityPropsIOS {
    /**
     * When true, indicates that the view is an accessibility element.
     * By default, all the touchable elements are accessible.
     */
    accessible?: boolean;

    /**
     * Overrides the text that's read by the screen reader when the user interacts with the element. By default, the
     * label is constructed by traversing all the children and accumulating all the Text nodes separated by space.
     */
    accessibilityLabel?: string;
}

export interface AccessibilityPropsAndroid {
    /**
     * In some cases, we also want to alert the end user of the type of selected component (i.e., that it is a “button”).
     * If we were using native buttons, this would work automatically. Since we are using javascript, we need to
     * provide a bit more context for TalkBack. To do so, you must specify the ‘accessibilityComponentType’ property
     * for any UI component. For instances, we support ‘button’, ‘radiobutton_checked’ and ‘radiobutton_unchecked’ and so on.
     * @platform android
     */
    accessibilityComponentType?: "none" | "button" | "radiobutton_checked" | "radiobutton_unchecked";

    /**
     * Indicates to accessibility services whether the user should be notified when this view changes.
     * Works for Android API >= 19 only.
     * See http://developer.android.com/reference/android/view/View.html#attr_android:accessibilityLiveRegion for references.
     * @platform android
     */
    accessibilityLiveRegion?: "none" | "polite" | "assertive";

    /**
     * Controls how view is important for accessibility which is if it fires accessibility events
     * and if it is reported to accessibility services that query the screen.
     * Works for Android only. See http://developer.android.com/reference/android/R.attr.html#importantForAccessibility for references.
     *
     * Possible values:
     *      'auto' - The system determines whether the view is important for accessibility - default (recommended).
     *      'yes' - The view is important for accessibility.
     *      'no' - The view is not important for accessibility.
     *      'no-hide-descendants' - The view is not important for accessibility, nor are any of its descendant views.
     */
    importantForAccessibility?: "auto" | "yes" | "no" | "no-hide-descendants";
}

export interface AccessibilityPropsIOS {
    /**
     * Accessibility traits tell a person using VoiceOver what kind of element they have selected.
     * Is this element a label? A button? A header? These questions are answered by accessibilityTraits.
     * @platform ios
     */
    accessibilityTraits?: AccessibilityTraits | AccessibilityTraits[];

    /**
     * When `accessible` is true, the system will try to invoke this function when the user performs accessibility tap gesture.
     * @platform ios
     */
    onAcccessibilityTap?: () => void;

    /**
     * When accessible is true, the system will invoke this function when the user performs the magic tap gesture.
     * @platform ios
     */
    onMagicTap?: () => void;
}

type AccessibilityTraits =
    | "none"
    | "button"
    | "link"
    | "header"
    | "search"
    | "image"
    | "selected"
    | "plays"
    | "key"
    | "text"
    | "summary"
    | "disabled"
    | "frequentUpdates"
    | "startsMedia"
    | "adjustable"
    | "allowsDirectInteraction"
    | "pageTurn";

/**
 * @see https://facebook.github.io/react-native/docs/view.html#props
 */
<<<<<<< HEAD
export interface ViewProps
    extends ViewPropsAndroid, ViewPropsIOS, GestureResponderHandlers, Touchable, AccessibilityProps {
=======
export interface ViewProperties
    extends ViewPropertiesAndroid, ViewPropertiesIOS, GestureResponderHandlers, Touchable, AccessibilityProperties, LayoutProperties {
>>>>>>> e7c97142
    /**
     * This defines how far a touch event can start away from the view.
     * Typical interface guidelines recommend touch targets that are at least
     * 30 - 40 points/density-independent pixels. If a Touchable view has
     * a height of 20 the touchable height can be extended to 40 with
     * hitSlop={{top: 10, bottom: 10, left: 0, right: 0}}
     * NOTE The touch area never extends past the parent view bounds and
     * the Z-index of sibling views always takes precedence if a touch
     * hits two overlapping views.
     */
    hitSlop?: Insets;

    /**
     * Invoked on mount and layout changes with
     *
     * {nativeEvent: { layout: {x, y, width, height}}}.
     */
    onLayout?: (event: LayoutChangeEvent) => void;

    /**
     *
     * In the absence of auto property, none is much like CSS's none value. box-none is as if you had applied the CSS class:
     *
     * .box-none {
     *   pointer-events: none;
     * }
     * .box-none * {
     *   pointer-events: all;
     * }
     *
     * box-only is the equivalent of
     *
     * .box-only {
     *   pointer-events: all;
     * }
     * .box-only * {
     *   pointer-events: none;
     * }
     *
     * But since pointerEvents does not affect layout/appearance, and we are already deviating from the spec by adding additional modes,
     * we opt to not include pointerEvents on style. On some platforms, we would need to implement it as a className anyways. Using style or not is an implementation detail of the platform.
     */
    pointerEvents?: "box-none" | "none" | "box-only" | "auto";

    /**
     *
     * This is a special performance property exposed by RCTView and is useful for scrolling content when there are many subviews,
     * most of which are offscreen. For this property to be effective, it must be applied to a view that contains many subviews that extend outside its bound.
     * The subviews must also have overflow: hidden, as should the containing view (or one of its superviews).
     */
    removeClippedSubviews?: boolean;

    style?: StyleProp<ViewStyle>;

    /**
     * Used to locate this view in end-to-end tests.
     */
    testID?: string;
}

/**
 * The most fundamental component for building UI, View is a container that supports layout with flexbox, style, some touch handling,
 * and accessibility controls, and is designed to be nested inside other views and to have 0 to many children of any type.
 * View maps directly to the native view equivalent on whatever platform React is running on,
 * whether that is a UIView, <div>, android.view, etc.
 */
declare class ViewComponent extends React.Component<ViewProps> {}
declare const ViewBase: Constructor<NativeMethodsMixin> & typeof ViewComponent;
export class View extends ViewBase {
    /**
     * Is 3D Touch / Force Touch available (i.e. will touch events include `force`)
     * @platform ios
     */
    forceTouchAvailable: boolean;
}

/**
 * @see https://facebook.github.io/react-native/docs/viewpagerandroid.html#props
 */

export interface ViewPagerAndroidOnPageScrollEventData {
    position: number;
    offset: number;
}

export interface ViewPagerAndroidOnPageSelectedEventData {
    position: number;
}

export interface ViewPagerAndroidProps extends ViewProps {
    /**
     * Index of initial page that should be selected. Use `setPage` method to
     * update the page, and `onPageSelected` to monitor page changes
     */
    initialPage?: number;

    /**
     * When false, the content does not scroll.
     * The default value is true.
     */
    scrollEnabled?: boolean;

    /**
     * Executed when transitioning between pages (ether because of animation for
     * the requested page change or when user is swiping/dragging between pages)
     * The `event.nativeEvent` object for this callback will carry following data:
     *  - position - index of first page from the left that is currently visible
     *  - offset - value from range [0,1) describing stage between page transitions.
     *    Value x means that (1 - x) fraction of the page at "position" index is
     *    visible, and x fraction of the next page is visible.
     */
    onPageScroll?: (event: NativeSyntheticEvent<ViewPagerAndroidOnPageScrollEventData>) => void;

    /**
     * This callback will be called once ViewPager finish navigating to selected page
     * (when user swipes between pages). The `event.nativeEvent` object passed to this
     * callback will have following fields:
     *  - position - index of page that has been selected
     */
    onPageSelected?: (event: NativeSyntheticEvent<ViewPagerAndroidOnPageSelectedEventData>) => void;

    /**
     * Function called when the page scrolling state has changed.
     * The page scrolling state can be in 3 states:
     * - idle, meaning there is no interaction with the page scroller happening at the time
     * - dragging, meaning there is currently an interaction with the page scroller
     * - settling, meaning that there was an interaction with the page scroller, and the
     *   page scroller is now finishing it's closing or opening animation
     */
    onPageScrollStateChanged?: (state: "Idle" | "Dragging" | "Settling") => void;

    /**
     * Determines whether the keyboard gets dismissed in response to a drag.
     *   - 'none' (the default), drags do not dismiss the keyboard.
     *   - 'on-drag', the keyboard is dismissed when a drag begins.
     */
    keyboardDismissMode?: "none" | "on-drag";

    /**
     * Blank space to show between pages. This is only visible while scrolling, pages are still
     * edge-to-edge.
     */
    pageMargin?: number;
}

declare class ViewPagerAndroidComponent extends React.Component<ViewPagerAndroidProps> {}
declare const ViewPagerAndroidBase: Constructor<NativeMethodsMixin> & typeof ViewPagerAndroidComponent;
export class ViewPagerAndroid extends ViewPagerAndroidBase {
    /**
     * A helper function to scroll to a specific page in the ViewPager.
     * The transition between pages will be animated.
     */
    setPage(selectedPage: number): void;

    /**
     * A helper function to scroll to a specific page in the ViewPager.
     * The transition between pages will *not* be animated.
     */
    setPageWithoutAnimation(selectedPage: number): void;
}

/**
 * It is a component to solve the common problem of views that need to move out of the way of the virtual keyboard.
 * It can automatically adjust either its position or bottom padding based on the position of the keyboard.
 */
declare class KeyboardAvoidingViewComponent extends React.Component<KeyboardAvoidingViewProps> {}
declare const KeyboardAvoidingViewBase: Constructor<TimerMixin> & typeof KeyboardAvoidingViewComponent;
export class KeyboardAvoidingView extends KeyboardAvoidingViewBase {}

export interface KeyboardAvoidingViewProps extends ViewProps {
    behavior?: "height" | "position" | "padding";

    /**
     * The style of the content container(View) when behavior is 'position'.
     */
    contentContainerStyle?: StyleProp<ViewStyle>;

    /**
     * This is the distance between the top of the user screen and the react native view,
     * may be non-zero in some use cases.
     */
    keyboardVerticalOffset?: number;
}

/**
 * //FIXME: No documentation extracted from code comment on WebView.ios.js
 */
export interface NavState {
    url?: string;
    title?: string;
    loading?: boolean;
    canGoBack?: boolean;
    canGoForward?: boolean;

    [key: string]: any;
}

/**
 * Passed data from WebView via window.postMessage.
 */
export interface WebViewMessageEventData {
    /**
     * The data sent from a WebView; can only be a string.
     */
    data: string;
}

export interface WebViewPropsAndroid {
    /**
     * Used for android only, JS is enabled by default for WebView on iOS
     */
    javaScriptEnabled?: boolean;

    /**
     * Used on Android only, controls whether DOM Storage is enabled
     * or not android
     */
    domStorageEnabled?: boolean;

    /**
     * Sets the user-agent for the WebView.
     */
    userAgent?: string;

    /**
    * Specifies the mixed content mode. i.e WebView will allow a secure origin to load content from any other origin.
Possible values for mixedContentMode are:
'never' (default) - WebView will not allow a secure origin to load content from an insecure origin.
'always' - WebView will allow a secure origin to load content from any other origin, even if that origin is insecure.
'compatibility' - WebView will attempt to be compatible with the approach of a modern web browser with regard to mixed content.
    */
    mixedContentMode?: "never" | "always" | "compatibility";
}

export interface WebViewIOSLoadRequestEvent {
    target: number;
    canGoBack: boolean;
    lockIdentifier: number;
    loading: boolean;
    title: string;
    canGoForward: boolean;
    navigationType: "other" | "click";
    url: string;
}

export interface WebViewPropsIOS {
    /**
     * Determines whether HTML5 videos play inline or use the native
     * full-screen controller. default value false
     * NOTE : "In order * for video to play inline, not only does
     * this property need to be set to true, but the video element
     * in the HTML document must also include the webkit-playsinline
     * attribute."
     */
    allowsInlineMediaPlayback?: boolean;

    /**
     * Boolean value that determines whether the web view bounces
     * when it reaches the edge of the content. The default value is `true`.
     * @platform ios
     */
    bounces?: boolean;

    /**
     * Determines the types of data converted to clickable URLs in
     * the web view’s content. By default only phone numbers are detected.
     *
     * You can provide one type or an array of many types.
     *
     * Possible values for `dataDetectorTypes` are:
     *
     * - `'phoneNumber'`
     * - `'link'`
     * - `'address'`
     * - `'calendarEvent'`
     * - `'none'`
     * - `'all'`
     */
    dataDetectorTypes?: DataDetectorTypes | DataDetectorTypes[];

    /**
     * A floating-point number that determines how quickly the scroll
     * view decelerates after the user lifts their finger. You may also
     * use string shortcuts "normal" and "fast" which match the
     * underlying iOS settings for UIScrollViewDecelerationRateNormal
     * and UIScrollViewDecelerationRateFast respectively.
     * - normal: 0.998 - fast: 0.99 (the default for iOS WebView)
     */
    decelerationRate?: "normal" | "fast" | number;

    /**
     * Allows custom handling of any webview requests by a JS handler.
     * Return true or false from this method to continue loading the
     * request.
     */
    onShouldStartLoadWithRequest?: (event: WebViewIOSLoadRequestEvent) => boolean;

    /**
     * Boolean value that determines whether scrolling is enabled in the
     * `WebView`. The default value is `true`.
     */
    scrollEnabled?: boolean;
}

export interface WebViewUriSource {
    /*
        * The URI to load in the WebView. Can be a local or remote file.
        */
    uri?: string;

    /*
        * The HTTP Method to use. Defaults to GET if not specified.
        * NOTE: On Android, only GET and POST are supported.
        */
    method?: string;

    /*
        * Additional HTTP headers to send with the request.
        * NOTE: On Android, this can only be used with GET requests.
        */
    headers?: any;

    /*
        * The HTTP body to send with the request. This must be a valid
        * UTF-8 string, and will be sent exactly as specified, with no
        * additional encoding (e.g. URL-escaping or base64) applied.
        * NOTE: On Android, this can only be used with POST requests.
        */
    body?: string;
}

export interface WebViewHtmlSource {
    /*
        * A static HTML page to display in the WebView.
        */
    html: string;

    /*
        * The base URL to be used for any relative links in the HTML.
        */
    baseUrl?: string;
}

/**
 * @see https://facebook.github.io/react-native/docs/webview.html#props
 */
export interface WebViewProps extends ViewProps, WebViewPropsAndroid, WebViewPropsIOS {
    /**
     * Controls whether to adjust the content inset for web views that are
     * placed behind a navigation bar, tab bar, or toolbar. The default value
     * is `true`.
     */
    automaticallyAdjustContentInsets?: boolean;

    /**
     * The amount by which the web view content is inset from the edges of
     * the scroll view. Defaults to {top: 0, left: 0, bottom: 0, right: 0}.
     */
    contentInset?: Insets;

    /**
     * @deprecated
     */
    html?: string;

    /**
     * Set this to provide JavaScript that will be injected into the web page
     * when the view loads.
     */
    injectedJavaScript?: string;

    /**
     * Invoked when load fails
     */
    onError?: (event: NavState) => void;

    /**
     * Invoked when load finish
     */
    onLoad?: (event: NavState) => void;

    /**
     * Invoked when load either succeeds or fails
     */
    onLoadEnd?: (event: NavState) => void;

    /**
     * Invoked on load start
     */
    onLoadStart?: (event: NavState) => void;

    /**
     * Invoked when window.postMessage is called from WebView.
     */
    onMessage?: (event: NativeSyntheticEvent<WebViewMessageEventData>) => void;

    /**
     * Function that is invoked when the `WebView` loading starts or ends.
     */
    onNavigationStateChange?: (event: NavState) => void;

    /**
     * Function that returns a view to show if there's an error.
     */
    renderError?: () => React.ReactElement<ViewProps>;

    /**
     * Function that returns a loading indicator.
     */
    renderLoading?: () => React.ReactElement<ViewProps>;

    /**
     * Boolean value that forces the `WebView` to show the loading view
     * on the first load.
     */
    startInLoadingState?: boolean;

    style?: StyleProp<ViewStyle>;

    // Deprecated: Use the `source` prop instead.
    url?: string;

    source?: WebViewUriSource | WebViewHtmlSource | number;

    /**
     * Determines whether HTML5 audio & videos require the user to tap
     * before they can start playing. The default value is false.
     */
    mediaPlaybackRequiresUserAction?: boolean;

    /**
     * sets whether the webpage scales to fit the view and the user can change the scale
     */
    scalesPageToFit?: boolean;
}

export class WebView extends React.Component<WebViewProps> {
    /**
     * Go back one page in the webview's history.
     */
    goBack: () => void;

    /**
     * Go forward one page in the webview's history.
     */
    goForward: () => void;

    /**
     * Post a message to the WebView in the form of a string.
     */
    postMessage: (message: string) => void;

    /**
     * Reloads the current page.
     */
    reload: () => void;

    /**
     * Stop loading the current page.
     */
    stopLoading(): void;

    /**
     * Returns the native webview node.
     */
    getWebViewHandle: () => any;

    /**
     * Inject JavaScript to be executed immediately.
     */
    injectJavaScript: (script: string) => void;
}

/**
 * @see https://facebook.github.io/react-native/docs/segmentedcontrolios.html
 * @see SegmentedControlIOS.ios.js
 */
export interface NativeSegmentedControlIOSChangeEvent {
    value: string;
    selectedSegmentIndex: number;
    target: number;
}

export interface SegmentedControlIOSProps extends ViewProps {
    /**
     * If false the user won't be able to interact with the control. Default value is true.
     */
    enabled?: boolean;

    /**
     * If true, then selecting a segment won't persist visually.
     * The onValueChange callback will still work as expected.
     */
    momentary?: boolean;

    /**
     * Callback that is called when the user taps a segment;
     * passes the event as an argument
     */
    onChange?: (event: NativeSyntheticEvent<NativeSegmentedControlIOSChangeEvent>) => void;

    /**
     * Callback that is called when the user taps a segment; passes the segment's value as an argument
     */
    onValueChange?: (value: string) => void;

    /**
     * The index in props.values of the segment to be (pre)selected.
     */
    selectedIndex?: number;

    /**
     * Accent color of the control.
     */
    tintColor?: string;

    /**
     * The labels for the control's segment buttons, in order.
     */
    values?: string[];
}

/**
 * Renders nested content and automatically applies paddings reflect the portion of the view
 * that is not covered by navigation bars, tab bars, toolbars, and other ancestor views.
 * Moreover, and most importantly, Safe Area's paddings feflect physical limitation of the screen,
 * such as rounded corners or camera notches (aka sensor housing area on iPhone X).
 */
declare class SafeAreaViewComponent extends React.Component<ViewProps> {}
declare const SafeAreaViewBase: Constructor<NativeMethodsMixin> & typeof SafeAreaViewComponent;
export class SafeAreaView extends SafeAreaViewBase {}


/**
 * A component which enables customization of the keyboard input accessory view on iOS. The input accessory view is
 * displayed above the keyboard whenever a TextInput has focus. This component can be used to create custom toolbars.
 *
 * To use this component wrap your custom toolbar with the InputAccessoryView component, and set a nativeID. Then, pass
 * that nativeID as the inputAccessoryViewID of whatever TextInput you desire.
 */
export class InputAccessoryView extends React.Component<InputAccessoryViewProps> {}

export interface InputAccessoryViewProps {
    backgroundColor?: string;

    /**
     * An ID which is used to associate this InputAccessoryView to specified TextInput(s).
     */
    nativeID?: string;

    style?: StyleProp<ViewStyle>;
}

/**
 * Use `SegmentedControlIOS` to render a UISegmentedControl iOS.
 *
 * #### Programmatically changing selected index
 *
 * The selected index can be changed on the fly by assigning the
 * selectIndex prop to a state variable, then changing that variable.
 * Note that the state variable would need to be updated as the user
 * selects a value and changes the index, as shown in the example below.
 *
 * ````
 * <SegmentedControlIOS
 *   values={['One', 'Two']}
 *   selectedIndex={this.state.selectedIndex}
 *   onChange={(event) => {
 *     this.setState({selectedIndex: event.nativeEvent.selectedSegmentIndex});
 *   }}
 * />
 * ````
 */
declare class SegmentedControlIOSComponent extends React.Component<SegmentedControlIOSProps> {}
declare const SegmentedControlIOSBase: Constructor<NativeMethodsMixin> & typeof SegmentedControlIOSComponent;
export class SegmentedControlIOS extends SegmentedControlIOSBase {}

export interface NavigatorIOSProps {
    /**
     * The default background color of the navigation bar.
     */
    barTintColor?: string;

    /**
     * NavigatorIOS uses "route" objects to identify child views, their props, and navigation bar configuration.
     * "push" and all the other navigation operations expect routes to be like this
     */
    initialRoute: Route;

    /**
     * The default wrapper style for components in the navigator.
     * A common use case is to set the backgroundColor for every page
     */
    itemWrapperStyle?: StyleProp<ViewStyle>;

    /**
     * Boolean value that indicates whether the interactive pop gesture is
     * enabled. This is useful for enabling/disabling the back swipe navigation
     * gesture.
     *
     * If this prop is not provided, the default behavior is for the back swipe
     * gesture to be enabled when the navigation bar is shown and disabled when
     * the navigation bar is hidden. Once you've provided the
     * `interactivePopGestureEnabled` prop, you can never restore the default
     * behavior.
     */
    interactivePopGestureEnabled?: boolean;

    /**
     * A Boolean value that indicates whether the navigation bar is hidden
     */
    navigationBarHidden?: boolean;

    /**
     * A Boolean value that indicates whether to hide the 1px hairline shadow
     */
    shadowHidden?: boolean;

    /**
     * The color used for buttons in the navigation bar
     */
    tintColor?: string;

    /**
     * The text color of the navigation bar title
     */
    titleTextColor?: string;

    /**
     * A Boolean value that indicates whether the navigation bar is translucent
     */
    translucent?: boolean;

    /**
     * NOT IN THE DOC BUT IN THE EXAMPLES
     */
    style?: StyleProp<ViewStyle>;
}

/**
 * A navigator is an object of navigation functions that a view can call.
 * It is passed as a prop to any component rendered by NavigatorIOS.
 *
 * Navigator functions are also available on the NavigatorIOS component:
 *
 * @see https://facebook.github.io/react-native/docs/navigatorios.html#navigator
 */
export class NavigatorIOS extends React.Component<NavigatorIOSProps> {
    /**
     * Navigate forward to a new route
     */
    push: (route: Route) => void;

    /**
     * Go back one page
     */
    pop: () => void;

    /**
     * Go back N pages at once. When N=1, behavior matches pop()
     */
    popN: (n: number) => void;

    /**
     * Replace the route for the current page and immediately load the view for the new route
     */
    replace: (route: Route) => void;

    /**
     * Replace the route/view for the previous page
     */
    replacePrevious: (route: Route) => void;

    /**
     * Replaces the previous route/view and transitions back to it
     */
    replacePreviousAndPop: (route: Route) => void;

    /**
     * Replaces the top item and popToTop
     */
    resetTo: (route: Route) => void;

    /**
     * Go back to the item for a particular route object
     */
    popToRoute(route: Route): void;

    /**
     * Go back to the top item
     */
    popToTop(): void;
}

/**
 * @see https://facebook.github.io/react-native/docs/activityindicator.html#props
 */
export interface ActivityIndicatorProps extends ViewProps {
    /**
     * Whether to show the indicator (true, the default) or hide it (false).
     */
    animating?: boolean;

    /**
     * The foreground color of the spinner (default is gray).
     */
    color?: string;

    /**
     * Whether the indicator should hide when not animating (true by default).
     */
    hidesWhenStopped?: boolean;

    /**
     * Size of the indicator.
     * Small has a height of 20, large has a height of 36.
     *
     * enum('small', 'large')
     */
    size?: number | "small" | "large";

    style?: StyleProp<ViewStyle>;
}

declare class ActivityIndicatorComponent extends React.Component<ActivityIndicatorProps> {}
declare const ActivityIndicatorBase: Constructor<NativeMethodsMixin> & typeof ActivityIndicatorComponent;
export class ActivityIndicator extends ActivityIndicatorBase {}

/**
 * @see https://facebook.github.io/react-native/docs/activityindicatorios.html#props
 */
export interface ActivityIndicatorIOSProps extends ViewProps {
    /**
     * Whether to show the indicator (true, the default) or hide it (false).
     */
    animating?: boolean;

    /**
     * The foreground color of the spinner (default is gray).
     */
    color?: string;

    /**
     * Whether the indicator should hide when not animating (true by default).
     */
    hidesWhenStopped?: boolean;

    /**
     * Invoked on mount and layout changes with
     */
    onLayout?: (event: { nativeEvent: { layout: { x: number; y: number; width: number; height: number } } }) => void;

    /**
     * Size of the indicator.
     * Small has a height of 20, large has a height of 36.
     *
     * enum('small', 'large')
     */
    size?: "small" | "large";

    style?: StyleProp<ViewStyle>;
}

/**
 * @Deprecated since version 0.28.0
 */
export class ActivityIndicatorIOS extends React.Component<ActivityIndicatorIOSProps> {}

export interface DatePickerIOSProps extends ViewProps {
    /**
     * The currently selected date.
     */
    date: Date;

    /**
     * The date picker locale.
     */
    locale?: string;

    /**
     * Maximum date.
     * Restricts the range of possible date/time values.
     */
    maximumDate?: Date;

    /**
     * Maximum date.
     * Restricts the range of possible date/time values.
     */
    minimumDate?: Date;

    /**
     *  enum(1, 2, 3, 4, 5, 6, 10, 12, 15, 20, 30)
     *  The interval at which minutes can be selected.
     */
    minuteInterval?: 1 | 2 | 3 | 4 | 5 | 6 | 10 | 12 | 15 | 20 | 30;

    /**
     *  enum('date', 'time', 'datetime')
     *  The date picker mode.
     */
    mode?: "date" | "time" | "datetime";

    /**
     * Date change handler.
     * This is called when the user changes the date or time in the UI.
     * The first and only argument is a Date object representing the new date and time.
     */
    onDateChange: (newDate: Date) => void;

    /**
     * Timezone offset in minutes.
     * By default, the date picker will use the device's timezone. With this parameter, it is possible to force a certain timezone offset.
     * For instance, to show times in Pacific Standard Time, pass -7 * 60.
     */
    timeZoneOffsetInMinutes?: number;
}

declare class DatePickerIOSComponent extends React.Component<DatePickerIOSProps> {}
declare const DatePickerIOSBase: Constructor<NativeMethodsMixin> & typeof DatePickerIOSComponent;
export class DatePickerIOS extends TextInputBase {}

export interface DrawerSlideEvent extends NativeSyntheticEvent<NativeTouchEvent> {}

/**
 * @see DrawerLayoutAndroid.android.js
 */
export interface DrawerLayoutAndroidProps extends ViewProps {
    /**
     * Specifies the background color of the drawer. The default value
     * is white. If you want to set the opacity of the drawer, use rgba.
     * Example:
     * return (
     *   <DrawerLayoutAndroid drawerBackgroundColor="rgba(0,0,0,0.5)">
     *   </DrawerLayoutAndroid>
     *);
     */
    drawerBackgroundColor?: string;

    /**
     * Specifies the lock mode of the drawer. The drawer can be locked
     * in 3 states:
     *
     * - unlocked (default), meaning that the drawer will respond
     *   (open/close) to touch gestures.
     *
     * - locked-closed, meaning that the drawer will stay closed and not
     *   respond to gestures.
     *
     * - locked-open, meaning that the drawer will stay opened and
     *   not respond to gestures. The drawer may still be opened and
     *   closed programmatically (openDrawer/closeDrawer).
     */
    drawerLockMode?: "unlocked" | "locked-closed" | "locked-open";

    /**
     * Specifies the side of the screen from which the drawer will slide in.
     * enum(DrawerLayoutAndroid.positions.Left, DrawerLayoutAndroid.positions.Right)
     */
    drawerPosition?: number;

    /**
     * Specifies the width of the drawer, more precisely the width of the
     * view that be pulled in from the edge of the window.
     */
    drawerWidth?: number;

    /**
     * Determines whether the keyboard gets dismissed in response to a drag.
     * - 'none' (the default), drags do not dismiss the keyboard.
     * - 'on-drag', the keyboard is dismissed when a drag begins.
     */
    keyboardDismissMode?: "none" | "on-drag";

    /**
     * Function called whenever the navigation view has been closed.
     */
    onDrawerClose?: () => void;

    /**
     * Function called whenever the navigation view has been opened.
     */
    onDrawerOpen?: () => void;

    /**
     * Function called whenever there is an interaction with the navigation view.
     */
    onDrawerSlide?: (event: DrawerSlideEvent) => void;

    /**
     * Function called when the drawer state has changed.
     * The drawer can be in 3 states:
     * - idle, meaning there is no interaction with the navigation
     *   view happening at the time
     * - dragging, meaning there is currently an interaction with the
     *   navigation view
     * - settling, meaning that there was an interaction with the
     *   navigation view, and the navigation view is now finishing
     *   it's closing or opening animation
     */
    onDrawerStateChanged?: (event: "Idle" | "Dragging" | "Settling") => void;

    /**
     * The navigation view that will be rendered to the side of the
     * screen and can be pulled in.
     */
    renderNavigationView: () => JSX.Element;

    /**
     * Make the drawer take the entire screen and draw the background of
     * the status bar to allow it to open over the status bar. It will
     * only have an effect on API 21+.
     */
    statusBarBackgroundColor?: string;
}

interface DrawerPosition {
    Left: number;
    Right: number;
}

declare class DrawerLayoutAndroidComponent extends React.Component<DrawerLayoutAndroidProps> {}
declare const DrawerLayoutAndroidBase: Constructor<NativeMethodsMixin> & typeof DrawerLayoutAndroidComponent;
export class DrawerLayoutAndroid extends DrawerLayoutAndroidBase {
    /**
     * drawer's positions.
     */
    positions: DrawerPosition;

    /**
     * Opens the drawer.
     */
    openDrawer(): void;

    /**
     * Closes the drawer.
     */
    closeDrawer(): void;
}

/**
 * @see PickerIOS.ios.js
 */
export interface PickerIOSItemProps {
    value?: string | number;
    label?: string;
}

/**
 * @see PickerIOS.ios.js
 */
export class PickerIOSItem extends React.Component<PickerIOSItemProps> {}

/**
 * @see Picker.js
 */
export interface PickerItemProps {
    testID?: string;
    color?: string;
    label: string;
    value?: any;
}

export class PickerItem extends React.Component<PickerItemProps> {}

export interface PickerPropsIOS extends ViewProps {
    /**
     * Style to apply to each of the item labels.
     * @platform ios
     */
    itemStyle?: StyleProp<ViewStyle>;
}

export interface PickerPropsAndroid extends ViewProps {
    /**
     * If set to false, the picker will be disabled, i.e. the user will not be able to make a
     * selection.
     * @platform android
     */
    enabled?: boolean;

    /**
     * On Android, specifies how to display the selection items when the user taps on the picker:
     *
     *   - 'dialog': Show a modal dialog. This is the default.
     *   - 'dropdown': Shows a dropdown anchored to the picker view
     *
     * @platform android
     */
    mode?: "dialog" | "dropdown";

    /**
     * Prompt string for this picker, used on Android in dialog mode as the title of the dialog.
     * @platform android
     */
    prompt?: string;
}

/**
 * @see https://facebook.github.io/react-native/docs/picker.html
 * @see Picker.js
 */
export interface PickerProps extends PickerPropsIOS, PickerPropsAndroid {
    /**
     * Callback for when an item is selected. This is called with the
     * following parameters:
     * - itemValue: the value prop of the item that was selected
     * - itemPosition: the index of the selected item in this picker
     */
    onValueChange?: (itemValue: any, itemPosition: number) => void;

    /**
     * Value matching value of one of the items.
     * Can be a string or an integer.
     */
    selectedValue?: any;

    style?: StyleProp<ViewStyle>;

    /**
     * Used to locate this view in end-to-end tests.
     */
    testId?: string;
}

/**
 * @see https://facebook.github.io/react-native/docs/picker.html
 * @see Picker.js
 */
export class Picker extends React.Component<PickerProps> {
    /**
     * On Android, display the options in a dialog.
     */
    MODE_DIALOG: string;
    /**
     * On Android, display the options in a dropdown (this is the default).
     */
    MODE_DROPDOWN: string;

    static Item: typeof PickerItem;
}

/**
 * @see https://facebook.github.io/react-native/docs/pickerios.html
 * @see PickerIOS.ios.js
 */
export interface PickerIOSProps extends ViewProps {
    itemStyle?: StyleProp<TextStyle>;
    onValueChange?: (value: string | number) => void;
    selectedValue?: string | number;
}

/**
 * @see https://facebook.github.io/react-native/docs/pickerios.html
 * @see PickerIOS.ios.js
 */
declare class PickerIOSComponent extends React.Component<PickerIOSProps> {}
declare const PickerIOSBase: Constructor<NativeMethodsMixin> & typeof PickerIOSComponent;
export class PickerIOS extends PickerIOSBase {
    static Item: typeof PickerIOSItem;
}

/**
 * @see https://facebook.github.io/react-native/docs/progressbarandroid.html
 * @see ProgressBarAndroid.android.js
 */
export interface ProgressBarAndroidProps extends ViewProps {
    /**
     * Style of the ProgressBar. One of:
         Horizontal
         Normal (default)
         Small
         Large
         Inverse
         SmallInverse
         LargeInverse
     */
    styleAttr?: "Horizontal" | "Normal" | "Small" | "Large" | "Inverse" | "SmallInverse" | "LargeInverse";

    /**
     * If the progress bar will show indeterminate progress.
     * Note that this can only be false if styleAttr is Horizontal.
     */
    indeterminate?: boolean;

    /**
     * The progress value (between 0 and 1).
     */
    progress?: number;

    /**
     * Color of the progress bar.
     */
    color?: string;

    /**
     * Used to locate this view in end-to-end tests.
     */
    testID?: string;
}
/**
 * React component that wraps the Android-only `ProgressBar`. This component is used to indicate
 * that the app is loading or there is some activity in the app.
 */
declare class ProgressBarAndroidComponent extends React.Component<ProgressBarAndroidProps> {}
declare const ProgressBarAndroidBase: Constructor<NativeMethodsMixin> & typeof ProgressBarAndroidComponent;
export class ProgressBarAndroid extends ProgressBarAndroidBase {}

/**
 * @see https://facebook.github.io/react-native/docs/progressviewios.html
 * @see ProgressViewIOS.ios.js
 */
export interface ProgressViewIOSProps extends ViewProps {
    /**
     * The progress bar style.
     */
    progressViewStyle?: "default" | "bar";

    /**
     * The progress value (between 0 and 1).
     */
    progress?: number;

    /**
     * The tint color of the progress bar itself.
     */
    progressTintColor?: string;

    /**
     * The tint color of the progress bar track.
     */
    trackTintColor?: string;

    /**
     * A stretchable image to display as the progress bar.
     */
    progressImage?: ImageURISource | ImageURISource[];

    /**
     * A stretchable image to display behind the progress bar.
     */
    trackImage?: ImageURISource | ImageURISource[];
}
declare class ProgressViewIOSComponent extends React.Component<ProgressViewIOSProps> {}
declare const ProgressViewIOSBase: Constructor<NativeMethodsMixin> & typeof ProgressViewIOSComponent;
export class ProgressViewIOS extends ProgressViewIOSBase {}

export interface RefreshControlPropsIOS extends ViewProps {
    /**
     * The color of the refresh indicator.
     */
    tintColor?: string;

    /**
     * The title displayed under the refresh indicator.
     */
    title?: string;

    /**
     * Title color.
     */
    titleColor?: string;
}

export interface RefreshControlPropsAndroid extends ViewProps {
    /**
     * The colors (at least one) that will be used to draw the refresh indicator.
     */
    colors?: string[];

    /**
     * Whether the pull to refresh functionality is enabled.
     */
    enabled?: boolean;

    /**
     * The background color of the refresh indicator.
     */
    progressBackgroundColor?: string;

    /**
     * Size of the refresh indicator, see RefreshControl.SIZE.
     */
    size?: number;

    /**
     * Progress view top offset
     * @platform android
     */
    progressViewOffset?: number;
}

export interface RefreshControlProps extends RefreshControlPropsIOS, RefreshControlPropsAndroid {
    /**
     * Called when the view starts refreshing.
     */
    onRefresh?: () => void;

    /**
     * Whether the view should be indicating an active refresh.
     */
    refreshing: boolean;
}

/**
 * This component is used inside a ScrollView or ListView to add pull to refresh
 * functionality. When the ScrollView is at `scrollY: 0`, swiping down
 * triggers an `onRefresh` event.
 *
 * __Note:__ `refreshing` is a controlled prop, this is why it needs to be set to true
 * in the `onRefresh` function otherwise the refresh indicator will stop immediately.
 */
declare class RefreshControlComponent extends React.Component<RefreshControlProps> {}
declare const RefreshControlBase: Constructor<NativeMethodsMixin> & typeof RefreshControlComponent;
export class RefreshControl extends RefreshControlBase {
    SIZE: Object; // Undocumented
}

export interface RecyclerViewBackedScrollViewProps extends ScrollViewProps {}

/**
 * Wrapper around android native recycler view.
 *
 * It simply renders rows passed as children in a separate recycler view cells
 * similarly to how `ScrollView` is doing it. Thanks to the fact that it uses
 * native `RecyclerView` though, rows that are out of sight are going to be
 * automatically detached (similarly on how this would work with
 * `removeClippedSubviews = true` on a `ScrollView.js`).
 *
 * CAUTION: This is an experimental component and should only be used together
 * with javascript implementation of list view (see ListView.js). In order to
 * use it pass this component as `renderScrollComponent` to the list view. For
 * now only horizontal scrolling is supported.
 */
declare class RecyclerViewBackedScrollViewComponent extends React.Component<RecyclerViewBackedScrollViewProps> {}
declare const RecyclerViewBackedScrollViewBase: Constructor<ScrollResponderMixin> & typeof RecyclerViewBackedScrollViewComponent;
export class RecyclerViewBackedScrollView extends RecyclerViewBackedScrollViewBase {
    /**
     * A helper function to scroll to a specific point  in the scrollview.
     * This is currently used to help focus on child textviews, but can also
     * be used to quickly scroll to any element we want to focus. Syntax:
     *
     * scrollResponderScrollTo(options: {x: number = 0; y: number = 0; animated: boolean = true})
     *
     * Note: The weird argument signature is due to the fact that, for historical reasons,
     * the function also accepts separate arguments as as alternative to the options object.
     * This is deprecated due to ambiguity (y before x), and SHOULD NOT BE USED.
     */
    scrollTo(y?: number | { x?: number; y?: number; animated?: boolean }, x?: number, animated?: boolean): void;

    /**
     * Returns a reference to the underlying scroll responder, which supports
     * operations like `scrollTo`. All ScrollView-like components should
     * implement this method so that they can be composed while providing access
     * to the underlying scroll responder's methods.
     */
    getScrollResponder(): JSX.Element;
}

export interface SliderPropsAndroid extends ViewProps {
    /**
     * Color of the foreground switch grip.
     */
    thumbTintColor?: string;
}

export interface SliderPropsIOS extends ViewProps {
    /**
     * Assigns a maximum track image. Only static images are supported.
     * The leftmost pixel of the image will be stretched to fill the track.
     */
    maximumTrackImage?: ImageURISource;

    /**
     * Assigns a minimum track image. Only static images are supported.
     * The rightmost pixel of the image will be stretched to fill the track.
     */
    minimumTrackImage?: ImageURISource;

    /**
     * Sets an image for the thumb. Only static images are supported.
     */
    thumbImage?: ImageURISource;

    /**
     * Assigns a single image for the track. Only static images
     * are supported. The center pixel of the image will be stretched
     * to fill the track.
     */
    trackImage?: ImageURISource;
}

export interface SliderProps extends SliderPropsIOS, SliderPropsAndroid {
    /**
     * If true the user won't be able to move the slider.
     * Default value is false.
     */
    disabled?: boolean;

    /**
     * The color used for the track to the right of the button.
     * Overrides the default blue gradient image.
     */
    maximumTrackTintColor?: string;

    /**
     * Initial maximum value of the slider. Default value is 1.
     */
    maximumValue?: number;

    /**
     * The color used for the track to the left of the button.
     * Overrides the default blue gradient image.
     */
    minimumTrackTintColor?: string;

    /**
     * Initial minimum value of the slider. Default value is 0.
     */
    minimumValue?: number;

    /**
     * Callback called when the user finishes changing the value (e.g. when the slider is released).
     */
    onSlidingComplete?: (value: number) => void;

    /**
     * Callback continuously called while the user is dragging the slider.
     */
    onValueChange?: (value: number) => void;

    /**
     * Step value of the slider. The value should be between 0 and (maximumValue - minimumValue). Default value is 0.
     */
    step?: number;

    /**
     * Used to style and layout the Slider. See StyleSheet.js and ViewStylePropTypes.js for more info.
     */
    style?: StyleProp<ViewStyle>;

    /**
     * Used to locate this view in UI automation tests.
     */
    testID?: string;

    /**
     * Initial value of the slider. The value should be between minimumValue
     * and maximumValue, which default to 0 and 1 respectively.
     * Default value is 0.
     * This is not a controlled component, you don't need to update
     * the value during dragging.
     */
    value?: number;
}

/**
 * A component used to select a single value from a range of values.
 */
declare class SliderComponent extends React.Component<SliderProps> {}
declare const SliderBase: Constructor<NativeMethodsMixin> & typeof SliderComponent;
export class Slider extends TextBase {}
export type SliderIOS = Slider;

/**
 * https://facebook.github.io/react-native/docs/switchios.html#props
 */
export interface SwitchIOSProps extends ViewProps {
    /**
     * If true the user won't be able to toggle the switch. Default value is false.
     */
    disabled?: boolean;

    /**
     * Background color when the switch is turned on.
     */
    onTintColor?: string;

    /**
     * Callback that is called when the user toggles the switch.
     */
    onValueChange?: (value: boolean) => void;

    /**
     * Background color for the switch round button.
     */
    thumbTintColor?: string;

    /**
     * Background color when the switch is turned off.
     */
    tintColor?: string;

    /**
     * The value of the switch, if true the switch will be turned on. Default value is false.
     */
    value?: boolean;
}

/**
 *
 * Use SwitchIOS to render a boolean input on iOS.
 *
 * This is a controlled component, so you must hook in to the onValueChange callback and update the value prop in order for the component to update,
 * otherwise the user's change will be reverted immediately to reflect props.value as the source of truth.
 *
 * @see https://facebook.github.io/react-native/docs/switchios.html
 */
export class SwitchIOS extends React.Component<SwitchIOSProps> {}

export type ImageResizeMode = "contain" | "cover" | "stretch" | "center" | "repeat";

/**
 * @see ImageResizeMode.js
 */
export interface ImageResizeModeStatic {
    /**
     * contain - The image will be resized such that it will be completely
     * visible, contained within the frame of the View.
     */
    contain: ImageResizeMode;
    /**
     * cover - The image will be resized such that the entire area of the view
     * is covered by the image, potentially clipping parts of the image.
     */
    cover: ImageResizeMode;
    /**
     * stretch - The image will be stretched to fill the entire frame of the
     * view without clipping.  This may change the aspect ratio of the image,
     * distoring it.  Only supported on iOS.
     */
    stretch: ImageResizeMode;
    /**
     * center - The image will be scaled down such that it is completely visible,
     * if bigger than the area of the view.
     * The image will not be scaled up.
     */
    center: ImageResizeMode;

    /**
     * repeat - The image will be repeated to cover the frame of the View. The
     * image will keep it's size and aspect ratio.
     */
    repeat: ImageResizeMode;
}

export interface ShadowStyleIOS {
    shadowColor?: string;
    shadowOffset?: { width: number; height: number };
    shadowOpacity?: number;
    shadowRadius?: number;
}

/**
 * Image style
 * @see https://facebook.github.io/react-native/docs/image.html#style
 */
export interface ImageStyle extends FlexStyle, TransformsStyle, ShadowStyleIOS {
    resizeMode?: ImageResizeMode;
    backfaceVisibility?: "visible" | "hidden";
    borderBottomLeftRadius?: number;
    borderBottomRightRadius?: number;
    backgroundColor?: string;
    borderColor?: string;
    borderWidth?: number;
    borderRadius?: number;
    borderTopLeftRadius?: number;
    borderTopRightRadius?: number;
    overflow?: "visible" | "hidden";
    overlayColor?: string;
    tintColor?: string;
    opacity?: number;
}

/*
 * @see https://github.com/facebook/react-native/blob/master/Libraries/Image/ImageSourcePropType.js
 */
export interface ImageURISource {
    /**
     * `uri` is a string representing the resource identifier for the image, which
     * could be an http address, a local file path, or the name of a static image
     * resource (which should be wrapped in the `require('./path/to/image.png')`
     * function).
     */
    uri?: string;
    /**
     * `bundle` is the iOS asset bundle which the image is included in. This
     * will default to [NSBundle mainBundle] if not set.
     * @platform ios
     */
    bundle?: string;
    /**
     * `method` is the HTTP Method to use. Defaults to GET if not specified.
     */
    method?: string;
    /**
     * `headers` is an object representing the HTTP headers to send along with the
     * request for a remote image.
     */
    headers?: { [key: string]: string };
    /**
     * `cache` determines how the requests handles potentially cached
     * responses.
     *
     * - `default`: Use the native platforms default strategy. `useProtocolCachePolicy` on iOS.
     *
     * - `reload`: The data for the URL will be loaded from the originating source.
     * No existing cache data should be used to satisfy a URL load request.
     *
     * - `force-cache`: The existing cached data will be used to satisfy the request,
     * regardless of its age or expiration date. If there is no existing data in the cache
     * corresponding the request, the data is loaded from the originating source.
     *
     * - `only-if-cached`: The existing cache data will be used to satisfy a request, regardless of
     * its age or expiration date. If there is no existing data in the cache corresponding
     * to a URL load request, no attempt is made to load the data from the originating source,
     * and the load is considered to have failed.
     *
     * @platform ios
     */
    cache?: "default" | "reload" | "force-cache" | "only-if-cached";
    /**
     * `body` is the HTTP body to send with the request. This must be a valid
     * UTF-8 string, and will be sent exactly as specified, with no
     * additional encoding (e.g. URL-escaping or base64) applied.
     */
    body?: string;
    /**
     * `width` and `height` can be specified if known at build time, in which case
     * these will be used to set the default `<Image/>` component dimensions.
     */
    width?: number;
    height?: number;
    /**
     * `scale` is used to indicate the scale factor of the image. Defaults to 1.0 if
     * unspecified, meaning that one image pixel equates to one display point / DIP.
     */
    scale?: number;
}

export type ImageRequireSource = number;

export interface ImagePropsIOS {
    /**
     * blurRadius: the blur radius of the blur filter added to the image
     * @platform ios
     */
    blurRadius?: number;

    /**
     * When the image is resized, the corners of the size specified by capInsets will stay a fixed size,
     * but the center content and borders of the image will be stretched.
     * This is useful for creating resizable rounded buttons, shadows, and other resizable assets.
     * More info on Apple documentation
     */
    capInsets?: Insets;

    /**
     * A static image to display while downloading the final image off the network.
     */
    defaultSource?: ImageURISource | number;

    /**
     * Invoked on download progress with {nativeEvent: {loaded, total}}
     */
    onProgress?: (event: { nativeEvent: { loaded: number; total: number } }) => void;

    /**
     * Invoked when a partial load of the image is complete. The definition of
     * what constitutes a "partial load" is loader specific though this is meant
     * for progressive JPEG loads.
     * @platform ios
     */
    onPartialLoad?: () => void;
}

interface ImagePropsAndroid {
    /**
     * The mechanism that should be used to resize the image when the image's dimensions
     * differ from the image view's dimensions. Defaults to auto.
     *
     * 'auto': Use heuristics to pick between resize and scale.
     *
     * 'resize': A software operation which changes the encoded image in memory before it gets decoded.
     * This should be used instead of scale when the image is much larger than the view.
     *
     * 'scale': The image gets drawn downscaled or upscaled. Compared to resize, scale is faster (usually hardware accelerated)
     * and produces higher quality images. This should be used if the image is smaller than the view.
     * It should also be used if the image is slightly bigger than the view.
     */
    resizeMethod?: "auto" | "resize" | "scale";

    /**
     * Duration of fade in animation.
     */
    fadeDuration?: number;
}

// See https://facebook.github.io/react-native/docs/image.html#source
export type ImageSourcePropType = ImageURISource | ImageURISource[] | ImageRequireSource;

/**
 * @see https://facebook.github.io/react-native/docs/image.html
 */
<<<<<<< HEAD
export interface ImageProps extends ImagePropsIOS, ImagePropsAndroid, AccessibilityProps {
=======
export type ImagePropertiesSourceOptions = ImageURISource | ImageURISource[] | ImageRequireSource;
export interface ImageProperties extends ImagePropertiesIOS, ImagePropertiesAndroid, AccessibilityProperties, LayoutProperties {
>>>>>>> e7c97142
    /**
     * onLayout function
     *
     * Invoked on mount and layout changes with
     *
     * {nativeEvent: { layout: {x, y, width, height}}}.
     */
    onLayout?: (event: LayoutChangeEvent) => void;

    /**
     * Invoked on load error with {nativeEvent: {error}}
     */
    onError?: (error: { nativeEvent: any }) => void;

    /**
     * Invoked when load completes successfully
     */
    onLoad?: () => void;

    /**
     * Invoked when load either succeeds or fails
     */
    onLoadEnd?: () => void;

    /**
     * Invoked on load start
     */
    onLoadStart?: () => void;

    progressiveRenderingEnabled?: boolean;

    borderRadius?: number;

    borderTopLeftRadius?: number;

    borderTopRightRadius?: number;

    borderBottomLeftRadius?: number;

    borderBottomRightRadius?: number;

    /**
     * Determines how to resize the image when the frame doesn't match the raw
     * image dimensions.
     *
     * 'cover': Scale the image uniformly (maintain the image's aspect ratio)
     * so that both dimensions (width and height) of the image will be equal
     * to or larger than the corresponding dimension of the view (minus padding).
     *
     * 'contain': Scale the image uniformly (maintain the image's aspect ratio)
     * so that both dimensions (width and height) of the image will be equal to
     * or less than the corresponding dimension of the view (minus padding).
     *
     * 'stretch': Scale width and height independently, This may change the
     * aspect ratio of the src.
     *
     * 'repeat': Repeat the image to cover the frame of the view.
     * The image will keep it's size and aspect ratio. (iOS only)
     *
     * 'center': Scale the image down so that it is completely visible,
     * if bigger than the area of the view.
     * The image will not be scaled up.
     */
    resizeMode?: "cover" | "contain" | "stretch" | "repeat" | "center";

    /**
     * The mechanism that should be used to resize the image when the image's dimensions
     * differ from the image view's dimensions. Defaults to `auto`.
     *
     * - `auto`: Use heuristics to pick between `resize` and `scale`.
     *
     * - `resize`: A software operation which changes the encoded image in memory before it
     * gets decoded. This should be used instead of `scale` when the image is much larger
     * than the view.
     *
     * - `scale`: The image gets drawn downscaled or upscaled. Compared to `resize`, `scale` is
     * faster (usually hardware accelerated) and produces higher quality images. This
     * should be used if the image is smaller than the view. It should also be used if the
     * image is slightly bigger than the view.
     *
     * More details about `resize` and `scale` can be found at http://frescolib.org/docs/resizing-rotating.html.
     *
     * @platform android
     */
    resizeMethod?: "auto" | "resize" | "scale";

    /**
     * The image source (either a remote URL or a local file resource).
     *
     * This prop can also contain several remote URLs, specified together with their width and height and potentially with scale/other URI arguments.
     * The native side will then choose the best uri to display based on the measured size of the image container.
     * A cache property can be added to control how networked request interacts with the local cache.
     *
     * The currently supported formats are png, jpg, jpeg, bmp, gif, webp (Android only), psd (iOS only).
     */
    source: ImageSourcePropType;

    /**
     * similarly to `source`, this property represents the resource used to render
     * the loading indicator for the image, displayed until image is ready to be
     * displayed, typically after when it got downloaded from network.
     */
    loadingIndicatorSource?: ImageURISource;

    /**
     *
     * Style
     */
    style?: StyleProp<ImageStyle>;

    /**
     * A unique identifier for this element to be used in UI Automation testing scripts.
     */
    testID?: string;
}

declare class ImageComponent extends React.Component<ImageProps> {}
declare const ImageBase: Constructor<NativeMethodsMixin> & typeof ImageComponent;
export class Image extends ImageBase {
    resizeMode: ImageResizeMode;
    getSize(uri: string, success: (width: number, height: number) => void, failure: (error: any) => void): any;
    prefetch(url: string): any;
    abortPrefetch?(requestId: number): void;
    queryCache?(urls: string[]): Promise<Map<string, "memory" | "disk">>;
}

export interface ImageBackgroundProps extends ImageProps {
    style?: StyleProp<ViewStyle>;
    imageStyle?: StyleProp<ImageStyle>;
}

declare class ImageBackgroundComponent extends React.Component<ImageBackgroundProps> {}
declare const ImageBackgroundBase: Constructor<NativeMethodsMixin> & typeof ImageBackgroundComponent;
export class ImageBackground extends ImageBackgroundBase {
    resizeMode: ImageResizeMode;
    getSize(uri: string, success: (width: number, height: number) => void, failure: (error: any) => void): any;
    prefetch(url: string): any;
    abortPrefetch?(requestId: number): void;
    queryCache?(urls: string[]): Promise<Map<string, "memory" | "disk">>;
}

export interface ViewToken {
    item: any;
    key: string;
    index: number | null;
    isViewable: boolean;
    section?: any;
}

export interface ViewabilityConfig {
    /**
     * Minimum amount of time (in milliseconds) that an item must be physically viewable before the
     * viewability callback will be fired. A high number means that scrolling through content without
     * stopping will not mark the content as viewable.
     */
    minimumViewTime?: number;

    /**
     * Percent of viewport that must be covered for a partially occluded item to count as
     * "viewable", 0-100. Fully visible items are always considered viewable. A value of 0 means
     * that a single pixel in the viewport makes the item viewable, and a value of 100 means that
     * an item must be either entirely visible or cover the entire viewport to count as viewable.
     */
    viewAreaCoveragePercentThreshold?: number;

    /**
     * Similar to `viewAreaPercentThreshold`, but considers the percent of the item that is visible,
     * rather than the fraction of the viewable area it covers.
     */
    itemVisiblePercentThreshold?: number;

    /**
     * Nothing is considered viewable until the user scrolls or `recordInteraction` is called after
     * render.
     */
    waitForInteraction?: boolean;
}

/**
 * @see https://facebook.github.io/react-native/docs/flatlist.html#props
 */

export interface ListRenderItemInfo<ItemT> {
    item: ItemT;

    index: number;

    separators: {
        highlight: () => void;
        unhighlight: () => void;
        updateProps: (select: "leading" | "trailing", newProps: any) => void;
    };
}

export type ListRenderItem<ItemT> = (info: ListRenderItemInfo<ItemT>) => React.ReactElement<any> | null;

export interface FlatListProps<ItemT> extends VirtualizedListProps<ItemT> {
    /**
     * Rendered in between each item, but not at the top or bottom
     */
    ItemSeparatorComponent?: React.ComponentType<any> | (() => React.ReactElement<any>) | null;

    /**
     * Rendered when the list is empty.
     */
    ListEmptyComponent?: React.ComponentClass<any> | React.ReactElement<any> | (() => React.ReactElement<any>) | null;

    /**
     * Rendered at the very end of the list.
     */
    ListFooterComponent?: React.ComponentClass<any> | React.ReactElement<any> | (() => React.ReactElement<any>) | null;

    /**
     * Rendered at the very beginning of the list.
     */
    ListHeaderComponent?: React.ComponentClass<any> | React.ReactElement<any> | (() => React.ReactElement<any>) | null;

    /**
     * Optional custom style for multi-item rows generated when numColumns > 1
     */
    columnWrapperStyle?: StyleProp<ViewStyle>;

    /**
     * When false tapping outside of the focused text input when the keyboard
     * is up dismisses the keyboard. When true the scroll view will not catch
     * taps and the keyboard will not dismiss automatically. The default value
     * is false.
     */
    keyboardShouldPersistTaps?: boolean | "always" | "never" | "handled";

    /**
     * For simplicity, data is just a plain array. If you want to use something else,
     * like an immutable list, use the underlying VirtualizedList directly.
     */
    data: ReadonlyArray<ItemT> | null;

    /**
     * A marker property for telling the list to re-render (since it implements PureComponent).
     * If any of your `renderItem`, Header, Footer, etc. functions depend on anything outside of the `data` prop,
     * stick it here and treat it immutably.
     */
    extraData?: any;

    /**
     * `getItemLayout` is an optional optimization that lets us skip measurement of dynamic
     * content if you know the height of items a priori. getItemLayout is the most efficient,
     * and is easy to use if you have fixed height items, for example:
     * ```
     * getItemLayout={(data, index) => (
     *   {length: ITEM_HEIGHT, offset: ITEM_HEIGHT * index, index}
     * )}
     * ```
     * Remember to include separator length (height or width) in your offset calculation if you specify
     * `ItemSeparatorComponent`.
     */
    getItemLayout?: (data: Array<ItemT> | null, index: number) => { length: number; offset: number; index: number };

    /**
     * If true, renders items next to each other horizontally instead of stacked vertically.
     */
    horizontal?: boolean;

    /**
     * How many items to render in the initial batch
     */
    initialNumToRender?: number;

    /**
     * Instead of starting at the top with the first item, start at initialScrollIndex
     */
    initialScrollIndex?: number;

    /**
     * Used to extract a unique key for a given item at the specified index. Key is used for caching
     * and as the react key to track item re-ordering. The default extractor checks `item.key`, then
     * falls back to using the index, like React does.
     */
    keyExtractor?: (item: ItemT, index: number) => string;

    legacyImplementation?: boolean;

    /**
     * Multiple columns can only be rendered with `horizontal={false}` and will zig-zag like a `flexWrap` layout.
     * Items should all be the same height - masonry layouts are not supported.
     */
    numColumns?: number;

    /**
     * Called once when the scroll position gets within onEndReachedThreshold of the rendered content.
     */
    onEndReached?: ((info: { distanceFromEnd: number }) => void) | null;

    /**
     * How far from the end (in units of visible length of the list) the bottom edge of the
     * list must be from the end of the content to trigger the `onEndReached` callback.
     * Thus a value of 0.5 will trigger `onEndReached` when the end of the content is
     * within half the visible length of the list.
     */
    onEndReachedThreshold?: number | null;

    /**
     * If provided, a standard RefreshControl will be added for "Pull to Refresh" functionality.
     * Make sure to also set the refreshing prop correctly.
     */
    onRefresh?: (() => void) | null;

    /**
     * Called when the viewability of rows changes, as defined by the `viewablePercentThreshold` prop.
     */
    onViewableItemsChanged?: ((info: { viewableItems: Array<ViewToken>; changed: Array<ViewToken> }) => void) | null;

    /**
     * Set this true while waiting for new data from a refresh.
     */
    refreshing?: boolean | null;

    /**
     * Takes an item from data and renders it into the list. Typical usage:
     * ```
     * _renderItem = ({item}) => (
     *   <TouchableOpacity onPress={() => this._onPress(item)}>
     *     <Text>{item.title}}</Text>
     *   <TouchableOpacity/>
     * );
     * ...
     * <FlatList data={[{title: 'Title Text', key: 'item1'}]} renderItem={this._renderItem} />
     * ```
     * Provides additional metadata like `index` if you need it.
     */
    renderItem: ListRenderItem<ItemT>;

    /**
     * See `ViewabilityHelper` for flow type and further documentation.
     */
    viewabilityConfig?: any;

    /**
     * Note: may have bugs (missing content) in some circumstances - use at your own risk.
     *
     * This may improve scroll performance for large lists.
     */
    removeClippedSubviews?: boolean;
}

export class FlatList<ItemT> extends React.Component<FlatListProps<ItemT>> {
    /**
     * Exports some data, e.g. for perf investigations or analytics.
     */
    getMetrics: () => {
        contentLength: number;
        totalRows: number;
        renderedRows: number;
        visibleRows: number;
    };

    /**
     * Scrolls to the end of the content. May be janky without `getItemLayout` prop.
     */
    scrollToEnd: (params?: { animated?: boolean }) => void;

    /**
     * Scrolls to the item at the specified index such that it is positioned in the viewable area
     * such that viewPosition 0 places it at the top, 1 at the bottom, and 0.5 centered in the middle.
     * Cannot scroll to locations outside the render window without specifying the getItemLayout prop.
     */
    scrollToIndex: (params: { animated?: boolean; index: number; viewOffset?: number; viewPosition?: number }) => void;

    /**
     * Requires linear scan through data - use `scrollToIndex` instead if possible.
     * May be janky without `getItemLayout` prop.
     */
    scrollToItem: (params: { animated?: boolean; item: ItemT; viewPosition?: number }) => void;

    /**
     * Scroll to a specific content pixel offset, like a normal `ScrollView`.
     */
    scrollToOffset: (params: { animated?: boolean; offset: number }) => void;

    /**
     * Tells the list an interaction has occured, which should trigger viewability calculations,
     * e.g. if waitForInteractions is true and the user has not scrolled. This is typically called
     * by taps on items or by navigation actions.
     */
    recordInteraction: () => void;
}

/**
 * @see https://facebook.github.io/react-native/docs/sectionlist.html
 */
export interface SectionBase<ItemT> {
    data: ItemT[];

    key?: string;

    renderItem?: ListRenderItem<ItemT>;

    ItemSeparatorComponent?: React.ComponentClass<any> | (() => React.ReactElement<any>) | null;

    keyExtractor?: (item: ItemT, index: number) => string;
}

export interface SectionListData<ItemT> extends SectionBase<ItemT> {
    [key: string]: any;
}

<<<<<<< HEAD
export interface SectionListProps<ItemT> extends ScrollViewProps {
=======
export interface SectionListScrollParams {
    animated?: boolean;
    itemIndex: number;
    sectionIndex: number;
    viewOffset?: number;
    viewPosition?: number;
}

export interface SectionListProperties<ItemT> extends ScrollViewProperties {
>>>>>>> e7c97142
    /**
     * Rendered in between adjacent Items within each section.
     */
    ItemSeparatorComponent?: React.ComponentType<any> | null;

    /**
     * Rendered when the list is empty.
     */
    ListEmptyComponent?: React.ComponentClass<any> | React.ReactElement<any> | (() => React.ReactElement<any>) | null;

    /**
     * Rendered at the very end of the list.
     */
    ListFooterComponent?: React.ComponentClass<any> | (() => React.ReactElement<any>) | null;

    /**
     * Rendered at the very beginning of the list.
     */
    ListHeaderComponent?: React.ComponentClass<any> | React.ReactElement<any> | (() => React.ReactElement<any>) | null;

    /**
     * Rendered in between each section.
     */
    SectionSeparatorComponent?: React.ComponentClass<any> | (() => React.ReactElement<any>) | null;

    /**
     * A marker property for telling the list to re-render (since it implements PureComponent).
     * If any of your `renderItem`, Header, Footer, etc. functions depend on anything outside of the `data` prop,
     * stick it here and treat it immutably.
     */
    extraData?: any;

    /**
     * `getItemLayout` is an optional optimization that lets us skip measurement of dynamic
     * content if you know the height of items a priori. getItemLayout is the most efficient,
     * and is easy to use if you have fixed height items, for example:
     * ```
     * getItemLayout={(data, index) => (
     *   {length: ITEM_HEIGHT, offset: ITEM_HEIGHT * index, index}
     * )}
     * ```
     */
    getItemLayout?: (
        data: SectionListData<ItemT>[] | null,
        index: number
    ) => { length: number; offset: number; index: number };

    /**
     * How many items to render in the initial batch
     */
    initialNumToRender?: number;

    /**
     * Used to extract a unique key for a given item at the specified index. Key is used for caching
     * and as the react key to track item re-ordering. The default extractor checks `item.key`, then
     * falls back to using the index, like React does.
     */
    keyExtractor?: (item: ItemT, index: number) => string;

    /**
     * If provided, a standard RefreshControl will be added for "Pull to Refresh" functionality.
     * Make sure to also set the refreshing prop correctly.
     */
    onRefresh?: (() => void) | null;

    /**
     * Set this true while waiting for new data from a refresh.
     */
    refreshing?: boolean | null;

    /**
     * Default renderer for every item in every section. Can be over-ridden on a per-section basis.
     */
    renderItem?: ListRenderItem<ItemT>;

    /**
     * Rendered at the top of each section. Sticky headers are not yet supported.
     */
    renderSectionHeader?: (info: { section: SectionListData<ItemT> }) => React.ReactElement<any> | null;

    /**
     * Rendered at the bottom of each section.
     */
    renderSectionFooter?: (info: { section: SectionListData<ItemT> }) => React.ReactElement<any> | null;

    /**
     * An array of objects with data for each section.
     */
    sections: SectionListData<ItemT>[];

    /**
     * Render a custom scroll component, e.g. with a differently styled `RefreshControl`.
     */
    renderScrollComponent?: (props: ScrollViewProps) => React.ReactElement<ScrollViewProps>;

    /**
     * Note: may have bugs (missing content) in some circumstances - use at your own risk.
     *
     * This may improve scroll performance for large lists.
     */
    removeClippedSubviews?: boolean;

    /**
     * Makes section headers stick to the top of the screen until the next one pushes it off.
     * Only enabled by default on iOS because that is the platform standard there.
     */
    stickySectionHeadersEnabled?: boolean;

    /**
     * Scrolls to the item at the specified sectionIndex and itemIndex (within the section)
     * positioned in the viewable area such that viewPosition 0 places it at the top
     * (and may be covered by a sticky header), 1 at the bottom, and 0.5 centered in the middle.
     */
    scrollToLocation?(params: SectionListScrollParams): void;
}

export interface SectionListStatic<SectionT> extends React.ComponentClass<SectionListProps<SectionT>> {}

/**
 * @see https://facebook.github.io/react-native/docs/virtualizedlist.html#props
 */
export interface VirtualizedListProps<ItemT> extends ScrollViewProps {
    /**
     * Rendered when the list is empty. Can be a React Component Class, a render function, or
     * a rendered element.
     */
    ListEmptyComponent?: React.ComponentClass<any> | React.ReactElement<any> | (() => React.ReactElement<any>) | null;

    /**
     * Rendered at the bottom of all the items. Can be a React Component Class, a render function, or
     * a rendered element.
     */
    ListFooterComponent?: React.ComponentClass<any> | React.ReactElement<any> | (() => React.ReactElement<any>) | null;

    /**
     * Rendered at the top of all the items. Can be a React Component Class, a render function, or
     * a rendered element.
     */
    ListHeaderComponent?: React.ComponentClass<any> | React.ReactElement<any> | (() => React.ReactElement<any>) | null;

    /**
     * The default accessor functions assume this is an Array<{key: string}> but you can override
     * getItem, getItemCount, and keyExtractor to handle any type of index-based data.
     */
    data?: any;

    /**
     * `debug` will turn on extra logging and visual overlays to aid with debugging both usage and
     * implementation, but with a significant perf hit.
     */
    debug?: boolean;

    /**
     * DEPRECATED: Virtualization provides significant performance and memory optimizations, but fully
     * unmounts react instances that are outside of the render window. You should only need to disable
     * this for debugging purposes.
     */
    disableVirtualization?: boolean;

    /**
     * A marker property for telling the list to re-render (since it implements `PureComponent`). If
     * any of your `renderItem`, Header, Footer, etc. functions depend on anything outside of the
     * `data` prop, stick it here and treat it immutably.
     */
    extraData?: any;

    /**
     * A generic accessor for extracting an item from any sort of data blob.
     */
    getItem?: (data: any, index: number) => ItemT;

    /**
     * Determines how many items are in the data blob.
     */
    getItemCount?: (data: any) => number;

    getItemLayout?: (
        data: any,
        index: number
    ) => {
        length: number;
        offset: number;
        index: number;
    };

    horizontal?: boolean;

    /**
     * How many items to render in the initial batch. This should be enough to fill the screen but not
     * much more. Note these items will never be unmounted as part of the windowed rendering in order
     * to improve perceived performance of scroll-to-top actions.
     */
    initialNumToRender?: number;

    /**
     * Instead of starting at the top with the first item, start at `initialScrollIndex`. This
     * disables the "scroll to top" optimization that keeps the first `initialNumToRender` items
     * always rendered and immediately renders the items starting at this initial index. Requires
     * `getItemLayout` to be implemented.
     */
    initialScrollIndex?: number;

    /**
     * Reverses the direction of scroll. Uses scale transforms of -1.
     */
    inverted?: boolean;

    keyExtractor?: (item: ItemT, index: number) => string;

    listKey?: string;

    /**
     * The maximum number of items to render in each incremental render batch. The more rendered at
     * once, the better the fill rate, but responsiveness my suffer because rendering content may
     * interfere with responding to button taps or other interactions.
     */
    maxToRenderPerBatch?: number;

    onEndReached?: ((info: { distanceFromEnd: number }) => void) | null;

    onEndReachedThreshold?: number | null;

    onLayout?: (event: LayoutChangeEvent) => void;

    /**
     * If provided, a standard RefreshControl will be added for "Pull to Refresh" functionality. Make
     * sure to also set the `refreshing` prop correctly.
     */
    onRefresh?: (() => void) | null;

    /**
     * Used to handle failures when scrolling to an index that has not been measured yet.
     * Recommended action is to either compute your own offset and `scrollTo` it, or scroll as far
     * as possible and then try again after more items have been rendered.
     */
    onScrollToIndexFailed?: (info: {
        index: number,
        highestMeasuredFrameIndex: number,
        averageItemLength: number
    }) => void;

    /**
     * Called when the viewability of rows changes, as defined by the
     * `viewabilityConfig` prop.
     */
    onViewableItemsChanged?: ((info: { viewableItems: Array<ViewToken>; changed: Array<ViewToken> }) => void) | null;

    /**
     * Set this when offset is needed for the loading indicator to show correctly.
     * @platform android
     */
    progressViewOffset?: number;

    /**
     * Set this true while waiting for new data from a refresh.
     */
    refreshing?: boolean | null;

    /**
     * Note: may have bugs (missing content) in some circumstances - use at your own risk.
     *
     * This may improve scroll performance for large lists.
     */
    removeClippedSubviews?: boolean;

    renderItem: ListRenderItem<ItemT>;

    /**
     * Render a custom scroll component, e.g. with a differently styled `RefreshControl`.
     */
    renderScrollComponent?: (props: ScrollViewProps) => React.ReactElement<ScrollViewProps>;

    /**
     * Amount of time between low-pri item render batches, e.g. for rendering items quite a ways off
     * screen. Similar fill rate/responsiveness tradeoff as `maxToRenderPerBatch`.
     */
    updateCellsBatchingPeriod?: number;

    viewabilityConfig?: ViewabilityConfig;

    /**
     * Determines the maximum number of items rendered outside of the visible area, in units of
     * visible lengths. So if your list fills the screen, then `windowSize={21}` (the default) will
     * render the visible screen area plus up to 10 screens above and 10 below the viewport. Reducing
     * this number will reduce memory consumption and may improve performance, but will increase the
     * chance that fast scrolling may reveal momentary blank areas of unrendered content.
     */
    windowSize?: number;
}

/**
 * @see https://facebook.github.io/react-native/docs/listview.html#props
 */
export interface ListViewProps extends ScrollViewProps {
    /**
     * An instance of [ListView.DataSource](docs/listviewdatasource.html) to use
     */
    dataSource: ListViewDataSource;

    /**
     * Flag indicating whether empty section headers should be rendered.
     * In the future release empty section headers will be rendered by
     * default, and the flag will be deprecated. If empty sections are not
     * desired to be rendered their indices should be excluded from
     * sectionID object.
     */
    enableEmptySections?: boolean;

    /**
     * How many rows to render on initial component mount.  Use this to make
     * it so that the first screen worth of data apears at one time instead of
     * over the course of multiple frames.
     */
    initialListSize?: number;

    /**
     * (visibleRows, changedRows) => void
     *
     * Called when the set of visible rows changes.  `visibleRows` maps
     * { sectionID: { rowID: true }} for all the visible rows, and
     * `changedRows` maps { sectionID: { rowID: true | false }} for the rows
     * that have changed their visibility, with true indicating visible, and
     * false indicating the view has moved out of view.
     */
    onChangeVisibleRows?: (
        visibleRows: Array<{ [sectionId: string]: { [rowID: string]: boolean } }>,
        changedRows: Array<{ [sectionId: string]: { [rowID: string]: boolean } }>
    ) => void;

    /**
     * Called when all rows have been rendered and the list has been scrolled
     * to within onEndReachedThreshold of the bottom.  The native scroll
     * event is provided.
     */
    onEndReached?: () => void;

    /**
     * Threshold in pixels for onEndReached.
     */
    onEndReachedThreshold?: number;

    /**
     * Number of rows to render per event loop.
     */
    pageSize?: number;

    /**
     * A performance optimization for improving scroll perf of
     * large lists, used in conjunction with overflow: 'hidden' on the row
     * containers.  Use at your own risk.
     */
    removeClippedSubviews?: boolean;

    /**
     * () => renderable
     *
     * The header and footer are always rendered (if these props are provided)
     * on every render pass.  If they are expensive to re-render, wrap them
     * in StaticContainer or other mechanism as appropriate.  Footer is always
     * at the bottom of the list, and header at the top, on every render pass.
     */
    renderFooter?: () => React.ReactElement<any>;

    /**
     * () => renderable
     *
     * The header and footer are always rendered (if these props are provided)
     * on every render pass.  If they are expensive to re-render, wrap them
     * in StaticContainer or other mechanism as appropriate.  Footer is always
     * at the bottom of the list, and header at the top, on every render pass.
     */
    renderHeader?: () => React.ReactElement<any>;

    /**
     * (rowData, sectionID, rowID) => renderable
     * Takes a data entry from the data source and its ids and should return
     * a renderable component to be rendered as the row.  By default the data
     * is exactly what was put into the data source, but it's also possible to
     * provide custom extractors.
     */
    renderRow: (
        rowData: any,
        sectionID: string | number,
        rowID: string | number,
        highlightRow?: boolean
    ) => React.ReactElement<any>;

    /**
     * A function that returns the scrollable component in which the list rows are rendered.
     * Defaults to returning a ScrollView with the given props.
     */
    renderScrollComponent?: (props: ScrollViewProps) => React.ReactElement<ScrollViewProps>;

    /**
     * (sectionData, sectionID) => renderable
     *
     * If provided, a sticky header is rendered for this section.  The sticky
     * behavior means that it will scroll with the content at the top of the
     * section until it reaches the top of the screen, at which point it will
     * stick to the top until it is pushed off the screen by the next section
     * header.
     */
    renderSectionHeader?: (sectionData: any, sectionId: string | number) => React.ReactElement<any>;

    /**
     * (sectionID, rowID, adjacentRowHighlighted) => renderable
     * If provided, a renderable component to be rendered as the separator below each row
     * but not the last row if there is a section header below.
     * Take a sectionID and rowID of the row above and whether its adjacent row is highlighted.
     */
    renderSeparator?: (
        sectionID: string | number,
        rowID: string | number,
        adjacentRowHighlighted?: boolean
    ) => React.ReactElement<any>;

    /**
     * How early to start rendering rows before they come on screen, in
     * pixels.
     */
    scrollRenderAheadDistance?: number;

    /**
     * An array of child indices determining which children get docked to the
     * top of the screen when scrolling. For example, passing
     * `stickyHeaderIndices={[0]}` will cause the first child to be fixed to the
     * top of the scroll view. This property is not supported in conjunction
     * with `horizontal={true}`.
     * @platform ios
     */
    stickyHeaderIndices?: number[];

    /**
     * Makes the sections headers sticky. The sticky behavior means that it will scroll with the
     * content at the top of the section until it reaches the top of the screen, at which point it
     * will stick to the top until it is pushed off the screen by the next section header. This
     * property is not supported in conjunction with `horizontal={true}`. Only enabled by default
     * on iOS because of typical platform standards.
     */
    stickySectionHeadersEnabled?: boolean;
}

interface TimerMixin {
    setTimeout: typeof setTimeout;
    clearTimeout: typeof clearTimeout;
    setInterval: typeof setInterval;
    clearInterval: typeof clearInterval;
    setImmediate: typeof setImmediate;
    clearImmediate: typeof clearImmediate;
    requestAnimationFrame: typeof requestAnimationFrame;
    cancelAnimationFrame: typeof cancelAnimationFrame;
}

declare class ListViewComponent extends React.Component<ListViewProps> {}
declare const ListViewBase: Constructor<ScrollResponderMixin> & Constructor<TimerMixin> & typeof ListViewComponent;
export class ListView extends ListViewBase {
    DataSource: ListViewDataSource;

    /**
     * Exports some data, e.g. for perf investigations or analytics.
     */
    getMetrics: () => {
        contentLength: number;
        totalRows: number;
        renderedRows: number;
        visibleRows: number;
    };

    /**
     * Provides a handle to the underlying scroll responder.
     */
    getScrollResponder: () => any;

    /**
     * Scrolls to a given x, y offset, either immediately or with a smooth animation.
     *
     * See `ScrollView#scrollTo`.
     */
    scrollTo: (y?: number | { x?: number; y?: number; animated?: boolean }, x?: number, animated?: boolean) => void;
}

export interface MapViewAnnotation {
    latitude: number;
    longitude: number;
    animateDrop?: boolean;
    draggable?: boolean;
    onDragStateChange?: () => any;
    onFocus?: () => any;
    onBlur?: () => any;
    title?: string;
    subtitle?: string;
    leftCalloutView?: React.ReactElement<any>;
    rightCalloutView?: React.ReactElement<any>;
    detailCalloutView?: React.ReactElement<any>;
    tintColor?: string;
    image?: ImageURISource;
    view?: React.ReactElement<any>;
    hasLeftCallout?: boolean;
    hasRightCallout?: boolean;
    onLeftCalloutPress?: () => void;
    onRightCalloutPress?: () => void;
    id?: string;
}

export interface MapViewRegion {
    latitude: number;
    longitude: number;
    latitudeDelta?: number;
    longitudeDelta?: number;
}

export interface MapViewOverlay {
    coordinates: ({ latitude: number; longitude: number })[];
    lineWidth?: number;
    strokeColor?: string;
    fillColor?: string;
    id?: string;
}

export interface MapViewProps extends ViewProps {
    /**
     * If false points of interest won't be displayed on the map.
     * Default value is true.
     */
    showsPointsOfInterest?: boolean;

    /**
     * Map annotations with title/subtitle.
     */
    annotations?: MapViewAnnotation[];

    /**
     * If true the map will follow the user's location whenever it changes.
     * Note that this has no effect unless showsUserLocation is enabled.
     * Default value is true.
     */
    followUserLocation?: boolean;

    /**
     * Insets for the map's legal label, originally at bottom left of the map. See EdgeInsetsPropType.js for more information.
     */
    legalLabelInsets?: Insets;

    /**
     * The map type to be displayed.
     *     standard: standard road map (default)
     *     satellite: satellite view
     *     hybrid: satellite view with roads and points of interest overlayed
     *
     * enum('standard', 'satellite', 'hybrid')
     */
    mapType?: "standard" | "satellite" | "hybrid";

    /**
     * Maximum size of area that can be displayed.
     */
    maxDelta?: number;

    /**
     * Minimum size of area that can be displayed.
     */
    minDelta?: number;

    /**
     * Map overlays
     */
    overlays?: MapViewOverlay[];

    /**
     * If false compass won't be displayed on the map.
     * Default value is true.
     */
    showsCompass?: boolean;

    /**
     * Callback that is called once, when the user taps an annotation.
     */
    onAnnotationPress?: () => void;

    /**
     * Callback that is called continuously when the user is dragging the map.
     */
    onRegionChange?: (region: MapViewRegion) => void;

    /**
     * Callback that is called once, when the user is done moving the map.
     */
    onRegionChangeComplete?: (region: MapViewRegion) => void;

    /**
     * When this property is set to true and a valid camera is associated with the map,
     * the camera’s pitch angle is used to tilt the plane of the map.
     *
     * When this property is set to false, the camera’s pitch angle is ignored and
     * the map is always displayed as if the user is looking straight down onto it.
     */
    pitchEnabled?: boolean;

    /**
     * The region to be displayed by the map.
     * The region is defined by the center coordinates and the span of coordinates to display.
     */
    region?: MapViewRegion;

    /**
     * When this property is set to true and a valid camera is associated with the map,
     * the camera’s heading angle is used to rotate the plane of the map around its center point.
     *
     * When this property is set to false, the camera’s heading angle is ignored and the map is always oriented
     * so that true north is situated at the top of the map view
     */
    rotateEnabled?: boolean;

    /**
     * If false the user won't be able to change the map region being displayed.
     * Default value is true.
     */
    scrollEnabled?: boolean;

    /**
     * If true the app will ask for the user's location and focus on it.
     * Default value is false.
     *
     * NOTE: You need to add NSLocationWhenInUseUsageDescription key in Info.plist to enable geolocation,
     * otherwise it is going to fail silently!
     */
    showsUserLocation?: boolean;

    /**
     * Used to style and layout the MapView.
     * See StyleSheet.js and ViewStylePropTypes.js for more info.
     */
    style?: StyleProp<ViewStyle>;

    /**
     * If false the user won't be able to pinch/zoom the map.
     * Default value is true.
     */
    zoomEnabled?: boolean;
}

/**
 * @see https://facebook.github.io/react-native/docs/mapview.html#content
 */
declare class MapViewComponent extends React.Component<MapViewProps> {}
declare const MapViewBase: Constructor<NativeMethodsMixin> & typeof MapViewComponent;
export class MapView extends MapViewBase {
    PinColors: {
        RED: string;
        GREEN: string;
        PURPLE: string;
    };
}

interface MaskedViewIOSProps extends ViewProps {
    maskElement: React.ReactElement<any>;
}

/**
 * @see https://facebook.github.io/react-native/docs/maskedviewios.html
 */
declare class MaskedViewComponent extends React.Component<MaskedViewIOSProps> {}
declare const MaskedViewBase: Constructor<NativeMethodsMixin> & typeof MaskedViewComponent;
export class MaskedViewIOS extends MaskedViewBase {}

export interface ModalProps {
    // Only `animated` is documented. The JS code says `animated` is
    // deprecated and `animationType` is preferred.
    animated?: boolean;
    /**
     * The `animationType` prop controls how the modal animates.
     *
     * - `slide` slides in from the bottom
     * - `fade` fades into view
     * - `none` appears without an animation
     */
    animationType?: "none" | "slide" | "fade";
    /**
     * The `transparent` prop determines whether your modal will fill the entire view.
     * Setting this to `true` will render the modal over a transparent background.
     */
    transparent?: boolean;
    /**
     * The `visible` prop determines whether your modal is visible.
     */
    visible?: boolean;
    /**
     * The `onRequestClose` prop allows passing a function that will be called once the modal has been dismissed.
     * _On the Android platform, this is a required function._
     */
    onRequestClose?: () => void;
    /**
     * The `onShow` prop allows passing a function that will be called once the modal has been shown.
     */
    onShow?: (event: NativeSyntheticEvent<any>) => void;
    /**
     * The `supportedOrientations` prop allows the modal to be rotated to any of the specified orientations.
     * On iOS, the modal is still restricted by what's specified in your app's Info.plist's UISupportedInterfaceOrientations field.
     * @platform ios
     */
    supportedOrientations?: (
        | "portrait"
        | "portrait-upside-down"
        | "landscape"
        | "landscape-left"
        | "landscape-right")[];
    /**
     * The `onOrientationChange` callback is called when the orientation changes while the modal is being displayed.
     * The orientation provided is only 'portrait' or 'landscape'. This callback is also called on initial render, regardless of the current orientation.
     * @platform ios
     */
    onOrientationChange?: (event?: NativeSyntheticEvent<any>) => void;
     /**
     * The `onDismiss` prop allows passing a function that will be called once the modal has been dismissed.
     * @platform ios
     */
    onDismiss?: () => void;
    /**
     * The `presentationStyle` determines the style of modal to show
     * @platform ios
     */
    presentationStyle?: "fullScreen" | "pageSheet" | "formSheet" | "overFullScreen";
}

export class Modal extends React.Component<ModalProps> {}

/**
 * @see https://github.com/facebook/react-native/blob/0.34-stable\Libraries\Components\Touchable\Touchable.js
 */
interface TouchableMixin {
    /**
     * Invoked when the item should be highlighted. Mixers should implement this
     * to visually distinguish the `VisualRect` so that the user knows that
     * releasing a touch will result in a "selection" (analog to click).
     */
    touchableHandleActivePressIn(e: GestureResponderEvent): void;

    /**
     * Invoked when the item is "active" (in that it is still eligible to become
     * a "select") but the touch has left the `PressRect`. Usually the mixer will
     * want to unhighlight the `VisualRect`. If the user (while pressing) moves
     * back into the `PressRect` `touchableHandleActivePressIn` will be invoked
     * again and the mixer should probably highlight the `VisualRect` again. This
     * event will not fire on an `touchEnd/mouseUp` event, only move events while
     * the user is depressing the mouse/touch.
     */
    touchableHandleActivePressOut(e: GestureResponderEvent): void;

    /**
     * Invoked when the item is "selected" - meaning the interaction ended by
     * letting up while the item was either in the state
     * `RESPONDER_ACTIVE_PRESS_IN` or `RESPONDER_INACTIVE_PRESS_IN`.
     */
    touchableHandlePress(e: GestureResponderEvent): void;

    /**
     * Invoked when the item is long pressed - meaning the interaction ended by
     * letting up while the item was in `RESPONDER_ACTIVE_LONG_PRESS_IN`. If
     * `touchableHandleLongPress` is *not* provided, `touchableHandlePress` will
     * be called as it normally is. If `touchableHandleLongPress` is provided, by
     * default any `touchableHandlePress` callback will not be invoked. To
     * override this default behavior, override `touchableLongPressCancelsPress`
     * to return false. As a result, `touchableHandlePress` will be called when
     * lifting up, even if `touchableHandleLongPress` has also been called.
     */
    touchableHandleLongPress(e: GestureResponderEvent): void;

    /**
     * Returns the amount to extend the `HitRect` into the `PressRect`. Positive
     * numbers mean the size expands outwards.
     */
    touchableGetPressRectOffset(): Insets;

    /**
     * Returns the number of millis to wait before triggering a highlight.
     */
    touchableGetHighlightDelayMS(): number;

    // These methods are undocumented but still being used by TouchableMixin internals
    touchableGetLongPressDelayMS(): number;
    touchableGetPressOutDelayMS(): number;
    touchableGetHitSlop(): Insets;
}

/**
 * @see https://facebook.github.io/react-native/docs/touchablewithoutfeedback.html#props
 */
export interface TouchableWithoutFeedbackProps extends AccessibilityProps {
    /**
     * Delay in ms, from onPressIn, before onLongPress is called.
     */
    delayLongPress?: number;

    /**
     * Delay in ms, from the start of the touch, before onPressIn is called.
     */
    delayPressIn?: number;

    /**
     * Delay in ms, from the release of the touch, before onPressOut is called.
     */
    delayPressOut?: number;

    /**
     * If true, disable all interactions for this component.
     */
    disabled?: boolean;

    /**
     * This defines how far your touch can start away from the button.
     * This is added to pressRetentionOffset when moving off of the button.
     * NOTE The touch area never extends past the parent view bounds and
     * the Z-index of sibling views always takes precedence if a touch hits
     * two overlapping views.
     */
    hitSlop?: Insets;

    /**
     * Invoked on mount and layout changes with
     * {nativeEvent: {layout: {x, y, width, height}}}
     */
    onLayout?: (event: LayoutChangeEvent) => void;

    onLongPress?: (event: GestureResponderEvent) => void;

    /**
     * Called when the touch is released,
     * but not if cancelled (e.g. by a scroll that steals the responder lock).
     */
    onPress?: (event: GestureResponderEvent) => void;

    onPressIn?: (event: GestureResponderEvent) => void;

    onPressOut?: (event: GestureResponderEvent) => void;

    /**
     * //FIXME: not in doc but available in examples
     */
    style?: StyleProp<ViewStyle>;

    /**
     * When the scroll view is disabled, this defines how far your
     * touch may move off of the button, before deactivating the button.
     * Once deactivated, try moving it back and you'll see that the button
     * is once again reactivated! Move it back and forth several times
     * while the scroll view is disabled. Ensure you pass in a constant
     * to reduce memory allocations.
     */
    pressRetentionOffset?: Insets;

    /**
     * Used to locate this view in end-to-end tests.
     */
    testID?: string;
}

/**
 * Do not use unless you have a very good reason.
 * All the elements that respond to press should have a visual feedback when touched.
 * This is one of the primary reason a "web" app doesn't feel "native".
 *
 * @see https://facebook.github.io/react-native/docs/touchablewithoutfeedback.html
 */
declare class TouchableWithoutFeedbackComponent extends React.Component<TouchableWithoutFeedbackProps> {}
declare const TouchableWithoutFeedbackBase: Constructor<TimerMixin> & Constructor<TouchableMixin> & typeof TouchableWithoutFeedbackComponent;
export class TouchableWithoutFeedback extends TouchableWithoutFeedbackBase {}

/**
 * @see https://facebook.github.io/react-native/docs/touchablehighlight.html#props
 */
export interface TouchableHighlightProps extends TouchableWithoutFeedbackProps {
    /**
     * Determines what the opacity of the wrapped view should be when touch is active.
     */
    activeOpacity?: number;

    /**
     *
     * Called immediately after the underlay is hidden
     */
    onHideUnderlay?: () => void;

    /**
     * Called immediately after the underlay is shown
     */
    onShowUnderlay?: () => void;

    /**
     * @see https://facebook.github.io/react-native/docs/view.html#style
     */
    style?: StyleProp<ViewStyle>;

    /**
     * The color of the underlay that will show through when the touch is active.
     */
    underlayColor?: string;
}

/**
 * A wrapper for making views respond properly to touches.
 * On press down, the opacity of the wrapped view is decreased,
 * which allows the underlay color to show through, darkening or tinting the view.
 * The underlay comes from adding a view to the view hierarchy,
 * which can sometimes cause unwanted visual artifacts if not used correctly,
 * for example if the backgroundColor of the wrapped view isn't explicitly set to an opaque color.
 *
 * NOTE: TouchableHighlight supports only one child
 * If you wish to have several child components, wrap them in a View.
 *
 * @see https://facebook.github.io/react-native/docs/touchablehighlight.html
 */
declare class TouchableHighlightComponent extends React.Component<TouchableHighlightProps> {}
declare const TouchableHighlightBase: Constructor<NativeMethodsMixin> & Constructor<TimerMixin> & Constructor<TouchableMixin> & typeof TouchableHighlightComponent;
export class TouchableHighlight extends TouchableHighlightBase {}

/**
 * @see https://facebook.github.io/react-native/docs/touchableopacity.html#props
 */
export interface TouchableOpacityProps extends TouchableWithoutFeedbackProps {
    /**
     * Determines what the opacity of the wrapped view should be when touch is active.
     * Defaults to 0.2
     */
    activeOpacity?: number;
}

/**
 * A wrapper for making views respond properly to touches.
 * On press down, the opacity of the wrapped view is decreased, dimming it.
 * This is done without actually changing the view hierarchy,
 * and in general is easy to add to an app without weird side-effects.
 *
 * @see https://facebook.github.io/react-native/docs/touchableopacity.html
 */
declare class TouchableOpacityComponent extends React.Component<TouchableOpacityProps> {}
declare const TouchableOpacityBase: Constructor<TimerMixin> & Constructor<TouchableMixin> & Constructor<NativeMethodsMixin> & typeof TouchableOpacityComponent;
export class TouchableOpacity extends TouchableOpacityBase {
    /**
     * Animate the touchable to a new opacity.
     */
    setOpacityTo: (value: number) => void;
}

interface BaseBackgroundPropType {
    type: string;
}

interface RippleBackgroundPropType extends BaseBackgroundPropType {
    type: "RippleAndroid";
    color?: number;
    borderless?: boolean;
}

interface ThemeAttributeBackgroundPropType extends BaseBackgroundPropType {
    type: "ThemeAttrAndroid";
    attribute: string;
}

type BackgroundPropType = RippleBackgroundPropType | ThemeAttributeBackgroundPropType;

/**
 * @see https://facebook.github.io/react-native/docs/touchableopacity.html#props
 */
export interface TouchableNativeFeedbackProps extends TouchableWithoutFeedbackProps {
    /**
     * Determines the type of background drawable that's going to be used to display feedback.
     * It takes an object with type property and extra data depending on the type.
     * It's recommended to use one of the following static methods to generate that dictionary:
     *      1) TouchableNativeFeedback.SelectableBackground() - will create object that represents android theme's
     *         default background for selectable elements (?android:attr/selectableItemBackground)
     *      2) TouchableNativeFeedback.SelectableBackgroundBorderless() - will create object that represent android
     *         theme's default background for borderless selectable elements
     *         (?android:attr/selectableItemBackgroundBorderless). Available on android API level 21+
     *      3) TouchableNativeFeedback.Ripple(color, borderless) - will create object that represents ripple drawable
     *         with specified color (as a string). If property borderless evaluates to true the ripple will render
     *         outside of the view bounds (see native actionbar buttons as an example of that behavior). This background
     *         type is available on Android API level 21+
     */
    background?: BackgroundPropType;
    useForeground?: boolean;
}

/**
 * A wrapper for making views respond properly to touches (Android only).
 * On Android this component uses native state drawable to display touch feedback.
 * At the moment it only supports having a single View instance as a child node,
 * as it's implemented by replacing that View with another instance of RCTView node with some additional properties set.
 *
 * Background drawable of native feedback touchable can be customized with background property.
 *
 * @see https://facebook.github.io/react-native/docs/touchablenativefeedback.html#content
 */
declare class TouchableNativeFeedbackComponent extends React.Component<TouchableNativeFeedbackProps> {}
declare const TouchableNativeFeedbackBase: Constructor<TouchableMixin> & typeof TouchableNativeFeedbackComponent;
export class TouchableNativeFeedback extends TouchableNativeFeedbackBase {
    /**
     * Creates an object that represents android theme's default background for
     * selectable elements (?android:attr/selectableItemBackground).
     */
    SelectableBackground(): ThemeAttributeBackgroundPropType;

    /**
     * Creates an object that represent android theme's default background for borderless
     * selectable elements (?android:attr/selectableItemBackgroundBorderless).
     * Available on android API level 21+.
     */
    SelectableBackgroundBorderless(): ThemeAttributeBackgroundPropType;

    /**
     * Creates an object that represents ripple drawable with specified color (as a
     * string). If property `borderless` evaluates to true the ripple will
     * render outside of the view bounds (see native actionbar buttons as an
     * example of that behavior). This background type is available on Android
     * API level 21+.
     *
     * @param color The ripple color
     * @param borderless If the ripple can render outside it's bounds
     */
    Ripple(color: string, borderless?: boolean): RippleBackgroundPropType;
}

export interface Route {
    component?: React.ComponentType<any>;
    id?: string;
    title?: string;
    passProps?: Object;

    //anything else
    [key: string]: any;

    //Commonly found properties
    backButtonTitle?: string;
    content?: string;
    message?: string;
    index?: number;
    onRightButtonPress?: () => void;
    rightButtonTitle?: string;
    wrapperStyle?: any;
}

interface InteractionMixin {
    createInteractionHandle(): number;
    clearInteractionHandle(clearHandle: number): void;
    /**
     * Schedule work for after all interactions have completed.
     *
     */
    runAfterInteractions(callback: () => any): void;
}

interface SubscribableMixin {
    /**
     * Special form of calling `addListener` that *guarantees* that a
     * subscription *must* be tied to a component instance, and therefore will
     * be cleaned up when the component is unmounted. It is impossible to create
     * the subscription and pass it in - this method must be the one to create
     * the subscription and therefore can guarantee it is retained in a way that
     * will be cleaned up.
     *
     * @param eventEmitter emitter to subscribe to.
     * @param eventType Type of event to listen to.
     * @param listener Function to invoke when event occurs.
     * @param context Object to use as listener context.
     */
    addListenerOn(eventEmitter: any, eventType: string, listener: () => any, context: any): void;
}

// @see https://github.com/facebook/react-native/blob/0.34-stable\Libraries\StyleSheet\StyleSheetTypes.js
export namespace StyleSheet {
    type NamedStyles<T> = { [P in keyof T]: ViewStyle | TextStyle | ImageStyle };

    /**
     * Creates a StyleSheet style reference from the given object.
     */
    export function create<T extends NamedStyles<T>>(styles: T): { [P in keyof T]: RegisteredStyle<T[P]> };

    /**
     * Flattens an array of style objects, into one aggregated style object.
     * Alternatively, this method can be used to lookup IDs, returned by
     * StyleSheet.register.
     *
     * > **NOTE**: Exercise caution as abusing this can tax you in terms of
     * > optimizations.
     * >
     * > IDs enable optimizations through the bridge and memory in general. Refering
     * > to style objects directly will deprive you of these optimizations.
     *
     * Example:
     * ```
     * const styles = StyleSheet.create({
     *   listItem: {
     *     flex: 1,
     *     fontSize: 16,
     *     color: 'white'
     *   },
     *   selectedListItem: {
     *     color: 'green'
     *   }
     * });
     *
     * StyleSheet.flatten([styles.listItem, styles.selectedListItem])
     * // returns { flex: 1, fontSize: 16, color: 'green' }
     * ```
     * Alternative use:
     * ```
     * StyleSheet.flatten(styles.listItem);
     * // return { flex: 1, fontSize: 16, color: 'white' }
     * // Simply styles.listItem would return its ID (number)
     * ```
     * This method internally uses `StyleSheetRegistry.getStyleByID(style)`
     * to resolve style objects represented by IDs. Thus, an array of style
     * objects (instances of StyleSheet.create), are individually resolved to,
     * their respective objects, merged as one and then returned. This also explains
     * the alternative use.
     */
    export function flatten<T>(style?: RegisteredStyle<T>): T;
    export function flatten(style?: StyleProp<TextStyle>): TextStyle;
    export function flatten(style?: StyleProp<ImageStyle>): ImageStyle;
    export function flatten(style?: StyleProp<ViewStyle>): ViewStyle;

    /**
     * This is defined as the width of a thin line on the platform. It can be
     * used as the thickness of a border or division between two elements.
     * Example:
     * ```
     *   {
     *     borderBottomColor: '#bbb',
     *     borderBottomWidth: StyleSheet.hairlineWidth
     *   }
     * ```
     *
     * This constant will always be a round number of pixels (so a line defined
     * by it look crisp) and will try to match the standard width of a thin line
     * on the underlying platform. However, you should not rely on it being a
     * constant size, because on different platforms and screen densities its
     * value may be calculated differently.
     */
    export const hairlineWidth: number;

    interface AbsoluteFillStyle {
        position: "absolute";
        left: 0;
        right: 0;
        top: 0;
        bottom: 0;
    }

    /**
     * Sometimes you may want `absoluteFill` but with a couple tweaks - `absoluteFillObject` can be
     * used to create a customized entry in a `StyleSheet`, e.g.:
     *
     *   const styles = StyleSheet.create({
     *     wrapper: {
     *       ...StyleSheet.absoluteFillObject,
     *       top: 10,
     *       backgroundColor: 'transparent',
     *     },
     *   });
     */
    export const absoluteFillObject: AbsoluteFillStyle;

    /**
     * A very common pattern is to create overlays with position absolute and zero positioning,
     * so `absoluteFill` can be used for convenience and to reduce duplication of these repeated
     * styles.
     */
    export const absoluteFill: RegisteredStyle<AbsoluteFillStyle>;
}

export interface RelayProfiler {
    attachProfileHandler(name: string, handler: (name: string, state?: any) => () => void): void;

    attachAggregateHandler(name: string, handler: (name: string, callback: () => void) => void): void;
}

export interface SystraceStatic {
    setEnabled(enabled: boolean): void;

    /**
     * beginEvent/endEvent for starting and then ending a profile within the same call stack frame
     **/
    beginEvent(profileName?: any, args?: any): void;
    endEvent(): void;

    /**
     * beginAsyncEvent/endAsyncEvent for starting and then ending a profile where the end can either
     * occur on another thread or out of the current stack frame, eg await
     * the returned cookie variable should be used as input into the endAsyncEvent call to end the profile
     **/
    beginAsyncEvent(profileName?: any): any;
    endAsyncEvent(profileName?: any, cookie?: any): void;

    /**
     * counterEvent registers the value to the profileName on the systrace timeline
     **/
    counterEvent(profileName?: any, value?: any): void;

    /**
     * Relay profiles use await calls, so likely occur out of current stack frame
     * therefore async variant of profiling is used
     **/
    attachToRelayProfiler(relayProfiler: RelayProfiler): void;

    /* This is not called by default due to perf overhead but it's useful
        if you want to find traces which spend too much time in JSON. */
    swizzleJSON(): void;

    /**
     * Measures multiple methods of a class. For example, you can do:
     * Systrace.measureMethods(JSON, 'JSON', ['parse', 'stringify']);
     *
     * @param methodNames Map from method names to method display names.
     */
    measureMethods(object: any, objectName: string, methodNames: Array<string>): void;

    /**
     * Returns an profiled version of the input function. For example, you can:
     * JSON.parse = Systrace.measure('JSON', 'parse', JSON.parse);
     *
     * @return replacement function
     */
    measure<T extends Function>(objName: string, fnName: string, func: T): T;
}

/**
 * //FIXME: Could not find docs. Inferred from examples and jscode : ListViewDataSource.js
 */
export interface DataSourceAssetCallback {
    rowHasChanged?: (r1: any, r2: any) => boolean;
    sectionHeaderHasChanged?: (h1: any, h2: any) => boolean;
    getRowData?: (dataBlob: any, sectionID: number | string, rowID: number | string) => any;
    getSectionHeaderData?: (dataBlob: any, sectionID: number | string) => any;
}

/**
 * Provides efficient data processing and access to the
 * `ListView` component.  A `ListViewDataSource` is created with functions for
 * extracting data from the input blob, and comparing elements (with default
 * implementations for convenience).  The input blob can be as simple as an
 * array of strings, or an object with rows nested inside section objects.
 *
 * To update the data in the datasource, use `cloneWithRows` (or
 * `cloneWithRowsAndSections` if you care about sections).  The data in the
 * data source is immutable, so you can't modify it directly.  The clone methods
 * suck in the new data and compute a diff for each row so ListView knows
 * whether to re-render it or not.
 */
export interface ListViewDataSource {
    /**
     * You can provide custom extraction and `hasChanged` functions for section
     * headers and rows.  If absent, data will be extracted with the
     * `defaultGetRowData` and `defaultGetSectionHeaderData` functions.
     *
     * The default extractor expects data of one of the following forms:
     *
     *      { sectionID_1: { rowID_1: <rowData1>, ... }, ... }
     *
     *    or
     *
     *      { sectionID_1: [ <rowData1>, <rowData2>, ... ], ... }
     *
     *    or
     *
     *      [ [ <rowData1>, <rowData2>, ... ], ... ]
     *
     * The constructor takes in a params argument that can contain any of the
     * following:
     *
     * - getRowData(dataBlob, sectionID, rowID);
     * - getSectionHeaderData(dataBlob, sectionID);
     * - rowHasChanged(prevRowData, nextRowData);
     * - sectionHeaderHasChanged(prevSectionData, nextSectionData);
     */
    new (onAsset: DataSourceAssetCallback): ListViewDataSource;

    /**
     * Clones this `ListViewDataSource` with the specified `dataBlob` and
     * `rowIdentities`. The `dataBlob` is just an aribitrary blob of data. At
     * construction an extractor to get the interesting informatoin was defined
     * (or the default was used).
     *
     * The `rowIdentities` is is a 2D array of identifiers for rows.
     * ie. [['a1', 'a2'], ['b1', 'b2', 'b3'], ...].  If not provided, it's
     * assumed that the keys of the section data are the row identities.
     *
     * Note: This function does NOT clone the data in this data source. It simply
     * passes the functions defined at construction to a new data source with
     * the data specified. If you wish to maintain the existing data you must
     * handle merging of old and new data separately and then pass that into
     * this function as the `dataBlob`.
     */
    cloneWithRows(
        dataBlob: Array<any> | { [key: string]: any },
        rowIdentities?: Array<string | number>
    ): ListViewDataSource;

    /**
     * This performs the same function as the `cloneWithRows` function but here
     * you also specify what your `sectionIdentities` are. If you don't care
     * about sections you should safely be able to use `cloneWithRows`.
     *
     * `sectionIdentities` is an array of identifiers for  sections.
     * ie. ['s1', 's2', ...].  If not provided, it's assumed that the
     * keys of dataBlob are the section identities.
     *
     * Note: this returns a new object!
     */
    cloneWithRowsAndSections(
        dataBlob: Array<any> | { [key: string]: any },
        sectionIdentities?: Array<string | number>,
        rowIdentities?: Array<Array<string | number>>
    ): ListViewDataSource;

    getRowCount(): number;
    getRowAndSectionCount(): number;

    /**
     * Returns if the row is dirtied and needs to be rerendered
     */
    rowShouldUpdate(sectionIndex: number, rowIndex: number): boolean;

    /**
     * Gets the data required to render the row.
     */
    getRowData(sectionIndex: number, rowIndex: number): any;

    /**
     * Gets the rowID at index provided if the dataSource arrays were flattened,
     * or null of out of range indexes.
     */
    getRowIDForFlatIndex(index: number): string;

    /**
     * Gets the sectionID at index provided if the dataSource arrays were flattened,
     * or null for out of range indexes.
     */
    getSectionIDForFlatIndex(index: number): string;

    /**
     * Returns an array containing the number of rows in each section
     */
    getSectionLengths(): Array<number>;

    /**
     * Returns if the section header is dirtied and needs to be rerendered
     */
    sectionHeaderShouldUpdate(sectionIndex: number): boolean;

    /**
     * Gets the data required to render the section header
     */
    getSectionHeaderData(sectionIndex: number): any;
}

/**
 * @see https://facebook.github.io/react-native/docs/tabbarios-item.html#props
 */
export interface TabBarIOSItemProps extends ViewProps {
    /**
     * Little red bubble that sits at the top right of the icon.
     */
    badge?: string | number;

    /**
     * Background color for the badge. Available since iOS 10.
     */
    badgeColor?: string;

    /**
     * A custom icon for the tab. It is ignored when a system icon is defined.
     */
    icon?: ImageURISource;

    /**
     * Callback when this tab is being selected,
     * you should change the state of your component to set selected={true}.
     */
    onPress?: () => void;

    /**
     * If set to true it renders the image as original,
     * it defaults to being displayed as a template
     */
    renderAsOriginal?: boolean;

    /**
     * It specifies whether the children are visible or not. If you see a blank content, you probably forgot to add a selected one.
     */
    selected?: boolean;

    /**
     * A custom icon when the tab is selected.
     * It is ignored when a system icon is defined. If left empty, the icon will be tinted in blue.
     */
    selectedIcon?: ImageURISource;

    /**
     * React style object.
     */
    style?: StyleProp<ViewStyle>;

    /**
     * Items comes with a few predefined system icons.
     * Note that if you are using them, the title and selectedIcon will be overriden with the system ones.
     *
     *  enum('bookmarks', 'contacts', 'downloads', 'favorites', 'featured', 'history', 'more', 'most-recent', 'most-viewed', 'recents', 'search', 'top-rated')
     */
    systemIcon?:
        | "bookmarks"
        | "contacts"
        | "downloads"
        | "favorites"
        | "featured"
        | "history"
        | "more"
        | "most-recent"
        | "most-viewed"
        | "recents"
        | "search"
        | "top-rated";

    /**
     * Text that appears under the icon. It is ignored when a system icon is defined.
     */
    title?: string;
}

export class TabBarIOSItem extends React.Component<TabBarIOSItemProps> {}

/**
 * @see https://facebook.github.io/react-native/docs/tabbarios.html#props
 */
export interface TabBarIOSProps extends ViewProps {
    /**
     * Background color of the tab bar
     */
    barTintColor?: string;

    /**
     * Specifies tab bar item positioning. Available values are:
     * - fill - distributes items across the entire width of the tab bar
     * - center - centers item in the available tab bar space
     * - auto (default) - distributes items dynamically according to the
     * user interface idiom. In a horizontally compact environment (e.g. iPhone 5)
     * this value defaults to `fill`, in a horizontally regular one (e.g. iPad)
     * it defaults to center.
     */
    itemPositioning?: "fill" | "center" | "auto";

    /**
     * Color of the currently selected tab icon
     */
    tintColor?: string;

    /**
     * A Boolean value that indicates whether the tab bar is translucent
     */
    translucent?: boolean;

    /**
     * Color of text on unselected tabs
     */
    unselectedTintColor?: string;

    /**
     * Color of unselected tab icons. Available since iOS 10.
     */
    unselectedItemTintColor?: string;
}

export class TabBarIOS extends React.Component<TabBarIOSProps> {
    static Item: typeof TabBarIOSItem;
}

export interface PixelRatioStatic {
    /*
        Returns the device pixel density. Some examples:
            PixelRatio.get() === 1
            mdpi Android devices (160 dpi)
            PixelRatio.get() === 1.5
            hdpi Android devices (240 dpi)
            PixelRatio.get() === 2
            iPhone 4, 4S
            iPhone 5, 5c, 5s
            iPhone 6
            xhdpi Android devices (320 dpi)
            PixelRatio.get() === 3
            iPhone 6 plus
            xxhdpi Android devices (480 dpi)
            PixelRatio.get() === 3.5
            Nexus 6
    */
    get(): number;

    /*
        Returns the scaling factor for font sizes. This is the ratio that is
        used to calculate the absolute font size, so any elements that
        heavily depend on that should use this to do calculations.

        If a font scale is not set, this returns the device pixel ratio.

        Currently this is only implemented on Android and reflects the user
        preference set in Settings > Display > Font size,
        on iOS it will always return the default pixel ratio.
        */
    getFontScale(): number;

    /**
     * Converts a layout size (dp) to pixel size (px).
     * Guaranteed to return an integer number.
     */
    getPixelSizeForLayoutSize(layoutSize: number): number;

    /**
     * Rounds a layout size (dp) to the nearest layout size that
     * corresponds to an integer number of pixels. For example,
     * on a device with a PixelRatio of 3,
     * PixelRatio.roundToNearestPixel(8.4) = 8.33,
     * which corresponds to exactly (8.33 * 3) = 25 pixels.
     */
    roundToNearestPixel(layoutSize: number): number;

    /**
     * No-op for iOS, but used on the web. Should not be documented. [sic]
     */
    startDetecting(): void;
}

/**
 * @see https://facebook.github.io/react-native/docs/platform-specific-code.html#content
 */
export type PlatformOSType = "ios" | "android" | "macos" | "windows" | "web";

interface PlatformStatic {
    OS: PlatformOSType;
    Version: number | string;

    /**
     * @see https://facebook.github.io/react-native/docs/platform-specific-code.html#content
     */
    select<T>(specifics: { [platform in PlatformOSType | 'default']?: T }): T;
}

interface PlatformIOSStatic extends PlatformStatic {
    isPad: boolean;
    isTVOS: boolean;
}

/**
 * Deprecated - subclass NativeEventEmitter to create granular event modules instead of
 * adding all event listeners directly to RCTDeviceEventEmitter.
 */
interface DeviceEventEmitterStatic extends EventEmitter {
    sharedSubscriber: EventSubscriptionVendor;
    new (): DeviceEventEmitterStatic;
    addListener(type: string, listener: (data: any) => void, context?: any): EmitterSubscription;
}

// Used by Dimensions below
export interface ScaledSize {
    width: number;
    height: number;
    scale: number;
    fontScale: number;
}

/**
 * Initial dimensions are set before `runApplication` is called so they should
 * be available before any other require's are run, but may be updated later.
 *
 * Note: Although dimensions are available immediately, they may change (e.g
 * due to device rotation) so any rendering logic or styles that depend on
 * these constants should try to call this function on every render, rather
 * than caching the value (for example, using inline styles rather than
 * setting a value in a `StyleSheet`).
 *
 * Example: `const {height, width} = Dimensions.get('window');`
 *
 * @param dim Name of dimension as defined when calling `set`.
 * @returns Value for the dimension.
 * @see https://facebook.github.io/react-native/docs/dimensions.html#content
 */
export interface Dimensions {
    /**
     * Initial dimensions are set before runApplication is called so they
     * should be available before any other require's are run, but may be
     * updated later.
     * Note: Although dimensions are available immediately, they may
     * change (e.g due to device rotation) so any rendering logic or
     * styles that depend on these constants should try to call this
     * function on every render, rather than caching the value (for
     * example, using inline styles rather than setting a value in a
     * StyleSheet).
     * Example: const {height, width} = Dimensions.get('window');
     @param dim Name of dimension as defined when calling set.
     @returns Value for the dimension.
     */
    get(dim: "window" | "screen"): ScaledSize;

    /**
     * This should only be called from native code by sending the didUpdateDimensions event.
     * @param dims Simple string-keyed object of dimensions to set
     */
    set(dims: { [key: string]: any }): void;

    /**
     * Add an event listener for dimension changes
     *
     * @param type the type of event to listen to
     * @param handler the event handler
     */
    addEventListener(type: "change", handler: ({ window, screen }: { window: ScaledSize, screen: ScaledSize }) => void): void;

    /**
     * Remove an event listener
     *
     * @param type the type of event
     * @param handler the event handler
     */
    removeEventListener(type: "change", handler: ({ window, screen }: { window: ScaledSize, screen: ScaledSize }) => void): void;
}

export type SimpleTask = {
    name: string;
    gen: () => void;
};
export type PromiseTask = {
    name: string;
    gen: () => Promise<any>;
};

export type Handle = number;

export interface InteractionManagerStatic extends EventEmitterListener {
    Events: {
        interactionStart: string;
        interactionComplete: string;
    };

    /**
     * Schedule a function to run after all interactions have completed.
     * Returns a cancellable
     */
    runAfterInteractions(
        task?: (() => any) | SimpleTask | PromiseTask
    ): {
        then: (onfulfilled?: () => any, onrejected?: () => any) => Promise<any>;
        done: (...args: any[]) => any;
        cancel: () => void;
    };

    /**
     * Notify manager that an interaction has started.
     */
    createInteractionHandle(): Handle;

    /**
     * Notify manager that an interaction has completed.
     */
    clearInteractionHandle(handle: Handle): void;

    /**
     * A positive number will use setTimeout to schedule any tasks after
     * the eventLoopRunningTime hits the deadline value, otherwise all
     * tasks will be executed in one setImmediate batch (default).
     */
    setDeadline(deadline: number): void;
}

export interface ScrollViewStyle extends FlexStyle, TransformsStyle {
    backfaceVisibility?: "visible" | "hidden";
    backgroundColor?: string;
    borderColor?: string;
    borderTopColor?: string;
    borderRightColor?: string;
    borderBottomColor?: string;
    borderLeftColor?: string;
    borderRadius?: number;
    borderTopLeftRadius?: number;
    borderTopRightRadius?: number;
    borderBottomLeftRadius?: number;
    borderBottomRightRadius?: number;
    borderStyle?: "solid" | "dotted" | "dashed";
    borderWidth?: number;
    borderTopWidth?: number;
    borderRightWidth?: number;
    borderBottomWidth?: number;
    borderLeftWidth?: number;
    opacity?: number;
    overflow?: "visible" | "hidden";
    shadowColor?: string;
    shadowOffset?: { width: number; height: number };
    shadowOpacity?: number;
    shadowRadius?: number;
    elevation?: number;
}

export interface ScrollResponderEvent extends NativeSyntheticEvent<NativeTouchEvent> {}

interface ScrollResponderMixin extends SubscribableMixin {
    /**
     * Invoke this from an `onScroll` event.
     */
    scrollResponderHandleScrollShouldSetResponder(): boolean;

    /**
     * Merely touch starting is not sufficient for a scroll view to become the
     * responder. Being the "responder" means that the very next touch move/end
     * event will result in an action/movement.
     *
     * Invoke this from an `onStartShouldSetResponder` event.
     *
     * `onStartShouldSetResponder` is used when the next move/end will trigger
     * some UI movement/action, but when you want to yield priority to views
     * nested inside of the view.
     *
     * There may be some cases where scroll views actually should return `true`
     * from `onStartShouldSetResponder`: Any time we are detecting a standard tap
     * that gives priority to nested views.
     *
     * - If a single tap on the scroll view triggers an action such as
     *   recentering a map style view yet wants to give priority to interaction
     *   views inside (such as dropped pins or labels), then we would return true
     *   from this method when there is a single touch.
     *
     * - Similar to the previous case, if a two finger "tap" should trigger a
     *   zoom, we would check the `touches` count, and if `>= 2`, we would return
     *   true.
     *
     */
    scrollResponderHandleStartShouldSetResponder(): boolean;

    /**
     * There are times when the scroll view wants to become the responder
     * (meaning respond to the next immediate `touchStart/touchEnd`), in a way
     * that *doesn't* give priority to nested views (hence the capture phase):
     *
     * - Currently animating.
     * - Tapping anywhere that is not the focused input, while the keyboard is
     *   up (which should dismiss the keyboard).
     *
     * Invoke this from an `onStartShouldSetResponderCapture` event.
     */
    scrollResponderHandleStartShouldSetResponderCapture(e: ScrollResponderEvent): boolean;

    /**
     * Invoke this from an `onResponderReject` event.
     *
     * Some other element is not yielding its role as responder. Normally, we'd
     * just disable the `UIScrollView`, but a touch has already began on it, the
     * `UIScrollView` will not accept being disabled after that. The easiest
     * solution for now is to accept the limitation of disallowing this
     * altogether. To improve this, find a way to disable the `UIScrollView` after
     * a touch has already started.
     */
    scrollResponderHandleResponderReject(): any;

    /**
     * We will allow the scroll view to give up its lock iff it acquired the lock
     * during an animation. This is a very useful default that happens to satisfy
     * many common user experiences.
     *
     * - Stop a scroll on the left edge, then turn that into an outer view's
     *   backswipe.
     * - Stop a scroll mid-bounce at the top, continue pulling to have the outer
     *   view dismiss.
     * - However, without catching the scroll view mid-bounce (while it is
     *   motionless), if you drag far enough for the scroll view to become
     *   responder (and therefore drag the scroll view a bit), any backswipe
     *   navigation of a swipe gesture higher in the view hierarchy, should be
     *   rejected.
     */
    scrollResponderHandleTerminationRequest(): boolean;

    /**
     * Invoke this from an `onTouchEnd` event.
     *
     * @param e Event.
     */
    scrollResponderHandleTouchEnd(e: ScrollResponderEvent): void;

    /**
     * Invoke this from an `onResponderRelease` event.
     */
    scrollResponderHandleResponderRelease(e: ScrollResponderEvent): void;

    scrollResponderHandleScroll(e: ScrollResponderEvent): void;

    /**
     * Invoke this from an `onResponderGrant` event.
     */
    scrollResponderHandleResponderGrant(e: ScrollResponderEvent): void;

    /**
     * Unfortunately, `onScrollBeginDrag` also fires when *stopping* the scroll
     * animation, and there's not an easy way to distinguish a drag vs. stopping
     * momentum.
     *
     * Invoke this from an `onScrollBeginDrag` event.
     */
    scrollResponderHandleScrollBeginDrag(e: ScrollResponderEvent): void;

    /**
     * Invoke this from an `onScrollEndDrag` event.
     */
    scrollResponderHandleScrollEndDrag(e: ScrollResponderEvent): void;

    /**
     * Invoke this from an `onMomentumScrollBegin` event.
     */
    scrollResponderHandleMomentumScrollBegin(e: ScrollResponderEvent): void;

    /**
     * Invoke this from an `onMomentumScrollEnd` event.
     */
    scrollResponderHandleMomentumScrollEnd(e: ScrollResponderEvent): void;

    /**
     * Invoke this from an `onTouchStart` event.
     *
     * Since we know that the `SimpleEventPlugin` occurs later in the plugin
     * order, after `ResponderEventPlugin`, we can detect that we were *not*
     * permitted to be the responder (presumably because a contained view became
     * responder). The `onResponderReject` won't fire in that case - it only
     * fires when a *current* responder rejects our request.
     *
     * @param e Touch Start event.
     */
    scrollResponderHandleTouchStart(e: ScrollResponderEvent): void;

    /**
     * Invoke this from an `onTouchMove` event.
     *
     * Since we know that the `SimpleEventPlugin` occurs later in the plugin
     * order, after `ResponderEventPlugin`, we can detect that we were *not*
     * permitted to be the responder (presumably because a contained view became
     * responder). The `onResponderReject` won't fire in that case - it only
     * fires when a *current* responder rejects our request.
     *
     * @param e Touch Start event.
     */
    scrollResponderHandleTouchMove(e: ScrollResponderEvent): void;

    /**
     * A helper function for this class that lets us quickly determine if the
     * view is currently animating. This is particularly useful to know when
     * a touch has just started or ended.
     */
    scrollResponderIsAnimating(): boolean;

    /**
     * Returns the node that represents native view that can be scrolled.
     * Components can pass what node to use by defining a `getScrollableNode`
     * function otherwise `this` is used.
     */
    scrollResponderGetScrollableNode(): any;

    /**
     * A helper function to scroll to a specific point  in the scrollview.
     * This is currently used to help focus on child textviews, but can also
     * be used to quickly scroll to any element we want to focus. Syntax:
     *
     * scrollResponderScrollTo(options: {x: number = 0; y: number = 0; animated: boolean = true})
     *
     * Note: The weird argument signature is due to the fact that, for historical reasons,
     * the function also accepts separate arguments as as alternative to the options object.
     * This is deprecated due to ambiguity (y before x), and SHOULD NOT BE USED.
     */
    scrollResponderScrollTo(
        x?: number | { x?: number; y?: number; animated?: boolean },
        y?: number,
        animated?: boolean
    ): void;

    /**
     * A helper function to zoom to a specific rect in the scrollview. The argument has the shape
     * {x: number; y: number; width: number; height: number; animated: boolean = true}
     *
     * @platform ios
     */
    scrollResponderZoomTo(
        rect: { x: number; y: number; width: number; height: number; animated?: boolean },
        animated?: boolean // deprecated, put this inside the rect argument instead
    ): void;

    /**
     * This method should be used as the callback to onFocus in a TextInputs'
     * parent view. Note that any module using this mixin needs to return
     * the parent view's ref in getScrollViewRef() in order to use this method.
     * @param nodeHandle The TextInput node handle
     * @param additionalOffset The scroll view's top "contentInset".
     *        Default is 0.
     * @param preventNegativeScrolling Whether to allow pulling the content
     *        down to make it meet the keyboard's top. Default is false.
     */
    scrollResponderScrollNativeHandleToKeyboard(
        nodeHandle: any,
        additionalOffset?: number,
        preventNegativeScrollOffset?: boolean
    ): void;

    /**
     * The calculations performed here assume the scroll view takes up the entire
     * screen - even if has some content inset. We then measure the offsets of the
     * keyboard, and compensate both for the scroll view's "contentInset".
     *
     * @param left Position of input w.r.t. table view.
     * @param top Position of input w.r.t. table view.
     * @param width Width of the text input.
     * @param height Height of the text input.
     */
    scrollResponderInputMeasureAndScrollToKeyboard(left: number, top: number, width: number, height: number): void;

    scrollResponderTextInputFocusError(e: ScrollResponderEvent): void;

    /**
     * `componentWillMount` is the closest thing to a  standard "constructor" for
     * React components.
     *
     * The `keyboardWillShow` is called before input focus.
     */
    componentWillMount(): void;

    /**
     * Warning, this may be called several times for a single keyboard opening.
     * It's best to store the information in this method and then take any action
     * at a later point (either in `keyboardDidShow` or other).
     *
     * Here's the order that events occur in:
     * - focus
     * - willShow {startCoordinates, endCoordinates} several times
     * - didShow several times
     * - blur
     * - willHide {startCoordinates, endCoordinates} several times
     * - didHide several times
     *
     * The `ScrollResponder` providesModule callbacks for each of these events.
     * Even though any user could have easily listened to keyboard events
     * themselves, using these `props` callbacks ensures that ordering of events
     * is consistent - and not dependent on the order that the keyboard events are
     * subscribed to. This matters when telling the scroll view to scroll to where
     * the keyboard is headed - the scroll responder better have been notified of
     * the keyboard destination before being instructed to scroll to where the
     * keyboard will be. Stick to the `ScrollResponder` callbacks, and everything
     * will work.
     *
     * WARNING: These callbacks will fire even if a keyboard is displayed in a
     * different navigation pane. Filter out the events to determine if they are
     * relevant to you. (For example, only if you receive these callbacks after
     * you had explicitly focused a node etc).
     */
    scrollResponderKeyboardWillShow(e: ScrollResponderEvent): void;

    scrollResponderKeyboardWillHide(e: ScrollResponderEvent): void;

    scrollResponderKeyboardDidShow(e: ScrollResponderEvent): void;

    scrollResponderKeyboardDidHide(e: ScrollResponderEvent): void;
}

export interface ScrollViewPropsIOS {
    /**
     * When true the scroll view bounces horizontally when it reaches the end
     * even if the content is smaller than the scroll view itself. The default
     * value is true when `horizontal={true}` and false otherwise.
     */
    alwaysBounceHorizontal?: boolean;
    /**
     * When true the scroll view bounces vertically when it reaches the end
     * even if the content is smaller than the scroll view itself. The default
     * value is false when `horizontal={true}` and true otherwise.
     */
    alwaysBounceVertical?: boolean;

    /**
     * Controls whether iOS should automatically adjust the content inset for scroll views that are placed behind a navigation bar or tab bar/ toolbar.
     * The default value is true.
     */
    automaticallyAdjustContentInsets?: boolean; // true

    /**
     * When true the scroll view bounces when it reaches the end of the
     * content if the content is larger then the scroll view along the axis of
     * the scroll direction. When false it disables all bouncing even if
     * the `alwaysBounce*` props are true. The default value is true.
     */
    bounces?: boolean;
    /**
     * When true gestures can drive zoom past min/max and the zoom will animate
     * to the min/max value at gesture end otherwise the zoom will not exceed
     * the limits.
     */
    bouncesZoom?: boolean;

    /**
     * When false once tracking starts won't try to drag if the touch moves.
     * The default value is true.
     */
    canCancelContentTouches?: boolean;

    /**
     * When true the scroll view automatically centers the content when the
     * content is smaller than the scroll view bounds; when the content is
     * larger than the scroll view this property has no effect. The default
     * value is false.
     */
    centerContent?: boolean;

    /**
     * The amount by which the scroll view content is inset from the edges of the scroll view.
     * Defaults to {0, 0, 0, 0}.
     */
    contentInset?: Insets; // zeros

    /**
     * Used to manually set the starting scroll offset.
     * The default value is {x: 0, y: 0}
     */
    contentOffset?: PointPropType; // zeros

    /**
     * This property specifies how the safe area insets are used to modify the content area of the scroll view.
     * The default value of this property must be 'automatic'. But the default value is 'never' until RN@0.51.
     */
    contentInsetAdjustmentBehavior?: "automatic" | "scrollableAxes" | "never" | "always";

    /**
     * A floating-point number that determines how quickly the scroll view
     * decelerates after the user lifts their finger. Reasonable choices include
     *   - Normal: 0.998 (the default)
     *   - Fast: 0.9
     */
    decelerationRate?: "fast" | "normal" | number;

    /**
     * When true the ScrollView will try to lock to only vertical or horizontal
     * scrolling while dragging.  The default value is false.
     */
    directionalLockEnabled?: boolean;

    /**
     * The style of the scroll indicators.
     * - default (the default), same as black.
     * - black, scroll indicator is black. This style is good against
     *   a white content background.
     * - white, scroll indicator is white. This style is good against
     *   a black content background.
     */
    indicatorStyle?: "default" | "black" | "white";

    /**
     * The maximum allowed zoom scale. The default value is 1.0.
     */
    maximumZoomScale?: number;

    /**
     * The minimum allowed zoom scale. The default value is 1.0.
     */
    minimumZoomScale?: number;

    /**
     * Called when a scrolling animation ends.
     */
    onScrollAnimationEnd?: () => void;

    /**
     * When true, ScrollView allows use of pinch gestures to zoom in and out.
     * The default value is true.
     */
    pinchGestureEnabled?: boolean;

    /**
     * This controls how often the scroll event will be fired while scrolling (in events per seconds).
     * A higher number yields better accuracy for code that is tracking the scroll position,
     * but can lead to scroll performance problems due to the volume of information being send over the bridge.
     * The default value is zero, which means the scroll event will be sent only once each time the view is scrolled.
     */
    scrollEventThrottle?: number; // null

    /**
     * The amount by which the scroll view indicators are inset from the edges of the scroll view.
     * This should normally be set to the same value as the contentInset.
     * Defaults to {0, 0, 0, 0}.
     */
    scrollIndicatorInsets?: Insets; //zeroes

    /**
     * When true the scroll view scrolls to top when the status bar is tapped.
     * The default value is true.
     */
    scrollsToTop?: boolean;

    /**
     * When snapToInterval is set, snapToAlignment will define the relationship of the the snapping to the scroll view.
     *      - start (the default) will align the snap at the left (horizontal) or top (vertical)
     *      - center will align the snap in the center
     *      - end will align the snap at the right (horizontal) or bottom (vertical)
     */
    snapToAlignment?: "start" | "center" | "end";

    /**
     * When set, causes the scroll view to stop at multiples of the value of snapToInterval.
     * This can be used for paginating through children that have lengths smaller than the scroll view.
     * Used in combination with snapToAlignment.
     */
    snapToInterval?: number;

    /**
     * An array of child indices determining which children get docked to the
     * top of the screen when scrolling. For example passing
     * `stickyHeaderIndices={[0]}` will cause the first child to be fixed to the
     * top of the scroll view. This property is not supported in conjunction
     * with `horizontal={true}`.
     */
    stickyHeaderIndices?: number[];

    /**
     * The current scale of the scroll view content. The default value is 1.0.
     */
    zoomScale?: number;
}

export interface ScrollViewPropsAndroid {
    /**
     * Sometimes a scrollview takes up more space than its content fills.
     * When this is the case, this prop will fill the rest of the
     * scrollview with a color to avoid setting a background and creating
     * unnecessary overdraw. This is an advanced optimization that is not
     * needed in the general case.
     */
    endFillColor?: string;

    /**
     * Tag used to log scroll performance on this scroll view. Will force
     * momentum events to be turned on (see sendMomentumEvents). This doesn't do
     * anything out of the box and you need to implement a custom native
     * FpsListener for it to be useful.
     * @platform android
     */
    scrollPerfTag?: string;

    /**
     * Used to override default value of overScroll mode.

        * Possible values:
        *   - 'auto' - Default value, allow a user to over-scroll this view only if the content is large enough to meaningfully scroll.
        *   - 'always' - Always allow a user to over-scroll this view.
        *   - 'never' - Never allow a user to over-scroll this view.
        */
    overScrollMode?: "auto" | "always" | "never";
}

export interface ScrollViewProps
    extends ViewProps,
        ScrollViewPropsIOS,
        ScrollViewPropsAndroid,
        Touchable {
    /**
     * These styles will be applied to the scroll view content container which
     * wraps all of the child views. Example:
     *
     *   return (
     *     <ScrollView contentContainerStyle={styles.contentContainer}>
     *     </ScrollView>
     *   );
     *   ...
     *   const styles = StyleSheet.create({
     *     contentContainer: {
     *       paddingVertical: 20
     *     }
     *   });
     */
    contentContainerStyle?: StyleProp<ViewStyle>;

    /**
     * When true the scroll view's children are arranged horizontally in a row
     * instead of vertically in a column. The default value is false.
     */
    horizontal?: boolean;

    /**
     * Determines whether the keyboard gets dismissed in response to a drag.
     *   - 'none' (the default) drags do not dismiss the keyboard.
     *   - 'onDrag' the keyboard is dismissed when a drag begins.
     *   - 'interactive' the keyboard is dismissed interactively with the drag
     *     and moves in synchrony with the touch; dragging upwards cancels the
     *     dismissal.
     */
    keyboardDismissMode?: "none" | "interactive" | "on-drag";

    /**
     * When false tapping outside of the focused text input when the keyboard
     * is up dismisses the keyboard. When true the scroll view will not catch
     * taps and the keyboard will not dismiss automatically. The default value
     * is false.
     */
    keyboardShouldPersistTaps?: boolean | "always" | "never" | "handled";

    /**
     * Called when scrollable content view of the ScrollView changes.
     * Handler function is passed the content width and content height as parameters: (contentWidth, contentHeight)
     * It's implemented using onLayout handler attached to the content container which this ScrollView renders.
     *
     */
    onContentSizeChange?: (w: number, h: number) => void;

    /**
     * Fires at most once per frame during scrolling.
     * The frequency of the events can be contolled using the scrollEventThrottle prop.
     */
    onScroll?: (event?: NativeSyntheticEvent<NativeScrollEvent>) => void;

    /**
     * Fires if a user initiates a scroll gesture.
     */
    onScrollBeginDrag?: (event?: NativeSyntheticEvent<NativeScrollEvent>) => void;

    /**
     * Fires when a user has finished scrolling.
     */
    onScrollEndDrag?: (event?: NativeSyntheticEvent<NativeScrollEvent>) => void;

    /**
     * Fires when scroll view has finished moving
     */
    onMomentumScrollEnd?: (event?: NativeSyntheticEvent<NativeScrollEvent>) => void;

    /**
     * Fires when scroll view has begun moving
     */
    onMomentumScrollBegin?: (event?: NativeSyntheticEvent<NativeScrollEvent>) => void;

    /**
     * When true the scroll view stops on multiples of the scroll view's size
     * when scrolling. This can be used for horizontal pagination. The default
     * value is false.
     */
    pagingEnabled?: boolean;

    /**
     * When false, the content does not scroll. The default value is true
     */
    scrollEnabled?: boolean; // true

    /**
     * Experimental: When true offscreen child views (whose `overflow` value is
     * `hidden`) are removed from their native backing superview when offscreen.
     * This canimprove scrolling performance on long lists. The default value is
     * false.
     */
    removeClippedSubviews?: boolean;

    /**
     * When true, shows a horizontal scroll indicator.
     */
    showsHorizontalScrollIndicator?: boolean;

    /**
     * When true, shows a vertical scroll indicator.
     */
    showsVerticalScrollIndicator?: boolean;

    /**
     * Style
     */
    style?: StyleProp<ScrollViewStyle>;

    /**
     * A RefreshControl component, used to provide pull-to-refresh
     * functionality for the ScrollView.
     */
    refreshControl?: React.ReactElement<RefreshControlProps>;
}

declare class ScrollViewComponent extends React.Component<ScrollViewProps> {}
declare const ScrollViewBase: Constructor<ScrollResponderMixin> & typeof ScrollViewComponent;
export class ScrollView extends ScrollViewBase {
    /**
     * Scrolls to a given x, y offset, either immediately or with a smooth animation.
     * Syntax:
     *
     * scrollTo(options: {x: number = 0; y: number = 0; animated: boolean = true})
     *
     * Note: The weird argument signature is due to the fact that, for historical reasons,
     * the function also accepts separate arguments as as alternative to the options object.
     * This is deprecated due to ambiguity (y before x), and SHOULD NOT BE USED.
     */
    scrollTo(y?: number | { x?: number; y?: number; animated?: boolean }, x?: number, animated?: boolean): void;

    /**
     * A helper function that scrolls to the end of the scrollview;
     * If this is a vertical ScrollView, it scrolls to the bottom.
     * If this is a horizontal ScrollView scrolls to the right.
     *
     * The options object has an animated prop, that enables the scrolling animation or not.
     * The animated prop defaults to true
     */
    scrollToEnd(options?: { animated: boolean }): void;

    /**
     * Returns a reference to the underlying scroll responder, which supports
     * operations like `scrollTo`. All ScrollView-like components should
     * implement this method so that they can be composed while providing access
     * to the underlying scroll responder's methods.
     */
    getScrollResponder(): JSX.Element;

    getScrollableNode(): any;

    // Undocumented
    getInnerViewNode(): any;

    // Deprecated, do not use.
    scrollWithoutAnimationTo?: (y: number, x: number) => void;
}

export interface NativeScrollRectangle {
    left: number;
    top: number;
    bottom: number;
    right: number;
}

export interface NativeScrollPoint {
    x: number;
    y: number;
}

export interface NativeScrollVelocity {
    x: number;
    y: number;
}

export interface NativeScrollSize {
    height: number;
    width: number;
}

export interface NativeScrollEvent {
    contentInset: NativeScrollRectangle;
    contentOffset: NativeScrollPoint;
    contentSize: NativeScrollSize;
    layoutMeasurement: NativeScrollSize;
    velocity?: NativeScrollVelocity;
    zoomScale: number;
}

export interface SnapshotViewIOSProps extends ViewProps {
    // A callback when the Snapshot view is ready to be compared
    onSnapshotReady(): any;

    // A name to identify the individual instance to the SnapshotView
    testIdentifier: string;
}

declare class SnapshotViewIOSComponent extends React.Component<SnapshotViewIOSProps> {}
declare const SnapshotViewIOSBase: Constructor<NativeMethodsMixin> & typeof SnapshotViewIOSComponent;
export class SnapshotViewIOS extends SnapshotViewIOSBase {}

// Deduced from
// https://github.com/facebook/react-native/commit/052cd7eb8afa7a805ef13e940251be080499919c

/**
 * Data source wrapper around ListViewDataSource to allow for tracking of
 * which row is swiped open and close opened row(s) when another row is swiped
 * open.
 *
 * See https://github.com/facebook/react-native/pull/5602 for why
 * ListViewDataSource is not subclassed.
 */
export interface SwipeableListViewDataSource {
    cloneWithRowsAndSections(
        dataBlob: any,
        sectionIdentities?: Array<string>,
        rowIdentities?: Array<Array<string>>
    ): SwipeableListViewDataSource;
    getDataSource(): ListViewDataSource;
    getOpenRowID(): string;
    getFirstRowID(): string;
    setOpenRowID(rowID: string): SwipeableListViewDataSource;
}

export interface SwipeableListViewProps {
    /**
     * To alert the user that swiping is possible, the first row can bounce
     * on component mount.
     */
    bounceFirstRowOnMount: boolean;

    /**
     * Use `SwipeableListView.getNewDataSource()` to get a data source to use,
     * then use it just like you would a normal ListView data source
     */
    dataSource: SwipeableListViewDataSource;

    // Maximum distance to open to after a swipe
    maxSwipeDistance: number;

    // Callback method to render the swipeable view
    renderRow: (
        rowData: any,
        sectionID: string | number,
        rowID: string | number,
        highlightRow?: boolean
    ) => React.ReactElement<any>;

    // Callback method to render the view that will be unveiled on swipe
    renderQuickActions(rowData: any, sectionID: string | number, rowID: string | number): React.ReactElement<any>;
}

/**
 * A container component that renders multiple SwipeableRow's in a ListView
 * implementation. This is designed to be a drop-in replacement for the
 * standard React Native `ListView`, so use it as if it were a ListView, but
 * with extra props, i.e.
 *
 * let ds = SwipeableListView.getNewDataSource();
 * ds.cloneWithRowsAndSections(dataBlob, ?sectionIDs, ?rowIDs);
 * // ..
 * <SwipeableListView renderRow={..} renderQuickActions={..} {..ListView props} />
 *
 * SwipeableRow can be used independently of this component, but the main
 * benefit of using this component is
 *
 * - It ensures that at most 1 row is swiped open (auto closes others)
 * - It can bounce the 1st row of the list so users know it's swipeable
 * - More to come
 */
export class SwipeableListView extends React.Component<SwipeableListViewProps> {
    getNewDataSource(): SwipeableListViewDataSource;
}

//////////////////////////////////////////////////////////////////////////
//
// A P I s
//
//////////////////////////////////////////////////////////////////////////

/**
 * @see: http://facebook.github.io/react-native/docs/actionsheetios.html#content
 */
export interface ActionSheetIOSOptions {
    title?: string;
    options: string[];
    cancelButtonIndex?: number;
    destructiveButtonIndex?: number;
    message?: string;
    tintColor?: string;
}

export interface ShareActionSheetIOSOptions {
    message?: string;
    url?: string;
    subject?: string;
    /** The activities to exclude from the ActionSheet.
     * For example: ['com.apple.UIKit.activity.PostToTwitter']
     */
    excludedActivityTypes?: string[];
}

/**
 * @see https://facebook.github.io/react-native/docs/actionsheetios.html#content
 */
export interface ActionSheetIOSStatic {
    /**
     * Display an iOS action sheet. The `options` object must contain one or more
     * of:
     * - `options` (array of strings) - a list of button titles (required)
     * - `cancelButtonIndex` (int) - index of cancel button in `options`
     * - `destructiveButtonIndex` (int) - index of destructive button in `options`
     * - `title` (string) - a title to show above the action sheet
     * - `message` (string) - a message to show below the title
     */
    showActionSheetWithOptions: (options: ActionSheetIOSOptions, callback: (buttonIndex: number) => void) => void;

    /**
     * Display the iOS share sheet. The `options` object should contain
     * one or both of `message` and `url` and can additionally have
     * a `subject` or `excludedActivityTypes`:
     *
     * - `url` (string) - a URL to share
     * - `message` (string) - a message to share
     * - `subject` (string) - a subject for the message
     * - `excludedActivityTypes` (array) - the activities to exclude from the ActionSheet
     *
     * NOTE: if `url` points to a local file, or is a base64-encoded
     * uri, the file it points to will be loaded and shared directly.
     * In this way, you can share images, videos, PDF files, etc.
     */
    showShareActionSheetWithOptions: (
        options: ShareActionSheetIOSOptions,
        failureCallback: (error: Error) => void,
        successCallback: (success: boolean, method: string) => void
    ) => void;
}

export type ShareContent =
    | {
          title?: string;
          message: string;
      }
    | {
          title?: string;
          url: string;
      };

export type ShareOptions = {
    dialogTitle?: string;
    excludedActivityTypes?: Array<string>;
    tintColor?: string;
};

export interface ShareStatic {
    /**
     * Open a dialog to share text content.
     *
     * In iOS, Returns a Promise which will be invoked an object containing `action`, `activityType`.
     * If the user dismissed the dialog, the Promise will still be resolved with action being `Share.dismissedAction`
     * and all the other keys being undefined.
     *
     * In Android, Returns a Promise which always be resolved with action being `Share.sharedAction`.
     *
     * ### Content
     *
     *  - `message` - a message to share
     *  - `title` - title of the message
     *
     * #### iOS
     *
     *  - `url` - an URL to share
     *
     * At least one of URL and message is required.
     *
     * ### Options
     *
     * #### iOS
     *
     * - `excludedActivityTypes`
     * - `tintColor`
     *
     * #### Android
     *
     * - `dialogTitle`
     *
     */
    share(content: ShareContent, options?: ShareOptions): Promise<Object>;
    sharedAction: string;
    dismissedAction: string;
}

type AccessibilityEventName = "change" | "announcementFinished";

type AccessibilityChangeEvent = boolean;

type AccessibilityAnnoucementFinishedEvent = {
    announcement: string;
    success: boolean
};

type AccessibilityEvent = AccessibilityChangeEvent | AccessibilityAnnoucementFinishedEvent;

/**
 * @see https://facebook.github.io/react-native/docs/accessibilityinfo.html
 */
export interface AccessibilityInfoStatic {
    /**
     * Query whether a screen reader is currently enabled.
     * Returns a promise which resolves to a boolean. The result is true when a screen reader is enabled and false otherwise.
     */
    fetch: () => Promise<boolean>;

    /**
     * Add an event handler. Supported events:
     *  - change: Fires when the state of the screen reader changes.
     *            The argument to the event handler is a boolean.
     *            The boolean is true when a screen reader is enabled and false otherwise.
     *
     * - announcementFinished: iOS-only event. Fires when the screen reader has finished making an announcement.
     *                         The argument to the event handler is a dictionary with these keys:
     *                          - announcement: The string announced by the screen reader.
     *                          - success: A boolean indicating whether the announcement was successfully made.
     */
    addEventListener: (eventName: AccessibilityEventName, handler: (event: AccessibilityEvent) => void) => void;

    /**
     * Remove an event handler.
     */
    removeEventListener: (eventName: AccessibilityEventName, handler: (event: AccessibilityEvent) => void) => void;

    /**
     * Set acessibility focus to a react component.
     *
     * @platform ios
     */
    setAccessibilityFocus: (reactTag: number) => void;

    /**
     * Post a string to be announced by the screen reader.
     *
     * @platform ios
     */
    announceForAccessibility: (announcement: string) => void;
}

/**
 * @see https://facebook.github.io/react-native/docs/alert.html#content
 */
export interface AlertButton {
    text?: string;
    onPress?: () => void;
    style?: "default" | "cancel" | "destructive";
}

interface AlertOptions {
    /** @platform android */
    cancelable?: boolean;
    /** @platform android */
    onDismiss?: () => void;
}

/**
 * Launches an alert dialog with the specified title and message.
 *
 * Optionally provide a list of buttons. Tapping any button will fire the
 * respective onPress callback and dismiss the alert. By default, the only
 * button will be an 'OK' button.
 *
 * This is an API that works both on iOS and Android and can show static
 * alerts. To show an alert that prompts the user to enter some information,
 * see `AlertIOS`; entering text in an alert is common on iOS only.
 *
 * ## iOS
 *
 * On iOS you can specify any number of buttons. Each button can optionally
 * specify a style, which is one of 'default', 'cancel' or 'destructive'.
 *
 * ## Android
 *
 * On Android at most three buttons can be specified. Android has a concept
 * of a neutral, negative and a positive button:
 *
 *   - If you specify one button, it will be the 'positive' one (such as 'OK')
 *   - Two buttons mean 'negative', 'positive' (such as 'Cancel', 'OK')
 *   - Three buttons mean 'neutral', 'negative', 'positive' (such as 'Later', 'Cancel', 'OK')
 *
 * ```
 * // Works on both iOS and Android
 * Alert.alert(
 *   'Alert Title',
 *   'My Alert Msg',
 *   [
 *     {text: 'Ask me later', onPress: () => console.log('Ask me later pressed')},
 *     {text: 'Cancel', onPress: () => console.log('Cancel Pressed'), style: 'cancel'},
 *     {text: 'OK', onPress: () => console.log('OK Pressed')},
 *   ]
 * )
 * ```
 */
export interface AlertStatic {
    alert: (title: string, message?: string, buttons?: AlertButton[], options?: AlertOptions, type?: string) => void;
}

/**
 * Wrapper around the Android native module.
 */
export interface AlertAndroidStatic {
    alert: (title: string, message?: string, buttons?: AlertButton[], options?: AlertOptions) => void;
}

/**
 * //FIXME: No documentation - inferred from RCTAdSupport.m
 */
export interface AdSupportIOSStatic {
    getAdvertisingId: (onSuccess: (deviceId: string) => void, onFailure: (err: Error) => void) => void;
    getAdvertisingTrackingEnabled: (onSuccess: (hasTracking: boolean) => void, onFailure: (err: Error) => void) => void;
}

interface AlertIOSButton {
    text: string;
    onPress?: (message?: string) => void;
    style?: "default" | "cancel" | "destructive";
}

export type AlertType = "default" | "plain-text" | "secure-text" | "login-password";

/**
 * @description
 * `AlertIOS` provides functionality to create an iOS alert dialog with a
 * message or create a prompt for user input.
 *
 * We recommend using the [`Alert.alert`](/docs/alert.html) method for
 * cross-platform support if you don't need to create iOS-only prompts.
 *
 * @see https://facebook.github.io/react-native/docs/alertios.html#content
 */
export interface AlertIOSStatic {
    /**
     * Create and display a popup alert.
     * @param title The dialog's title.
     * @param message An optional message that appears below
     *     the dialog's title.
     * @param callbackOrButtons This optional argument should
     *    be either a single-argument function or an array of buttons. If passed
     *    a function, it will be called when the user taps 'OK'.
     *
     *    If passed an array of button configurations, each button should include
     *    a `text` key, as well as optional `onPress` and `style` keys. `style`
     *    should be one of 'default', 'cancel' or 'destructive'.
     * @param type Deprecated, do not use.
     */
    alert: (
        title: string,
        message?: string,
        callbackOrButtons?: (() => void) | Array<AlertIOSButton>,
        type?: AlertType
    ) => void;

    /**
     * Create and display a prompt to enter some text.
     * @param title The dialog's title.
     * @param message An optional message that appears above the text
     *    input.
     * @param callbackOrButtons This optional argument should
     *    be either a single-argument function or an array of buttons. If passed
     *    a function, it will be called with the prompt's value when the user
     *    taps 'OK'.
     *
     *    If passed an array of button configurations, each button should include
     *    a `text` key, as well as optional `onPress` and `style` keys (see
     *    example). `style` should be one of 'default', 'cancel' or 'destructive'.
     * @param type This configures the text input. One of 'plain-text',
     *    'secure-text' or 'login-password'.
     * @param defaultValue The default text in text input.
     */
    prompt: (
        title: string,
        message?: string,
        callbackOrButtons?: ((value: string) => void) | Array<AlertIOSButton>,
        type?: AlertType,
        defaultValue?: string
    ) => void;
}

/**
 * AppStateIOS can tell you if the app is in the foreground or background,
 * and notify you when the state changes.
 *
 * AppStateIOS is frequently used to determine the intent and proper behavior
 * when handling push notifications.
 *
 * iOS App States
 *      active - The app is running in the foreground
 *      background - The app is running in the background. The user is either in another app or on the home screen
 *      inactive - This is a transition state that currently never happens for typical React Native apps.
 *
 * For more information, see Apple's documentation: https://developer.apple.com/library/ios/documentation/iPhone/Conceptual/iPhoneOSProgrammingGuide/TheAppLifeCycle/TheAppLifeCycle.html
 *
 * @see https://facebook.github.io/react-native/docs/appstateios.html#content
 */
export type AppStateEvent = "change" | "memoryWarning";
export type AppStateStatus = "active" | "background" | "inactive";

export interface AppStateStatic {
    currentState: AppStateStatus;

    /**
     * Add a handler to AppState changes by listening to the change event
     * type and providing the handler
     */
    addEventListener(type: AppStateEvent, listener: (state: AppStateStatus) => void): void;

    /**
     * Remove a handler by passing the change event type and the handler
     */
    removeEventListener(type: AppStateEvent, listener: (state: AppStateStatus) => void): void;
}

/**
 * AsyncStorage is a simple, unencrypted, asynchronous, persistent, key-value storage
 * system that is global to the app.  It should be used instead of LocalStorage.
 *
 * It is recommended that you use an abstraction on top of `AsyncStorage`
 * instead of `AsyncStorage` directly for anything more than light usage since
 * it operates globally.
 *
 * On iOS, `AsyncStorage` is backed by native code that stores small values in a
 * serialized dictionary and larger values in separate files. On Android,
 * `AsyncStorage` will use either [RocksDB](http://rocksdb.org/) or SQLite
 * based on what is available.
 *
 * @see https://facebook.github.io/react-native/docs/asyncstorage.html#content
 */
export interface AsyncStorageStatic {
    /**
     * Fetches key and passes the result to callback, along with an Error if there is any.
     */
    getItem(key: string, callback?: (error?: Error, result?: string) => void): Promise<string>;

    /**
     * Sets value for key and calls callback on completion, along with an Error if there is any
     */
    setItem(key: string, value: string, callback?: (error?: Error) => void): Promise<void>;

    removeItem(key: string, callback?: (error?: Error) => void): Promise<void>;

    /**
     * Merges existing value with input value, assuming they are stringified json. Returns a Promise object.
     * Not supported by all native implementation
     */
    mergeItem(key: string, value: string, callback?: (error?: Error) => void): Promise<void>;

    /**
     * Erases all AsyncStorage for all clients, libraries, etc. You probably don't want to call this.
     * Use removeItem or multiRemove to clear only your own keys instead.
     */
    clear(callback?: (error?: Error) => void): Promise<void>;

    /**
     * Gets all keys known to the app, for all callers, libraries, etc
     */
    getAllKeys(callback?: (error?: Error, keys?: string[]) => void): Promise<string[]>;

    /**
     * multiGet invokes callback with an array of key-value pair arrays that matches the input format of multiSet
     */
    multiGet(
        keys: string[],
        callback?: (errors?: Error[], result?: [string, string][]) => void
    ): Promise<[string, string][]>;

    /**
     * multiSet and multiMerge take arrays of key-value array pairs that match the output of multiGet,
     *
     * multiSet([['k1', 'val1'], ['k2', 'val2']], cb);
     */
    multiSet(keyValuePairs: string[][], callback?: (errors?: Error[]) => void): Promise<void>;

    /**
     * Delete all the keys in the keys array.
     */
    multiRemove(keys: string[], callback?: (errors?: Error[]) => void): Promise<void>;

    /**
     * Merges existing values with input values, assuming they are stringified json.
     * Returns a Promise object.
     *
     * Not supported by all native implementations.
     */
    multiMerge(keyValuePairs: string[][], callback?: (errors?: Error[]) => void): Promise<void>;
}

export type BackPressEventName = "hardwareBackPress";

/**
 * Detect hardware back button presses, and programmatically invoke the
 * default back button functionality to exit the app if there are no
 * listeners or if none of the listeners return true.
 * Methods don't have more detailed documentation as of 0.25.
 */
export interface BackAndroidStatic {
    exitApp(): void;
    addEventListener(eventName: BackPressEventName, handler: () => void): void;
    removeEventListener(eventName: BackPressEventName, handler: () => void): void;
}

/**
 * Detect hardware back button presses, and programmatically invoke the
 * default back button functionality to exit the app if there are no
 * listeners or if none of the listeners return true.
 * Methods don't have more detailed documentation as of 0.25.
 */
export interface BackHandlerStatic {
    exitApp(): void;
    addEventListener(eventName: BackPressEventName, handler: () => void): NativeEventSubscription;
    removeEventListener(eventName: BackPressEventName, handler: () => void): void;
}

export interface ButtonProps {
    title: string;
    onPress: () => any;
    color?: string;
    accessibilityLabel?: string;
    disabled?: boolean;

    /**
     * Used to locate this button in end-to-end tests.
     */
    testID?: string;
}

export class Button extends React.Component<ButtonProps> {}

export type CameraRollGroupType = "Album" | "All" | "Event" | "Faces" | "Library" | "PhotoStream" | "SavedPhotos";
export type CameraRollAssetType = "All" | "Videos" | "Photos";

export interface CameraRollFetchParams {
    first: number;
    after?: string;
    groupTypes?: CameraRollGroupType;
    groupName?: string;
    assetType?: CameraRollAssetType;
}

export interface CameraRollNodeInfo {
    image: Image;
    group_name: string;
    timestamp: number;
    location: any;
}

export interface CameraRollEdgeInfo {
    node: CameraRollNodeInfo;
}

export interface CameraRollAssetInfo {
    edges: CameraRollEdgeInfo[];
    page_info: {
        has_next_page: boolean;
        end_cursor: string;
    };
}

export interface GetPhotosParamType {
    first: number;
    after?: string;
    groupTypes?: CameraRollGroupType;
    groupName?: string;
    assetType?: CameraRollAssetType;
    mimeTypes?: string[];
}

export interface GetPhotosReturnType {
    edges: {
        node: {
            type: string;
            group_name: string;
            image: {
                uri: string;
                height: number;
                width: number;
                isStored?: boolean;
            };
            timestamp: number;
            location: {
                latitude: number;
                longitude: number;
                altitude: number;
                heading: number;
                speed: number;
            };
        };
    }[];

    page_info: {
        has_next_page: boolean;
        start_cursor?: string;
        end_cursor?: string;
    };
}

/**
 * CameraRoll provides access to the local camera roll / gallery.
 * Before using this you must link the RCTCameraRoll library.
 * You can refer to (Linking)[https://facebook.github.io/react-native/docs/linking-libraries-ios.html] for help.
 */
export interface CameraRollStatic {
    GroupTypesOptions: CameraRollGroupType[]; //'Album','All','Event','Faces','Library','PhotoStream','SavedPhotos'
    AssetTypeOptions: CameraRollAssetType[]; // "All", "Videos", "Photos"

    /**
     * Saves the image to the camera roll / gallery.
     *
     * @tag On Android, this is a local URI, such as "file:///sdcard/img.png".
     * On iOS, the tag can be one of the following:
     *      local URI
     *      assets-library tag
     *      a tag not maching any of the above, which means the image data will be stored in memory (and consume memory as long as the process is alive)
     *
     * @deprecated use saveToCameraRoll instead
     */
    saveImageWithTag(tag: string): Promise<string>;

    /**
     * Saves the photo or video to the camera roll / gallery.
     *
     * On Android, the tag must be a local image or video URI, such as `"file:///sdcard/img.png"`.
     *
     * On iOS, the tag can be any image URI (including local, remote asset-library and base64 data URIs)
     * or a local video file URI (remote or data URIs are not supported for saving video at this time).
     *
     * If the tag has a file extension of .mov or .mp4, it will be inferred as a video. Otherwise
     * it will be treated as a photo. To override the automatic choice, you can pass an optional
     * `type` parameter that must be one of 'photo' or 'video'.
     *
     * Returns a Promise which will resolve with the new URI.
     */
    saveToCameraRoll(tag: string, type?: "photo" | "video"): Promise<string>;

    /**
     * Saves the photo or video to the camera roll / gallery.
     *
     * On Android, the tag must be a local image or video URI, such as `"file:///sdcard/img.png"`.
     *
     * On iOS, the tag can be any image URI (including local, remote asset-library and base64 data URIs)
     * or a local video file URI (remote or data URIs are not supported for saving video at this time).
     *
     * If the tag has a file extension of .mov or .mp4, it will be inferred as a video. Otherwise
     * it will be treated as a photo. To override the automatic choice, you can pass an optional
     * `type` parameter that must be one of 'photo' or 'video'.
     *
     * Returns a Promise which will resolve with the new URI.
     */
    saveToCameraRoll(tag: string, type?: "photo" | "video"): Promise<string>;

    /**
     * Invokes callback with photo identifier objects from the local camera roll of the device matching shape defined by getPhotosReturnChecker.
     *
     * @param params See getPhotosParamChecker.
     */
    getPhotos(params: GetPhotosParamType): Promise<GetPhotosReturnType>;
}

/** Clipboard gives you an interface for setting and getting content from Clipboard on both iOS and Android */
export interface ClipboardStatic {
    getString(): Promise<string>;
    setString(content: string): void;
}

export interface DatePickerAndroidOpenOptions {
    date?: Date | number;
    minDate?: Date | number;
    maxDate?: Date | number;
    mode?: "calendar" | "spinner" | "default";
}

// Deduced from DatePickerAndroid.android.js
export interface DatePickerAndroidOpenReturn {
    action: string; // "dateSetAction" | "dismissedAction"
    year?: number;
    month?: number;
    day?: number;
}

export interface DatePickerAndroidStatic {
    /**
     * Opens the standard Android date picker dialog.
     *
     * The available keys for the options object are:
     * - date (Date object or timestamp in milliseconds) - date to show by default
     * - minDate (Date or timestamp in milliseconds) - minimum date that can be selected
     * - maxDate (Date object or timestamp in milliseconds) - maximum date that can be selected
     * - mode (enum('calendar', 'spinner', 'default')) - To set the date-picker mode to calendar/spinner/default
     *  - 'calendar': Show a date picker in calendar mode.
     *  - 'spinner': Show a date picker in spinner mode.
     *  - 'default': Show a default native date picker(spinner/calendar) based on android versions.
     *
     * Returns a Promise which will be invoked an object containing action, year, month (0-11), day if the user picked a date.
     * If the user dismissed the dialog, the Promise will still be resolved with action being DatePickerAndroid.dismissedAction and all the other keys being undefined.
     * Always check whether the action before reading the values.
     *
     * Note the native date picker dialog has some UI glitches on Android 4 and lower when using the minDate and maxDate options.
     */
    open(options?: DatePickerAndroidOpenOptions): Promise<DatePickerAndroidOpenReturn>;

    /**
     * A date has been selected.
     */
    dateSetAction: string;

    /**
     * The dialog has been dismissed.
     */
    dismissedAction: string;
}

export interface IntentAndroidStatic {
    /**
     * Starts a corresponding external activity for the given URL.

        For example, if the URL is "https://www.facebook.com", the system browser will be opened, or the "choose application" dialog will be shown.

        You can use other URLs, like a location (e.g. "geo:37.484847,-122.148386"), a contact, or any other URL that can be opened with {@code Intent.ACTION_VIEW}.

        NOTE: This method will fail if the system doesn't know how to open the specified URL. If you're passing in a non-http(s) URL, it's best to check {@code canOpenURL} first.

        NOTE: For web URLs, the protocol ("http://", "https://") must be set accordingly!

        @deprecated
        */
    openURL(url: string): void;

    /**
     * Determine whether or not an installed app can handle a given URL.

        You can use other URLs, like a location (e.g. "geo:37.484847,-122.148386"), a contact, or any other URL that can be opened with {@code Intent.ACTION_VIEW}.

        NOTE: For web URLs, the protocol ("http://", "https://") must be set accordingly!

        @param URL the URL to open

        @deprecated
        */
    canOpenURL(url: string, callback: (supported: boolean) => void): void;

    /**
     * If the app launch was triggered by an app link with {@code Intent.ACTION_VIEW}, it will give the link url, otherwise it will give null

        Refer http://developer.android.com/training/app-indexing/deep-linking.html#handling-intents

        @deprecated
        */
    getInitialURL(callback: (url: string) => void): void;
}

export interface LinkingStatic extends NativeEventEmitter {
    /**
     * Add a handler to Linking changes by listening to the `url` event type
     * and providing the handler
     */
    addEventListener(type: string, handler: (event: { url: string }) => void): void;

    /**
     * Remove a handler by passing the `url` event type and the handler
     */
    removeEventListener(type: string, handler: (event: { url: string }) => void): void;

    /**
     * Try to open the given url with any of the installed apps.
     * You can use other URLs, like a location (e.g. "geo:37.484847,-122.148386"), a contact, or any other URL that can be opened with the installed apps.
     * NOTE: This method will fail if the system doesn't know how to open the specified URL. If you're passing in a non-http(s) URL, it's best to check {@code canOpenURL} first.
     * NOTE: For web URLs, the protocol ("http://", "https://") must be set accordingly!
     */
    openURL(url: string): Promise<any>;

    /**
     * Determine whether or not an installed app can handle a given URL.
     * NOTE: For web URLs, the protocol ("http://", "https://") must be set accordingly!
     * NOTE: As of iOS 9, your app needs to provide the LSApplicationQueriesSchemes key inside Info.plist.
     * @param URL the URL to open
     */
    canOpenURL(url: string): Promise<boolean>;

    /**
     * If the app launch was triggered by an app link with, it will give the link url, otherwise it will give null
     * NOTE: To support deep linking on Android, refer http://developer.android.com/training/app-indexing/deep-linking.html#handling-intents
     */
    getInitialURL(): Promise<string>;
}

export interface LinkingIOSStatic {
    /**
     * Add a handler to LinkingIOS changes by listening to the url event type and providing the handler
     @deprecated
     */
    addEventListener(type: string, handler: (event: { url: string }) => void): void;

    /**
     * Remove a handler by passing the url event type and the handler
     @deprecated
     */
    removeEventListener(type: string, handler: (event: { url: string }) => void): void;

    /**
     * Try to open the given url with any of the installed apps.
     @deprecated
     */
    openURL(url: string): void;

    /**
     * Determine whether or not an installed app can handle a given URL. The callback function will be called with bool supported as the only argument
     NOTE: As of iOS 9, your app needs to provide the LSApplicationQueriesSchemes key inside Info.plist.
     @deprecated
     */
    canOpenURL(url: string, callback: (supported: boolean) => void): void;

    /**
     * If the app launch was triggered by an app link, it will pop the link url, otherwise it will return null
     @deprecated
     */
    popInitialURL(): string;
}

/**
 * NetInfo exposes info about online/offline status
 * @see https://facebook.github.io/react-native/docs/netinfo.html#content
 */

// @Deprecated ConnectionType
export type ConnectionType =
    | "none"
    | "wifi"
    | "cell"
    | "unknown"
    | "NONE"
    | "MOBILE"
    | "WIFI"
    | "MOBILE_MMS"
    | "MOBILE_SUPL"
    | "MOBILE_DUN"
    | "MOBILE_HIPRI"
    | "WIMAX"
    | "BLUETOOTH"
    | "DUMMY"
    | "ETHERNET"
    | "MOBILE_FOTA"
    | "MOBILE_IMS"
    | "MOBILE_CBS"
    | "WIFI_P2P"
    | "MOBILE_IA"
    | "MOBILE_EMERGENCY"
    | "PROXY"
    | "VPN"
    | "UNKNOWN";

export type EffectiveConnectionType = "2g" | "3g" | "4g" | "unknown";

export interface ConnectionInfo {
    type: ConnectionType;
    effectiveType: EffectiveConnectionType;
}

export interface NetInfoStatic {
    /**
     * This function is deprecated. Use `getConnectionInfo` instead. Returns a promise that
     * resolves with one of the deprecated connectivity types listed above.
     */
    fetch: () => Promise<ConnectionType>;

    /**
     * Adds an event handler. Supported events:
     *
     * - `connectionChange`: Fires when the network status changes. The argument to the event
     *   handler is an object with keys:
     *   - `type`: A `DeprecatedConnectionType` (listed above)
     *   - `effectiveType`: An `EffectiveConnectionType` (listed above)
     * - `change`: This event is deprecated. Listen to `connectionChange` instead. Fires when
     *   the network status changes. The argument to the event handler is one of the deprecated
     *   connectivity types listed above.
     */
    addEventListener: (eventName: string, listener: (result: ConnectionInfo | ConnectionType) => void) => void;

    /**
     * Removes the listener for network status changes.
     */
    removeEventListener: (eventName: string, listener: (result: ConnectionInfo | ConnectionType) => void) => void;

    /**
     * Returns a promise that resolves to an object with `type` and `effectiveType` keys
     * whose values are a `ConnectionType` and an `EffectiveConnectionType`, (described above),
     * respectively.
     */
    getConnectionInfo: () => Promise<ConnectionInfo>;

    /**
     * An object with the same methods as above but the listener receives a
     * boolean which represents the internet connectivity.
     * Use this if you are only interested with whether the device has internet
     * connectivity.
     */
    isConnected: {
        fetch: () => Promise<boolean>;

        /**
         * eventName is expected to be `change`(deprecated) or `connectionChange`
         */
        addEventListener: (eventName: string, listener: (result: boolean) => void) => void;

        /**
         * eventName is expected to be `change`(deprecated) or `connectionChange`
         */
        removeEventListener: (eventName: string, listener: (result: boolean) => void) => void;
    };

    /**
     * Detect if the current active connection is
     * metered or not. A network is classified as metered when the user is
     * sensitive to heavy data usage on that connection due to monetary
     * costs, data limitations or battery/performance issues.
     */
    isConnectionExpensive: Promise<boolean>;
}

export interface PanResponderGestureState {
    /**
     *  ID of the gestureState- persisted as long as there at least one touch on
     */
    stateID: number;

    /**
     *  the latest screen coordinates of the recently-moved touch
     */
    moveX: number;

    /**
     *  the latest screen coordinates of the recently-moved touch
     */
    moveY: number;

    /**
     * the screen coordinates of the responder grant
     */
    x0: number;

    /**
     * the screen coordinates of the responder grant
     */
    y0: number;

    /**
     * accumulated distance of the gesture since the touch started
     */
    dx: number;

    /**
     * accumulated distance of the gesture since the touch started
     */
    dy: number;

    /**
     * current velocity of the gesture
     */
    vx: number;

    /**
     * current velocity of the gesture
     */
    vy: number;

    /**
     * Number of touches currently on screen
     */
    numberActiveTouches: number;

    // All `gestureState` accounts for timeStamps up until:
    _accountsForMovesUpTo: number;
}

/**
 * @see documentation of GestureResponderHandlers
 */
export interface PanResponderCallbacks {
    onMoveShouldSetPanResponder?: (e: GestureResponderEvent, gestureState: PanResponderGestureState) => boolean;
    onStartShouldSetPanResponder?: (e: GestureResponderEvent, gestureState: PanResponderGestureState) => boolean;
    onPanResponderGrant?: (e: GestureResponderEvent, gestureState: PanResponderGestureState) => void;
    onPanResponderMove?: (e: GestureResponderEvent, gestureState: PanResponderGestureState) => void;
    onPanResponderRelease?: (e: GestureResponderEvent, gestureState: PanResponderGestureState) => void;
    onPanResponderTerminate?: (e: GestureResponderEvent, gestureState: PanResponderGestureState) => void;

    onMoveShouldSetPanResponderCapture?: (e: GestureResponderEvent, gestureState: PanResponderGestureState) => boolean;
    onStartShouldSetPanResponderCapture?: (e: GestureResponderEvent, gestureState: PanResponderGestureState) => boolean;
    onPanResponderReject?: (e: GestureResponderEvent, gestureState: PanResponderGestureState) => void;
    onPanResponderStart?: (e: GestureResponderEvent, gestureState: PanResponderGestureState) => void;
    onPanResponderEnd?: (e: GestureResponderEvent, gestureState: PanResponderGestureState) => void;
    onPanResponderTerminationRequest?: (e: GestureResponderEvent, gestureState: PanResponderGestureState) => boolean;
    onShouldBlockNativeResponder?: (e: GestureResponderEvent, gestureState: PanResponderGestureState) => boolean;
}

export interface PanResponderInstance {
    panHandlers: GestureResponderHandlers;
}

/**
 * PanResponder reconciles several touches into a single gesture.
 * It makes single-touch gestures resilient to extra touches,
 * and can be used to recognize simple multi-touch gestures.
 *
 * It provides a predictable wrapper of the responder handlers provided by the gesture responder system.
 * For each handler, it provides a new gestureState object alongside the normal event.
 */
export interface PanResponderStatic {
    /**
     * @param config Enhanced versions of all of the responder callbacks
     * that provide not only the typical `ResponderSyntheticEvent`, but also the
     * `PanResponder` gesture state.  Simply replace the word `Responder` with
     * `PanResponder` in each of the typical `onResponder*` callbacks. For
     * example, the `config` object would look like:
     *
     *  - `onMoveShouldSetPanResponder: (e, gestureState) => {...}`
     *  - `onMoveShouldSetPanResponderCapture: (e, gestureState) => {...}`
     *  - `onStartShouldSetPanResponder: (e, gestureState) => {...}`
     *  - `onStartShouldSetPanResponderCapture: (e, gestureState) => {...}`
     *  - `onPanResponderReject: (e, gestureState) => {...}`
     *  - `onPanResponderGrant: (e, gestureState) => {...}`
     *  - `onPanResponderStart: (e, gestureState) => {...}`
     *  - `onPanResponderEnd: (e, gestureState) => {...}`
     *  - `onPanResponderRelease: (e, gestureState) => {...}`
     *  - `onPanResponderMove: (e, gestureState) => {...}`
     *  - `onPanResponderTerminate: (e, gestureState) => {...}`
     *  - `onPanResponderTerminationRequest: (e, gestureState) => {...}`
     *  - `onShouldBlockNativeResponder: (e, gestureState) => {...}`
     *
     *  In general, for events that have capture equivalents, we update the
     *  gestureState once in the capture phase and can use it in the bubble phase
     *  as well.
     *
     *  Be careful with onStartShould* callbacks. They only reflect updated
     *  `gestureState` for start/end events that bubble/capture to the Node.
     *  Once the node is the responder, you can rely on every start/end event
     *  being processed by the gesture and `gestureState` being updated
     *  accordingly. (numberActiveTouches) may not be totally accurate unless you
     *  are the responder.
     */
    create(config: PanResponderCallbacks): PanResponderInstance;
}

export interface Rationale {
    title: string;
    message: string;
}

export type Permission =
    | "android.permission.READ_CALENDAR"
    | "android.permission.WRITE_CALENDAR"
    | "android.permission.CAMERA"
    | "android.permission.READ_CONTACTS"
    | "android.permission.WRITE_CONTACTS"
    | "android.permission.GET_ACCOUNTS"
    | "android.permission.ACCESS_FINE_LOCATION"
    | "android.permission.ACCESS_COARSE_LOCATION"
    | "android.permission.RECORD_AUDIO"
    | "android.permission.READ_PHONE_STATE"
    | "android.permission.CALL_PHONE"
    | "android.permission.READ_CALL_LOG"
    | "android.permission.WRITE_CALL_LOG"
    | "com.android.voicemail.permission.ADD_VOICEMAIL"
    | "android.permission.USE_SIP"
    | "android.permission.PROCESS_OUTGOING_CALLS"
    | "android.permission.BODY_SENSORS"
    | "android.permission.SEND_SMS"
    | "android.permission.RECEIVE_SMS"
    | "android.permission.READ_SMS"
    | "android.permission.RECEIVE_WAP_PUSH"
    | "android.permission.RECEIVE_MMS"
    | "android.permission.READ_EXTERNAL_STORAGE"
    | "android.permission.WRITE_EXTERNAL_STORAGE";

export type PermissionStatus = "granted" | "denied" | "never_ask_again";

export interface PermissionsAndroidStatic {
    /**
     * A list of permission results that are returned
     */
    RESULTS: { [key: string]: PermissionStatus };
    /**
     * A list of specified "dangerous" permissions that require prompting the user
     */
    PERMISSIONS: { [key: string]: Permission };
    new (): PermissionsAndroidStatic;
    /**
     * Deprecated
     */
    checkPermission(permission: Permission): Promise<boolean>;
    /**
     * Returns a promise resolving to a boolean value as to whether the specified
     * permissions has been granted
     */
    check(permission: Permission): Promise<boolean>;
    /**
     * Deprecated
     */
    requestPermission(permission: Permission, rationale?: Rationale): Promise<boolean>;
    /**
     * Prompts the user to enable a permission and returns a promise resolving to a
     * string value indicating whether the user allowed or denied the request
     *
     * If the optional rationale argument is included (which is an object with a
     * title and message), this function checks with the OS whether it is necessary
     * to show a dialog explaining why the permission is needed
     * (https://developer.android.com/training/permissions/requesting.html#explain)
     * and then shows the system permission dialog
     */
    request(permission: Permission, rationale?: Rationale): Promise<string>;
    /**
     * Prompts the user to enable multiple permissions in the same dialog and
     * returns an object with the permissions as keys and strings as values
     * indicating whether the user allowed or denied the request
     */
    requestMultiple(permissions: Array<string>): Promise<{ [permission: string]: PermissionStatus }>;
}

export interface PushNotificationPermissions {
    alert?: boolean;
    badge?: boolean;
    sound?: boolean;
}

export interface PushNotification {
    /**
     * An alias for `getAlert` to get the notification's main message string
     */
    getMessage(): string | Object;

    /**
     * Gets the sound string from the `aps` object
     */
    getSound(): string;

    /**
     * Gets the notification's main message from the `aps` object
     */
    getAlert(): string | Object;

    /**
     * Gets the badge count number from the `aps` object
     */
    getBadgeCount(): number;

    /**
     * Gets the data object on the notif
     */
    getData(): Object;

    /**
     * iOS Only
     * Signifies remote notification handling is complete
     */
    finish(result: string): void;
}

type PresentLocalNotificationDetails = {
    alertBody: string;
    alertAction: string;
    soundName?: string;
    category?: string;
    userInfo?: Object;
    applicationIconBadgeNumber?: number;
};

type ScheduleLocalNotificationDetails = {
    fireDate: Date;
    alertBody: string;
    alertAction: string;
    soundName?: string;
    category?: string;
    userInfo?: Object;
    applicationIconBadgeNumber?: number;
};

export type PushNotificationEventName = "notification" | "localNotification" | "register" | "registrationError";

type FetchResult = {
    NewData: "UIBackgroundFetchResultNewData",
    NoData: "UIBackgroundFetchResultNoData",
    ResultFailed: "UIBackgroundFetchResultFailed"
};

/**
 * Handle push notifications for your app, including permission handling and icon badge number.
 * @see https://facebook.github.io/react-native/docs/pushnotificationios.html#content
 *
 * //FIXME: BGR: The documentation seems completely off compared to the actual js implementation. I could never get the example to run
 */
export interface PushNotificationIOSStatic {
    /**
     * Schedules the localNotification for immediate presentation.
     * details is an object containing:
     * alertBody : The message displayed in the notification alert.
     * alertAction : The "action" displayed beneath an actionable notification. Defaults to "view";
     * soundName : The sound played when the notification is fired (optional).
     * category : The category of this notification, required for actionable notifications (optional).
     * userInfo : An optional object containing additional notification data.
     * applicationIconBadgeNumber (optional) : The number to display as the app's icon badge. The default value of this property is 0, which means that no badge is displayed.
     */
    presentLocalNotification(details: PresentLocalNotificationDetails): void;

    /**
     * Schedules the localNotification for future presentation.
     * details is an object containing:
     * fireDate : The date and time when the system should deliver the notification.
     * alertBody : The message displayed in the notification alert.
     * alertAction : The "action" displayed beneath an actionable notification. Defaults to "view";
     * soundName : The sound played when the notification is fired (optional).
     * category : The category of this notification, required for actionable notifications (optional).
     * userInfo : An optional object containing additional notification data.
     * applicationIconBadgeNumber (optional) : The number to display as the app's icon badge. Setting the number to 0 removes the icon badge.
     */
    scheduleLocalNotification(details: ScheduleLocalNotificationDetails): void;

    /**
     * Cancels all scheduled localNotifications
     */
    cancelAllLocalNotifications(): void;

    /**
     * Cancel local notifications.
     * Optionally restricts the set of canceled notifications to those notifications whose userInfo fields match the corresponding fields in the userInfo argument.
     */
    cancelLocalNotifications(userInfo: Object): void;

    /**
     * Sets the badge number for the app icon on the home screen
     */
    setApplicationIconBadgeNumber(number: number): void;

    /**
     * Gets the current badge number for the app icon on the home screen
     */
    getApplicationIconBadgeNumber(callback: (badge: number) => void): void;

    /**
     * Gets the local notifications that are currently scheduled.
     */
    getScheduledLocalNotifications(callback: (notifications: ScheduleLocalNotificationDetails[]) => void): void;

    /**
     * Attaches a listener to remote notifications while the app is running in the
     * foreground or the background.
     *
     * The handler will get be invoked with an instance of `PushNotificationIOS`
     *
     * The type MUST be 'notification'
     */
    addEventListener(type: "notification" | "localNotification", handler: (notification: PushNotification) => void): void;

    /**
     * Fired when the user registers for remote notifications.
     *
     * The handler will be invoked with a hex string representing the deviceToken.
     *
     * The type MUST be 'register'
     */
    addEventListener(type: "register", handler: (deviceToken: string) => void): void;

    /**
     * Fired when the user fails to register for remote notifications.
     * Typically occurs when APNS is having issues, or the device is a simulator.
     *
     * The handler will be invoked with {message: string, code: number, details: any}.
     *
     * The type MUST be 'registrationError'
     */
    addEventListener(type: "registrationError", handler: (error: { message: string, code: number, details: any }) => void): void;

    /**
     * Removes the event listener. Do this in `componentWillUnmount` to prevent
     * memory leaks
     */
    removeEventListener(type: PushNotificationEventName,
        handler: ((notification: PushNotification) => void)
            | ((deviceToken: string) => void)
            | ((error: { message: string, code: number, details: any }) => void)
    ): void;

    /**
     * Requests all notification permissions from iOS, prompting the user's
     * dialog box.
     */
    requestPermissions(permissions?: PushNotificationPermissions[]): void;

    /**
     * Requests all notification permissions from iOS, prompting the user's
     * dialog box.
     */
    requestPermissions(permissions?: PushNotificationPermissions): Promise<PushNotificationPermissions>;

    /**
     * Unregister for all remote notifications received via Apple Push
     * Notification service.
     * You should call this method in rare circumstances only, such as when
     * a new version of the app removes support for all types of remote
     * notifications. Users can temporarily prevent apps from receiving
     * remote notifications through the Notifications section of the
     * Settings app. Apps unregistered through this method can always
     * re-register.
     */
    abandonPermissions(): void;

    /**
     * See what push permissions are currently enabled. `callback` will be
     * invoked with a `permissions` object:
     *
     *  - `alert` :boolean
     *  - `badge` :boolean
     *  - `sound` :boolean
     */
    checkPermissions(callback: (permissions: PushNotificationPermissions) => void): void;

    /**
     * This method returns a promise that resolves to either the notification
     * object if the app was launched by a push notification, or `null` otherwise.
     */
    getInitialNotification(): Promise<PushNotification>;

    /**
     * iOS fetch results that best describe the result of a finished remote notification handler.
     * For a list of possible values, see `PushNotificationIOS.FetchResult`.
     */
    FetchResult: FetchResult;
}

export interface SettingsStatic {
    get(key: string): any;
    set(settings: Object): void;
    watchKeys(keys: string | Array<string>, callback: (() => void)): number;
    clearWatch(watchId: number): void;
}

export type StatusBarStyle = "default" | "light-content" | "dark-content";

export type StatusBarAnimation = "none" | "fade" | "slide";

export interface StatusBarPropsIOS {
    /**
     * Sets the color of the status bar text.
     */
    barStyle?: StatusBarStyle;

    /**
     * If the network activity indicator should be visible.
     */
    networkActivityIndicatorVisible?: boolean;

    /**
     * The transition effect when showing and hiding the status bar using
     * the hidden prop. Defaults to 'fade'.
     */
    showHideTransition?: "fade" | "slide";
}

export interface StatusBarPropsAndroid {
    /**
     * The background color of the status bar.
     */
    backgroundColor?: string;

    /**
     * If the status bar is translucent. When translucent is set to true,
     * the app will draw under the status bar. This is useful when using a
     * semi transparent status bar color.
     */
    translucent?: boolean;
}

export interface StatusBarProps extends StatusBarPropsIOS, StatusBarPropsAndroid {
    /**
     * If the transition between status bar property changes should be
     * animated. Supported for backgroundColor, barStyle and hidden.
     */
    animated?: boolean;

    /**
     * If the status bar is hidden.
     */
    hidden?: boolean;
}

export class StatusBar extends React.Component<StatusBarProps> {
    /**
     * The current height of the status bar on the device.
     * @platform android
     */
    currentHeight?: number;

    /**
     * Show or hide the status bar
     * @param hidden The dialog's title.
     * @param animation Optional animation when
     *    changing the status bar hidden property.
     */
    setHidden: (hidden: boolean, animation?: StatusBarAnimation) => void;

    /**
     * Set the status bar style
     * @param style Status bar style to set
     * @param animated Animate the style change.
     */
    setBarStyle: (style: StatusBarStyle, animated?: boolean) => void;

    /**
     * Control the visibility of the network activity indicator
     * @param visible Show the indicator.
     */
    setNetworkActivityIndicatorVisible: (visible: boolean) => void;

    /**
     * Set the background color for the status bar
     * @param color Background color.
     * @param animated Animate the style change.
     */
    setBackgroundColor: (color: string, animated?: boolean) => void;

    /**
     * Control the translucency of the status bar
     * @param translucent Set as translucent.
     */
    setTranslucent: (translucent: boolean) => void;
}

/**
 * StatusBarIOS is deprecated.
 * Use `StatusBar` for mutating the status bar.
 */
export interface StatusBarIOSStatic extends NativeEventEmitter {}

type TimePickerAndroidOpenOptions = {
    hour?: number;
    minute?: number;
    is24Hour?: boolean;
};

/**
 * Opens the standard Android time picker dialog.
 *
 * ### Example
 *
 * ```
 * try {
 *   const {action, hour, minute} = await TimePickerAndroid.open({
 *     hour: 14,
 *     minute: 0,
 *     is24Hour: false, // Will display '2 PM'
 *   });
 *   if (action !== TimePickerAndroid.dismissedAction) {
 *     // Selected hour (0-23), minute (0-59)
 *   }
 * } catch ({code, message}) {
 *   console.warn('Cannot open time picker', message);
 * }
 * ```
 */
export interface TimePickerAndroidStatic {
    /**
     * Opens the standard Android time picker dialog.
     *
     * The available keys for the `options` object are:
     *   * `hour` (0-23) - the hour to show, defaults to the current time
     *   * `minute` (0-59) - the minute to show, defaults to the current time
     *   * `is24Hour` (boolean) - If `true`, the picker uses the 24-hour format. If `false`,
     *     the picker shows an AM/PM chooser. If undefined, the default for the current locale
     *     is used.
     *
     * Returns a Promise which will be invoked an object containing `action`, `hour` (0-23),
     * `minute` (0-59) if the user picked a time. If the user dismissed the dialog, the Promise will
     * still be resolved with action being `TimePickerAndroid.dismissedAction` and all the other keys
     * being undefined. **Always** check whether the `action` before reading the values.
     */
    open(options: TimePickerAndroidOpenOptions): Promise<{ action: string; hour: number; minute: number }>;

    /**
     * A time has been selected.
     */
    timeSetAction: string;

    /**
     * The dialog has been dismissed.
     */
    dismissedAction: string;
}

/**
 * This exposes the native ToastAndroid module as a JS module. This has a function 'show'
 * which takes the following parameters:
 *
 * 1. String message: A string with the text to toast
 * 2. int duration: The duration of the toast. May be ToastAndroid.SHORT or ToastAndroid.LONG
 *
 * There is also a function `showWithGravity` to specify the layout gravity. May be
 * ToastAndroid.TOP, ToastAndroid.BOTTOM, ToastAndroid.CENTER
 */
export interface ToastAndroidStatic {
    /**
     * String message: A string with the text to toast
     * int duration: The duration of the toast.
     * May be ToastAndroid.SHORT or ToastAndroid.LONG
     */
    show(message: string, duration: number): void;
    /** `gravity` may be ToastAndroid.TOP, ToastAndroid.BOTTOM, ToastAndroid.CENTER */
    showWithGravity(message: string, duration: number, gravity: number): void;
    // Toast duration constants
    SHORT: number;
    LONG: number;
    // Toast gravity constants
    TOP: number;
    BOTTOM: number;
    CENTER: number;
}

export interface UIManagerStatic {
    /**
     * Capture an image of the screen, window or an individual view. The image
     * will be stored in a temporary file that will only exist for as long as the
     * app is running.
     *
     * The `view` argument can be the literal string `window` if you want to
     * capture the entire window, or it can be a reference to a specific
     * React Native component.
     *
     * The `options` argument may include:
     * - width/height (number) - the width and height of the image to capture.
     * - format (string) - either 'png' or 'jpeg'. Defaults to 'png'.
     * - quality (number) - the quality when using jpeg. 0.0 - 1.0 (default).
     *
     * Returns a Promise<string> (tempFilePath)
     * @platform ios
     */
    takeSnapshot: (
        view?: "window" | React.ReactElement<any> | number,
        options?: {
            width?: number;
            height?: number;
            format?: "png" | "jpeg";
            quality?: number;
        }
    ) => Promise<string>;

    /**
     * Determines the location on screen, width, and height of the given view and
     * returns the values via an async callback. If successful, the callback will
     * be called with the following arguments:
     *
     *  - x
     *  - y
     *  - width
     *  - height
     *  - pageX
     *  - pageY
     *
     * Note that these measurements are not available until after the rendering
     * has been completed in native. If you need the measurements as soon as
     * possible, consider using the [`onLayout`
     * prop](docs/view.html#onlayout) instead.
     */
    measure(node: number, callback: MeasureOnSuccessCallback): void;

    /**
     * Determines the location of the given view in the window and returns the
     * values via an async callback. If the React root view is embedded in
     * another native view, this will give you the absolute coordinates. If
     * successful, the callback will be called with the following
     * arguments:
     *
     *  - x
     *  - y
     *  - width
     *  - height
     *
     * Note that these measurements are not available until after the rendering
     * has been completed in native.
     */
    measureInWindow(node: number, callback: MeasureInWindowOnSuccessCallback): void;

    /**
     * Like [`measure()`](#measure), but measures the view relative an ancestor,
     * specified as `relativeToNativeNode`. This means that the returned x, y
     * are relative to the origin x, y of the ancestor view.
     *
     * As always, to obtain a native node handle for a component, you can use
     * `React.findNodeHandle(component)`.
     */
    measureLayout(
        node: number,
        relativeToNativeNode: number,
        onFail: () => void /* currently unused */,
        onSuccess: MeasureLayoutOnSuccessCallback
    ): void;

    /**
     * Automatically animates views to their new positions when the
     * next layout happens.
     *
     * A common way to use this API is to call it before calling `setState`.
     *
     * Note that in order to get this to work on **Android** you need to set the following flags via `UIManager`:
     *
     *     UIManager.setLayoutAnimationEnabledExperimental && UIManager.setLayoutAnimationEnabledExperimental(true);
     */
    setLayoutAnimationEnabledExperimental(value: boolean): void;
}

export interface SwitchPropsIOS extends ViewProps {
    /**
     * Background color when the switch is turned on.
     */
    onTintColor?: string;

    /**
     * Color of the foreground switch grip.
     */
    thumbTintColor?: string;

    /**
     * Background color when the switch is turned off.
     */
    tintColor?: string;
}

export interface SwitchProps extends SwitchPropsIOS {
    /**
     * If true the user won't be able to toggle the switch.
     * Default value is false.
     */
    disabled?: boolean;

    /**
     * Invoked with the new value when the value changes.
     */
    onValueChange?: (value: boolean) => void;

    /**
     * Used to locate this view in end-to-end tests.
     */
    testID?: string;

    /**
     * The value of the switch. If true the switch will be turned on.
     * Default value is false.
     */
    value?: boolean;
    style?: StyleProp<ViewStyle>;
}

/**
 * Renders a boolean input.
 *
 * This is a controlled component that requires an `onValueChange` callback that
 * updates the `value` prop in order for the component to reflect user actions.
 * If the `value` prop is not updated, the component will continue to render
 * the supplied `value` prop instead of the expected result of any user actions.
 */
declare class SwitchComponent extends React.Component<SwitchProps> {}
declare const SwitchBase: Constructor<NativeMethodsMixin> & typeof SwitchComponent;
export class Switch extends SwitchBase {}

/**
 * NOTE: `VibrationIOS` is being deprecated. Use `Vibration` instead.
 *
 * The Vibration API is exposed at VibrationIOS.vibrate().
 * On iOS, calling this function will trigger a one second vibration.
 * The vibration is asynchronous so this method will return immediately.
 *
 * There will be no effect on devices that do not support Vibration, eg. the iOS simulator.
 *
 * Vibration patterns are currently unsupported.
 *
 * @see https://facebook.github.io/react-native/docs/vibrationios.html#content
 */
export interface VibrationIOSStatic {
    /**
     * @deprecated
     */
    vibrate(): void;
}

/**
 * The Vibration API is exposed at `Vibration.vibrate()`.
 * The vibration is asynchronous so this method will return immediately.
 *
 * There will be no effect on devices that do not support Vibration, eg. the simulator.
 *
 * **Note for android**
 * add `<uses-permission android:name="android.permission.VIBRATE"/>` to `AndroidManifest.xml`
 *
 * **Android Usage:**
 *
 * [0, 500, 200, 500]
 * V(0.5s) --wait(0.2s)--> V(0.5s)
 *
 * [300, 500, 200, 500]
 * --wait(0.3s)--> V(0.5s) --wait(0.2s)--> V(0.5s)
 *
 * **iOS Usage:**
 * if first argument is 0, it will not be included in pattern array.
 *
 * [0, 1000, 2000, 3000]
 * V(fixed) --wait(1s)--> V(fixed) --wait(2s)--> V(fixed) --wait(3s)--> V(fixed)
 */
export interface VibrationStatic {
    vibrate(pattern: number | number[], repeat: boolean): void;

    /**
     * Stop vibration
     */
    cancel(): void;
}

/**
 * This class implements common easing functions. The math is pretty obscure,
 * but this cool website has nice visual illustrations of what they represent:
 * http://xaedes.de/dev/transitions/
 */
export type EasingFunction = (value: number) => number;
export interface EasingStatic {
    step0: EasingFunction;
    step1: EasingFunction;
    linear: EasingFunction;
    ease: EasingFunction;
    quad: EasingFunction;
    cubic: EasingFunction;
    poly(n: number): EasingFunction;
    sin: EasingFunction;
    circle: EasingFunction;
    exp: EasingFunction;
    elastic(bounciness: number): EasingFunction;
    back(s: number): EasingFunction;
    bounce: EasingFunction;
    bezier(x1: number, y1: number, x2: number, y2: number): EasingFunction;
    in(easing: EasingFunction): EasingFunction;
    out(easing: EasingFunction): EasingFunction;
    inOut(easing: EasingFunction): EasingFunction;
}

export namespace Animated {
    type AnimatedValue = Value;
    type AnimatedValueXY = ValueXY;

    type Base = Animated;

    class Animated {
        // Internal class, no public API.
    }

    class AnimatedWithChildren extends Animated {
        // Internal class, no public API.
    }

    class AnimatedInterpolation extends AnimatedWithChildren {
        interpolate(config: InterpolationConfigType): AnimatedInterpolation;
    }

    type ExtrapolateType = "extend" | "identity" | "clamp";

    type InterpolationConfigType = {
        inputRange: number[];
        outputRange: number[] | string[];
        easing?: ((input: number) => number);
        extrapolate?: ExtrapolateType;
        extrapolateLeft?: ExtrapolateType;
        extrapolateRight?: ExtrapolateType;
    };

    type ValueListenerCallback = (state: { value: number }) => void;

    /**
     * Standard value for driving animations.  One `Animated.Value` can drive
     * multiple properties in a synchronized fashion, but can only be driven by one
     * mechanism at a time.  Using a new mechanism (e.g. starting a new animation,
     * or calling `setValue`) will stop any previous ones.
     */
    export class Value extends AnimatedWithChildren {
        constructor(value: number);

        /**
         * Directly set the value.  This will stop any animations running on the value
         * and update all the bound properties.
         */
        setValue(value: number): void;

        /**
         * Sets an offset that is applied on top of whatever value is set, whether via
         * `setValue`, an animation, or `Animated.event`.  Useful for compensating
         * things like the start of a pan gesture.
         */
        setOffset(offset: number): void;

        /**
         * Merges the offset value into the base value and resets the offset to zero.
         * The final output of the value is unchanged.
         */
        flattenOffset(): void;

        /**
         * Sets the offset value to the base value, and resets the base value to zero.
         * The final output of the value is unchanged.
         */
        extractOffset(): void;

        /**
         * Adds an asynchronous listener to the value so you can observe updates from
         * animations.  This is useful because there is no way to
         * synchronously read the value because it might be driven natively.
         */
        addListener(callback: ValueListenerCallback): string;

        removeListener(id: string): void;

        removeAllListeners(): void;

        /**
         * Stops any running animation or tracking.  `callback` is invoked with the
         * final value after stopping the animation, which is useful for updating
         * state to match the animation position with layout.
         */
        stopAnimation(callback?: (value: number) => void): void;

        /**
         * Interpolates the value before updating the property, e.g. mapping 0-1 to
         * 0-10.
         */
        interpolate(config: InterpolationConfigType): AnimatedInterpolation;
    }

    type ValueXYListenerCallback = (value: { x: number; y: number }) => void;

    /**
     * 2D Value for driving 2D animations, such as pan gestures.  Almost identical
     * API to normal `Animated.Value`, but multiplexed.  Contains two regular
     * `Animated.Value`s under the hood.
     */
    export class ValueXY extends AnimatedWithChildren {
        x: AnimatedValue;
        y: AnimatedValue;

        constructor(valueIn?: { x: number | AnimatedValue; y: number | AnimatedValue });

        setValue(value: { x: number; y: number }): void;

        setOffset(offset: { x: number; y: number }): void;

        flattenOffset(): void;

        extractOffset(): void;

        stopAnimation(callback?: (value: { x: number; y: number }) => void): void;

        addListener(callback: ValueXYListenerCallback): string;

        removeListener(id: string): void;

        /**
         * Converts `{x, y}` into `{left, top}` for use in style, e.g.
         *
         *```javascript
         *  style={this.state.anim.getLayout()}
         *```
         */
        getLayout(): { [key: string]: AnimatedValue };

        /**
         * Converts `{x, y}` into a useable translation transform, e.g.
         *
         *```javascript
         *  style={{
         *    transform: this.state.anim.getTranslateTransform()
         *  }}
         *```
         */
        getTranslateTransform(): { [key: string]: AnimatedValue }[];
    }

    type EndResult = { finished: boolean };
    type EndCallback = (result: EndResult) => void;

    interface CompositeAnimation {
        start: (callback?: EndCallback) => void;
        stop: () => void;
    }

    interface AnimationConfig {
        isInteraction?: boolean;
        useNativeDriver?: boolean;
    }

    /**
     * Animates a value from an initial velocity to zero based on a decay
     * coefficient.
     */
    export function decay(value: AnimatedValue | AnimatedValueXY, config: DecayAnimationConfig): CompositeAnimation;

    interface DecayAnimationConfig extends AnimationConfig {
        velocity: number | { x: number; y: number };
        deceleration?: number;
    }

    /**
     * Animates a value along a timed easing curve.  The `Easing` module has tons
     * of pre-defined curves, or you can use your own function.
     */
    export const timing: (value: AnimatedValue | AnimatedValueXY, config: TimingAnimationConfig) => CompositeAnimation;

    interface TimingAnimationConfig extends AnimationConfig {
        toValue: number | AnimatedValue | { x: number; y: number } | AnimatedValueXY;
        easing?: (value: number) => number;
        duration?: number;
        delay?: number;
    }

    interface SpringAnimationConfig extends AnimationConfig {
        toValue: number | AnimatedValue | { x: number; y: number } | AnimatedValueXY;
        overshootClamping?: boolean;
        restDisplacementThreshold?: number;
        restSpeedThreshold?: number;
        velocity?: number | { x: number; y: number };
        bounciness?: number;
        speed?: number;
        tension?: number;
        friction?: number;
        stiffness?: number;
        mass?: number;
        damping?: number;
    }

    interface LoopAnimationConfig {
        iterations?: number; // default -1 for infinite
    }

    /**
     * Creates a new Animated value composed from two Animated values added
     * together.
     */
    export function add(a: Animated, b: Animated): AnimatedAddition;

    class AnimatedAddition extends AnimatedInterpolation {}

    /**
     * Creates a new Animated value composed by dividing the first Animated
     * value by the second Animated value.
     */
    export function divide(a: Animated, b: Animated): AnimatedDivision;

    class AnimatedDivision extends AnimatedInterpolation {}

    /**
     * Creates a new Animated value composed from two Animated values multiplied
     * together.
     */
    export function multiply(a: Animated, b: Animated): AnimatedMultiplication;

    class AnimatedMultiplication extends AnimatedInterpolation {}

    /**
     * Creates a new Animated value that is the (non-negative) modulo of the
     * provided Animated value
     */
    export function modulo(a: Animated, modulus: number): AnimatedModulo;

    class AnimatedModulo extends AnimatedInterpolation {}

    /**
     * Create a new Animated value that is limited between 2 values. It uses the
     * difference between the last value so even if the value is far from the bounds
     * it will start changing when the value starts getting closer again.
     * (`value = clamp(value + diff, min, max)`).
     *
     * This is useful with scroll events, for example, to show the navbar when
     * scrolling up and to hide it when scrolling down.
     */
    export function diffClamp(a: Animated, min: number, max: number): AnimatedDiffClamp;

    class AnimatedDiffClamp extends AnimatedInterpolation {}

    /**
     * Starts an animation after the given delay.
     */
    export function delay(time: number): CompositeAnimation;

    /**
     * Starts an array of animations in order, waiting for each to complete
     * before starting the next.  If the current running animation is stopped, no
     * following animations will be started.
     */
    export function sequence(animations: Array<CompositeAnimation>): CompositeAnimation;

    /**
     * Array of animations may run in parallel (overlap), but are started in
     * sequence with successive delays.  Nice for doing trailing effects.
     */

    export function stagger(time: number, animations: Array<CompositeAnimation>): CompositeAnimation;

    /**
     * Loops a given animation continuously, so that each time it reaches the end,
     * it resets and begins again from the start. Can specify number of times to
     * loop using the key 'iterations' in the config. Will loop without blocking
     * the UI thread if the child animation is set to 'useNativeDriver'.
     */

    export function loop(animation: CompositeAnimation, config?: LoopAnimationConfig): CompositeAnimation;

    /**
     * Spring animation based on Rebound and Origami.  Tracks velocity state to
     * create fluid motions as the `toValue` updates, and can be chained together.
     */
    export function spring(value: AnimatedValue | AnimatedValueXY, config: SpringAnimationConfig): CompositeAnimation;

    type ParallelConfig = {
        stopTogether?: boolean; // If one is stopped, stop all.  default: true
    };

    /**
     * Starts an array of animations all at the same time.  By default, if one
     * of the animations is stopped, they will all be stopped.  You can override
     * this with the `stopTogether` flag.
     */
    export function parallel(animations: Array<CompositeAnimation>, config?: ParallelConfig): CompositeAnimation;

    type Mapping = { [key: string]: Mapping } | AnimatedValue;
    interface EventConfig {
        listener?: ValueListenerCallback;
        useNativeDriver?: boolean;
    }

    /**
     *  Takes an array of mappings and extracts values from each arg accordingly,
     *  then calls `setValue` on the mapped outputs.  e.g.
     *
     *```javascript
     *  onScroll={Animated.event(
     *    [{nativeEvent: {contentOffset: {x: this._scrollX}}}]
     *    {listener},          // Optional async listener
     *  )
     *  ...
     *  onPanResponderMove: Animated.event([
     *    null,                // raw event arg ignored
     *    {dx: this._panX},    // gestureState arg
     *  ]),
     *```
     */
    export function event(argMapping: Array<Mapping | null>, config?: EventConfig): (...args: any[]) => void;

    /**
     * Make any React component Animatable.  Used to create `Animated.View`, etc.
     */
    export function createAnimatedComponent(component: any): any;

    /**
     * Animated variants of the basic native views. Accepts Animated.Value for
     * props and style.
     */
    export const View: any;
    export const Image: any;
    export const Text: any;
    export const ScrollView: any;
}

// tslint:disable-next-line:interface-name
export interface I18nManagerStatic {
    isRTL: boolean;
    allowRTL: (allowRTL: boolean) => {};
    forceRTL: (forceRTL: boolean) => {};
}

export interface GeolocationStatic {
    /**
     * Invokes the success callback once with the latest location info.  Supported
     * options: timeout (ms), maximumAge (ms), enableHighAccuracy (bool)
     * On Android, this can return almost immediately if the location is cached or
     * request an update, which might take a while.
     */
    getCurrentPosition(
        geo_success: (position: GeolocationReturnType) => void,
        geo_error?: (error: GeolocationError) => void,
        geo_options?: GeoOptions
    ): void;

    /**
     * Invokes the success callback whenever the location changes.  Supported
     * options: timeout (ms), maximumAge (ms), enableHighAccuracy (bool), distanceFilter(m)
     */
    watchPosition(
        success: (position: GeolocationReturnType) => void,
        error?: (error: GeolocationError) => void,
        options?: GeoOptions
    ): number;

    clearWatch(watchID: number): void;

    stopObserving(): void;

    requestAuthorization(): void;

    setRNConfiguration(config: GeoConfiguration): void;
}

export interface OpenCameraDialogOptions {
    /** Defaults to false */
    videoMode?: boolean;
}

export interface OpenSelectDialogOptions {
    /** Defaults to true */
    showImages?: boolean;
    /** Defaults to false */
    showVideos?: boolean;
}

/** [imageURL|tempImageTag, height, width] */
export type ImagePickerResult = [string, number, number];

export interface ImagePickerIOSStatic {
    canRecordVideos(callback: (value: boolean) => void): void;
    canUseCamera(callback: (value: boolean) => void): void;
    openCameraDialog(
        config: OpenCameraDialogOptions,
        successCallback: (args: ImagePickerResult) => void,
        cancelCallback: (args: any[]) => void
    ): void;
    openSelectDialog(
        config: OpenSelectDialogOptions,
        successCallback: (args: ImagePickerResult) => void,
        cancelCallback: (args: any[]) => void
    ): void;
}

export interface ImageStoreStatic {
    /**
     * Check if the ImageStore contains image data for the specified URI.
     * @platform ios
     */
    hasImageForTag(uri: string, callback: (hasImage: boolean) => void): void;

    /**
     * Delete an image from the ImageStore. Images are stored in memory and
     * must be manually removed when you are finished with them, otherwise they
     * will continue to use up RAM until the app is terminated. It is safe to
     * call `removeImageForTag()` without first calling `hasImageForTag()`, it
     * will simply fail silently.
     * @platform ios
     */
    removeImageForTag(uri: string): void;

    /**
     * Stores a base64-encoded image in the ImageStore, and returns a URI that
     * can be used to access or display the image later. Images are stored in
     * memory only, and must be manually deleted when you are finished with
     * them by calling `removeImageForTag()`.
     *
     * Note that it is very inefficient to transfer large quantities of binary
     * data between JS and native code, so you should avoid calling this more
     * than necessary.
     * @platform ios
     */
    addImageFromBase64(base64ImageData: string, success: (uri: string) => void, failure: (error: any) => void): void;

    /**
     * Retrieves the base64-encoded data for an image in the ImageStore. If the
     * specified URI does not match an image in the store, the failure callback
     * will be called.
     *
     * Note that it is very inefficient to transfer large quantities of binary
     * data between JS and native code, so you should avoid calling this more
     * than necessary. To display an image in the ImageStore, you can just pass
     * the URI to an `<Image/>` component; there is no need to retrieve the
     * base64 data.
     */
    getBase64ForTag(uri: string, success: (base64ImageData: string) => void, failure: (error: any) => void): void;
}

//
// Interfacing with Native Modules
// https://facebook.github.io/react-native/docs/native-modules-ios.html
//

export interface NativeEventSubscription {
    /**
     * Call this method to un-subscribe from a native-event
     */
    remove(): void;
}

/**
 * Receive events from native-code
 * Deprecated - subclass NativeEventEmitter to create granular event modules instead of
 * adding all event listeners directly to RCTNativeAppEventEmitter.
 * @see https://github.com/facebook/react-native/blob/0.34-stable\Libraries\EventEmitter\RCTNativeAppEventEmitter.js
 * @see https://facebook.github.io/react-native/docs/native-modules-ios.html#sending-events-to-javascript
 */
type RCTNativeAppEventEmitter = DeviceEventEmitterStatic;

interface ImageCropData {
    /**
     * The top-left corner of the cropped image, specified in the original
     * image's coordinate space.
     */
    offset: {
        x: number;
        y: number;
    };

    /**
     * The size (dimensions) of the cropped image, specified in the original
     * image's coordinate space.
     */
    size: {
        width: number;
        height: number;
    };

    /**
     * (Optional) size to scale the cropped image to.
     */
    displaySize?: { width: number; height: number };

    /**
     * (Optional) the resizing mode to use when scaling the image. If the
     * `displaySize` param is not specified, this has no effect.
     */
    resizeMode?: "contain" | "cover" | "stretch";
}

interface ImageEditorStatic {
    /**
     * Crop the image specified by the URI param. If URI points to a remote
     * image, it will be downloaded automatically. If the image cannot be
     * loaded/downloaded, the failure callback will be called.
     *
     * If the cropping process is successful, the resultant cropped image
     * will be stored in the ImageStore, and the URI returned in the success
     * callback will point to the image in the store. Remember to delete the
     * cropped image from the ImageStore when you are done with it.
     */
    cropImage(
        uri: string,
        cropData: ImageCropData,
        success: (uri: string) => void,
        failure: (error: Object) => void
    ): void;
}

export interface ARTNodeMixin {
    opacity?: number;
    originX?: number;
    originY?: number;
    scaleX?: number;
    scaleY?: number;
    scale?: number;
    title?: string;
    x?: number;
    y?: number;
    visible?: boolean;
}

export interface ARTGroupProps extends ARTNodeMixin {
    width?: number;
    height?: number;
}

export interface ARTClippingRectangleProps extends ARTNodeMixin {
    width?: number;
    height?: number;
}

export interface ARTRenderableMixin extends ARTNodeMixin {
    fill?: string;
    stroke?: string;
    strokeCap?: "butt" | "square" | "round";
    strokeDash?: number[];
    strokeJoin?: "bevel" | "miter" | "round";
    strokeWidth?: number;
}

export interface ARTShapeProps extends ARTRenderableMixin {
    d: string;
    width?: number;
    height?: number;
}

export interface ARTTextProps extends ARTRenderableMixin {
    font?: string;
    alignment?: string;
}

export interface ARTSurfaceProps {
    style?: StyleProp<ViewStyle>;
    width: number;
    height: number;
}

export class ClippingRectangle extends React.Component<ARTClippingRectangleProps> {}

export class Group extends React.Component<ARTGroupProps> {}

export class Shape extends React.Component<ARTShapeProps> {}

export class Surface extends React.Component<ARTSurfaceProps> {}

export class ARTText extends React.Component<ARTTextProps> {}

export interface ARTStatic {
    ClippingRectangle: typeof ClippingRectangle;
    Group: typeof Group;
    Shape: typeof Shape;
    Surface: typeof Surface;
    Text: typeof ARTText;
}

export interface KeyboardStatic extends NativeEventEmitter {
    dismiss: () => void;
}

//////////////////////////////////////////////////////////////////////////
//
//  R E - E X P O R T S
//
//////////////////////////////////////////////////////////////////////////

// TODO: The following components need to be added
// - [ ] ART
export const ART: ARTStatic;
export type ART = ARTStatic;

<<<<<<< HEAD
export const ImagePickerIOS: ImagePickerIOSStatic;
export type ImagePickerIOS = ImagePickerIOSStatic;

export const LayoutAnimation: LayoutAnimationStatic;
export type LayoutAnimation = LayoutAnimationStatic;

export const SectionList: SectionListStatic<any>;
export type SectionList<ItemT> = SectionListStatic<ItemT>;

export const Systrace: SystraceStatic;
export type Systrace = SystraceStatic;

=======
export const ActivityIndicator: ActivityIndicatorStatic;
export type ActivityIndicator = ActivityIndicatorStatic;

export const ActivityIndicatorIOS: ActivityIndicatorIOSStatic;
export type ActivityIndicatorIOS = ActivityIndicatorIOSStatic;

export const DatePickerIOS: DatePickerIOSStatic;
export type DatePickerIOS = DatePickerIOSStatic;

export const DrawerLayoutAndroid: DrawerLayoutAndroidStatic;
export type DrawerLayoutAndroid = DrawerLayoutAndroidStatic;

export const Image: ImageStatic;
export type Image = ImageStatic;

export const ImageBackground: ImageBackgroundStatic;
export type ImageBackground = ImageBackgroundStatic;

export const ImagePickerIOS: ImagePickerIOSStatic;
export type ImagePickerIOS = ImagePickerIOSStatic;

export const InputAccessoryView: InputAccessoryViewStatic;
export type InputAccessoryView = InputAccessoryViewStatic;

export const FlatList: FlatListStatic<any>;
export type FlatList<ItemT> = FlatListStatic<ItemT>;

export const LayoutAnimation: LayoutAnimationStatic;
export type LayoutAnimation = LayoutAnimationStatic;

export const ListView: ListViewStatic;
export type ListView = ListViewStatic;

export const MapView: MapViewStatic;
export type MapView = MapViewStatic;

export const MaskedViewIOS: MaskedViewStatic;
export type MaskedViewIOS = MaskedViewStatic;

export const Modal: ModalStatic;
export type Modal = ModalStatic;

export const NavigatorIOS: NavigatorIOSStatic;
export type NavigatorIOS = NavigatorIOSStatic;

export const Picker: PickerStatic;
export type Picker = PickerStatic;

export const PickerIOS: PickerIOSStatic;
export type PickerIOS = PickerIOSStatic;

export const ProgressBarAndroid: ProgressBarAndroidStatic;
export type ProgressBarAndroid = ProgressBarAndroidStatic;

export const ProgressViewIOS: ProgressViewIOSStatic;
export type ProgressViewIOS = ProgressViewIOSStatic;

export const RefreshControl: RefreshControlStatic;
export type RefreshControl = RefreshControlStatic;

export const RecyclerViewBackedScrollView: RecyclerViewBackedScrollViewStatic;
export type RecyclerViewBackedScrollView = RecyclerViewBackedScrollViewStatic;

export const SafeAreaView: SafeAreaViewStatic;
export type SafeAreaView = SafeAreaViewStatic;

export const SegmentedControlIOS: SegmentedControlIOSStatic;
export type SegmentedControlIOS = SegmentedControlIOSStatic;

export const Slider: SliderStatic;
export type Slider = SliderStatic;

export const SliderIOS: SliderStatic;
export type SliderIOS = SliderStatic;

export const StatusBar: StatusBarStatic;
export type StatusBar = StatusBarStatic;

export const ScrollView: ScrollViewStatic;
export type ScrollView = ScrollViewStatic;

export const SectionList: SectionListStatic<any>;
export type SectionList<ItemT> = SectionListStatic<ItemT>;

export const SnapshotViewIOS: SnapshotViewIOSStatic;
export type SnapshotViewIOS = SnapshotViewIOSStatic;

export const Systrace: SystraceStatic;
export type Systrace = SystraceStatic;

export const SwipeableListView: SwipeableListViewStatic;
export type SwipeableListView = SwipeableListViewStatic;

export const Switch: SwitchStatic;
export type Switch = SwitchStatic;

export const SwitchIOS: SwitchIOSStatic;
export type SwitchIOS = SwitchIOSStatic;

export const TabBarIOS: TabBarIOSStatic;
export type TabBarIOS = TabBarIOSStatic;

export const Text: TextStatic;
export type Text = TextStatic;

export const TextInput: TextInputStatic;
export type TextInput = TextInputStatic;

export const ToolbarAndroid: ToolbarAndroidStatic;
export type ToolbarAndroid = ToolbarAndroidStatic;

export const TouchableHighlight: TouchableHighlightStatic;
export type TouchableHighlight = TouchableHighlightStatic;

export const TouchableNativeFeedback: TouchableNativeFeedbackStatic;
export type TouchableNativeFeedback = TouchableNativeFeedbackStatic;

export const TouchableOpacity: TouchableOpacityStatic;
export type TouchableOpacity = TouchableOpacityStatic;

export const TouchableWithoutFeedback: TouchableWithoutFeedbackStatic;
export type TouchableWithoutFeedback = TouchableWithoutFeedbackStatic;

export const View: ViewStatic;
export type View = ViewStatic;

export const ViewPagerAndroid: ViewPagerAndroidStatic;
export type ViewPagerAndroid = ViewPagerAndroidStatic;

export const WebView: WebViewStatic;
export type WebView = WebViewStatic;

>>>>>>> e7c97142
//////////// APIS //////////////
export const ActionSheetIOS: ActionSheetIOSStatic;
export type ActionSheetIOS = ActionSheetIOSStatic;

export const Share: ShareStatic;
export type Share = ShareStatic;

export const AdSupportIOS: AdSupportIOSStatic;
export type AdSupportIOS = AdSupportIOSStatic;

export const AccessibilityInfo: AccessibilityInfoStatic;
export type AccessibilityInfo = AccessibilityInfoStatic;

export const Alert: AlertStatic;
export type Alert = AlertStatic;

export const AlertAndroid: AlertAndroidStatic;
export type AlertAndroid = AlertAndroidStatic;

export const AlertIOS: AlertIOSStatic;
export type AlertIOS = AlertIOSStatic;

export const AppState: AppStateStatic;
export type AppState = AppStateStatic;

export const AppStateIOS: AppStateStatic;
export type AppStateIOS = AppStateStatic;

export const AsyncStorage: AsyncStorageStatic;
export type AsyncStorage = AsyncStorageStatic;

export const BackAndroid: BackAndroidStatic;
export type BackAndroid = BackAndroidStatic;

export const BackHandler: BackHandlerStatic;
export type BackHandler = BackHandlerStatic;

<<<<<<< HEAD
=======
export const Button: ButtonStatic;
export type Button = ButtonStatic;

>>>>>>> e7c97142
export const CameraRoll: CameraRollStatic;
export type CameraRoll = CameraRollStatic;

export const Clipboard: ClipboardStatic;
export type Clipboard = ClipboardStatic;

export const DatePickerAndroid: DatePickerAndroidStatic;
export type DatePickerAndroid = DatePickerAndroidStatic;

export const Geolocation: GeolocationStatic;
export type Geolocation = GeolocationStatic;

/** http://facebook.github.io/react-native/blog/2016/08/19/right-to-left-support-for-react-native-apps.html */
export const I18nManager: I18nManagerStatic;
export type I18nManager = I18nManagerStatic;

export const ImageEditor: ImageEditorStatic;
export type ImageEditor = ImageEditorStatic;

export const ImageStore: ImageStoreStatic;
export type ImageStore = ImageStoreStatic;

export const InteractionManager: InteractionManagerStatic;

export const IntentAndroid: IntentAndroidStatic;
export type IntentAndroid = IntentAndroidStatic;

export const Keyboard: KeyboardStatic;
<<<<<<< HEAD
=======

export const KeyboardAvoidingView: KeyboardAvoidingViewStatic;
export type KeyboardAvoidingView = KeyboardAvoidingViewStatic;
>>>>>>> e7c97142

export const Linking: LinkingStatic;
export type Linking = LinkingStatic;

export const LinkingIOS: LinkingIOSStatic;
export type LinkingIOS = LinkingIOSStatic;

export const NativeMethodsMixin: NativeMethodsMixinStatic;
export type NativeMethodsMixin = NativeMethodsMixinStatic;

export const NativeComponent: NativeMethodsMixinStatic;
export type NativeComponent = NativeMethodsMixinStatic;

export const NetInfo: NetInfoStatic;
export type NetInfo = NetInfoStatic;

export const PanResponder: PanResponderStatic;
export type PanResponder = PanResponderStatic;

export const PermissionsAndroid: PermissionsAndroidStatic;
export type PermissionsAndroid = PermissionsAndroidStatic;

export const PushNotificationIOS: PushNotificationIOSStatic;
export type PushNotificationIOS = PushNotificationIOSStatic;

export const Settings: SettingsStatic;
export type Settings = SettingsStatic;

export const StatusBarIOS: StatusBarIOSStatic;
export type StatusBarIOS = StatusBarIOSStatic;

export const TimePickerAndroid: TimePickerAndroidStatic;
export type TimePickerAndroid = TimePickerAndroidStatic;

export const ToastAndroid: ToastAndroidStatic;
export type ToastAndroid = ToastAndroidStatic;

export const UIManager: UIManagerStatic;
export type UIManager = UIManagerStatic;

export const VibrationIOS: VibrationIOSStatic;
export type VibrationIOS = VibrationIOSStatic;

export const Vibration: VibrationStatic;
export type Vibration = VibrationStatic;

export const Dimensions: Dimensions;
export const ShadowPropTypesIOS: ShadowPropTypesIOSStatic;

export type Easing = EasingStatic;
export const Easing: EasingStatic;

//////////// Plugins //////////////

export const DeviceEventEmitter: DeviceEventEmitterStatic;
/**
 * Abstract base class for implementing event-emitting modules. This implements
 * a subset of the standard EventEmitter node module API.
 */
export interface NativeEventEmitter extends EventEmitter {}
export const NativeEventEmitter: NativeEventEmitter;
/**
 * Deprecated - subclass NativeEventEmitter to create granular event modules instead of
 * adding all event listeners directly to RCTNativeAppEventEmitter.
 */
export const NativeAppEventEmitter: RCTNativeAppEventEmitter;

/**
 * Interface for NativeModules which allows to augment NativeModules with type informations.
 * See react-native-sensor-manager for example.
 */
interface NativeModulesStatic {
    [name: string]: any;
}

/**
 * Native Modules written in ObjectiveC/Swift/Java exposed via the RCTBridge
 * Define lazy getters for each module. These will return the module if already loaded, or load it if not.
 * See https://facebook.github.io/react-native/docs/native-modules-ios.html
 * Use:
 * <code>const MyModule = NativeModules.ModuleName</code>
 */
export const NativeModules: NativeModulesStatic;
export const Platform: PlatformStatic;
export const PlatformIOS: PlatformIOSStatic;
export const PixelRatio: PixelRatioStatic;

export interface ComponentInterface<P> {
    name?: string;
    displayName?: string;
    propTypes: P;
}

/**
 * Used to create React components that directly wrap native component
 * implementations.  Config information is extracted from data exported from the
 * UIManager module.  You should also wrap the native component in a
 * hand-written component with full propTypes definitions and other
 * documentation - pass the hand-written component in as `componentInterface` to
 * verify all the native props are documented via `propTypes`.
 *
 * If some native props shouldn't be exposed in the wrapper interface, you can
 * pass null for `componentInterface` and call `verifyPropTypes` directly
 * with `nativePropsToIgnore`;
 *
 * Common types are lined up with the appropriate prop differs with
 * `TypeToDifferMap`.  Non-scalar types not in the map default to `deepDiffer`.
 */
export function requireNativeComponent<P>(
    viewName: string,
    componentInterface?: ComponentInterface<P>,
    extraConfig?: { nativeOnly?: any }
): React.ComponentClass<P>;

export function findNodeHandle(
    componentOrHandle: null | number | React.Component<any, any> | React.ComponentClass<any>
): null | number;

export function processColor(color: any): number;

export const YellowBox: React.Component<any, any> & { ignoreWarnings: (warnings: string[]) => void };

//////////////////////////////////////////////////////////////////////////
//
// Additional ( and controversial)
//
//////////////////////////////////////////////////////////////////////////

export function __spread(target: any, ...sources: any[]): any;

type ErrorHandlerCallback = (error: any, isFatal?: boolean) => void;

export interface ErrorUtils {
    setGlobalHandler: (callback: ErrorHandlerCallback) => void;
    getGlobalHandler: () => ErrorHandlerCallback;
}

//
// Add-Ons
//
export namespace addons {
    //FIXME: Documentation ?
    export interface TestModuleStatic {
        verifySnapshot: (done: (indicator?: any) => void) => void;
        markTestPassed: (indicator: any) => void;
        markTestCompleted: () => void;
    }

    export const TestModule: TestModuleStatic;
    export type TestModule = TestModuleStatic;
}

//
// Prop Types
//
export const ColorPropType: React.Requireable<any>;
export const EdgeInsetsPropType: React.Requireable<any>;
export const PointPropType: React.Requireable<any>;
export const ViewPropTypes: React.Requireable<any>;

declare global {
    function require(name: string): any;

    /**
     * Console polyfill
     * @see https://facebook.github.io/react-native/docs/javascript-environment.html#polyfills
     */
    interface Console {
        error(message?: any, ...optionalParams: any[]): void;
        info(message?: any, ...optionalParams: any[]): void;
        log(message?: any, ...optionalParams: any[]): void;
        warn(message?: any, ...optionalParams: any[]): void;
        trace(message?: any, ...optionalParams: any[]): void;
        debug(message?: any, ...optionalParams: any[]): void;
        table(...data: any[]): void;
        disableYellowBox: boolean;
        ignoredYellowBox: string[];
    }

    const console: Console;

    /**
     * Navigator object for accessing location API
     * @see https://facebook.github.io/react-native/docs/javascript-environment.html#polyfills
     */
    interface Navigator {
        readonly product: string;
        readonly geolocation: Geolocation;
    }

    const navigator: Navigator;

    /**
     * This contains the non-native `XMLHttpRequest` object, which you can use if you want to route network requests
     * through DevTools (to trace them):
     *
     *   global.XMLHttpRequest = global.originalXMLHttpRequest;
     *
     * @see https://github.com/facebook/react-native/issues/934
     */
    const originalXMLHttpRequest: any;

    const __BUNDLE_START_TIME__: number;
    const ErrorUtils: ErrorUtils;

    /**
     * This variable is set to true when react-native is running in Dev mode
     * Typical usage:
     * <code> if (__DEV__) console.log('Running in dev mode')</code>
     */
    const __DEV__: boolean;
<<<<<<< HEAD
}

/*
 * Previously, props interfaces where named *Properties
 * They have been changed to *Props to better match React Native documentation
 * The following lines ensure compatibility with *Properties and should be removed in the future
 */
/** @deprecated */
export type TextProperties = TextProps;
/** @deprecated */
export type AccessibilityProperties = AccessibilityProps;
/** @deprecated */
export type TextInputProperties = TextInputProps;
/** @deprecated */
export type ViewProperties = ViewProps;
/** @deprecated */
export type ToolbarAndroidProperties = ToolbarAndroidProps;
/** @deprecated */
export type ViewPagerAndroidProperties = ViewPagerAndroidProps;
/** @deprecated */
export type WebViewProperties = WebViewProps;
/** @deprecated */
export type SegmentedControlIOSProperties = SegmentedControlIOSProps;
/** @deprecated */
export type ScrollViewProperties = ScrollViewProps;
/** @deprecated */
export type InputAccessoryViewProperties = InputAccessoryViewProps;
/** @deprecated */
export type NavigatorIOSProperties = NavigatorIOSProps;
/** @deprecated */
export type ActivityIndicatorProperties = ActivityIndicatorProps;
/** @deprecated */
export type DatePickerIOSProperties = DatePickerIOSProps;
/** @deprecated */
export type DrawerLayoutAndroidProperties = DrawerLayoutAndroidProps;
/** @deprecated */
export type PickerItemProperties = PickerItemProps;
/** @deprecated */
export type PickerProperties = PickerProps;
/** @deprecated */
export type PickerIOSProperties = PickerIOSProps;
/** @deprecated */
export type ProgressBarAndroidProperties = ProgressBarAndroidProps;
/** @deprecated */
export type ProgressViewIOSProperties = ProgressViewIOSProps;
/** @deprecated */
export type RefreshControlProperties = RefreshControlProps;
/** @deprecated */
export type SliderProperties = SliderProps;
/** @deprecated */
export type ImageProperties = ImageProps;
/** @deprecated */
export type ImageBackgroundProperties = ImageBackgroundProps;
/** @deprecated */
export type FlatListProperties<ItemT> = FlatListProps<ItemT>;
/** @deprecated */
export type VirtualizedListProperties<ItemT> = VirtualizedListProps<ItemT>;
/** @deprecated */
export type SectionListProperties<ItemT> = SectionListProps<ItemT>;
/** @deprecated */
export type ListViewProperties = ListViewProps;
/** @deprecated */
export type MaskedViewIOSProperties = MaskedViewIOSProps;
/** @deprecated */
export type ModalProperties = ModalProps;
/** @deprecated */
export type TouchableWithoutFeedbackProperties = TouchableWithoutFeedbackProps;
/** @deprecated */
export type TouchableHighlightProperties = TouchableHighlightProps;
/** @deprecated */
export type TouchableOpacityProperties = TouchableOpacityProps;
/** @deprecated */
export type TouchableNativeFeedbackProperties = TouchableNativeFeedbackProps;
/** @deprecated */
export type TabBarIOSItemProperties = TabBarIOSItemProps;
/** @deprecated */
export type TabBarIOSProperties = TabBarIOSProps;
/** @deprecated */
export type SnapshotViewIOSProperties = SnapshotViewIOSProps;
/** @deprecated */
export type ButtonProperties = ButtonProps;
/** @deprecated */
export type StatusBarProperties = StatusBarProps;
/** @deprecated */
export type SwitchProperties = SwitchProps;
=======
}
>>>>>>> e7c97142
<|MERGE_RESOLUTION|>--- conflicted
+++ resolved
@@ -28,11 +28,8 @@
 
 import * as React from 'react';
 
-<<<<<<< HEAD
 type Constructor<T> = new(...args: any[]) => T;
 
-=======
->>>>>>> e7c97142
 export type MeasureOnSuccessCallback = (
     x: number,
     y: number,
@@ -611,7 +608,7 @@
  * @see https://facebook.github.io/react-native/docs/layout-props.html
  * @see LayoutPropTypes.js
  */
-export interface LayoutProperties extends FlexStyle {}
+export interface LayoutProps extends FlexStyle {}
 
 /**
  * @see ShadowPropTypesIOS.js
@@ -1772,13 +1769,8 @@
 /**
  * @see https://facebook.github.io/react-native/docs/view.html#props
  */
-<<<<<<< HEAD
 export interface ViewProps
-    extends ViewPropsAndroid, ViewPropsIOS, GestureResponderHandlers, Touchable, AccessibilityProps {
-=======
-export interface ViewProperties
-    extends ViewPropertiesAndroid, ViewPropertiesIOS, GestureResponderHandlers, Touchable, AccessibilityProperties, LayoutProperties {
->>>>>>> e7c97142
+    extends ViewPropsAndroid, ViewPropsIOS, GestureResponderHandlers, Touchable, AccessibilityProps, LayoutProps {
     /**
      * This defines how far a touch event can start away from the view.
      * Typical interface guidelines recommend touch targets that are at least
@@ -3383,12 +3375,8 @@
 /**
  * @see https://facebook.github.io/react-native/docs/image.html
  */
-<<<<<<< HEAD
-export interface ImageProps extends ImagePropsIOS, ImagePropsAndroid, AccessibilityProps {
-=======
-export type ImagePropertiesSourceOptions = ImageURISource | ImageURISource[] | ImageRequireSource;
-export interface ImageProperties extends ImagePropertiesIOS, ImagePropertiesAndroid, AccessibilityProperties, LayoutProperties {
->>>>>>> e7c97142
+export type ImagePropsSourceOptions = ImageURISource | ImageURISource[] | ImageRequireSource;
+export interface ImageProps extends ImagePropsIOS, ImagePropsAndroid, AccessibilityProps, LayoutProps {
     /**
      * onLayout function
      *
@@ -3794,9 +3782,6 @@
     [key: string]: any;
 }
 
-<<<<<<< HEAD
-export interface SectionListProps<ItemT> extends ScrollViewProps {
-=======
 export interface SectionListScrollParams {
     animated?: boolean;
     itemIndex: number;
@@ -3805,8 +3790,7 @@
     viewPosition?: number;
 }
 
-export interface SectionListProperties<ItemT> extends ScrollViewProperties {
->>>>>>> e7c97142
+export interface SectionListProps<ItemT> extends ScrollViewProps {
     /**
      * Rendered in between adjacent Items within each section.
      */
@@ -8497,7 +8481,6 @@
 export const ART: ARTStatic;
 export type ART = ARTStatic;
 
-<<<<<<< HEAD
 export const ImagePickerIOS: ImagePickerIOSStatic;
 export type ImagePickerIOS = ImagePickerIOSStatic;
 
@@ -8510,140 +8493,6 @@
 export const Systrace: SystraceStatic;
 export type Systrace = SystraceStatic;
 
-=======
-export const ActivityIndicator: ActivityIndicatorStatic;
-export type ActivityIndicator = ActivityIndicatorStatic;
-
-export const ActivityIndicatorIOS: ActivityIndicatorIOSStatic;
-export type ActivityIndicatorIOS = ActivityIndicatorIOSStatic;
-
-export const DatePickerIOS: DatePickerIOSStatic;
-export type DatePickerIOS = DatePickerIOSStatic;
-
-export const DrawerLayoutAndroid: DrawerLayoutAndroidStatic;
-export type DrawerLayoutAndroid = DrawerLayoutAndroidStatic;
-
-export const Image: ImageStatic;
-export type Image = ImageStatic;
-
-export const ImageBackground: ImageBackgroundStatic;
-export type ImageBackground = ImageBackgroundStatic;
-
-export const ImagePickerIOS: ImagePickerIOSStatic;
-export type ImagePickerIOS = ImagePickerIOSStatic;
-
-export const InputAccessoryView: InputAccessoryViewStatic;
-export type InputAccessoryView = InputAccessoryViewStatic;
-
-export const FlatList: FlatListStatic<any>;
-export type FlatList<ItemT> = FlatListStatic<ItemT>;
-
-export const LayoutAnimation: LayoutAnimationStatic;
-export type LayoutAnimation = LayoutAnimationStatic;
-
-export const ListView: ListViewStatic;
-export type ListView = ListViewStatic;
-
-export const MapView: MapViewStatic;
-export type MapView = MapViewStatic;
-
-export const MaskedViewIOS: MaskedViewStatic;
-export type MaskedViewIOS = MaskedViewStatic;
-
-export const Modal: ModalStatic;
-export type Modal = ModalStatic;
-
-export const NavigatorIOS: NavigatorIOSStatic;
-export type NavigatorIOS = NavigatorIOSStatic;
-
-export const Picker: PickerStatic;
-export type Picker = PickerStatic;
-
-export const PickerIOS: PickerIOSStatic;
-export type PickerIOS = PickerIOSStatic;
-
-export const ProgressBarAndroid: ProgressBarAndroidStatic;
-export type ProgressBarAndroid = ProgressBarAndroidStatic;
-
-export const ProgressViewIOS: ProgressViewIOSStatic;
-export type ProgressViewIOS = ProgressViewIOSStatic;
-
-export const RefreshControl: RefreshControlStatic;
-export type RefreshControl = RefreshControlStatic;
-
-export const RecyclerViewBackedScrollView: RecyclerViewBackedScrollViewStatic;
-export type RecyclerViewBackedScrollView = RecyclerViewBackedScrollViewStatic;
-
-export const SafeAreaView: SafeAreaViewStatic;
-export type SafeAreaView = SafeAreaViewStatic;
-
-export const SegmentedControlIOS: SegmentedControlIOSStatic;
-export type SegmentedControlIOS = SegmentedControlIOSStatic;
-
-export const Slider: SliderStatic;
-export type Slider = SliderStatic;
-
-export const SliderIOS: SliderStatic;
-export type SliderIOS = SliderStatic;
-
-export const StatusBar: StatusBarStatic;
-export type StatusBar = StatusBarStatic;
-
-export const ScrollView: ScrollViewStatic;
-export type ScrollView = ScrollViewStatic;
-
-export const SectionList: SectionListStatic<any>;
-export type SectionList<ItemT> = SectionListStatic<ItemT>;
-
-export const SnapshotViewIOS: SnapshotViewIOSStatic;
-export type SnapshotViewIOS = SnapshotViewIOSStatic;
-
-export const Systrace: SystraceStatic;
-export type Systrace = SystraceStatic;
-
-export const SwipeableListView: SwipeableListViewStatic;
-export type SwipeableListView = SwipeableListViewStatic;
-
-export const Switch: SwitchStatic;
-export type Switch = SwitchStatic;
-
-export const SwitchIOS: SwitchIOSStatic;
-export type SwitchIOS = SwitchIOSStatic;
-
-export const TabBarIOS: TabBarIOSStatic;
-export type TabBarIOS = TabBarIOSStatic;
-
-export const Text: TextStatic;
-export type Text = TextStatic;
-
-export const TextInput: TextInputStatic;
-export type TextInput = TextInputStatic;
-
-export const ToolbarAndroid: ToolbarAndroidStatic;
-export type ToolbarAndroid = ToolbarAndroidStatic;
-
-export const TouchableHighlight: TouchableHighlightStatic;
-export type TouchableHighlight = TouchableHighlightStatic;
-
-export const TouchableNativeFeedback: TouchableNativeFeedbackStatic;
-export type TouchableNativeFeedback = TouchableNativeFeedbackStatic;
-
-export const TouchableOpacity: TouchableOpacityStatic;
-export type TouchableOpacity = TouchableOpacityStatic;
-
-export const TouchableWithoutFeedback: TouchableWithoutFeedbackStatic;
-export type TouchableWithoutFeedback = TouchableWithoutFeedbackStatic;
-
-export const View: ViewStatic;
-export type View = ViewStatic;
-
-export const ViewPagerAndroid: ViewPagerAndroidStatic;
-export type ViewPagerAndroid = ViewPagerAndroidStatic;
-
-export const WebView: WebViewStatic;
-export type WebView = WebViewStatic;
-
->>>>>>> e7c97142
 //////////// APIS //////////////
 export const ActionSheetIOS: ActionSheetIOSStatic;
 export type ActionSheetIOS = ActionSheetIOSStatic;
@@ -8681,12 +8530,6 @@
 export const BackHandler: BackHandlerStatic;
 export type BackHandler = BackHandlerStatic;
 
-<<<<<<< HEAD
-=======
-export const Button: ButtonStatic;
-export type Button = ButtonStatic;
-
->>>>>>> e7c97142
 export const CameraRoll: CameraRollStatic;
 export type CameraRoll = CameraRollStatic;
 
@@ -8715,12 +8558,6 @@
 export type IntentAndroid = IntentAndroidStatic;
 
 export const Keyboard: KeyboardStatic;
-<<<<<<< HEAD
-=======
-
-export const KeyboardAvoidingView: KeyboardAvoidingViewStatic;
-export type KeyboardAvoidingView = KeyboardAvoidingViewStatic;
->>>>>>> e7c97142
 
 export const Linking: LinkingStatic;
 export type Linking = LinkingStatic;
@@ -8932,7 +8769,6 @@
      * <code> if (__DEV__) console.log('Running in dev mode')</code>
      */
     const __DEV__: boolean;
-<<<<<<< HEAD
 }
 
 /*
@@ -9018,6 +8854,5 @@
 export type StatusBarProperties = StatusBarProps;
 /** @deprecated */
 export type SwitchProperties = SwitchProps;
-=======
-}
->>>>>>> e7c97142
+/** @deprecated */
+export type LayoutProperties = LayoutProps;