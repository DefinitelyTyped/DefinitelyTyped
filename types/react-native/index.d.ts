--- conflicted
+++ resolved
@@ -41,11 +41,8 @@
 //                 Alexey Molchan <https://github.com/alexeymolchan>
 //                 Alex Brazier <https://github.com/alexbrazier>
 //                 Arafat Zahan <https://github.com/kuasha420>
-<<<<<<< HEAD
 //                 Pedro Hernández <https://github.com/phvillegas>
-=======
 //                 Brett Lindsay <https://github.com/bdlindsay>
->>>>>>> 52aa1595
 // Definitions: https://github.com/DefinitelyTyped/DefinitelyTyped
 // TypeScript Version: 3.0
 
