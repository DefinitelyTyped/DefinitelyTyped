// Type definitions for react-native 0.61
// Project: https://github.com/facebook/react-native
// Definitions by: Eloy Durán <https://github.com/alloy>
//                 HuHuanming <https://github.com/huhuanming>
//                 Kyle Roach <https://github.com/iRoachie>
//                 Simon Knott <https://github.com/skn0tt>
//                 Tim Wang <https://github.com/timwangdev>
//                 Kamal Mahyuddin <https://github.com/kamal>
//                 Alex Dunne <https://github.com/alexdunne>
//                 Manuel Alabor <https://github.com/swissmanu>
//                 Michele Bombardi <https://github.com/bm-software>
//                 Alexander T. <https://github.com/a-tarasyuk>
//                 Martin van Dam <https://github.com/mvdam>
//                 Kacper Wiszczuk <https://github.com/esemesek>
//                 Ryan Nickel <https://github.com/mrnickel>
//                 Souvik Ghosh <https://github.com/souvik-ghosh>
//                 Cheng Gibson <https://github.com/nossbigg>
//                 Saransh Kataria <https://github.com/saranshkataria>
//                 Francesco Moro <https://github.com/franzmoro>
//                 Wojciech Tyczynski <https://github.com/tykus160>
//                 Jake Bloom <https://github.com/jakebloom>
//                 Ceyhun Ozugur <https://github.com/ceyhun>
//                 Mike Martin <https://github.com/mcmar>
//                 Theo Henry de Villeneuve <https://github.com/theohdv>
//                 Eli White <https://github.com/TheSavior>
//                 Romain Faust <https://github.com/romain-faust>
//                 Be Birchall <https://github.com/bebebebebe>
//                 Jesse Katsumata <https://github.com/Naturalclar>
//                 Xianming Zhong <https://github.com/chinesedfan>
//                 Valentyn Tolochko <https://github.com/vtolochk>
//                 Sergey Sychev <https://github.com/SychevSP>
//                 Kelvin Chu <https://github.com/RageBill>
//                 Daiki Ihara <https://github.com/sasurau4>
//                 Abe Dolinger <https://github.com/256hz>
//                 Dominique Richard <https://github.com/doumart>
//                 Mohamed Shaban <https://github.com/drmas>
// Definitions: https://github.com/DefinitelyTyped/DefinitelyTyped
// TypeScript Version: 2.8

///////////////////////////////////////////////////////////////////////////////////////////////////////////////////////////
//
// USING: these definitions are meant to be used with the TSC compiler target set to at least ES2015.
//
// USAGE EXAMPLES: check the RNTSExplorer project at https://github.com/bgrieder/RNTSExplorer
//
// CONTRIBUTING: please open pull requests
//
// CREDITS: This work is based on an original work made by Bernd Paradies: https://github.com/bparadie
//
///////////////////////////////////////////////////////////////////////////////////////////////////////////////////////////

/// <reference path="globals.d.ts" />
/// <reference path="legacy-properties.d.ts" />
/// <reference path="BatchedBridge.d.ts" />
/// <reference path="Devtools.d.ts" />
/// <reference path="LaunchScreen.d.ts" />

import * as React from 'react';

type Constructor<T> = new (...args: any[]) => T;

export type ComponentProps<T> = T extends React.ComponentType<infer P> | React.Component<infer P> ? P : never;

export type MeasureOnSuccessCallback = (
    x: number,
    y: number,
    width: number,
    height: number,
    pageX: number,
    pageY: number,
) => void;

export type MeasureInWindowOnSuccessCallback = (x: number, y: number, width: number, height: number) => void;

export type MeasureLayoutOnSuccessCallback = (left: number, top: number, width: number, height: number) => void;

/**
 * EventSubscription represents a subscription to a particular event. It can
 * remove its own subscription.
 */
interface EventSubscription {
    eventType: string;
    key: number;
    subscriber: EventSubscriptionVendor;

    /**
     * @param subscriber the subscriber that controls
     *   this subscription.
     */
    new (subscriber: EventSubscriptionVendor): EventSubscription;

    /**
     * Removes this subscription from the subscriber that controls it.
     */
    remove(): void;
}

/**
 * EventSubscriptionVendor stores a set of EventSubscriptions that are
 * subscribed to a particular event type.
 */
declare class EventSubscriptionVendor {
    constructor();

    /**
     * Adds a subscription keyed by an event type.
     *
     */
    addSubscription(eventType: string, subscription: EventSubscription): EventSubscription;

    /**
     * Removes a bulk set of the subscriptions.
     *
     * @param eventType - Optional name of the event type whose
     *   registered supscriptions to remove, if null remove all subscriptions.
     */
    removeAllSubscriptions(eventType?: string): void;

    /**
     * Removes a specific subscription. Instead of calling this function, call
     * `subscription.remove()` directly.
     *
     */
    removeSubscription(subscription: any): void;

    /**
     * Returns the array of subscriptions that are currently registered for the
     * given event type.
     *
     * Note: This array can be potentially sparse as subscriptions are deleted
     * from it when they are removed.
     *
     */
    getSubscriptionsForType(eventType: string): EventSubscription[];
}

/**
 * EmitterSubscription represents a subscription with listener and context data.
 */
interface EmitterSubscription extends EventSubscription {
    emitter: EventEmitter;
    listener: () => any;
    context: any;

    /**
     * @param emitter - The event emitter that registered this
     *   subscription
     * @param subscriber - The subscriber that controls
     *   this subscription
     * @param listener - Function to invoke when the specified event is
     *   emitted
     * @param context - Optional context object to use when invoking the
     *   listener
     */
    new (
        emitter: EventEmitter,
        subscriber: EventSubscriptionVendor,
        listener: () => any,
        context: any,
    ): EmitterSubscription;

    /**
     * Removes this subscription from the emitter that registered it.
     * Note: we're overriding the `remove()` method of EventSubscription here
     * but deliberately not calling `super.remove()` as the responsibility
     * for removing the subscription lies with the EventEmitter.
     */
    remove(): void;
}

interface EventEmitterListener {
    /**
     * Adds a listener to be invoked when events of the specified type are
     * emitted. An optional calling context may be provided. The data arguments
     * emitted will be passed to the listener function.
     *
     * @param eventType - Name of the event to listen to
     * @param listener - Function to invoke when the specified event is
     *   emitted
     * @param context - Optional context object to use when invoking the
     *   listener
     */
    addListener(eventType: string, listener: (...args: any[]) => any, context?: any): EmitterSubscription;
}

interface EventEmitter extends EventEmitterListener {
    /**
     *
     * @param subscriber - Optional subscriber instance
     *   to use. If omitted, a new subscriber will be created for the emitter.
     */
    new (subscriber?: EventSubscriptionVendor): EventEmitter;

    /**
     * Similar to addListener, except that the listener is removed after it is
     * invoked once.
     *
     * @param eventType - Name of the event to listen to
     * @param listener - Function to invoke only once when the
     *   specified event is emitted
     * @param context - Optional context object to use when invoking the
     *   listener
     */
    once(eventType: string, listener: (...args: any[]) => any, context: any): EmitterSubscription;

    /**
     * Removes all of the registered listeners, including those registered as
     * listener maps.
     *
     * @param eventType - Optional name of the event whose registered
     *   listeners to remove
     */
    removeAllListeners(eventType?: string): void;

    /**
     * Provides an API that can be called during an eventing cycle to remove the
     * last listener that was invoked. This allows a developer to provide an event
     * object that can remove the listener (or listener map) during the
     * invocation.
     *
     * If it is called when not inside of an emitting cycle it will throw.
     *
     * @throws {Error} When called not during an eventing cycle
     *
     * @example
     *   const subscription = emitter.addListenerMap({
     *     someEvent: function(data, event) {
     *       console.log(data);
     *       emitter.removeCurrentListener();
     *     }
     *   });
     *
     *   emitter.emit('someEvent', 'abc'); // logs 'abc'
     *   emitter.emit('someEvent', 'def'); // does not log anything
     */
    removeCurrentListener(): void;

    /**
     * Removes a specific subscription. Called by the `remove()` method of the
     * subscription itself to ensure any necessary cleanup is performed.
     */
    removeSubscription(subscription: EmitterSubscription): void;

    /**
     * Returns an array of listeners that are currently registered for the given
     * event.
     *
     * @param eventType - Name of the event to query
     */
    listeners(eventType: string): EmitterSubscription[];

    /**
     * Emits an event of the given type with the given data. All handlers of that
     * particular type will be notified.
     *
     * @param eventType - Name of the event to emit
     * @param Arbitrary arguments to be passed to each registered listener
     *
     * @example
     *   emitter.addListener('someEvent', function(message) {
     *     console.log(message);
     *   });
     *
     *   emitter.emit('someEvent', 'abc'); // logs 'abc'
     */
    emit(eventType: string, ...params: any[]): void;

    /**
     * Removes the given listener for event of specific type.
     *
     * @param eventType - Name of the event to emit
     * @param listener - Function to invoke when the specified event is
     *   emitted
     *
     * @example
     *   emitter.removeListener('someEvent', function(message) {
     *     console.log(message);
     *   }); // removes the listener if already registered
     *
     */
    removeListener(eventType: string, listener: (...args: any[]) => any): void;
}

/** NativeMethodsMixin provides methods to access the underlying native component directly.
 * This can be useful in cases when you want to focus a view or measure its on-screen dimensions,
 * for example.
 * The methods described here are available on most of the default components provided by React Native.
 * Note, however, that they are not available on composite components that aren't directly backed by a
 * native view. This will generally include most components that you define in your own app.
 * For more information, see [Direct Manipulation](http://facebook.github.io/react-native/docs/direct-manipulation.html).
 * @see https://github.com/facebook/react-native/blob/master/Libraries/ReactIOS/NativeMethodsMixin.js
 */
export interface NativeMethodsMixinStatic {
    /**
     * Determines the location on screen, width, and height of the given view and
     * returns the values via an async callback. If successful, the callback will
     * be called with the following arguments:
     *
     *  - x
     *  - y
     *  - width
     *  - height
     *  - pageX
     *  - pageY
     *
     * Note that these measurements are not available until after the rendering
     * has been completed in native. If you need the measurements as soon as
     * possible, consider using the [`onLayout`
     * prop](docs/view.html#onlayout) instead.
     */
    measure(callback: MeasureOnSuccessCallback): void;

    /**
     * Determines the location of the given view in the window and returns the
     * values via an async callback. If the React root view is embedded in
     * another native view, this will give you the absolute coordinates. If
     * successful, the callback will be called with the following
     * arguments:
     *
     *  - x
     *  - y
     *  - width
     *  - height
     *
     * Note that these measurements are not available until after the rendering
     * has been completed in native.
     */
    measureInWindow(callback: MeasureInWindowOnSuccessCallback): void;

    /**
     * Like [`measure()`](#measure), but measures the view relative an ancestor,
     * specified as `relativeToNativeNode`. This means that the returned x, y
     * are relative to the origin x, y of the ancestor view.
     *
     * As always, to obtain a native node handle for a component, you can use
     * `React.findNodeHandle(component)`.
     */
    measureLayout(
        relativeToNativeNode: number,
        onSuccess: MeasureLayoutOnSuccessCallback,
        onFail: () => void /* currently unused */,
    ): void;

    /**
     * This function sends props straight to native. They will not participate in
     * future diff process - this means that if you do not include them in the
     * next render, they will remain active (see [Direct
     * Manipulation](docs/direct-manipulation.html)).
     */
    setNativeProps(nativeProps: Object): void;

    /**
     * Requests focus for the given input or view. The exact behavior triggered
     * will depend on the platform and type of view.
     */
    focus(): void;

    /**
     * Removes focus from an input or view. This is the opposite of `focus()`.
     */
    blur(): void;

    refs: {
        [key: string]: React.Component<any, any>;
    };
}

// see react-jsx.d.ts
export function createElement<P>(
    type: React.ReactType,
    props?: P,
    ...children: React.ReactNode[]
): React.ReactElement<P>;

export type Runnable = (appParameters: any) => void;

type Task = (taskData: any) => Promise<void>;
type TaskProvider = () => Task;

type NodeHandle = number;

// Similar to React.SyntheticEvent except for nativeEvent
export interface NativeSyntheticEvent<T> extends React.BaseSyntheticEvent<T, NodeHandle, NodeHandle> {}

export interface NativeTouchEvent {
    /**
     * Array of all touch events that have changed since the last event
     */
    changedTouches: NativeTouchEvent[];

    /**
     * The ID of the touch
     */
    identifier: string;

    /**
     * The X position of the touch, relative to the element
     */
    locationX: number;

    /**
     * The Y position of the touch, relative to the element
     */
    locationY: number;

    /**
     * The X position of the touch, relative to the screen
     */
    pageX: number;

    /**
     * The Y position of the touch, relative to the screen
     */
    pageY: number;

    /**
     * The node id of the element receiving the touch event
     */
    target: string;

    /**
     * A time identifier for the touch, useful for velocity calculation
     */
    timestamp: number;

    /**
     * Array of all current touches on the screen
     */
    touches: NativeTouchEvent[];
}

export interface GestureResponderEvent extends NativeSyntheticEvent<NativeTouchEvent> {}

// See https://facebook.github.io/react-native/docs/scrollview.html#contentoffset
export interface PointPropType {
    x: number;
    y: number;
}

export interface Insets {
    top?: number;
    left?: number;
    bottom?: number;
    right?: number;
}

/**
 * //FIXME: need to find documentation on which component is a TTouchable and can implement that interface
 * @see React.DOMAtributes
 */
export interface Touchable {
    onTouchStart?: (event: GestureResponderEvent) => void;
    onTouchMove?: (event: GestureResponderEvent) => void;
    onTouchEnd?: (event: GestureResponderEvent) => void;
    onTouchCancel?: (event: GestureResponderEvent) => void;
    onTouchEndCapture?: (event: GestureResponderEvent) => void;
}

export type ComponentProvider = () => React.ComponentType<any>;

export type AppConfig = {
    appKey: string;
    component?: ComponentProvider;
    run?: Runnable;
};

// https://github.com/facebook/react-native/blob/master/Libraries/AppRegistry/AppRegistry.js
/**
 * `AppRegistry` is the JS entry point to running all React Native apps.  App
 * root components should register themselves with
 * `AppRegistry.registerComponent`, then the native system can load the bundle
 * for the app and then actually run the app when it's ready by invoking
 * `AppRegistry.runApplication`.
 *
 * To "stop" an application when a view should be destroyed, call
 * `AppRegistry.unmountApplicationComponentAtRootTag` with the tag that was
 * pass into `runApplication`. These should always be used as a pair.
 *
 * `AppRegistry` should be `require`d early in the `require` sequence to make
 * sure the JS execution environment is setup before other modules are
 * `require`d.
 */
export namespace AppRegistry {
    function registerConfig(config: AppConfig[]): void;

    function registerComponent(appKey: string, getComponentFunc: ComponentProvider): string;

    function registerRunnable(appKey: string, func: Runnable): string;

    function getAppKeys(): string[];

    function unmountApplicationComponentAtRootTag(rootTag: number): void;

    function runApplication(appKey: string, appParameters: any): void;

    function registerHeadlessTask(appKey: string, task: TaskProvider): void;

    function getRunnable(appKey: string): Runnable | undefined;
}

export interface LayoutAnimationTypes {
    spring: string;
    linear: string;
    easeInEaseOut: string;
    easeIn: string;
    easeOut: string;
    keyboard: string;
}

export interface LayoutAnimationProperties {
    opacity: string;
    scaleXY: string;
}

export interface LayoutAnimationAnim {
    duration?: number;
    delay?: number;
    springDamping?: number;
    initialVelocity?: number;
    type?: string; //LayoutAnimationTypes
    property?: string; //LayoutAnimationProperties
}

export interface LayoutAnimationConfig {
    duration: number;
    create?: LayoutAnimationAnim;
    update?: LayoutAnimationAnim;
    delete?: LayoutAnimationAnim;
}

/** Automatically animates views to their new positions when the next layout happens.
 * A common way to use this API is to call LayoutAnimation.configureNext before
 * calling setState. */
export interface LayoutAnimationStatic {
    /** Schedules an animation to happen on the next layout.
     * @param config Specifies animation properties:
     * `duration` in milliseconds
     * `create`, config for animating in new views (see Anim type)
     * `update`, config for animating views that have been updated (see Anim type)
     * @param onAnimationDidEnd Called when the animation finished. Only supported on iOS.
     */
    configureNext: (config: LayoutAnimationConfig, onAnimationDidEnd?: () => void) => void;
    /** Helper for creating a config for configureNext. */
    create: (duration: number, type?: string, creationProp?: string) => LayoutAnimationConfig;
    Types: LayoutAnimationTypes;
    Properties: LayoutAnimationProperties;
    configChecker: (shapeTypes: { [key: string]: any }) => any;
    Presets: {
        easeInEaseOut: LayoutAnimationConfig;
        linear: LayoutAnimationConfig;
        spring: LayoutAnimationConfig;
    };
    easeInEaseOut: (onAnimationDidEnd?: () => void) => void;
    linear: (onAnimationDidEnd?: () => void) => void;
    spring: (onAnimationDidEnd?: () => void) => void;
}

type FlexAlignType = 'flex-start' | 'flex-end' | 'center' | 'stretch' | 'baseline';

/**
 * Flex Prop Types
 * @see https://facebook.github.io/react-native/docs/flexbox.html#proptypes
 * @see https://facebook.github.io/react-native/docs/layout-props.html
 * @see https://github.com/facebook/react-native/blob/master/Libraries/StyleSheet/LayoutPropTypes.js
 */
export interface FlexStyle {
    alignContent?: 'flex-start' | 'flex-end' | 'center' | 'stretch' | 'space-between' | 'space-around';
    alignItems?: FlexAlignType;
    alignSelf?: 'auto' | FlexAlignType;
    aspectRatio?: number;
    borderBottomWidth?: number;
    borderEndWidth?: number | string;
    borderLeftWidth?: number;
    borderRightWidth?: number;
    borderStartWidth?: number | string;
    borderTopWidth?: number;
    borderWidth?: number;
    bottom?: number | string;
    display?: 'none' | 'flex';
    end?: number | string;
    flex?: number;
    flexBasis?: number | string;
    flexDirection?: 'row' | 'column' | 'row-reverse' | 'column-reverse';
    flexGrow?: number;
    flexShrink?: number;
    flexWrap?: 'wrap' | 'nowrap' | 'wrap-reverse';
    height?: number | string;
    justifyContent?: 'flex-start' | 'flex-end' | 'center' | 'space-between' | 'space-around' | 'space-evenly';
    left?: number | string;
    margin?: number | string;
    marginBottom?: number | string;
    marginEnd?: number | string;
    marginHorizontal?: number | string;
    marginLeft?: number | string;
    marginRight?: number | string;
    marginStart?: number | string;
    marginTop?: number | string;
    marginVertical?: number | string;
    maxHeight?: number | string;
    maxWidth?: number | string;
    minHeight?: number | string;
    minWidth?: number | string;
    overflow?: 'visible' | 'hidden' | 'scroll';
    padding?: number | string;
    paddingBottom?: number | string;
    paddingEnd?: number | string;
    paddingHorizontal?: number | string;
    paddingLeft?: number | string;
    paddingRight?: number | string;
    paddingStart?: number | string;
    paddingTop?: number | string;
    paddingVertical?: number | string;
    position?: 'absolute' | 'relative';
    right?: number | string;
    start?: number | string;
    top?: number | string;
    width?: number | string;
    zIndex?: number;

    /**
     * @platform ios
     */
    direction?: 'inherit' | 'ltr' | 'rtl';
}

/**
 * @see ShadowPropTypesIOS.js
 */
export interface ShadowPropTypesIOSStatic {
    /**
     * Sets the drop shadow color
     * @platform ios
     */
    shadowColor: string;

    /**
     * Sets the drop shadow offset
     * @platform ios
     */
    shadowOffset: { width: number; height: number };

    /**
     * Sets the drop shadow opacity (multiplied by the color's alpha component)
     * @platform ios
     */
    shadowOpacity: number;

    /**
     * Sets the drop shadow blur radius
     * @platform ios
     */
    shadowRadius: number;
}

interface PerpectiveTransform {
    perspective: number;
}

interface RotateTransform {
    rotate: string;
}

interface RotateXTransform {
    rotateX: string;
}

interface RotateYTransform {
    rotateY: string;
}

interface RotateZTransform {
    rotateZ: string;
}

interface ScaleTransform {
    scale: number;
}

interface ScaleXTransform {
    scaleX: number;
}

interface ScaleYTransform {
    scaleY: number;
}

interface TranslateXTransform {
    translateX: number;
}

interface TranslateYTransform {
    translateY: number;
}

interface SkewXTransform {
    skewX: string;
}

interface SkewYTransform {
    skewY: string;
}

export interface TransformsStyle {
    transform?: (
        | PerpectiveTransform
        | RotateTransform
        | RotateXTransform
        | RotateYTransform
        | RotateZTransform
        | ScaleTransform
        | ScaleXTransform
        | ScaleYTransform
        | TranslateXTransform
        | TranslateYTransform
        | SkewXTransform
        | SkewYTransform
    )[];
    transformMatrix?: Array<number>;
    rotation?: number;
    scaleX?: number;
    scaleY?: number;
    translateX?: number;
    translateY?: number;
}

export interface StyleSheetProperties {
    hairlineWidth: number;

    flatten<T extends string>(style: T): T;
}

export interface LayoutRectangle {
    x: number;
    y: number;
    width: number;
    height: number;
}

// @see TextProps.onLayout
export interface LayoutChangeEvent {
    nativeEvent: {
        layout: LayoutRectangle;
    };
}

export type FontVariant = 'small-caps' | 'oldstyle-nums' | 'lining-nums' | 'tabular-nums' | 'proportional-nums';

export interface TextStyleIOS extends ViewStyle {
    fontVariant?: FontVariant[];
    letterSpacing?: number;
    textDecorationColor?: string;
    textDecorationStyle?: 'solid' | 'double' | 'dotted' | 'dashed';
    writingDirection?: 'auto' | 'ltr' | 'rtl';
}

export interface TextStyleAndroid extends ViewStyle {
    textAlignVertical?: 'auto' | 'top' | 'bottom' | 'center';
    includeFontPadding?: boolean;
}

// @see https://facebook.github.io/react-native/docs/text.html#style
export interface TextStyle extends TextStyleIOS, TextStyleAndroid, ViewStyle {
    color?: string;
    fontFamily?: string;
    fontSize?: number;
    fontStyle?: 'normal' | 'italic';
    /**
     * Specifies font weight. The values 'normal' and 'bold' are supported
     * for most fonts. Not all fonts have a variant for each of the numeric
     * values, in that case the closest one is chosen.
     */
    fontWeight?: 'normal' | 'bold' | '100' | '200' | '300' | '400' | '500' | '600' | '700' | '800' | '900';
    letterSpacing?: number;
    lineHeight?: number;
    textAlign?: 'auto' | 'left' | 'right' | 'center' | 'justify';
    textDecorationLine?: 'none' | 'underline' | 'line-through' | 'underline line-through';
    textDecorationStyle?: 'solid' | 'double' | 'dotted' | 'dashed';
    textDecorationColor?: string;
    textShadowColor?: string;
    textShadowOffset?: { width: number; height: number };
    textShadowRadius?: number;
    textTransform?: 'none' | 'capitalize' | 'uppercase' | 'lowercase';
    testID?: string;
}

export interface TextPropsIOS {
    /**
     * Specifies whether font should be scaled down automatically to fit given style constraints.
     */
    adjustsFontSizeToFit?: boolean;

    /**
     * Specifies smallest possible scale a font can reach when adjustsFontSizeToFit is enabled. (values 0.01-1.0).
     */
    minimumFontScale?: number;

    /**
     * When `true`, no visual change is made when text is pressed down. By
     * default, a gray oval highlights the text on press down.
     */
    suppressHighlighting?: boolean;
}

export interface TextPropsAndroid {
    /**
     * Lets the user select text, to use the native copy and paste functionality.
     */
    selectable?: boolean;

    /**
     * The highlight color of the text.
     */
    selectionColor?: string;

    /**
     * Set text break strategy on Android API Level 23+
     * default is `highQuality`.
     */
    textBreakStrategy?: 'simple' | 'highQuality' | 'balanced';
}

// https://facebook.github.io/react-native/docs/text.html#props
export interface TextProps extends TextPropsIOS, TextPropsAndroid, AccessibilityProps {
    /**
     * Specifies whether fonts should scale to respect Text Size accessibility settings.
     * The default is `true`.
     */
    allowFontScaling?: boolean;

    /**
     * This can be one of the following values:
     *
     * - `head` - The line is displayed so that the end fits in the container and the missing text
     * at the beginning of the line is indicated by an ellipsis glyph. e.g., "...wxyz"
     * - `middle` - The line is displayed so that the beginning and end fit in the container and the
     * missing text in the middle is indicated by an ellipsis glyph. "ab...yz"
     * - `tail` - The line is displayed so that the beginning fits in the container and the
     * missing text at the end of the line is indicated by an ellipsis glyph. e.g., "abcd..."
     * - `clip` - Lines are not drawn past the edge of the text container.
     *
     * The default is `tail`.
     *
     * `numberOfLines` must be set in conjunction with this prop.
     *
     * > `clip` is working only for iOS
     */
    ellipsizeMode?: 'head' | 'middle' | 'tail' | 'clip';

    /**
     * Line Break mode. Works only with numberOfLines.
     * clip is working only for iOS
     */
    lineBreakMode?: 'head' | 'middle' | 'tail' | 'clip';

    /**
     * Used to truncate the text with an ellipsis after computing the text
     * layout, including line wrapping, such that the total number of lines
     * does not exceed this number.
     *
     * This prop is commonly used with `ellipsizeMode`.
     */
    numberOfLines?: number;

    /**
     * Invoked on mount and layout changes with
     *
     * {nativeEvent: { layout: {x, y, width, height}}}.
     */
    onLayout?: (event: LayoutChangeEvent) => void;

    /**
     * This function is called on press.
     * Text intrinsically supports press handling with a default highlight state (which can be disabled with suppressHighlighting).
     */
    onPress?: (event: GestureResponderEvent) => void;

    /**
     * This function is called on long press.
     * e.g., `onLongPress={this.increaseSize}>``
     */
    onLongPress?: (event: GestureResponderEvent) => void;

    /**
     * @see https://facebook.github.io/react-native/docs/text.html#style
     */
    style?: StyleProp<TextStyle>;

    /**
     * Used to locate this view in end-to-end tests.
     */
    testID?: string;

    /**
     * Used to reference react managed views from native code.
     */
    nativeID?: string;

    /**
     * Specifies largest possible scale a font can reach when allowFontScaling is enabled. Possible values:
     * - null/undefined (default): inherit from the parent node or the global default (0)
     * - 0: no max, ignore parent/global default
     * - >= 1: sets the maxFontSizeMultiplier of this node to this value
     */
    maxFontSizeMultiplier?: number | null;
}

/**
 * A React component for displaying text which supports nesting, styling, and touch handling.
 */
declare class TextComponent extends React.Component<TextProps> {}

declare const TextBase: Constructor<NativeMethodsMixin> & typeof TextComponent;

export class Text extends TextBase {}

type DataDetectorTypes = 'phoneNumber' | 'link' | 'address' | 'calendarEvent' | 'none' | 'all';

/**
 * DocumentSelectionState is responsible for maintaining selection information
 * for a document.
 *
 * It is intended for use by AbstractTextEditor-based components for
 * identifying the appropriate start/end positions to modify the
 * DocumentContent, and for programatically setting browser selection when
 * components re-render.
 */
export interface DocumentSelectionState extends EventEmitter {
    new (anchor: number, focus: number): DocumentSelectionState;

    /**
     * Apply an update to the state. If either offset value has changed,
     * set the values and emit the `change` event. Otherwise no-op.
     *
     */
    update(anchor: number, focus: number): void;

    /**
     * Given a max text length, constrain our selection offsets to ensure
     * that the selection remains strictly within the text range.
     *
     */
    constrainLength(maxLength: number): void;

    focus(): void;

    blur(): void;

    hasFocus(): boolean;

    isCollapsed(): boolean;

    isBackward(): boolean;

    getAnchorOffset(): number;

    getFocusOffset(): number;

    getStartOffset(): number;

    getEndOffset(): number;

    overlaps(start: number, end: number): boolean;
}

/**
 * IOS Specific properties for TextInput
 * @see https://facebook.github.io/react-native/docs/textinput.html#props
 */
export interface TextInputIOSProps {
    /**
     * enum('never', 'while-editing', 'unless-editing', 'always')
     * When the clear button should appear on the right side of the text view
     */
    clearButtonMode?: 'never' | 'while-editing' | 'unless-editing' | 'always';

    /**
     * If true, clears the text field automatically when editing begins
     */
    clearTextOnFocus?: boolean;

    /**
     * Determines the types of data converted to clickable URLs in the text input.
     * Only valid if `multiline={true}` and `editable={false}`.
     * By default no data types are detected.
     *
     * You can provide one type or an array of many types.
     *
     * Possible values for `dataDetectorTypes` are:
     *
     * - `'phoneNumber'`
     * - `'link'`
     * - `'address'`
     * - `'calendarEvent'`
     * - `'none'`
     * - `'all'`
     */
    dataDetectorTypes?: DataDetectorTypes | DataDetectorTypes[];

    /**
     * If true, the keyboard disables the return key when there is no text and automatically enables it when there is text.
     * The default value is false.
     */
    enablesReturnKeyAutomatically?: boolean;

    /**
     * Determines the color of the keyboard.
     */
    keyboardAppearance?: 'default' | 'light' | 'dark';

    /**
     * Provide rules for your password.
     * For example, say you want to require a password with at least eight characters consisting of a mix of uppercase and lowercase letters, at least one number, and at most two consecutive characters.
     * "required: upper; required: lower; required: digit; max-consecutive: 2; minlength: 8;"
     */
    passwordRules?: string | null;

    /**
     * If `true`, allows TextInput to pass touch events to the parent component.
     * This allows components to be swipeable from the TextInput on iOS,
     * as is the case on Android by default.
     * If `false`, TextInput always asks to handle the input (except when disabled).
     */
    rejectResponderTermination?: boolean | null;

    /**
     * See DocumentSelectionState.js, some state that is responsible for maintaining selection information for a document
     */
    selectionState?: DocumentSelectionState;

    /**
     * If false, disables spell-check style (i.e. red underlines). The default value is inherited from autoCorrect
     */
    spellCheck?: boolean;

    /**
     * Give the keyboard and the system information about the expected
     * semantic meaning for the content that users enter.
     *
     * For iOS 11+ you can set `textContentType` to `username` or `password` to
     * enable autofill of login details from the device keychain.
     *
     * For iOS 12+ `newPassword` can be used to indicate a new password input the
     * user may want to save in the keychain, and `oneTimeCode` can be used to indicate
     * that a field can be autofilled by a code arriving in an SMS.
     *
     * To disable autofill, set textContentType to `none`.
     *
     * Possible values for `textContentType` are:
     *
     *  - `'none'`
     *  - `'URL'`
     *  - `'addressCity'`
     *  - `'addressCityAndState'`
     *  - `'addressState'`
     *  - `'countryName'`
     *  - `'creditCardNumber'`
     *  - `'emailAddress'`
     *  - `'familyName'`
     *  - `'fullStreetAddress'`
     *  - `'givenName'`
     *  - `'jobTitle'`
     *  - `'location'`
     *  - `'middleName'`
     *  - `'name'`
     *  - `'namePrefix'`
     *  - `'nameSuffix'`
     *  - `'nickname'`
     *  - `'organizationName'`
     *  - `'postalCode'`
     *  - `'streetAddressLine1'`
     *  - `'streetAddressLine2'`
     *  - `'sublocality'`
     *  - `'telephoneNumber'`
     *  - `'username'`
     *  - `'password'`
     *  - `'newPassword'`
     *  - `'oneTimeCode'`
     *
     */
    textContentType?:
        | 'none'
        | 'URL'
        | 'addressCity'
        | 'addressCityAndState'
        | 'addressState'
        | 'countryName'
        | 'creditCardNumber'
        | 'emailAddress'
        | 'familyName'
        | 'fullStreetAddress'
        | 'givenName'
        | 'jobTitle'
        | 'location'
        | 'middleName'
        | 'name'
        | 'namePrefix'
        | 'nameSuffix'
        | 'nickname'
        | 'organizationName'
        | 'postalCode'
        | 'streetAddressLine1'
        | 'streetAddressLine2'
        | 'sublocality'
        | 'telephoneNumber'
        | 'username'
        | 'password'
        | 'newPassword'
        | 'oneTimeCode';

    /**
     * If false, scrolling of the text view will be disabled. The default value is true. Only works with multiline={true}
     */
    scrollEnabled?: boolean;
}

/**
 * Android Specific properties for TextInput
 * @see https://facebook.github.io/react-native/docs/textinput.html#props
 */
export interface TextInputAndroidProps {
    /**
     * Determines which content to suggest on auto complete, e.g.`username`.
     * To disable auto complete, use `off`.
     *
     * *Android Only*
     *
     * The following values work on Android only:
     *
     * - `username`
     * - `password`
     * - `email`
     * - `name`
     * - `tel`
     * - `street-address`
     * - `postal-code`
     * - `cc-number`
     * - `cc-csc`
     * - `cc-exp`
     * - `cc-exp-month`
     * - `cc-exp-year`
     * - `off`
     */
    autoCompleteType?:
        | 'cc-csc'
        | 'cc-exp'
        | 'cc-exp-month'
        | 'cc-exp-year'
        | 'cc-number'
        | 'email'
        | 'name'
        | 'password'
        | 'postal-code'
        | 'street-address'
        | 'tel'
        | 'username'
        | 'off';

    /**
     * Determines whether the individual fields in your app should be included in a
     * view structure for autofill purposes on Android API Level 26+. Defaults to auto.
     * To disable auto complete, use `off`.
     *
     * *Android Only*
     *
     * The following values work on Android only:
     *
     * - `auto` - let Android decide
     * - `no` - not important for autofill
     * - `noExcludeDescendants` - this view and its children aren't important for autofill
     * - `yes` - is important for autofill
     * - `yesExcludeDescendants` - this view is important for autofill but its children aren't
     */
    importantForAutofill?: 'auto' | 'no' | 'noExcludeDescendants' | 'yes' | 'yesExcludeDescendants';

    /**
     * When false, if there is a small amount of space available around a text input (e.g. landscape orientation on a phone),
     *   the OS may choose to have the user edit the text inside of a full screen text input mode.
     * When true, this feature is disabled and users will always edit the text directly inside of the text input.
     * Defaults to false.
     */
    disableFullscreenUI?: boolean;

    /**
     * If defined, the provided image resource will be rendered on the left.
     */
    inlineImageLeft?: string;

    /**
     * Padding between the inline image, if any, and the text input itself.
     */
    inlineImagePadding?: number;

    /**
     * Sets the number of lines for a TextInput.
     * Use it with multiline set to true to be able to fill the lines.
     */
    numberOfLines?: number;

    /**
     * Sets the return key to the label. Use it instead of `returnKeyType`.
     * @platform android
     */
    returnKeyLabel?: string;

    /**
     * Set text break strategy on Android API Level 23+, possible values are simple, highQuality, balanced
     * The default value is simple.
     */
    textBreakStrategy?: 'simple' | 'highQuality' | 'balanced';

    /**
     * The color of the textInput underline.
     */
    underlineColorAndroid?: string;

    /**
     * Vertically align text when `multiline` is set to true
     */
    textAlignVertical?: 'auto' | 'top' | 'bottom' | 'center';
}

export type KeyboardType = 'default' | 'email-address' | 'numeric' | 'phone-pad' | 'number-pad' | 'decimal-pad';
export type KeyboardTypeIOS =
    | 'ascii-capable'
    | 'numbers-and-punctuation'
    | 'url'
    | 'name-phone-pad'
    | 'twitter'
    | 'web-search';
export type KeyboardTypeAndroid = 'visible-password';
export type KeyboardTypeOptions = KeyboardType | KeyboardTypeAndroid | KeyboardTypeIOS;

export type ReturnKeyType = 'done' | 'go' | 'next' | 'search' | 'send';
export type ReturnKeyTypeAndroid = 'none' | 'previous';
export type ReturnKeyTypeIOS = 'default' | 'google' | 'join' | 'route' | 'yahoo' | 'emergency-call';
export type ReturnKeyTypeOptions = ReturnKeyType | ReturnKeyTypeAndroid | ReturnKeyTypeIOS;

export interface TargetedEvent {
    target: number;
}

/**
 * @see TextInputProps.onFocus
 */
export interface TextInputFocusEventData extends TargetedEvent {
    text: string;
    eventCount: number;
}

/**
 * @see TextInputProps.onScroll
 */
export interface TextInputScrollEventData {
    contentOffset: { x: number; y: number };
}

/**
 * @see TextInputProps.onSelectionChange
 */
export interface TextInputSelectionChangeEventData extends TargetedEvent {
    selection: {
        start: number;
        end: number;
    };
}

/**
 * @see TextInputProps.onKeyPress
 */
export interface TextInputKeyPressEventData {
    key: string;
}

/**
 * @see TextInputProps.onChange
 */
export interface TextInputChangeEventData extends TargetedEvent {
    eventCount: number;
    text: string;
}

/**
 * @see TextInputProps.onContentSizeChange
 */
export interface TextInputContentSizeChangeEventData {
    contentSize: { width: number; height: number };
}

/**
 * @see TextInputProps.onEndEditing
 */
export interface TextInputEndEditingEventData {
    text: string;
}

/**
 * @see TextInputProps.onSubmitEditing
 */
export interface TextInputSubmitEditingEventData {
    text: string;
}

/**
 * @see https://facebook.github.io/react-native/docs/textinput.html#props
 */
export interface TextInputProps extends ViewProps, TextInputIOSProps, TextInputAndroidProps, AccessibilityProps {
    /**
     * Specifies whether fonts should scale to respect Text Size accessibility settings.
     * The default is `true`.
     */
    allowFontScaling?: boolean;

    /**
     * Can tell TextInput to automatically capitalize certain characters.
     *      characters: all characters,
     *      words: first letter of each word
     *      sentences: first letter of each sentence (default)
     *      none: don't auto capitalize anything
     *
     * https://facebook.github.io/react-native/docs/textinput.html#autocapitalize
     */
    autoCapitalize?: 'none' | 'sentences' | 'words' | 'characters';

    /**
     * If false, disables auto-correct.
     * The default value is true.
     */
    autoCorrect?: boolean;

    /**
     * If true, focuses the input on componentDidMount.
     * The default value is false.
     */
    autoFocus?: boolean;

    /**
     * If true, the text field will blur when submitted.
     * The default value is true.
     */
    blurOnSubmit?: boolean;

    /**
     * If true, caret is hidden. The default value is false.
     */
    caretHidden?: boolean;

    /**
     * If true, context menu is hidden. The default value is false.
     */
    contextMenuHidden?: boolean;

    /**
     * Provides an initial value that will change when the user starts typing.
     * Useful for simple use-cases where you don't want to deal with listening to events
     * and updating the value prop to keep the controlled state in sync.
     */
    defaultValue?: string;

    /**
     * If false, text is not editable. The default value is true.
     */
    editable?: boolean;

    /**
     * enum("default", 'numeric', 'email-address', "ascii-capable", 'numbers-and-punctuation', 'url', 'number-pad', 'phone-pad', 'name-phone-pad',
     * 'decimal-pad', 'twitter', 'web-search', 'visible-password')
     * Determines which keyboard to open, e.g.numeric.
     * The following values work across platforms: - default - numeric - email-address - phone-pad
     * The following values work on iOS: - ascii-capable - numbers-and-punctuation - url - number-pad - name-phone-pad - decimal-pad - twitter - web-search
     * The following values work on Android: - visible-password
     */
    keyboardType?: KeyboardTypeOptions;

    /**
     * Limits the maximum number of characters that can be entered.
     * Use this instead of implementing the logic in JS to avoid flicker.
     */
    maxLength?: number;

    /**
     * If true, the text input can be multiple lines. The default value is false.
     */
    multiline?: boolean;

    /**
     * Callback that is called when the text input is blurred
     */
    onBlur?: (e: NativeSyntheticEvent<TextInputFocusEventData>) => void;

    /**
     * Callback that is called when the text input's text changes.
     */
    onChange?: (e: NativeSyntheticEvent<TextInputChangeEventData>) => void;

    /**
     * Callback that is called when the text input's text changes.
     * Changed text is passed as an argument to the callback handler.
     */
    onChangeText?: (text: string) => void;

    /**
     * Callback that is called when the text input's content size changes.
     * This will be called with
     * `{ nativeEvent: { contentSize: { width, height } } }`.
     *
     * Only called for multiline text inputs.
     */
    onContentSizeChange?: (e: NativeSyntheticEvent<TextInputContentSizeChangeEventData>) => void;

    /**
     * Callback that is called when text input ends.
     */
    onEndEditing?: (e: NativeSyntheticEvent<TextInputEndEditingEventData>) => void;

    /**
     * Callback that is called when the text input is focused
     */
    onFocus?: (e: NativeSyntheticEvent<TextInputFocusEventData>) => void;

    /**
     * Callback that is called when the text input selection is changed.
     */
    onSelectionChange?: (e: NativeSyntheticEvent<TextInputSelectionChangeEventData>) => void;

    /**
     * Callback that is called when the text input's submit button is pressed.
     */
    onSubmitEditing?: (e: NativeSyntheticEvent<TextInputSubmitEditingEventData>) => void;

    /**
     * Invoked on content scroll with
     *  `{ nativeEvent: { contentOffset: { x, y } } }`.
     *
     * May also contain other properties from ScrollEvent but on Android contentSize is not provided for performance reasons.
     */
    onScroll?: (e: NativeSyntheticEvent<TextInputScrollEventData>) => void;

    /**
     * Callback that is called when a key is pressed.
     * This will be called with
     *  `{ nativeEvent: { key: keyValue } }`
     * where keyValue is 'Enter' or 'Backspace' for respective keys and the typed-in character otherwise including ' ' for space.
     *
     * Fires before onChange callbacks.
     * Note: on Android only the inputs from soft keyboard are handled, not the hardware keyboard inputs.
     */
    onKeyPress?: (e: NativeSyntheticEvent<TextInputKeyPressEventData>) => void;

    /**
     * The string that will be rendered before text input has been entered
     */
    placeholder?: string;

    /**
     * The text color of the placeholder string
     */
    placeholderTextColor?: string;

    /**
     * enum('default', 'go', 'google', 'join', 'next', 'route', 'search', 'send', 'yahoo', 'done', 'emergency-call')
     * Determines how the return key should look.
     */
    returnKeyType?: ReturnKeyTypeOptions;

    /**
     * If true, the text input obscures the text entered so that sensitive text like passwords stay secure.
     * The default value is false.
     */
    secureTextEntry?: boolean;

    /**
     * If true, all text will automatically be selected on focus
     */
    selectTextOnFocus?: boolean;

    /**
     * The start and end of the text input's selection. Set start and end to
     * the same value to position the cursor.
     */
    selection?: { start: number; end?: number };

    /**
     * The highlight (and cursor on ios) color of the text input
     */
    selectionColor?: string;

    /**
     * Styles
     */
    style?: StyleProp<TextStyle>;

    /**
     * Used to locate this view in end-to-end tests
     */
    testID?: string;

    /**
     * Used to connect to an InputAccessoryView. Not part of react-natives documentation, but present in examples and
     * code.
     * See https://facebook.github.io/react-native/docs/inputaccessoryview.html for more information.
     */
    inputAccessoryViewID?: string;

    /**
     * The value to show for the text input. TextInput is a controlled component,
     * which means the native value will be forced to match this value prop if provided.
     * For most uses this works great, but in some cases this may cause flickering - one common cause is preventing edits by keeping value the same.
     * In addition to simply setting the same value, either set editable={false},
     * or set/update maxLength to prevent unwanted edits without flicker.
     */
    value?: string;

    /**
     * Specifies largest possible scale a font can reach when allowFontScaling is enabled. Possible values:
     * - null/undefined (default): inherit from the parent node or the global default (0)
     * - 0: no max, ignore parent/global default
     * - >= 1: sets the maxFontSizeMultiplier of this node to this value
     */
    maxFontSizeMultiplier?: number | null;
}

/**
 * This class is responsible for coordinating the "focused"
 * state for TextInputs. All calls relating to the keyboard
 * should be funneled through here
 */
interface TextInputState {
    /**
     * Returns the ID of the currently focused text field, if one exists
     * If no text field is focused it returns null
     */
    currentlyFocusedField(): number;

    /**
     * @deprecated Use ref.focus instead
     * @param TextInputID id of the text field to focus
     * Focuses the specified text field
     * noop if the text field was already focused
     */
    focusTextInput(textFieldID?: number): void;

    /**
     * @deprecated Use ref.blur instead
     * @param textFieldID id of the text field to focus
     * Unfocuses the specified text field
     * noop if it wasn't focused
     */
    blurTextInput(textFieldID?: number): void;
}

/**
 * @see https://facebook.github.io/react-native/docs/textinput.html#methods
 */
declare class TextInputComponent extends React.Component<TextInputProps> {}

declare const TextInputBase: Constructor<NativeMethodsMixin> & Constructor<TimerMixin> & typeof TextInputComponent;

export class TextInput extends TextInputBase {
    /**
     * Access the current focus state.
     */
    static State: TextInputState;

    /**
     * Returns if the input is currently focused.
     */
    isFocused: () => boolean;

    /**
     * Removes all text from the input.
     */
    clear: () => void;
}

export type ToolbarAndroidAction = {
    /**
     *  title: required, the title of this action
     */
    title: string;

    /**
     * icon: the icon for this action, e.g. require('./some_icon.png')
     */
    icon?: ImageURISource;

    /**
     * show: when to show this action as an icon or hide it in the overflow menu: always, ifRoom or never
     */
    show?: 'always' | 'ifRoom' | 'never';

    /**
     * showWithText: boolean, whether to show text alongside the icon or not
     */
    showWithText?: boolean;
};

export interface ToolbarAndroidProps extends ViewProps {
    /**
     * Sets possible actions on the toolbar as part of the action menu. These are displayed as icons
     * or text on the right side of the widget. If they don't fit they are placed in an 'overflow'
     * menu.
     *
     * This property takes an array of objects, where each object has the following keys:
     *
     * * `title`: **required**, the title of this action
     * * `icon`: the icon for this action, e.g. `require('./some_icon.png')`
     * * `show`: when to show this action as an icon or hide it in the overflow menu: `always`,
     * `ifRoom` or `never`
     * * `showWithText`: boolean, whether to show text alongside the icon or not
     */
    actions?: ToolbarAndroidAction[];

    /**
     * Sets the content inset for the toolbar ending edge.
     * The content inset affects the valid area for Toolbar content other
     * than the navigation button and menu. Insets define the minimum
     * margin for these components and can be used to effectively align
     * Toolbar content along well-known gridlines.
     */
    contentInsetEnd?: number;

    /**
     * Sets the content inset for the toolbar starting edge.
     * The content inset affects the valid area for Toolbar content
     * other than the navigation button and menu. Insets define the
     * minimum margin for these components and can be used to effectively
     * align Toolbar content along well-known gridlines.
     */
    contentInsetStart?: number;

    /**
     * Sets the toolbar logo.
     */
    logo?: ImageURISource;

    /**
     * Sets the navigation icon.
     */
    navIcon?: ImageURISource;

    /**
     * Callback that is called when an action is selected. The only
     * argument that is passed to the callback is the position of the
     * action in the actions array.
     */
    onActionSelected?: (position: number) => void;

    /**
     * Callback called when the icon is selected.
     */
    onIconClicked?: () => void;

    /**
     * Sets the overflow icon.
     */
    overflowIcon?: ImageURISource;

    /**
     * Used to set the toolbar direction to RTL.
     * In addition to this property you need to add
     * android:supportsRtl="true"
     * to your application AndroidManifest.xml and then call
     * setLayoutDirection(LayoutDirection.RTL) in your MainActivity
     * onCreate method.
     */
    rtl?: boolean;

    /**
     * Sets the toolbar subtitle.
     */
    subtitle?: string;

    /**
     * Sets the toolbar subtitle color.
     */
    subtitleColor?: string;

    /**
     * Used to locate this view in end-to-end tests.
     */
    testID?: string;

    /**
     * Sets the toolbar title.
     */
    title?: string;

    /**
     * Sets the toolbar title color.
     */
    titleColor?: string;
}

/**
 * React component that wraps the Android-only [`Toolbar` widget][0]. A Toolbar can display a logo,
 * navigation icon (e.g. hamburger menu), a title & subtitle and a list of actions. The title and
 * subtitle are expanded so the logo and navigation icons are displayed on the left, title and
 * subtitle in the middle and the actions on the right.
 *
 * If the toolbar has an only child, it will be displayed between the title and actions.
 *
 * Although the Toolbar supports remote images for the logo, navigation and action icons, this
 * should only be used in DEV mode where `require('./some_icon.png')` translates into a packager
 * URL. In release mode you should always use a drawable resource for these icons. Using
 * `require('./some_icon.png')` will do this automatically for you, so as long as you don't
 * explicitly use e.g. `{uri: 'http://...'}`, you will be good.
 *
 * [0]: https://developer.android.com/reference/android/support/v7/widget/Toolbar.html
 */
declare class ToolbarAndroidComponent extends React.Component<ToolbarAndroidProps> {}

declare const ToolbarAndroidBase: Constructor<NativeMethodsMixin> & typeof ToolbarAndroidComponent;

export class ToolbarAndroid extends ToolbarAndroidBase {}

/**
 * Gesture recognition on mobile devices is much more complicated than web.
 * A touch can go through several phases as the app determines what the user's intention is.
 * For example, the app needs to determine if the touch is scrolling, sliding on a widget, or tapping.
 * This can even change during the duration of a touch. There can also be multiple simultaneous touches.
 *
 * The touch responder system is needed to allow components to negotiate these touch interactions
 * without any additional knowledge about their parent or child components.
 * This system is implemented in ResponderEventPlugin.js, which contains further details and documentation.
 *
 * Best Practices
 * Users can feel huge differences in the usability of web apps vs. native, and this is one of the big causes.
 * Every action should have the following attributes:
 *      Feedback/highlighting- show the user what is handling their touch, and what will happen when they release the gesture
 *      Cancel-ability- when making an action, the user should be able to abort it mid-touch by dragging their finger away
 *
 * These features make users more comfortable while using an app,
 * because it allows people to experiment and interact without fear of making mistakes.
 *
 * TouchableHighlight and Touchable*
 * The responder system can be complicated to use.
 * So we have provided an abstract Touchable implementation for things that should be "tappable".
 * This uses the responder system and allows you to easily configure tap interactions declaratively.
 * Use TouchableHighlight anywhere where you would use a button or link on web.
 */
export interface GestureResponderHandlers {
    /**
     * A view can become the touch responder by implementing the correct negotiation methods.
     * There are two methods to ask the view if it wants to become responder:
     */

    /**
     * Does this view want to become responder on the start of a touch?
     */
    onStartShouldSetResponder?: (event: GestureResponderEvent) => boolean;

    /**
     * Called for every touch move on the View when it is not the responder: does this view want to "claim" touch responsiveness?
     */
    onMoveShouldSetResponder?: (event: GestureResponderEvent) => boolean;

    /**
     * If the View returns true and attempts to become the responder, one of the following will happen:
     */

    onResponderEnd?: (event: GestureResponderEvent) => void;

    /**
     * The View is now responding for touch events.
     * This is the time to highlight and show the user what is happening
     */
    onResponderGrant?: (event: GestureResponderEvent) => void;

    /**
     * Something else is the responder right now and will not release it
     */
    onResponderReject?: (event: GestureResponderEvent) => void;

    /**
     * If the view is responding, the following handlers can be called:
     */

    /**
     * The user is moving their finger
     */
    onResponderMove?: (event: GestureResponderEvent) => void;

    /**
     * Fired at the end of the touch, ie "touchUp"
     */
    onResponderRelease?: (event: GestureResponderEvent) => void;

    onResponderStart?: (event: GestureResponderEvent) => void;

    /**
     *  Something else wants to become responder.
     *  Should this view release the responder? Returning true allows release
     */
    onResponderTerminationRequest?: (event: GestureResponderEvent) => boolean;

    /**
     * The responder has been taken from the View.
     * Might be taken by other views after a call to onResponderTerminationRequest,
     * or might be taken by the OS without asking (happens with control center/ notification center on iOS)
     */
    onResponderTerminate?: (event: GestureResponderEvent) => void;

    /**
     * onStartShouldSetResponder and onMoveShouldSetResponder are called with a bubbling pattern,
     * where the deepest node is called first.
     * That means that the deepest component will become responder when multiple Views return true for *ShouldSetResponder handlers.
     * This is desirable in most cases, because it makes sure all controls and buttons are usable.
     *
     * However, sometimes a parent will want to make sure that it becomes responder.
     * This can be handled by using the capture phase.
     * Before the responder system bubbles up from the deepest component,
     * it will do a capture phase, firing on*ShouldSetResponderCapture.
     * So if a parent View wants to prevent the child from becoming responder on a touch start,
     * it should have a onStartShouldSetResponderCapture handler which returns true.
     */
    onStartShouldSetResponderCapture?: (event: GestureResponderEvent) => boolean;

    /**
     * onStartShouldSetResponder and onMoveShouldSetResponder are called with a bubbling pattern,
     * where the deepest node is called first.
     * That means that the deepest component will become responder when multiple Views return true for *ShouldSetResponder handlers.
     * This is desirable in most cases, because it makes sure all controls and buttons are usable.
     *
     * However, sometimes a parent will want to make sure that it becomes responder.
     * This can be handled by using the capture phase.
     * Before the responder system bubbles up from the deepest component,
     * it will do a capture phase, firing on*ShouldSetResponderCapture.
     * So if a parent View wants to prevent the child from becoming responder on a touch start,
     * it should have a onStartShouldSetResponderCapture handler which returns true.
     */
    onMoveShouldSetResponderCapture?: (event: GestureResponderEvent) => boolean;
}

/**
 * @see https://facebook.github.io/react-native/docs/view.html#style
 * @see https://github.com/facebook/react-native/blob/master/Libraries/Components/View/ViewStylePropTypes.js
 */
export interface ViewStyle extends FlexStyle, ShadowStyleIOS, TransformsStyle {
    backfaceVisibility?: 'visible' | 'hidden';
    backgroundColor?: string;
    borderBottomColor?: string;
    borderBottomEndRadius?: number;
    borderBottomLeftRadius?: number;
    borderBottomRightRadius?: number;
    borderBottomStartRadius?: number;
    borderBottomWidth?: number;
    borderColor?: string;
    borderEndColor?: string;
    borderLeftColor?: string;
    borderLeftWidth?: number;
    borderRadius?: number;
    borderRightColor?: string;
    borderRightWidth?: number;
    borderStartColor?: string;
    borderStyle?: 'solid' | 'dotted' | 'dashed';
    borderTopColor?: string;
    borderTopEndRadius?: number;
    borderTopLeftRadius?: number;
    borderTopRightRadius?: number;
    borderTopStartRadius?: number;
    borderTopWidth?: number;
    borderWidth?: number;
    opacity?: number;
    testID?: string;
    /**
     * Sets the elevation of a view, using Android's underlying
     * [elevation API](https://developer.android.com/training/material/shadows-clipping.html#Elevation).
     * This adds a drop shadow to the item and affects z-order for overlapping views.
     * Only supported on Android 5.0+, has no effect on earlier versions.
     *
     * @platform android
     */
    elevation?: number;
}

export type TVParallaxProperties = {
    /**
     * If true, parallax effects are enabled.  Defaults to true.
     */
    enabled?: boolean;

    /**
     * Defaults to 2.0.
     */
    shiftDistanceX?: number;

    /**
     * Defaults to 2.0.
     */
    shiftDistanceY?: number;

    /**
     * Defaults to 0.05.
     */
    tiltAngle?: number;

    /**
     * Defaults to 1.0
     */
    magnification?: number;

    /**
     * Defaults to 1.0
     */
    pressMagnification?: number;

    /**
     * Defaults to 0.3
     */
    pressDuration?: number;

    /**
     * Defaults to 0.3
     */
    pressDelay?: number;
};

export interface TVViewPropsIOS {
    /**
     * *(Apple TV only)* When set to true, this view will be focusable
     * and navigable using the Apple TV remote.
     *
     * @platform ios
     */
    isTVSelectable?: boolean;

    /**
     * *(Apple TV only)* May be set to true to force the Apple TV focus engine to move focus to this view.
     *
     * @platform ios
     */
    hasTVPreferredFocus?: boolean;

    /**
     * *(Apple TV only)* Object with properties to control Apple TV parallax effects.
     *
     * @platform ios
     */
    tvParallaxProperties?: TVParallaxProperties;

    /**
     * *(Apple TV only)* May be used to change the appearance of the Apple TV parallax effect when this view goes in or out of focus.  Defaults to 2.0.
     *
     * @platform ios
     */
    tvParallaxShiftDistanceX?: number;

    /**
     * *(Apple TV only)* May be used to change the appearance of the Apple TV parallax effect when this view goes in or out of focus.  Defaults to 2.0.
     *
     * @platform ios
     */
    tvParallaxShiftDistanceY?: number;

    /**
     * *(Apple TV only)* May be used to change the appearance of the Apple TV parallax effect when this view goes in or out of focus.  Defaults to 0.05.
     *
     * @platform ios
     */
    tvParallaxTiltAngle?: number;

    /**
     * *(Apple TV only)* May be used to change the appearance of the Apple TV parallax effect when this view goes in or out of focus.  Defaults to 1.0.
     *
     * @platform ios
     */
    tvParallaxMagnification?: number;
}

export interface ViewPropsIOS extends TVViewPropsIOS {
    /**
     * Whether this view should be rendered as a bitmap before compositing.
     *
     * On iOS, this is useful for animations and interactions that do not modify this component's dimensions nor its children;
     * for example, when translating the position of a static view, rasterization allows the renderer to reuse a cached bitmap of a static view
     * and quickly composite it during each frame.
     *
     * Rasterization incurs an off-screen drawing pass and the bitmap consumes memory.
     * Test and measure when using this property.
     */
    shouldRasterizeIOS?: boolean;
}

export interface ViewPropsAndroid {
    /**
     * Views that are only used to layout their children or otherwise don't draw anything
     * may be automatically removed from the native hierarchy as an optimization.
     * Set this property to false to disable this optimization and ensure that this View exists in the native view hierarchy.
     */
    collapsable?: boolean;

    /**
     * Whether this view needs to rendered offscreen and composited with an alpha in order to preserve 100% correct colors and blending behavior.
     * The default (false) falls back to drawing the component and its children
     * with an alpha applied to the paint used to draw each element instead of rendering the full component offscreen and compositing it back with an alpha value.
     * This default may be noticeable and undesired in the case where the View you are setting an opacity on
     * has multiple overlapping elements (e.g. multiple overlapping Views, or text and a background).
     *
     * Rendering offscreen to preserve correct alpha behavior is extremely expensive
     * and hard to debug for non-native developers, which is why it is not turned on by default.
     * If you do need to enable this property for an animation,
     * consider combining it with renderToHardwareTextureAndroid if the view contents are static (i.e. it doesn't need to be redrawn each frame).
     * If that property is enabled, this View will be rendered off-screen once,
     * saved in a hardware texture, and then composited onto the screen with an alpha each frame without having to switch rendering targets on the GPU.
     */
    needsOffscreenAlphaCompositing?: boolean;

    /**
     * Whether this view should render itself (and all of its children) into a single hardware texture on the GPU.
     *
     * On Android, this is useful for animations and interactions that only modify opacity, rotation, translation, and/or scale:
     * in those cases, the view doesn't have to be redrawn and display lists don't need to be re-executed. The texture can just be
     * re-used and re-composited with different parameters. The downside is that this can use up limited video memory, so this prop should be set back to false at the end of the interaction/animation.
     */
    renderToHardwareTextureAndroid?: boolean;
}

type Falsy = undefined | null | false;

interface RecursiveArray<T> extends Array<T | ReadonlyArray<T> | RecursiveArray<T>> {}

/** Keep a brand of 'T' so that calls to `StyleSheet.flatten` can take `RegisteredStyle<T>` and return `T`. */
type RegisteredStyle<T> = number & { __registeredStyleBrand: T };
export type StyleProp<T> = T | RegisteredStyle<T> | RecursiveArray<T | RegisteredStyle<T> | Falsy> | Falsy;

/**
 * @see https://facebook.github.io/react-native/docs/accessibility.html#accessibility-properties
 */
export interface AccessibilityProps extends AccessibilityPropsAndroid, AccessibilityPropsIOS {
    /**
     * When true, indicates that the view is an accessibility element.
     * By default, all the touchable elements are accessible.
     */
    accessible?: boolean;

    /**
     * Provides an array of custom actions available for accessibility.
     */
    accessibilityActions?: ReadonlyArray<AccessibilityActionInfo>;

    /**
     * Overrides the text that's read by the screen reader when the user interacts with the element. By default, the
     * label is constructed by traversing all the children and accumulating all the Text nodes separated by space.
     */
    accessibilityLabel?: string;

    /**
     * Accessibility Role tells a person using either VoiceOver on iOS or TalkBack on Android the type of element that is focused on.
     */
    accessibilityRole?: AccessibilityRole;
    /**
     * Accessibility State tells a person using either VoiceOver on iOS or TalkBack on Android the state of the element currently focused on.
     * @deprecated: accessibilityState available in 0.60+
     */
    accessibilityStates?: AccessibilityStates[];
    /**
     * Accessibility State tells a person using either VoiceOver on iOS or TalkBack on Android the state of the element currently focused on.
     */
    accessibilityState?: AccessibilityState;
    /**
     * An accessibility hint helps users understand what will happen when they perform an action on the accessibility element when that result is not obvious from the accessibility label.
     */
    accessibilityHint?: string;

    /**
     * When `accessible` is true, the system will try to invoke this function when the user performs an accessibility custom action.
     */
    onAccessibilityAction?: (event: AccessibilityActionEvent) => void;
}

export type AccessibilityActionInfo = Readonly<{
    name: AccessibilityActionName;
    label?: string;
}>;

export type AccessibilityActionName =
    /**
     * Generated when a screen reader user double taps the component.
     */
    | 'activate'
    /**
     * Gererated when a screen reader user increments an adjustable component.
     */
    | 'increment'
    /**
     * Gererated when a screen reader user decrements an adjustable component.
     */
    | 'decrement'
    /**
     * Generated when a TalkBack user places accessibility focus on the component and double taps and holds one finger on the screen.
     * @platform android
     */
    | 'longpress'
    /**
     * Generated when a VoiceOver user places focus on or inside the component and double taps with two fingers.
     * @platform ios
     * */
    | 'magicTap'
    /**
     * Generated when a VoiceOver user places focus on or inside the component and performs a two finger scrub gesture (left, right, left).
     * @platform ios
     * */
    | 'escape';

export type AccessibilityActionEvent = NativeSyntheticEvent<
    Readonly<{
        actionName: string;
    }>
>;

// @deprecated: use AccessibilityState available in 0.60+
export type AccessibilityStates =
    | 'disabled'
    | 'selected'
    | 'checked'
    | 'unchecked'
    | 'busy'
    | 'expanded'
    | 'collapsed'
    | 'hasPopup';

export interface AccessibilityState {
    /**
     * When true, informs accessible tools if the element is disabled
     */
    disabled?: boolean;
    /**
     * When true, informs accessible tools if the element is selected
     */
    selected?: boolean;
    /**
     * For items like Checkboxes and Toggle switches, reports their state to accessible tools
     */
    checked?: boolean | 'mixed';
    /**
     *  When present, informs accessible tools if the element is busy
     */
    busy?: boolean;
    /**
     *  When present, informs accessible tools the element is expanded or collapsed
     */
    expanded?: boolean;
}

export type AccessibilityRole =
    | 'none'
    | 'button'
    | 'link'
    | 'search'
    | 'image'
    | 'keyboardkey'
    | 'text'
    | 'adjustable'
    | 'imagebutton'
    | 'header'
    | 'summary'
    | 'alert'
    | 'checkbox'
    | 'combobox'
    | 'menu'
    | 'menubar'
    | 'menuitem'
    | 'progressbar'
    | 'radio'
    | 'radiogroup'
    | 'scrollbar'
    | 'spinbutton'
    | 'switch'
    | 'tab'
    | 'tablist'
    | 'timer'
    | 'toolbar';

export interface AccessibilityPropsAndroid {
    /**
     * In some cases, we also want to alert the end user of the type of selected component (i.e., that it is a “button”).
     * If we were using native buttons, this would work automatically. Since we are using javascript, we need to
     * provide a bit more context for TalkBack. To do so, you must specify the ‘accessibilityComponentType’ property
     * for any UI component. For instances, we support ‘button’, ‘radiobutton_checked’ and ‘radiobutton_unchecked’ and so on.
     * @platform android
     */
    accessibilityComponentType?: 'none' | 'button' | 'radiobutton_checked' | 'radiobutton_unchecked';

    /**
     * Indicates to accessibility services whether the user should be notified when this view changes.
     * Works for Android API >= 19 only.
     * See http://developer.android.com/reference/android/view/View.html#attr_android:accessibilityLiveRegion for references.
     * @platform android
     */
    accessibilityLiveRegion?: 'none' | 'polite' | 'assertive';

    /**
     * Controls how view is important for accessibility which is if it fires accessibility events
     * and if it is reported to accessibility services that query the screen.
     * Works for Android only. See http://developer.android.com/reference/android/R.attr.html#importantForAccessibility for references.
     *
     * Possible values:
     *      'auto' - The system determines whether the view is important for accessibility - default (recommended).
     *      'yes' - The view is important for accessibility.
     *      'no' - The view is not important for accessibility.
     *      'no-hide-descendants' - The view is not important for accessibility, nor are any of its descendant views.
     */
    importantForAccessibility?: 'auto' | 'yes' | 'no' | 'no-hide-descendants';
}

export interface AccessibilityPropsIOS {
    /**
     * A Boolean value indicating whether the accessibility elements contained within this accessibility element
     * are hidden to the screen reader.
     * @platform ios
     */
    accessibilityElementsHidden?: boolean;

    /**
     * Accessibility traits tell a person using VoiceOver what kind of element they have selected.
     * Is this element a label? A button? A header? These questions are answered by accessibilityTraits.
     * @platform ios
     */
    accessibilityTraits?: AccessibilityTrait | AccessibilityTrait[];

    /**
     * A Boolean value indicating whether VoiceOver should ignore the elements within views that are siblings of the receiver.
     * @platform ios
     */
    accessibilityViewIsModal?: boolean;

    /**
     * When accessibile is true, the system will invoke this function when the user performs the escape gesture (scrub with two fingers).
     * @platform ios
     */
    onAccessibilityEscape?: () => void;

    /**
     * When `accessible` is true, the system will try to invoke this function when the user performs accessibility tap gesture.
     * @platform ios
     */
    onAccessibilityTap?: () => void;

    /**
     * When accessible is true, the system will invoke this function when the user performs the magic tap gesture.
     * @platform ios
     */
    onMagicTap?: () => void;

    /**
     * https://facebook.github.io/react-native/docs/accessibility#accessibilityignoresinvertcolorsios
     * @platform ios
     */
    accessibilityIgnoresInvertColors?: boolean;
}

type AccessibilityTrait =
    | 'none'
    | 'button'
    | 'link'
    | 'header'
    | 'search'
    | 'image'
    | 'selected'
    | 'plays'
    | 'key'
    | 'text'
    | 'summary'
    | 'disabled'
    | 'frequentUpdates'
    | 'startsMedia'
    | 'adjustable'
    | 'allowsDirectInteraction'
    | 'pageTurn';

/**
 * @see https://facebook.github.io/react-native/docs/view.html#props
 */
export interface ViewProps
    extends ViewPropsAndroid,
        ViewPropsIOS,
        GestureResponderHandlers,
        Touchable,
        AccessibilityProps {
    /**
     * This defines how far a touch event can start away from the view.
     * Typical interface guidelines recommend touch targets that are at least
     * 30 - 40 points/density-independent pixels. If a Touchable view has
     * a height of 20 the touchable height can be extended to 40 with
     * hitSlop={{top: 10, bottom: 10, left: 0, right: 0}}
     * NOTE The touch area never extends past the parent view bounds and
     * the Z-index of sibling views always takes precedence if a touch
     * hits two overlapping views.
     */
    hitSlop?: Insets;

    /**
     * Invoked on mount and layout changes with
     *
     * {nativeEvent: { layout: {x, y, width, height}}}.
     */
    onLayout?: (event: LayoutChangeEvent) => void;

    /**
     *
     * In the absence of auto property, none is much like CSS's none value. box-none is as if you had applied the CSS class:
     *
     * .box-none {
     *   pointer-events: none;
     * }
     * .box-none * {
     *   pointer-events: all;
     * }
     *
     * box-only is the equivalent of
     *
     * .box-only {
     *   pointer-events: all;
     * }
     * .box-only * {
     *   pointer-events: none;
     * }
     *
     * But since pointerEvents does not affect layout/appearance, and we are already deviating from the spec by adding additional modes,
     * we opt to not include pointerEvents on style. On some platforms, we would need to implement it as a className anyways. Using style or not is an implementation detail of the platform.
     */
    pointerEvents?: 'box-none' | 'none' | 'box-only' | 'auto';

    /**
     *
     * This is a special performance property exposed by RCTView and is useful for scrolling content when there are many subviews,
     * most of which are offscreen. For this property to be effective, it must be applied to a view that contains many subviews that extend outside its bound.
     * The subviews must also have overflow: hidden, as should the containing view (or one of its superviews).
     */
    removeClippedSubviews?: boolean;

    style?: StyleProp<ViewStyle>;

    /**
     * Used to locate this view in end-to-end tests.
     */
    testID?: string;

    /**
     * Used to reference react managed views from native code.
     */
    nativeID?: string;
}

/**
 * The most fundamental component for building UI, View is a container that supports layout with flexbox, style, some touch handling,
 * and accessibility controls, and is designed to be nested inside other views and to have 0 to many children of any type.
 * View maps directly to the native view equivalent on whatever platform React is running on,
 * whether that is a UIView, <div>, android.view, etc.
 */
declare class ViewComponent extends React.Component<ViewProps> {}

declare const ViewBase: Constructor<NativeMethodsMixin> & typeof ViewComponent;

export class View extends ViewBase {
    /**
     * Is 3D Touch / Force Touch available (i.e. will touch events include `force`)
     * @platform ios
     */
    static forceTouchAvailable: boolean;
}

/**
 * @see https://facebook.github.io/react-native/docs/viewpagerandroid.html#props
 */

export interface ViewPagerAndroidOnPageScrollEventData {
    position: number;
    offset: number;
}

export interface ViewPagerAndroidOnPageSelectedEventData {
    position: number;
}

export interface ViewPagerAndroidProps extends ViewProps {
    /**
     * Index of initial page that should be selected. Use `setPage` method to
     * update the page, and `onPageSelected` to monitor page changes
     */
    initialPage?: number;

    /**
     * When false, the content does not scroll.
     * The default value is true.
     */
    scrollEnabled?: boolean;

    /**
     * Executed when transitioning between pages (ether because of animation for
     * the requested page change or when user is swiping/dragging between pages)
     * The `event.nativeEvent` object for this callback will carry following data:
     *  - position - index of first page from the left that is currently visible
     *  - offset - value from range [0,1) describing stage between page transitions.
     *    Value x means that (1 - x) fraction of the page at "position" index is
     *    visible, and x fraction of the next page is visible.
     */
    onPageScroll?: (event: NativeSyntheticEvent<ViewPagerAndroidOnPageScrollEventData>) => void;

    /**
     * This callback will be called once ViewPager finish navigating to selected page
     * (when user swipes between pages). The `event.nativeEvent` object passed to this
     * callback will have following fields:
     *  - position - index of page that has been selected
     */
    onPageSelected?: (event: NativeSyntheticEvent<ViewPagerAndroidOnPageSelectedEventData>) => void;

    /**
     * Function called when the page scrolling state has changed.
     * The page scrolling state can be in 3 states:
     * - idle, meaning there is no interaction with the page scroller happening at the time
     * - dragging, meaning there is currently an interaction with the page scroller
     * - settling, meaning that there was an interaction with the page scroller, and the
     *   page scroller is now finishing it's closing or opening animation
     */
    onPageScrollStateChanged?: (state: 'Idle' | 'Dragging' | 'Settling') => void;

    /**
     * Determines whether the keyboard gets dismissed in response to a drag.
     *   - 'none' (the default), drags do not dismiss the keyboard.
     *   - 'on-drag', the keyboard is dismissed when a drag begins.
     */
    keyboardDismissMode?: 'none' | 'on-drag';

    /**
     * Blank space to show between pages. This is only visible while scrolling, pages are still
     * edge-to-edge.
     */
    pageMargin?: number;
}

declare class ViewPagerAndroidComponent extends React.Component<ViewPagerAndroidProps> {}

declare const ViewPagerAndroidBase: Constructor<NativeMethodsMixin> & typeof ViewPagerAndroidComponent;

export class ViewPagerAndroid extends ViewPagerAndroidBase {
    /**
     * A helper function to scroll to a specific page in the ViewPager.
     * The transition between pages will be animated.
     */
    setPage(selectedPage: number): void;

    /**
     * A helper function to scroll to a specific page in the ViewPager.
     * The transition between pages will *not* be animated.
     */
    setPageWithoutAnimation(selectedPage: number): void;
}

/**
 * It is a component to solve the common problem of views that need to move out of the way of the virtual keyboard.
 * It can automatically adjust either its position or bottom padding based on the position of the keyboard.
 */
declare class KeyboardAvoidingViewComponent extends React.Component<KeyboardAvoidingViewProps> {}

declare const KeyboardAvoidingViewBase: Constructor<TimerMixin> & typeof KeyboardAvoidingViewComponent;

export class KeyboardAvoidingView extends KeyboardAvoidingViewBase {}

export interface KeyboardAvoidingViewProps extends ViewProps {
    behavior?: 'height' | 'position' | 'padding';

    /**
     * The style of the content container(View) when behavior is 'position'.
     */
    contentContainerStyle?: StyleProp<ViewStyle>;

    /**
     * This is the distance between the top of the user screen and the react native view,
     * may be non-zero in some use cases.
     */
    keyboardVerticalOffset?: number;

    /**
     * Enables or disables the KeyboardAvoidingView.
     *
     * Default is true
     */
    enabled?: boolean;
}

/**
 * @see https://facebook.github.io/react-native/docs/segmentedcontrolios.html
 * @see SegmentedControlIOS.ios.js
 */
export interface NativeSegmentedControlIOSChangeEvent extends TargetedEvent {
    value: string;
    selectedSegmentIndex: number;
}

export interface SegmentedControlIOSProps extends ViewProps {
    /**
     * If false the user won't be able to interact with the control. Default value is true.
     */
    enabled?: boolean;

    /**
     * If true, then selecting a segment won't persist visually.
     * The onValueChange callback will still work as expected.
     */
    momentary?: boolean;

    /**
     * Callback that is called when the user taps a segment;
     * passes the event as an argument
     */
    onChange?: (event: NativeSyntheticEvent<NativeSegmentedControlIOSChangeEvent>) => void;

    /**
     * Callback that is called when the user taps a segment; passes the segment's value as an argument
     */
    onValueChange?: (value: string) => void;

    /**
     * The index in props.values of the segment to be (pre)selected.
     */
    selectedIndex?: number;

    /**
     * Accent color of the control.
     */
    tintColor?: string;

    /**
     * The labels for the control's segment buttons, in order.
     */
    values?: string[];
}

/**
 * Renders nested content and automatically applies paddings reflect the portion of the view
 * that is not covered by navigation bars, tab bars, toolbars, and other ancestor views.
 * Moreover, and most importantly, Safe Area's paddings reflect physical limitation of the screen,
 * such as rounded corners or camera notches (aka sensor housing area on iPhone X).
 */
declare class SafeAreaViewComponent extends React.Component<ViewProps> {}

declare const SafeAreaViewBase: Constructor<NativeMethodsMixin> & typeof SafeAreaViewComponent;

export class SafeAreaView extends SafeAreaViewBase {}

/**
 * A component which enables customization of the keyboard input accessory view on iOS. The input accessory view is
 * displayed above the keyboard whenever a TextInput has focus. This component can be used to create custom toolbars.
 *
 * To use this component wrap your custom toolbar with the InputAccessoryView component, and set a nativeID. Then, pass
 * that nativeID as the inputAccessoryViewID of whatever TextInput you desire.
 */
export class InputAccessoryView extends React.Component<InputAccessoryViewProps> {}

export interface InputAccessoryViewProps {
    backgroundColor?: string;

    /**
     * An ID which is used to associate this InputAccessoryView to specified TextInput(s).
     */
    nativeID?: string;

    style?: StyleProp<ViewStyle>;
}

/**
 * Use `SegmentedControlIOS` to render a UISegmentedControl iOS.
 *
 * #### Programmatically changing selected index
 *
 * The selected index can be changed on the fly by assigning the
 * selectIndex prop to a state variable, then changing that variable.
 * Note that the state variable would need to be updated as the user
 * selects a value and changes the index, as shown in the example below.
 *
 * ````
 * <SegmentedControlIOS
 *   values={['One', 'Two']}
 *   selectedIndex={this.state.selectedIndex}
 *   onChange={(event) => {
 *     this.setState({selectedIndex: event.nativeEvent.selectedSegmentIndex});
 *   }}
 * />
 * ````
 */
declare class SegmentedControlIOSComponent extends React.Component<SegmentedControlIOSProps> {}

declare const SegmentedControlIOSBase: Constructor<NativeMethodsMixin> & typeof SegmentedControlIOSComponent;

export class SegmentedControlIOS extends SegmentedControlIOSBase {}

export interface NavigatorIOSProps {
    /**
     * The default background color of the navigation bar.
     */
    barTintColor?: string;

    /**
     * NavigatorIOS uses "route" objects to identify child views, their props, and navigation bar configuration.
     * "push" and all the other navigation operations expect routes to be like this
     */
    initialRoute: Route;

    /**
     * The default wrapper style for components in the navigator.
     * A common use case is to set the backgroundColor for every page
     */
    itemWrapperStyle?: StyleProp<ViewStyle>;

    /**
     * Boolean value that indicates whether the interactive pop gesture is
     * enabled. This is useful for enabling/disabling the back swipe navigation
     * gesture.
     *
     * If this prop is not provided, the default behavior is for the back swipe
     * gesture to be enabled when the navigation bar is shown and disabled when
     * the navigation bar is hidden. Once you've provided the
     * `interactivePopGestureEnabled` prop, you can never restore the default
     * behavior.
     */
    interactivePopGestureEnabled?: boolean;

    /**
     * A Boolean value that indicates whether the navigation bar is hidden
     */
    navigationBarHidden?: boolean;

    /**
     * A Boolean value that indicates whether to hide the 1px hairline shadow
     */
    shadowHidden?: boolean;

    /**
     * The color used for buttons in the navigation bar
     */
    tintColor?: string;

    /**
     * The text color of the navigation bar title
     */
    titleTextColor?: string;

    /**
     * A Boolean value that indicates whether the navigation bar is translucent
     */
    translucent?: boolean;

    /**
     * NOT IN THE DOC BUT IN THE EXAMPLES
     */
    style?: StyleProp<ViewStyle>;
}

/**
 * A navigator is an object of navigation functions that a view can call.
 * It is passed as a prop to any component rendered by NavigatorIOS.
 *
 * Navigator functions are also available on the NavigatorIOS component:
 *
 * @see https://facebook.github.io/react-native/docs/navigatorios.html#navigator
 */
export class NavigatorIOS extends React.Component<NavigatorIOSProps> {
    /**
     * Navigate forward to a new route
     */
    push: (route: Route) => void;

    /**
     * Go back one page
     */
    pop: () => void;

    /**
     * Go back N pages at once. When N=1, behavior matches pop()
     */
    popN: (n: number) => void;

    /**
     * Replace the route for the current page and immediately load the view for the new route
     */
    replace: (route: Route) => void;

    /**
     * Replace the route/view for the previous page
     */
    replacePrevious: (route: Route) => void;

    /**
     * Replaces the previous route/view and transitions back to it
     */
    replacePreviousAndPop: (route: Route) => void;

    /**
     * Replaces the top item and popToTop
     */
    resetTo: (route: Route) => void;

    /**
     * Go back to the item for a particular route object
     */
    popToRoute(route: Route): void;

    /**
     * Go back to the top item
     */
    popToTop(): void;
}

/**
 * @see https://facebook.github.io/react-native/docs/activityindicator.html#props
 */
export interface ActivityIndicatorProps extends ViewProps {
    /**
     * Whether to show the indicator (true, the default) or hide it (false).
     */
    animating?: boolean;

    /**
     * The foreground color of the spinner (default is gray).
     */
    color?: string;

    /**
     * Whether the indicator should hide when not animating (true by default).
     */
    hidesWhenStopped?: boolean;

    /**
     * Size of the indicator.
     * Small has a height of 20, large has a height of 36.
     *
     * enum('small', 'large')
     */
    size?: number | 'small' | 'large';

    style?: StyleProp<ViewStyle>;
}

declare class ActivityIndicatorComponent extends React.Component<ActivityIndicatorProps> {}

declare const ActivityIndicatorBase: Constructor<NativeMethodsMixin> & typeof ActivityIndicatorComponent;

export class ActivityIndicator extends ActivityIndicatorBase {}

/**
 * @see https://facebook.github.io/react-native/docs/activityindicatorios.html#props
 */
export interface ActivityIndicatorIOSProps extends ViewProps {
    /**
     * Whether to show the indicator (true, the default) or hide it (false).
     */
    animating?: boolean;

    /**
     * The foreground color of the spinner (default is gray).
     */
    color?: string;

    /**
     * Whether the indicator should hide when not animating (true by default).
     */
    hidesWhenStopped?: boolean;

    /**
     * Invoked on mount and layout changes with
     */
    onLayout?: (event: { nativeEvent: { layout: { x: number; y: number; width: number; height: number } } }) => void;

    /**
     * Size of the indicator.
     * Small has a height of 20, large has a height of 36.
     *
     * enum('small', 'large')
     */
    size?: 'small' | 'large';

    style?: StyleProp<ViewStyle>;
}

export interface DatePickerIOSProps extends ViewProps {
    /**
     * The currently selected date.
     */
    date: Date;

    /**
     * The date picker locale.
     */
    locale?: string;

    /**
     * Maximum date.
     * Restricts the range of possible date/time values.
     */
    maximumDate?: Date;

    /**
     * Maximum date.
     * Restricts the range of possible date/time values.
     */
    minimumDate?: Date;

    /**
     *  enum(1, 2, 3, 4, 5, 6, 10, 12, 15, 20, 30)
     *  The interval at which minutes can be selected.
     */
    minuteInterval?: 1 | 2 | 3 | 4 | 5 | 6 | 10 | 12 | 15 | 20 | 30;

    /**
     *  enum('date', 'time', 'datetime')
     *  The date picker mode.
     */
    mode?: 'date' | 'time' | 'datetime';

    /**
     * Date change handler.
     * This is called when the user changes the date or time in the UI.
     * The first and only argument is a Date object representing the new date and time.
     */
    onDateChange: (newDate: Date) => void;

    /**
     * Timezone offset in minutes.
     * By default, the date picker will use the device's timezone. With this parameter, it is possible to force a certain timezone offset.
     * For instance, to show times in Pacific Standard Time, pass -7 * 60.
     */
    timeZoneOffsetInMinutes?: number;
}

declare class DatePickerIOSComponent extends React.Component<DatePickerIOSProps> {}

declare const DatePickerIOSBase: Constructor<NativeMethodsMixin> & typeof DatePickerIOSComponent;

export class DatePickerIOS extends DatePickerIOSBase {}

export interface DrawerSlideEvent extends NativeSyntheticEvent<NativeTouchEvent> {}

/**
 * @see DrawerLayoutAndroid.android.js
 */
export interface DrawerLayoutAndroidProps extends ViewProps {
    /**
     * Specifies the background color of the drawer. The default value
     * is white. If you want to set the opacity of the drawer, use rgba.
     * Example:
     * return (
     *   <DrawerLayoutAndroid drawerBackgroundColor="rgba(0,0,0,0.5)">
     *   </DrawerLayoutAndroid>
     *);
     */
    drawerBackgroundColor?: string;

    /**
     * Specifies the lock mode of the drawer. The drawer can be locked
     * in 3 states:
     *
     * - unlocked (default), meaning that the drawer will respond
     *   (open/close) to touch gestures.
     *
     * - locked-closed, meaning that the drawer will stay closed and not
     *   respond to gestures.
     *
     * - locked-open, meaning that the drawer will stay opened and
     *   not respond to gestures. The drawer may still be opened and
     *   closed programmatically (openDrawer/closeDrawer).
     */
    drawerLockMode?: 'unlocked' | 'locked-closed' | 'locked-open';

    /**
     * Specifies the side of the screen from which the drawer will slide in.
     * enum(DrawerLayoutAndroid.positions.Left, DrawerLayoutAndroid.positions.Right)
     */
    drawerPosition?: number;

    /**
     * Specifies the width of the drawer, more precisely the width of the
     * view that be pulled in from the edge of the window.
     */
    drawerWidth?: number;

    /**
     * Determines whether the keyboard gets dismissed in response to a drag.
     * - 'none' (the default), drags do not dismiss the keyboard.
     * - 'on-drag', the keyboard is dismissed when a drag begins.
     */
    keyboardDismissMode?: 'none' | 'on-drag';

    /**
     * Function called whenever the navigation view has been closed.
     */
    onDrawerClose?: () => void;

    /**
     * Function called whenever the navigation view has been opened.
     */
    onDrawerOpen?: () => void;

    /**
     * Function called whenever there is an interaction with the navigation view.
     */
    onDrawerSlide?: (event: DrawerSlideEvent) => void;

    /**
     * Function called when the drawer state has changed.
     * The drawer can be in 3 states:
     * - idle, meaning there is no interaction with the navigation
     *   view happening at the time
     * - dragging, meaning there is currently an interaction with the
     *   navigation view
     * - settling, meaning that there was an interaction with the
     *   navigation view, and the navigation view is now finishing
     *   it's closing or opening animation
     */
    onDrawerStateChanged?: (event: 'Idle' | 'Dragging' | 'Settling') => void;

    /**
     * The navigation view that will be rendered to the side of the
     * screen and can be pulled in.
     */
    renderNavigationView: () => JSX.Element;

    /**
     * Make the drawer take the entire screen and draw the background of
     * the status bar to allow it to open over the status bar. It will
     * only have an effect on API 21+.
     */
    statusBarBackgroundColor?: string;
}

interface DrawerPosition {
    Left: number;
    Right: number;
}

declare class DrawerLayoutAndroidComponent extends React.Component<DrawerLayoutAndroidProps> {}

declare const DrawerLayoutAndroidBase: Constructor<NativeMethodsMixin> & typeof DrawerLayoutAndroidComponent;

export class DrawerLayoutAndroid extends DrawerLayoutAndroidBase {
    /**
     * drawer's positions.
     */
    positions: DrawerPosition;

    /**
     * Opens the drawer.
     */
    openDrawer(): void;

    /**
     * Closes the drawer.
     */
    closeDrawer(): void;
}

/**
 * @see PickerIOS.ios.js
 */
export interface PickerIOSItemProps {
    value?: string | number;
    label?: string;
}

/**
 * @see PickerIOS.ios.js
 */
export class PickerIOSItem extends React.Component<PickerIOSItemProps> {}

/**
 * @see Picker.js
 */
export interface PickerItemProps {
    testID?: string;
    color?: string;
    label: string;
    value?: any;
}

export interface PickerPropsIOS extends ViewProps {
    /**
     * Style to apply to each of the item labels.
     * @platform ios
     */
    itemStyle?: StyleProp<TextStyle>;
}

export interface PickerPropsAndroid extends ViewProps {
    /**
     * If set to false, the picker will be disabled, i.e. the user will not be able to make a
     * selection.
     * @platform android
     */
    enabled?: boolean;

    /**
     * On Android, specifies how to display the selection items when the user taps on the picker:
     *
     *   - 'dialog': Show a modal dialog. This is the default.
     *   - 'dropdown': Shows a dropdown anchored to the picker view
     *
     * @platform android
     */
    mode?: 'dialog' | 'dropdown';

    /**
     * Prompt string for this picker, used on Android in dialog mode as the title of the dialog.
     * @platform android
     */
    prompt?: string;
}

/**
 * @see https://facebook.github.io/react-native/docs/picker.html
 * @see Picker.js
 */
export interface PickerProps extends PickerPropsIOS, PickerPropsAndroid {
    /**
     * Callback for when an item is selected. This is called with the
     * following parameters:
     * - itemValue: the value prop of the item that was selected
     * - itemPosition: the index of the selected item in this picker
     */
    onValueChange?: (itemValue: any, itemPosition: number) => void;

    /**
     * Value matching value of one of the items.
     * Can be a string or an integer.
     */
    selectedValue?: any;

    style?: StyleProp<TextStyle>;

    /**
     * Used to locate this view in end-to-end tests.
     */
    testId?: string;
}

/**
 * @see https://facebook.github.io/react-native/docs/picker.html
 * @see Picker.js
 */
export class Picker extends React.Component<PickerProps> {
    /**
     * On Android, display the options in a dialog.
     */
    static MODE_DIALOG: string;

    /**
     * On Android, display the options in a dropdown (this is the default).
     */
    static MODE_DROPDOWN: string;

    static Item: React.ComponentType<PickerItemProps>;
}

/**
 * @see https://facebook.github.io/react-native/docs/pickerios.html
 * @see PickerIOS.ios.js
 */
export interface PickerIOSProps extends ViewProps {
    itemStyle?: StyleProp<TextStyle>;
    onValueChange?: (value: string | number) => void;
    selectedValue?: string | number;
}

/**
 * @see https://facebook.github.io/react-native/docs/pickerios.html
 * @see PickerIOS.ios.js
 */
declare class PickerIOSComponent extends React.Component<PickerIOSProps> {}

declare const PickerIOSBase: Constructor<NativeMethodsMixin> & typeof PickerIOSComponent;

export class PickerIOS extends PickerIOSBase {
    static Item: typeof PickerIOSItem;
}

/**
 * @see https://facebook.github.io/react-native/docs/progressbarandroid.html
 * @see ProgressBarAndroid.android.js
 */
export interface ProgressBarAndroidProps extends ViewProps {
    /**
     * Style of the ProgressBar. One of:
     Horizontal
     Normal (default)
     Small
     Large
     Inverse
     SmallInverse
     LargeInverse
     */
    styleAttr?: 'Horizontal' | 'Normal' | 'Small' | 'Large' | 'Inverse' | 'SmallInverse' | 'LargeInverse';

    /**
     * If the progress bar will show indeterminate progress.
     * Note that this can only be false if styleAttr is Horizontal.
     */
    indeterminate?: boolean;

    /**
     * The progress value (between 0 and 1).
     */
    progress?: number;

    /**
     * Whether to show the ProgressBar (true, the default) or hide it (false).
     */
    animating?: boolean;

    /**
     * Color of the progress bar.
     */
    color?: string;

    /**
     * Used to locate this view in end-to-end tests.
     */
    testID?: string;
}

/**
 * React component that wraps the Android-only `ProgressBar`. This component is used to indicate
 * that the app is loading or there is some activity in the app.
 */
declare class ProgressBarAndroidComponent extends React.Component<ProgressBarAndroidProps> {}

declare const ProgressBarAndroidBase: Constructor<NativeMethodsMixin> & typeof ProgressBarAndroidComponent;

export class ProgressBarAndroid extends ProgressBarAndroidBase {}

/**
 * @see https://facebook.github.io/react-native/docs/progressviewios.html
 * @see ProgressViewIOS.ios.js
 */
export interface ProgressViewIOSProps extends ViewProps {
    /**
     * The progress bar style.
     */
    progressViewStyle?: 'default' | 'bar';

    /**
     * The progress value (between 0 and 1).
     */
    progress?: number;

    /**
     * The tint color of the progress bar itself.
     */
    progressTintColor?: string;

    /**
     * The tint color of the progress bar track.
     */
    trackTintColor?: string;

    /**
     * A stretchable image to display as the progress bar.
     */
    progressImage?: ImageURISource | ImageURISource[];

    /**
     * A stretchable image to display behind the progress bar.
     */
    trackImage?: ImageURISource | ImageURISource[];
}

declare class ProgressViewIOSComponent extends React.Component<ProgressViewIOSProps> {}

declare const ProgressViewIOSBase: Constructor<NativeMethodsMixin> & typeof ProgressViewIOSComponent;

export class ProgressViewIOS extends ProgressViewIOSBase {}

export interface RefreshControlPropsIOS extends ViewProps {
    /**
     * The color of the refresh indicator.
     */
    tintColor?: string;

    /**
     * The title displayed under the refresh indicator.
     */
    title?: string;

    /**
     * Title color.
     */
    titleColor?: string;
}

export interface RefreshControlPropsAndroid extends ViewProps {
    /**
     * The colors (at least one) that will be used to draw the refresh indicator.
     */
    colors?: string[];

    /**
     * Whether the pull to refresh functionality is enabled.
     */
    enabled?: boolean;

    /**
     * The background color of the refresh indicator.
     */
    progressBackgroundColor?: string;

    /**
     * Size of the refresh indicator, see RefreshControl.SIZE.
     */
    size?: number;

    /**
     * Progress view top offset
     * @platform android
     */
    progressViewOffset?: number;
}

export interface RefreshControlProps extends RefreshControlPropsIOS, RefreshControlPropsAndroid {
    /**
     * Called when the view starts refreshing.
     */
    onRefresh?: () => void;

    /**
     * Whether the view should be indicating an active refresh.
     */
    refreshing: boolean;
}

/**
 * This component is used inside a ScrollView or ListView to add pull to refresh
 * functionality. When the ScrollView is at `scrollY: 0`, swiping down
 * triggers an `onRefresh` event.
 *
 * __Note:__ `refreshing` is a controlled prop, this is why it needs to be set to true
 * in the `onRefresh` function otherwise the refresh indicator will stop immediately.
 */
declare class RefreshControlComponent extends React.Component<RefreshControlProps> {}

declare const RefreshControlBase: Constructor<NativeMethodsMixin> & typeof RefreshControlComponent;

export class RefreshControl extends RefreshControlBase {
    static SIZE: Object; // Undocumented
}

export interface RecyclerViewBackedScrollViewProps extends ScrollViewProps {}

/**
 * Wrapper around android native recycler view.
 *
 * It simply renders rows passed as children in a separate recycler view cells
 * similarly to how `ScrollView` is doing it. Thanks to the fact that it uses
 * native `RecyclerView` though, rows that are out of sight are going to be
 * automatically detached (similarly on how this would work with
 * `removeClippedSubviews = true` on a `ScrollView.js`).
 *
 * CAUTION: This is an experimental component and should only be used together
 * with javascript implementation of list view (see ListView.js). In order to
 * use it pass this component as `renderScrollComponent` to the list view. For
 * now only horizontal scrolling is supported.
 */
declare class RecyclerViewBackedScrollViewComponent extends React.Component<RecyclerViewBackedScrollViewProps> {}

declare const RecyclerViewBackedScrollViewBase: Constructor<ScrollResponderMixin> &
    typeof RecyclerViewBackedScrollViewComponent;

export class RecyclerViewBackedScrollView extends RecyclerViewBackedScrollViewBase {
    /**
     * A helper function to scroll to a specific point  in the scrollview.
     * This is currently used to help focus on child textviews, but can also
     * be used to quickly scroll to any element we want to focus. Syntax:
     *
     * scrollResponderScrollTo(options: {x: number = 0; y: number = 0; animated: boolean = true})
     *
     * Note: The weird argument signature is due to the fact that, for historical reasons,
     * the function also accepts separate arguments as an alternative to the options object.
     * This is deprecated due to ambiguity (y before x), and SHOULD NOT BE USED.
     */
    scrollTo(y?: number | { x?: number; y?: number; animated?: boolean }, x?: number, animated?: boolean): void;

    /**
     * Returns a reference to the underlying scroll responder, which supports
     * operations like `scrollTo`. All ScrollView-like components should
     * implement this method so that they can be composed while providing access
     * to the underlying scroll responder's methods.
     */
    getScrollResponder(): JSX.Element;
}

export interface SliderPropsAndroid extends ViewProps {
    /**
     * Color of the foreground switch grip.
     */
    thumbTintColor?: string;
}

export interface SliderPropsIOS extends ViewProps {
    /**
     * Assigns a maximum track image. Only static images are supported.
     * The leftmost pixel of the image will be stretched to fill the track.
     */
    maximumTrackImage?: ImageURISource;

    /**
     * Assigns a minimum track image. Only static images are supported.
     * The rightmost pixel of the image will be stretched to fill the track.
     */
    minimumTrackImage?: ImageURISource;

    /**
     * Sets an image for the thumb. Only static images are supported.
     */
    thumbImage?: ImageURISource;

    /**
     * Assigns a single image for the track. Only static images
     * are supported. The center pixel of the image will be stretched
     * to fill the track.
     */
    trackImage?: ImageURISource;
}

export interface SliderProps extends SliderPropsIOS, SliderPropsAndroid {
    /**
     * If true the user won't be able to move the slider.
     * Default value is false.
     */
    disabled?: boolean;

    /**
     * The color used for the track to the right of the button.
     * Overrides the default blue gradient image.
     */
    maximumTrackTintColor?: string;

    /**
     * Initial maximum value of the slider. Default value is 1.
     */
    maximumValue?: number;

    /**
     * The color used for the track to the left of the button.
     * Overrides the default blue gradient image.
     */
    minimumTrackTintColor?: string;

    /**
     * Initial minimum value of the slider. Default value is 0.
     */
    minimumValue?: number;

    /**
     * Callback called when the user finishes changing the value (e.g. when the slider is released).
     */
    onSlidingComplete?: (value: number) => void;

    /**
     * Callback continuously called while the user is dragging the slider.
     */
    onValueChange?: (value: number) => void;

    /**
     * Step value of the slider. The value should be between 0 and (maximumValue - minimumValue). Default value is 0.
     */
    step?: number;

    /**
     * Used to style and layout the Slider. See StyleSheet.js and ViewStylePropTypes.js for more info.
     */
    style?: StyleProp<ViewStyle>;

    /**
     * Used to locate this view in UI automation tests.
     */
    testID?: string;

    /**
     * Initial value of the slider. The value should be between minimumValue
     * and maximumValue, which default to 0 and 1 respectively.
     * Default value is 0.
     * This is not a controlled component, you don't need to update
     * the value during dragging.
     */
    value?: number;
}

/**
 * A component used to select a single value from a range of values.
 */
declare class SliderComponent extends React.Component<SliderProps> {}

declare const SliderBase: Constructor<NativeMethodsMixin> & typeof SliderComponent;

export class Slider extends SliderBase {}

export type SliderIOS = Slider;

/**
 * https://facebook.github.io/react-native/docs/switchios.html#props
 */
export interface SwitchIOSProps extends ViewProps {
    /**
     * If true the user won't be able to toggle the switch. Default value is false.
     */
    disabled?: boolean;

    /**
     * Background color when the switch is turned on.
     */
    onTintColor?: string;

    /**
     * Callback that is called when the user toggles the switch.
     */
    onValueChange?: (value: boolean) => void;

    /**
     * Background color for the switch round button.
     */
    thumbTintColor?: string;

    /**
     * Background color when the switch is turned off.
     */
    tintColor?: string;

    /**
     * The value of the switch, if true the switch will be turned on. Default value is false.
     */
    value?: boolean;
}

/**
 *
 * Use SwitchIOS to render a boolean input on iOS.
 *
 * This is a controlled component, so you must hook in to the onValueChange callback and update the value prop in order for the component to update,
 * otherwise the user's change will be reverted immediately to reflect props.value as the source of truth.
 *
 * @see https://facebook.github.io/react-native/docs/switchios.html
 */
export class SwitchIOS extends React.Component<SwitchIOSProps> {}

export type ImageResizeMode = 'cover' | 'contain' | 'stretch' | 'repeat' | 'center';

/**
 * @see ImageResizeMode.js
 */
export interface ImageResizeModeStatic {
    /**
     * contain - The image will be resized such that it will be completely
     * visible, contained within the frame of the View.
     */
    contain: ImageResizeMode;
    /**
     * cover - The image will be resized such that the entire area of the view
     * is covered by the image, potentially clipping parts of the image.
     */
    cover: ImageResizeMode;
    /**
     * stretch - The image will be stretched to fill the entire frame of the
     * view without clipping.  This may change the aspect ratio of the image,
     * distoring it.  Only supported on iOS.
     */
    stretch: ImageResizeMode;
    /**
     * center - The image will be scaled down such that it is completely visible,
     * if bigger than the area of the view.
     * The image will not be scaled up.
     */
    center: ImageResizeMode;

    /**
     * repeat - The image will be repeated to cover the frame of the View. The
     * image will keep it's size and aspect ratio.
     */
    repeat: ImageResizeMode;
}

export interface ShadowStyleIOS {
    shadowColor?: string;
    shadowOffset?: { width: number; height: number };
    shadowOpacity?: number;
    shadowRadius?: number;
}

/**
 * Image style
 * @see https://facebook.github.io/react-native/docs/image.html#style
 * @see https://github.com/facebook/react-native/blob/master/Libraries/Image/ImageStylePropTypes.js
 */
export interface ImageStyle extends FlexStyle, ShadowStyleIOS, TransformsStyle {
    resizeMode?: ImageResizeMode;
    backfaceVisibility?: 'visible' | 'hidden';
    borderBottomLeftRadius?: number;
    borderBottomRightRadius?: number;
    backgroundColor?: string;
    borderColor?: string;
    borderWidth?: number;
    borderRadius?: number;
    borderTopLeftRadius?: number;
    borderTopRightRadius?: number;
    overflow?: 'visible' | 'hidden';
    overlayColor?: string;
    tintColor?: string;
    opacity?: number;
}

/*
 * @see https://github.com/facebook/react-native/blob/master/Libraries/Image/ImageSourcePropType.js
 */
export interface ImageURISource {
    /**
     * `uri` is a string representing the resource identifier for the image, which
     * could be an http address, a local file path, or the name of a static image
     * resource (which should be wrapped in the `require('./path/to/image.png')`
     * function).
     */
    uri?: string;
    /**
     * `bundle` is the iOS asset bundle which the image is included in. This
     * will default to [NSBundle mainBundle] if not set.
     * @platform ios
     */
    bundle?: string;
    /**
     * `method` is the HTTP Method to use. Defaults to GET if not specified.
     */
    method?: string;
    /**
     * `headers` is an object representing the HTTP headers to send along with the
     * request for a remote image.
     */
    headers?: { [key: string]: string };
    /**
     * `cache` determines how the requests handles potentially cached
     * responses.
     *
     * - `default`: Use the native platforms default strategy. `useProtocolCachePolicy` on iOS.
     *
     * - `reload`: The data for the URL will be loaded from the originating source.
     * No existing cache data should be used to satisfy a URL load request.
     *
     * - `force-cache`: The existing cached data will be used to satisfy the request,
     * regardless of its age or expiration date. If there is no existing data in the cache
     * corresponding the request, the data is loaded from the originating source.
     *
     * - `only-if-cached`: The existing cache data will be used to satisfy a request, regardless of
     * its age or expiration date. If there is no existing data in the cache corresponding
     * to a URL load request, no attempt is made to load the data from the originating source,
     * and the load is considered to have failed.
     *
     * @platform ios
     */
    cache?: 'default' | 'reload' | 'force-cache' | 'only-if-cached';
    /**
     * `body` is the HTTP body to send with the request. This must be a valid
     * UTF-8 string, and will be sent exactly as specified, with no
     * additional encoding (e.g. URL-escaping or base64) applied.
     */
    body?: string;
    /**
     * `width` and `height` can be specified if known at build time, in which case
     * these will be used to set the default `<Image/>` component dimensions.
     */
    width?: number;
    height?: number;
    /**
     * `scale` is used to indicate the scale factor of the image. Defaults to 1.0 if
     * unspecified, meaning that one image pixel equates to one display point / DIP.
     */
    scale?: number;
}

export type ImageRequireSource = number;

/**
 * @see ImagePropsIOS.onProgress
 */
export interface ImageProgressEventDataIOS {
    loaded: number;
    total: number;
}

export interface ImagePropsIOS {
    /**
     * blurRadius: the blur radius of the blur filter added to the image
     * @platform ios
     */
    blurRadius?: number;

    /**
     * When the image is resized, the corners of the size specified by capInsets will stay a fixed size,
     * but the center content and borders of the image will be stretched.
     * This is useful for creating resizable rounded buttons, shadows, and other resizable assets.
     * More info on Apple documentation
     */
    capInsets?: Insets;

    /**
     * Invoked on download progress with {nativeEvent: {loaded, total}}
     */
    onProgress?: (event: NativeSyntheticEvent<ImageProgressEventDataIOS>) => void;

    /**
     * Invoked when a partial load of the image is complete. The definition of
     * what constitutes a "partial load" is loader specific though this is meant
     * for progressive JPEG loads.
     * @platform ios
     */
    onPartialLoad?: () => void;
}

interface ImagePropsAndroid {
    /**
     * The mechanism that should be used to resize the image when the image's dimensions
     * differ from the image view's dimensions. Defaults to auto.
     *
     * 'auto': Use heuristics to pick between resize and scale.
     *
     * 'resize': A software operation which changes the encoded image in memory before it gets decoded.
     * This should be used instead of scale when the image is much larger than the view.
     *
     * 'scale': The image gets drawn downscaled or upscaled. Compared to resize, scale is faster (usually hardware accelerated)
     * and produces higher quality images. This should be used if the image is smaller than the view.
     * It should also be used if the image is slightly bigger than the view.
     */
    resizeMethod?: 'auto' | 'resize' | 'scale';

    /**
     * Duration of fade in animation in ms. Defaults to 300
     *
     * @platform android
     */
    fadeDuration?: number;

    /**
     * Required if loading images via 'uri' from drawable folder on Android.
     * Explanation: https://medium.com/@adamjacobb/react-native-performance-images-adf5843e120
     */
    width?: number;

    /**
     * Required if loading images via 'uri' from drawable folder on Android
     * Explanation: https://medium.com/@adamjacobb/react-native-performance-images-adf5843e120
     */
    height?: number;
}

/**
 * @see https://facebook.github.io/react-native/docs/image.html#source
 */
export type ImageSourcePropType = ImageURISource | ImageURISource[] | ImageRequireSource;

/**
 * @see ImagePropsBase.onLoad
 */
export interface ImageLoadEventDataAndroid {
    uri?: string;
}

export interface ImageLoadEventData extends ImageLoadEventDataAndroid {
    source: {
        height: number;
        width: number;
        url: string;
    };
}

export interface ImageErrorEventData {
    error: any;
}

/**
 * @see https://facebook.github.io/react-native/docs/image.html#resolveassetsource
 */
export interface ImageResolvedAssetSource {
    height: number;
    width: number;
    scale: number;
    uri: string;
}

/**
 * @see https://facebook.github.io/react-native/docs/image.html
 */
export interface ImagePropsBase extends ImagePropsIOS, ImagePropsAndroid, AccessibilityProps {
    /**
     * onLayout function
     *
     * Invoked on mount and layout changes with
     *
     * {nativeEvent: { layout: {x, y, width, height} }}.
     */
    onLayout?: (event: LayoutChangeEvent) => void;

    /**
     * Invoked on load error with {nativeEvent: {error}}
     */
    onError?: (error: NativeSyntheticEvent<ImageErrorEventData>) => void;

    /**
     * Invoked when load completes successfully
     * { source: { url, height, width } }.
     */
    onLoad?: (event: NativeSyntheticEvent<ImageLoadEventData>) => void;

    /**
     * Invoked when load either succeeds or fails
     */
    onLoadEnd?: () => void;

    /**
     * Invoked on load start
     */
    onLoadStart?: () => void;

    progressiveRenderingEnabled?: boolean;

    borderRadius?: number;

    borderTopLeftRadius?: number;

    borderTopRightRadius?: number;

    borderBottomLeftRadius?: number;

    borderBottomRightRadius?: number;

    /**
     * Determines how to resize the image when the frame doesn't match the raw
     * image dimensions.
     *
     * 'cover': Scale the image uniformly (maintain the image's aspect ratio)
     * so that both dimensions (width and height) of the image will be equal
     * to or larger than the corresponding dimension of the view (minus padding).
     *
     * 'contain': Scale the image uniformly (maintain the image's aspect ratio)
     * so that both dimensions (width and height) of the image will be equal to
     * or less than the corresponding dimension of the view (minus padding).
     *
     * 'stretch': Scale width and height independently, This may change the
     * aspect ratio of the src.
     *
     * 'repeat': Repeat the image to cover the frame of the view.
     * The image will keep it's size and aspect ratio. (iOS only)
     *
     * 'center': Scale the image down so that it is completely visible,
     * if bigger than the area of the view.
     * The image will not be scaled up.
     */
    resizeMode?: ImageResizeMode;

    /**
     * The mechanism that should be used to resize the image when the image's dimensions
     * differ from the image view's dimensions. Defaults to `auto`.
     *
     * - `auto`: Use heuristics to pick between `resize` and `scale`.
     *
     * - `resize`: A software operation which changes the encoded image in memory before it
     * gets decoded. This should be used instead of `scale` when the image is much larger
     * than the view.
     *
     * - `scale`: The image gets drawn downscaled or upscaled. Compared to `resize`, `scale` is
     * faster (usually hardware accelerated) and produces higher quality images. This
     * should be used if the image is smaller than the view. It should also be used if the
     * image is slightly bigger than the view.
     *
     * More details about `resize` and `scale` can be found at http://frescolib.org/docs/resizing-rotating.html.
     *
     * @platform android
     */
    resizeMethod?: 'auto' | 'resize' | 'scale';

    /**
     * The image source (either a remote URL or a local file resource).
     *
     * This prop can also contain several remote URLs, specified together with their width and height and potentially with scale/other URI arguments.
     * The native side will then choose the best uri to display based on the measured size of the image container.
     * A cache property can be added to control how networked request interacts with the local cache.
     *
     * The currently supported formats are png, jpg, jpeg, bmp, gif, webp (Android only), psd (iOS only).
     */
    source: ImageSourcePropType;

    /**
     * similarly to `source`, this property represents the resource used to render
     * the loading indicator for the image, displayed until image is ready to be
     * displayed, typically after when it got downloaded from network.
     */
    loadingIndicatorSource?: ImageURISource;

    /**
     * A unique identifier for this element to be used in UI Automation testing scripts.
     */
    testID?: string;

    /**
     * A static image to display while downloading the final image off the network.
     */
    defaultSource?: ImageURISource | number;
}

export interface ImageProps extends ImagePropsBase {
    /**
     *
     * Style
     */
    style?: StyleProp<ImageStyle>;
}

declare class ImageComponent extends React.Component<ImageProps> {}

declare const ImageBase: Constructor<NativeMethodsMixin> & typeof ImageComponent;

export class Image extends ImageBase {
    static getSize(uri: string, success: (width: number, height: number) => void, failure: (error: any) => void): any;

    static prefetch(url: string): any;

    static abortPrefetch?(requestId: number): void;

    static queryCache?(urls: string[]): Promise<{ [url: string]: 'memory' | 'disk' | 'disk/memory' }>;

    /**
     * @see https://facebook.github.io/react-native/docs/image.html#resolveassetsource
     */
    static resolveAssetSource(source: ImageSourcePropType): ImageResolvedAssetSource;
}

export interface ImageBackgroundProps extends ImagePropsBase {
    imageStyle?: StyleProp<ImageStyle>;
    style?: StyleProp<ViewStyle>;

    imageRef?(image: Image): void;
}

declare class ImageBackgroundComponent extends React.Component<ImageBackgroundProps> {}

declare const ImageBackgroundBase: Constructor<NativeMethodsMixin> & typeof ImageBackgroundComponent;

export class ImageBackground extends ImageBackgroundBase {
    resizeMode: ImageResizeMode;

    getSize(uri: string, success: (width: number, height: number) => void, failure: (error: any) => void): any;

    prefetch(url: string): any;

    abortPrefetch?(requestId: number): void;

    queryCache?(urls: string[]): Promise<{ [url: string]: 'memory' | 'disk' | 'disk/memory' }>;
}

export interface ViewToken {
    item: any;
    key: string;
    index: number | null;
    isViewable: boolean;
    section?: any;
}

export interface ViewabilityConfig {
    /**
     * Minimum amount of time (in milliseconds) that an item must be physically viewable before the
     * viewability callback will be fired. A high number means that scrolling through content without
     * stopping will not mark the content as viewable.
     */
    minimumViewTime?: number;

    /**
     * Percent of viewport that must be covered for a partially occluded item to count as
     * "viewable", 0-100. Fully visible items are always considered viewable. A value of 0 means
     * that a single pixel in the viewport makes the item viewable, and a value of 100 means that
     * an item must be either entirely visible or cover the entire viewport to count as viewable.
     */
    viewAreaCoveragePercentThreshold?: number;

    /**
     * Similar to `viewAreaCoveragePercentThreshold`, but considers the percent of the item that is visible,
     * rather than the fraction of the viewable area it covers.
     */
    itemVisiblePercentThreshold?: number;

    /**
     * Nothing is considered viewable until the user scrolls or `recordInteraction` is called after
     * render.
     */
    waitForInteraction?: boolean;
}

export interface ViewabilityConfigCallbackPair {
    viewabilityConfig: ViewabilityConfig;
    onViewableItemsChanged: ((info: { viewableItems: Array<ViewToken>; changed: Array<ViewToken> }) => void) | null;
}

export type ViewabilityConfigCallbackPairs = ViewabilityConfigCallbackPair[];

/**
 * @see https://facebook.github.io/react-native/docs/flatlist.html#props
 */

export interface ListRenderItemInfo<ItemT> {
    item: ItemT;

    index: number;

    separators: {
        highlight: () => void;
        unhighlight: () => void;
        updateProps: (select: 'leading' | 'trailing', newProps: any) => void;
    };
}

export type ListRenderItem<ItemT> = (info: ListRenderItemInfo<ItemT>) => React.ReactElement | null;

export interface FlatListProps<ItemT> extends VirtualizedListProps<ItemT> {
    /**
     * Rendered in between each item, but not at the top or bottom
     */
    ItemSeparatorComponent?: React.ComponentType<any> | null;

    /**
     * Rendered when the list is empty.
     */
    ListEmptyComponent?: React.ComponentType<any> | React.ReactElement | null;

    /**
     * Rendered at the very end of the list.
     */
    ListFooterComponent?: React.ComponentType<any> | React.ReactElement | null;

    /**
     * Styling for internal View for ListFooterComponent
     */
    ListFooterComponentStyle?: ViewStyle | null;

    /**
     * Rendered at the very beginning of the list.
     */
    ListHeaderComponent?: React.ComponentType<any> | React.ReactElement | null;

    /**
     * Styling for internal View for ListHeaderComponent
     */
    ListHeaderComponentStyle?: ViewStyle | null;

    /**
     * Optional custom style for multi-item rows generated when numColumns > 1
     */
    columnWrapperStyle?: StyleProp<ViewStyle>;

    /**
     * Determines when the keyboard should stay visible after a tap.
     * - 'never' (the default), tapping outside of the focused text input when the keyboard is up dismisses the keyboard. When this happens, children won't receive the tap.
     * - 'always', the keyboard will not dismiss automatically, and the scroll view will not catch taps, but children of the scroll view can catch taps.
     * - 'handled', the keyboard will not dismiss automatically when the tap was handled by a children, (or captured by an ancestor).
     * - false, deprecated, use 'never' instead
     * - true, deprecated, use 'always' instead
     */
    keyboardShouldPersistTaps?: boolean | 'always' | 'never' | 'handled';

    /**
     * For simplicity, data is just a plain array. If you want to use something else,
     * like an immutable list, use the underlying VirtualizedList directly.
     */
    data: ReadonlyArray<ItemT> | null | undefined;

    /**
     * A marker property for telling the list to re-render (since it implements PureComponent).
     * If any of your `renderItem`, Header, Footer, etc. functions depend on anything outside of the `data` prop,
     * stick it here and treat it immutably.
     */
    extraData?: any;

    /**
     * `getItemLayout` is an optional optimization that lets us skip measurement of dynamic
     * content if you know the height of items a priori. getItemLayout is the most efficient,
     * and is easy to use if you have fixed height items, for example:
     * ```
     * getItemLayout={(data, index) => (
     *   {length: ITEM_HEIGHT, offset: ITEM_HEIGHT * index, index}
     * )}
     * ```
     * Remember to include separator length (height or width) in your offset calculation if you specify
     * `ItemSeparatorComponent`.
     */
    getItemLayout?: (
        data: Array<ItemT> | null | undefined,
        index: number,
    ) => { length: number; offset: number; index: number };

    /**
     * If true, renders items next to each other horizontally instead of stacked vertically.
     */
    horizontal?: boolean | null;

    /**
     * How many items to render in the initial batch
     */
    initialNumToRender?: number;

    /**
     * Instead of starting at the top with the first item, start at initialScrollIndex
     */
    initialScrollIndex?: number | null;

    /**
     * Used to extract a unique key for a given item at the specified index. Key is used for caching
     * and as the react key to track item re-ordering. The default extractor checks `item.key`, then
     * falls back to using the index, like React does.
     */
    keyExtractor?: (item: ItemT, index: number) => string;

    /**
     * Uses legacy MetroListView instead of default VirtualizedSectionList
     */
    legacyImplementation?: boolean;

    /**
     * Multiple columns can only be rendered with `horizontal={false}` and will zig-zag like a `flexWrap` layout.
     * Items should all be the same height - masonry layouts are not supported.
     */
    numColumns?: number;

    /**
     * Called once when the scroll position gets within onEndReachedThreshold of the rendered content.
     */
    onEndReached?: ((info: { distanceFromEnd: number }) => void) | null;

    /**
     * How far from the end (in units of visible length of the list) the bottom edge of the
     * list must be from the end of the content to trigger the `onEndReached` callback.
     * Thus a value of 0.5 will trigger `onEndReached` when the end of the content is
     * within half the visible length of the list.
     */
    onEndReachedThreshold?: number | null;

    /**
     * If provided, a standard RefreshControl will be added for "Pull to Refresh" functionality.
     * Make sure to also set the refreshing prop correctly.
     */
    onRefresh?: (() => void) | null;

    /**
     * Called when the viewability of rows changes, as defined by the `viewablePercentThreshold` prop.
     */
    onViewableItemsChanged?: ((info: { viewableItems: Array<ViewToken>; changed: Array<ViewToken> }) => void) | null;

    /**
     * Set this true while waiting for new data from a refresh.
     */
    refreshing?: boolean | null;

    /**
     * Takes an item from data and renders it into the list. Typical usage:
     * ```
     * _renderItem = ({item}) => (
     *   <TouchableOpacity onPress={() => this._onPress(item)}>
     *     <Text>{item.title}</Text>
     *   <TouchableOpacity/>
     * );
     * ...
     * <FlatList data={[{title: 'Title Text', key: 'item1'}]} renderItem={this._renderItem} />
     * ```
     * Provides additional metadata like `index` if you need it.
     */
    renderItem: ListRenderItem<ItemT> | null | undefined;

    /**
     * See `ViewabilityHelper` for flow type and further documentation.
     */
    viewabilityConfig?: any;

    /**
     * Note: may have bugs (missing content) in some circumstances - use at your own risk.
     *
     * This may improve scroll performance for large lists.
     */
    removeClippedSubviews?: boolean;
}

export class FlatList<ItemT = any> extends React.Component<FlatListProps<ItemT>> {
    /**
     * Scrolls to the end of the content. May be janky without `getItemLayout` prop.
     */
    scrollToEnd: (params?: { animated?: boolean | null }) => void;

    /**
     * Scrolls to the item at the specified index such that it is positioned in the viewable area
     * such that viewPosition 0 places it at the top, 1 at the bottom, and 0.5 centered in the middle.
     * Cannot scroll to locations outside the render window without specifying the getItemLayout prop.
     */
    scrollToIndex: (params: {
        animated?: boolean | null;
        index: number;
        viewOffset?: number;
        viewPosition?: number;
    }) => void;

    /**
     * Requires linear scan through data - use `scrollToIndex` instead if possible.
     * May be janky without `getItemLayout` prop.
     */
    scrollToItem: (params: { animated?: boolean | null; item: ItemT; viewPosition?: number }) => void;

    /**
     * Scroll to a specific content pixel offset, like a normal `ScrollView`.
     */
    scrollToOffset: (params: { animated?: boolean | null; offset: number }) => void;

    /**
     * Tells the list an interaction has occured, which should trigger viewability calculations,
     * e.g. if waitForInteractions is true and the user has not scrolled. This is typically called
     * by taps on items or by navigation actions.
     */
    recordInteraction: () => void;

    /**
     * Displays the scroll indicators momentarily.
     */
    flashScrollIndicators: () => void;

    /**
     * Provides a handle to the underlying scroll responder.
     */
    getScrollResponder: () => JSX.Element | null | undefined;

    /**
     * Provides a reference to the underlying host component
     */
    getNativeScrollRef: () => React.RefObject<View> | React.RefObject<ScrollViewComponent> | null | undefined;

    getScrollableNode: () => any;

    // TODO: use `unknown` instead of `any` for Typescript >= 3.0
    setNativeProps: (props: { [key: string]: any }) => void;
}

/**
 * @see https://facebook.github.io/react-native/docs/sectionlist.html
 */
export interface SectionBase<ItemT> {
    data: ReadonlyArray<ItemT>;

    key?: string;

    renderItem?: SectionListRenderItem<ItemT>;

    ItemSeparatorComponent?: React.ComponentType<any> | null;

    keyExtractor?: (item: ItemT, index: number) => string;
}

export interface SectionListData<ItemT> extends SectionBase<ItemT> {
    [key: string]: any;
}

/**
 * @see https://facebook.github.io/react-native/docs/sectionlist.html#props
 */

export interface SectionListRenderItemInfo<ItemT> extends ListRenderItemInfo<ItemT> {
    section: SectionListData<ItemT>;
}

export type SectionListRenderItem<ItemT> = (info: SectionListRenderItemInfo<ItemT>) => React.ReactElement | null;

export interface SectionListProps<ItemT> extends VirtualizedListWithoutRenderItemProps<ItemT> {
    /**
     * Rendered in between adjacent Items within each section.
     */
    ItemSeparatorComponent?: React.ComponentType<any> | null;

    /**
     * Rendered when the list is empty.
     */
    ListEmptyComponent?: React.ComponentType<any> | React.ReactElement | null;

    /**
     * Rendered at the very end of the list.
     */
    ListFooterComponent?: React.ComponentType<any> | React.ReactElement | null;

    /**
     * Rendered at the very beginning of the list.
     */
    ListHeaderComponent?: React.ComponentType<any> | React.ReactElement | null;

    /**
     * Rendered in between each section.
     */
    SectionSeparatorComponent?: React.ComponentType<any> | React.ReactElement | null;

    /**
     * A marker property for telling the list to re-render (since it implements PureComponent).
     * If any of your `renderItem`, Header, Footer, etc. functions depend on anything outside of the `data` prop,
     * stick it here and treat it immutably.
     */
    extraData?: any;

    /**
     * `getItemLayout` is an optional optimization that lets us skip measurement of dynamic
     * content if you know the height of items a priori. getItemLayout is the most efficient,
     * and is easy to use if you have fixed height items, for example:
     * ```
     * getItemLayout={(data, index) => (
     *   {length: ITEM_HEIGHT, offset: ITEM_HEIGHT * index, index}
     * )}
     * ```
     */
    getItemLayout?: (
        data: SectionListData<ItemT>[] | null,
        index: number,
    ) => { length: number; offset: number; index: number };

    /**
     * How many items to render in the initial batch
     */
    initialNumToRender?: number;

    /**
     * Reverses the direction of scroll. Uses scale transforms of -1.
     */
    inverted?: boolean | null;

    /**
     * Used to extract a unique key for a given item at the specified index. Key is used for caching
     * and as the react key to track item re-ordering. The default extractor checks `item.key`, then
     * falls back to using the index, like React does.
     */
    keyExtractor?: (item: ItemT, index: number) => string;

    /**
     * Called once when the scroll position gets within onEndReachedThreshold of the rendered content.
     */
    onEndReached?: ((info: { distanceFromEnd: number }) => void) | null;

    /**
     * How far from the end (in units of visible length of the list) the bottom edge of the
     * list must be from the end of the content to trigger the `onEndReached` callback.
     * Thus a value of 0.5 will trigger `onEndReached` when the end of the content is
     * within half the visible length of the list.
     */
    onEndReachedThreshold?: number | null;

    /**
     * If provided, a standard RefreshControl will be added for "Pull to Refresh" functionality.
     * Make sure to also set the refreshing prop correctly.
     */
    onRefresh?: (() => void) | null;

    /**
     * Used to handle failures when scrolling to an index that has not been measured yet.
     * Recommended action is to either compute your own offset and `scrollTo` it, or scroll as far
     * as possible and then try again after more items have been rendered.
     */
    onScrollToIndexFailed?: (info: {
        index: number;
        highestMeasuredFrameIndex: number;
        averageItemLength: number;
    }) => void;

    /**
     * Set this true while waiting for new data from a refresh.
     */
    refreshing?: boolean | null;

    /**
     * Default renderer for every item in every section. Can be over-ridden on a per-section basis.
     */
    renderItem?: SectionListRenderItem<ItemT>;

    /**
     * Rendered at the top of each section. Sticky headers are not yet supported.
     */
    renderSectionHeader?: (info: { section: SectionListData<ItemT> }) => React.ReactElement | null;

    /**
     * Rendered at the bottom of each section.
     */
    renderSectionFooter?: (info: { section: SectionListData<ItemT> }) => React.ReactElement | null;

    /**
     * An array of objects with data for each section.
     */
    sections: ReadonlyArray<SectionListData<ItemT>>;

    /**
     * Render a custom scroll component, e.g. with a differently styled `RefreshControl`.
     */
    renderScrollComponent?: (props: ScrollViewProps) => React.ReactElement<ScrollViewProps>;

    /**
     * Note: may have bugs (missing content) in some circumstances - use at your own risk.
     *
     * This may improve scroll performance for large lists.
     */
    removeClippedSubviews?: boolean;

    /**
     * Makes section headers stick to the top of the screen until the next one pushes it off.
     * Only enabled by default on iOS because that is the platform standard there.
     */
    stickySectionHeadersEnabled?: boolean;

    /**
     * Uses legacy MetroListView instead of default VirtualizedSectionList
     */
    legacyImplementation?: boolean;
}

export interface SectionListScrollParams {
    animated?: boolean;
    itemIndex: number;
    sectionIndex: number;
    viewOffset?: number;
    viewPosition?: number;
}

export class SectionList<SectionT = any> extends React.Component<SectionListProps<SectionT>> {
    /**
     * Scrolls to the item at the specified sectionIndex and itemIndex (within the section)
     * positioned in the viewable area such that viewPosition 0 places it at the top
     * (and may be covered by a sticky header), 1 at the bottom, and 0.5 centered in the middle.
     */
    scrollToLocation(params: SectionListScrollParams): void;

    /**
     * Tells the list an interaction has occurred, which should trigger viewability calculations, e.g.
     * if `waitForInteractions` is true and the user has not scrolled. This is typically called by
     * taps on items or by navigation actions.
     */
    recordInteraction(): void;

    /**
     * Displays the scroll indicators momentarily.
     *
     * @platform ios
     */
    flashScrollIndicators(): void;

    /**
     * Provides a handle to the underlying scroll responder.
     */
    getScrollResponder(): ScrollView | undefined;

    /**
     * Provides a handle to the underlying scroll node.
     */
    getScrollableNode(): NodeHandle | undefined;
}

/* This definition is deprecated because it extends the wrong base type */
export interface SectionListStatic<SectionT> extends React.ComponentClass<SectionListProps<SectionT>> {
    /**
     * Scrolls to the item at the specified sectionIndex and itemIndex (within the section)
     * positioned in the viewable area such that viewPosition 0 places it at the top
     * (and may be covered by a sticky header), 1 at the bottom, and 0.5 centered in the middle.
     */
    scrollToLocation?(params: SectionListScrollParams): void;
}

/**
 * @see https://facebook.github.io/react-native/docs/virtualizedlist.html#props
 */
export interface VirtualizedListProps<ItemT> extends VirtualizedListWithoutRenderItemProps<ItemT> {
    renderItem: ListRenderItem<ItemT> | null | undefined;
}

export interface VirtualizedListWithoutRenderItemProps<ItemT> extends ScrollViewProps {
    /**
     * Rendered when the list is empty. Can be a React Component Class, a render function, or
     * a rendered element.
     */
    ListEmptyComponent?: React.ComponentType<any> | React.ReactElement | null;

    /**
     * Rendered at the bottom of all the items. Can be a React Component Class, a render function, or
     * a rendered element.
     */
    ListFooterComponent?: React.ComponentType<any> | React.ReactElement | null;

    /**
     * Rendered at the top of all the items. Can be a React Component Class, a render function, or
     * a rendered element.
     */
    ListHeaderComponent?: React.ComponentType<any> | React.ReactElement | null;

    /**
     * The default accessor functions assume this is an Array<{key: string}> but you can override
     * getItem, getItemCount, and keyExtractor to handle any type of index-based data.
     */
    data?: any;

    /**
     * `debug` will turn on extra logging and visual overlays to aid with debugging both usage and
     * implementation, but with a significant perf hit.
     */
    debug?: boolean;

    /**
     * DEPRECATED: Virtualization provides significant performance and memory optimizations, but fully
     * unmounts react instances that are outside of the render window. You should only need to disable
     * this for debugging purposes.
     */
    disableVirtualization?: boolean;

    /**
     * A marker property for telling the list to re-render (since it implements `PureComponent`). If
     * any of your `renderItem`, Header, Footer, etc. functions depend on anything outside of the
     * `data` prop, stick it here and treat it immutably.
     */
    extraData?: any;

    /**
     * A generic accessor for extracting an item from any sort of data blob.
     */
    getItem?: (data: any, index: number) => ItemT;

    /**
     * Determines how many items are in the data blob.
     */
    getItemCount?: (data: any) => number;

    getItemLayout?: (
        data: any,
        index: number,
    ) => {
        length: number;
        offset: number;
        index: number;
    };

    horizontal?: boolean | null;

    /**
     * How many items to render in the initial batch. This should be enough to fill the screen but not
     * much more. Note these items will never be unmounted as part of the windowed rendering in order
     * to improve perceived performance of scroll-to-top actions.
     */
    initialNumToRender?: number;

    /**
     * Instead of starting at the top with the first item, start at `initialScrollIndex`. This
     * disables the "scroll to top" optimization that keeps the first `initialNumToRender` items
     * always rendered and immediately renders the items starting at this initial index. Requires
     * `getItemLayout` to be implemented.
     */
    initialScrollIndex?: number | null;

    /**
     * Reverses the direction of scroll. Uses scale transforms of -1.
     */
    inverted?: boolean | null;

    keyExtractor?: (item: ItemT, index: number) => string;

    listKey?: string;

    /**
     * The maximum number of items to render in each incremental render batch. The more rendered at
     * once, the better the fill rate, but responsiveness my suffer because rendering content may
     * interfere with responding to button taps or other interactions.
     */
    maxToRenderPerBatch?: number;

    onEndReached?: ((info: { distanceFromEnd: number }) => void) | null;

    onEndReachedThreshold?: number | null;

    onLayout?: (event: LayoutChangeEvent) => void;

    /**
     * If provided, a standard RefreshControl will be added for "Pull to Refresh" functionality. Make
     * sure to also set the `refreshing` prop correctly.
     */
    onRefresh?: (() => void) | null;

    /**
     * Used to handle failures when scrolling to an index that has not been measured yet.
     * Recommended action is to either compute your own offset and `scrollTo` it, or scroll as far
     * as possible and then try again after more items have been rendered.
     */
    onScrollToIndexFailed?: (info: {
        index: number;
        highestMeasuredFrameIndex: number;
        averageItemLength: number;
    }) => void;

    /**
     * Called when the viewability of rows changes, as defined by the
     * `viewabilityConfig` prop.
     */
    onViewableItemsChanged?: ((info: { viewableItems: Array<ViewToken>; changed: Array<ViewToken> }) => void) | null;

    /**
     * Set this when offset is needed for the loading indicator to show correctly.
     * @platform android
     */
    progressViewOffset?: number;

    /**
     * Set this true while waiting for new data from a refresh.
     */
    refreshing?: boolean | null;

    /**
     * Note: may have bugs (missing content) in some circumstances - use at your own risk.
     *
     * This may improve scroll performance for large lists.
     */
    removeClippedSubviews?: boolean;

    /**
     * Render a custom scroll component, e.g. with a differently styled `RefreshControl`.
     */
    renderScrollComponent?: (props: ScrollViewProps) => React.ReactElement<ScrollViewProps>;

    /**
     * Amount of time between low-pri item render batches, e.g. for rendering items quite a ways off
     * screen. Similar fill rate/responsiveness tradeoff as `maxToRenderPerBatch`.
     */
    updateCellsBatchingPeriod?: number;

    viewabilityConfig?: ViewabilityConfig;

    viewabilityConfigCallbackPairs?: ViewabilityConfigCallbackPairs;

    /**
     * Determines the maximum number of items rendered outside of the visible area, in units of
     * visible lengths. So if your list fills the screen, then `windowSize={21}` (the default) will
     * render the visible screen area plus up to 10 screens above and 10 below the viewport. Reducing
     * this number will reduce memory consumption and may improve performance, but will increase the
     * chance that fast scrolling may reveal momentary blank areas of unrendered content.
     */
    windowSize?: number;
}

/**
 * @see https://facebook.github.io/react-native/docs/listview.html#props
 */
export interface ListViewProps extends ScrollViewProps {
    /**
     * An instance of [ListView.DataSource](docs/listviewdatasource.html) to use
     */
    dataSource: ListViewDataSource;

    /**
     * Flag indicating whether empty section headers should be rendered.
     * In the future release empty section headers will be rendered by
     * default, and the flag will be deprecated. If empty sections are not
     * desired to be rendered their indices should be excluded from
     * sectionID object.
     */
    enableEmptySections?: boolean;

    /**
     * How many rows to render on initial component mount.  Use this to make
     * it so that the first screen worth of data apears at one time instead of
     * over the course of multiple frames.
     */
    initialListSize?: number;

    /**
     * (visibleRows, changedRows) => void
     *
     * Called when the set of visible rows changes.  `visibleRows` maps
     * { sectionID: { rowID: true }} for all the visible rows, and
     * `changedRows` maps { sectionID: { rowID: true | false }} for the rows
     * that have changed their visibility, with true indicating visible, and
     * false indicating the view has moved out of view.
     */
    onChangeVisibleRows?: (
        visibleRows: Array<{ [sectionId: string]: { [rowID: string]: boolean } }>,
        changedRows: Array<{ [sectionId: string]: { [rowID: string]: boolean } }>,
    ) => void;

    /**
     * Called when all rows have been rendered and the list has been scrolled
     * to within onEndReachedThreshold of the bottom.  The native scroll
     * event is provided.
     */
    onEndReached?: () => void;

    /**
     * Threshold in pixels for onEndReached.
     */
    onEndReachedThreshold?: number;

    /**
     * Number of rows to render per event loop.
     */
    pageSize?: number;

    /**
     * A performance optimization for improving scroll perf of
     * large lists, used in conjunction with overflow: 'hidden' on the row
     * containers.  Use at your own risk.
     */
    removeClippedSubviews?: boolean;

    /**
     * () => renderable
     *
     * The header and footer are always rendered (if these props are provided)
     * on every render pass.  If they are expensive to re-render, wrap them
     * in StaticContainer or other mechanism as appropriate.  Footer is always
     * at the bottom of the list, and header at the top, on every render pass.
     */
    renderFooter?: () => React.ReactElement;

    /**
     * () => renderable
     *
     * The header and footer are always rendered (if these props are provided)
     * on every render pass.  If they are expensive to re-render, wrap them
     * in StaticContainer or other mechanism as appropriate.  Footer is always
     * at the bottom of the list, and header at the top, on every render pass.
     */
    renderHeader?: () => React.ReactElement;

    /**
     * (rowData, sectionID, rowID) => renderable
     * Takes a data entry from the data source and its ids and should return
     * a renderable component to be rendered as the row.  By default the data
     * is exactly what was put into the data source, but it's also possible to
     * provide custom extractors.
     */
    renderRow: (
        rowData: any,
        sectionID: string | number,
        rowID: string | number,
        highlightRow?: boolean,
    ) => React.ReactElement;

    /**
     * A function that returns the scrollable component in which the list rows are rendered.
     * Defaults to returning a ScrollView with the given props.
     */
    renderScrollComponent?: (props: ScrollViewProps) => React.ReactElement<ScrollViewProps>;

    /**
     * (sectionData, sectionID) => renderable
     *
     * If provided, a sticky header is rendered for this section.  The sticky
     * behavior means that it will scroll with the content at the top of the
     * section until it reaches the top of the screen, at which point it will
     * stick to the top until it is pushed off the screen by the next section
     * header.
     */
    renderSectionHeader?: (sectionData: any, sectionId: string | number) => React.ReactElement;

    /**
     * (sectionID, rowID, adjacentRowHighlighted) => renderable
     * If provided, a renderable component to be rendered as the separator below each row
     * but not the last row if there is a section header below.
     * Take a sectionID and rowID of the row above and whether its adjacent row is highlighted.
     */
    renderSeparator?: (
        sectionID: string | number,
        rowID: string | number,
        adjacentRowHighlighted?: boolean,
    ) => React.ReactElement;

    /**
     * How early to start rendering rows before they come on screen, in
     * pixels.
     */
    scrollRenderAheadDistance?: number;

    /**
     * An array of child indices determining which children get docked to the
     * top of the screen when scrolling. For example, passing
     * `stickyHeaderIndices={[0]}` will cause the first child to be fixed to the
     * top of the scroll view. This property is not supported in conjunction
     * with `horizontal={true}`.
     * @platform ios
     */
    stickyHeaderIndices?: number[];

    /**
     * Makes the sections headers sticky. The sticky behavior means that it will scroll with the
     * content at the top of the section until it reaches the top of the screen, at which point it
     * will stick to the top until it is pushed off the screen by the next section header. This
     * property is not supported in conjunction with `horizontal={true}`. Only enabled by default
     * on iOS because of typical platform standards.
     */
    stickySectionHeadersEnabled?: boolean;
}

interface TimerMixin {
    setTimeout: typeof setTimeout;
    clearTimeout: typeof clearTimeout;
    setInterval: typeof setInterval;
    clearInterval: typeof clearInterval;
    setImmediate: typeof setImmediate;
    clearImmediate: typeof clearImmediate;
    requestAnimationFrame: typeof requestAnimationFrame;
    cancelAnimationFrame: typeof cancelAnimationFrame;
}

declare class ListViewComponent extends React.Component<ListViewProps> {}

declare const ListViewBase: Constructor<ScrollResponderMixin> & Constructor<TimerMixin> & typeof ListViewComponent;

export class ListView extends ListViewBase {
    static DataSource: ListViewDataSource;

    /**
     * Exports some data, e.g. for perf investigations or analytics.
     */
    getMetrics: () => {
        contentLength: number;
        totalRows: number;
        renderedRows: number;
        visibleRows: number;
    };

    /**
     * Provides a handle to the underlying scroll responder.
     */
    getScrollResponder: () => any;

    /**
     * Scrolls to a given x, y offset, either immediately or with a smooth animation.
     *
     * See `ScrollView#scrollTo`.
     */
    scrollTo: (y?: number | { x?: number; y?: number; animated?: boolean }, x?: number, animated?: boolean) => void;
}

interface MaskedViewIOSProps extends ViewProps {
    maskElement: React.ReactElement;
}

/**
 * @see https://facebook.github.io/react-native/docs/maskedviewios.html
 */
declare class MaskedViewComponent extends React.Component<MaskedViewIOSProps> {}

declare const MaskedViewBase: Constructor<NativeMethodsMixin> & typeof MaskedViewComponent;

export class MaskedViewIOS extends MaskedViewBase {}

export interface ModalBaseProps {
    /**
     * @deprecated Use animationType instead
     */
    animated?: boolean;
    /**
     * The `animationType` prop controls how the modal animates.
     *
     * - `slide` slides in from the bottom
     * - `fade` fades into view
     * - `none` appears without an animation
     */
    animationType?: 'none' | 'slide' | 'fade';
    /**
     * The `transparent` prop determines whether your modal will fill the entire view.
     * Setting this to `true` will render the modal over a transparent background.
     */
    transparent?: boolean;
    /**
     * The `visible` prop determines whether your modal is visible.
     */
    visible?: boolean;
    /**
     * The `onRequestClose` prop allows passing a function that will be called once the modal has been dismissed.
     * _On the Android platform, this is a required function._
     */
    onRequestClose?: () => void;
    /**
     * The `onShow` prop allows passing a function that will be called once the modal has been shown.
     */
    onShow?: (event: NativeSyntheticEvent<any>) => void;
}

export interface ModalPropsIOS {
    /**
     * The `presentationStyle` determines the style of modal to show
     */
    presentationStyle?: 'fullScreen' | 'pageSheet' | 'formSheet' | 'overFullScreen';

    /**
     * The `supportedOrientations` prop allows the modal to be rotated to any of the specified orientations.
     * On iOS, the modal is still restricted by what's specified in your app's Info.plist's UISupportedInterfaceOrientations field.
     */
    supportedOrientations?: Array<
        'portrait' | 'portrait-upside-down' | 'landscape' | 'landscape-left' | 'landscape-right'
    >;

    /**
     * The `onDismiss` prop allows passing a function that will be called once the modal has been dismissed.
     */
    onDismiss?: () => void;

    /**
     * The `onOrientationChange` callback is called when the orientation changes while the modal is being displayed.
     * The orientation provided is only 'portrait' or 'landscape'. This callback is also called on initial render, regardless of the current orientation.
     */
    onOrientationChange?: (event: NativeSyntheticEvent<any>) => void;
}

export interface ModalPropsAndroid {
    /**
     *  Controls whether to force hardware acceleration for the underlying window.
     */
    hardwareAccelerated?: boolean;
}

export type ModalProps = ModalBaseProps & ModalPropsIOS & ModalPropsAndroid;

export class Modal extends React.Component<ModalProps> {}

/**
 * @see https://github.com/facebook/react-native/blob/0.34-stable\Libraries\Components\Touchable\Touchable.js
 */
interface TouchableMixin {
    /**
     * Invoked when the item should be highlighted. Mixers should implement this
     * to visually distinguish the `VisualRect` so that the user knows that
     * releasing a touch will result in a "selection" (analog to click).
     */
    touchableHandleActivePressIn(e: GestureResponderEvent): void;

    /**
     * Invoked when the item is "active" (in that it is still eligible to become
     * a "select") but the touch has left the `PressRect`. Usually the mixer will
     * want to unhighlight the `VisualRect`. If the user (while pressing) moves
     * back into the `PressRect` `touchableHandleActivePressIn` will be invoked
     * again and the mixer should probably highlight the `VisualRect` again. This
     * event will not fire on an `touchEnd/mouseUp` event, only move events while
     * the user is depressing the mouse/touch.
     */
    touchableHandleActivePressOut(e: GestureResponderEvent): void;

    /**
     * Invoked when the item is "selected" - meaning the interaction ended by
     * letting up while the item was either in the state
     * `RESPONDER_ACTIVE_PRESS_IN` or `RESPONDER_INACTIVE_PRESS_IN`.
     */
    touchableHandlePress(e: GestureResponderEvent): void;

    /**
     * Invoked when the item is long pressed - meaning the interaction ended by
     * letting up while the item was in `RESPONDER_ACTIVE_LONG_PRESS_IN`. If
     * `touchableHandleLongPress` is *not* provided, `touchableHandlePress` will
     * be called as it normally is. If `touchableHandleLongPress` is provided, by
     * default any `touchableHandlePress` callback will not be invoked. To
     * override this default behavior, override `touchableLongPressCancelsPress`
     * to return false. As a result, `touchableHandlePress` will be called when
     * lifting up, even if `touchableHandleLongPress` has also been called.
     */
    touchableHandleLongPress(e: GestureResponderEvent): void;

    /**
     * Returns the amount to extend the `HitRect` into the `PressRect`. Positive
     * numbers mean the size expands outwards.
     */
    touchableGetPressRectOffset(): Insets;

    /**
     * Returns the number of millis to wait before triggering a highlight.
     */
    touchableGetHighlightDelayMS(): number;

    // These methods are undocumented but still being used by TouchableMixin internals
    touchableGetLongPressDelayMS(): number;

    touchableGetPressOutDelayMS(): number;

    touchableGetHitSlop(): Insets;
}

export interface TouchableWithoutFeedbackPropsIOS {
    /**
     * *(Apple TV only)* TV preferred focus (see documentation for the View component).
     *
     * @platform ios
     */
    hasTVPreferredFocus?: boolean;

    /**
     * *(Apple TV only)* Object with properties to control Apple TV parallax effects.
     *
     * enabled: If true, parallax effects are enabled.  Defaults to true.
     * shiftDistanceX: Defaults to 2.0.
     * shiftDistanceY: Defaults to 2.0.
     * tiltAngle: Defaults to 0.05.
     * magnification: Defaults to 1.0.
     * pressMagnification: Defaults to 1.0.
     * pressDuration: Defaults to 0.3.
     * pressDelay: Defaults to 0.0.
     *
     * @platform ios
     */
    tvParallaxProperties?: TVParallaxProperties;
}

/**
 * @see https://facebook.github.io/react-native/docs/touchablewithoutfeedback.html#props
 */
export interface TouchableWithoutFeedbackProps extends TouchableWithoutFeedbackPropsIOS, AccessibilityProps {
    /**
     * Delay in ms, from onPressIn, before onLongPress is called.
     */
    delayLongPress?: number;

    /**
     * Delay in ms, from the start of the touch, before onPressIn is called.
     */
    delayPressIn?: number;

    /**
     * Delay in ms, from the release of the touch, before onPressOut is called.
     */
    delayPressOut?: number;

    /**
     * If true, disable all interactions for this component.
     */
    disabled?: boolean;

    /**
     * This defines how far your touch can start away from the button.
     * This is added to pressRetentionOffset when moving off of the button.
     * NOTE The touch area never extends past the parent view bounds and
     * the Z-index of sibling views always takes precedence if a touch hits
     * two overlapping views.
     */
    hitSlop?: Insets;

    /**
     * When `accessible` is true (which is the default) this may be called when
     * the OS-specific concept of "blur" occurs, meaning the element lost focus.
     * Some platforms may not have the concept of blur.
     */
    onBlur?: (e: NativeSyntheticEvent<TargetedEvent>) => void;

    /**
     * When `accessible` is true (which is the default) this may be called when
     * the OS-specific concept of "focus" occurs. Some platforms may not have
     * the concept of focus.
     */
    onFocus?: (e: NativeSyntheticEvent<TargetedEvent>) => void;

    /**
     * Invoked on mount and layout changes with
     * {nativeEvent: {layout: {x, y, width, height}}}
     */
    onLayout?: (event: LayoutChangeEvent) => void;

    onLongPress?: (event: GestureResponderEvent) => void;

    /**
     * Called when the touch is released,
     * but not if cancelled (e.g. by a scroll that steals the responder lock).
     */
    onPress?: (event: GestureResponderEvent) => void;

    onPressIn?: (event: GestureResponderEvent) => void;

    onPressOut?: (event: GestureResponderEvent) => void;

    /**
     * //FIXME: not in doc but available in examples
     */
    style?: StyleProp<ViewStyle>;

    /**
     * When the scroll view is disabled, this defines how far your
     * touch may move off of the button, before deactivating the button.
     * Once deactivated, try moving it back and you'll see that the button
     * is once again reactivated! Move it back and forth several times
     * while the scroll view is disabled. Ensure you pass in a constant
     * to reduce memory allocations.
     */
    pressRetentionOffset?: Insets;

    /**
     * Used to locate this view in end-to-end tests.
     */
    testID?: string;
}

/**
 * Do not use unless you have a very good reason.
 * All the elements that respond to press should have a visual feedback when touched.
 * This is one of the primary reason a "web" app doesn't feel "native".
 *
 * @see https://facebook.github.io/react-native/docs/touchablewithoutfeedback.html
 */
declare class TouchableWithoutFeedbackComponent extends React.Component<TouchableWithoutFeedbackProps> {}

declare const TouchableWithoutFeedbackBase: Constructor<TimerMixin> &
    Constructor<TouchableMixin> &
    typeof TouchableWithoutFeedbackComponent;

export class TouchableWithoutFeedback extends TouchableWithoutFeedbackBase {}

/**
 * @see https://facebook.github.io/react-native/docs/touchablehighlight.html#props
 */
export interface TouchableHighlightProps extends TouchableWithoutFeedbackProps {
    /**
     * Determines what the opacity of the wrapped view should be when touch is active.
     */
    activeOpacity?: number;

    /**
     *
     * Called immediately after the underlay is hidden
     */
    onHideUnderlay?: () => void;

    /**
     * Called immediately after the underlay is shown
     */
    onShowUnderlay?: () => void;

    /**
     * @see https://facebook.github.io/react-native/docs/view.html#style
     */
    style?: StyleProp<ViewStyle>;

    /**
     * The color of the underlay that will show through when the touch is active.
     */
    underlayColor?: string;
}

/**
 * A wrapper for making views respond properly to touches.
 * On press down, the opacity of the wrapped view is decreased,
 * which allows the underlay color to show through, darkening or tinting the view.
 * The underlay comes from adding a view to the view hierarchy,
 * which can sometimes cause unwanted visual artifacts if not used correctly,
 * for example if the backgroundColor of the wrapped view isn't explicitly set to an opaque color.
 *
 * NOTE: TouchableHighlight supports only one child
 * If you wish to have several child components, wrap them in a View.
 *
 * @see https://facebook.github.io/react-native/docs/touchablehighlight.html
 */
declare class TouchableHighlightComponent extends React.Component<TouchableHighlightProps> {}

declare const TouchableHighlightBase: Constructor<NativeMethodsMixin> &
    Constructor<TimerMixin> &
    Constructor<TouchableMixin> &
    typeof TouchableHighlightComponent;

export class TouchableHighlight extends TouchableHighlightBase {}

/**
 * @see https://facebook.github.io/react-native/docs/touchableopacity.html#props
 */
export interface TouchableOpacityProps extends TouchableWithoutFeedbackProps {
    /**
     * Determines what the opacity of the wrapped view should be when touch is active.
     * Defaults to 0.2
     */
    activeOpacity?: number;
}

/**
 * A wrapper for making views respond properly to touches.
 * On press down, the opacity of the wrapped view is decreased, dimming it.
 * This is done without actually changing the view hierarchy,
 * and in general is easy to add to an app without weird side-effects.
 *
 * @see https://facebook.github.io/react-native/docs/touchableopacity.html
 */
declare class TouchableOpacityComponent extends React.Component<TouchableOpacityProps> {}

declare const TouchableOpacityBase: Constructor<TimerMixin> &
    Constructor<TouchableMixin> &
    Constructor<NativeMethodsMixin> &
    typeof TouchableOpacityComponent;

export class TouchableOpacity extends TouchableOpacityBase {
    /**
     * Animate the touchable to a new opacity.
     */
    setOpacityTo: (value: number) => void;
}

interface BaseBackgroundPropType {
    type: string;
}

interface RippleBackgroundPropType extends BaseBackgroundPropType {
    type: 'RippleAndroid';
    color?: number;
    borderless?: boolean;
}

interface ThemeAttributeBackgroundPropType extends BaseBackgroundPropType {
    type: 'ThemeAttrAndroid';
    attribute: string;
}

type BackgroundPropType = RippleBackgroundPropType | ThemeAttributeBackgroundPropType;

/**
 * @see https://facebook.github.io/react-native/docs/touchableopacity.html#props
 */
export interface TouchableNativeFeedbackProps extends TouchableWithoutFeedbackProps {
    /**
     * Determines the type of background drawable that's going to be used to display feedback.
     * It takes an object with type property and extra data depending on the type.
     * It's recommended to use one of the following static methods to generate that dictionary:
     *      1) TouchableNativeFeedback.SelectableBackground() - will create object that represents android theme's
     *         default background for selectable elements (?android:attr/selectableItemBackground)
     *      2) TouchableNativeFeedback.SelectableBackgroundBorderless() - will create object that represent android
     *         theme's default background for borderless selectable elements
     *         (?android:attr/selectableItemBackgroundBorderless). Available on android API level 21+
     *      3) TouchableNativeFeedback.Ripple(color, borderless) - will create object that represents ripple drawable
     *         with specified color (as a string). If property borderless evaluates to true the ripple will render
     *         outside of the view bounds (see native actionbar buttons as an example of that behavior). This background
     *         type is available on Android API level 21+
     */
    background?: BackgroundPropType;
    useForeground?: boolean;
}

/**
 * A wrapper for making views respond properly to touches (Android only).
 * On Android this component uses native state drawable to display touch feedback.
 * At the moment it only supports having a single View instance as a child node,
 * as it's implemented by replacing that View with another instance of RCTView node with some additional properties set.
 *
 * Background drawable of native feedback touchable can be customized with background property.
 *
 * @see https://facebook.github.io/react-native/docs/touchablenativefeedback.html#content
 */
declare class TouchableNativeFeedbackComponent extends React.Component<TouchableNativeFeedbackProps> {}

declare const TouchableNativeFeedbackBase: Constructor<TouchableMixin> & typeof TouchableNativeFeedbackComponent;

export class TouchableNativeFeedback extends TouchableNativeFeedbackBase {
    /**
     * Creates an object that represents android theme's default background for
     * selectable elements (?android:attr/selectableItemBackground).
     */
    static SelectableBackground(): ThemeAttributeBackgroundPropType;

    /**
     * Creates an object that represent android theme's default background for borderless
     * selectable elements (?android:attr/selectableItemBackgroundBorderless).
     * Available on android API level 21+.
     */
    static SelectableBackgroundBorderless(): ThemeAttributeBackgroundPropType;

    /**
     * Creates an object that represents ripple drawable with specified color (as a
     * string). If property `borderless` evaluates to true the ripple will
     * render outside of the view bounds (see native actionbar buttons as an
     * example of that behavior). This background type is available on Android
     * API level 21+.
     *
     * @param color The ripple color
     * @param borderless If the ripple can render outside it's bounds
     */
    static Ripple(color: string, borderless?: boolean): RippleBackgroundPropType;

    static canUseNativeForeground(): boolean;
}

export interface Route {
    component?: React.ComponentType<any>;
    id?: string;
    title?: string;
    passProps?: Object;

    //anything else
    [key: string]: any;

    //Commonly found properties
    backButtonTitle?: string;
    content?: string;
    message?: string;
    index?: number;
    onRightButtonPress?: () => void;
    rightButtonTitle?: string;
    wrapperStyle?: any;
}

interface InteractionMixin {
    createInteractionHandle(): number;

    clearInteractionHandle(clearHandle: number): void;

    /**
     * Schedule work for after all interactions have completed.
     *
     */
    runAfterInteractions(callback: () => any): void;
}

interface SubscribableMixin {
    /**
     * Special form of calling `addListener` that *guarantees* that a
     * subscription *must* be tied to a component instance, and therefore will
     * be cleaned up when the component is unmounted. It is impossible to create
     * the subscription and pass it in - this method must be the one to create
     * the subscription and therefore can guarantee it is retained in a way that
     * will be cleaned up.
     *
     * @param eventEmitter emitter to subscribe to.
     * @param eventType Type of event to listen to.
     * @param listener Function to invoke when event occurs.
     * @param context Object to use as listener context.
     */
    addListenerOn(eventEmitter: any, eventType: string, listener: () => any, context: any): void;
}

// @see https://github.com/facebook/react-native/blob/0.34-stable\Libraries\StyleSheet\StyleSheetTypes.js
export namespace StyleSheet {
    type NamedStyles<T> = { [P in keyof T]: ViewStyle | TextStyle | ImageStyle };

    /**
     * Creates a StyleSheet style reference from the given object.
     */
    export function create<T extends NamedStyles<T> | NamedStyles<any>>(styles: T | NamedStyles<T>): T;

    /**
     * Flattens an array of style objects, into one aggregated style object.
     * Alternatively, this method can be used to lookup IDs, returned by
     * StyleSheet.register.
     *
     * > **NOTE**: Exercise caution as abusing this can tax you in terms of
     * > optimizations.
     * >
     * > IDs enable optimizations through the bridge and memory in general. Refering
     * > to style objects directly will deprive you of these optimizations.
     *
     * Example:
     * ```
     * const styles = StyleSheet.create({
     *   listItem: {
     *     flex: 1,
     *     fontSize: 16,
     *     color: 'white'
     *   },
     *   selectedListItem: {
     *     color: 'green'
     *   }
     * });
     *
     * StyleSheet.flatten([styles.listItem, styles.selectedListItem])
     * // returns { flex: 1, fontSize: 16, color: 'green' }
     * ```
     * Alternative use:
     * ```
     * StyleSheet.flatten(styles.listItem);
     * // return { flex: 1, fontSize: 16, color: 'white' }
     * // Simply styles.listItem would return its ID (number)
     * ```
     * This method internally uses `StyleSheetRegistry.getStyleByID(style)`
     * to resolve style objects represented by IDs. Thus, an array of style
     * objects (instances of StyleSheet.create), are individually resolved to,
     * their respective objects, merged as one and then returned. This also explains
     * the alternative use.
     */
    export function flatten<T>(style?: StyleProp<T>): T extends (infer U)[] ? U : T;

    /**
     * Combines two styles such that style2 will override any styles in style1.
     * If either style is falsy, the other one is returned without allocating
     * an array, saving allocations and maintaining reference equality for
     * PureComponent checks.
     */
    export function compose<T>(
        style1: StyleProp<T> | Array<StyleProp<T>>,
        style2: StyleProp<T> | Array<StyleProp<T>>,
    ): StyleProp<T>;

    /**
     * WARNING: EXPERIMENTAL. Breaking changes will probably happen a lot and will
     * not be reliably announced. The whole thing might be deleted, who knows? Use
     * at your own risk.
     *
     * Sets a function to use to pre-process a style property value. This is used
     * internally to process color and transform values. You should not use this
     * unless you really know what you are doing and have exhausted other options.
     */
    export function setStyleAttributePreprocessor(property: string, process: (nextProp: any) => any): void;

    /**
     * This is defined as the width of a thin line on the platform. It can be
     * used as the thickness of a border or division between two elements.
     * Example:
     * ```
     *   {
     *     borderBottomColor: '#bbb',
     *     borderBottomWidth: StyleSheet.hairlineWidth
     *   }
     * ```
     *
     * This constant will always be a round number of pixels (so a line defined
     * by it look crisp) and will try to match the standard width of a thin line
     * on the underlying platform. However, you should not rely on it being a
     * constant size, because on different platforms and screen densities its
     * value may be calculated differently.
     */
    export const hairlineWidth: number;

    interface AbsoluteFillStyle {
        position: 'absolute';
        left: 0;
        right: 0;
        top: 0;
        bottom: 0;
    }

    /**
     * Sometimes you may want `absoluteFill` but with a couple tweaks - `absoluteFillObject` can be
     * used to create a customized entry in a `StyleSheet`, e.g.:
     *
     *   const styles = StyleSheet.create({
     *     wrapper: {
     *       ...StyleSheet.absoluteFillObject,
     *       top: 10,
     *       backgroundColor: 'transparent',
     *     },
     *   });
     */
    export const absoluteFillObject: AbsoluteFillStyle;

    /**
     * A very common pattern is to create overlays with position absolute and zero positioning,
     * so `absoluteFill` can be used for convenience and to reduce duplication of these repeated
     * styles.
     */
    export const absoluteFill: RegisteredStyle<AbsoluteFillStyle>;
}

export interface RelayProfiler {
    attachProfileHandler(name: string, handler: (name: string, state?: any) => () => void): void;

    attachAggregateHandler(name: string, handler: (name: string, callback: () => void) => void): void;
}

export interface SystraceStatic {
    setEnabled(enabled: boolean): void;

    /**
     * beginEvent/endEvent for starting and then ending a profile within the same call stack frame
     **/
    beginEvent(profileName?: any, args?: any): void;

    endEvent(): void;

    /**
     * beginAsyncEvent/endAsyncEvent for starting and then ending a profile where the end can either
     * occur on another thread or out of the current stack frame, eg await
     * the returned cookie variable should be used as input into the endAsyncEvent call to end the profile
     **/
    beginAsyncEvent(profileName?: any): any;

    endAsyncEvent(profileName?: any, cookie?: any): void;

    /**
     * counterEvent registers the value to the profileName on the systrace timeline
     **/
    counterEvent(profileName?: any, value?: any): void;

    /**
     * Relay profiles use await calls, so likely occur out of current stack frame
     * therefore async variant of profiling is used
     **/
    attachToRelayProfiler(relayProfiler: RelayProfiler): void;

    /* This is not called by default due to perf overhead but it's useful
        if you want to find traces which spend too much time in JSON. */
    swizzleJSON(): void;

    /**
     * Measures multiple methods of a class. For example, you can do:
     * Systrace.measureMethods(JSON, 'JSON', ['parse', 'stringify']);
     *
     * @param methodNames Map from method names to method display names.
     */
    measureMethods(object: any, objectName: string, methodNames: Array<string>): void;

    /**
     * Returns an profiled version of the input function. For example, you can:
     * JSON.parse = Systrace.measure('JSON', 'parse', JSON.parse);
     *
     * @return replacement function
     */
    measure<T extends Function>(objName: string, fnName: string, func: T): T;
}

/**
 * //FIXME: Could not find docs. Inferred from examples and jscode : ListViewDataSource.js
 */
export interface DataSourceAssetCallback {
    rowHasChanged?: (r1: any, r2: any) => boolean;
    sectionHeaderHasChanged?: (h1: any, h2: any) => boolean;
    getRowData?: (dataBlob: any, sectionID: number | string, rowID: number | string) => any;
    getSectionHeaderData?: (dataBlob: any, sectionID: number | string) => any;
}

/**
 * Provides efficient data processing and access to the
 * `ListView` component.  A `ListViewDataSource` is created with functions for
 * extracting data from the input blob, and comparing elements (with default
 * implementations for convenience).  The input blob can be as simple as an
 * array of strings, or an object with rows nested inside section objects.
 *
 * To update the data in the datasource, use `cloneWithRows` (or
 * `cloneWithRowsAndSections` if you care about sections).  The data in the
 * data source is immutable, so you can't modify it directly.  The clone methods
 * suck in the new data and compute a diff for each row so ListView knows
 * whether to re-render it or not.
 */
export interface ListViewDataSource {
    /**
     * You can provide custom extraction and `hasChanged` functions for section
     * headers and rows.  If absent, data will be extracted with the
     * `defaultGetRowData` and `defaultGetSectionHeaderData` functions.
     *
     * The default extractor expects data of one of the following forms:
     *
     *      { sectionID_1: { rowID_1: <rowData1>, ... }, ... }
     *
     *    or
     *
     *      { sectionID_1: [ <rowData1>, <rowData2>, ... ], ... }
     *
     *    or
     *
     *      [ [ <rowData1>, <rowData2>, ... ], ... ]
     *
     * The constructor takes in a params argument that can contain any of the
     * following:
     *
     * - getRowData(dataBlob, sectionID, rowID);
     * - getSectionHeaderData(dataBlob, sectionID);
     * - rowHasChanged(prevRowData, nextRowData);
     * - sectionHeaderHasChanged(prevSectionData, nextSectionData);
     */
    new (onAsset: DataSourceAssetCallback): ListViewDataSource;

    /**
     * Clones this `ListViewDataSource` with the specified `dataBlob` and
     * `rowIdentities`. The `dataBlob` is just an aribitrary blob of data. At
     * construction an extractor to get the interesting informatoin was defined
     * (or the default was used).
     *
     * The `rowIdentities` is is a 2D array of identifiers for rows.
     * ie. [['a1', 'a2'], ['b1', 'b2', 'b3'], ...].  If not provided, it's
     * assumed that the keys of the section data are the row identities.
     *
     * Note: This function does NOT clone the data in this data source. It simply
     * passes the functions defined at construction to a new data source with
     * the data specified. If you wish to maintain the existing data you must
     * handle merging of old and new data separately and then pass that into
     * this function as the `dataBlob`.
     */
    cloneWithRows(
        dataBlob: Array<any> | { [key: string]: any },
        rowIdentities?: Array<string | number>,
    ): ListViewDataSource;

    /**
     * This performs the same function as the `cloneWithRows` function but here
     * you also specify what your `sectionIdentities` are. If you don't care
     * about sections you should safely be able to use `cloneWithRows`.
     *
     * `sectionIdentities` is an array of identifiers for  sections.
     * ie. ['s1', 's2', ...].  If not provided, it's assumed that the
     * keys of dataBlob are the section identities.
     *
     * Note: this returns a new object!
     */
    cloneWithRowsAndSections(
        dataBlob: Array<any> | { [key: string]: any },
        sectionIdentities?: Array<string | number>,
        rowIdentities?: Array<Array<string | number>>,
    ): ListViewDataSource;

    getRowCount(): number;

    getRowAndSectionCount(): number;

    /**
     * Returns if the row is dirtied and needs to be rerendered
     */
    rowShouldUpdate(sectionIndex: number, rowIndex: number): boolean;

    /**
     * Gets the data required to render the row.
     */
    getRowData(sectionIndex: number, rowIndex: number): any;

    /**
     * Gets the rowID at index provided if the dataSource arrays were flattened,
     * or null of out of range indexes.
     */
    getRowIDForFlatIndex(index: number): string;

    /**
     * Gets the sectionID at index provided if the dataSource arrays were flattened,
     * or null for out of range indexes.
     */
    getSectionIDForFlatIndex(index: number): string;

    /**
     * Returns an array containing the number of rows in each section
     */
    getSectionLengths(): Array<number>;

    /**
     * Returns if the section header is dirtied and needs to be rerendered
     */
    sectionHeaderShouldUpdate(sectionIndex: number): boolean;

    /**
     * Gets the data required to render the section header
     */
    getSectionHeaderData(sectionIndex: number): any;
}

/**
 * @see https://facebook.github.io/react-native/docs/tabbarios-item.html#props
 */
export interface TabBarIOSItemProps extends ViewProps {
    /**
     * Little red bubble that sits at the top right of the icon.
     */
    badge?: string | number;

    /**
     * Background color for the badge. Available since iOS 10.
     */
    badgeColor?: string;

    /**
     * A custom icon for the tab. It is ignored when a system icon is defined.
     */
    icon?: ImageURISource;

    /**
     * Callback when this tab is being selected,
     * you should change the state of your component to set selected={true}.
     */
    onPress?: () => void;

    /**
     * If set to true it renders the image as original,
     * it defaults to being displayed as a template
     */
    renderAsOriginal?: boolean;

    /**
     * It specifies whether the children are visible or not. If you see a blank content, you probably forgot to add a selected one.
     */
    selected?: boolean;

    /**
     * A custom icon when the tab is selected.
     * It is ignored when a system icon is defined. If left empty, the icon will be tinted in blue.
     */
    selectedIcon?: ImageURISource;

    /**
     * React style object.
     */
    style?: StyleProp<ViewStyle>;

    /**
     * Items comes with a few predefined system icons.
     * Note that if you are using them, the title and selectedIcon will be overriden with the system ones.
     *
     *  enum('bookmarks', 'contacts', 'downloads', 'favorites', 'featured', 'history', 'more', 'most-recent', 'most-viewed', 'recents', 'search', 'top-rated')
     */
    systemIcon?:
        | 'bookmarks'
        | 'contacts'
        | 'downloads'
        | 'favorites'
        | 'featured'
        | 'history'
        | 'more'
        | 'most-recent'
        | 'most-viewed'
        | 'recents'
        | 'search'
        | 'top-rated';

    /**
     * Text that appears under the icon. It is ignored when a system icon is defined.
     */
    title?: string;
}

export class TabBarIOSItem extends React.Component<TabBarIOSItemProps> {}

/**
 * @see https://facebook.github.io/react-native/docs/tabbarios.html#props
 */
export interface TabBarIOSProps extends ViewProps {
    /**
     * Background color of the tab bar
     */
    barTintColor?: string;

    /**
     * Specifies tab bar item positioning. Available values are:
     * - fill - distributes items across the entire width of the tab bar
     * - center - centers item in the available tab bar space
     * - auto (default) - distributes items dynamically according to the
     * user interface idiom. In a horizontally compact environment (e.g. iPhone 5)
     * this value defaults to `fill`, in a horizontally regular one (e.g. iPad)
     * it defaults to center.
     */
    itemPositioning?: 'fill' | 'center' | 'auto';

    /**
     * Color of the currently selected tab icon
     */
    tintColor?: string;

    /**
     * A Boolean value that indicates whether the tab bar is translucent
     */
    translucent?: boolean;

    /**
     * Color of text on unselected tabs
     */
    unselectedTintColor?: string;

    /**
     * Color of unselected tab icons. Available since iOS 10.
     */
    unselectedItemTintColor?: string;
}

export class TabBarIOS extends React.Component<TabBarIOSProps> {
    static Item: typeof TabBarIOSItem;
}

export interface PixelRatioStatic {
    /*
        Returns the device pixel density. Some examples:
            PixelRatio.get() === 1
            mdpi Android devices (160 dpi)
            PixelRatio.get() === 1.5
            hdpi Android devices (240 dpi)
            PixelRatio.get() === 2
            iPhone 4, 4S
            iPhone 5, 5c, 5s
            iPhone 6
            xhdpi Android devices (320 dpi)
            PixelRatio.get() === 3
            iPhone 6 plus
            xxhdpi Android devices (480 dpi)
            PixelRatio.get() === 3.5
            Nexus 6
    */
    get(): number;

    /*
        Returns the scaling factor for font sizes. This is the ratio that is
        used to calculate the absolute font size, so any elements that
        heavily depend on that should use this to do calculations.

        If a font scale is not set, this returns the device pixel ratio.

        Currently this is only implemented on Android and reflects the user
        preference set in Settings > Display > Font size,
        on iOS it will always return the default pixel ratio.
        */
    getFontScale(): number;

    /**
     * Converts a layout size (dp) to pixel size (px).
     * Guaranteed to return an integer number.
     */
    getPixelSizeForLayoutSize(layoutSize: number): number;

    /**
     * Rounds a layout size (dp) to the nearest layout size that
     * corresponds to an integer number of pixels. For example,
     * on a device with a PixelRatio of 3,
     * PixelRatio.roundToNearestPixel(8.4) = 8.33,
     * which corresponds to exactly (8.33 * 3) = 25 pixels.
     */
    roundToNearestPixel(layoutSize: number): number;

    /**
     * No-op for iOS, but used on the web. Should not be documented. [sic]
     */
    startDetecting(): void;
}

/**
 * @see https://facebook.github.io/react-native/docs/platform-specific-code.html#content
 */
export type PlatformOSType = 'ios' | 'android' | 'macos' | 'windows' | 'web';

interface PlatformStatic {
    isTV: boolean;
    Version: number | string;

    /**
     * @see https://facebook.github.io/react-native/docs/platform-specific-code.html#content
     */
    select<T>(
        specifics: ({ [platform in PlatformOSType]?: T } & { default: T }) | { [platform in PlatformOSType]: T },
    ): T;

    select<T>(specifics: { [platform in PlatformOSType]?: T }): T | undefined;
}

interface PlatformIOSStatic extends PlatformStatic {
    OS: 'ios';
    isPad: boolean;
    isTVOS: boolean;
}

interface PlatformAndroidStatic extends PlatformStatic {
    OS: 'android';
}

interface PlatformMacOSStatic extends PlatformStatic {
    OS: 'macos';
}

interface PlatformWindowsOSStatic extends PlatformStatic {
    OS: 'windows';
}

interface PlatformWebStatic extends PlatformStatic {
    OS: 'web';
}

/**
 * Deprecated - subclass NativeEventEmitter to create granular event modules instead of
 * adding all event listeners directly to RCTDeviceEventEmitter.
 */
interface DeviceEventEmitterStatic extends EventEmitter {
    sharedSubscriber: EventSubscriptionVendor;

    new (): DeviceEventEmitterStatic;

    addListener(type: string, listener: (data: any) => void, context?: any): EmitterSubscription;
}

// Used by Dimensions below
export interface ScaledSize {
    width: number;
    height: number;
    scale: number;
    fontScale: number;
}

/**
 * Initial dimensions are set before `runApplication` is called so they should
 * be available before any other require's are run, but may be updated later.
 *
 * Note: Although dimensions are available immediately, they may change (e.g
 * due to device rotation) so any rendering logic or styles that depend on
 * these constants should try to call this function on every render, rather
 * than caching the value (for example, using inline styles rather than
 * setting a value in a `StyleSheet`).
 *
 * Example: `const {height, width} = Dimensions.get('window');`
 *
 * @param dim Name of dimension as defined when calling `set`.
 * @returns Value for the dimension.
 * @see https://facebook.github.io/react-native/docs/dimensions.html#content
 */
export interface Dimensions {
    /**
     * Initial dimensions are set before runApplication is called so they
     * should be available before any other require's are run, but may be
     * updated later.
     * Note: Although dimensions are available immediately, they may
     * change (e.g due to device rotation) so any rendering logic or
     * styles that depend on these constants should try to call this
     * function on every render, rather than caching the value (for
     * example, using inline styles rather than setting a value in a
     * StyleSheet).
     * Example: const {height, width} = Dimensions.get('window');
     @param dim Name of dimension as defined when calling set.
     @returns Value for the dimension.
     */
    get(dim: 'window' | 'screen'): ScaledSize;

    /**
     * This should only be called from native code by sending the didUpdateDimensions event.
     * @param dims Simple string-keyed object of dimensions to set
     */
    set(dims: { [key: string]: any }): void;

    /**
     * Add an event listener for dimension changes
     *
     * @param type the type of event to listen to
     * @param handler the event handler
     */
    addEventListener(
        type: 'change',
        handler: ({ window, screen }: { window: ScaledSize; screen: ScaledSize }) => void,
    ): void;

    /**
     * Remove an event listener
     *
     * @param type the type of event
     * @param handler the event handler
     */
    removeEventListener(
        type: 'change',
        handler: ({ window, screen }: { window: ScaledSize; screen: ScaledSize }) => void,
    ): void;
}

export function useWindowDimensions(): ScaledSize;

export type SimpleTask = {
    name: string;
    gen: () => void;
};
export type PromiseTask = {
    name: string;
    gen: () => Promise<any>;
};

export type Handle = number;

export interface InteractionManagerStatic extends EventEmitterListener {
    Events: {
        interactionStart: string;
        interactionComplete: string;
    };

    /**
     * Schedule a function to run after all interactions have completed.
     * Returns a cancellable
     */
    runAfterInteractions(
        task?: (() => any) | SimpleTask | PromiseTask,
    ): {
        then: (onfulfilled?: () => any, onrejected?: () => any) => Promise<any>;
        done: (...args: any[]) => any;
        cancel: () => void;
    };

    /**
     * Notify manager that an interaction has started.
     */
    createInteractionHandle(): Handle;

    /**
     * Notify manager that an interaction has completed.
     */
    clearInteractionHandle(handle: Handle): void;

    /**
     * A positive number will use setTimeout to schedule any tasks after
     * the eventLoopRunningTime hits the deadline value, otherwise all
     * tasks will be executed in one setImmediate batch (default).
     */
    setDeadline(deadline: number): void;
}

export interface ScrollResponderEvent extends NativeSyntheticEvent<NativeTouchEvent> {}

interface ScrollResponderMixin extends SubscribableMixin {
    /**
     * Invoke this from an `onScroll` event.
     */
    scrollResponderHandleScrollShouldSetResponder(): boolean;

    /**
     * Merely touch starting is not sufficient for a scroll view to become the
     * responder. Being the "responder" means that the very next touch move/end
     * event will result in an action/movement.
     *
     * Invoke this from an `onStartShouldSetResponder` event.
     *
     * `onStartShouldSetResponder` is used when the next move/end will trigger
     * some UI movement/action, but when you want to yield priority to views
     * nested inside of the view.
     *
     * There may be some cases where scroll views actually should return `true`
     * from `onStartShouldSetResponder`: Any time we are detecting a standard tap
     * that gives priority to nested views.
     *
     * - If a single tap on the scroll view triggers an action such as
     *   recentering a map style view yet wants to give priority to interaction
     *   views inside (such as dropped pins or labels), then we would return true
     *   from this method when there is a single touch.
     *
     * - Similar to the previous case, if a two finger "tap" should trigger a
     *   zoom, we would check the `touches` count, and if `>= 2`, we would return
     *   true.
     *
     */
    scrollResponderHandleStartShouldSetResponder(): boolean;

    /**
     * There are times when the scroll view wants to become the responder
     * (meaning respond to the next immediate `touchStart/touchEnd`), in a way
     * that *doesn't* give priority to nested views (hence the capture phase):
     *
     * - Currently animating.
     * - Tapping anywhere that is not the focused input, while the keyboard is
     *   up (which should dismiss the keyboard).
     *
     * Invoke this from an `onStartShouldSetResponderCapture` event.
     */
    scrollResponderHandleStartShouldSetResponderCapture(e: ScrollResponderEvent): boolean;

    /**
     * Invoke this from an `onResponderReject` event.
     *
     * Some other element is not yielding its role as responder. Normally, we'd
     * just disable the `UIScrollView`, but a touch has already began on it, the
     * `UIScrollView` will not accept being disabled after that. The easiest
     * solution for now is to accept the limitation of disallowing this
     * altogether. To improve this, find a way to disable the `UIScrollView` after
     * a touch has already started.
     */
    scrollResponderHandleResponderReject(): any;

    /**
     * We will allow the scroll view to give up its lock iff it acquired the lock
     * during an animation. This is a very useful default that happens to satisfy
     * many common user experiences.
     *
     * - Stop a scroll on the left edge, then turn that into an outer view's
     *   backswipe.
     * - Stop a scroll mid-bounce at the top, continue pulling to have the outer
     *   view dismiss.
     * - However, without catching the scroll view mid-bounce (while it is
     *   motionless), if you drag far enough for the scroll view to become
     *   responder (and therefore drag the scroll view a bit), any backswipe
     *   navigation of a swipe gesture higher in the view hierarchy, should be
     *   rejected.
     */
    scrollResponderHandleTerminationRequest(): boolean;

    /**
     * Invoke this from an `onTouchEnd` event.
     *
     * @param e Event.
     */
    scrollResponderHandleTouchEnd(e: ScrollResponderEvent): void;

    /**
     * Invoke this from an `onResponderRelease` event.
     */
    scrollResponderHandleResponderRelease(e: ScrollResponderEvent): void;

    scrollResponderHandleScroll(e: ScrollResponderEvent): void;

    /**
     * Invoke this from an `onResponderGrant` event.
     */
    scrollResponderHandleResponderGrant(e: ScrollResponderEvent): void;

    /**
     * Unfortunately, `onScrollBeginDrag` also fires when *stopping* the scroll
     * animation, and there's not an easy way to distinguish a drag vs. stopping
     * momentum.
     *
     * Invoke this from an `onScrollBeginDrag` event.
     */
    scrollResponderHandleScrollBeginDrag(e: ScrollResponderEvent): void;

    /**
     * Invoke this from an `onScrollEndDrag` event.
     */
    scrollResponderHandleScrollEndDrag(e: ScrollResponderEvent): void;

    /**
     * Invoke this from an `onMomentumScrollBegin` event.
     */
    scrollResponderHandleMomentumScrollBegin(e: ScrollResponderEvent): void;

    /**
     * Invoke this from an `onMomentumScrollEnd` event.
     */
    scrollResponderHandleMomentumScrollEnd(e: ScrollResponderEvent): void;

    /**
     * Invoke this from an `onTouchStart` event.
     *
     * Since we know that the `SimpleEventPlugin` occurs later in the plugin
     * order, after `ResponderEventPlugin`, we can detect that we were *not*
     * permitted to be the responder (presumably because a contained view became
     * responder). The `onResponderReject` won't fire in that case - it only
     * fires when a *current* responder rejects our request.
     *
     * @param e Touch Start event.
     */
    scrollResponderHandleTouchStart(e: ScrollResponderEvent): void;

    /**
     * Invoke this from an `onTouchMove` event.
     *
     * Since we know that the `SimpleEventPlugin` occurs later in the plugin
     * order, after `ResponderEventPlugin`, we can detect that we were *not*
     * permitted to be the responder (presumably because a contained view became
     * responder). The `onResponderReject` won't fire in that case - it only
     * fires when a *current* responder rejects our request.
     *
     * @param e Touch Start event.
     */
    scrollResponderHandleTouchMove(e: ScrollResponderEvent): void;

    /**
     * A helper function for this class that lets us quickly determine if the
     * view is currently animating. This is particularly useful to know when
     * a touch has just started or ended.
     */
    scrollResponderIsAnimating(): boolean;

    /**
     * Returns the node that represents native view that can be scrolled.
     * Components can pass what node to use by defining a `getScrollableNode`
     * function otherwise `this` is used.
     */
    scrollResponderGetScrollableNode(): any;

    /**
     * A helper function to scroll to a specific point  in the scrollview.
     * This is currently used to help focus on child textviews, but can also
     * be used to quickly scroll to any element we want to focus. Syntax:
     *
     * scrollResponderScrollTo(options: {x: number = 0; y: number = 0; animated: boolean = true})
     *
     * Note: The weird argument signature is due to the fact that, for historical reasons,
     * the function also accepts separate arguments as an alternative to the options object.
     * This is deprecated due to ambiguity (y before x), and SHOULD NOT BE USED.
     */
    scrollResponderScrollTo(
        x?: number | { x?: number; y?: number; animated?: boolean },
        y?: number,
        animated?: boolean,
    ): void;

    /**
     * A helper function to zoom to a specific rect in the scrollview. The argument has the shape
     * {x: number; y: number; width: number; height: number; animated: boolean = true}
     *
     * @platform ios
     */
    scrollResponderZoomTo(
        rect: { x: number; y: number; width: number; height: number; animated?: boolean },
        animated?: boolean, // deprecated, put this inside the rect argument instead
    ): void;

    /**
     * This method should be used as the callback to onFocus in a TextInputs'
     * parent view. Note that any module using this mixin needs to return
     * the parent view's ref in getScrollViewRef() in order to use this method.
     * @param nodeHandle The TextInput node handle
     * @param additionalOffset The scroll view's top "contentInset".
     *        Default is 0.
     * @param preventNegativeScrolling Whether to allow pulling the content
     *        down to make it meet the keyboard's top. Default is false.
     */
    scrollResponderScrollNativeHandleToKeyboard(
        nodeHandle: any,
        additionalOffset?: number,
        preventNegativeScrollOffset?: boolean,
    ): void;

    /**
     * The calculations performed here assume the scroll view takes up the entire
     * screen - even if has some content inset. We then measure the offsets of the
     * keyboard, and compensate both for the scroll view's "contentInset".
     *
     * @param left Position of input w.r.t. table view.
     * @param top Position of input w.r.t. table view.
     * @param width Width of the text input.
     * @param height Height of the text input.
     */
    scrollResponderInputMeasureAndScrollToKeyboard(left: number, top: number, width: number, height: number): void;

    scrollResponderTextInputFocusError(e: ScrollResponderEvent): void;

    /**
     * `componentWillMount` is the closest thing to a  standard "constructor" for
     * React components.
     *
     * The `keyboardWillShow` is called before input focus.
     */
    componentWillMount(): void;

    /**
     * Warning, this may be called several times for a single keyboard opening.
     * It's best to store the information in this method and then take any action
     * at a later point (either in `keyboardDidShow` or other).
     *
     * Here's the order that events occur in:
     * - focus
     * - willShow {startCoordinates, endCoordinates} several times
     * - didShow several times
     * - blur
     * - willHide {startCoordinates, endCoordinates} several times
     * - didHide several times
     *
     * The `ScrollResponder` providesModule callbacks for each of these events.
     * Even though any user could have easily listened to keyboard events
     * themselves, using these `props` callbacks ensures that ordering of events
     * is consistent - and not dependent on the order that the keyboard events are
     * subscribed to. This matters when telling the scroll view to scroll to where
     * the keyboard is headed - the scroll responder better have been notified of
     * the keyboard destination before being instructed to scroll to where the
     * keyboard will be. Stick to the `ScrollResponder` callbacks, and everything
     * will work.
     *
     * WARNING: These callbacks will fire even if a keyboard is displayed in a
     * different navigation pane. Filter out the events to determine if they are
     * relevant to you. (For example, only if you receive these callbacks after
     * you had explicitly focused a node etc).
     */
    scrollResponderKeyboardWillShow(e: ScrollResponderEvent): void;

    scrollResponderKeyboardWillHide(e: ScrollResponderEvent): void;

    scrollResponderKeyboardDidShow(e: ScrollResponderEvent): void;

    scrollResponderKeyboardDidHide(e: ScrollResponderEvent): void;
}

export interface ScrollViewPropsIOS {
    /**
     * When true the scroll view bounces horizontally when it reaches the end
     * even if the content is smaller than the scroll view itself. The default
     * value is true when `horizontal={true}` and false otherwise.
     */
    alwaysBounceHorizontal?: boolean;
    /**
     * When true the scroll view bounces vertically when it reaches the end
     * even if the content is smaller than the scroll view itself. The default
     * value is false when `horizontal={true}` and true otherwise.
     */
    alwaysBounceVertical?: boolean;

    /**
     * Controls whether iOS should automatically adjust the content inset for scroll views that are placed behind a navigation bar or tab bar/ toolbar.
     * The default value is true.
     */
    automaticallyAdjustContentInsets?: boolean; // true

    /**
     * When true the scroll view bounces when it reaches the end of the
     * content if the content is larger then the scroll view along the axis of
     * the scroll direction. When false it disables all bouncing even if
     * the `alwaysBounce*` props are true. The default value is true.
     */
    bounces?: boolean;
    /**
     * When true gestures can drive zoom past min/max and the zoom will animate
     * to the min/max value at gesture end otherwise the zoom will not exceed
     * the limits.
     */
    bouncesZoom?: boolean;

    /**
     * When false once tracking starts won't try to drag if the touch moves.
     * The default value is true.
     */
    canCancelContentTouches?: boolean;

    /**
     * When true the scroll view automatically centers the content when the
     * content is smaller than the scroll view bounds; when the content is
     * larger than the scroll view this property has no effect. The default
     * value is false.
     */
    centerContent?: boolean;

    /**
     * The amount by which the scroll view content is inset from the edges of the scroll view.
     * Defaults to {0, 0, 0, 0}.
     */
    contentInset?: Insets; // zeros

    /**
     * Used to manually set the starting scroll offset.
     * The default value is {x: 0, y: 0}
     */
    contentOffset?: PointPropType; // zeros

    /**
     * This property specifies how the safe area insets are used to modify the content area of the scroll view.
     * The default value of this property must be 'automatic'. But the default value is 'never' until RN@0.51.
     */
    contentInsetAdjustmentBehavior?: 'automatic' | 'scrollableAxes' | 'never' | 'always';

    /**
     * A floating-point number that determines how quickly the scroll view
     * decelerates after the user lifts their finger. Reasonable choices include
     *   - Normal: 0.998 (the default)
     *   - Fast: 0.9
     */
    decelerationRate?: 'fast' | 'normal' | number;

    /**
     * When true the ScrollView will try to lock to only vertical or horizontal
     * scrolling while dragging.  The default value is false.
     */
    directionalLockEnabled?: boolean;

    /**
     * The style of the scroll indicators.
     * - default (the default), same as black.
     * - black, scroll indicator is black. This style is good against
     *   a white content background.
     * - white, scroll indicator is white. This style is good against
     *   a black content background.
     */
    indicatorStyle?: 'default' | 'black' | 'white';

    /**
     * The maximum allowed zoom scale. The default value is 1.0.
     */
    maximumZoomScale?: number;

    /**
     * The minimum allowed zoom scale. The default value is 1.0.
     */
    minimumZoomScale?: number;

    /**
     * Called when a scrolling animation ends.
     */
    onScrollAnimationEnd?: () => void;

    /**
     * When true, ScrollView allows use of pinch gestures to zoom in and out.
     * The default value is true.
     */
    pinchGestureEnabled?: boolean;

    /**
     * This controls how often the scroll event will be fired while scrolling (in events per seconds).
     * A higher number yields better accuracy for code that is tracking the scroll position,
     * but can lead to scroll performance problems due to the volume of information being send over the bridge.
     * The default value is zero, which means the scroll event will be sent only once each time the view is scrolled.
     */
    scrollEventThrottle?: number; // null

    /**
     * The amount by which the scroll view indicators are inset from the edges of the scroll view.
     * This should normally be set to the same value as the contentInset.
     * Defaults to {0, 0, 0, 0}.
     */
    scrollIndicatorInsets?: Insets; //zeroes

    /**
     * When true, the scroll view can be programmatically scrolled beyond its
     * content size. The default value is false.
     * @platform ios
     */
    scrollToOverflowEnabled?: boolean;

    /**
     * When true the scroll view scrolls to top when the status bar is tapped.
     * The default value is true.
     */
    scrollsToTop?: boolean;

    /**
     * Fires when the scroll view scrolls to top after the status bar has been tapped
     * @platform ios
     */
    onScrollToTop?: (event: NativeSyntheticEvent<NativeScrollEvent>) => void;
    /**
     * An array of child indices determining which children get docked to the
     * top of the screen when scrolling. For example passing
     * `stickyHeaderIndices={[0]}` will cause the first child to be fixed to the
     * top of the scroll view. This property is not supported in conjunction
     * with `horizontal={true}`.
     */
    stickyHeaderIndices?: number[];

    /**
     * The current scale of the scroll view content. The default value is 1.0.
     */
    zoomScale?: number;
}

export interface ScrollViewPropsAndroid {
    /**
     * Sometimes a scrollview takes up more space than its content fills.
     * When this is the case, this prop will fill the rest of the
     * scrollview with a color to avoid setting a background and creating
     * unnecessary overdraw. This is an advanced optimization that is not
     * needed in the general case.
     */
    endFillColor?: string;

    /**
     * Tag used to log scroll performance on this scroll view. Will force
     * momentum events to be turned on (see sendMomentumEvents). This doesn't do
     * anything out of the box and you need to implement a custom native
     * FpsListener for it to be useful.
     * @platform android
     */
    scrollPerfTag?: string;

    /**
     * Used to override default value of overScroll mode.

     * Possible values:
     *   - 'auto' - Default value, allow a user to over-scroll this view only if the content is large enough to meaningfully scroll.
     *   - 'always' - Always allow a user to over-scroll this view.
     *   - 'never' - Never allow a user to over-scroll this view.
     */
    overScrollMode?: 'auto' | 'always' | 'never';

    /**
     * Enables nested scrolling for Android API level 21+. Nested scrolling is supported by default on iOS.
     */
    nestedScrollEnabled?: boolean;
}

export interface ScrollViewProps extends ViewProps, ScrollViewPropsIOS, ScrollViewPropsAndroid, Touchable {
    /**
     * These styles will be applied to the scroll view content container which
     * wraps all of the child views. Example:
     *
     *   return (
     *     <ScrollView contentContainerStyle={styles.contentContainer}>
     *     </ScrollView>
     *   );
     *   ...
     *   const styles = StyleSheet.create({
     *     contentContainer: {
     *       paddingVertical: 20
     *     }
     *   });
     */
    contentContainerStyle?: StyleProp<ViewStyle>;

    /**
     * When true the scroll view's children are arranged horizontally in a row
     * instead of vertically in a column. The default value is false.
     */
    horizontal?: boolean | null;

    /**
     * If sticky headers should stick at the bottom instead of the top of the
     * ScrollView. This is usually used with inverted ScrollViews.
     */
    invertStickyHeaders?: boolean;

    /**
     * Determines whether the keyboard gets dismissed in response to a drag.
     *   - 'none' (the default) drags do not dismiss the keyboard.
     *   - 'onDrag' the keyboard is dismissed when a drag begins.
     *   - 'interactive' the keyboard is dismissed interactively with the drag
     *     and moves in synchrony with the touch; dragging upwards cancels the
     *     dismissal.
     */
    keyboardDismissMode?: 'none' | 'interactive' | 'on-drag';

    /**
     * Determines when the keyboard should stay visible after a tap.
     * - 'never' (the default), tapping outside of the focused text input when the keyboard is up dismisses the keyboard. When this happens, children won't receive the tap.
     * - 'always', the keyboard will not dismiss automatically, and the scroll view will not catch taps, but children of the scroll view can catch taps.
     * - 'handled', the keyboard will not dismiss automatically when the tap was handled by a children, (or captured by an ancestor).
     * - false, deprecated, use 'never' instead
     * - true, deprecated, use 'always' instead
     */
    keyboardShouldPersistTaps?: boolean | 'always' | 'never' | 'handled';

    /**
     * Called when scrollable content view of the ScrollView changes.
     * Handler function is passed the content width and content height as parameters: (contentWidth, contentHeight)
     * It's implemented using onLayout handler attached to the content container which this ScrollView renders.
     *
     */
    onContentSizeChange?: (w: number, h: number) => void;

    /**
     * Fires at most once per frame during scrolling.
     * The frequency of the events can be contolled using the scrollEventThrottle prop.
     */
    onScroll?: (event: NativeSyntheticEvent<NativeScrollEvent>) => void;

    /**
     * Fires if a user initiates a scroll gesture.
     */
    onScrollBeginDrag?: (event: NativeSyntheticEvent<NativeScrollEvent>) => void;

    /**
     * Fires when a user has finished scrolling.
     */
    onScrollEndDrag?: (event: NativeSyntheticEvent<NativeScrollEvent>) => void;

    /**
     * Fires when scroll view has finished moving
     */
    onMomentumScrollEnd?: (event: NativeSyntheticEvent<NativeScrollEvent>) => void;

    /**
     * Fires when scroll view has begun moving
     */
    onMomentumScrollBegin?: (event: NativeSyntheticEvent<NativeScrollEvent>) => void;

    /**
     * When true the scroll view stops on multiples of the scroll view's size
     * when scrolling. This can be used for horizontal pagination. The default
     * value is false.
     */
    pagingEnabled?: boolean;

    /**
     * When false, the content does not scroll. The default value is true
     */
    scrollEnabled?: boolean; // true

    /**
     * Experimental: When true offscreen child views (whose `overflow` value is
     * `hidden`) are removed from their native backing superview when offscreen.
     * This canimprove scrolling performance on long lists. The default value is
     * false.
     */
    removeClippedSubviews?: boolean;

    /**
     * When true, shows a horizontal scroll indicator.
     */
    showsHorizontalScrollIndicator?: boolean;

    /**
     * When true, shows a vertical scroll indicator.
     */
    showsVerticalScrollIndicator?: boolean;

    /**
     * Style
     */
    style?: StyleProp<ViewStyle>;

    /**
     * A RefreshControl component, used to provide pull-to-refresh
     * functionality for the ScrollView.
     */
    refreshControl?: React.ReactElement<RefreshControlProps>;

    /**
     * When `snapToInterval` is set, `snapToAlignment` will define the relationship of the the snapping to the scroll view.
     *      - `start` (the default) will align the snap at the left (horizontal) or top (vertical)
     *      - `center` will align the snap in the center
     *      - `end` will align the snap at the right (horizontal) or bottom (vertical)
     */
    snapToAlignment?: 'start' | 'center' | 'end';

    /**
     * When set, causes the scroll view to stop at multiples of the value of `snapToInterval`.
     * This can be used for paginating through children that have lengths smaller than the scroll view.
     * Used in combination with `snapToAlignment` and `decelerationRate="fast"`. Overrides less
     * configurable `pagingEnabled` prop.
     */
    snapToInterval?: number;

    /**
     * When set, causes the scroll view to stop at the defined offsets. This can be used for
     * paginating through variously sized children that have lengths smaller than the scroll view.
     * Typically used in combination with `decelerationRate="fast"`. Overrides less configurable
     * `pagingEnabled` and `snapToInterval` props.
     */
    snapToOffsets?: number[];

    /**
     * Use in conjuction with `snapToOffsets`. By default, the beginning of the list counts as a
     * snap offset. Set `snapToStart` to false to disable this behavior and allow the list to scroll
     * freely between its start and the first `snapToOffsets` offset. The default value is true.
     */
    snapToStart?: boolean;

    /**
     * Use in conjuction with `snapToOffsets`. By default, the end of the list counts as a snap
     * offset. Set `snapToEnd` to false to disable this behavior and allow the list to scroll freely
     * between its end and the last `snapToOffsets` offset. The default value is true.
     */
    snapToEnd?: boolean;

    /**
     * When true, the scroll view stops on the next index (in relation to scroll position at release)
     * regardless of how fast the gesture is. This can be used for horizontal pagination when the page
     * is less than the width of the ScrollView. The default value is false.
     */
    disableIntervalMomentum?: boolean;

    /**
     * When true, the default JS pan responder on the ScrollView is disabled, and full control over
     * touches inside the ScrollView is left to its child components. This is particularly useful
     * if `snapToInterval` is enabled, since it does not follow typical touch patterns. Do not use
     * this on regular ScrollView use cases without `snapToInterval` as it may cause unexpected
     * touches to occur while scrolling. The default value is false.
     */
    disableScrollViewPanResponder?: boolean;
}

declare class ScrollViewComponent extends React.Component<ScrollViewProps> {}

declare const ScrollViewBase: Constructor<ScrollResponderMixin> & typeof ScrollViewComponent;

export class ScrollView extends ScrollViewBase {
    /**
     * Scrolls to a given x, y offset, either immediately or with a smooth animation.
     * Syntax:
     *
     * scrollTo(options: {x: number = 0; y: number = 0; animated: boolean = true})
     *
     * Note: The weird argument signature is due to the fact that, for historical reasons,
     * the function also accepts separate arguments as an alternative to the options object.
     * This is deprecated due to ambiguity (y before x), and SHOULD NOT BE USED.
     */
    scrollTo(y?: number | { x?: number; y?: number; animated?: boolean }, x?: number, animated?: boolean): void;

    /**
     * A helper function that scrolls to the end of the scrollview;
     * If this is a vertical ScrollView, it scrolls to the bottom.
     * If this is a horizontal ScrollView scrolls to the right.
     *
     * The options object has an animated prop, that enables the scrolling animation or not.
     * The animated prop defaults to true
     */
    scrollToEnd(options?: { animated: boolean }): void;

    /**
     * Returns a reference to the underlying scroll responder, which supports
     * operations like `scrollTo`. All ScrollView-like components should
     * implement this method so that they can be composed while providing access
     * to the underlying scroll responder's methods.
     */
    getScrollResponder(): JSX.Element;

    getScrollableNode(): any;

    // Undocumented
    getInnerViewNode(): any;

    /**
     * @deprecated Use scrollTo instead
     */
    scrollWithoutAnimationTo?: (y: number, x: number) => void;
}

export interface NativeScrollRectangle {
    left: number;
    top: number;
    bottom: number;
    right: number;
}

export interface NativeScrollPoint {
    x: number;
    y: number;
}

export interface NativeScrollVelocity {
    x: number;
    y: number;
}

export interface NativeScrollSize {
    height: number;
    width: number;
}

export interface NativeScrollEvent {
    contentInset: NativeScrollRectangle;
    contentOffset: NativeScrollPoint;
    contentSize: NativeScrollSize;
    layoutMeasurement: NativeScrollSize;
    velocity?: NativeScrollVelocity;
    zoomScale: number;
}

export interface SnapshotViewIOSProps extends ViewProps {
    // A callback when the Snapshot view is ready to be compared
    onSnapshotReady(): any;

    // A name to identify the individual instance to the SnapshotView
    testIdentifier: string;
}

declare class SnapshotViewIOSComponent extends React.Component<SnapshotViewIOSProps> {}

declare const SnapshotViewIOSBase: Constructor<NativeMethodsMixin> & typeof SnapshotViewIOSComponent;

export class SnapshotViewIOS extends SnapshotViewIOSBase {}

// Deduced from
// https://github.com/facebook/react-native/commit/052cd7eb8afa7a805ef13e940251be080499919c

/**
 * Data source wrapper around ListViewDataSource to allow for tracking of
 * which row is swiped open and close opened row(s) when another row is swiped
 * open.
 *
 * See https://github.com/facebook/react-native/pull/5602 for why
 * ListViewDataSource is not subclassed.
 */
export interface SwipeableListViewDataSource {
    cloneWithRowsAndSections(
        dataBlob: any,
        sectionIdentities?: Array<string>,
        rowIdentities?: Array<Array<string>>,
    ): SwipeableListViewDataSource;

    getDataSource(): ListViewDataSource;

    getOpenRowID(): string;

    getFirstRowID(): string;

    setOpenRowID(rowID: string): SwipeableListViewDataSource;
}

export interface SwipeableListViewProps {
    /**
     * To alert the user that swiping is possible, the first row can bounce
     * on component mount.
     */
    bounceFirstRowOnMount: boolean;

    /**
     * Use `SwipeableListView.getNewDataSource()` to get a data source to use,
     * then use it just like you would a normal ListView data source
     */
    dataSource: SwipeableListViewDataSource;

    // Maximum distance to open to after a swipe
    maxSwipeDistance: number;

    // Callback method to render the swipeable view
    renderRow: (
        rowData: any,
        sectionID: string | number,
        rowID: string | number,
        highlightRow?: boolean,
    ) => React.ReactElement;

    // Callback method to render the view that will be unveiled on swipe
    renderQuickActions(rowData: any, sectionID: string | number, rowID: string | number): React.ReactElement;
}

/**
 * A container component that renders multiple SwipeableRow's in a ListView
 * implementation. This is designed to be a drop-in replacement for the
 * standard React Native `ListView`, so use it as if it were a ListView, but
 * with extra props, i.e.
 *
 * let ds = SwipeableListView.getNewDataSource();
 * ds.cloneWithRowsAndSections(dataBlob, ?sectionIDs, ?rowIDs);
 * // ..
 * <SwipeableListView renderRow={..} renderQuickActions={..} {..ListView props} />
 *
 * SwipeableRow can be used independently of this component, but the main
 * benefit of using this component is
 *
 * - It ensures that at most 1 row is swiped open (auto closes others)
 * - It can bounce the 1st row of the list so users know it's swipeable
 * - More to come
 */
export class SwipeableListView extends React.Component<SwipeableListViewProps> {
    static getNewDataSource(): SwipeableListViewDataSource;
}

//////////////////////////////////////////////////////////////////////////
//
// A P I s
//
//////////////////////////////////////////////////////////////////////////

/**
 * @see: http://facebook.github.io/react-native/docs/actionsheetios.html#content
 */
export interface ActionSheetIOSOptions {
    title?: string;
    options: string[];
    cancelButtonIndex?: number;
    destructiveButtonIndex?: number;
    message?: string;
    anchor?: number;
    tintColor?: string;
}

export interface ShareActionSheetIOSOptions {
    message?: string;
    url?: string;
    subject?: string;
    /** The activities to exclude from the ActionSheet.
     * For example: ['com.apple.UIKit.activity.PostToTwitter']
     */
    excludedActivityTypes?: string[];
}

/**
 * @see https://facebook.github.io/react-native/docs/actionsheetios.html#content
 */
export interface ActionSheetIOSStatic {
    /**
     * Display an iOS action sheet. The `options` object must contain one or more
     * of:
     * - `options` (array of strings) - a list of button titles (required)
     * - `cancelButtonIndex` (int) - index of cancel button in `options`
     * - `destructiveButtonIndex` (int) - index of destructive button in `options`
     * - `title` (string) - a title to show above the action sheet
     * - `message` (string) - a message to show below the title
     */
    showActionSheetWithOptions: (options: ActionSheetIOSOptions, callback: (buttonIndex: number) => void) => void;

    /**
     * Display the iOS share sheet. The `options` object should contain
     * one or both of `message` and `url` and can additionally have
     * a `subject` or `excludedActivityTypes`:
     *
     * - `url` (string) - a URL to share
     * - `message` (string) - a message to share
     * - `subject` (string) - a subject for the message
     * - `excludedActivityTypes` (array) - the activities to exclude from the ActionSheet
     *
     * NOTE: if `url` points to a local file, or is a base64-encoded
     * uri, the file it points to will be loaded and shared directly.
     * In this way, you can share images, videos, PDF files, etc.
     */
    showShareActionSheetWithOptions: (
        options: ShareActionSheetIOSOptions,
        failureCallback: (error: Error) => void,
        successCallback: (success: boolean, method: string) => void,
    ) => void;
}

export type ShareContent =
    | {
          title?: string;
          message: string;
      }
    | {
          title?: string;
          url: string;
      };

export type ShareOptions = {
    dialogTitle?: string;
    excludedActivityTypes?: Array<string>;
    tintColor?: string;
    subject?: string;
};

export type ShareSharedAction = {
    action: 'sharedAction';
    activityType?: string;
};

export type ShareDismissedAction = {
    action: 'dismissedAction';
};

export type ShareAction = ShareSharedAction | ShareDismissedAction;

export interface ShareStatic {
    /**
     * Open a dialog to share text content.
     *
     * In iOS, Returns a Promise which will be invoked an object containing `action`, `activityType`.
     * If the user dismissed the dialog, the Promise will still be resolved with action being `Share.dismissedAction`
     * and all the other keys being undefined.
     *
     * In Android, Returns a Promise which always be resolved with action being `Share.sharedAction`.
     *
     * ### Content
     *
     *  - `message` - a message to share
     *  - `title` - title of the message
     *
     * #### iOS
     *
     *  - `url` - an URL to share
     *
     * At least one of URL and message is required.
     *
     * ### Options
     *
     * #### iOS
     *
     * - `excludedActivityTypes`
     * - `tintColor`
     *
     * #### Android
     *
     * - `dialogTitle`
     *
     */
    share(content: ShareContent, options?: ShareOptions): Promise<ShareAction>;

    sharedAction: 'sharedAction';
    dismissedAction: 'dismissedAction';
}

type AccessibilityEventName =
    | 'change' // deprecated, maps to screenReaderChanged
    | 'boldTextChanged' // iOS-only Event
    | 'grayscaleChanged' // iOS-only Event
    | 'invertColorsChanged' // iOS-only Event
    | 'reduceMotionChanged'
    | 'screenReaderChanged'
    | 'reduceTransparencyChanged' // iOS-only Event
    | 'announcementFinished'; // iOS-only Event

type AccessibilityChangeEvent = boolean;

type AccessibilityAnnoucementFinishedEvent = {
    announcement: string;
    success: boolean;
};

type AccessibilityEvent = AccessibilityChangeEvent | AccessibilityAnnoucementFinishedEvent;

/**
 * @see https://facebook.github.io/react-native/docs/accessibilityinfo.html
 */
export interface AccessibilityInfoStatic {
    /**
     * Query whether bold text is currently enabled.
     *
     * @platform ios
     */
    isBoldTextEnabled: () => Promise<boolean>;

    /**
     * Query whether grayscale is currently enabled.
     *
     * @platform ios
     */
    isGrayscaleEnabled: () => Promise<boolean>;

    /**
     * Query whether invert colors is currently enabled.
     *
     * @platform ios
     */
    isInvertColorsEnabled: () => Promise<boolean>;

    /**
     * Query whether reduce motion is currently enabled.
     */
    isReduceMotionEnabled: () => Promise<boolean>;

    /**
     * Query whether reduce transparency is currently enabled.
     *
     * @platform ios
     */
    isReduceTransparencyEnabled: () => Promise<boolean>;

    /**
     * Query whether a screen reader is currently enabled.
     */
    isScreenReaderEnabled: () => Promise<boolean>;

    /**
     * Query whether a screen reader is currently enabled.
     *
     * @deprecated use isScreenReaderChanged instead
     */
    fetch: () => Promise<boolean>;

    /**
     * Add an event handler. Supported events:
     * - announcementFinished: iOS-only event. Fires when the screen reader has finished making an announcement.
     *                         The argument to the event handler is a dictionary with these keys:
     *                          - announcement: The string announced by the screen reader.
     *                          - success: A boolean indicating whether the announcement was successfully made.
     * - AccessibilityEventName constants other than announcementFinished: Fires on accessibility feature change.
     *            The argument to the event handler is a boolean.
     *            The boolean is true when the related event's feature is enabled and false otherwise.
     *
     */
    addEventListener: (eventName: AccessibilityEventName, handler: (event: AccessibilityEvent) => void) => void;

    /**
     * Remove an event handler.
     */
    removeEventListener: (eventName: AccessibilityEventName, handler: (event: AccessibilityEvent) => void) => void;

    /**
     * Set acessibility focus to a react component.
     *
     * @platform ios
     */
    setAccessibilityFocus: (reactTag: number) => void;

    /**
     * Post a string to be announced by the screen reader.
     *
     * @platform ios
     */
    announceForAccessibility: (announcement: string) => void;
}

/**
 * @see https://facebook.github.io/react-native/docs/alert.html#content
 */
export interface AlertButton {
    text?: string;
    onPress?: (value?: string) => void;
    style?: 'default' | 'cancel' | 'destructive';
}

interface AlertOptions {
    /** @platform android */
    cancelable?: boolean;
    /** @platform android */
    onDismiss?: () => void;
}

/**
 * Launches an alert dialog with the specified title and message.
 *
 * Optionally provide a list of buttons. Tapping any button will fire the
 * respective onPress callback and dismiss the alert. By default, the only
 * button will be an 'OK' button.
 *
 * This is an API that works both on iOS and Android and can show static
 * alerts. To show an alert that prompts the user to enter some information,
 * see `AlertIOS`; entering text in an alert is common on iOS only.
 *
 * ## iOS
 *
 * On iOS you can specify any number of buttons. Each button can optionally
 * specify a style, which is one of 'default', 'cancel' or 'destructive'.
 *
 * ## Android
 *
 * On Android at most three buttons can be specified. Android has a concept
 * of a neutral, negative and a positive button:
 *
 *   - If you specify one button, it will be the 'positive' one (such as 'OK')
 *   - Two buttons mean 'negative', 'positive' (such as 'Cancel', 'OK')
 *   - Three buttons mean 'neutral', 'negative', 'positive' (such as 'Later', 'Cancel', 'OK')
 *
 * ```
 * // Works on both iOS and Android
 * Alert.alert(
 *   'Alert Title',
 *   'My Alert Msg',
 *   [
 *     {text: 'Ask me later', onPress: () => console.log('Ask me later pressed')},
 *     {text: 'Cancel', onPress: () => console.log('Cancel Pressed'), style: 'cancel'},
 *     {text: 'OK', onPress: () => console.log('OK Pressed')},
 *   ]
 * )
 * ```
 */
export interface AlertStatic {
    alert: (title: string, message?: string, buttons?: AlertButton[], options?: AlertOptions) => void;
    prompt: (
        title: string,
        message?: string,
        callbackOrButtons?: ((text: string) => void) | AlertButton[],
        type?: AlertType,
        defaultValue?: string,
        keyboardType?: string,
    ) => void;
}

export type AlertType = 'default' | 'plain-text' | 'secure-text' | 'login-password';

/**
 * AppState can tell you if the app is in the foreground or background,
 * and notify you when the state changes.
 *
 * AppState is frequently used to determine the intent and proper behavior
 * when handling push notifications.
 *
 * App State Events
 *      change - This even is received when the app state has changed.
 *      focus [Android] - Received when the app gains focus (the user is interacting with the app).
 *      blur [Android] - Received when the user is not actively interacting with the app.
 *
 * App States
 *      active - The app is running in the foreground
 *      background - The app is running in the background. The user is either in another app or on the home screen
 *      inactive [iOS] - This is a transition state that currently never happens for typical React Native apps.
 *
 * For more information, see Apple's documentation: https://developer.apple.com/library/ios/documentation/iPhone/Conceptual/iPhoneOSProgrammingGuide/TheAppLifeCycle/TheAppLifeCycle.html
 *
 * @see https://facebook.github.io/react-native/docs/appstate#app-states
 */
export type AppStateEvent = 'change' | 'memoryWarning' | 'blur' | 'focus';
export type AppStateStatus = 'active' | 'background' | 'inactive';

export interface AppStateStatic {
    currentState: AppStateStatus;

    /**
     * Add a handler to AppState changes by listening to the change event
     * type and providing the handler
     */
    addEventListener(type: AppStateEvent, listener: (state: AppStateStatus) => void): void;

    /**
     * Remove a handler by passing the change event type and the handler
     */
    removeEventListener(type: AppStateEvent, listener: (state: AppStateStatus) => void): void;
}

/**
 * AsyncStorage is a simple, unencrypted, asynchronous, persistent, key-value storage
 * system that is global to the app.  It should be used instead of LocalStorage.
 *
 * It is recommended that you use an abstraction on top of `AsyncStorage`
 * instead of `AsyncStorage` directly for anything more than light usage since
 * it operates globally.
 *
 * On iOS, `AsyncStorage` is backed by native code that stores small values in a
 * serialized dictionary and larger values in separate files. On Android,
 * `AsyncStorage` will use either [RocksDB](http://rocksdb.org/) or SQLite
 * based on what is available.
 *
 * @see https://facebook.github.io/react-native/docs/asyncstorage.html#content
 */
export interface AsyncStorageStatic {
    /**
     * Fetches key and passes the result to callback, along with an Error if there is any.
     */
    getItem(key: string, callback?: (error?: Error, result?: string) => void): Promise<string | null>;

    /**
     * Sets value for key and calls callback on completion, along with an Error if there is any
     */
    setItem(key: string, value: string, callback?: (error?: Error) => void): Promise<void>;

    removeItem(key: string, callback?: (error?: Error) => void): Promise<void>;

    /**
     * Merges existing value with input value, assuming they are stringified json. Returns a Promise object.
     * Not supported by all native implementation
     */
    mergeItem(key: string, value: string, callback?: (error?: Error) => void): Promise<void>;

    /**
     * Erases all AsyncStorage for all clients, libraries, etc. You probably don't want to call this.
     * Use removeItem or multiRemove to clear only your own keys instead.
     */
    clear(callback?: (error?: Error) => void): Promise<void>;

    /**
     * Gets all keys known to the app, for all callers, libraries, etc
     */
    getAllKeys(callback?: (error?: Error, keys?: string[]) => void): Promise<string[]>;

    /**
     * multiGet invokes callback with an array of key-value pair arrays that matches the input format of multiSet
     */
    multiGet(
        keys: string[],
        callback?: (errors?: Error[], result?: [string, string][]) => void,
    ): Promise<[string, string][]>;

    /**
     * multiSet and multiMerge take arrays of key-value array pairs that match the output of multiGet,
     *
     * multiSet([['k1', 'val1'], ['k2', 'val2']], cb);
     */
    multiSet(keyValuePairs: string[][], callback?: (errors?: Error[]) => void): Promise<void>;

    /**
     * Delete all the keys in the keys array.
     */
    multiRemove(keys: string[], callback?: (errors?: Error[]) => void): Promise<void>;

    /**
     * Merges existing values with input values, assuming they are stringified json.
     * Returns a Promise object.
     *
     * Not supported by all native implementations.
     */
    multiMerge(keyValuePairs: string[][], callback?: (errors?: Error[]) => void): Promise<void>;
}

export type BackPressEventName = 'hardwareBackPress';

/**
 * Detect hardware back button presses, and programmatically invoke the
 * default back button functionality to exit the app if there are no
 * listeners or if none of the listeners return true.
* The event subscriptions are called in reverse order
 * (i.e. last registered subscription first), and if one subscription
 * returns true then subscriptions registered earlier
 * will not be called.
 *
 * @see https://reactnative.dev/docs/backhandler.html
 */
export interface BackHandlerStatic {
    exitApp(): void;
<<<<<<< HEAD

    addEventListener(eventName: BackPressEventName, handler: () => void): NativeEventSubscription;

    removeEventListener(eventName: BackPressEventName, handler: () => void): void;
=======
    addEventListener(eventName: BackPressEventName, handler: () => boolean | null | undefined): NativeEventSubscription;
    removeEventListener(eventName: BackPressEventName, handler: () => boolean | null | undefined): void;
>>>>>>> dacbc2e2
}

export interface ButtonProps {
    title: string;
    onPress: (ev: NativeSyntheticEvent<NativeTouchEvent>) => void;
    color?: string;
    accessibilityLabel?: string;
    disabled?: boolean;

    /**
     * Used to locate this button in end-to-end tests.
     */
    testID?: string;
}

export class Button extends React.Component<ButtonProps> {}

export type CameraRollGroupType = 'Album' | 'All' | 'Event' | 'Faces' | 'Library' | 'PhotoStream' | 'SavedPhotos';
export type CameraRollAssetType = 'All' | 'Videos' | 'Photos';

export interface CameraRollFetchParams {
    first: number;
    after?: string;
    groupTypes?: CameraRollGroupType;
    groupName?: string;
    assetType?: CameraRollAssetType;
}

export interface CameraRollNodeInfo {
    image: Image;
    group_name: string;
    timestamp: number;
    location: any;
}

export interface CameraRollEdgeInfo {
    node: CameraRollNodeInfo;
}

export interface CameraRollAssetInfo {
    edges: CameraRollEdgeInfo[];
    page_info: {
        has_next_page: boolean;
        end_cursor: string;
    };
}

export interface GetPhotosParamType {
    first: number;
    after?: string;
    groupTypes?: CameraRollGroupType;
    groupName?: string;
    assetType?: CameraRollAssetType;
    mimeTypes?: string[];
}

export interface GetPhotosReturnType {
    edges: {
        node: {
            type: string;
            group_name: string;
            image: {
                uri: string;
                height: number;
                width: number;
                playableDuration: number;
                isStored?: boolean;
            };
            timestamp: number;
            location: {
                latitude: number;
                longitude: number;
                altitude: number;
                heading: number;
                speed: number;
            };
        };
    }[];

    page_info: {
        has_next_page: boolean;
        start_cursor?: string;
        end_cursor?: string;
    };
}

/**
 * CameraRoll provides access to the local camera roll / gallery.
 * Before using this you must link the RCTCameraRoll library.
 * You can refer to (Linking)[https://facebook.github.io/react-native/docs/linking-libraries-ios.html] for help.
 */
export interface CameraRollStatic {
    GroupTypesOptions: CameraRollGroupType[]; //'Album','All','Event','Faces','Library','PhotoStream','SavedPhotos'
    AssetTypeOptions: CameraRollAssetType[]; // "All", "Videos", "Photos"

    /**
     * Saves the image to the camera roll / gallery.
     *
     * @tag On Android, this is a local URI, such as "file:///sdcard/img.png".
     * On iOS, the tag can be one of the following:
     *      local URI
     *      assets-library tag
     *      a tag not maching any of the above, which means the image data will be stored in memory (and consume memory as long as the process is alive)
     *
     * @deprecated use saveToCameraRoll instead
     */
    saveImageWithTag(tag: string): Promise<string>;

    /**
     * Saves the photo or video to the camera roll / gallery.
     *
     * On Android, the tag must be a local image or video URI, such as `"file:///sdcard/img.png"`.
     *
     * On iOS, the tag can be any image URI (including local, remote asset-library and base64 data URIs)
     * or a local video file URI (remote or data URIs are not supported for saving video at this time).
     *
     * If the tag has a file extension of .mov or .mp4, it will be inferred as a video. Otherwise
     * it will be treated as a photo. To override the automatic choice, you can pass an optional
     * `type` parameter that must be one of 'photo' or 'video'.
     *
     * Returns a Promise which will resolve with the new URI.
     */
    saveToCameraRoll(tag: string, type?: 'photo' | 'video'): Promise<string>;

    /**
     * Invokes callback with photo identifier objects from the local camera roll of the device matching shape defined by getPhotosReturnChecker.
     *
     * @param params See getPhotosParamChecker.
     */
    getPhotos(params: GetPhotosParamType): Promise<GetPhotosReturnType>;
}

// https://facebook.github.io/react-native/docs/checkbox.html
export interface CheckBoxProps extends ViewProps {
    /**
     * If true the user won't be able to toggle the checkbox. Default value is false.
     */
    disabled?: boolean;

    /**
     * Used in case the props change removes the component.
     */
    onChange?: (value: boolean) => void;

    /**
     * Invoked with the new value when the value changes.
     */
    onValueChange?: (value: boolean) => void;

    /**
     * Used to locate this view in end-to-end tests.
     */
    testID?: string;

    /**
     * The value of the checkbox. If true the checkbox will be turned on. Default value is false.
     */
    value?: boolean;
}

export class CheckBox extends React.Component<CheckBoxProps> {}

/** Clipboard gives you an interface for setting and getting content from Clipboard on both iOS and Android */
export interface ClipboardStatic {
    getString(): Promise<string>;

    setString(content: string): void;
}

export interface DatePickerAndroidOpenOptions {
    date?: Date | number;
    minDate?: Date | number;
    maxDate?: Date | number;
    mode?: 'calendar' | 'spinner' | 'default';
}

// Deduced from DatePickerAndroid.android.js
export interface DatePickerAndroidDateSetAction {
    action: 'dateSetAction';
    year: number;
    month: number;
    day: number;
}

export interface DatePickerAndroidDismissedAction {
    action: 'dismissedAction';
}

export type DatePickerAndroidOpenReturn = DatePickerAndroidDateSetAction | DatePickerAndroidDismissedAction;

export interface DatePickerAndroidStatic {
    /**
     * Opens the standard Android date picker dialog.
     *
     * The available keys for the options object are:
     * - date (Date object or timestamp in milliseconds) - date to show by default
     * - minDate (Date or timestamp in milliseconds) - minimum date that can be selected
     * - maxDate (Date object or timestamp in milliseconds) - maximum date that can be selected
     * - mode (enum('calendar', 'spinner', 'default')) - To set the date-picker mode to calendar/spinner/default
     *  - 'calendar': Show a date picker in calendar mode.
     *  - 'spinner': Show a date picker in spinner mode.
     *  - 'default': Show a default native date picker(spinner/calendar) based on android versions.
     *
     * Returns a Promise which will be invoked an object containing action, year, month (0-11), day if the user picked a date.
     * If the user dismissed the dialog, the Promise will still be resolved with action being DatePickerAndroid.dismissedAction and all the other keys being undefined.
     * Always check whether the action before reading the values.
     *
     * Note the native date picker dialog has some UI glitches on Android 4 and lower when using the minDate and maxDate options.
     */
    open(options?: DatePickerAndroidOpenOptions): Promise<DatePickerAndroidOpenReturn>;

    /**
     * A date has been selected.
     */
    dateSetAction: 'dateSetAction';

    /**
     * The dialog has been dismissed.
     */
    dismissedAction: 'dismissedAction';
}

export interface LinkingStatic extends NativeEventEmitter {
    /**
     * Add a handler to Linking changes by listening to the `url` event type
     * and providing the handler
     */
    addEventListener(type: string, handler: (event: { url: string }) => void): void;

    /**
     * Remove a handler by passing the `url` event type and the handler
     */
    removeEventListener(type: string, handler: (event: { url: string }) => void): void;

    /**
     * Try to open the given url with any of the installed apps.
     * You can use other URLs, like a location (e.g. "geo:37.484847,-122.148386"), a contact, or any other URL that can be opened with the installed apps.
     * NOTE: This method will fail if the system doesn't know how to open the specified URL. If you're passing in a non-http(s) URL, it's best to check {@code canOpenURL} first.
     * NOTE: For web URLs, the protocol ("http://", "https://") must be set accordingly!
     */
    openURL(url: string): Promise<any>;

    /**
     * Determine whether or not an installed app can handle a given URL.
     * NOTE: For web URLs, the protocol ("http://", "https://") must be set accordingly!
     * NOTE: As of iOS 9, your app needs to provide the LSApplicationQueriesSchemes key inside Info.plist.
     * @param URL the URL to open
     */
    canOpenURL(url: string): Promise<boolean>;

    /**
     * If the app launch was triggered by an app link with, it will give the link url, otherwise it will give null
     * NOTE: To support deep linking on Android, refer http://developer.android.com/training/app-indexing/deep-linking.html#handling-intents
     */
    getInitialURL(): Promise<string | null>;

    /**
     * Open the Settings app and displays the app’s custom settings, if it has any.
     */
    openSettings(): Promise<void>;

    /**
     * Sends an Android Intent - a broad surface to express Android functions.  Useful for deep-linking to settings pages,
     * opening an SMS app with a message draft in place, and more.  See https://developer.android.com/reference/kotlin/android/content/Intent?hl=en
     */
    sendIntent(action: string, extras?: Array<{ key: string; value: string | number | boolean }>): Promise<void>;
}

export interface PanResponderGestureState {
    /**
     *  ID of the gestureState- persisted as long as there at least one touch on
     */
    stateID: number;

    /**
     *  the latest screen coordinates of the recently-moved touch
     */
    moveX: number;

    /**
     *  the latest screen coordinates of the recently-moved touch
     */
    moveY: number;

    /**
     * the screen coordinates of the responder grant
     */
    x0: number;

    /**
     * the screen coordinates of the responder grant
     */
    y0: number;

    /**
     * accumulated distance of the gesture since the touch started
     */
    dx: number;

    /**
     * accumulated distance of the gesture since the touch started
     */
    dy: number;

    /**
     * current velocity of the gesture
     */
    vx: number;

    /**
     * current velocity of the gesture
     */
    vy: number;

    /**
     * Number of touches currently on screen
     */
    numberActiveTouches: number;

    // All `gestureState` accounts for timeStamps up until:
    _accountsForMovesUpTo: number;
}

/**
 * @see documentation of GestureResponderHandlers
 */
export interface PanResponderCallbacks {
    onMoveShouldSetPanResponder?: (e: GestureResponderEvent, gestureState: PanResponderGestureState) => boolean;
    onStartShouldSetPanResponder?: (e: GestureResponderEvent, gestureState: PanResponderGestureState) => boolean;
    onPanResponderGrant?: (e: GestureResponderEvent, gestureState: PanResponderGestureState) => void;
    onPanResponderMove?: (e: GestureResponderEvent, gestureState: PanResponderGestureState) => void;
    onPanResponderRelease?: (e: GestureResponderEvent, gestureState: PanResponderGestureState) => void;
    onPanResponderTerminate?: (e: GestureResponderEvent, gestureState: PanResponderGestureState) => void;

    onMoveShouldSetPanResponderCapture?: (e: GestureResponderEvent, gestureState: PanResponderGestureState) => boolean;
    onStartShouldSetPanResponderCapture?: (e: GestureResponderEvent, gestureState: PanResponderGestureState) => boolean;
    onPanResponderReject?: (e: GestureResponderEvent, gestureState: PanResponderGestureState) => void;
    onPanResponderStart?: (e: GestureResponderEvent, gestureState: PanResponderGestureState) => void;
    onPanResponderEnd?: (e: GestureResponderEvent, gestureState: PanResponderGestureState) => void;
    onPanResponderTerminationRequest?: (e: GestureResponderEvent, gestureState: PanResponderGestureState) => boolean;
    onShouldBlockNativeResponder?: (e: GestureResponderEvent, gestureState: PanResponderGestureState) => boolean;
}

export interface PanResponderInstance {
    panHandlers: GestureResponderHandlers;
}

/**
 * PanResponder reconciles several touches into a single gesture.
 * It makes single-touch gestures resilient to extra touches,
 * and can be used to recognize simple multi-touch gestures.
 *
 * It provides a predictable wrapper of the responder handlers provided by the gesture responder system.
 * For each handler, it provides a new gestureState object alongside the normal event.
 */
export interface PanResponderStatic {
    /**
     * @param config Enhanced versions of all of the responder callbacks
     * that provide not only the typical `ResponderSyntheticEvent`, but also the
     * `PanResponder` gesture state.  Simply replace the word `Responder` with
     * `PanResponder` in each of the typical `onResponder*` callbacks. For
     * example, the `config` object would look like:
     *
     *  - `onMoveShouldSetPanResponder: (e, gestureState) => {...}`
     *  - `onMoveShouldSetPanResponderCapture: (e, gestureState) => {...}`
     *  - `onStartShouldSetPanResponder: (e, gestureState) => {...}`
     *  - `onStartShouldSetPanResponderCapture: (e, gestureState) => {...}`
     *  - `onPanResponderReject: (e, gestureState) => {...}`
     *  - `onPanResponderGrant: (e, gestureState) => {...}`
     *  - `onPanResponderStart: (e, gestureState) => {...}`
     *  - `onPanResponderEnd: (e, gestureState) => {...}`
     *  - `onPanResponderRelease: (e, gestureState) => {...}`
     *  - `onPanResponderMove: (e, gestureState) => {...}`
     *  - `onPanResponderTerminate: (e, gestureState) => {...}`
     *  - `onPanResponderTerminationRequest: (e, gestureState) => {...}`
     *  - `onShouldBlockNativeResponder: (e, gestureState) => {...}`
     *
     *  In general, for events that have capture equivalents, we update the
     *  gestureState once in the capture phase and can use it in the bubble phase
     *  as well.
     *
     *  Be careful with onStartShould* callbacks. They only reflect updated
     *  `gestureState` for start/end events that bubble/capture to the Node.
     *  Once the node is the responder, you can rely on every start/end event
     *  being processed by the gesture and `gestureState` being updated
     *  accordingly. (numberActiveTouches) may not be totally accurate unless you
     *  are the responder.
     */
    create(config: PanResponderCallbacks): PanResponderInstance;
}

export interface Rationale {
    title: string;
    message: string;
    buttonPositive: string;
    buttonNegative?: string;
    buttonNeutral?: string;
}

export type Permission =
    | 'android.permission.READ_CALENDAR'
    | 'android.permission.WRITE_CALENDAR'
    | 'android.permission.CAMERA'
    | 'android.permission.READ_CONTACTS'
    | 'android.permission.WRITE_CONTACTS'
    | 'android.permission.GET_ACCOUNTS'
    | 'android.permission.ACCESS_FINE_LOCATION'
    | 'android.permission.ACCESS_COARSE_LOCATION'
    | 'android.permission.RECORD_AUDIO'
    | 'android.permission.READ_PHONE_STATE'
    | 'android.permission.CALL_PHONE'
    | 'android.permission.READ_CALL_LOG'
    | 'android.permission.WRITE_CALL_LOG'
    | 'com.android.voicemail.permission.ADD_VOICEMAIL'
    | 'android.permission.USE_SIP'
    | 'android.permission.PROCESS_OUTGOING_CALLS'
    | 'android.permission.BODY_SENSORS'
    | 'android.permission.SEND_SMS'
    | 'android.permission.RECEIVE_SMS'
    | 'android.permission.READ_SMS'
    | 'android.permission.RECEIVE_WAP_PUSH'
    | 'android.permission.RECEIVE_MMS'
    | 'android.permission.READ_EXTERNAL_STORAGE'
    | 'android.permission.WRITE_EXTERNAL_STORAGE';

export type PermissionStatus = 'granted' | 'denied' | 'never_ask_again';

export interface PermissionsAndroidStatic {
    /**
     * A list of permission results that are returned
     */
    RESULTS: { [key: string]: PermissionStatus };
    /**
     * A list of specified "dangerous" permissions that require prompting the user
     */
    PERMISSIONS: { [key: string]: Permission };

    new (): PermissionsAndroidStatic;

    /**
     * @deprecated Use check instead
     */
    checkPermission(permission: Permission): Promise<boolean>;

    /**
     * Returns a promise resolving to a boolean value as to whether the specified
     * permissions has been granted
     */
    check(permission: Permission): Promise<boolean>;

    /**
     * @deprecated Use request instead
     */
    requestPermission(permission: Permission, rationale?: Rationale): Promise<boolean>;

    /**
     * Prompts the user to enable a permission and returns a promise resolving to a
     * string value indicating whether the user allowed or denied the request
     *
     * If the optional rationale argument is included (which is an object with a
     * title and message), this function checks with the OS whether it is necessary
     * to show a dialog explaining why the permission is needed
     * (https://developer.android.com/training/permissions/requesting.html#explain)
     * and then shows the system permission dialog
     */
    request(permission: Permission, rationale?: Rationale): Promise<PermissionStatus>;

    /**
     * Prompts the user to enable multiple permissions in the same dialog and
     * returns an object with the permissions as keys and strings as values
     * indicating whether the user allowed or denied the request
     */
    requestMultiple(permissions: Array<Permission>): Promise<{ [key in Permission]: PermissionStatus }>;
}

export interface PushNotificationPermissions {
    alert?: boolean;
    badge?: boolean;
    sound?: boolean;
}

export interface PushNotification {
    /**
     * An alias for `getAlert` to get the notification's main message string
     */
    getMessage(): string | Object;

    /**
     * Gets the sound string from the `aps` object
     */
    getSound(): string;

    /**
     * Gets the category string from the `aps` object
     */
    getCategory(): string;

    /**
     * Gets the notification's main message from the `aps` object
     */
    getAlert(): string | Object;

    /**
     * Gets the content-available number from the `aps` object
     */
    getContentAvailable(): number;

    /**
     * Gets the badge count number from the `aps` object
     */
    getBadgeCount(): number;

    /**
     * Gets the data object on the notif
     */
    getData(): Object;

    /**
     * iOS Only
     * Signifies remote notification handling is complete
     */
    finish(result: string): void;
}

type PresentLocalNotificationDetails = {
    alertBody: string;
    alertAction: string;
    alertTitle?: string;
    soundName?: string;
    category?: string;
    userInfo?: Object;
    applicationIconBadgeNumber?: number;
};

type ScheduleLocalNotificationDetails = {
    alertAction?: string;
    alertBody?: string;
    alertTitle?: string;
    applicationIconBadgeNumber?: number;
    category?: string;
    fireDate?: number | string;
    isSilent?: boolean;
    repeatInterval?: 'year' | 'month' | 'week' | 'day' | 'hour' | 'minute';
    soundName?: string;
    userInfo?: Object;
};

export type PushNotificationEventName = 'notification' | 'localNotification' | 'register' | 'registrationError';

type FetchResult = {
    NewData: 'UIBackgroundFetchResultNewData';
    NoData: 'UIBackgroundFetchResultNoData';
    ResultFailed: 'UIBackgroundFetchResultFailed';
};

/**
 * Handle push notifications for your app, including permission handling and icon badge number.
 * @see https://facebook.github.io/react-native/docs/pushnotificationios.html#content
 *
 * //FIXME: BGR: The documentation seems completely off compared to the actual js implementation. I could never get the example to run
 */
export interface PushNotificationIOSStatic {
    /**
     * Schedules the localNotification for immediate presentation.
     * details is an object containing:
     * alertBody : The message displayed in the notification alert.
     * alertAction : The "action" displayed beneath an actionable notification. Defaults to "view";
     * soundName : The sound played when the notification is fired (optional).
     * category : The category of this notification, required for actionable notifications (optional).
     * userInfo : An optional object containing additional notification data.
     * applicationIconBadgeNumber (optional) : The number to display as the app's icon badge. The default value of this property is 0, which means that no badge is displayed.
     */
    presentLocalNotification(details: PresentLocalNotificationDetails): void;

    /**
     * Schedules the localNotification for future presentation.
     * details is an object containing:
     * fireDate : The date and time when the system should deliver the notification.
     * alertBody : The message displayed in the notification alert.
     * alertAction : The "action" displayed beneath an actionable notification. Defaults to "view";
     * soundName : The sound played when the notification is fired (optional).
     * category : The category of this notification, required for actionable notifications (optional).
     * userInfo : An optional object containing additional notification data.
     * applicationIconBadgeNumber (optional) : The number to display as the app's icon badge. Setting the number to 0 removes the icon badge.
     */
    scheduleLocalNotification(details: ScheduleLocalNotificationDetails): void;

    /**
     * Cancels all scheduled localNotifications
     */
    cancelAllLocalNotifications(): void;

    /**
     * Cancel local notifications.
     * Optionally restricts the set of canceled notifications to those notifications whose userInfo fields match the corresponding fields in the userInfo argument.
     */
    cancelLocalNotifications(userInfo: Object): void;

    /**
     * Sets the badge number for the app icon on the home screen
     */
    setApplicationIconBadgeNumber(number: number): void;

    /**
     * Gets the current badge number for the app icon on the home screen
     */
    getApplicationIconBadgeNumber(callback: (badge: number) => void): void;

    /**
     * Gets the local notifications that are currently scheduled.
     */
    getScheduledLocalNotifications(callback: (notifications: ScheduleLocalNotificationDetails[]) => void): void;

    /**
     * Attaches a listener to remote notifications while the app is running in the
     * foreground or the background.
     *
     * The handler will get be invoked with an instance of `PushNotificationIOS`
     *
     * The type MUST be 'notification'
     */
    addEventListener(
        type: 'notification' | 'localNotification',
        handler: (notification: PushNotification) => void,
    ): void;

    /**
     * Fired when the user registers for remote notifications.
     *
     * The handler will be invoked with a hex string representing the deviceToken.
     *
     * The type MUST be 'register'
     */
    addEventListener(type: 'register', handler: (deviceToken: string) => void): void;

    /**
     * Fired when the user fails to register for remote notifications.
     * Typically occurs when APNS is having issues, or the device is a simulator.
     *
     * The handler will be invoked with {message: string, code: number, details: any}.
     *
     * The type MUST be 'registrationError'
     */
    addEventListener(
        type: 'registrationError',
        handler: (error: { message: string; code: number; details: any }) => void,
    ): void;

    /**
     * Removes the event listener. Do this in `componentWillUnmount` to prevent
     * memory leaks
     */
    removeEventListener(
        type: PushNotificationEventName,
        handler:
            | ((notification: PushNotification) => void)
            | ((deviceToken: string) => void)
            | ((error: { message: string; code: number; details: any }) => void),
    ): void;

    /**
     * Requests all notification permissions from iOS, prompting the user's
     * dialog box.
     */
    requestPermissions(permissions?: PushNotificationPermissions[]): void;

    /**
     * Requests all notification permissions from iOS, prompting the user's
     * dialog box.
     */
    requestPermissions(permissions?: PushNotificationPermissions): Promise<PushNotificationPermissions>;

    /**
     * Unregister for all remote notifications received via Apple Push
     * Notification service.
     * You should call this method in rare circumstances only, such as when
     * a new version of the app removes support for all types of remote
     * notifications. Users can temporarily prevent apps from receiving
     * remote notifications through the Notifications section of the
     * Settings app. Apps unregistered through this method can always
     * re-register.
     */
    abandonPermissions(): void;

    /**
     * See what push permissions are currently enabled. `callback` will be
     * invoked with a `permissions` object:
     *
     *  - `alert` :boolean
     *  - `badge` :boolean
     *  - `sound` :boolean
     */
    checkPermissions(callback: (permissions: PushNotificationPermissions) => void): void;

    /**
     * This method returns a promise that resolves to either the notification
     * object if the app was launched by a push notification, or `null` otherwise.
     */
    getInitialNotification(): Promise<PushNotification | null>;

    /**
     * iOS fetch results that best describe the result of a finished remote notification handler.
     * For a list of possible values, see `PushNotificationIOS.FetchResult`.
     */
    FetchResult: FetchResult;
}

export interface SettingsStatic {
    get(key: string): any;

    set(settings: Object): void;

    watchKeys(keys: string | Array<string>, callback: () => void): number;

    clearWatch(watchId: number): void;
}

export type StatusBarStyle = 'default' | 'light-content' | 'dark-content';

export type StatusBarAnimation = 'none' | 'fade' | 'slide';

export interface StatusBarPropsIOS {
    /**
     * Sets the color of the status bar text.
     */
    barStyle?: StatusBarStyle;

    /**
     * If the network activity indicator should be visible.
     */
    networkActivityIndicatorVisible?: boolean;

    /**
     * The transition effect when showing and hiding the status bar using
     * the hidden prop. Defaults to 'fade'.
     */
    showHideTransition?: 'fade' | 'slide';
}

export interface StatusBarPropsAndroid {
    /**
     * The background color of the status bar.
     *
     * @platform android
     */
    backgroundColor?: string;

    /**
     * If the status bar is translucent. When translucent is set to true,
     * the app will draw under the status bar. This is useful when using a
     * semi transparent status bar color.
     */
    translucent?: boolean;
}

export interface StatusBarProps extends StatusBarPropsIOS, StatusBarPropsAndroid {
    /**
     * If the transition between status bar property changes should be
     * animated. Supported for backgroundColor, barStyle and hidden.
     */
    animated?: boolean;

    /**
     * If the status bar is hidden.
     */
    hidden?: boolean;
}

export class StatusBar extends React.Component<StatusBarProps> {
    /**
     * The current height of the status bar on the device.
     * @platform android
     */
    static currentHeight?: number;

    /**
     * Show or hide the status bar
     * @param hidden The dialog's title.
     * @param animation Optional animation when
     *    changing the status bar hidden property.
     */
    static setHidden: (hidden: boolean, animation?: StatusBarAnimation) => void;

    /**
     * Set the status bar style
     * @param style Status bar style to set
     * @param animated Animate the style change.
     */
    static setBarStyle: (style: StatusBarStyle, animated?: boolean) => void;

    /**
     * Control the visibility of the network activity indicator
     * @param visible Show the indicator.
     */
    static setNetworkActivityIndicatorVisible: (visible: boolean) => void;

    /**
     * Set the background color for the status bar
     * @param color Background color.
     * @param animated Animate the style change.
     */
    static setBackgroundColor: (color: string, animated?: boolean) => void;

    /**
     * Control the translucency of the status bar
     * @param translucent Set as translucent.
     */
    static setTranslucent: (translucent: boolean) => void;
}

/**
 * @deprecated Use StatusBar instead
 */
export interface StatusBarIOSStatic extends NativeEventEmitter {}

export interface TimePickerAndroidOpenOptions {
    hour?: number;
    minute?: number;
    is24Hour?: boolean;
    mode?: 'clock' | 'spinner' | 'default';
}

export interface TimePickerAndroidTimeSetAction {
    action: 'timeSetAction';
    hour: number;
    minute: number;
}

export interface TimePickerAndroidDismissedAction {
    action: 'dismissedAction';
}

export type TimePickerAndroidOpenReturn = TimePickerAndroidTimeSetAction | TimePickerAndroidDismissedAction;

/**
 * Opens the standard Android time picker dialog.
 *
 * ### Example
 *
 * ```
 * try {
 *   const {action, hour, minute} = await TimePickerAndroid.open({
 *     hour: 14,
 *     minute: 0,
 *     is24Hour: false, // Will display '2 PM'
 *   });
 *   if (action !== TimePickerAndroid.dismissedAction) {
 *     // Selected hour (0-23), minute (0-59)
 *   }
 * } catch ({code, message}) {
 *   console.warn('Cannot open time picker', message);
 * }
 * ```
 */
export interface TimePickerAndroidStatic {
    /**
     * Opens the standard Android time picker dialog.
     *
     * The available keys for the `options` object are:
     *   * `hour` (0-23) - the hour to show, defaults to the current time
     *   * `minute` (0-59) - the minute to show, defaults to the current time
     *   * `is24Hour` (boolean) - If `true`, the picker uses the 24-hour format. If `false`,
     *     the picker shows an AM/PM chooser. If undefined, the default for the current locale
     *     is used.
     *   * `mode` (enum('clock', 'spinner', 'default')) - set the time picker mode
     *     * 'clock': Show a time picker in clock mode.
     *     * 'spinner': Show a time picker in spinner mode.
     *     * 'default': Show a default time picker based on Android versions.
     *
     * Returns a Promise which will be invoked an object containing `action`, `hour` (0-23),
     * `minute` (0-59) if the user picked a time. If the user dismissed the dialog, the Promise will
     * still be resolved with action being `TimePickerAndroid.dismissedAction` and all the other keys
     * being undefined. **Always** check whether the `action` before reading the values.
     */
    open(options: TimePickerAndroidOpenOptions): Promise<TimePickerAndroidOpenReturn>;

    /**
     * A time has been selected.
     */
    timeSetAction: 'timeSetAction';

    /**
     * The dialog has been dismissed.
     */
    dismissedAction: 'dismissedAction';
}

/**
 * This exposes the native ToastAndroid module as a JS module. This has a function 'show'
 * which takes the following parameters:
 *
 * 1. String message: A string with the text to toast
 * 2. int duration: The duration of the toast. May be ToastAndroid.SHORT or ToastAndroid.LONG
 *
 * There is also a function `showWithGravity` to specify the layout gravity. May be
 * ToastAndroid.TOP, ToastAndroid.BOTTOM, ToastAndroid.CENTER
 */
export interface ToastAndroidStatic {
    /**
     * String message: A string with the text to toast
     * int duration: The duration of the toast.
     * May be ToastAndroid.SHORT or ToastAndroid.LONG
     */
    show(message: string, duration: number): void;

    /** `gravity` may be ToastAndroid.TOP, ToastAndroid.BOTTOM, ToastAndroid.CENTER */
    showWithGravity(message: string, duration: number, gravity: number): void;

    // Toast duration constants
    SHORT: number;
    LONG: number;
    // Toast gravity constants
    TOP: number;
    BOTTOM: number;
    CENTER: number;
}

export interface UIManagerStatic {
    /**
     * Capture an image of the screen, window or an individual view. The image
     * will be stored in a temporary file that will only exist for as long as the
     * app is running.
     *
     * The `view` argument can be the literal string `window` if you want to
     * capture the entire window, or it can be a reference to a specific
     * React Native component.
     *
     * The `options` argument may include:
     * - width/height (number) - the width and height of the image to capture.
     * - format (string) - either 'png' or 'jpeg'. Defaults to 'png'.
     * - quality (number) - the quality when using jpeg. 0.0 - 1.0 (default).
     *
     * Returns a Promise<string> (tempFilePath)
     * @platform ios
     */
    takeSnapshot: (
        view?: 'window' | React.ReactElement | number,
        options?: {
            width?: number;
            height?: number;
            format?: 'png' | 'jpeg';
            quality?: number;
        },
    ) => Promise<string>;

    /**
     * Determines the location on screen, width, and height of the given view and
     * returns the values via an async callback. If successful, the callback will
     * be called with the following arguments:
     *
     *  - x
     *  - y
     *  - width
     *  - height
     *  - pageX
     *  - pageY
     *
     * Note that these measurements are not available until after the rendering
     * has been completed in native. If you need the measurements as soon as
     * possible, consider using the [`onLayout`
     * prop](docs/view.html#onlayout) instead.
     */
    measure(node: number, callback: MeasureOnSuccessCallback): void;

    /**
     * Determines the location of the given view in the window and returns the
     * values via an async callback. If the React root view is embedded in
     * another native view, this will give you the absolute coordinates. If
     * successful, the callback will be called with the following
     * arguments:
     *
     *  - x
     *  - y
     *  - width
     *  - height
     *
     * Note that these measurements are not available until after the rendering
     * has been completed in native.
     */
    measureInWindow(node: number, callback: MeasureInWindowOnSuccessCallback): void;

    /**
     * Like [`measure()`](#measure), but measures the view relative an ancestor,
     * specified as `relativeToNativeNode`. This means that the returned x, y
     * are relative to the origin x, y of the ancestor view.
     *
     * As always, to obtain a native node handle for a component, you can use
     * `React.findNodeHandle(component)`.
     */
    measureLayout(
        node: number,
        relativeToNativeNode: number,
        onFail: () => void /* currently unused */,
        onSuccess: MeasureLayoutOnSuccessCallback,
    ): void;

    /**
     * Automatically animates views to their new positions when the
     * next layout happens.
     *
     * A common way to use this API is to call it before calling `setState`.
     *
     * Note that in order to get this to work on **Android** you need to set the following flags via `UIManager`:
     *
     *     UIManager.setLayoutAnimationEnabledExperimental && UIManager.setLayoutAnimationEnabledExperimental(true);
     */
    setLayoutAnimationEnabledExperimental(value: boolean): void;

    /**
     * Used to display an Android PopupMenu. If a menu item is pressed, the success callback will
     * be called with the following arguments:
     *
     *  - item - the menu item.
     *  - index - index of the pressed item in array. Returns `undefined` if cancelled.
     *
     * To obtain a native node handle for a component, you can use
     * `React.findNodeHandle(component)`.
     *
     * Note that this works only on Android
     */
    showPopupMenu(
        node: number,
        items: string[],
        error: () => void /* currently unused */,
        success: (item: string, index: number | undefined) => void,
    ): void;

    getViewManagerConfig: (
        name: string,
    ) => {
        Commands: { [key: string]: number };
    };

    /**
     * Used to call a native view method from JavaScript
     *
     * reactTag - Id of react view.
     * commandID - Id of the native method that should be called.
     * commandArgs - Args of the native method that we can pass from JS to native.
     */
    dispatchViewManagerCommand: (reactTag: number | null, commandID: number, commandArgs?: Array<any>) => void;
}

export interface SwitchPropsIOS extends ViewProps {
    /**
     * Background color when the switch is turned on.
     *
     * @deprecated use trackColor instead
     */
    onTintColor?: string;

    /**
     * Color of the foreground switch grip.
     *
     * @deprecated use thumbColor instead
     */
    thumbTintColor?: string;

    /**
     * Background color when the switch is turned off.
     *
     * @deprecated use trackColor instead
     */
    tintColor?: string;
}

export interface SwitchProps extends SwitchPropsIOS {
    /**
     * Color of the foreground switch grip.
     */
    thumbColor?: string;

    /**
     * Custom colors for the switch track
     *
     * Color when false and color when true
     */
    trackColor?: { false: string; true: string };

    /**
     * If true the user won't be able to toggle the switch.
     * Default value is false.
     */
    disabled?: boolean;

    /**
     * Invoked with the new value when the value changes.
     */
    onValueChange?: (value: boolean) => void;

    /**
     * Used to locate this view in end-to-end tests.
     */
    testID?: string;

    /**
     * The value of the switch. If true the switch will be turned on.
     * Default value is false.
     */
    value?: boolean;

    /**
     * On iOS, custom color for the background.
     * Can be seen when the switch value is false or when the switch is disabled.
     */
    ios_backgroundColor?: string;

    style?: StyleProp<ViewStyle>;
}

/**
 * Renders a boolean input.
 *
 * This is a controlled component that requires an `onValueChange` callback that
 * updates the `value` prop in order for the component to reflect user actions.
 * If the `value` prop is not updated, the component will continue to render
 * the supplied `value` prop instead of the expected result of any user actions.
 */
declare class SwitchComponent extends React.Component<SwitchProps> {}

declare const SwitchBase: Constructor<NativeMethodsMixin> & typeof SwitchComponent;

export class Switch extends SwitchBase {}

/**
 * The Vibration API is exposed at `Vibration.vibrate()`.
 * The vibration is asynchronous so this method will return immediately.
 *
 * There will be no effect on devices that do not support Vibration, eg. the simulator.
 *
 * **Note for android**
 * add `<uses-permission android:name="android.permission.VIBRATE"/>` to `AndroidManifest.xml`
 *
 * **Android Usage:**
 *
 * [0, 500, 200, 500]
 * V(0.5s) --wait(0.2s)--> V(0.5s)
 *
 * [300, 500, 200, 500]
 * --wait(0.3s)--> V(0.5s) --wait(0.2s)--> V(0.5s)
 *
 * **iOS Usage:**
 * if first argument is 0, it will not be included in pattern array.
 *
 * [0, 1000, 2000, 3000]
 * V(fixed) --wait(1s)--> V(fixed) --wait(2s)--> V(fixed) --wait(3s)--> V(fixed)
 */
export interface VibrationStatic {
    vibrate(pattern: number | number[], repeat?: boolean): void;

    /**
     * Stop vibration
     */
    cancel(): void;
}

/**
 * This class implements common easing functions. The math is pretty obscure,
 * but this cool website has nice visual illustrations of what they represent:
 * http://xaedes.de/dev/transitions/
 */
export type EasingFunction = (value: number) => number;

export interface EasingStatic {
    step0: EasingFunction;
    step1: EasingFunction;
    linear: EasingFunction;
    ease: EasingFunction;
    quad: EasingFunction;
    cubic: EasingFunction;

    poly(n: number): EasingFunction;

    sin: EasingFunction;
    circle: EasingFunction;
    exp: EasingFunction;

    elastic(bounciness: number): EasingFunction;

    back(s: number): EasingFunction;

    bounce: EasingFunction;

    bezier(x1: number, y1: number, x2: number, y2: number): EasingFunction;

    in(easing: EasingFunction): EasingFunction;

    out(easing: EasingFunction): EasingFunction;

    inOut(easing: EasingFunction): EasingFunction;
}

export namespace Animated {
    type AnimatedValue = Value;
    type AnimatedValueXY = ValueXY;

    type Base = Animated;

    class Animated {
        // Internal class, no public API.
    }

    class AnimatedWithChildren extends Animated {
        // Internal class, no public API.
    }

    class AnimatedInterpolation extends AnimatedWithChildren {
        interpolate(config: InterpolationConfigType): AnimatedInterpolation;
    }

    type ExtrapolateType = 'extend' | 'identity' | 'clamp';

    type InterpolationConfigType = {
        inputRange: number[];
        outputRange: number[] | string[];
        easing?: (input: number) => number;
        extrapolate?: ExtrapolateType;
        extrapolateLeft?: ExtrapolateType;
        extrapolateRight?: ExtrapolateType;
    };

    type ValueListenerCallback = (state: { value: number }) => void;

    /**
     * Standard value for driving animations.  One `Animated.Value` can drive
     * multiple properties in a synchronized fashion, but can only be driven by one
     * mechanism at a time.  Using a new mechanism (e.g. starting a new animation,
     * or calling `setValue`) will stop any previous ones.
     */
    export class Value extends AnimatedWithChildren {
        constructor(value: number);

        /**
         * Directly set the value.  This will stop any animations running on the value
         * and update all the bound properties.
         */
        setValue(value: number): void;

        /**
         * Sets an offset that is applied on top of whatever value is set, whether via
         * `setValue`, an animation, or `Animated.event`.  Useful for compensating
         * things like the start of a pan gesture.
         */
        setOffset(offset: number): void;

        /**
         * Merges the offset value into the base value and resets the offset to zero.
         * The final output of the value is unchanged.
         */
        flattenOffset(): void;

        /**
         * Sets the offset value to the base value, and resets the base value to zero.
         * The final output of the value is unchanged.
         */
        extractOffset(): void;

        /**
         * Adds an asynchronous listener to the value so you can observe updates from
         * animations.  This is useful because there is no way to
         * synchronously read the value because it might be driven natively.
         */
        addListener(callback: ValueListenerCallback): string;

        removeListener(id: string): void;

        removeAllListeners(): void;

        /**
         * Stops any running animation or tracking.  `callback` is invoked with the
         * final value after stopping the animation, which is useful for updating
         * state to match the animation position with layout.
         */
        stopAnimation(callback?: (value: number) => void): void;

        /**
         * Interpolates the value before updating the property, e.g. mapping 0-1 to
         * 0-10.
         */
        interpolate(config: InterpolationConfigType): AnimatedInterpolation;
    }

    type ValueXYListenerCallback = (value: { x: number; y: number }) => void;

    /**
     * 2D Value for driving 2D animations, such as pan gestures.  Almost identical
     * API to normal `Animated.Value`, but multiplexed.  Contains two regular
     * `Animated.Value`s under the hood.
     */
    export class ValueXY extends AnimatedWithChildren {
        x: AnimatedValue;
        y: AnimatedValue;

        constructor(valueIn?: { x: number | AnimatedValue; y: number | AnimatedValue });

        setValue(value: { x: number; y: number }): void;

        setOffset(offset: { x: number; y: number }): void;

        flattenOffset(): void;

        extractOffset(): void;

        stopAnimation(callback?: (value: { x: number; y: number }) => void): void;

        addListener(callback: ValueXYListenerCallback): string;

        removeListener(id: string): void;

        /**
         * Converts `{x, y}` into `{left, top}` for use in style, e.g.
         *
         *```javascript
         *  style={this.state.anim.getLayout()}
         *```
         */
        getLayout(): { [key: string]: AnimatedValue };

        /**
         * Converts `{x, y}` into a useable translation transform, e.g.
         *
         *```javascript
         *  style={{
         *    transform: this.state.anim.getTranslateTransform()
         *  }}
         *```
         */
        getTranslateTransform(): { [key: string]: AnimatedValue }[];
    }

    type EndResult = { finished: boolean };
    type EndCallback = (result: EndResult) => void;

    export interface CompositeAnimation {
        start: (callback?: EndCallback) => void;
        stop: () => void;
    }

    interface AnimationConfig {
        isInteraction?: boolean;
        useNativeDriver?: boolean;
    }

    /**
     * Animates a value from an initial velocity to zero based on a decay
     * coefficient.
     */
    export function decay(value: AnimatedValue | AnimatedValueXY, config: DecayAnimationConfig): CompositeAnimation;

    interface DecayAnimationConfig extends AnimationConfig {
        velocity: number | { x: number; y: number };
        deceleration?: number;
    }

    /**
     * Animates a value along a timed easing curve.  The `Easing` module has tons
     * of pre-defined curves, or you can use your own function.
     */
    export const timing: (value: AnimatedValue | AnimatedValueXY, config: TimingAnimationConfig) => CompositeAnimation;

    interface TimingAnimationConfig extends AnimationConfig {
        toValue: number | AnimatedValue | { x: number; y: number } | AnimatedValueXY;
        easing?: (value: number) => number;
        duration?: number;
        delay?: number;
    }

    interface SpringAnimationConfig extends AnimationConfig {
        toValue: number | AnimatedValue | { x: number; y: number } | AnimatedValueXY;
        overshootClamping?: boolean;
        restDisplacementThreshold?: number;
        restSpeedThreshold?: number;
        velocity?: number | { x: number; y: number };
        bounciness?: number;
        speed?: number;
        tension?: number;
        friction?: number;
        stiffness?: number;
        mass?: number;
        damping?: number;
        delay?: number;
    }

    interface LoopAnimationConfig {
        iterations?: number; // default -1 for infinite
        /**
         * Defaults to `true`
         */
        resetBeforeIteration?: boolean;
    }

    /**
     * Creates a new Animated value composed from two Animated values added
     * together.
     */
    export function add(a: Animated, b: Animated): AnimatedAddition;

    class AnimatedAddition extends AnimatedInterpolation {}

    /**
     * Creates a new Animated value composed by subtracting the second Animated
     * value from the first Animated value.
     */
    export function subtract(a: Animated, b: Animated): AnimatedSubtraction;

    class AnimatedSubtraction extends AnimatedInterpolation {}

    /**
     * Creates a new Animated value composed by dividing the first Animated
     * value by the second Animated value.
     */
    export function divide(a: Animated, b: Animated): AnimatedDivision;

    class AnimatedDivision extends AnimatedInterpolation {}

    /**
     * Creates a new Animated value composed from two Animated values multiplied
     * together.
     */
    export function multiply(a: Animated, b: Animated): AnimatedMultiplication;

    class AnimatedMultiplication extends AnimatedInterpolation {}

    /**
     * Creates a new Animated value that is the (non-negative) modulo of the
     * provided Animated value
     */
    export function modulo(a: Animated, modulus: number): AnimatedModulo;

    class AnimatedModulo extends AnimatedInterpolation {}

    /**
     * Create a new Animated value that is limited between 2 values. It uses the
     * difference between the last value so even if the value is far from the bounds
     * it will start changing when the value starts getting closer again.
     * (`value = clamp(value + diff, min, max)`).
     *
     * This is useful with scroll events, for example, to show the navbar when
     * scrolling up and to hide it when scrolling down.
     */
    export function diffClamp(a: Animated, min: number, max: number): AnimatedDiffClamp;

    class AnimatedDiffClamp extends AnimatedInterpolation {}

    /**
     * Starts an animation after the given delay.
     */
    export function delay(time: number): CompositeAnimation;

    /**
     * Starts an array of animations in order, waiting for each to complete
     * before starting the next.  If the current running animation is stopped, no
     * following animations will be started.
     */
    export function sequence(animations: Array<CompositeAnimation>): CompositeAnimation;

    /**
     * Array of animations may run in parallel (overlap), but are started in
     * sequence with successive delays.  Nice for doing trailing effects.
     */

    export function stagger(time: number, animations: Array<CompositeAnimation>): CompositeAnimation;

    /**
     * Loops a given animation continuously, so that each time it reaches the end,
     * it resets and begins again from the start. Can specify number of times to
     * loop using the key 'iterations' in the config. Will loop without blocking
     * the UI thread if the child animation is set to 'useNativeDriver'.
     */

    export function loop(animation: CompositeAnimation, config?: LoopAnimationConfig): CompositeAnimation;

    /**
     * Spring animation based on Rebound and Origami.  Tracks velocity state to
     * create fluid motions as the `toValue` updates, and can be chained together.
     */
    export function spring(value: AnimatedValue | AnimatedValueXY, config: SpringAnimationConfig): CompositeAnimation;

    type ParallelConfig = {
        stopTogether?: boolean; // If one is stopped, stop all.  default: true
    };

    /**
     * Starts an array of animations all at the same time.  By default, if one
     * of the animations is stopped, they will all be stopped.  You can override
     * this with the `stopTogether` flag.
     */
    export function parallel(animations: Array<CompositeAnimation>, config?: ParallelConfig): CompositeAnimation;

    type Mapping = { [key: string]: Mapping } | AnimatedValue;

    interface EventConfig<T> {
        listener?: (event: NativeSyntheticEvent<T>) => void;
        useNativeDriver?: boolean;
    }

    /**
     *  Takes an array of mappings and extracts values from each arg accordingly,
     *  then calls `setValue` on the mapped outputs.  e.g.
     *
     *```javascript
     *  onScroll={Animated.event(
     *    [{nativeEvent: {contentOffset: {x: this._scrollX}}}]
     *    {listener},          // Optional async listener
     *  )
     *  ...
     *  onPanResponderMove: Animated.event([
     *    null,                // raw event arg ignored
     *    {dx: this._panX},    // gestureState arg
     *  ]),
     *```
     */
    export function event<T>(argMapping: Array<Mapping | null>, config?: EventConfig<T>): (...args: any[]) => void;

    export interface WithAnimatedValue<T>
        extends ThisType<
            T extends object
                ? { [K in keyof T]?: WithAnimatedValue<T[K]> }
                : T extends (infer P)[]
                ? WithAnimatedValue<P>[]
                : T | Value | AnimatedInterpolation
        > {}

    export type AnimatedProps<T> = { [K in keyof Pick<T, Exclude<keyof T, 'ref'>>]: WithAnimatedValue<T[K]> };

    export interface AnimatedComponent<
        T extends React.ComponentType<ComponentProps<T>> | React.Component<ComponentProps<T>>
    >
        extends React.FC<
            AnimatedProps<ComponentProps<T>> & {
                ref?: React.Ref<AnimatedComponent<T>>;
            }
        > {
        getNode: () => T;
    }

    export interface AnimatedForwardRefComponent<
        T extends React.ForwardRefExoticComponent<ComponentProps<T> & React.RefAttributes<P>>,
        P extends React.ComponentType<ComponentProps<P>> | React.Component<ComponentProps<P>>
    >
        extends React.FC<
            AnimatedProps<ComponentProps<T>> & {
                ref?: React.Ref<
                    AnimatedComponent<P extends React.ComponentClass<ComponentProps<P>> ? InstanceType<P> : P>
                >;
            }
        > {
        getNode: () => P;
    }

    /**
     * Make any React component Animatable.  Used to create `Animated.View`, etc.
     */
    export function createAnimatedComponent<
        T extends React.ComponentType<ComponentProps<T>> | React.Component<ComponentProps<T>>
    >(
        component: T,
    ): T extends React.ForwardRefExoticComponent<ComponentProps<T> & React.RefAttributes<infer P>>
        ? P extends React.ComponentType<ComponentProps<P>> | React.Component<ComponentProps<P>>
            ? AnimatedForwardRefComponent<T, P>
            : never
        : AnimatedComponent<T extends React.ComponentClass<ComponentProps<T>> ? InstanceType<T> : T>;

    /**
     * Animated variants of the basic native views. Accepts Animated.Value for
     * props and style.
     */
    export const View: AnimatedComponent<View>;
    export const Image: AnimatedComponent<Image>;
    export const Text: AnimatedComponent<Text>;
    export const ScrollView: AnimatedComponent<ScrollView>;
    export const FlatList: AnimatedComponent<FlatList>;
    export const SectionList: AnimatedComponent<SectionList>;
}

// tslint:disable-next-line:interface-name
export interface I18nManagerStatic {
    isRTL: boolean;
    allowRTL: (allowRTL: boolean) => {};
    forceRTL: (forceRTL: boolean) => {};
}

export interface OpenCameraDialogOptions {
    /** Defaults to false */
    videoMode?: boolean;
}

export interface OpenSelectDialogOptions {
    /** Defaults to true */
    showImages?: boolean;
    /** Defaults to false */
    showVideos?: boolean;
}

/** [imageURL|tempImageTag, height, width] */
export type ImagePickerResult = [string, number, number];

export interface ImagePickerIOSStatic {
    canRecordVideos(callback: (value: boolean) => void): void;

    canUseCamera(callback: (value: boolean) => void): void;

    openCameraDialog(
        config: OpenCameraDialogOptions,
        successCallback: (args: ImagePickerResult) => void,
        cancelCallback: (args: any[]) => void,
    ): void;

    openSelectDialog(
        config: OpenSelectDialogOptions,
        successCallback: (args: ImagePickerResult) => void,
        cancelCallback: (args: any[]) => void,
    ): void;
}

export interface ImageStoreStatic {
    /**
     * Check if the ImageStore contains image data for the specified URI.
     * @platform ios
     */
    hasImageForTag(uri: string, callback: (hasImage: boolean) => void): void;

    /**
     * Delete an image from the ImageStore. Images are stored in memory and
     * must be manually removed when you are finished with them, otherwise they
     * will continue to use up RAM until the app is terminated. It is safe to
     * call `removeImageForTag()` without first calling `hasImageForTag()`, it
     * will simply fail silently.
     * @platform ios
     */
    removeImageForTag(uri: string): void;

    /**
     * Stores a base64-encoded image in the ImageStore, and returns a URI that
     * can be used to access or display the image later. Images are stored in
     * memory only, and must be manually deleted when you are finished with
     * them by calling `removeImageForTag()`.
     *
     * Note that it is very inefficient to transfer large quantities of binary
     * data between JS and native code, so you should avoid calling this more
     * than necessary.
     * @platform ios
     */
    addImageFromBase64(base64ImageData: string, success: (uri: string) => void, failure: (error: any) => void): void;

    /**
     * Retrieves the base64-encoded data for an image in the ImageStore. If the
     * specified URI does not match an image in the store, the failure callback
     * will be called.
     *
     * Note that it is very inefficient to transfer large quantities of binary
     * data between JS and native code, so you should avoid calling this more
     * than necessary. To display an image in the ImageStore, you can just pass
     * the URI to an `<Image/>` component; there is no need to retrieve the
     * base64 data.
     */
    getBase64ForTag(uri: string, success: (base64ImageData: string) => void, failure: (error: any) => void): void;
}

//
// Interfacing with Native Modules
// https://facebook.github.io/react-native/docs/native-modules-ios.html
//

export interface NativeEventSubscription {
    /**
     * Call this method to un-subscribe from a native-event
     */
    remove(): void;
}

/**
 * Receive events from native-code
 * Deprecated - subclass NativeEventEmitter to create granular event modules instead of
 * adding all event listeners directly to RCTNativeAppEventEmitter.
 * @see https://github.com/facebook/react-native/blob/0.34-stable\Libraries\EventEmitter\RCTNativeAppEventEmitter.js
 * @see https://facebook.github.io/react-native/docs/native-modules-ios.html#sending-events-to-javascript
 */
type RCTNativeAppEventEmitter = DeviceEventEmitterStatic;

interface ImageCropData {
    /**
     * The top-left corner of the cropped image, specified in the original
     * image's coordinate space.
     */
    offset: {
        x: number;
        y: number;
    };

    /**
     * The size (dimensions) of the cropped image, specified in the original
     * image's coordinate space.
     */
    size: {
        width: number;
        height: number;
    };

    /**
     * (Optional) size to scale the cropped image to.
     */
    displaySize?: { width: number; height: number };

    /**
     * (Optional) the resizing mode to use when scaling the image. If the
     * `displaySize` param is not specified, this has no effect.
     */
    resizeMode?: 'contain' | 'cover' | 'stretch';
}

interface ImageEditorStatic {
    /**
     * Crop the image specified by the URI param. If URI points to a remote
     * image, it will be downloaded automatically. If the image cannot be
     * loaded/downloaded, the failure callback will be called.
     *
     * If the cropping process is successful, the resultant cropped image
     * will be stored in the ImageStore, and the URI returned in the success
     * callback will point to the image in the store. Remember to delete the
     * cropped image from the ImageStore when you are done with it.
     */
    cropImage(
        uri: string,
        cropData: ImageCropData,
        success: (uri: string) => void,
        failure: (error: Object) => void,
    ): void;
}

export interface ARTNodeMixin {
    opacity?: number;
    originX?: number;
    originY?: number;
    scaleX?: number;
    scaleY?: number;
    scale?: number;
    title?: string;
    x?: number;
    y?: number;
    visible?: boolean;
}

export interface ARTGroupProps extends ARTNodeMixin {
    width?: number;
    height?: number;
}

export interface ARTClippingRectangleProps extends ARTNodeMixin {
    width?: number;
    height?: number;
}

export interface ARTRenderableMixin extends ARTNodeMixin {
    fill?: string;
    stroke?: string;
    strokeCap?: 'butt' | 'square' | 'round';
    strokeDash?: number[];
    strokeJoin?: 'bevel' | 'miter' | 'round';
    strokeWidth?: number;
}

export interface ARTShapeProps extends ARTRenderableMixin {
    d: string;
    width?: number;
    height?: number;
}

export interface ARTTextProps extends ARTRenderableMixin {
    font?: string;
    alignment?: string;
}

export interface ARTSurfaceProps {
    style?: StyleProp<ViewStyle>;
    width: number;
    height: number;
}

export class ClippingRectangle extends React.Component<ARTClippingRectangleProps> {}

export class Group extends React.Component<ARTGroupProps> {}

export class Shape extends React.Component<ARTShapeProps> {}

export class Surface extends React.Component<ARTSurfaceProps> {}

export class ARTText extends React.Component<ARTTextProps> {}

export interface ARTStatic {
    ClippingRectangle: typeof ClippingRectangle;
    Group: typeof Group;
    Shape: typeof Shape;
    Surface: typeof Surface;
    Text: typeof ARTText;
}

export type KeyboardEventName =
    | 'keyboardWillShow'
    | 'keyboardDidShow'
    | 'keyboardWillHide'
    | 'keyboardDidHide'
    | 'keyboardWillChangeFrame'
    | 'keyboardDidChangeFrame';

export type KeyboardEventEasing = 'easeIn' | 'easeInEaseOut' | 'easeOut' | 'linear' | 'keyboard';

type ScreenRect = {
    screenX: number;
    screenY: number;
    width: number;
    height: number;
};

export interface KeyboardEvent {
    duration: number;
    easing: KeyboardEventEasing;
    endCoordinates: ScreenRect;
    startCoordinates: ScreenRect;
    isEventFromThisApp: boolean;
}

type KeyboardEventListener = (event: KeyboardEvent) => void;

export interface KeyboardStatic extends NativeEventEmitter {
    dismiss: () => void;

    addListener(eventType: KeyboardEventName, listener: KeyboardEventListener): EmitterSubscription;
}

//////////////////////////////////////////////////////////////////////////
//
//  R E - E X P O R T S
//
//////////////////////////////////////////////////////////////////////////

// TODO: The following components need to be added
// - [ ] ART
export const ART: ARTStatic;
export type ART = ARTStatic;

//////////// APIS //////////////
export const ActionSheetIOS: ActionSheetIOSStatic;
export type ActionSheetIOS = ActionSheetIOSStatic;

export const AccessibilityInfo: AccessibilityInfoStatic;
export type AccessibilityInfo = AccessibilityInfoStatic;

export const Alert: AlertStatic;
export type Alert = AlertStatic;

export const AppState: AppStateStatic;
export type AppState = AppStateStatic;

export const AsyncStorage: AsyncStorageStatic;
export type AsyncStorage = AsyncStorageStatic;

export const BackHandler: BackHandlerStatic;
export type BackHandler = BackHandlerStatic;

/**
 * CameraRoll has been extracted from react-native core and will be removed in a future release.
 * "It can now be installed and imported from '@react-native-community/cameraroll' instead of 'react-native'.
 * See 'https://github.com/react-native-community/react-native-cameraroll',
 *
 * @deprecated
 */
export const CameraRoll: CameraRollStatic;
export type CameraRoll = CameraRollStatic;

export const Clipboard: ClipboardStatic;
export type Clipboard = ClipboardStatic;

export const DatePickerAndroid: DatePickerAndroidStatic;
export type DatePickerAndroid = DatePickerAndroidStatic;

export const Dimensions: Dimensions;

export type Easing = EasingStatic;
export const Easing: EasingStatic;

/** http://facebook.github.io/react-native/blog/2016/08/19/right-to-left-support-for-react-native-apps.html */
export const I18nManager: I18nManagerStatic;
export type I18nManager = I18nManagerStatic;

export const ImageEditor: ImageEditorStatic;
export type ImageEditor = ImageEditorStatic;

export const ImagePickerIOS: ImagePickerIOSStatic;
export type ImagePickerIOS = ImagePickerIOSStatic;

export const ImageStore: ImageStoreStatic;
export type ImageStore = ImageStoreStatic;

export const InteractionManager: InteractionManagerStatic;

export const Keyboard: KeyboardStatic;

export const LayoutAnimation: LayoutAnimationStatic;
export type LayoutAnimation = LayoutAnimationStatic;

export const Linking: LinkingStatic;
export type Linking = LinkingStatic;

export const NativeMethodsMixin: NativeMethodsMixinStatic;
export type NativeMethodsMixin = NativeMethodsMixinStatic;

export const NativeComponent: NativeMethodsMixinStatic;
export type NativeComponent = NativeMethodsMixinStatic;

export const PanResponder: PanResponderStatic;
export type PanResponder = PanResponderStatic;

export const PermissionsAndroid: PermissionsAndroidStatic;
export type PermissionsAndroid = PermissionsAndroidStatic;

/**
 * PushNotificationIOS has been extracted from react-native core and will be removed in a future release.
 * It can now be installed and imported from '@react-native-community/push-notification-ios' instead of 'react-native'.
 * See https://github.com/react-native-community/react-native-push-notification-ios'
 * @deprecated
 */
export const PushNotificationIOS: PushNotificationIOSStatic;
export type PushNotificationIOS = PushNotificationIOSStatic;

export const Settings: SettingsStatic;
export type Settings = SettingsStatic;

export const Share: ShareStatic;
export type Share = ShareStatic;

/**
 * @deprecated Use StatusBar instead
 */
export const StatusBarIOS: StatusBarIOSStatic;
export type StatusBarIOS = StatusBarIOSStatic;

export const Systrace: SystraceStatic;
export type Systrace = SystraceStatic;

export const TimePickerAndroid: TimePickerAndroidStatic;
export type TimePickerAndroid = TimePickerAndroidStatic;

export const ToastAndroid: ToastAndroidStatic;
export type ToastAndroid = ToastAndroidStatic;

export const UIManager: UIManagerStatic;
export type UIManager = UIManagerStatic;

export const Vibration: VibrationStatic;
export type Vibration = VibrationStatic;

export const ShadowPropTypesIOS: ShadowPropTypesIOSStatic;

//////////// Plugins //////////////

export const DeviceEventEmitter: DeviceEventEmitterStatic;

/**
 * Abstract base class for implementing event-emitting modules. This implements
 * a subset of the standard EventEmitter node module API.
 */
export interface NativeEventEmitter extends EventEmitter {}

export const NativeEventEmitter: NativeEventEmitter;
/**
 * Deprecated - subclass NativeEventEmitter to create granular event modules instead of
 * adding all event listeners directly to RCTNativeAppEventEmitter.
 */
export const NativeAppEventEmitter: RCTNativeAppEventEmitter;

/**
 * Interface for NativeModules which allows to augment NativeModules with type informations.
 * See react-native-sensor-manager for example.
 */
interface NativeModulesStatic {
    [name: string]: any;
}

/**
 * Native Modules written in ObjectiveC/Swift/Java exposed via the RCTBridge
 * Define lazy getters for each module. These will return the module if already loaded, or load it if not.
 * See https://facebook.github.io/react-native/docs/native-modules-ios.html
 * Use:
 * <code>const MyModule = NativeModules.ModuleName</code>
 */
export const NativeModules: NativeModulesStatic;
export const Platform:
    | PlatformIOSStatic
    | PlatformAndroidStatic
    | PlatformWindowsOSStatic
    | PlatformMacOSStatic
    | PlatformWebStatic;
export const PixelRatio: PixelRatioStatic;

/**
 * Creates values that can be used like React components which represent native
 * view managers. You should create JavaScript modules that wrap these values so
 * that the results are memoized. Example:
 *
 *   const View = requireNativeComponent('RCTView');
 *
 * The concrete return type of `requireNativeComponent` is a string, but the declared type is
 * `any` because TypeScript assumes anonymous JSX intrinsics (`string` instead of `"div", for
 * example) not to have any props.
 */
export function requireNativeComponent(viewName: string): any;

export function findNodeHandle(
    componentOrHandle: null | number | React.Component<any, any> | React.ComponentClass<any>,
): null | number;

export function processColor(color: any): number;

export const YellowBox: React.ComponentClass<any, any> & { ignoreWarnings: (warnings: string[]) => void };

//////////////////////////////////////////////////////////////////////////
//
// Additional ( and controversial)
//
//////////////////////////////////////////////////////////////////////////

export function __spread(target: any, ...sources: any[]): any;

type ErrorHandlerCallback = (error: any, isFatal?: boolean) => void;

export interface ErrorUtils {
    setGlobalHandler: (callback: ErrorHandlerCallback) => void;
    getGlobalHandler: () => ErrorHandlerCallback;
}

//
// Add-Ons
//
export namespace addons {
    //FIXME: Documentation ?
    export interface TestModuleStatic {
        verifySnapshot: (done: (indicator?: any) => void) => void;
        markTestPassed: (indicator: any) => void;
        markTestCompleted: () => void;
    }

    export const TestModule: TestModuleStatic;
    export type TestModule = TestModuleStatic;
}

//
// Prop Types
//
export const ColorPropType: React.Validator<string>;
export const EdgeInsetsPropType: React.Validator<Insets>;
export const PointPropType: React.Validator<PointPropType>;
export const ViewPropTypes: React.ValidationMap<ViewProps>;

declare global {
    interface NodeRequire {
        (id: string): any;
    }

    var require: NodeRequire;

    /**
     * Console polyfill
     * @see https://facebook.github.io/react-native/docs/javascript-environment.html#polyfills
     */
    interface Console {
        error(message?: any, ...optionalParams: any[]): void;

        info(message?: any, ...optionalParams: any[]): void;

        log(message?: any, ...optionalParams: any[]): void;

        warn(message?: any, ...optionalParams: any[]): void;

        trace(message?: any, ...optionalParams: any[]): void;

        debug(message?: any, ...optionalParams: any[]): void;

        table(...data: any[]): void;

        groupCollapsed(label?: string): void;

        groupEnd(): void;

        group(label?: string): void;

        disableYellowBox: boolean;
        ignoredYellowBox: string[];
    }

    var console: Console;

    /**
     * This contains the non-native `XMLHttpRequest` object, which you can use if you want to route network requests
     * through DevTools (to trace them):
     *
     *   global.XMLHttpRequest = global.originalXMLHttpRequest;
     *
     * @see https://github.com/facebook/react-native/issues/934
     */
    const originalXMLHttpRequest: any;

    const __BUNDLE_START_TIME__: number;
    const ErrorUtils: ErrorUtils;

    /**
     * This variable is set to true when react-native is running in Dev mode
     * Typical usage:
     * <code> if (__DEV__) console.log('Running in dev mode')</code>
     */
    const __DEV__: boolean;

    const HermesInternal: null | {};
}<|MERGE_RESOLUTION|>--- conflicted
+++ resolved
@@ -7101,15 +7101,8 @@
  */
 export interface BackHandlerStatic {
     exitApp(): void;
-<<<<<<< HEAD
-
-    addEventListener(eventName: BackPressEventName, handler: () => void): NativeEventSubscription;
-
-    removeEventListener(eventName: BackPressEventName, handler: () => void): void;
-=======
     addEventListener(eventName: BackPressEventName, handler: () => boolean | null | undefined): NativeEventSubscription;
     removeEventListener(eventName: BackPressEventName, handler: () => boolean | null | undefined): void;
->>>>>>> dacbc2e2
 }
 
 export interface ButtonProps {
