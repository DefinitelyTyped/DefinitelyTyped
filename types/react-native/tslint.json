--- conflicted
+++ resolved
@@ -13,10 +13,6 @@
         "no-consecutive-blank-lines": false,
         "no-empty-interface": false,
         "no-padding": false,
-<<<<<<< HEAD
-        "strict-export-declare-modifiers": false,
-=======
->>>>>>> bbc61fbf
         "no-var": false,
         "prefer-declare-function": false,
         "prefer-method-signature": false,
