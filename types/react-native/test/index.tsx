/*
The content of index.io.js could be something like

    'use strict';

    import { AppRegistry } from 'react-native'
    import Welcome from './gen/Welcome'

    AppRegistry.registerComponent('MopNative', () => Welcome);

For a list of complete Typescript examples: check https://github.com/bgrieder/RNTSExplorer
*/

import * as PropTypes from 'prop-types';
import * as React from 'react';
import {
    ART,
    AccessibilityInfo,
    AsyncStorage,
    Alert,
    AppState,
    AppStateStatus,
    Appearance,
    BackHandler,
    Button,
    CheckBox,
    ColorPropType,
    ColorValue,
    DataSourceAssetCallback,
    DatePickerAndroid,
    DevSettings,
    DeviceEventEmitter,
    DeviceEventEmitterStatic,
    Dimensions,
    DrawerLayoutAndroid,
    DrawerSlideEvent,
    DynamicColorIOS,
    FlatList,
    FlatListProps,
    GestureResponderEvent,
    HostComponent,
    I18nManager,
    Image,
    ImageBackground,
    ImageErrorEventData,
    ImageLoadEventData,
    ImageResizeMode,
    ImageResolvedAssetSource,
    ImageStyle,
    InputAccessoryView,
    InteractionManager,
    Keyboard,
    KeyboardAvoidingView,
    LayoutChangeEvent,
    Linking,
    ListRenderItemInfo,
    ListView,
    ListViewDataSource,
    LogBox,
    MaskedViewIOS,
    Modal,
    NativeEventEmitter,
    NativeModule, // Not actually exported, not sure why
    NativeModules,
    NativeScrollEvent,
    NativeSyntheticEvent,
    PermissionsAndroid,
    Picker,
    PickerIOS,
    Platform,
    PlatformColor,
    Pressable,
    ProgressBarAndroid,
    ProgressViewIOS,
    PushNotificationIOS,
    RefreshControl,
    RegisteredStyle,
    ScaledSize,
    ScrollView,
    ScrollViewProps,
    SectionList,
    SectionListProps,
    SectionListRenderItemInfo,
    Share,
    ShareDismissedAction,
    ShareSharedAction,
    StatusBar,
    StyleProp,
    StyleSheet,
    Switch,
    SwitchIOS,
    Systrace,
    TabBarIOS,
    Text,
    TextInput,
    TextInputChangeEventData,
    TextInputContentSizeChangeEventData,
    TextInputEndEditingEventData,
    TextInputFocusEventData,
    TextInputKeyPressEventData,
    TextInputScrollEventData,
    TextInputSelectionChangeEventData,
    TextInputSubmitEditingEventData,
    TextLayoutEventData,
    TextProps,
    TextStyle,
    TimePickerAndroid,
    TouchableNativeFeedback,
    UIManager,
    View,
    ViewPagerAndroid,
    ViewPropTypes,
    ViewStyle,
    VirtualizedList,
    YellowBox,
    findNodeHandle,
    requireNativeComponent,
    useColorScheme,
    useWindowDimensions,
    SectionListData,
    ToastAndroid,
} from 'react-native';

declare module 'react-native' {
    interface NativeTypedModule {
        someFunction(): void;
        someProperty: string;
    }
    interface NativeModulesStatic {
        NativeTypedModule: NativeTypedModule;
    }
}

NativeModules.NativeUntypedModule;

NativeModules.NativeTypedModule.someFunction();
NativeModules.NativeTypedModule.someProperty = '';

function dimensionsListener(dimensions: { window: ScaledSize; screen: ScaledSize }) {
    console.log('window dimensions: ', dimensions.window);
    console.log('screen dimensions: ', dimensions.screen);
}

function testDimensions() {
    const { width, height, scale, fontScale } = Dimensions.get(1 === 1 ? 'window' : 'screen');

    Dimensions.addEventListener('change', dimensionsListener);
    Dimensions.removeEventListener('change', dimensionsListener);
}

function TextUseWindowDimensions() {
    const { width, height, scale, fontScale } = useWindowDimensions();
}

BackHandler.addEventListener('hardwareBackPress', () => true).remove();
BackHandler.addEventListener('hardwareBackPress', () => false).remove();
BackHandler.addEventListener('hardwareBackPress', () => undefined).remove();
BackHandler.addEventListener('hardwareBackPress', () => null).remove();

interface LocalStyles {
    container: ViewStyle;
    welcome: TextStyle;
    instructions: TextStyle;
}

const styles = StyleSheet.create<LocalStyles>({
    container: {
        flex: 1,
        justifyContent: 'center',
        alignItems: 'center',
        backgroundColor: '#F5FCFF',
    },
    welcome: {
        fontSize: 20,
        textAlign: 'center',
        margin: 10,
    },
    instructions: {
        textAlign: 'center',
        color: '#333333',
        marginBottom: 5,
    },
});

//alternative declaration of styles (inline typings)
const stylesAlt = StyleSheet.create({
    container: {
        flex: 1,
        justifyContent: 'center',
        alignItems: 'center',
        backgroundColor: '#F5FCFF',
    },
    welcome: {
        fontSize: 20,
        textAlign: 'center',
        margin: 10,
    },
    instructions: {
        textAlign: 'center',
        color: '#333333',
        marginBottom: 5,
    },
});

StyleSheet.setStyleAttributePreprocessor('fontFamily', (family: string) => family);

const welcomeFontSize = StyleSheet.flatten(styles.welcome).fontSize;

const viewStyle: StyleProp<ViewStyle> = {
    backgroundColor: '#F5FCFF',
};
const textStyle: StyleProp<TextStyle> = {
    fontSize: 20,
};
const imageStyle: StyleProp<ImageStyle> = {
    resizeMode: 'contain',
};
const fontVariantStyle: StyleProp<TextStyle> = {
    fontVariant: ['tabular-nums'],
};

const viewProperty = StyleSheet.flatten(viewStyle).backgroundColor;
const textProperty = StyleSheet.flatten(textStyle).fontSize;
const imageProperty = StyleSheet.flatten(imageStyle).resizeMode;
const fontVariantProperty = StyleSheet.flatten(fontVariantStyle).fontVariant;

// correct use of the StyleSheet.flatten
const styleArray: StyleProp<ViewStyle>[] = [];
const flattenStyle = StyleSheet.flatten(styleArray);
const { top } = flattenStyle;

const s = StyleSheet.create({
    shouldWork: {
        fontWeight: '900', // if we comment this line, errors gone
        marginTop: 5, // if this line commented, errors also gone
    },
});
const f1: TextStyle = s.shouldWork;

// StyleSheet.compose
// It creates a new style object by composing two existing styles
const composeTextStyle: StyleProp<TextStyle> = {
    color: '#000000',
    fontSize: 20,
};

const composeImageStyle: StyleProp<ImageStyle> = {
    resizeMode: 'contain',
};

// The following use of the compose method is valid
const combinedStyle: StyleProp<TextStyle> = StyleSheet.compose(composeTextStyle, composeTextStyle);

const combinedStyle1: StyleProp<ImageStyle> = StyleSheet.compose(composeImageStyle, composeImageStyle);

const combinedStyle2: StyleProp<TextStyle | ConcatArray<TextStyle>> = StyleSheet.compose(
    [composeTextStyle],
    [composeTextStyle],
);

const combinedStyle3: StyleProp<TextStyle | null> = StyleSheet.compose(composeTextStyle, null);

const combinedStyle4: StyleProp<TextStyle | ConcatArray<TextStyle> | null> = StyleSheet.compose(
    [composeTextStyle],
    null,
);

const combinedStyle5: StyleProp<TextStyle> = StyleSheet.compose(
    composeTextStyle,
    Math.random() < 0.5 ? composeTextStyle : null,
);

const combinedStyle6: StyleProp<TextStyle | null> = StyleSheet.compose(null, null);

// The following use of the compose method is invalid:
const combinedStyle7 = StyleSheet.compose(composeImageStyle, composeTextStyle); // $ExpectError

const combinedStyle8: StyleProp<ImageStyle> = StyleSheet.compose(composeTextStyle, composeTextStyle); // $ExpectError

const combinedStyle9: StyleProp<ImageStyle> = StyleSheet.compose([composeTextStyle], null); // $ExpectError

const combinedStyle10: StyleProp<ImageStyle> = StyleSheet.compose(Math.random() < 0.5 ? composeTextStyle : null, null); // $ExpectError

const testNativeSyntheticEvent = <T extends {}>(e: NativeSyntheticEvent<T>): void => {
    e.isDefaultPrevented();
    e.preventDefault();
    e.isPropagationStopped();
    e.stopPropagation();
    e.persist();
    e.cancelable;
    e.bubbles;
    e.currentTarget;
    e.defaultPrevented;
    e.eventPhase;
    e.isTrusted;
    e.nativeEvent;
    e.target;
    e.timeStamp;
    e.type;
    e.nativeEvent;
};

function eventHandler<T extends React.BaseSyntheticEvent>(e: T) {}

function handler(e: GestureResponderEvent) {
    eventHandler(e);
}

type ElementProps<C> = C extends React.Component<infer P, any> ? P : never;

class CustomView extends React.Component {
    render() {
        return <Text style={[StyleSheet.absoluteFill, { ...StyleSheet.absoluteFillObject }]}>Custom View</Text>;
    }
}

class Welcome extends React.Component<ElementProps<View> & { color: string }> {
    static propTypes = {
        ...ViewPropTypes,
        color: ColorPropType,
    };

    // tslint:disable-next-line:no-object-literal-type-assertion
    refs = {} as {
        [key: string]: React.ReactInstance;
        rootView: View;
        customView: CustomView;
    };

    testNativeMethods() {
        const { rootView } = this.refs;

        rootView.setNativeProps({});
        rootView.measure((x: number, y: number, width: number, height: number) => {});
    }

    testFindNodeHandle() {
        const { rootView, customView } = this.refs;

        const nativeComponentHandle = findNodeHandle(rootView);

        const customComponentHandle = findNodeHandle(customView);

        const fromHandle = findNodeHandle(customComponentHandle);
    }

    render() {
        const { color, ...props } = this.props;
        return (
            <View {...props} ref="rootView" style={[[styles.container], undefined, null, false]}>
                <Text style={styles.welcome}>Welcome to React Native</Text>
                <Text style={styles.instructions}>To get started, edit index.ios.js</Text>
                <Text style={styles.instructions}>
                    Press Cmd+R to reload,{'\n'}
                    Cmd+D or shake for dev menu
                </Text>
                <CustomView ref="customView" />
            </View>
        );
    }
}

export default Welcome;

// TouchableNativeFeedbackTest
export class TouchableNativeFeedbackTest extends React.Component {
    onPressButton = (e: GestureResponderEvent) => {
        e.persist();
        e.isPropagationStopped();
        e.isDefaultPrevented();
    };

    render() {
        return (
            <>
                <TouchableNativeFeedback onPress={this.onPressButton}>
                    <View style={{ width: 150, height: 100, backgroundColor: 'red' }}>
                        <Text style={{ margin: 30 }}>Button</Text>
                    </View>
                </TouchableNativeFeedback>
                <TouchableNativeFeedback background={TouchableNativeFeedback.Ripple('red', true)}>
                    <View style={{ width: 150, height: 100, backgroundColor: 'red' }}>
                        <Text style={{ margin: 30 }}>Button</Text>
                    </View>
                </TouchableNativeFeedback>
                <TouchableNativeFeedback background={TouchableNativeFeedback.Ripple('red', true, 30)}>
                    <View style={{ width: 150, height: 100, backgroundColor: 'red' }}>
                        <Text style={{ margin: 30 }}>Button</Text>
                    </View>
                </TouchableNativeFeedback>
                <TouchableNativeFeedback background={TouchableNativeFeedback.SelectableBackground()}>
                    <View style={{ width: 150, height: 100, backgroundColor: 'red' }}>
                        <Text style={{ margin: 30 }}>Button</Text>
                    </View>
                </TouchableNativeFeedback>
                <TouchableNativeFeedback background={TouchableNativeFeedback.SelectableBackgroundBorderless()}>
                    <View style={{ width: 150, height: 100, backgroundColor: 'red' }}>
                        <Text style={{ margin: 30 }}>Button</Text>
                    </View>
                </TouchableNativeFeedback>
            </>
        );
    }
}

// PressableTest
export class PressableTest extends React.Component<{}> {
    private readonly myRef: React.RefObject<View> = React.createRef();

    onPressButton = (e: GestureResponderEvent) => {
        e.persist();
        e.isPropagationStopped();
        e.isDefaultPrevented();
    };

    render() {
        return (
            <>
                <Pressable ref={this.myRef} onPress={this.onPressButton} style={{ backgroundColor: 'blue' }}>
                    <View style={{ width: 150, height: 100, backgroundColor: 'red' }}>
                        <Text style={{ margin: 30 }}>Button</Text>
                    </View>
                </Pressable>
                {/* Style function */}
                <Pressable
                    onPress={this.onPressButton}
                    style={state => ({
                        backgroundColor: state.pressed ? 'red' : 'blue',
                    })}
                >
                    <View style={{ width: 150, height: 100, backgroundColor: 'red' }}>
                        <Text style={{ margin: 30 }}>Button</Text>
                    </View>
                </Pressable>
                {/* Children function */}
                <Pressable
                    onPress={this.onPressButton}
                    style={state => ({
                        backgroundColor: state.pressed ? 'red' : 'blue',
                    })}
                >
                    {state =>
                        state.pressed ? (
                            <View>
                                <Text>Pressed</Text>
                            </View>
                        ) : (
                            <View>
                                <Text>Not Pressed</Text>
                            </View>
                        )
                    }
                </Pressable>
                {/* Android Ripple */}
                <Pressable
                    android_ripple={{
                        borderless: true,
                        color: 'green',
                        radius: 20,
                    }}
                    onPress={this.onPressButton}
                    style={{ backgroundColor: 'blue' }}
                >
                    <View style={{ width: 150, height: 100, backgroundColor: 'red' }}>
                        <Text style={{ margin: 30 }}>Button</Text>
                    </View>
                </Pressable>
            </>
        );
    }
}

// App State
function appStateListener(state: string) {
    console.log('New state: ' + state);
}

function appStateTest() {
    console.log('Current state: ' + AppState.currentState);
    AppState.addEventListener('change', appStateListener);
    AppState.addEventListener('blur', appStateListener);
    AppState.addEventListener('focus', appStateListener);
}

let appState: AppStateStatus = 'active';
appState = 'background';
appState = 'inactive';
appState = 'unknown';
appState = 'extension';

// ViewPagerAndroid
export class ViewPagerAndroidTest {
    render() {
        return (
            <ViewPagerAndroid
                style={{ height: 56 }}
                initialPage={0}
                keyboardDismissMode={'on-drag'}
                onPageScroll={e => {
                    console.log(`position: ${e.nativeEvent.position}`);
                    console.log(`offset: ${e.nativeEvent.offset}`);
                }}
                onPageSelected={e => {
                    console.log(`position: ${e.nativeEvent.position}`);
                }}
            />
        );
    }
}

const profiledJSONParse = Systrace.measure('JSON', 'parse', JSON.parse);
profiledJSONParse('[]');

InteractionManager.runAfterInteractions(() => {
    // ...
}).then(() => 'done');

export class FlatListTest extends React.Component<FlatListProps<number>, {}> {
    list: FlatList<any> | null = null;

    componentDidMount(): void {
        if (this.list) {
            this.list.flashScrollIndicators();
        }
    }

    _renderItem = (rowData: any) => {
        return (
            <View>
                <Text> {rowData.item} </Text>
            </View>
        );
    };
    _cellRenderer = ({ children }: any) => {
        return <View>{children}</View>;
    };

    _renderSeparator = () => <View style={{ height: 1, width: '100%', backgroundColor: 'gray' }} />;

    render() {
        return (
            <FlatList
                ref={list => (this.list = list)}
                data={[1, 2, 3, 4, 5]}
                renderItem={this._renderItem}
                ItemSeparatorComponent={this._renderSeparator}
                ListFooterComponent={null}
                ListFooterComponentStyle={{ padding: 8 }}
                ListHeaderComponent={null}
                ListHeaderComponentStyle={{ padding: 8 }}
                CellRendererComponent={this._cellRenderer}
                fadingEdgeLength={200}
            />
        );
    }
}

export class SectionListTest extends React.Component<SectionListProps<string>, {}> {
    myList: React.RefObject<SectionList<string>>;

    constructor(props: SectionListProps<string>) {
        super(props);
        this.myList = React.createRef();
    }

    scrollMe = () => {
        this.myList.current && this.myList.current.scrollToLocation({ itemIndex: 0, sectionIndex: 1 });
    };

    render() {
        const sections = [
            {
                title: 'Section 1',
                data: ['A', 'B', 'C', 'D', 'E'],
            },
            {
                title: 'Section 2',
                data: ['A2', 'B2', 'C2', 'D2', 'E2'],
                renderItem: (info: { item: string }) => (
                    <View>
                        <Text>{info.item}</Text>
                    </View>
                ),
            },
        ];

        const cellRenderer = ({ children }: any) => {
            return <View>{children}</View>;
        };

        return (
            <React.Fragment>
                <Button title="Press" onPress={this.scrollMe} />

                <SectionList
                    ref={this.myList}
                    sections={sections}
                    renderSectionHeader={({ section }) => (
                        <View>
                            <Text>{section.title}</Text>
                        </View>
                    )}
                    renderItem={(info: SectionListRenderItemInfo<string>) => (
                        <View>
                            <Text>{`${info.section.title} - ${info.item}`}</Text>
                        </View>
                    )}
                    CellRendererComponent={cellRenderer}
                    maxToRenderPerBatch={5}
                />
            </React.Fragment>
        );
    }
}

type SectionT = { displayTitle: false } | { displayTitle: true; title: string };

export class SectionListTypedSectionTest extends React.Component<SectionListProps<string, SectionT>, {}> {
    myList: React.RefObject<SectionList<string, SectionT>>;

    constructor(props: SectionListProps<string, SectionT>) {
        super(props);
        this.myList = React.createRef();
    }

    scrollMe = () => {
        this.myList.current && this.myList.current.scrollToLocation({ itemIndex: 0, sectionIndex: 1 });
    };

    render() {
        const sections: SectionListData<string, SectionT>[] = [
            {
                displayTitle: false,
                data: ['A', 'B', 'C', 'D', 'E'],
            },
            {
                displayTitle: true,
                title: 'Section 2',
                data: ['A2', 'B2', 'C2', 'D2', 'E2'],
                renderItem: (info: { item: string }) => (
                    <View>
                        <Text>{info.item}</Text>
                    </View>
                ),
            },
        ];

        const cellRenderer = ({ children }: any) => {
            return <View>{children}</View>;
        };

        return (
            <React.Fragment>
                <Button title="Press" onPress={this.scrollMe} />

                <SectionList
                    ref={this.myList}
                    sections={sections}
                    renderSectionHeader={({ section }) => {
                        section; // $ExpectType SectionListData<string, SectionT>

                        return section.displayTitle ? (
                            <View>
                                <Text>{section.title}</Text>
                            </View>
                        ) : null;
                    }}
                    renderItem={info => {
                        info; // $ExpectType SectionListRenderItemInfo<string, SectionT>

                        return (
                            <View>
                                <Text>
                                    {info.section.displayTitle ? <Text>{`${info.section.title} - `}</Text> : null}
                                    <Text>{info.item}</Text>
                                </Text>
                            </View>
                        );
                    }}
                    CellRendererComponent={cellRenderer}
                    maxToRenderPerBatch={5}
                />
            </React.Fragment>
        );
    }
}

export class CapsLockComponent extends React.Component<TextProps> {
    render() {
        const content = (this.props.children || '') as string;
        return <Text {...this.props}>{content.toUpperCase()}</Text>;
    }
}

const getInitialUrlTest = () =>
    Linking.getInitialURL().then(val => {
        if (val !== null) {
            val.indexOf('val is now a string');
        }
    });

LogBox.ignoreAllLogs();
LogBox.ignoreAllLogs(true);
LogBox.ignoreLogs(['someString', /^aRegex/]);
LogBox.install();
LogBox.uninstall();

class ScrollerListComponentTest extends React.Component<{}, { dataSource: ListViewDataSource }> {
    eventHandler = (event: NativeSyntheticEvent<NativeScrollEvent>) => {
        console.log(event);
    };

    scrollView: ScrollView | null = null;

    testNativeMethods() {
        if (this.scrollView) {
            this.scrollView.setNativeProps({ scrollEnabled: false });

            // Dummy values for scroll dimensions changes
            this.scrollView.getScrollResponder().scrollResponderZoomTo({
                x: 0,
                y: 0,
                width: 300,
                height: 500,
                animated: true,
            });
        }
    }

    render() {
        const scrollViewStyle1 = StyleSheet.create({
            scrollView: {
                backgroundColor: 'red',
            },
        });
        const scrollViewStyle2 = {
            flex: 1,
        };
        return (
            <ListView
                dataSource={this.state.dataSource}
                renderScrollComponent={props => {
                    if (props.scrollEnabled) {
                        throw new Error('Expected scroll to be enabled.');
                    }

                    return (
                        <ScrollView
                            ref={ref => (this.scrollView = ref)}
                            horizontal={true}
                            nestedScrollEnabled={true}
                            invertStickyHeaders={true}
                            contentOffset={{ x: 0, y: 0 }}
                            snapToStart={false}
                            snapToEnd={false}
                            snapToOffsets={[100, 300, 500]}
                            {...props}
                            style={[scrollViewStyle1.scrollView, scrollViewStyle2]}
                            onScrollToTop={() => {}}
                            scrollToOverflowEnabled={true}
                            fadingEdgeLength={200}
                        />
                    );
                }}
                renderRow={({ type, data }, _, row) => {
                    return <Text>Filler</Text>;
                }}
                onScroll={this.eventHandler}
                onScrollBeginDrag={this.eventHandler}
                onScrollEndDrag={this.eventHandler}
                onMomentumScrollBegin={this.eventHandler}
                onMomentumScrollEnd={this.eventHandler}
            />
        );
    }
}

class TabBarTest extends React.Component {
    render() {
        return (
            <TabBarIOS
                barTintColor="darkslateblue"
                itemPositioning="center"
                tintColor="white"
                translucent={true}
                unselectedTintColor="black"
                unselectedItemTintColor="red"
            >
                <TabBarIOS.Item
                    badge={0}
                    badgeColor="red"
                    icon={{ uri: undefined }}
                    selected={true}
                    onPress={() => {}}
                    renderAsOriginal={true}
                    selectedIcon={undefined}
                    systemIcon="history"
                    title="Item 1"
                />
            </TabBarIOS>
        );
    }
}

class AlertTest extends React.Component {
    showAlert() {
        Alert.alert(
            'Title',
            'Message',
            [
                { text: 'First button', onPress: () => {} },
                { text: 'Second button', onPress: () => {} },
                { text: 'Third button', onPress: () => {} },
            ],
            {
                cancelable: false,
                onDismiss: () => {},
            },
        );
    }

    render() {
        return <Button title="Press me" onPress={this.showAlert} />;
    }
}

Alert.prompt(
    'Enter password',
    'Enter your password to claim your $1.5B in lottery winnings',
    text => {
        console.log(text);
    },
    'secure-text',
);

Alert.prompt(
    'Enter password',
    'Enter your password to claim your $1.5B in lottery winnings',
    [
        {
            text: 'Cancel',
            onPress: () => console.log('Cancel Pressed'),
            style: 'cancel',
        },
        {
            text: 'OK',
            onPress: password => console.log('OK Pressed, password: ' + password),
        },
    ],
    'secure-text',
);

class MaskedViewTest extends React.Component {
    render() {
        return (
            <MaskedViewIOS maskElement={<View />}>
                <View />
            </MaskedViewIOS>
        );
    }
}

const CheckboxTest = () => (
    <CheckBox
        testID="testId"
        disabled={false}
        onChange={value => {
            console.log(value);
        }}
        onValueChange={value => {
            console.log(value);
        }}
        value={true}
    />
);

class InputAccessoryViewTest extends React.Component {
    render() {
        const uniqueID = 'foobar';
        return (
            <InputAccessoryView nativeID={uniqueID}>
                <TextInput inputAccessoryViewID={uniqueID} />
            </InputAccessoryView>
        );
    }
}

// DataSourceAssetCallback
const dataSourceAssetCallback1: DataSourceAssetCallback = {
    rowHasChanged: (r1, r2) => true,
    sectionHeaderHasChanged: (h1, h2) => true,
    getRowData: (dataBlob, sectionID, rowID) => (sectionID as number) + (rowID as number),
    getSectionHeaderData: (dataBlob, sectionID) => sectionID as string,
};

const dataSourceAssetCallback2: DataSourceAssetCallback = {};

// DeviceEventEmitterStatic
const deviceEventEmitterStatic: DeviceEventEmitterStatic = DeviceEventEmitter;
deviceEventEmitterStatic.addListener('keyboardWillShow', data => true);
deviceEventEmitterStatic.addListener('keyboardWillShow', data => true, {});

// NativeEventEmitter - Android
const androidEventEmitter = new NativeEventEmitter();
const sub1 = androidEventEmitter.addListener('event', (event: object) => event);
const sub2 = androidEventEmitter.addListener('event', (event: object) => event, {});
androidEventEmitter.removeAllListeners('event');
androidEventEmitter.removeSubscription(sub1);

// NativeEventEmitter - IOS
const nativeModule: NativeModule = {
    addListener(eventType: string) {},
    removeListeners(count: number) {},
};
const iosEventEmitter = new NativeEventEmitter(nativeModule);
const sub3 = androidEventEmitter.addListener('event', (event: object) => event);
const sub4 = androidEventEmitter.addListener('event', (event: object) => event, {});
androidEventEmitter.removeAllListeners('event');
androidEventEmitter.removeSubscription(sub3);

class CustomEventEmitter extends NativeEventEmitter {}

const customEventEmitter = new CustomEventEmitter();
customEventEmitter.addListener('event', () => {});

class TextInputTest extends React.Component<{}, { username: string }> {
    username: TextInput | null = null;

    handleUsernameChange = (text: string) => {
        console.log(`text: ${text}`);
    };

    onScroll = (e: NativeSyntheticEvent<TextInputScrollEventData>) => {
        testNativeSyntheticEvent(e);
        console.log(`x: ${e.nativeEvent.contentOffset.x}`);
        console.log(`y: ${e.nativeEvent.contentOffset.y}`);
    };

    handleOnBlur = (e: NativeSyntheticEvent<TextInputFocusEventData>) => {
        testNativeSyntheticEvent(e);
    };

    handleOnFocus = (e: NativeSyntheticEvent<TextInputFocusEventData>) => {
        testNativeSyntheticEvent(e);
    };

    handleOnSelectionChange = (e: NativeSyntheticEvent<TextInputSelectionChangeEventData>) => {
        testNativeSyntheticEvent(e);

        console.log(`target: ${e.nativeEvent.target}`);
        console.log(`start: ${e.nativeEvent.selection.start}`);
        console.log(`end: ${e.nativeEvent.selection.end}`);
    };

    handleOnKeyPress = (e: NativeSyntheticEvent<TextInputKeyPressEventData>) => {
        testNativeSyntheticEvent(e);
        console.log(`key: ${e.nativeEvent.key}`);
    };

    handleOnChange = (e: NativeSyntheticEvent<TextInputChangeEventData>) => {
        testNativeSyntheticEvent(e);

        console.log(`eventCount: ${e.nativeEvent.eventCount}`);
        console.log(`target: ${e.nativeEvent.target}`);
        console.log(`text: ${e.nativeEvent.text}`);
    };

    handleOnContentSizeChange = (e: NativeSyntheticEvent<TextInputContentSizeChangeEventData>) => {
        testNativeSyntheticEvent(e);
        console.log(`contentSize.width: ${e.nativeEvent.contentSize.width}`);
        console.log(`contentSize.height: ${e.nativeEvent.contentSize.height}`);
    };

    handleOnEndEditing = (e: NativeSyntheticEvent<TextInputEndEditingEventData>) => {
        testNativeSyntheticEvent(e);
        console.log(`text: ${e.nativeEvent.text}`);
    };

    handleOnSubmitEditing = (e: NativeSyntheticEvent<TextInputSubmitEditingEventData>) => {
        testNativeSyntheticEvent(e);
        console.log(`text: ${e.nativeEvent.text}`);
    };

    render() {
        return (
            <View>
                <Text onPress={() => this.username && this.username.focus()}>Username</Text>

                <TextInput
                    ref={input => (this.username = input)}
                    textContentType="username"
                    autoCompleteType="username"
                    value={this.state.username}
                    onChangeText={this.handleUsernameChange}
                />

                <TextInput multiline onScroll={this.onScroll} />

                <TextInput onBlur={this.handleOnBlur} onFocus={this.handleOnFocus} />

                <TextInput onSelectionChange={this.handleOnSelectionChange} />

                <TextInput onKeyPress={this.handleOnKeyPress} />

                <TextInput onChange={this.handleOnChange} />

                <TextInput onChange={this.handleOnChange} />

                <TextInput onEndEditing={this.handleOnEndEditing} />

                <TextInput onSubmitEditing={this.handleOnSubmitEditing} />

                <TextInput multiline onContentSizeChange={this.handleOnContentSizeChange} />

                <TextInput contextMenuHidden={true} textAlignVertical="top" />

                <TextInput textAlign="center" />
            </View>
        );
    }
}

class TextTest extends React.Component {
    handleOnLayout = (e: LayoutChangeEvent) => {
        testNativeSyntheticEvent(e);

        const x = e.nativeEvent.layout.x; // $ExpectType number
        const y = e.nativeEvent.layout.y; // $ExpectType number
        const width = e.nativeEvent.layout.width; // $ExpectType number
        const height = e.nativeEvent.layout.height; // $ExpectType number
    };

    handleOnTextLayout = (e: NativeSyntheticEvent<TextLayoutEventData>) => {
        testNativeSyntheticEvent(e);

        e.nativeEvent.lines.forEach(line => {
            const ascender = line.ascender; // $ExpectType number
            const capHeight = line.capHeight; // $ExpectType number
            const descender = line.descender; // $ExpectType number
            const height = line.height; // $ExpectType number
            const text = line.text; // $ExpectType string
            const width = line.width; // $ExpectType number
            const x = line.x; // $ExpectType number
            const xHeight = line.xHeight; // $ExpectType number
            const y = line.y; // $ExpectType number
        });
    };

    render() {
        return (
            <Text
                allowFontScaling={false}
                ellipsizeMode="head"
                lineBreakMode="clip"
                numberOfLines={2}
                onLayout={this.handleOnLayout}
                onTextLayout={this.handleOnTextLayout}
            >
                Test text
            </Text>
        );
    }
}

class StatusBarTest extends React.Component {
    render() {
        StatusBar.setBarStyle('dark-content', true);

        console.log('height:', StatusBar.currentHeight);

        return <StatusBar backgroundColor="blue" barStyle="light-content" translucent />;
    }
}

export class ImageTest extends React.Component {
    componentDidMount(): void {
        const uri = 'https://seeklogo.com/images/T/typescript-logo-B29A3F462D-seeklogo.com.png';
        const headers = { Authorization: 'Bearer test' };
        const image: ImageResolvedAssetSource = Image.resolveAssetSource({ uri });
        console.log(image.width, image.height, image.scale, image.uri);

        Image.queryCache &&
            Image.queryCache([uri]).then(({ [uri]: status }) => {
                if (status === undefined) {
                    console.log('Image is not in cache');
                } else {
                    console.log(`Image is in ${status} cache`);
                }
            });

        Image.getSize(uri, (width, height) => console.log(width, height));
        Image.getSize(
            uri,
            (width, height) => console.log(width, height),
            error => console.error(error),
        );
        Image.getSizeWithHeaders(uri, headers, (width, height) => console.log(width, height));
        Image.getSizeWithHeaders(
            uri,
            headers,
            (width, height) => console.log(width, height),
            error => console.error(error),
        );
        Image.prefetch(uri); // $ExpectType Promise<boolean>
    }

    handleOnLoad = (e: NativeSyntheticEvent<ImageLoadEventData>) => {
        testNativeSyntheticEvent(e);
        console.log('height:', e.nativeEvent.source.height);
        console.log('width:', e.nativeEvent.source.width);
        console.log('url:', e.nativeEvent.source.url);
    };

    handleOnError = (e: NativeSyntheticEvent<ImageErrorEventData>) => {
        testNativeSyntheticEvent(e);
        console.log('error:', e.nativeEvent.error);
    };

    render() {
        const resizeMode: ImageResizeMode = 'contain';

        return (
            <View>
                <Image
                    source={{ uri: 'https://seeklogo.com/images/T/typescript-logo-B29A3F462D-seeklogo.com.png' }}
                    onLoad={this.handleOnLoad}
                    onError={this.handleOnError}
                />

                <Image
                    source={{ uri: 'https://seeklogo.com/images/T/typescript-logo-B29A3F462D-seeklogo.com.png' }}
                    resizeMode={resizeMode}
                />
            </View>
        );
    }
}

export class ImageBackgroundProps extends React.Component {
    private _imageRef: Image | null = null;

    setImageRef = (image: Image) => {
        this._imageRef = image;
    };

    render() {
        return (
            <View>
                <ImageBackground
                    source={{ uri: 'https://seeklogo.com/images/T/typescript-logo-B29A3F462D-seeklogo.com.png' }}
                    imageRef={this.setImageRef}
                />
            </View>
        );
    }
}

const listViewDataSourceTest = new ListView.DataSource({ rowHasChanged: () => true });

class AccessibilityTest extends React.Component {
    render() {
        return (
            <View
                accessibilityElementsHidden={true}
                importantForAccessibility={'no-hide-descendants'}
<<<<<<< HEAD
                accessibilityTraits={'none'}
                onAccessibilityTap={() => {}}
=======
                onAccessibilityTap={() => { }}
>>>>>>> b233f6a5
                accessibilityRole="header"
                accessibilityState={{ checked: true }}
                accessibilityHint="Very important header"
                accessibilityValue={{ min: 60, max: 120, now: 80 }}
                onMagicTap={() => {}}
                onAccessibilityEscape={() => {}}
            >
                <Text accessibilityIgnoresInvertColors>
                    Text
                </Text>
                <View />
            </View>
        );
    }
}

const AccessibilityInfoFetchTest = AccessibilityInfo.fetch().then(isEnabled => {
    console.log(isEnabled);
});

AccessibilityInfo.isBoldTextEnabled().then(isEnabled =>
    console.log(`AccessibilityInfo.isBoldTextEnabled => ${isEnabled}`),
);
AccessibilityInfo.isGrayscaleEnabled().then(isEnabled =>
    console.log(`AccessibilityInfo.isGrayscaleEnabled => ${isEnabled}`),
);
AccessibilityInfo.isInvertColorsEnabled().then(isEnabled =>
    console.log(`AccessibilityInfo.isInvertColorsEnabled => ${isEnabled}`),
);
AccessibilityInfo.isReduceMotionEnabled().then(isEnabled =>
    console.log(`AccessibilityInfo.isReduceMotionEnabled => ${isEnabled}`),
);
AccessibilityInfo.isReduceTransparencyEnabled().then(isEnabled =>
    console.log(`AccessibilityInfo.isReduceTransparencyEnabled => ${isEnabled}`),
);
AccessibilityInfo.isScreenReaderEnabled().then(isEnabled =>
    console.log(`AccessibilityInfo.isScreenReaderEnabled => ${isEnabled}`),
);

AccessibilityInfo.addEventListener('announcementFinished', ({ announcement, success }) =>
    console.log(`A11y Event: announcementFinished: ${announcement}, ${success}`),
);
AccessibilityInfo.addEventListener('boldTextChanged', isEnabled =>
    console.log(`AccessibilityInfo.isBoldTextEnabled => ${isEnabled}`),
);
AccessibilityInfo.addEventListener('grayscaleChanged', isEnabled =>
    console.log(`AccessibilityInfo.isGrayscaleEnabled => ${isEnabled}`),
);
AccessibilityInfo.addEventListener('invertColorsChanged', isEnabled =>
    console.log(`AccessibilityInfo.isInvertColorsEnabled => ${isEnabled}`),
);
AccessibilityInfo.addEventListener('reduceMotionChanged', isEnabled =>
    console.log(`AccessibilityInfo.isReduceMotionEnabled => ${isEnabled}`),
);
AccessibilityInfo.addEventListener('reduceTransparencyChanged', isEnabled =>
    console.log(`AccessibilityInfo.isReduceTransparencyEnabled => ${isEnabled}`),
);
AccessibilityInfo.addEventListener('screenReaderChanged', isEnabled =>
    console.log(`AccessibilityInfo.isScreenReaderEnabled => ${isEnabled}`),
);

const KeyboardAvoidingViewTest = () => <KeyboardAvoidingView enabled />;

const ModalTest = () => <Modal hardwareAccelerated />;
const ModalTest2 = () => <Modal hardwareAccelerated testID="modal-test-2" />;

const TimePickerAndroidTest = () => {
    TimePickerAndroid.open({
        hour: 8,
        minute: 15,
        is24Hour: true,
        mode: 'spinner',
    }).then(result => {
        if (result.action === TimePickerAndroid.timeSetAction) {
            console.log('Time', result.hour, result.minute);
        }
    });
};

const DatePickerAndroidTest = () => {
    DatePickerAndroid.open({
        date: new Date(),
        mode: 'calendar',
    }).then(result => {
        if (result.action === DatePickerAndroid.dateSetAction) {
            console.log('Date', result.year, result.month, result.day);
        }
    });
};

const PickerTest = () => (
    <Picker mode="dropdown" selectedValue="v1" onValueChange={(val: string) => {}}>
        <Picker.Item label="Item1" value="v1" />
        <Picker.Item label="Item2" value="v2" />
    </Picker>
);

const NativeBridgedComponent = requireNativeComponent<{ nativeProp: string }>('NativeBridgedComponent'); // $ExpectType HostComponent<{ nativeProp: string; }>

class BridgedComponentTest extends React.Component {
    static propTypes = {
        jsProp: PropTypes.string.isRequired,
        ...ViewPropTypes,
    };

    nativeComponentRef: React.ElementRef<typeof NativeBridgedComponent> | null;

    callNativeMethod = () => {
        UIManager.dispatchViewManagerCommand(findNodeHandle(this.nativeComponentRef), 'someNativeMethod', []);
    };

    measureNativeComponent() {
        if (this.nativeComponentRef) {
            this.nativeComponentRef.measure(
                (x, y, width, height, pageX, pageY) => x + y + width + height + pageX + pageY,
            );
        }
    }

    render() {
        return (
            <NativeBridgedComponent {...this.props} nativeProp="test" ref={ref => (this.nativeComponentRef = ref)} />
        );
    }
}

const SwitchColorTest = () => <Switch trackColor={{ true: 'pink', false: 'red' }} />;

const SwitchThumbColorTest = () => <Switch thumbColor={'red'} />;

const NativeIDTest = () => (
    <ScrollView nativeID={'nativeID'}>
        <View nativeID={'nativeID'} />
        <Text nativeID={'nativeID'}>Text</Text>
    </ScrollView>
);

const ScrollViewMaintainVisibleContentPositionTest = () => (
    <ScrollView maintainVisibleContentPosition={{ autoscrollToTopThreshold: 1, minIndexForVisible: 10 }}></ScrollView>
);

const MaxFontSizeMultiplierTest = () => <Text maxFontSizeMultiplier={0}>Text</Text>;

const ShareTest = () => {
    Share.share(
        { title: 'title', message: 'message' },
        { dialogTitle: 'dialogTitle', excludedActivityTypes: ['activity'], tintColor: 'red', subject: 'Email subject' },
    );
    Share.share({ title: 'title', url: 'url' });
    Share.share({ message: 'message' }).then(result => {
        if (result.action === Share.sharedAction) {
            const activity = result.activityType;
        } else if (result.action === Share.dismissedAction) {
        }
    });
};

const KeyboardTest = () => {
    const subscriber = Keyboard.addListener('keyboardDidHide', event => {
        event;
    });
    subscriber.remove();

    Keyboard.dismiss();

    // Android Keyboard Event
    Keyboard.scheduleLayoutAnimation({
        duration: 0,
        easing: 'keyboard',
        endCoordinates: { screenX: 0, screenY: 0, width: 0, height: 0 },
    });

    // IOS Keyboard Event
    Keyboard.scheduleLayoutAnimation({
        duration: 0,
        easing: 'easeInEaseOut',
        endCoordinates: { screenX: 0, screenY: 0, width: 0, height: 0 },
        startCoordinates: { screenX: 0, screenY: 0, width: 0, height: 0 },
        isEventFromThisApp: true,
    });
};

const PermissionsAndroidTest = () => {
    PermissionsAndroid.request('android.permission.CAMERA').then(result => {
        switch (result) {
            case 'granted':
                break;
            case 'denied':
                break;
            case 'never_ask_again':
                break;
        }
    });

    PermissionsAndroid.requestMultiple(['android.permission.CAMERA', 'android.permission.ACCESS_FINE_LOCATION']).then(
        results => {
            switch (results['android.permission.CAMERA']) {
                case 'granted':
                    break;
                case 'denied':
                    break;
                case 'never_ask_again':
                    break;
            }
            switch (results['android.permission.ACCESS_FINE_LOCATION']) {
                case 'granted':
                    break;
                case 'denied':
                    break;
                case 'never_ask_again':
                    break;
            }
        },
    );
};

// Platform
const PlatformTest = () => {
    switch (Platform.OS) {
        case 'ios':
            if (!Platform.isPad) {
                return 32;
            } else {
                return 44;
            }
        case 'android':
        case 'macos':
        case 'windows':
            return Platform.isTV ? 64 : 56;
        default:
            return Platform.isTV ? 40 : 44;
    }
};

Platform.select({ native: 1 }); // $ExpectType number | undefined
Platform.select({ native: 1, web: 2, default: 0 }); // $ExpectType number
Platform.select({ android: 1 }); // $ExpectType number | undefined
Platform.select({ android: 1, ios: 2, default: 0 }); // $ExpectType number
Platform.select({ android: 1, ios: 2, macos: 3, web: 4, windows: 5 }); // $ExpectType number | undefined
Platform.select({ android: 1, ios: 2, macos: 3, web: 4, windows: 5, default: 0 }); // $ExpectType number

PlatformColor('?attr/colorControlNormal');
PlatformColor('?attr/colorControlNormal', '?attr/colorAccent', 'another');

DynamicColorIOS({
    dark: 'lightskyblue',
    light: 'midnightblue',
});

DynamicColorIOS({
    dark: 'lightskyblue',
    light: PlatformColor('labelColor'),
});

// Test you cannot set internals of ColorValue directly
const OpaqueTest1 = () => (
    <View
        // $ExpectError
        style={{
            backgroundColor: {
                resource_paths: ['?attr/colorControlNormal'],
            },
        }}
    />
);

const OpaqueTest2 = () => (
    <View
        // $ExpectError
        style={{
            backgroundColor: {
                semantic: 'string',
                dynamic: {
                    light: 'light',
                    dark: 'dark',
                },
            },
        }}
    />
);

// Test you cannot amend opaque type
PlatformColor('?attr/colorControlNormal').resource_paths.push('foo'); // $ExpectError

const someColorProp: ColorValue = PlatformColor('test');

// Test PlatformColor inside Platform select with stylesheet
StyleSheet.create({
    labelCell: {
        flex: 1,
        alignItems: 'stretch',
        ...Platform.select({
            ios: { color: DynamicColorIOS({ dark: 'lightskyblue', light: PlatformColor('labelColor') }) },
            android: {
                color: PlatformColor('?attr/colorControlNormal'),
            },
            default: { color: PlatformColor('?attr/colorControlNormal') },
        }),
    },
});

// PlatformColor in style colors
StyleSheet.create({
    labelCell: {
        flex: 1,
        alignItems: 'stretch',
        color: PlatformColor('test'),
        backgroundColor: PlatformColor('test'),
        borderBottomColor: PlatformColor('test'),
        borderColor: PlatformColor('test'),
        borderEndColor: PlatformColor('test'),
        borderLeftColor: PlatformColor('test'),
        borderRightColor: PlatformColor('test'),
        borderStartColor: PlatformColor('test'),
        borderTopColor: PlatformColor('test'),
        overlayColor: PlatformColor('test'),
        shadowColor: PlatformColor('test'),
        textDecorationColor: PlatformColor('test'),
        textShadowColor: PlatformColor('test'),
        tintColor: PlatformColor('test'),
    },
});

// ProgressBarAndroid
const ProgressBarAndroidTest = () => {
    <ProgressBarAndroid animating color="white" styleAttr="Horizontal" progress={0.42} />;
};

// Push notification
const PushNotificationTest = () => {
    PushNotificationIOS.presentLocalNotification({
        alertBody: 'notificatus',
        userInfo: 'informius',
        alertTitle: 'Titulus',
        alertAction: 'view',
    });

    PushNotificationIOS.scheduleLocalNotification({
        alertAction: 'view',
        alertBody: 'Look at me!',
        alertTitle: 'Hello!',
        applicationIconBadgeNumber: 999,
        category: 'engagement',
        fireDate: new Date().toISOString(),
        isSilent: false,
        repeatInterval: 'minute',
        userInfo: {
            abc: 123,
        },
    });
};

// YellowBox
const YellowBoxTest = () => <YellowBox />;

// Appearance
const DarkMode = () => {
    const color = useColorScheme();
    const isDarkMode = Appearance.getColorScheme() === 'dark';

    Appearance.addChangeListener(({ colorScheme }) => {
        console.log(colorScheme);
    });

    Appearance.removeChangeListener(({ colorScheme }) => {
        console.log(colorScheme);
    });

    React.useEffect(() => {
        console.log('-color', color);
    }, [color]);

    return <Text>Is dark mode enabled? {isDarkMode}</Text>;
};

// VirtualizedList
// Test inspired by: https://reactnative.dev/docs/virtualizedlist
const VirtualizedListTest = () => {
    const DATA = [1, 2, 3];

    const getItem = (data: number[], index: number) => {
        return {
            title: `Item ${data[index]}`,
        };
    };

    const getItemCount = (data: number[]) => data.length;

    return (
        <VirtualizedList
            data={DATA}
            initialNumToRender={4}
            renderItem={({ item }: ListRenderItemInfo<ReturnType<typeof getItem>>) => <Text>{item.title}</Text>}
            getItemCount={getItemCount}
            getItem={getItem}
        />
    );
};

// DevSettings
DevSettings.addMenuItem('alert', () => {
    Alert.alert('alert');
});
DevSettings.reload();
DevSettings.reload('reload with reason');

// Accessibility custom actions
const AccessibilityCustomActionsTest = () => {
    return (
        <View
            accessible={true}
            accessibilityActions={[
                // should support custom defined actions
                { name: 'cut', label: 'cut' },
                { name: 'copy', label: 'copy' },
                { name: 'paste', label: 'paste' },
            ]}
            onAccessibilityAction={event => {
                switch (event.nativeEvent.actionName) {
                    case 'cut':
                        Alert.alert('Alert', 'cut action success');
                        break;
                    case 'copy':
                        Alert.alert('Alert', 'copy action success');
                        break;
                    case 'paste':
                        Alert.alert('Alert', 'paste action success');
                        break;
                }
            }}
        />
    );
};

// DrawerLayoutAndroidTest
export class DrawerLayoutAndroidTest extends React.Component {
    drawerRef = React.createRef<DrawerLayoutAndroid>();

    readonly styles = StyleSheet.create({
        container: {
            flex: 1,
            alignItems: 'center',
            justifyContent: 'center',
            paddingTop: 50,
            backgroundColor: '#ecf0f1',
            padding: 8,
        },
        navigationContainer: {
            flex: 1,
            paddingTop: 50,
            backgroundColor: '#fff',
            padding: 8,
        },
    });

    readonly navigationView = (
        <View style={this.styles.navigationContainer}>
            <Text style={{ margin: 10, fontSize: 15 }}>I'm in the Drawer!</Text>
        </View>
    );

    handleDrawerClose = () => {
        console.log('handleDrawerClose');
    };

    handleDrawerOpen = () => {
        console.log('handleDrawerOpen');
    };

    handleDrawerSlide = (event: DrawerSlideEvent) => {
        console.log('handleDrawerSlide', event);
    };

    handleDrawerStateChanged = (event: 'Idle' | 'Dragging' | 'Settling') => {
        console.log('handleDrawerStateChanged', event);
    };

    render() {
        return (
            <DrawerLayoutAndroid
                ref={this.drawerRef}
                drawerBackgroundColor="rgba(0,0,0,0.5)"
                drawerLockMode="locked-closed"
                drawerPosition="right"
                drawerWidth={300}
                keyboardDismissMode="on-drag"
                onDrawerClose={this.handleDrawerClose}
                onDrawerOpen={this.handleDrawerOpen}
                onDrawerSlide={this.handleDrawerSlide}
                onDrawerStateChanged={this.handleDrawerStateChanged}
                renderNavigationView={() => this.navigationView}
                statusBarBackgroundColor="yellow"
            >
                <View style={this.styles.container}>
                    <Text style={{ margin: 10, fontSize: 15 }}>DrawerLayoutAndroid example</Text>
                </View>
            </DrawerLayoutAndroid>
        );
    }
}

// DataDetectorType for Text component
const DataDetectorTypeTest = () => {
    return (
        <>
            <Text dataDetectorType={'all'}>http://test.com test@test.com +33123456789</Text>
            <Text dataDetectorType={'email'}>test@test.com</Text>
            <Text dataDetectorType={'link'}>http://test.com</Text>
            <Text dataDetectorType={'none'}>Hi there !</Text>
            <Text dataDetectorType={'phoneNumber'}>+33123456789</Text>
            <Text dataDetectorType={null}>Must allow null value</Text>
        </>
    );
};

const ToastAndroidTest = () => {
    ToastAndroid.showWithGravityAndOffset('My Toast', ToastAndroid.SHORT, ToastAndroid.BOTTOM, 0, 50);
};

const I18nManagerTest = () => {
    I18nManager.allowRTL(true);
    I18nManager.forceRTL(true);
    I18nManager.swapLeftAndRightInRTL(true);
    const { isRTL, doLeftAndRightSwapInRTL } = I18nManager.getConstants();
    const isRtlFlag = I18nManager.isRTL;
    const doLeftAndRightSwapInRtlFlag = I18nManager.doLeftAndRightSwapInRTL;

    console.log(isRTL, isRtlFlag, doLeftAndRightSwapInRTL, doLeftAndRightSwapInRtlFlag);
};<|MERGE_RESOLUTION|>--- conflicted
+++ resolved
@@ -1163,12 +1163,8 @@
             <View
                 accessibilityElementsHidden={true}
                 importantForAccessibility={'no-hide-descendants'}
-<<<<<<< HEAD
                 accessibilityTraits={'none'}
                 onAccessibilityTap={() => {}}
-=======
-                onAccessibilityTap={() => { }}
->>>>>>> b233f6a5
                 accessibilityRole="header"
                 accessibilityState={{ checked: true }}
                 accessibilityHint="Very important header"
