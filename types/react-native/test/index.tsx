/*
The content of index.io.js could be something like

    'use strict';

    import { AppRegistry } from 'react-native'
    import Welcome from './gen/Welcome'

    AppRegistry.registerComponent('MopNative', () => Welcome);

For a list of complete Typescript examples: check https://github.com/bgrieder/RNTSExplorer
*/

import * as PropTypes from 'prop-types';
import * as React from 'react';
import {
    ART,
    AccessibilityInfo,
    AsyncStorage,
    Alert,
    AppState,
    AppStateStatus,
    Appearance,
    BackHandler,
    Button,
    CheckBox,
    ColorPropType,
    ColorValue,
    DataSourceAssetCallback,
    DatePickerAndroid,
    DevSettings,
    DeviceEventEmitter,
    DeviceEventEmitterStatic,
    Dimensions,
    DrawerLayoutAndroid,
    DrawerSlideEvent,
    DynamicColorIOS,
    FlatList,
    FlatListProps,
    GestureResponderEvent,
    HostComponent,
    I18nManager,
    Image,
    ImageBackground,
    ImageErrorEventData,
    ImageLoadEventData,
    ImageResizeMode,
    ImageResolvedAssetSource,
    ImageStyle,
    InputAccessoryView,
    InteractionManager,
    Keyboard,
    KeyboardAvoidingView,
    LayoutChangeEvent,
    Linking,
    ListRenderItemInfo,
    ListView,
    ListViewDataSource,
    LogBox,
    MaskedViewIOS,
    Modal,
    NativeEventEmitter,
    NativeModules,
    NativeScrollEvent,
    NativeSyntheticEvent,
    PermissionsAndroid,
    Picker,
    PickerIOS,
    Platform,
    PlatformColor,
    Pressable,
    ProgressBarAndroid,
    ProgressViewIOS,
    PushNotificationIOS,
    RefreshControl,
    RegisteredStyle,
    ScaledSize,
    ScrollView,
    ScrollViewProps,
    SectionList,
    SectionListProps,
    SectionListRenderItemInfo,
    Share,
    ShareDismissedAction,
    ShareSharedAction,
    StatusBar,
    StyleProp,
    StyleSheet,
    Switch,
    SwitchIOS,
    Systrace,
    TabBarIOS,
    Text,
    TextInput,
    TextInputChangeEventData,
    TextInputContentSizeChangeEventData,
    TextInputEndEditingEventData,
    TextInputFocusEventData,
    TextInputKeyPressEventData,
    TextInputScrollEventData,
    TextInputSelectionChangeEventData,
    TextInputSubmitEditingEventData,
    TextLayoutEventData,
    TextProps,
    TextStyle,
    TimePickerAndroid,
    TouchableNativeFeedback,
    UIManager,
    View,
    ViewPagerAndroid,
    ViewPropTypes,
    ViewStyle,
    VirtualizedList,
    YellowBox,
    findNodeHandle,
    requireNativeComponent,
    useColorScheme,
    useWindowDimensions,
    SectionListData,
    ToastAndroid,
} from 'react-native';

declare module 'react-native' {
    interface NativeTypedModule {
        someFunction(): void;
        someProperty: string;
    }
    interface NativeModulesStatic {
        NativeTypedModule: NativeTypedModule;
    }
}

NativeModules.NativeUntypedModule;

NativeModules.NativeTypedModule.someFunction();
NativeModules.NativeTypedModule.someProperty = '';

function dimensionsListener(dimensions: { window: ScaledSize; screen: ScaledSize }) {
    console.log('window dimensions: ', dimensions.window);
    console.log('screen dimensions: ', dimensions.screen);
}

function testDimensions() {
    const { width, height, scale, fontScale } = Dimensions.get(1 === 1 ? 'window' : 'screen');

    Dimensions.addEventListener('change', dimensionsListener);
    Dimensions.removeEventListener('change', dimensionsListener);
}

function TextUseWindowDimensions() {
    const { width, height, scale, fontScale } = useWindowDimensions();
}

BackHandler.addEventListener('hardwareBackPress', () => true).remove();
BackHandler.addEventListener('hardwareBackPress', () => false).remove();
BackHandler.addEventListener('hardwareBackPress', () => undefined).remove();
BackHandler.addEventListener('hardwareBackPress', () => null).remove();

interface LocalStyles {
    container: ViewStyle;
    welcome: TextStyle;
    instructions: TextStyle;
}

const styles = StyleSheet.create<LocalStyles>({
    container: {
        flex: 1,
        justifyContent: 'center',
        alignItems: 'center',
        backgroundColor: '#F5FCFF',
    },
    welcome: {
        fontSize: 20,
        textAlign: 'center',
        margin: 10,
    },
    instructions: {
        textAlign: 'center',
        color: '#333333',
        marginBottom: 5,
    },
});

//alternative declaration of styles (inline typings)
const stylesAlt = StyleSheet.create({
    container: {
        flex: 1,
        justifyContent: 'center',
        alignItems: 'center',
        backgroundColor: '#F5FCFF',
    },
    welcome: {
        fontSize: 20,
        textAlign: 'center',
        margin: 10,
    },
    instructions: {
        textAlign: 'center',
        color: '#333333',
        marginBottom: 5,
    },
});

StyleSheet.setStyleAttributePreprocessor('fontFamily', (family: string) => family);

const welcomeFontSize = StyleSheet.flatten(styles.welcome).fontSize;

const viewStyle: StyleProp<ViewStyle> = {
    backgroundColor: '#F5FCFF',
};
const textStyle: StyleProp<TextStyle> = {
    fontSize: 20,
};
const imageStyle: StyleProp<ImageStyle> = {
    resizeMode: 'contain',
};
const fontVariantStyle: StyleProp<TextStyle> = {
    fontVariant: ['tabular-nums'],
};

const viewProperty = StyleSheet.flatten(viewStyle).backgroundColor;
const textProperty = StyleSheet.flatten(textStyle).fontSize;
const imageProperty = StyleSheet.flatten(imageStyle).resizeMode;
const fontVariantProperty = StyleSheet.flatten(fontVariantStyle).fontVariant;

// correct use of the StyleSheet.flatten
const styleArray: StyleProp<ViewStyle>[] = [];
const flattenStyle = StyleSheet.flatten(styleArray);
const { top } = flattenStyle;

const s = StyleSheet.create({
    shouldWork: {
        fontWeight: '900', // if we comment this line, errors gone
        marginTop: 5, // if this line commented, errors also gone
    },
});
const f1: TextStyle = s.shouldWork;

// StyleSheet.compose
// It creates a new style object by composing two existing styles
const composeTextStyle: StyleProp<TextStyle> = {
    color: '#000000',
    fontSize: 20,
};

const composeImageStyle: StyleProp<ImageStyle> = {
    resizeMode: 'contain',
};

// The following use of the compose method is valid
const combinedStyle: StyleProp<TextStyle> = StyleSheet.compose(composeTextStyle, composeTextStyle);

const combinedStyle1: StyleProp<ImageStyle> = StyleSheet.compose(composeImageStyle, composeImageStyle);

const combinedStyle2: StyleProp<TextStyle | ConcatArray<TextStyle>> = StyleSheet.compose(
    [composeTextStyle],
    [composeTextStyle],
);

const combinedStyle3: StyleProp<TextStyle | null> = StyleSheet.compose(composeTextStyle, null);

const combinedStyle4: StyleProp<TextStyle | ConcatArray<TextStyle> | null> = StyleSheet.compose(
    [composeTextStyle],
    null,
);

const combinedStyle5: StyleProp<TextStyle> = StyleSheet.compose(
    composeTextStyle,
    Math.random() < 0.5 ? composeTextStyle : null,
);

const combinedStyle6: StyleProp<TextStyle | null> = StyleSheet.compose(null, null);

// The following use of the compose method is invalid:
const combinedStyle7 = StyleSheet.compose(composeImageStyle, composeTextStyle); // $ExpectError

const combinedStyle8: StyleProp<ImageStyle> = StyleSheet.compose(composeTextStyle, composeTextStyle); // $ExpectError

const combinedStyle9: StyleProp<ImageStyle> = StyleSheet.compose([composeTextStyle], null); // $ExpectError

const combinedStyle10: StyleProp<ImageStyle> = StyleSheet.compose(Math.random() < 0.5 ? composeTextStyle : null, null); // $ExpectError

const testNativeSyntheticEvent = <T extends {}>(e: NativeSyntheticEvent<T>): void => {
    e.isDefaultPrevented();
    e.preventDefault();
    e.isPropagationStopped();
    e.stopPropagation();
    e.persist();
    e.cancelable;
    e.bubbles;
    e.currentTarget;
    e.defaultPrevented;
    e.eventPhase;
    e.isTrusted;
    e.nativeEvent;
    e.target;
    e.timeStamp;
    e.type;
    e.nativeEvent;
};

function eventHandler<T extends React.BaseSyntheticEvent>(e: T) {}

function handler(e: GestureResponderEvent) {
    eventHandler(e);
}

type ElementProps<C> = C extends React.Component<infer P, any> ? P : never;

class CustomView extends React.Component {
    render() {
        return <Text style={[StyleSheet.absoluteFill, { ...StyleSheet.absoluteFillObject }]}>Custom View</Text>;
    }
}

class Welcome extends React.Component<ElementProps<View> & { color: string }> {
    static propTypes = {
        ...ViewPropTypes,
        color: ColorPropType,
    };

    // tslint:disable-next-line:no-object-literal-type-assertion
    refs = {} as {
        [key: string]: React.ReactInstance;
        rootView: View;
        customView: CustomView;
    };

    testNativeMethods() {
        const { rootView } = this.refs;

        rootView.setNativeProps({});
        rootView.measure((x: number, y: number, width: number, height: number) => {});
    }

    testFindNodeHandle() {
        const { rootView, customView } = this.refs;

        const nativeComponentHandle = findNodeHandle(rootView);

        const customComponentHandle = findNodeHandle(customView);

        const fromHandle = findNodeHandle(customComponentHandle);
    }

    render() {
        const { color, ...props } = this.props;
        return (
            <View {...props} ref="rootView" style={[[styles.container], undefined, null, false]}>
                <Text style={styles.welcome}>Welcome to React Native</Text>
                <Text style={styles.instructions}>To get started, edit index.ios.js</Text>
                <Text style={styles.instructions}>
                    Press Cmd+R to reload,{'\n'}
                    Cmd+D or shake for dev menu
                </Text>
                <CustomView ref="customView" />
            </View>
        );
    }
}

export default Welcome;

// TouchableNativeFeedbackTest
export class TouchableNativeFeedbackTest extends React.Component {
    onPressButton = (e: GestureResponderEvent) => {
        e.persist();
        e.isPropagationStopped();
        e.isDefaultPrevented();
    };

    render() {
        return (
            <TouchableNativeFeedback onPress={this.onPressButton}>
                <View style={{ width: 150, height: 100, backgroundColor: 'red' }}>
                    <Text style={{ margin: 30 }}>Button</Text>
                </View>
            </TouchableNativeFeedback>
        );
    }
}

// PressableTest
export class PressableTest extends React.Component {
    onPressButton = (e: GestureResponderEvent) => {
        e.persist();
        e.isPropagationStopped();
        e.isDefaultPrevented();
    };

    render() {
        return (
            <>
                <Pressable onPress={this.onPressButton} style={{ backgroundColor: 'blue' }}>
                    <View style={{ width: 150, height: 100, backgroundColor: 'red' }}>
                        <Text style={{ margin: 30 }}>Button</Text>
                    </View>
                </Pressable>
                {/* Style function */}
                <Pressable
                    onPress={this.onPressButton}
                    style={state => ({
                        backgroundColor: state.pressed ? 'red' : 'blue',
                    })}
                >
                    <View style={{ width: 150, height: 100, backgroundColor: 'red' }}>
                        <Text style={{ margin: 30 }}>Button</Text>
                    </View>
                </Pressable>
                {/* Children function */}
                <Pressable
                    onPress={this.onPressButton}
                    style={state => ({
                        backgroundColor: state.pressed ? 'red' : 'blue',
                    })}
                >
                    {state =>
                        state.pressed ? (
                            <View>
                                <Text>Pressed</Text>
                            </View>
                        ) : (
                            <View>
                                <Text>Not Pressed</Text>
                            </View>
                        )
                    }
                </Pressable>
                {/* Android Ripple */}
                <Pressable
                    android_ripple={{
                        borderless: true,
                        color: 'green',
                        radius: 20,
                    }}
                    onPress={this.onPressButton}
                    style={{ backgroundColor: 'blue' }}
                >
                    <View style={{ width: 150, height: 100, backgroundColor: 'red' }}>
                        <Text style={{ margin: 30 }}>Button</Text>
                    </View>
                </Pressable>
            </>
        );
    }
}

// App State
function appStateListener(state: string) {
    console.log('New state: ' + state);
}

function appStateTest() {
    console.log('Current state: ' + AppState.currentState);
    AppState.addEventListener('change', appStateListener);
    AppState.addEventListener('blur', appStateListener);
    AppState.addEventListener('focus', appStateListener);
}

let appState: AppStateStatus = 'active';
appState = 'background';
appState = 'inactive';
appState = 'unknown';
appState = 'extension';

// ViewPagerAndroid
export class ViewPagerAndroidTest {
    render() {
        return (
            <ViewPagerAndroid
                style={{ height: 56 }}
                initialPage={0}
                keyboardDismissMode={'on-drag'}
                onPageScroll={e => {
                    console.log(`position: ${e.nativeEvent.position}`);
                    console.log(`offset: ${e.nativeEvent.offset}`);
                }}
                onPageSelected={e => {
                    console.log(`position: ${e.nativeEvent.position}`);
                }}
            />
        );
    }
}

const profiledJSONParse = Systrace.measure('JSON', 'parse', JSON.parse);
profiledJSONParse('[]');

InteractionManager.runAfterInteractions(() => {
    // ...
}).then(() => 'done');

export class FlatListTest extends React.Component<FlatListProps<number>, {}> {
    list: FlatList<any> | null = null;

    componentDidMount(): void {
        if (this.list) {
            this.list.flashScrollIndicators();
        }
    }

    _renderItem = (rowData: any) => {
        return (
            <View>
                <Text> {rowData.item} </Text>
            </View>
        );
    };
    _cellRenderer = ({ children }: any) => {
        return <View>{children}</View>;
    };

    _renderSeparator = () => <View style={{ height: 1, width: '100%', backgroundColor: 'gray' }} />;

    render() {
        return (
            <FlatList
                ref={list => (this.list = list)}
                data={[1, 2, 3, 4, 5]}
                renderItem={this._renderItem}
                ItemSeparatorComponent={this._renderSeparator}
                ListFooterComponent={null}
                ListFooterComponentStyle={{ padding: 8 }}
                ListHeaderComponent={null}
                ListHeaderComponentStyle={{ padding: 8 }}
                CellRendererComponent={this._cellRenderer}
                fadingEdgeLength={200}
            />
        );
    }
}

export class SectionListTest extends React.Component<SectionListProps<string>, {}> {
    myList: React.RefObject<SectionList<string>>;

    constructor(props: SectionListProps<string>) {
        super(props);
        this.myList = React.createRef();
    }

    scrollMe = () => {
        this.myList.current && this.myList.current.scrollToLocation({ itemIndex: 0, sectionIndex: 1 });
    };

    render() {
        const sections = [
            {
                title: 'Section 1',
                data: ['A', 'B', 'C', 'D', 'E'],
            },
            {
                title: 'Section 2',
                data: ['A2', 'B2', 'C2', 'D2', 'E2'],
                renderItem: (info: { item: string }) => (
                    <View>
                        <Text>{info.item}</Text>
                    </View>
                ),
            },
        ];

        const cellRenderer = ({ children }: any) => {
            return <View>{children}</View>;
        };

        return (
            <React.Fragment>
                <Button title="Press" onPress={this.scrollMe} />

                <SectionList
                    ref={this.myList}
                    sections={sections}
                    renderSectionHeader={({ section }) => (
                        <View>
                            <Text>{section.title}</Text>
                        </View>
                    )}
                    renderItem={(info: SectionListRenderItemInfo<string>) => (
                        <View>
                            <Text>{`${info.section.title} - ${info.item}`}</Text>
                        </View>
                    )}
                    CellRendererComponent={cellRenderer}
                    maxToRenderPerBatch={5}
                />
            </React.Fragment>
        );
    }
}

type SectionT = { displayTitle: false } | { displayTitle: true; title: string };

export class SectionListTypedSectionTest extends React.Component<SectionListProps<string, SectionT>, {}> {
    myList: React.RefObject<SectionList<string, SectionT>>;

    constructor(props: SectionListProps<string, SectionT>) {
        super(props);
        this.myList = React.createRef();
    }

    scrollMe = () => {
        this.myList.current && this.myList.current.scrollToLocation({ itemIndex: 0, sectionIndex: 1 });
    };

    render() {
        const sections: SectionListData<string, SectionT>[] = [
            {
                displayTitle: false,
                data: ['A', 'B', 'C', 'D', 'E'],
            },
            {
                displayTitle: true,
                title: 'Section 2',
                data: ['A2', 'B2', 'C2', 'D2', 'E2'],
                renderItem: (info: { item: string }) => (
                    <View>
                        <Text>{info.item}</Text>
                    </View>
                ),
            },
        ];

        const cellRenderer = ({ children }: any) => {
            return <View>{children}</View>;
        };

        return (
            <React.Fragment>
                <Button title="Press" onPress={this.scrollMe} />

                <SectionList
                    ref={this.myList}
                    sections={sections}
                    renderSectionHeader={({ section }) => {
                        section; // $ExpectType SectionListData<string, SectionT>

                        return section.displayTitle ? (
                            <View>
                                <Text>{section.title}</Text>
                            </View>
                        ) : null;
                    }}
                    renderItem={info => {
                        info; // $ExpectType SectionListRenderItemInfo<string, SectionT>

                        return (
                            <View>
                                <Text>
                                    {info.section.displayTitle ? <Text>{`${info.section.title} - `}</Text> : null}
                                    <Text>{info.item}</Text>
                                </Text>
                            </View>
                        );
                    }}
                    CellRendererComponent={cellRenderer}
                    maxToRenderPerBatch={5}
                />
            </React.Fragment>
        );
    }
}

export class CapsLockComponent extends React.Component<TextProps> {
    render() {
        const content = (this.props.children || '') as string;
        return <Text {...this.props}>{content.toUpperCase()}</Text>;
    }
}

const getInitialUrlTest = () =>
    Linking.getInitialURL().then(val => {
        if (val !== null) {
            val.indexOf('val is now a string');
        }
    });

LogBox.ignoreAllLogs();
LogBox.ignoreAllLogs(true);
LogBox.ignoreLogs(['someString', /^aRegex/]);
LogBox.install();
LogBox.uninstall();

class ScrollerListComponentTest extends React.Component<{}, { dataSource: ListViewDataSource }> {
    eventHandler = (event: NativeSyntheticEvent<NativeScrollEvent>) => {
        console.log(event);
    };

    scrollView: ScrollView | null = null;

    testNativeMethods() {
        if (this.scrollView) {
            this.scrollView.setNativeProps({ scrollEnabled: false });

            // Dummy values for scroll dimensions changes
            this.scrollView.getScrollResponder().scrollResponderZoomTo({
                x: 0,
                y: 0,
                width: 300,
                height: 500,
                animated: true,
            });
        }
    }

    render() {
        const scrollViewStyle1 = StyleSheet.create({
            scrollView: {
                backgroundColor: 'red',
            },
        });
        const scrollViewStyle2 = {
            flex: 1,
        };
        return (
            <ListView
                dataSource={this.state.dataSource}
                renderScrollComponent={props => {
                    if (props.scrollEnabled) {
                        throw new Error('Expected scroll to be enabled.');
                    }

                    return (
                        <ScrollView
                            ref={ref => (this.scrollView = ref)}
                            horizontal={true}
                            nestedScrollEnabled={true}
                            invertStickyHeaders={true}
                            contentOffset={{ x: 0, y: 0 }}
                            snapToStart={false}
                            snapToEnd={false}
                            snapToOffsets={[100, 300, 500]}
                            {...props}
                            style={[scrollViewStyle1.scrollView, scrollViewStyle2]}
                            onScrollToTop={() => {}}
                            scrollToOverflowEnabled={true}
                            fadingEdgeLength={200}
                        />
                    );
                }}
                renderRow={({ type, data }, _, row) => {
                    return <Text>Filler</Text>;
                }}
                onScroll={this.eventHandler}
                onScrollBeginDrag={this.eventHandler}
                onScrollEndDrag={this.eventHandler}
                onMomentumScrollBegin={this.eventHandler}
                onMomentumScrollEnd={this.eventHandler}
            />
        );
    }
}

class TabBarTest extends React.Component {
    render() {
        return (
            <TabBarIOS
                barTintColor="darkslateblue"
                itemPositioning="center"
                tintColor="white"
                translucent={true}
                unselectedTintColor="black"
                unselectedItemTintColor="red"
            >
                <TabBarIOS.Item
                    badge={0}
                    badgeColor="red"
                    icon={{ uri: undefined }}
                    selected={true}
                    onPress={() => {}}
                    renderAsOriginal={true}
                    selectedIcon={undefined}
                    systemIcon="history"
                    title="Item 1"
                />
            </TabBarIOS>
        );
    }
}

class AlertTest extends React.Component {
    showAlert() {
        Alert.alert(
            'Title',
            'Message',
            [
                { text: 'First button', onPress: () => {} },
                { text: 'Second button', onPress: () => {} },
                { text: 'Third button', onPress: () => {} },
            ],
            {
                cancelable: false,
                onDismiss: () => {},
            },
        );
    }

    render() {
        return <Button title="Press me" onPress={this.showAlert} />;
    }
}

Alert.prompt(
    'Enter password',
    'Enter your password to claim your $1.5B in lottery winnings',
    text => {
        console.log(text);
    },
    'secure-text',
);

Alert.prompt(
    'Enter password',
    'Enter your password to claim your $1.5B in lottery winnings',
    [
        {
            text: 'Cancel',
            onPress: () => console.log('Cancel Pressed'),
            style: 'cancel',
        },
        {
            text: 'OK',
            onPress: password => console.log('OK Pressed, password: ' + password),
        },
    ],
    'secure-text',
);

class MaskedViewTest extends React.Component {
    render() {
        return (
            <MaskedViewIOS maskElement={<View />}>
                <View />
            </MaskedViewIOS>
        );
    }
}

const CheckboxTest = () => (
    <CheckBox
        testID="testId"
        disabled={false}
        onChange={value => {
            console.log(value);
        }}
        onValueChange={value => {
            console.log(value);
        }}
        value={true}
    />
);

class InputAccessoryViewTest extends React.Component {
    render() {
        const uniqueID = 'foobar';
        return (
            <InputAccessoryView nativeID={uniqueID}>
                <TextInput inputAccessoryViewID={uniqueID} />
            </InputAccessoryView>
        );
    }
}

// DataSourceAssetCallback
const dataSourceAssetCallback1: DataSourceAssetCallback = {
    rowHasChanged: (r1, r2) => true,
    sectionHeaderHasChanged: (h1, h2) => true,
    getRowData: (dataBlob, sectionID, rowID) => (sectionID as number) + (rowID as number),
    getSectionHeaderData: (dataBlob, sectionID) => sectionID as string,
};

const dataSourceAssetCallback2: DataSourceAssetCallback = {};

// DeviceEventEmitterStatic
const deviceEventEmitterStatic: DeviceEventEmitterStatic = DeviceEventEmitter;
deviceEventEmitterStatic.addListener('keyboardWillShow', data => true);
deviceEventEmitterStatic.addListener('keyboardWillShow', data => true, {});

const nativeEventEmitter = new NativeEventEmitter();
nativeEventEmitter.removeAllListeners('event');

class CustomEventEmitter extends NativeEventEmitter {}

const customEventEmitter = new CustomEventEmitter();
customEventEmitter.addListener('event', () => {});

class TextInputTest extends React.Component<{}, { username: string }> {
    username: TextInput | null = null;

    handleUsernameChange = (text: string) => {
        console.log(`text: ${text}`);
    };

    onScroll = (e: NativeSyntheticEvent<TextInputScrollEventData>) => {
        testNativeSyntheticEvent(e);
        console.log(`x: ${e.nativeEvent.contentOffset.x}`);
        console.log(`y: ${e.nativeEvent.contentOffset.y}`);
    };

    handleOnBlur = (e: NativeSyntheticEvent<TextInputFocusEventData>) => {
        testNativeSyntheticEvent(e);
    };

    handleOnFocus = (e: NativeSyntheticEvent<TextInputFocusEventData>) => {
        testNativeSyntheticEvent(e);
    };

    handleOnSelectionChange = (e: NativeSyntheticEvent<TextInputSelectionChangeEventData>) => {
        testNativeSyntheticEvent(e);

        console.log(`target: ${e.nativeEvent.target}`);
        console.log(`start: ${e.nativeEvent.selection.start}`);
        console.log(`end: ${e.nativeEvent.selection.end}`);
    };

    handleOnKeyPress = (e: NativeSyntheticEvent<TextInputKeyPressEventData>) => {
        testNativeSyntheticEvent(e);
        console.log(`key: ${e.nativeEvent.key}`);
    };

    handleOnChange = (e: NativeSyntheticEvent<TextInputChangeEventData>) => {
        testNativeSyntheticEvent(e);

        console.log(`eventCount: ${e.nativeEvent.eventCount}`);
        console.log(`target: ${e.nativeEvent.target}`);
        console.log(`text: ${e.nativeEvent.text}`);
    };

    handleOnContentSizeChange = (e: NativeSyntheticEvent<TextInputContentSizeChangeEventData>) => {
        testNativeSyntheticEvent(e);
        console.log(`contentSize.width: ${e.nativeEvent.contentSize.width}`);
        console.log(`contentSize.height: ${e.nativeEvent.contentSize.height}`);
    };

    handleOnEndEditing = (e: NativeSyntheticEvent<TextInputEndEditingEventData>) => {
        testNativeSyntheticEvent(e);
        console.log(`text: ${e.nativeEvent.text}`);
    };

    handleOnSubmitEditing = (e: NativeSyntheticEvent<TextInputSubmitEditingEventData>) => {
        testNativeSyntheticEvent(e);
        console.log(`text: ${e.nativeEvent.text}`);
    };

    render() {
        return (
            <View>
                <Text onPress={() => this.username && this.username.focus()}>Username</Text>

                <TextInput
                    ref={input => (this.username = input)}
                    textContentType="username"
                    autoCompleteType="username"
                    value={this.state.username}
                    onChangeText={this.handleUsernameChange}
                />

                <TextInput multiline onScroll={this.onScroll} />

                <TextInput onBlur={this.handleOnBlur} onFocus={this.handleOnFocus} />

                <TextInput onSelectionChange={this.handleOnSelectionChange} />

                <TextInput onKeyPress={this.handleOnKeyPress} />

                <TextInput onChange={this.handleOnChange} />

                <TextInput onChange={this.handleOnChange} />

                <TextInput onEndEditing={this.handleOnEndEditing} />

                <TextInput onSubmitEditing={this.handleOnSubmitEditing} />

                <TextInput multiline onContentSizeChange={this.handleOnContentSizeChange} />

                <TextInput contextMenuHidden={true} textAlignVertical="top" />
            </View>
        );
    }
}

class TextTest extends React.Component {
    handleOnLayout = (e: LayoutChangeEvent) => {
        testNativeSyntheticEvent(e);

        const x = e.nativeEvent.layout.x; // $ExpectType number
        const y = e.nativeEvent.layout.y; // $ExpectType number
        const width = e.nativeEvent.layout.width; // $ExpectType number
        const height = e.nativeEvent.layout.height; // $ExpectType number
    };

    handleOnTextLayout = (e: NativeSyntheticEvent<TextLayoutEventData>) => {
        testNativeSyntheticEvent(e);

        e.nativeEvent.lines.forEach(line => {
            const ascender = line.ascender; // $ExpectType number
            const capHeight = line.capHeight; // $ExpectType number
            const descender = line.descender; // $ExpectType number
            const height = line.height; // $ExpectType number
            const text = line.text; // $ExpectType string
            const width = line.width; // $ExpectType number
            const x = line.x; // $ExpectType number
            const xHeight = line.xHeight; // $ExpectType number
            const y = line.y; // $ExpectType number
        });
    };

    render() {
        return (
            <Text
                allowFontScaling={false}
                ellipsizeMode="head"
                lineBreakMode="clip"
                numberOfLines={2}
                onLayout={this.handleOnLayout}
                onTextLayout={this.handleOnTextLayout}
            >
                Test text
            </Text>
        );
    }
}

class StatusBarTest extends React.Component {
    render() {
        StatusBar.setBarStyle('dark-content', true);

        console.log('height:', StatusBar.currentHeight);

        return <StatusBar backgroundColor="blue" barStyle="light-content" translucent />;
    }
}

export class ImageTest extends React.Component {
    componentDidMount(): void {
        const uri = 'https://seeklogo.com/images/T/typescript-logo-B29A3F462D-seeklogo.com.png';
        const headers = { Authorization: 'Bearer test' };
        const image: ImageResolvedAssetSource = Image.resolveAssetSource({ uri });
        console.log(image.width, image.height, image.scale, image.uri);

        Image.queryCache &&
            Image.queryCache([uri]).then(({ [uri]: status }) => {
                if (status === undefined) {
                    console.log('Image is not in cache');
                } else {
                    console.log(`Image is in ${status} cache`);
                }
            });

        Image.getSize(uri, (width, height) => console.log(width, height));
        Image.getSize(
            uri,
            (width, height) => console.log(width, height),
            error => console.error(error),
        );
        Image.getSizeWithHeaders(uri, headers, (width, height) => console.log(width, height));
        Image.getSizeWithHeaders(
            uri,
            headers,
            (width, height) => console.log(width, height),
            error => console.error(error),
        );
    }

    handleOnLoad = (e: NativeSyntheticEvent<ImageLoadEventData>) => {
        testNativeSyntheticEvent(e);
        console.log('height:', e.nativeEvent.source.height);
        console.log('width:', e.nativeEvent.source.width);
        console.log('url:', e.nativeEvent.source.url);
    };

    handleOnError = (e: NativeSyntheticEvent<ImageErrorEventData>) => {
        testNativeSyntheticEvent(e);
        console.log('error:', e.nativeEvent.error);
    };

    render() {
        const resizeMode: ImageResizeMode = 'contain';

        return (
            <View>
                <Image
                    source={{ uri: 'https://seeklogo.com/images/T/typescript-logo-B29A3F462D-seeklogo.com.png' }}
                    onLoad={this.handleOnLoad}
                    onError={this.handleOnError}
                />

                <Image
                    source={{ uri: 'https://seeklogo.com/images/T/typescript-logo-B29A3F462D-seeklogo.com.png' }}
                    resizeMode={resizeMode}
                />
            </View>
        );
    }
}

export class ImageBackgroundProps extends React.Component {
    private _imageRef: Image | null = null;

    setImageRef = (image: Image) => {
        this._imageRef = image;
    };

    render() {
        return (
            <View>
                <ImageBackground
                    source={{ uri: 'https://seeklogo.com/images/T/typescript-logo-B29A3F462D-seeklogo.com.png' }}
                    imageRef={this.setImageRef}
                />
            </View>
        );
    }
}

const listViewDataSourceTest = new ListView.DataSource({ rowHasChanged: () => true });

class AccessibilityTest extends React.Component {
    render() {
        return (
            <View
                accessibilityElementsHidden={true}
                importantForAccessibility={'no-hide-descendants'}
                accessibilityTraits={'none'}
                onAccessibilityTap={() => {}}
                accessibilityRole="header"
                accessibilityState={{ checked: true }}
                accessibilityHint="Very important header"
                accessibilityValue={{ min: 60, max: 120, now: 80 }}
                onMagicTap={() => {}}
                onAccessibilityEscape={() => {}}
            >
                <Text accessibilityTraits={['key', 'text']} accessibilityIgnoresInvertColors>
                    Text
                </Text>
                <View />
            </View>
        );
    }
}

const AccessibilityInfoFetchTest = AccessibilityInfo.fetch().then(isEnabled => {
    console.log(isEnabled);
});

AccessibilityInfo.isBoldTextEnabled().then(isEnabled =>
    console.log(`AccessibilityInfo.isBoldTextEnabled => ${isEnabled}`),
);
AccessibilityInfo.isGrayscaleEnabled().then(isEnabled =>
    console.log(`AccessibilityInfo.isGrayscaleEnabled => ${isEnabled}`),
);
AccessibilityInfo.isInvertColorsEnabled().then(isEnabled =>
    console.log(`AccessibilityInfo.isInvertColorsEnabled => ${isEnabled}`),
);
AccessibilityInfo.isReduceMotionEnabled().then(isEnabled =>
    console.log(`AccessibilityInfo.isReduceMotionEnabled => ${isEnabled}`),
);
AccessibilityInfo.isReduceTransparencyEnabled().then(isEnabled =>
    console.log(`AccessibilityInfo.isReduceTransparencyEnabled => ${isEnabled}`),
);
AccessibilityInfo.isScreenReaderEnabled().then(isEnabled =>
    console.log(`AccessibilityInfo.isScreenReaderEnabled => ${isEnabled}`),
);

AccessibilityInfo.addEventListener('announcementFinished', ({ announcement, success }) =>
    console.log(`A11y Event: announcementFinished: ${announcement}, ${success}`),
);
AccessibilityInfo.addEventListener('boldTextChanged', isEnabled =>
    console.log(`AccessibilityInfo.isBoldTextEnabled => ${isEnabled}`),
);
AccessibilityInfo.addEventListener('grayscaleChanged', isEnabled =>
    console.log(`AccessibilityInfo.isGrayscaleEnabled => ${isEnabled}`),
);
AccessibilityInfo.addEventListener('invertColorsChanged', isEnabled =>
    console.log(`AccessibilityInfo.isInvertColorsEnabled => ${isEnabled}`),
);
AccessibilityInfo.addEventListener('reduceMotionChanged', isEnabled =>
    console.log(`AccessibilityInfo.isReduceMotionEnabled => ${isEnabled}`),
);
AccessibilityInfo.addEventListener('reduceTransparencyChanged', isEnabled =>
    console.log(`AccessibilityInfo.isReduceTransparencyEnabled => ${isEnabled}`),
);
AccessibilityInfo.addEventListener('screenReaderChanged', isEnabled =>
    console.log(`AccessibilityInfo.isScreenReaderEnabled => ${isEnabled}`),
);

const KeyboardAvoidingViewTest = () => <KeyboardAvoidingView enabled />;

const ModalTest = () => <Modal hardwareAccelerated />;
const ModalTest2 = () => <Modal hardwareAccelerated testID="modal-test-2" />;

const TimePickerAndroidTest = () => {
    TimePickerAndroid.open({
        hour: 8,
        minute: 15,
        is24Hour: true,
        mode: 'spinner',
    }).then(result => {
        if (result.action === TimePickerAndroid.timeSetAction) {
            console.log('Time', result.hour, result.minute);
        }
    });
};

const DatePickerAndroidTest = () => {
    DatePickerAndroid.open({
        date: new Date(),
        mode: 'calendar',
    }).then(result => {
        if (result.action === DatePickerAndroid.dateSetAction) {
            console.log('Date', result.year, result.month, result.day);
        }
    });
};

const PickerTest = () => (
    <Picker mode="dropdown" selectedValue="v1" onValueChange={(val: string) => {}}>
        <Picker.Item label="Item1" value="v1" />
        <Picker.Item label="Item2" value="v2" />
    </Picker>
);

const NativeBridgedComponent = requireNativeComponent<{ nativeProp: string }>('NativeBridgedComponent'); // $ExpectType HostComponent<{ nativeProp: string; }>

class BridgedComponentTest extends React.Component {
    static propTypes = {
        jsProp: PropTypes.string.isRequired,
        ...ViewPropTypes,
    };

    nativeComponentRef: React.ElementRef<typeof NativeBridgedComponent> | null;

    callNativeMethod = () => {
        UIManager.dispatchViewManagerCommand(findNodeHandle(this.nativeComponentRef), 'someNativeMethod', []);
    };

    measureNativeComponent() {
        if (this.nativeComponentRef) {
            this.nativeComponentRef.measure(
                (x, y, width, height, pageX, pageY) => x + y + width + height + pageX + pageY,
            );
        }
    }

    render() {
        return (
            <NativeBridgedComponent {...this.props} nativeProp="test" ref={ref => (this.nativeComponentRef = ref)} />
        );
    }
}

const SwitchColorTest = () => <Switch trackColor={{ true: 'pink', false: 'red' }} />;

const SwitchThumbColorTest = () => <Switch thumbColor={'red'} />;

const NativeIDTest = () => (
    <ScrollView nativeID={'nativeID'}>
        <View nativeID={'nativeID'} />
        <Text nativeID={'nativeID'}>Text</Text>
    </ScrollView>
);

const ScrollViewMaintainVisibleContentPositionTest = () => (
    <ScrollView maintainVisibleContentPosition={{ autoscrollToTopThreshold: 1, minIndexForVisible: 10 }}></ScrollView>
);

const MaxFontSizeMultiplierTest = () => <Text maxFontSizeMultiplier={0}>Text</Text>;

const ShareTest = () => {
    Share.share(
        { title: 'title', message: 'message' },
        { dialogTitle: 'dialogTitle', excludedActivityTypes: ['activity'], tintColor: 'red', subject: 'Email subject' },
    );
    Share.share({ title: 'title', url: 'url' });
    Share.share({ message: 'message' }).then(result => {
        if (result.action === Share.sharedAction) {
            const activity = result.activityType;
        } else if (result.action === Share.dismissedAction) {
        }
    });
};

const KeyboardTest = () => {
    const subscriber = Keyboard.addListener('keyboardDidHide', event => {
        event;
    });
    subscriber.remove();
};

const PermissionsAndroidTest = () => {
    PermissionsAndroid.request('android.permission.CAMERA').then(result => {
        switch (result) {
            case 'granted':
                break;
            case 'denied':
                break;
            case 'never_ask_again':
                break;
        }
    });

    PermissionsAndroid.requestMultiple(['android.permission.CAMERA', 'android.permission.ACCESS_FINE_LOCATION']).then(
        results => {
            switch (results['android.permission.CAMERA']) {
                case 'granted':
                    break;
                case 'denied':
                    break;
                case 'never_ask_again':
                    break;
            }
            switch (results['android.permission.ACCESS_FINE_LOCATION']) {
                case 'granted':
                    break;
                case 'denied':
                    break;
                case 'never_ask_again':
                    break;
            }
        },
    );
};

// Platform
const PlatformTest = () => {
    switch (Platform.OS) {
        case 'ios':
            if (!Platform.isPad) {
                return 32;
            } else {
                return 44;
            }
        case 'android':
        case 'macos':
        case 'windows':
            return Platform.isTV ? 64 : 56;
        default:
            return Platform.isTV ? 40 : 44;
    }
};

Platform.select({ native: 1 }); // $ExpectType number | undefined
Platform.select({ native: 1, web: 2, default: 0 }); // $ExpectType number
Platform.select({ android: 1 }); // $ExpectType number | undefined
Platform.select({ android: 1, ios: 2, default: 0 }); // $ExpectType number
Platform.select({ android: 1, ios: 2, macos: 3, web: 4, windows: 5 }); // $ExpectType number | undefined
Platform.select({ android: 1, ios: 2, macos: 3, web: 4, windows: 5, default: 0 }); // $ExpectType number

PlatformColor('?attr/colorControlNormal');
PlatformColor('?attr/colorControlNormal', '?attr/colorAccent', 'another');

DynamicColorIOS({
    dark: 'lightskyblue',
    light: 'midnightblue',
});

DynamicColorIOS({
    dark: 'lightskyblue',
    light: PlatformColor('labelColor'),
});

// Test you cannot set internals of ColorValue directly
const OpaqueTest1 = () => (
    <View
        // $ExpectError
        style={{
            backgroundColor: {
                resource_paths: ['?attr/colorControlNormal'],
            },
        }}
    />
);

const OpaqueTest2 = () => (
    <View
        // $ExpectError
        style={{
            backgroundColor: {
                semantic: 'string',
                dynamic: {
                    light: 'light',
                    dark: 'dark',
                },
            },
        }}
    />
);

// Test you cannot amend opaque type
PlatformColor('?attr/colorControlNormal').resource_paths.push('foo'); // $ExpectError

const someColorProp: ColorValue = PlatformColor('test');

// Test PlatformColor inside Platform select with stylesheet
StyleSheet.create({
    labelCell: {
        flex: 1,
        alignItems: 'stretch',
        ...Platform.select({
            ios: { color: DynamicColorIOS({ dark: 'lightskyblue', light: PlatformColor('labelColor') }) },
            android: {
                color: PlatformColor('?attr/colorControlNormal'),
            },
            default: { color: PlatformColor('?attr/colorControlNormal') },
        }),
    },
});

// PlatformColor in style colors
StyleSheet.create({
    labelCell: {
        flex: 1,
        alignItems: 'stretch',
        color: PlatformColor('test'),
        backgroundColor: PlatformColor('test'),
        borderBottomColor: PlatformColor('test'),
        borderColor: PlatformColor('test'),
        borderEndColor: PlatformColor('test'),
        borderLeftColor: PlatformColor('test'),
        borderRightColor: PlatformColor('test'),
        borderStartColor: PlatformColor('test'),
        borderTopColor: PlatformColor('test'),
        overlayColor: PlatformColor('test'),
        shadowColor: PlatformColor('test'),
        textDecorationColor: PlatformColor('test'),
        textShadowColor: PlatformColor('test'),
        tintColor: PlatformColor('test'),
    },
});

// ProgressBarAndroid
const ProgressBarAndroidTest = () => {
    <ProgressBarAndroid animating color="white" styleAttr="Horizontal" progress={0.42} />;
};

// Push notification
const PushNotificationTest = () => {
    PushNotificationIOS.presentLocalNotification({
        alertBody: 'notificatus',
        userInfo: 'informius',
        alertTitle: 'Titulus',
        alertAction: 'view',
    });

    PushNotificationIOS.scheduleLocalNotification({
        alertAction: 'view',
        alertBody: 'Look at me!',
        alertTitle: 'Hello!',
        applicationIconBadgeNumber: 999,
        category: 'engagement',
        fireDate: new Date().toISOString(),
        isSilent: false,
        repeatInterval: 'minute',
        userInfo: {
            abc: 123,
        },
    });
};

// YellowBox
const YellowBoxTest = () => <YellowBox />;

// Appearance
const DarkMode = () => {
    const color = useColorScheme();
    const isDarkMode = Appearance.getColorScheme() === 'dark';

    Appearance.addChangeListener(({ colorScheme }) => {
        console.log(colorScheme);
    });

    Appearance.removeChangeListener(({ colorScheme }) => {
        console.log(colorScheme);
    });

    React.useEffect(() => {
        console.log('-color', color);
    }, [color]);

    return <Text>Is dark mode enabled? {isDarkMode}</Text>;
};

// VirtualizedList
// Test inspired by: https://reactnative.dev/docs/virtualizedlist
const VirtualizedListTest = () => {
    const DATA = [1, 2, 3];

    const getItem = (data: number[], index: number) => {
        return {
            title: `Item ${data[index]}`,
        };
    };

    const getItemCount = (data: number[]) => data.length;

    return (
        <VirtualizedList
            data={DATA}
            initialNumToRender={4}
            renderItem={({ item }: ListRenderItemInfo<ReturnType<typeof getItem>>) => <Text>{item.title}</Text>}
            getItemCount={getItemCount}
            getItem={getItem}
        />
    );
};

// DevSettings
DevSettings.addMenuItem('alert', () => {
    Alert.alert('alert');
});
DevSettings.reload();
DevSettings.reload('reload with reason');

// Accessibility custom actions
const AccessibilityCustomActionsTest = () => {
    return (
        <View
            accessible={true}
            accessibilityActions={[
                // should support custom defined actions
                { name: 'cut', label: 'cut' },
                { name: 'copy', label: 'copy' },
                { name: 'paste', label: 'paste' },
            ]}
            onAccessibilityAction={event => {
                switch (event.nativeEvent.actionName) {
                    case 'cut':
                        Alert.alert('Alert', 'cut action success');
                        break;
                    case 'copy':
                        Alert.alert('Alert', 'copy action success');
                        break;
                    case 'paste':
                        Alert.alert('Alert', 'paste action success');
                        break;
                }
            }}
        />
    );
};

// DrawerLayoutAndroidTest
export class DrawerLayoutAndroidTest extends React.Component {
    drawerRef = React.createRef<DrawerLayoutAndroid>();

    readonly styles = StyleSheet.create({
        container: {
            flex: 1,
            alignItems: 'center',
            justifyContent: 'center',
            paddingTop: 50,
            backgroundColor: '#ecf0f1',
            padding: 8,
        },
        navigationContainer: {
            flex: 1,
            paddingTop: 50,
            backgroundColor: '#fff',
            padding: 8,
        },
    });

    readonly navigationView = (
        <View style={this.styles.navigationContainer}>
            <Text style={{ margin: 10, fontSize: 15 }}>I'm in the Drawer!</Text>
        </View>
    );

    handleDrawerClose = () => {
        console.log('handleDrawerClose');
    };

    handleDrawerOpen = () => {
        console.log('handleDrawerOpen');
    };

    handleDrawerSlide = (event: DrawerSlideEvent) => {
        console.log('handleDrawerSlide', event);
    };

    handleDrawerStateChanged = (event: 'Idle' | 'Dragging' | 'Settling') => {
        console.log('handleDrawerStateChanged', event);
    };

    render() {
        return (
            <DrawerLayoutAndroid
                ref={this.drawerRef}
                drawerBackgroundColor="rgba(0,0,0,0.5)"
                drawerLockMode="locked-closed"
                drawerPosition="right"
                drawerWidth={300}
                keyboardDismissMode="on-drag"
                onDrawerClose={this.handleDrawerClose}
                onDrawerOpen={this.handleDrawerOpen}
                onDrawerSlide={this.handleDrawerSlide}
                onDrawerStateChanged={this.handleDrawerStateChanged}
                renderNavigationView={() => this.navigationView}
                statusBarBackgroundColor="yellow"
            >
                <View style={this.styles.container}>
                    <Text style={{ margin: 10, fontSize: 15 }}>DrawerLayoutAndroid example</Text>
                </View>
            </DrawerLayoutAndroid>
        );
    }
}

// DataDetectorType for Text component
const DataDetectorTypeTest = () => {
    return (
        <>
            <Text dataDetectorType={'all'}>http://test.com test@test.com +33123456789</Text>
            <Text dataDetectorType={'email'}>test@test.com</Text>
            <Text dataDetectorType={'link'}>http://test.com</Text>
            <Text dataDetectorType={'none'}>Hi there !</Text>
            <Text dataDetectorType={'phoneNumber'}>+33123456789</Text>
            <Text dataDetectorType={null}>Must allow null value</Text>
        </>
    );
};

const ToastAndroidTest = () => {
    ToastAndroid.showWithGravityAndOffset('My Toast', ToastAndroid.SHORT, ToastAndroid.BOTTOM, 0, 50);
<<<<<<< HEAD
};
=======
}

const I18nManagerTest = () => {
    I18nManager.allowRTL(true);
    I18nManager.forceRTL(true);
    I18nManager.swapLeftAndRightInRTL(true);
    const { isRTL, doLeftAndRightSwapInRTL } = I18nManager.getConstants();
    const isRtlFlag = I18nManager.isRTL;
    const doLeftAndRightSwapInRtlFlag = I18nManager.doLeftAndRightSwapInRTL;

    console.log(isRTL, isRtlFlag, doLeftAndRightSwapInRTL, doLeftAndRightSwapInRtlFlag);
}
>>>>>>> 5fc39c9a
<|MERGE_RESOLUTION|>--- conflicted
+++ resolved
@@ -1621,10 +1621,7 @@
 
 const ToastAndroidTest = () => {
     ToastAndroid.showWithGravityAndOffset('My Toast', ToastAndroid.SHORT, ToastAndroid.BOTTOM, 0, 50);
-<<<<<<< HEAD
-};
-=======
-}
+};
 
 const I18nManagerTest = () => {
     I18nManager.allowRTL(true);
@@ -1635,5 +1632,4 @@
     const doLeftAndRightSwapInRtlFlag = I18nManager.doLeftAndRightSwapInRTL;
 
     console.log(isRTL, isRtlFlag, doLeftAndRightSwapInRTL, doLeftAndRightSwapInRtlFlag);
-}
->>>>>>> 5fc39c9a
+};