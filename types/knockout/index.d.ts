--- conflicted
+++ resolved
@@ -1,15 +1,11 @@
 // Type definitions for Knockout v3.4.0
 // Project: http://knockoutjs.com
-<<<<<<< HEAD
-// Definitions by: Boris Yankov <https://github.com/borisyankov/>, Igor Oleinikov <https://github.com/Igorbek/>, Clément Bourgeois <https://github.com/moonpyk/>, Matt Brooks <https://github.com/EnableSoftware>
-// TypeScript Version: 2.3
-=======
 // Definitions by: Boris Yankov <https://github.com/borisyankov/>
 //                 Igor Oleinikov <https://github.com/Igorbek/>
 //                 Clément Bourgeois <https://github.com/moonpyk/>
 //                 Matt Brooks <https://github.com/EnableSoftware>
 //                 Benjamin Eckardt <https://github.com/BenjaminEckardt>
->>>>>>> bf47dab3
+// TypeScript Version: 2.3
 // Definitions: https://github.com/DefinitelyTyped/DefinitelyTyped
 
 
