--- conflicted
+++ resolved
@@ -210,15 +210,10 @@
     equalityComparer(a: T | undefined, b: T): boolean;
 
     dispose(): void;
-<<<<<<< HEAD
-    isActive(): boolean;
-    getDependenciesCount(): number;
     /**
      * Customize observables basic functionality
      * @param requestedExtenders Name of the extender feature and it's value, e.g. { notify: 'always' }, { rateLimit: 50 }
      */
-=======
->>>>>>> 9b9ce95b
     extend(requestedExtenders: { [key: string]: any; }): KnockoutComputed<T>;
 }
 
