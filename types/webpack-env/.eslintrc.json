{
    "rules": {
        "@definitelytyped/prefer-declare-function": "off",
        "@definitelytyped/no-unnecessary-generics": "off",
<<<<<<< HEAD
        "@definitelytyped/npm-naming": "off"
=======
        "@typescript-eslint/no-empty-interface": "off"
>>>>>>> c1744617
    }
}<|MERGE_RESOLUTION|>--- conflicted
+++ resolved
@@ -2,10 +2,7 @@
     "rules": {
         "@definitelytyped/prefer-declare-function": "off",
         "@definitelytyped/no-unnecessary-generics": "off",
-<<<<<<< HEAD
-        "@definitelytyped/npm-naming": "off"
-=======
+        "@definitelytyped/npm-naming": "off",
         "@typescript-eslint/no-empty-interface": "off"
->>>>>>> c1744617
     }
 }