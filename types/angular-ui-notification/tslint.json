--- conflicted
+++ resolved
@@ -1,22 +1,3 @@
 {
-    "extends": "@definitelytyped/dtslint/dt.json",
-    "rules": {
-<<<<<<< HEAD
-        "interface-name": false,
-        "no-reference-import": false
-=======
-        "npm-naming": [
-            true,
-            {
-                "errors": [
-                    [
-                        "NeedsExportEquals",
-                        false
-                    ]
-                ],
-                "mode": "code"
-            }
-        ]
->>>>>>> c1744617
-    }
+    "extends": "@definitelytyped/dtslint/dt.json"
 }