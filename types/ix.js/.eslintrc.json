--- conflicted
+++ resolved
@@ -4,11 +4,8 @@
         "@definitelytyped/no-unnecessary-generics": "off",
         "@definitelytyped/strict-export-declare-modifiers": "off",
         "@definitelytyped/no-single-declare-module": "off",
-<<<<<<< HEAD
-        "@definitelytyped/npm-naming": "off"
-=======
+        "@definitelytyped/npm-naming": "off",
         "@typescript-eslint/adjacent-overload-signatures": "off",
         "@typescript-eslint/no-empty-interface": "off"
->>>>>>> c1744617
     }
 }