--- conflicted
+++ resolved
@@ -6,18 +6,11 @@
 wp.pool({ minWorkers: "max", maxWorkers: 1 });
 wp.pool({ minWorkers: 1, maxWorkers: 1 });
 wp.pool({ maxWorkers: 1 });
-<<<<<<< HEAD
+wp.pool({ maxQueueSize: 5 });
 wp.pool({ workerType: "process" });
 wp.pool({ workerType: "thread" });
 wp.pool({ workerType: "web" });
 wp.pool({ workerType: "auto" });
-=======
-wp.pool({ maxQueueSize: 5 });
-wp.pool({ workerType: 'process' });
-wp.pool({ workerType: 'thread' });
-wp.pool({ workerType: 'web' });
-wp.pool({ workerType: 'auto' });
->>>>>>> e3552f21
 wp.pool({ workerTerminateTimeout: 50 });
 wp.pool({ forkArgs: ["foo", "bar"] });
 wp.pool({ forkOpts: { cwd: "/tmp" } });
