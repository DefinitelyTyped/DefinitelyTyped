--- conflicted
+++ resolved
@@ -1,17 +1,5 @@
-<<<<<<< HEAD
-// Type definitions for s3-streams 0.4
-// Project: https://github.com/izaakschroeder/s3-streams
-// Definitions by: Carl Fürstenberg <https://github.com/azatoth>
-// Definitions: https://github.com/DefinitelyTyped/DefinitelyTyped
-
-import { S3 } from 'aws-sdk';
-import { Readable, Writable } from 'stream';
-=======
-/// <reference types="node" />
-
 import { S3 } from "aws-sdk2-types";
 import { Readable, Writable } from "stream";
->>>>>>> 9b7cd68b
 
 export interface StreamOptions {
     /**
