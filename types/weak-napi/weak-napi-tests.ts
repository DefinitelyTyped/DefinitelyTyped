--- conflicted
+++ resolved
@@ -24,12 +24,6 @@
 }
 
 if (weak.isDead(weakReference)) {
-<<<<<<< HEAD
-    // Test disabled since it fails in TypeScript 4.8 (intended) but not earlier.
-    // const a = weakReference; // $ExpectType WeakRef<undefined>
-    // const value = weak.get(weakReference); // undefined only possible
-=======
     const a = weakReference; // $ExpectType WeakRef<undefined> || WeakRef<{ a: number; }>
     const value = weak.get(weakReference); // undefined only possible
->>>>>>> beac1b9b
 }