--- conflicted
+++ resolved
@@ -605,10 +605,8 @@
          * @param x  the x position to place the settings button
          * @param y  the y position to place the settings button
          */
-<<<<<<< HEAD
+
         function setSettingsButtonPosition(x: number, y: number): void;  
-=======
-        function setSettingsButtonPosition(x: number, y: number): void;
->>>>>>> b00bfaba
+
     }
 }