/// <reference path = "interfaces/Background.d.ts" />
/// <reference path = "interfaces/Bounds.d.ts" />
/// <reference path = "interfaces/Clickable.d.ts" />
/// <reference path = "interfaces/Common.d.ts" />
/// <reference path = "interfaces/Component.d.ts" />
/// <reference path = "interfaces/Font.d.ts" />
/// <reference path = "interfaces/KeyboardFocus.d.ts" />
/// <reference path = "interfaces/Scrollable.d.ts" />
/// <reference path = "interfaces/Skinnable.d.ts" />
/// <reference path = "interfaces/MIDILearn.d.ts" />
/// <reference path = "interfaces/Highlight.d.ts" />
/// <reference path = "interfaces/Keyable.d.ts" />
/// <reference path = "interfaces/Margin.d.ts" />
/// <reference path = "interfaces/Tag.d.ts" />

/// <reference path = "components/AmpEnv.d.ts" />
/// <reference path = "components/BarStepEditor.d.ts" />
/// <reference path = "components/ComboBox.d.ts" />
/// <reference path = "components/Curve.d.ts" />
/// <reference path = "components/DragContainer.d.ts" />
/// <reference path = "components/DragTarget.d.ts" />
/// <reference path = "components/DropZone.d.ts" />
/// <reference path = "components/Knob.d.ts" />
/// <reference path = "components/Label.d.ts" />
/// <reference path = "components/LevelMeter.d.ts" />
/// <reference path = "components/ListBox.d.ts" />
/// <reference path = "components/LottieAnimation.d.ts" />
/// <reference path = "components/MidiKeyboard.d.ts" />
/// <reference path = "components/Pad.d.ts" />
/// <reference path = "components/ScrollView.d.ts" />
/// <reference path = "components/SliceEditor.d.ts" />
/// <reference path = "components/Slider.d.ts" />
/// <reference path = "components/StepEditor.d.ts" />
/// <reference path = "components/TextBox.d.ts" />
/// <reference path = "components/Toggle.d.ts" />
/// <reference path = "components/Trigger.d.ts" />
/// <reference path = "components/Waveform.d.ts" />
/// <reference path = "components/Window.d.ts" />
/// <reference path = "components/TagBrowser.d.ts" />
/// <reference path = "components/TagEditor.d.ts" />
/// <reference path = "components/XYPad.d.ts" />
/// <reference path = "components/Rubberband.d.ts" />
/// <reference path = "components/MappingEditor.d.ts" />

declare namespace GorillaEngine {
    /**
     * Instrument parameter session persistence
     */
    interface InstrumentPropertyPersistence {
        /**
         * Indicates that the parameter is not exposed to the host DAW, should not saved in a preset and should not be saved in the session.
         */
        private: boolean;
        /**
         * Indicates the the parameter is exposed to the host DAW.
         */
        showInHost: boolean;
        /**
         * Indicates that the parameter should be saved in the session.
         */
        saveInSession: boolean;
        /**
         * Indicates that the parameter should be saved into a preset.
         */
        saveInPreset: boolean;
    }
    /**
     * Instrument property
     */
    interface InstrumentProperty {
        /**
         * A normalised representation of its value.
         */
        normValue: number;
        /**
         * Its actual value.
         */
        value: number;
        normValueAsync: number;
        valueAsync: number;
        readonly defaultValue: number;
        readonly minValue: number;
        readonly maxValue: number;
        readonly resolution: number;
        /**
         *  The number of its steps if it's a stepped parameter
         */
        readonly numSteps: number;
        readonly key: string;
        readonly name: string;
        readonly category: string;
        readonly label: string;
        readonly text: string;
        readonly unit: string;
        /**
         * Its steps if it's a stepped paramter
         */
        readonly steps: string[];
        /**
         * Hint for the best type of UI control for this parameter:
         * "default": usually a knob, could also be a slider or drag/spin control
         * "volume": audio volume control down to silence, often a vertical slider but could be horizontal or a knob
         * "drag": more suited to a drag/spin control because usually only a small part of the range is used
         * "keySelect": select a MIDI note
         * "outSelect": select an audio output (zero for default, negative values for internal busses)
         * "modSource": select from a list of mod sources (where mod source names should be inserted instead of numbers)
         * "voiceGroup": select from a list of voice groups (where voice group names should be inserted instead of numbers)
         * (the above types can fall back to e.g. ControlTypeDrag if no special behaviour is implemented for them in the UI)
         * "onOffSwitch": toggle between Off/On (could be a power switch or \"Bypass\" or \"Solo\" etc. - see parameter name)
         * "switch": toggle between two values that are not Off/On, could also be displayed as a menu
         * "menu": dropdown menu, could also be a multi-way switch or a stepped knob if there are not many steps
         * "levelMeter": audio level meter: display should apply log scaling (may have multiple channels)
         * "meter": meter that may be showing something other than audio level (may have multiple channels)
         * "display": numeric or text display: value is not user editable
         * "text": editable text
         * "textBox": multi-line text with at least copy/paste of the whole text, if not full editing
         * "array": edit multiple values e.g. as a bargraph
         * "waveform": display a waveform overview
         * "notVisible": not intended for display to the user
         */
        readonly controlType: string[];
        readonly persistence: InstrumentPropertyPersistence;
    }

    interface ccState {
        /**
         * MIDI CC number in the range of 1-119
         */
        cc: number;
        /**
         * Path in the instrument, e.g. `Scripts/0/Volume`
         */
        path: string;
    }

    interface midiData {
        status: string;
        data0: string;
        data1: string;
        tickAbsolute: string;
    }

    /**
     * Instrument
     */
    interface Instrument {
        /**
         * Attach an event listener to an instrument parameter. Whenever the instrument parameter
         * changes the callback will be called with the current normalized value of the parameter.
         * Does not trigger for meter parameters.
         * @param paramName the instrument parameter name
         * @param handler the callback
         * @returns `1` when the handler was successfully attached
         */
        on(paramName: string, handler: (normValue: number) => void): number;
        /**
         * Dettach one or multiple event listeners for an instrument parameter. Pass in a reference
         * to the callback to remove a specific listener. If no callback is passed then all listeners
         * for that parameter are removed
         * @param paramName
         * @returns the number of removed listeners
         */
        off(paramName: string, handler?: (normValue: number) => void): number;
        /**
         * Method used to retrieve a serialised module from the Gorilla Engine.
         *
         * @param path The path to the module that should be retrieved.
         * @returns The serialised module found at the given `path` or `false` if nothing was found.
         */
        getModuleAtPath(path: string): string | boolean;
        /**
         * Method used to set a module in an instrument in a given path
         * @param path The path to the module that should be retrieved.
         * @param module The serialised module to set as a string
         */
        setModuleAtPath(path: string, module: string): boolean;
        /**
         * Method used to determine if a value from the Gorilla Engine is a module.
         *
         * @param path The path to the value that should be determined.
         * @returns `true` if the value found at the given `path` is a module or `false` if it's not or nothing was found.
         */
        isModuleAtPath(path: string): boolean;
        /**
         * Method used to retrieve a value from the Gorilla Engine.
         *
         * @param path The path to the value that should be retrieved.
         * @returns The value found at the given `path` or `false` if nothing was found.
         */
        getValueAtPath(path: string): string | object | number | Int32Array | Float64Array | boolean;

        /**
         * Method used to set a string at a certain path in the engine.
         * This method could for example be used to set a user sample to a certain Zone in the Gorilla Engine.
         *
         * @param path The path to the string that should be set.
         * @param value The string that should be set at the given `path`.
         * @returns `true` if the value has been set succcessfully or `false` otherwise.
         */
        setStringAtPath(path: string, value: string): boolean;

        /**
         * Method used to render a section of a sample to a waveform. Commonly used to source the `value` property of the `waveform` control.
         *
         * @param numPoints The number of points that the waveform should be rendered into.
         * @param zoneId The id of the zone whichs sample should be rendered to a waveform.
         * @param start A normalised value indicating from where in the sample waveform rendering should start.
         * @param end A normalised value indicating  where in the sample waveform rendering should end.
         * @returns The waveform of the sample found at `zoneId`.
         */
        getWaveformData(numPoints: number, zoneId: number, start: number, end: number): Uint8Array;

        /**
         * Method used to retrieve an array of integers from the Gorilla Engine.
         *
         * @param path The path to the array that should be retrieved.
         * @returns The array of integers found at the given `path` or `false` if nothing was found.
         */
        getIntArrayAtPath(path: string): Int32Array | boolean;

        /**
         * Method used to set an array of integers at a ceterain path in the Gorilla Engine.
         *
         * @param path The path to the integer array that should be set.
         * @param value The integer array that should be set at the given `path`.
         * @returns `true` if the value has been set succcessfully or `false` otherwise.
         */
        setIntArrayAtPath(
            path: string,
            value: Int8Array | Uint8Array | Int16Array | Uint16Array | Int32Array | Uint32Array,
        ): boolean;

        /**
         * Method used to retrieve an array of doubles from the Gorilla Engine.
         *
         * @param path The path to the array that should be retrieved.
         * @returns The array of doubles found at the given `path` or `false` if nothing was found.
         */
        getDoubleArrayAtPath(path: string): Float64Array | boolean;

        /**
         * Method used to set an array of floats or doubles at a ceterain path in the Gorilla Engine.
         *
         * @param path The path to the double array that should be set.
         * @param value The float or double array that should be set at the given `path`.
         * @returns `true` if the value has been set succcessfully or `false` otherwise.
         */
        setDoubleArrayAtPath(path: string, value: Float32Array | Float64Array): boolean;

        /**
         * Method used to retrieve a double from the Gorilla Engine.
         *
         * @param path The path to the double should be retrieved.
         * @returns The double found at the given `path` or `false` if nothing was found.
         */
        getDoubleAtPath(path: string): number | boolean;

        /**
         * Method used to set a double at a ceterain path in the Gorilla Engine.
         *
         * @param path The path to the double that should be set.
         * @param value The double that should be set at the given `path`.
         * @returns `true` if the value has been set succcessfully or `false` otherwise.
         */
        setDoubleAtPath(path: string, value: number): boolean;

        /**
         * Method used to set an integer at a ceterain path in the Gorilla Engine.
         *
         * @param path The path to the integer that should be set.
         * @param value The integer that should be set at the given `path`.
         * @returns `true` if the value has been set succcessfully or `false` otherwise.
         */
        setIntAtPath(path: string, value: number): boolean;

        /**
         * Method used to retrieve an integer from the Gorilla Engine.
         *
         * @param path The path to the integer should be retrieved.
         * @returns The integer found at the given `path` or `false` if nothing was found.
         */
        getIntAtPath(path: string): number | boolean;

        /**
         * Method used to insert a Gorilla Engine module at a given path.
         * Attempting to set a variable-length module array entry greater than the current length of the array
         * will fail (for example, to set `Groups/2` the groups `0` and `1` must exist). Setting a module always inserts
         * the module at the speficied index while other value types overwrite the value at the index.
         * To replace a module at a `path` use {@link Instrument#removeModuleAtPath} prior to inserting the new module.
         *
         * @param path The path at which the module should be inserted.
         * @param value A Gorilla Enginge module serialised to JSON that should be set at the given `path`.
         * @returns `true` if the module has been inserted succcessfully or `false` otherwise.
         */
        insertModuleAtPath(path: string, value: string): boolean;

        /**
         * Method used to remove a module at a given `path`.
         *
         * @param path The path to the module that should be removed.
         * @returns `true` if the module has been removed succcessfully or `false` otherwise.
         */
        removeModuleAtPath(path: string): boolean;

        /**
         * Method used to set a normalized double at a ceterain path in the Gorilla Engine.
         *
         * @param path The path to the normalised double that should be set.
         * @param value The normalised double that should be set at the given `path`.
         * @returns `true` if the value has been set succcessfully or `false` otherwise.
         */
        setNormalizedDoubleAtPath(path: string, value: number): boolean;

        /**
         * Method used to retrieve a normalized double from the Gorilla Engine.
         *
         * @param path The path to the normalised double that should be retrieved.
         * @returns The normalised double found at the given `path` or `false` if nothing was found.
         */
        getNormalizedDoubleAtPath(): number | boolean;

        /**
         * Method used to retrieve MIDI data from the first instrument script that implements `on midi_drag`
         *
         * @returns Array of Midi Events
         */
        getMidiDragData(): midiData[];

        /**
         * Method used to send a `note on` MIDI event to the Gorilla Engine.
         *
         * @param key The musical key that should be triggered. The key is expected to be between `0` and `127`.
         * @param velocity The velocity that the key should be triggerd with. The velocity is expected to be between `0` and `127`.
         */
        noteOn(key: number, velocity: number): void;

        /**
         * Method used to send a `note off` MIDI event to the Gorilla Engine.
         *
         * @param key The musical key that should be untriggered. The key is expected to be between `0` and `127`.
         */
        noteOff(ke: number): void;

        /**
         * Method used to stringify a given `value` at a certain `path` in the Gorilla Engine.
         * This is useful to get a label string for parameters in the Gorilla Engine.
         * The value is denormalised according to the scale of the parameter found at `path` and
         * the parameter’s unit is appended to the string accordingly.
         *
         * @param path The path at which the value should be stringified.
         * @param value A value that should be stringified at the given `path`.
         * @returns `false` if the value could not be stringified or the given `value` as a `string`.
         */
        valueToStringAtPath(path: string, value: number): boolean | string;

        /**
         * Method used to retrieve a string from the Gorilla Engine.
         * @param path The path to the string that should be retrieved.
         * @returns the string found at the given `path` or `false` if nothing was found.
         */
        getStringAtPath(path: string): string;

        /**
         * Get the current MIDI CC state
         * @returns an array of MIDI CC to instrument path mappings
         */
        getMIDICCstate(): ccState[];

        /**
         * Set the MIDI CC state
         * @param ccMidiSatate an array of MIDI CC to instrument path mappings
         */
        setMIDICCstate(ccMidiSatate: ccState[]): void;

        renderAudioFile(
            renderFilePath: string,
            key: number,
            velocity: number,
            renderUntilSilence: boolean,
            minFileLength: number,
        ): void;

        renderAudioFileFromMidi(
            renderFilePath: string,
            midiData: midiData[],
            renderUntilSilence: boolean,
            minFileLength: number,
        ): void;

        getLoadingStatus(): boolean;

        getLoadingProgressPercent(): number;

        startRecallingParameterState(): void;

        endRecallingParameterState(): boolean;

        /**
         * Add an unconnected dynamic parameter.
         * Persistence flags:
         * Private       = 0x000
         * ShowInHost    = 0x001
         * SaveInSession = 0x002
         * SaveInPreset  = 0x004
         * @param persistence the or'd persistence flags of the parameter
         */
        addParameter(persistence: number): InstrumentProperty;

        getWaveformOverview(
            numPoints: number,
            zoneID: number,
            start: number,
            end: number,
            vertZoom: number,
        ): Uint8Array;

        getSampleMetadata(filePath: string, overviewSize: number): { metadata: string; overview: Uint8Array };
    }

    interface Blob {
        /**
         * Load the specified instrument
         * @param name the name of the instrument to load
         */
        loadInstrument(name: string): Instrument;
        /**
         * List all instrument names contained in this blob
         */
        getInstrumentNames(): string[];
        /**
         * Read an item from the blob table of contents
         */
        getValueFromTOC(key: string): string;
        /**
         * Get the unique ID of the blob
         */
        readonly uuid: string;
        /**
         * Get the version/timestamp string of the first blob part, if any
         */
        readonly part1version: string;
        /**
         * Get the version/timestamp string of the second blob part, if any
         */
        readonly part2version: string;
    }

    interface PreviewPlayer {
        on(eventName: string, callback: any): void;
    }

    function registerUncaughtUIExceptionCallback(handler: (err: Error) => void): void;
    /**
     * Get the platform specific path where all the resources (assets, blobs, etc.) have
     * been installed to.
     * @returns the resource path
     */
    function getResourcePath(): string;
    function getPluginName(): string;
    function getPluginType(): string;
    function getPluginPath(): string;
    function getManufacturerName(): string;
    function quitApplication(): void;
    /**
     * Load blob at the specified path
     * @param blobPath the load blob
     * @throws if the blob could not be loaded e.g. it is not there or decryption failed
     */
    function loadBlob(blobPath: string): Blob;
    function getPluginNRTB(enable: boolean): void;
    /**
     * Method updates the list of the automatable parameters note it does not work for all DAWS
     */
    function updateHostDisplay(): void;
    /**
     * Method returns the Host name of the plugin is running in
     * @returns The name of the host
     */
    function getHostDescription(): string;
    interface MessageBoxOptions {
        title: string;
        message: string;
        iconType: "info" | "question" | "warning" | "error";
    }
    function showNativeMessageBoxSync(options: MessageBoxOptions): void;
    function showNativeMessageBox(options: MessageBoxOptions): Promise<void>;
    function calculateTextWidth(text: string, font: string, fontSize: number, fontKerning: number): Promise<number>;
    /**
     * If Codemeter is enabled this will check if a valid license is available. If it is
     * then the MIDI and Audio will automatically be enabled if they were disabled.
     * @returns `true` if a valid license has been found *or* codemeter is not enabled, `false` otherwise
     */
    function checkLicense(): boolean;
    /**
     * If Codemeter is enabled this will indicate if the license checked with {@link checkLicense} is
     * a trial license
     * @returns `true` if it is a trial license, `false` if it isn't *or* codemeter is not enabled
     */
    function isTrial(): boolean;
    /**
     * If Codemeter is enabled this can be used to query the expiration timestamp of the running trial
     * @returns the timestamp when the trial expires. If there is no trial or codemeter is not enabled
     * this will return `0`
     */
    function trialExpirationTimestamp(): number;
    function checkBeatportRTO(): string;
    function initialiseSpliceRTO(pluginName?: string): any;
    function disposeInstrument(instrument: Instrument): void;
    /**
     * Activates an instrument, i.e. route MIDI to the instrument and send Audio from the isntrument to
     * the DAW. Currently only one instrument can be active. If there was
     * another instrument active before, it will get deativated.
     * @param instrument the instrument activate
     */
    function setActiveInstrument(instrument: Instrument): void;
    /**
     * Create an empty dummy instrument. It can be modified with e.g. {@link Instrument.setModuleAtPath}
     * @returns the empty instrument.
     */
    function createEmptyInstrument(): Instrument;
    /**
     * Load .inst file (and referenced sample files) at the specified path
     * @param instFilePath the .inst file to load
     * @throws if the instrument could not be loaded e.g. it is not there
     * @returns the instrument
     */
    function LoadInstrumentFromFile(instFilePath: string): Instrument;
    function setSessionSaveCallback(callback: (state: string) => string, instance: any): void;
    function setSessionLoadCallback(callback: (state: string) => string, instance: any): void;
    function setParametersDirty(dirty: boolean): void;
    function areParametersDirty(): boolean;
    /**
     * Set this flag to indicate that {@link signalReady} will be called once the plugin
     * initialization has completed.
     */
    function shouldWaitForReadySignal(): void;
    /**
     * Signal that the initialization is done. If this is not called although {@link shouldWaitForReadySignal}
     * has been called, then this will cause all sorts of problmes like hanging or half working DAWs
     */
    function signalReady(): void;
    function setParametersDirtyCallback(callback: any): void;
    function getBuildInformation(): any;
    function openURLinBrowser(path: string): void;
    function getPluginMM(v: boolean): void;
    function getPluginAE(v: boolean): void;
    function getPreviewPlayer(): PreviewPlayer;
    function openFileChooser(config: {
        allowMultiple?: boolean;
        browseDirectory?: boolean;
        saveDialog?: boolean;
        warnOnOverwrite?: boolean;
        hint?: string;
        allowedExtensions?: string;
        defaultLocation?: string;
    }): Promise<string[]>;
    /**
     * Method to convert mp3 files to wave files
     * @param mp3Filepath The path of the mp3 file to convert
     * @param wavFilePath The path where the converted file should be stored
     * @returns `true` if the convertion was successful
     */
    function convertMp3ToWav(mp3Filepath: string, wavFilePath: string): Promise<boolean>;
    /**
     * Method to register opening and closing of the plugin editor
     * @param openCallback The callback when the plugin editor opens
     * @param closeCallback The callback when the plugin editor closes
     */
    function registerEditorCallbacks(openCallback?: any, closeCallback?: any): void;
    let sessionSaveLoadCallbackTimeoutMs: number;

    namespace UI {
        /**
         * Load a UI laid out in a yaml file
         * @param ymlPath The path to yaml layout file
         */
        function loadUIfromYAML(ymlPath: string): void;
        /**
         * Auto generate a generic UI based on the activate blob. Useful for prototyping
         */
        function autoGenerate(): void;
        /**
         * Get the control with the given id.
         * @param id The id of the control
         * @returns the control
         * @throws when there is no control with the specified id
         */
        function getControlById(id: string): Component;
        /**
         * Creates the window based on the passed in window control {@link GorillaEngine.UI.Window}.
         * @param window the window to show
         */
        function createWindow(window: Window): void;
        /**
         * Sets the postion where the settings button is located
         * @param x  the x position to place the settings button
         * @param y  the y position to place the settings button
         */
<<<<<<< HEAD
        function setSettingsButtonPosition(x: number, y: number): void;  
=======
        function setSettingsButtonPosition(x: number, y: number): void;
>>>>>>> 13397c0e
    }
}<|MERGE_RESOLUTION|>--- conflicted
+++ resolved
@@ -596,10 +596,7 @@
          * @param x  the x position to place the settings button
          * @param y  the y position to place the settings button
          */
-<<<<<<< HEAD
         function setSettingsButtonPosition(x: number, y: number): void;  
-=======
-        function setSettingsButtonPosition(x: number, y: number): void;
->>>>>>> 13397c0e
+
     }
 }