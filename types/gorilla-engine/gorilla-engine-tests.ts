--- conflicted
+++ resolved
@@ -13,10 +13,7 @@
 
 const label = new GorillaEngine.UI.Label({ margin: 5 });
 
-<<<<<<< HEAD
-const slider = new GorillaEngine.UI.Slider({ id: 'slider', x: 0 });
-=======
+
 const slider = new GorillaEngine.UI.Slider({ id: "slider", x: 0, y: 2 });
 
 const mappingEditor = new GorillaEngine.UI.MappingEditor({ id: "myNewMappingEditor", x: 3, y: 2 });
->>>>>>> b00bfaba
