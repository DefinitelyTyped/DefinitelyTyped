const mylabel = new GorillaEngine.UI.Label({ text: "rr" });

const combo = new GorillaEngine.UI.ComboBox({ id: "myCombo", x: 0 });

const toggle = new GorillaEngine.UI.Toggle({ id: "myToggle" });

const pad = new GorillaEngine.UI.XYPad({ id: "myXYPad" });

const scrollView = new GorillaEngine.UI.ScrollView({ id: "myScrollView" });

const knob = new GorillaEngine.UI.Knob({ id: "myknob" });

const label = new GorillaEngine.UI.Label({ margin: 5 });

<<<<<<< HEAD
const slider = new GorillaEngine.UI.Slider({ id: "slider" });

const curve = new GorillaEngine.UI.Curve({ id: "AmpCurve" });
=======
const slider = new GorillaEngine.UI.Slider({ id: "slider" });
>>>>>>> f876ba20
<|MERGE_RESOLUTION|>--- conflicted
+++ resolved
@@ -12,10 +12,6 @@
 
 const label = new GorillaEngine.UI.Label({ margin: 5 });
 
-<<<<<<< HEAD
 const slider = new GorillaEngine.UI.Slider({ id: "slider" });
 
 const curve = new GorillaEngine.UI.Curve({ id: "AmpCurve" });
-=======
-const slider = new GorillaEngine.UI.Slider({ id: "slider" });
->>>>>>> f876ba20
