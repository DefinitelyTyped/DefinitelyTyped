const mylabel = new GorillaEngine.UI.Label({ text: "rr" });

const combo = new GorillaEngine.UI.ComboBox({ id: "myCombo", x: 0 });

const toggle = new GorillaEngine.UI.Toggle({ id: "myToggle" });

<<<<<<< HEAD
const pad = new GorillaEngine.UI.XYPad({ id: 'myXYPad' });
=======
const knob = new GorillaEngine.UI.XYPad({ id: "myXYPad" });
>>>>>>> 9189e319
<|MERGE_RESOLUTION|>--- conflicted
+++ resolved
@@ -4,8 +4,4 @@
 
 const toggle = new GorillaEngine.UI.Toggle({ id: "myToggle" });
 
-<<<<<<< HEAD
 const pad = new GorillaEngine.UI.XYPad({ id: 'myXYPad' });
-=======
-const knob = new GorillaEngine.UI.XYPad({ id: "myXYPad" });
->>>>>>> 9189e319
