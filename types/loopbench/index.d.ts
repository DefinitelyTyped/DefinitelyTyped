<<<<<<< HEAD
// Type definitions for loopbench 1.2
// Project: https://github.com/mcollina/loopbench#readme
// Definitions by: BendingBender <https://github.com/BendingBender>
// Definitions: https://github.com/DefinitelyTyped/DefinitelyTyped

import { EventEmitter } from 'events';
=======
/// <reference types="node" />

import { EventEmitter } from "events";
>>>>>>> 9b7cd68b

export = loopbench;

/**
 * Creates a new instance of loopbench.
 */
declare function loopbench(options?: loopbench.Options): loopbench.LoopBench;

declare namespace loopbench {
    interface Options {
        /**
         * The interval at which the eventLoop should be sampled, defaults to `5`.
         */
        sampleInterval?: number | undefined;
        /**
         * The maximum amount of delay that is tolerated before `overLimit` becomes true,
         * and the `load` event is emitted, defaults to `42`.
         */
        limit?: number | undefined;
    }

    /**
     * Events:
     * - `load`, emitted when `instance.delay > instance.limit`
     * - `unload`, emitted when `overLimit` goes from `true` and `false`
     */
    interface LoopBench extends EventEmitter {
        /**
         * The delay in milliseconds (and fractions) from the expected run. It might be negative (in older nodes).
         */
        readonly delay: number;

        /**
         * The maximum amount of delay that is tolerated before `overLimit` becomes true,
         * and the `load` event is emitted.
         */
        readonly limit: number;

        /**
         * Is `true` if the `instance.delay > instance.limit`.
         */
        readonly overLimit: boolean;

        /**
         * Stops the sampling.
         */
        stop(): void;

        addListener(event: "load" | "unload", listener: () => void): this;
        on(event: "load" | "unload", listener: () => void): this;
        once(event: "load" | "unload", listener: () => void): this;
        removeListener(event: "load" | "unload", listener: () => void): this;
        off(event: "load" | "unload", listener: () => void): this;
        removeAllListeners(event?: "load" | "unload"): this;
        listeners(event: "load" | "unload"): Array<() => void>;
        rawListeners(event: "load" | "unload"): Array<() => void>;
        emit(event: "load" | "unload"): boolean;
        listenerCount(type: "load" | "unload"): number;
        prependListener(event: "load" | "unload", listener: () => void): this;
        prependOnceListener(event: "load" | "unload", listener: () => void): this;
        eventNames(): Array<"load" | "unload">;
    }
}<|MERGE_RESOLUTION|>--- conflicted
+++ resolved
@@ -1,15 +1,4 @@
-<<<<<<< HEAD
-// Type definitions for loopbench 1.2
-// Project: https://github.com/mcollina/loopbench#readme
-// Definitions by: BendingBender <https://github.com/BendingBender>
-// Definitions: https://github.com/DefinitelyTyped/DefinitelyTyped
-
-import { EventEmitter } from 'events';
-=======
-/// <reference types="node" />
-
 import { EventEmitter } from "events";
->>>>>>> 9b7cd68b
 
 export = loopbench;
 
