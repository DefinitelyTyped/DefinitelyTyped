export {}; // Make this a module

// #region Fetch and friends
// Conditional type aliases, used at the end of this file.
// Will either be empty if lib.dom (or lib.webworker) is included, or the undici version otherwise.
type _Request = typeof globalThis extends { onmessage: any } ? {} : import("undici-types").Request;
type _Response = typeof globalThis extends { onmessage: any } ? {} : import("undici-types").Response;
type _FormData = typeof globalThis extends { onmessage: any } ? {} : import("undici-types").FormData;
type _Headers = typeof globalThis extends { onmessage: any } ? {} : import("undici-types").Headers;
type _MessageEvent = typeof globalThis extends { onmessage: any } ? {} : import("undici-types").MessageEvent;
type _RequestInit = typeof globalThis extends { onmessage: any } ? {}
    : import("undici-types").RequestInit;
type _ResponseInit = typeof globalThis extends { onmessage: any } ? {}
    : import("undici-types").ResponseInit;
type _WebSocket = typeof globalThis extends { onmessage: any } ? {} : import("undici-types").WebSocket;
type _EventSource = typeof globalThis extends { onmessage: any } ? {} : import("undici-types").EventSource;
// #endregion Fetch and friends

<<<<<<< HEAD
// #region DOMException
type _DOMException = typeof globalThis extends { onmessage: any } ? {} : NodeDOMException;
interface NodeDOMException extends Error {
    /**
     * @deprecated
     *
     * [MDN Reference](https://developer.mozilla.org/docs/Web/API/DOMException/code)
     */
    readonly code: number;
    /** [MDN Reference](https://developer.mozilla.org/docs/Web/API/DOMException/message) */
    readonly message: string;
    /** [MDN Reference](https://developer.mozilla.org/docs/Web/API/DOMException/name) */
    readonly name: string;
    readonly INDEX_SIZE_ERR: 1;
    readonly DOMSTRING_SIZE_ERR: 2;
    readonly HIERARCHY_REQUEST_ERR: 3;
    readonly WRONG_DOCUMENT_ERR: 4;
    readonly INVALID_CHARACTER_ERR: 5;
    readonly NO_DATA_ALLOWED_ERR: 6;
    readonly NO_MODIFICATION_ALLOWED_ERR: 7;
    readonly NOT_FOUND_ERR: 8;
    readonly NOT_SUPPORTED_ERR: 9;
    readonly INUSE_ATTRIBUTE_ERR: 10;
    readonly INVALID_STATE_ERR: 11;
    readonly SYNTAX_ERR: 12;
    readonly INVALID_MODIFICATION_ERR: 13;
    readonly NAMESPACE_ERR: 14;
    readonly INVALID_ACCESS_ERR: 15;
    readonly VALIDATION_ERR: 16;
    readonly TYPE_MISMATCH_ERR: 17;
    readonly SECURITY_ERR: 18;
    readonly NETWORK_ERR: 19;
    readonly ABORT_ERR: 20;
    readonly URL_MISMATCH_ERR: 21;
    readonly QUOTA_EXCEEDED_ERR: 22;
    readonly TIMEOUT_ERR: 23;
    readonly INVALID_NODE_TYPE_ERR: 24;
    readonly DATA_CLONE_ERR: 25;
}
interface NodeDOMExceptionConstructor {
    prototype: DOMException;
    new(message?: string, nameOrOptions?: string | { name?: string; cause?: unknown }): DOMException;
    readonly INDEX_SIZE_ERR: 1;
    readonly DOMSTRING_SIZE_ERR: 2;
    readonly HIERARCHY_REQUEST_ERR: 3;
    readonly WRONG_DOCUMENT_ERR: 4;
    readonly INVALID_CHARACTER_ERR: 5;
    readonly NO_DATA_ALLOWED_ERR: 6;
    readonly NO_MODIFICATION_ALLOWED_ERR: 7;
    readonly NOT_FOUND_ERR: 8;
    readonly NOT_SUPPORTED_ERR: 9;
    readonly INUSE_ATTRIBUTE_ERR: 10;
    readonly INVALID_STATE_ERR: 11;
    readonly SYNTAX_ERR: 12;
    readonly INVALID_MODIFICATION_ERR: 13;
    readonly NAMESPACE_ERR: 14;
    readonly INVALID_ACCESS_ERR: 15;
    readonly VALIDATION_ERR: 16;
    readonly TYPE_MISMATCH_ERR: 17;
    readonly SECURITY_ERR: 18;
    readonly NETWORK_ERR: 19;
    readonly ABORT_ERR: 20;
    readonly URL_MISMATCH_ERR: 21;
    readonly QUOTA_EXCEEDED_ERR: 22;
    readonly TIMEOUT_ERR: 23;
    readonly INVALID_NODE_TYPE_ERR: 24;
    readonly DATA_CLONE_ERR: 25;
}
// #endregion DOMException
=======
// Conditional type definitions for webstorage interface, which conflicts with lib.dom otherwise.
type _Storage = typeof globalThis extends { onabort: any } ? {} : {
    /**
     * Returns the number of key/value pairs.
     *
     * [MDN Reference](https://developer.mozilla.org/docs/Web/API/Storage/length)
     */
    readonly length: number;
    /**
     * Removes all key/value pairs, if there are any.
     *
     * [MDN Reference](https://developer.mozilla.org/docs/Web/API/Storage/clear)
     */
    clear(): void;
    /**
     * Returns the current value associated with the given key, or null if the given key does not exist.
     *
     * [MDN Reference](https://developer.mozilla.org/docs/Web/API/Storage/getItem)
     */
    getItem(key: string): string | null;
    /**
     * Returns the name of the nth key, or null if n is greater than or equal to the number of key/value pairs.
     *
     * [MDN Reference](https://developer.mozilla.org/docs/Web/API/Storage/key)
     */
    key(index: number): string | null;
    /**
     * Removes the key/value pair with the given key, if a key/value pair with the given key exists.
     *
     * [MDN Reference](https://developer.mozilla.org/docs/Web/API/Storage/removeItem)
     */
    removeItem(key: string): void;
    /**
     * Sets the value of the pair identified by key to value, creating a new key/value pair if none existed for key previously.
     *
     * Throws a "QuotaExceededError" DOMException exception if the new value couldn't be set.
     *
     * [MDN Reference](https://developer.mozilla.org/docs/Web/API/Storage/setItem)
     */
    setItem(key: string, value: string): void;
    [key: string]: any;
};
>>>>>>> a5e8efd7

declare global {
    // Declare "static" methods in Error
    interface ErrorConstructor {
        /** Create .stack property on a target object */
        captureStackTrace(targetObject: object, constructorOpt?: Function): void;

        /**
         * Optional override for formatting stack traces
         *
         * @see https://v8.dev/docs/stack-trace-api#customizing-stack-traces
         */
        prepareStackTrace?: ((err: Error, stackTraces: NodeJS.CallSite[]) => any) | undefined;

        stackTraceLimit: number;
    }

    /*-----------------------------------------------*
    *                                               *
    *                   GLOBAL                      *
    *                                               *
    ------------------------------------------------*/

    // For backwards compability
    interface NodeRequire extends NodeJS.Require {}
    interface RequireResolve extends NodeJS.RequireResolve {}
    interface NodeModule extends NodeJS.Module {}

    var process: NodeJS.Process;
    var console: Console;

    var __filename: string;
    var __dirname: string;

    var require: NodeRequire;
    var module: NodeModule;

    // Same as module.exports
    var exports: any;

    /**
     * Only available if `--expose-gc` is passed to the process.
     */
    var gc: undefined | (() => void);

    // #region borrowed
    // from https://github.com/microsoft/TypeScript/blob/38da7c600c83e7b31193a62495239a0fe478cb67/lib/lib.webworker.d.ts#L633 until moved to separate lib
    /** A controller object that allows you to abort one or more DOM requests as and when desired. */
    interface AbortController {
        /**
         * Returns the AbortSignal object associated with this object.
         */

        readonly signal: AbortSignal;
        /**
         * Invoking this method will set this object's AbortSignal's aborted flag and signal to any observers that the associated activity is to be aborted.
         */
        abort(reason?: any): void;
    }

    /** A signal object that allows you to communicate with a DOM request (such as a Fetch) and abort it if required via an AbortController object. */
    interface AbortSignal extends EventTarget {
        /**
         * Returns true if this AbortSignal's AbortController has signaled to abort, and false otherwise.
         */
        readonly aborted: boolean;
        readonly reason: any;
        onabort: null | ((this: AbortSignal, event: Event) => any);
        throwIfAborted(): void;
    }

    var AbortController: typeof globalThis extends { onmessage: any; AbortController: infer T } ? T
        : {
            prototype: AbortController;
            new(): AbortController;
        };

    var AbortSignal: typeof globalThis extends { onmessage: any; AbortSignal: infer T } ? T
        : {
            prototype: AbortSignal;
            new(): AbortSignal;
            abort(reason?: any): AbortSignal;
            timeout(milliseconds: number): AbortSignal;
            any(signals: AbortSignal[]): AbortSignal;
        };
    // #endregion borrowed

    // #region Storage
    /**
     * This Web Storage API interface provides access to a particular domain's session or local storage. It allows, for example, the addition, modification, or deletion of stored data items.
     *
     * [MDN Reference](https://developer.mozilla.org/docs/Web/API/Storage)
     */
    interface Storage extends _Storage {}

    // Conditional on `onabort` rather than `onmessage`, in order to exclude lib.webworker
    var Storage: typeof globalThis extends { onabort: any; Storage: infer T } ? T
        : {
            prototype: Storage;
            new(): Storage;
        };

    /**
     * A browser-compatible implementation of [`localStorage`](https://developer.mozilla.org/en-US/docs/Web/API/Window/localStorage).
     * Data is stored unencrypted in the file specified by the `--localstorage-file` CLI flag.
     * Any modification of this data outside of the Web Storage API is not supported.
     * Enable this API with the `--experimental-webstorage` CLI flag.
     * @since v22.4.0
     */
    var localStorage: Storage;

    /**
     * A browser-compatible implementation of [`sessionStorage`](https://developer.mozilla.org/en-US/docs/Web/API/Window/sessionStorage).
     * Data is stored in memory, with a storage quota of 10 MB.
     * Any modification of this data outside of the Web Storage API is not supported.
     * Enable this API with the `--experimental-webstorage` CLI flag.
     * @since v22.4.0
     */
    var sessionStorage: Storage;
    // #endregion Storage

    // #region Disposable
    interface SymbolConstructor {
        /**
         * A method that is used to release resources held by an object. Called by the semantics of the `using` statement.
         */
        readonly dispose: unique symbol;

        /**
         * A method that is used to asynchronously release resources held by an object. Called by the semantics of the `await using` statement.
         */
        readonly asyncDispose: unique symbol;
    }

    interface Disposable {
        [Symbol.dispose](): void;
    }

    interface AsyncDisposable {
        [Symbol.asyncDispose](): PromiseLike<void>;
    }
    // #endregion Disposable

    // #region ArrayLike.at()
    interface RelativeIndexable<T> {
        /**
         * Takes an integer value and returns the item at that index,
         * allowing for positive and negative integers.
         * Negative integers count back from the last item in the array.
         */
        at(index: number): T | undefined;
    }
    interface String extends RelativeIndexable<string> {}
    interface Array<T> extends RelativeIndexable<T> {}
    interface ReadonlyArray<T> extends RelativeIndexable<T> {}
    interface Int8Array extends RelativeIndexable<number> {}
    interface Uint8Array extends RelativeIndexable<number> {}
    interface Uint8ClampedArray extends RelativeIndexable<number> {}
    interface Int16Array extends RelativeIndexable<number> {}
    interface Uint16Array extends RelativeIndexable<number> {}
    interface Int32Array extends RelativeIndexable<number> {}
    interface Uint32Array extends RelativeIndexable<number> {}
    interface Float32Array extends RelativeIndexable<number> {}
    interface Float64Array extends RelativeIndexable<number> {}
    interface BigInt64Array extends RelativeIndexable<bigint> {}
    interface BigUint64Array extends RelativeIndexable<bigint> {}
    // #endregion ArrayLike.at() end

    /**
     * @since v17.0.0
     *
     * Creates a deep clone of an object.
     */
    function structuredClone<T>(
        value: T,
        transfer?: { transfer: ReadonlyArray<import("worker_threads").TransferListItem> },
    ): T;

    // #region DOMException
    /**
     * @since v17.0.0
     * An abnormal event (called an exception) which occurs as a result of calling a method or accessing a property of a web API.
     *
     * [MDN Reference](https://developer.mozilla.org/docs/Web/API/DOMException)
     */
    interface DOMException extends _DOMException {}

    /**
     * @since v17.0.0
     *
     * The WHATWG `DOMException` class. See [DOMException](https://developer.mozilla.org/docs/Web/API/DOMException) for more details.
     */
    var DOMException: typeof globalThis extends { onmessage: any; DOMException: infer T } ? T
        : NodeDOMExceptionConstructor;
    // #endregion DOMException

    /*----------------------------------------------*
    *                                               *
    *               GLOBAL INTERFACES               *
    *                                               *
    *-----------------------------------------------*/
    namespace NodeJS {
        interface CallSite {
            /**
             * Value of "this"
             */
            getThis(): unknown;

            /**
             * Type of "this" as a string.
             * This is the name of the function stored in the constructor field of
             * "this", if available.  Otherwise the object's [[Class]] internal
             * property.
             */
            getTypeName(): string | null;

            /**
             * Current function
             */
            getFunction(): Function | undefined;

            /**
             * Name of the current function, typically its name property.
             * If a name property is not available an attempt will be made to try
             * to infer a name from the function's context.
             */
            getFunctionName(): string | null;

            /**
             * Name of the property [of "this" or one of its prototypes] that holds
             * the current function
             */
            getMethodName(): string | null;

            /**
             * Name of the script [if this function was defined in a script]
             */
            getFileName(): string | undefined;

            /**
             * Current line number [if this function was defined in a script]
             */
            getLineNumber(): number | null;

            /**
             * Current column number [if this function was defined in a script]
             */
            getColumnNumber(): number | null;

            /**
             * A call site object representing the location where eval was called
             * [if this function was created using a call to eval]
             */
            getEvalOrigin(): string | undefined;

            /**
             * Is this a toplevel invocation, that is, is "this" the global object?
             */
            isToplevel(): boolean;

            /**
             * Does this call take place in code defined by a call to eval?
             */
            isEval(): boolean;

            /**
             * Is this call in native V8 code?
             */
            isNative(): boolean;

            /**
             * Is this a constructor call?
             */
            isConstructor(): boolean;

            /**
             * is this an async call (i.e. await, Promise.all(), or Promise.any())?
             */
            isAsync(): boolean;

            /**
             * is this an async call to Promise.all()?
             */
            isPromiseAll(): boolean;

            /**
             * returns the index of the promise element that was followed in
             * Promise.all() or Promise.any() for async stack traces, or null
             * if the CallSite is not an async
             */
            getPromiseIndex(): number | null;

            getScriptNameOrSourceURL(): string;
            getScriptHash(): string;

            getEnclosingColumnNumber(): number;
            getEnclosingLineNumber(): number;
            getPosition(): number;

            toString(): string;
        }

        interface ErrnoException extends Error {
            errno?: number | undefined;
            code?: string | undefined;
            path?: string | undefined;
            syscall?: string | undefined;
        }

        interface ReadableStream extends EventEmitter {
            readable: boolean;
            read(size?: number): string | Buffer;
            setEncoding(encoding: BufferEncoding): this;
            pause(): this;
            resume(): this;
            isPaused(): boolean;
            pipe<T extends WritableStream>(destination: T, options?: { end?: boolean | undefined }): T;
            unpipe(destination?: WritableStream): this;
            unshift(chunk: string | Uint8Array, encoding?: BufferEncoding): void;
            wrap(oldStream: ReadableStream): this;
            [Symbol.asyncIterator](): AsyncIterableIterator<string | Buffer>;
        }

        interface WritableStream extends EventEmitter {
            writable: boolean;
            write(buffer: Uint8Array | string, cb?: (err?: Error | null) => void): boolean;
            write(str: string, encoding?: BufferEncoding, cb?: (err?: Error | null) => void): boolean;
            end(cb?: () => void): this;
            end(data: string | Uint8Array, cb?: () => void): this;
            end(str: string, encoding?: BufferEncoding, cb?: () => void): this;
        }

        interface ReadWriteStream extends ReadableStream, WritableStream {}

        interface RefCounted {
            ref(): this;
            unref(): this;
        }

        type TypedArray =
            | Uint8Array
            | Uint8ClampedArray
            | Uint16Array
            | Uint32Array
            | Int8Array
            | Int16Array
            | Int32Array
            | BigUint64Array
            | BigInt64Array
            | Float32Array
            | Float64Array;
        type ArrayBufferView = TypedArray | DataView;

        interface Require {
            (id: string): any;
            resolve: RequireResolve;
            cache: Dict<NodeModule>;
            /**
             * @deprecated
             */
            extensions: RequireExtensions;
            main: Module | undefined;
        }

        interface RequireResolve {
            (id: string, options?: { paths?: string[] | undefined }): string;
            paths(request: string): string[] | null;
        }

        interface RequireExtensions extends Dict<(m: Module, filename: string) => any> {
            ".js": (m: Module, filename: string) => any;
            ".json": (m: Module, filename: string) => any;
            ".node": (m: Module, filename: string) => any;
        }
        interface Module {
            /**
             * `true` if the module is running during the Node.js preload
             */
            isPreloading: boolean;
            exports: any;
            require: Require;
            id: string;
            filename: string;
            loaded: boolean;
            /** @deprecated since v14.6.0 Please use `require.main` and `module.children` instead. */
            parent: Module | null | undefined;
            children: Module[];
            /**
             * @since v11.14.0
             *
             * The directory name of the module. This is usually the same as the path.dirname() of the module.id.
             */
            path: string;
            paths: string[];
        }

        interface Dict<T> {
            [key: string]: T | undefined;
        }

        interface ReadOnlyDict<T> {
            readonly [key: string]: T | undefined;
        }
    }

    interface RequestInit extends _RequestInit {}

    function fetch(
        input: string | URL | globalThis.Request,
        init?: RequestInit,
    ): Promise<Response>;

    interface Request extends _Request {}
    var Request: typeof globalThis extends {
        onmessage: any;
        Request: infer T;
    } ? T
        : typeof import("undici-types").Request;

    interface ResponseInit extends _ResponseInit {}

    interface Response extends _Response {}
    var Response: typeof globalThis extends {
        onmessage: any;
        Response: infer T;
    } ? T
        : typeof import("undici-types").Response;

    interface FormData extends _FormData {}
    var FormData: typeof globalThis extends {
        onmessage: any;
        FormData: infer T;
    } ? T
        : typeof import("undici-types").FormData;

    interface Headers extends _Headers {}
    var Headers: typeof globalThis extends {
        onmessage: any;
        Headers: infer T;
    } ? T
        : typeof import("undici-types").Headers;

    interface MessageEvent extends _MessageEvent {}
    /**
     * @since v15.0.0
     */
    var MessageEvent: typeof globalThis extends {
        onmessage: any;
        MessageEvent: infer T;
    } ? T
        : typeof import("undici-types").MessageEvent;

    interface WebSocket extends _WebSocket {}
    var WebSocket: typeof globalThis extends { onmessage: any; WebSocket: infer T } ? T
        : typeof import("undici-types").WebSocket;

    interface EventSource extends _EventSource {}
    /**
     * Only available through the [--experimental-eventsource](https://nodejs.org/api/cli.html#--experimental-eventsource) flag.
     *
     * @since v22.3.0
     */
    var EventSource: typeof globalThis extends { onmessage: any; EventSource: infer T } ? T
        : typeof import("undici-types").EventSource;
}<|MERGE_RESOLUTION|>--- conflicted
+++ resolved
@@ -16,7 +16,49 @@
 type _EventSource = typeof globalThis extends { onmessage: any } ? {} : import("undici-types").EventSource;
 // #endregion Fetch and friends
 
-<<<<<<< HEAD
+// Conditional type definitions for webstorage interface, which conflicts with lib.dom otherwise.
+type _Storage = typeof globalThis extends { onabort: any } ? {} : {
+    /**
+     * Returns the number of key/value pairs.
+     *
+     * [MDN Reference](https://developer.mozilla.org/docs/Web/API/Storage/length)
+     */
+    readonly length: number;
+    /**
+     * Removes all key/value pairs, if there are any.
+     *
+     * [MDN Reference](https://developer.mozilla.org/docs/Web/API/Storage/clear)
+     */
+    clear(): void;
+    /**
+     * Returns the current value associated with the given key, or null if the given key does not exist.
+     *
+     * [MDN Reference](https://developer.mozilla.org/docs/Web/API/Storage/getItem)
+     */
+    getItem(key: string): string | null;
+    /**
+     * Returns the name of the nth key, or null if n is greater than or equal to the number of key/value pairs.
+     *
+     * [MDN Reference](https://developer.mozilla.org/docs/Web/API/Storage/key)
+     */
+    key(index: number): string | null;
+    /**
+     * Removes the key/value pair with the given key, if a key/value pair with the given key exists.
+     *
+     * [MDN Reference](https://developer.mozilla.org/docs/Web/API/Storage/removeItem)
+     */
+    removeItem(key: string): void;
+    /**
+     * Sets the value of the pair identified by key to value, creating a new key/value pair if none existed for key previously.
+     *
+     * Throws a "QuotaExceededError" DOMException exception if the new value couldn't be set.
+     *
+     * [MDN Reference](https://developer.mozilla.org/docs/Web/API/Storage/setItem)
+     */
+    setItem(key: string, value: string): void;
+    [key: string]: any;
+};
+
 // #region DOMException
 type _DOMException = typeof globalThis extends { onmessage: any } ? {} : NodeDOMException;
 interface NodeDOMException extends Error {
@@ -86,50 +128,6 @@
     readonly DATA_CLONE_ERR: 25;
 }
 // #endregion DOMException
-=======
-// Conditional type definitions for webstorage interface, which conflicts with lib.dom otherwise.
-type _Storage = typeof globalThis extends { onabort: any } ? {} : {
-    /**
-     * Returns the number of key/value pairs.
-     *
-     * [MDN Reference](https://developer.mozilla.org/docs/Web/API/Storage/length)
-     */
-    readonly length: number;
-    /**
-     * Removes all key/value pairs, if there are any.
-     *
-     * [MDN Reference](https://developer.mozilla.org/docs/Web/API/Storage/clear)
-     */
-    clear(): void;
-    /**
-     * Returns the current value associated with the given key, or null if the given key does not exist.
-     *
-     * [MDN Reference](https://developer.mozilla.org/docs/Web/API/Storage/getItem)
-     */
-    getItem(key: string): string | null;
-    /**
-     * Returns the name of the nth key, or null if n is greater than or equal to the number of key/value pairs.
-     *
-     * [MDN Reference](https://developer.mozilla.org/docs/Web/API/Storage/key)
-     */
-    key(index: number): string | null;
-    /**
-     * Removes the key/value pair with the given key, if a key/value pair with the given key exists.
-     *
-     * [MDN Reference](https://developer.mozilla.org/docs/Web/API/Storage/removeItem)
-     */
-    removeItem(key: string): void;
-    /**
-     * Sets the value of the pair identified by key to value, creating a new key/value pair if none existed for key previously.
-     *
-     * Throws a "QuotaExceededError" DOMException exception if the new value couldn't be set.
-     *
-     * [MDN Reference](https://developer.mozilla.org/docs/Web/API/Storage/setItem)
-     */
-    setItem(key: string, value: string): void;
-    [key: string]: any;
-};
->>>>>>> a5e8efd7
 
 declare global {
     // Declare "static" methods in Error
