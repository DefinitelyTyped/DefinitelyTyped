--- conflicted
+++ resolved
@@ -367,11 +367,7 @@
             /**
              * The format optionally supplied by the `resolve` hook chain (can be an intermediary value).
              */
-<<<<<<< HEAD
-            format: string | ModuleFormat;
-=======
-            format: ModuleFormat | null | undefined;
->>>>>>> 18802680
+            format: string | null | undefined;
             /**
              *  An object whose key-value pairs represent the assertions for the module to import
              */
