--- conflicted
+++ resolved
@@ -127,6 +127,13 @@
          * directory if it is enabled, or `undefined` otherwise.
          */
         function getCompileCacheDir(): string | undefined;
+        /**
+         * @since v23.2.0, v22.14.0
+         */
+        function findPackageJSON(
+            specifier: string | URL,
+            base?: string | URL,
+        ): undefined | string
         /**
          * @since v18.6.0, v16.17.0
          */
@@ -438,88 +445,6 @@
              */
             columnNumber: number;
         }
-<<<<<<< HEAD
-    }
-    interface RegisterOptions<Data> {
-        parentURL: string | URL;
-        data?: Data | undefined;
-        transferList?: any[] | undefined;
-    }
-    interface EnableCompileCacheResult {
-        /**
-         * One of the {@link constants.compileCacheStatus}
-         */
-        status: number;
-        /**
-         * If Node.js cannot enable the compile cache, this contains
-         * the error message. Only set if `status` is `module.constants.compileCacheStatus.FAILED`.
-         */
-        message?: string;
-        /**
-         * If the compile cache is enabled, this contains the directory
-         * where the compile cache is stored. Only set if  `status` is
-         * `module.constants.compileCacheStatus.ENABLED` or
-         * `module.constants.compileCacheStatus.ALREADY_ENABLED`.
-         */
-        directory?: string;
-    }
-    interface Module extends NodeModule {}
-    class Module {
-        static runMain(): void;
-        static wrap(code: string): string;
-        static createRequire(path: string | URL): NodeRequire;
-        static builtinModules: string[];
-        static findPackageJSON(
-            specifier: string | URL,
-            base?: string | URL,
-        ): undefined | string
-        static isBuiltin(moduleName: string): boolean;
-        static Module: typeof Module;
-        static register<Data = any>(
-            specifier: string | URL,
-            parentURL?: string | URL,
-            options?: RegisterOptions<Data>,
-        ): void;
-        static register<Data = any>(specifier: string | URL, options?: RegisterOptions<Data>): void;
-        /**
-         * Enable [module compile cache](https://nodejs.org/docs/latest-v22.x/api/module.html#module-compile-cache)
-         * in the current Node.js instance.
-         *
-         * If `cacheDir` is not specified, Node.js will either use the directory specified by the
-         * `NODE_COMPILE_CACHE=dir` environment variable if it's set, or use
-         * `path.join(os.tmpdir(), 'node-compile-cache')` otherwise. For general use cases, it's
-         * recommended to call `module.enableCompileCache()` without specifying the `cacheDir`,
-         * so that the directory can be overridden by the `NODE_COMPILE_CACHE` environment
-         * variable when necessary.
-         *
-         * Since compile cache is supposed to be a quiet optimization that is not required for the
-         * application to be functional, this method is designed to not throw any exception when the
-         * compile cache cannot be enabled. Instead, it will return an object containing an error
-         * message in the `message` field to aid debugging.
-         * If compile cache is enabled successfully, the `directory` field in the returned object
-         * contains the path to the directory where the compile cache is stored. The `status`
-         * field in the returned object would be one of the `module.constants.compileCacheStatus`
-         * values to indicate the result of the attempt to enable the
-         * [module compile cache](https://nodejs.org/docs/latest-v22.x/api/module.html#module-compile-cache).
-         *
-         * This method only affects the current Node.js instance. To enable it in child worker threads,
-         * either call this method in child worker threads too, or set the
-         * `process.env.NODE_COMPILE_CACHE` value to compile cache directory so the behavior can
-         * be inherited into the child workers. The directory can be obtained either from the
-         * `directory` field returned by this method, or with {@link getCompileCacheDir}.
-         * @since v22.8.0
-         * @param cacheDir Optional path to specify the directory where the compile cache
-         * will be stored/retrieved.
-         */
-        static enableCompileCache(cacheDir?: string): EnableCompileCacheResult;
-        /**
-         * @since v22.8.0
-         * @return Path to the [module compile cache](https://nodejs.org/docs/latest-v22.x/api/module.html#module-compile-cache)
-         * directory if it is enabled, or `undefined` otherwise.
-         */
-        static getCompileCacheDir(): string | undefined;
-=======
->>>>>>> 9747f450
         /**
          * @since v13.7.0, v12.17.0
          */
