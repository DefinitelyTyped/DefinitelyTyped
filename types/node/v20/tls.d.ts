--- conflicted
+++ resolved
@@ -587,11 +587,7 @@
          * requires explicitly specifying a cipher suite with the `ciphers` option.
          * More information can be found in the RFC 4279.
          */
-<<<<<<< HEAD
-        pskCallback?(socket: TLSSocket, identity: string): NodeJS.ArrayBufferView | null;
-=======
         pskCallback?: ((socket: TLSSocket, identity: string) => NodeJS.ArrayBufferView | null) | undefined;
->>>>>>> 3b48ce35
         /**
          * hint to send to a client to help
          * with selecting the identity during TLS-PSK negotiation. Will be ignored
