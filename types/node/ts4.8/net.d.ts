/**
 * > Stability: 2 - Stable
 *
 * The `net` module provides an asynchronous network API for creating stream-based
 * TCP or `IPC` servers ({@link createServer}) and clients
 * ({@link createConnection}).
 *
 * It can be accessed using:
 *
 * ```js
 * const net = require('net');
 * ```
 * @see [source](https://github.com/nodejs/node/blob/v18.0.0/lib/net.js)
 */
declare module 'net' {
    import * as stream from 'node:stream';
    import { Abortable, EventEmitter } from 'node:events';
    import * as dns from 'node:dns';
    type LookupFunction = (hostname: string, options: dns.LookupOneOptions, callback: (err: NodeJS.ErrnoException | null, address: string, family: number) => void) => void;
    interface AddressInfo {
        address: string;
        family: string;
        port: number;
    }
    interface SocketConstructorOpts {
        fd?: number | undefined;
        allowHalfOpen?: boolean | undefined;
        readable?: boolean | undefined;
        writable?: boolean | undefined;
        signal?: AbortSignal;
    }
    interface OnReadOpts {
        buffer: Uint8Array | (() => Uint8Array);
        /**
         * This function is called for every chunk of incoming data.
         * Two arguments are passed to it: the number of bytes written to buffer and a reference to buffer.
         * Return false from this function to implicitly pause() the socket.
         */
        callback(bytesWritten: number, buf: Uint8Array): boolean;
    }
    interface ConnectOpts {
        /**
         * If specified, incoming data is stored in a single buffer and passed to the supplied callback when data arrives on the socket.
         * Note: this will cause the streaming functionality to not provide any data, however events like 'error', 'end', and 'close' will
         * still be emitted as normal and methods like pause() and resume() will also behave as expected.
         */
        onread?: OnReadOpts | undefined;
    }
    interface TcpSocketConnectOpts extends ConnectOpts {
        port: number;
        host?: string | undefined;
        localAddress?: string | undefined;
        localPort?: number | undefined;
        hints?: number | undefined;
        family?: number | undefined;
        lookup?: LookupFunction | undefined;
        noDelay?: boolean | undefined;
        keepAlive?: boolean | undefined;
        keepAliveInitialDelay?: number | undefined;
        /**
         * @since v18.13.0
         */
        autoSelectFamily?: boolean | undefined;
        /**
         * @since v18.13.0
         */
        autoSelectFamilyAttemptTimeout?: number | undefined;
    }
    interface IpcSocketConnectOpts extends ConnectOpts {
        path: string;
    }
    type SocketConnectOpts = TcpSocketConnectOpts | IpcSocketConnectOpts;
    type SocketReadyState = 'opening' | 'open' | 'readOnly' | 'writeOnly' | 'closed';
    /**
     * This class is an abstraction of a TCP socket or a streaming `IPC` endpoint
     * (uses named pipes on Windows, and Unix domain sockets otherwise). It is also
     * an `EventEmitter`.
     *
     * A `net.Socket` can be created by the user and used directly to interact with
     * a server. For example, it is returned by {@link createConnection},
     * so the user can use it to talk to the server.
     *
     * It can also be created by Node.js and passed to the user when a connection
     * is received. For example, it is passed to the listeners of a `'connection'` event emitted on a {@link Server}, so the user can use
     * it to interact with the client.
     * @since v0.3.4
     */
    class Socket extends stream.Duplex {
        constructor(options?: SocketConstructorOpts);
        /**
         * Sends data on the socket. The second parameter specifies the encoding in the
         * case of a string. It defaults to UTF8 encoding.
         *
         * Returns `true` if the entire data was flushed successfully to the kernel
         * buffer. Returns `false` if all or part of the data was queued in user memory.`'drain'` will be emitted when the buffer is again free.
         *
         * The optional `callback` parameter will be executed when the data is finally
         * written out, which may not be immediately.
         *
         * See `Writable` stream `write()` method for more
         * information.
         * @since v0.1.90
         * @param [encoding='utf8'] Only used when data is `string`.
         */
        write(buffer: Uint8Array | string, cb?: (err?: Error) => void): boolean;
        write(str: Uint8Array | string, encoding?: BufferEncoding, cb?: (err?: Error) => void): boolean;
        /**
         * Initiate a connection on a given socket.
         *
         * Possible signatures:
         *
         * * `socket.connect(options[, connectListener])`
         * * `socket.connect(path[, connectListener])` for `IPC` connections.
         * * `socket.connect(port[, host][, connectListener])` for TCP connections.
         * * Returns: `net.Socket` The socket itself.
         *
         * This function is asynchronous. When the connection is established, the `'connect'` event will be emitted. If there is a problem connecting,
         * instead of a `'connect'` event, an `'error'` event will be emitted with
         * the error passed to the `'error'` listener.
         * The last parameter `connectListener`, if supplied, will be added as a listener
         * for the `'connect'` event **once**.
         *
         * This function should only be used for reconnecting a socket after`'close'` has been emitted or otherwise it may lead to undefined
         * behavior.
         */
        connect(options: SocketConnectOpts, connectionListener?: () => void): this;
        connect(port: number, host: string, connectionListener?: () => void): this;
        connect(port: number, connectionListener?: () => void): this;
        connect(path: string, connectionListener?: () => void): this;
        /**
         * Set the encoding for the socket as a `Readable Stream`. See `readable.setEncoding()` for more information.
         * @since v0.1.90
         * @return The socket itself.
         */
        setEncoding(encoding?: BufferEncoding): this;
        /**
         * Pauses the reading of data. That is, `'data'` events will not be emitted.
         * Useful to throttle back an upload.
         * @return The socket itself.
         */
        pause(): this;
        /**
         * Close the TCP connection by sending an RST packet and destroy the stream.
         * If this TCP socket is in connecting status, it will send an RST packet
         * and destroy this TCP socket once it is connected. Otherwise, it will call
         * `socket.destroy` with an `ERR_SOCKET_CLOSED` Error. If this is not a TCP socket
         * (for example, a pipe), calling this method will immediately throw
         * an `ERR_INVALID_HANDLE_TYPE` Error.
         * @since v18.3.0
         * @return The socket itself.
         */
        resetAndDestroy(): this;
        /**
         * Resumes reading after a call to `socket.pause()`.
         * @return The socket itself.
         */
        resume(): this;
        /**
         * Sets the socket to timeout after `timeout` milliseconds of inactivity on
         * the socket. By default `net.Socket` do not have a timeout.
         *
         * When an idle timeout is triggered the socket will receive a `'timeout'` event but the connection will not be severed. The user must manually call `socket.end()` or `socket.destroy()` to
         * end the connection.
         *
         * ```js
         * socket.setTimeout(3000);
         * socket.on('timeout', () => {
         *   console.log('socket timeout');
         *   socket.end();
         * });
         * ```
         *
         * If `timeout` is 0, then the existing idle timeout is disabled.
         *
         * The optional `callback` parameter will be added as a one-time listener for the `'timeout'` event.
         * @since v0.1.90
         * @return The socket itself.
         */
        setTimeout(timeout: number, callback?: () => void): this;
        /**
         * Enable/disable the use of Nagle's algorithm.
         *
         * When a TCP connection is created, it will have Nagle's algorithm enabled.
         *
         * Nagle's algorithm delays data before it is sent via the network. It attempts
         * to optimize throughput at the expense of latency.
         *
         * Passing `true` for `noDelay` or not passing an argument will disable Nagle's
         * algorithm for the socket. Passing `false` for `noDelay` will enable Nagle's
         * algorithm.
         * @since v0.1.90
         * @param [noDelay=true]
         * @return The socket itself.
         */
        setNoDelay(noDelay?: boolean): this;
        /**
         * Enable/disable keep-alive functionality, and optionally set the initial
         * delay before the first keepalive probe is sent on an idle socket.
         *
         * Set `initialDelay` (in milliseconds) to set the delay between the last
         * data packet received and the first keepalive probe. Setting `0` for`initialDelay` will leave the value unchanged from the default
         * (or previous) setting.
         *
         * Enabling the keep-alive functionality will set the following socket options:
         *
         * * `SO_KEEPALIVE=1`
         * * `TCP_KEEPIDLE=initialDelay`
         * * `TCP_KEEPCNT=10`
         * * `TCP_KEEPINTVL=1`
         * @since v0.1.92
         * @param [enable=false]
         * @param [initialDelay=0]
         * @return The socket itself.
         */
        setKeepAlive(enable?: boolean, initialDelay?: number): this;
        /**
         * Returns the bound `address`, the address `family` name and `port` of the
         * socket as reported by the operating system:`{ port: 12346, family: 'IPv4', address: '127.0.0.1' }`
         * @since v0.1.90
         */
        address(): AddressInfo | {};
        /**
         * Calling `unref()` on a socket will allow the program to exit if this is the only
         * active socket in the event system. If the socket is already `unref`ed calling`unref()` again will have no effect.
         * @since v0.9.1
         * @return The socket itself.
         */
        unref(): this;
        /**
         * Opposite of `unref()`, calling `ref()` on a previously `unref`ed socket will _not_ let the program exit if it's the only socket left (the default behavior).
         * If the socket is `ref`ed calling `ref` again will have no effect.
         * @since v0.9.1
         * @return The socket itself.
         */
        ref(): this;
        /**
         * This property shows the number of characters buffered for writing. The buffer
         * may contain strings whose length after encoding is not yet known. So this number
         * is only an approximation of the number of bytes in the buffer.
         *
         * `net.Socket` has the property that `socket.write()` always works. This is to
         * help users get up and running quickly. The computer cannot always keep up
         * with the amount of data that is written to a socket. The network connection
         * simply might be too slow. Node.js will internally queue up the data written to a
         * socket and send it out over the wire when it is possible.
         *
         * The consequence of this internal buffering is that memory may grow.
         * Users who experience large or growing `bufferSize` should attempt to
         * "throttle" the data flows in their program with `socket.pause()` and `socket.resume()`.
         * @since v0.3.8
         * @deprecated Since v14.6.0 - Use `writableLength` instead.
         */
        readonly bufferSize: number;
        /**
         * The amount of received bytes.
         * @since v0.5.3
         */
        readonly bytesRead: number;
        /**
         * The amount of bytes sent.
         * @since v0.5.3
         */
        readonly bytesWritten: number;
        /**
         * If `true`,`socket.connect(options[, connectListener])` was
         * called and has not yet finished. It will stay `true` until the socket becomes
         * connected, then it is set to `false` and the `'connect'` event is emitted. Note
         * that the `socket.connect(options[, connectListener])` callback is a listener for the `'connect'` event.
         * @since v6.1.0
         */
        readonly connecting: boolean;
        /**
         * See `writable.destroyed` for further details.
         */
        readonly destroyed: boolean;
        /**
         * The string representation of the local IP address the remote client is
         * connecting on. For example, in a server listening on `'0.0.0.0'`, if a client
         * connects on `'192.168.1.1'`, the value of `socket.localAddress` would be`'192.168.1.1'`.
         * @since v0.9.6
         */
        readonly localAddress?: string;
        /**
         * The numeric representation of the local port. For example, `80` or `21`.
         * @since v0.9.6
         */
        readonly localPort?: number;
        /**
         * The string representation of the local IP family. `'IPv4'` or `'IPv6'`.
         * @since v18.8.0
         */
        readonly localFamily?: string;
<<<<<<< HEAD
        /**
         * This is `true` if the socket is not connected yet, either because `.connect()` 
         * has not yet been called or because it is still in the process of connecting (see `socket.connecting`).
         * @since v10.16.0
         */
        readonly pending: boolean;
=======
>>>>>>> 4accb278
        /**
         * This property represents the state of the connection as a string.
         * @see {https://nodejs.org/api/net.html#socketreadystate}
         * @since v0.5.0
         */
        readonly readyState: SocketReadyState;
        /**
         * The string representation of the remote IP address. For example,`'74.125.127.100'` or `'2001:4860:a005::68'`. Value may be `undefined` if
         * the socket is destroyed (for example, if the client disconnected).
         * @since v0.5.10
         */
        readonly remoteAddress?: string | undefined;
        /**
         * The string representation of the remote IP family. `'IPv4'` or `'IPv6'`.
         * @since v0.11.14
         */
        readonly remoteFamily?: string | undefined;
        /**
         * The numeric representation of the remote port. For example, `80` or `21`.
         * @since v0.5.10
         */
        readonly remotePort?: number | undefined;
        /**
         * The socket timeout in milliseconds as set by socket.setTimeout(). It is undefined if a timeout has not been set.
         * @since v10.7.0
         */
        readonly timeout?: number | undefined;
        /**
         * Half-closes the socket. i.e., it sends a FIN packet. It is possible the
         * server will still send some data.
         *
         * See `writable.end()` for further details.
         * @since v0.1.90
         * @param [encoding='utf8'] Only used when data is `string`.
         * @param callback Optional callback for when the socket is finished.
         * @return The socket itself.
         */
        end(callback?: () => void): this;
        end(buffer: Uint8Array | string, callback?: () => void): this;
        end(str: Uint8Array | string, encoding?: BufferEncoding, callback?: () => void): this;
        /**
         * events.EventEmitter
         *   1. close
         *   2. connect
         *   3. data
         *   4. drain
         *   5. end
         *   6. error
         *   7. lookup
         *   8. ready
         *   9. timeout
         */
        addListener(event: string, listener: (...args: any[]) => void): this;
        addListener(event: 'close', listener: (hadError: boolean) => void): this;
        addListener(event: 'connect', listener: () => void): this;
        addListener(event: 'data', listener: (data: Buffer) => void): this;
        addListener(event: 'drain', listener: () => void): this;
        addListener(event: 'end', listener: () => void): this;
        addListener(event: 'error', listener: (err: Error) => void): this;
        addListener(event: 'lookup', listener: (err: Error, address: string, family: string | number, host: string) => void): this;
        addListener(event: 'ready', listener: () => void): this;
        addListener(event: 'timeout', listener: () => void): this;
        emit(event: string | symbol, ...args: any[]): boolean;
        emit(event: 'close', hadError: boolean): boolean;
        emit(event: 'connect'): boolean;
        emit(event: 'data', data: Buffer): boolean;
        emit(event: 'drain'): boolean;
        emit(event: 'end'): boolean;
        emit(event: 'error', err: Error): boolean;
        emit(event: 'lookup', err: Error, address: string, family: string | number, host: string): boolean;
        emit(event: 'ready'): boolean;
        emit(event: 'timeout'): boolean;
        on(event: string, listener: (...args: any[]) => void): this;
        on(event: 'close', listener: (hadError: boolean) => void): this;
        on(event: 'connect', listener: () => void): this;
        on(event: 'data', listener: (data: Buffer) => void): this;
        on(event: 'drain', listener: () => void): this;
        on(event: 'end', listener: () => void): this;
        on(event: 'error', listener: (err: Error) => void): this;
        on(event: 'lookup', listener: (err: Error, address: string, family: string | number, host: string) => void): this;
        on(event: 'ready', listener: () => void): this;
        on(event: 'timeout', listener: () => void): this;
        once(event: string, listener: (...args: any[]) => void): this;
        once(event: 'close', listener: (hadError: boolean) => void): this;
        once(event: 'connect', listener: () => void): this;
        once(event: 'data', listener: (data: Buffer) => void): this;
        once(event: 'drain', listener: () => void): this;
        once(event: 'end', listener: () => void): this;
        once(event: 'error', listener: (err: Error) => void): this;
        once(event: 'lookup', listener: (err: Error, address: string, family: string | number, host: string) => void): this;
        once(event: 'ready', listener: () => void): this;
        once(event: 'timeout', listener: () => void): this;
        prependListener(event: string, listener: (...args: any[]) => void): this;
        prependListener(event: 'close', listener: (hadError: boolean) => void): this;
        prependListener(event: 'connect', listener: () => void): this;
        prependListener(event: 'data', listener: (data: Buffer) => void): this;
        prependListener(event: 'drain', listener: () => void): this;
        prependListener(event: 'end', listener: () => void): this;
        prependListener(event: 'error', listener: (err: Error) => void): this;
        prependListener(event: 'lookup', listener: (err: Error, address: string, family: string | number, host: string) => void): this;
        prependListener(event: 'ready', listener: () => void): this;
        prependListener(event: 'timeout', listener: () => void): this;
        prependOnceListener(event: string, listener: (...args: any[]) => void): this;
        prependOnceListener(event: 'close', listener: (hadError: boolean) => void): this;
        prependOnceListener(event: 'connect', listener: () => void): this;
        prependOnceListener(event: 'data', listener: (data: Buffer) => void): this;
        prependOnceListener(event: 'drain', listener: () => void): this;
        prependOnceListener(event: 'end', listener: () => void): this;
        prependOnceListener(event: 'error', listener: (err: Error) => void): this;
        prependOnceListener(event: 'lookup', listener: (err: Error, address: string, family: string | number, host: string) => void): this;
        prependOnceListener(event: 'ready', listener: () => void): this;
        prependOnceListener(event: 'timeout', listener: () => void): this;
    }
    interface ListenOptions extends Abortable {
        port?: number | undefined;
        host?: string | undefined;
        backlog?: number | undefined;
        path?: string | undefined;
        exclusive?: boolean | undefined;
        readableAll?: boolean | undefined;
        writableAll?: boolean | undefined;
        /**
         * @default false
         */
        ipv6Only?: boolean | undefined;
    }
    interface ServerOpts {
        /**
         * Indicates whether half-opened TCP connections are allowed.
         * @default false
         */
        allowHalfOpen?: boolean | undefined;
        /**
         * Indicates whether the socket should be paused on incoming connections.
         * @default false
         */
        pauseOnConnect?: boolean | undefined;
        /**
         * If set to `true`, it disables the use of Nagle's algorithm immediately after a new incoming connection is received.
         * @default false
         * @since v16.5.0
         */
        noDelay?: boolean | undefined;
        /**
         * If set to `true`, it enables keep-alive functionality on the socket immediately after a new incoming connection is received,
         * similarly on what is done in `socket.setKeepAlive([enable][, initialDelay])`.
         * @default false
         * @since v16.5.0
         */
        keepAlive?: boolean | undefined;
        /**
         * If set to a positive number, it sets the initial delay before the first keepalive probe is sent on an idle socket.
         * @default 0
         * @since v16.5.0
         */
        keepAliveInitialDelay?: number | undefined;
    }
    interface DropArgument {
        localAddress?: string;
        localPort?: number;
        localFamily?: string;
        remoteAddress?: string;
        remotePort?: number;
        remoteFamily?: string;
    }
    /**
     * This class is used to create a TCP or `IPC` server.
     * @since v0.1.90
     */
    class Server extends EventEmitter {
        constructor(connectionListener?: (socket: Socket) => void);
        constructor(options?: ServerOpts, connectionListener?: (socket: Socket) => void);
        /**
         * Start a server listening for connections. A `net.Server` can be a TCP or
         * an `IPC` server depending on what it listens to.
         *
         * Possible signatures:
         *
         * * `server.listen(handle[, backlog][, callback])`
         * * `server.listen(options[, callback])`
         * * `server.listen(path[, backlog][, callback])` for `IPC` servers
         * * `server.listen([port[, host[, backlog]]][, callback])` for TCP servers
         *
         * This function is asynchronous. When the server starts listening, the `'listening'` event will be emitted. The last parameter `callback`will be added as a listener for the `'listening'`
         * event.
         *
         * All `listen()` methods can take a `backlog` parameter to specify the maximum
         * length of the queue of pending connections. The actual length will be determined
         * by the OS through sysctl settings such as `tcp_max_syn_backlog` and `somaxconn`on Linux. The default value of this parameter is 511 (not 512).
         *
         * All {@link Socket} are set to `SO_REUSEADDR` (see [`socket(7)`](https://man7.org/linux/man-pages/man7/socket.7.html) for
         * details).
         *
         * The `server.listen()` method can be called again if and only if there was an
         * error during the first `server.listen()` call or `server.close()` has been
         * called. Otherwise, an `ERR_SERVER_ALREADY_LISTEN` error will be thrown.
         *
         * One of the most common errors raised when listening is `EADDRINUSE`.
         * This happens when another server is already listening on the requested`port`/`path`/`handle`. One way to handle this would be to retry
         * after a certain amount of time:
         *
         * ```js
         * server.on('error', (e) => {
         *   if (e.code === 'EADDRINUSE') {
         *     console.log('Address in use, retrying...');
         *     setTimeout(() => {
         *       server.close();
         *       server.listen(PORT, HOST);
         *     }, 1000);
         *   }
         * });
         * ```
         */
        listen(port?: number, hostname?: string, backlog?: number, listeningListener?: () => void): this;
        listen(port?: number, hostname?: string, listeningListener?: () => void): this;
        listen(port?: number, backlog?: number, listeningListener?: () => void): this;
        listen(port?: number, listeningListener?: () => void): this;
        listen(path: string, backlog?: number, listeningListener?: () => void): this;
        listen(path: string, listeningListener?: () => void): this;
        listen(options: ListenOptions, listeningListener?: () => void): this;
        listen(handle: any, backlog?: number, listeningListener?: () => void): this;
        listen(handle: any, listeningListener?: () => void): this;
        /**
         * Stops the server from accepting new connections and keeps existing
         * connections. This function is asynchronous, the server is finally closed
         * when all connections are ended and the server emits a `'close'` event.
         * The optional `callback` will be called once the `'close'` event occurs. Unlike
         * that event, it will be called with an `Error` as its only argument if the server
         * was not open when it was closed.
         * @since v0.1.90
         * @param callback Called when the server is closed.
         */
        close(callback?: (err?: Error) => void): this;
        /**
         * Returns the bound `address`, the address `family` name, and `port` of the server
         * as reported by the operating system if listening on an IP socket
         * (useful to find which port was assigned when getting an OS-assigned address):`{ port: 12346, family: 'IPv4', address: '127.0.0.1' }`.
         *
         * For a server listening on a pipe or Unix domain socket, the name is returned
         * as a string.
         *
         * ```js
         * const server = net.createServer((socket) => {
         *   socket.end('goodbye\n');
         * }).on('error', (err) => {
         *   // Handle errors here.
         *   throw err;
         * });
         *
         * // Grab an arbitrary unused port.
         * server.listen(() => {
         *   console.log('opened server on', server.address());
         * });
         * ```
         *
         * `server.address()` returns `null` before the `'listening'` event has been
         * emitted or after calling `server.close()`.
         * @since v0.1.90
         */
        address(): AddressInfo | string | null;
        /**
         * Asynchronously get the number of concurrent connections on the server. Works
         * when sockets were sent to forks.
         *
         * Callback should take two arguments `err` and `count`.
         * @since v0.9.7
         */
        getConnections(cb: (error: Error | null, count: number) => void): void;
        /**
         * Opposite of `unref()`, calling `ref()` on a previously `unref`ed server will _not_ let the program exit if it's the only server left (the default behavior).
         * If the server is `ref`ed calling `ref()` again will have no effect.
         * @since v0.9.1
         */
        ref(): this;
        /**
         * Calling `unref()` on a server will allow the program to exit if this is the only
         * active server in the event system. If the server is already `unref`ed calling`unref()` again will have no effect.
         * @since v0.9.1
         */
        unref(): this;
        /**
         * Set this property to reject connections when the server's connection count gets
         * high.
         *
         * It is not recommended to use this option once a socket has been sent to a child
         * with `child_process.fork()`.
         * @since v0.2.0
         */
        maxConnections: number;
        connections: number;
        /**
         * Indicates whether or not the server is listening for connections.
         * @since v5.7.0
         */
        listening: boolean;
        /**
         * events.EventEmitter
         *   1. close
         *   2. connection
         *   3. error
         *   4. listening
         *   5. drop
         */
        addListener(event: string, listener: (...args: any[]) => void): this;
        addListener(event: 'close', listener: () => void): this;
        addListener(event: 'connection', listener: (socket: Socket) => void): this;
        addListener(event: 'error', listener: (err: Error) => void): this;
        addListener(event: 'listening', listener: () => void): this;
        addListener(event: 'drop', listener: (data?: DropArgument) => void): this;
        emit(event: string | symbol, ...args: any[]): boolean;
        emit(event: 'close'): boolean;
        emit(event: 'connection', socket: Socket): boolean;
        emit(event: 'error', err: Error): boolean;
        emit(event: 'listening'): boolean;
        emit(event: 'drop', data?: DropArgument): boolean;
        on(event: string, listener: (...args: any[]) => void): this;
        on(event: 'close', listener: () => void): this;
        on(event: 'connection', listener: (socket: Socket) => void): this;
        on(event: 'error', listener: (err: Error) => void): this;
        on(event: 'listening', listener: () => void): this;
        on(event: 'drop', listener: (data?: DropArgument) => void): this;
        once(event: string, listener: (...args: any[]) => void): this;
        once(event: 'close', listener: () => void): this;
        once(event: 'connection', listener: (socket: Socket) => void): this;
        once(event: 'error', listener: (err: Error) => void): this;
        once(event: 'listening', listener: () => void): this;
        once(event: 'drop', listener: (data?: DropArgument) => void): this;
        prependListener(event: string, listener: (...args: any[]) => void): this;
        prependListener(event: 'close', listener: () => void): this;
        prependListener(event: 'connection', listener: (socket: Socket) => void): this;
        prependListener(event: 'error', listener: (err: Error) => void): this;
        prependListener(event: 'listening', listener: () => void): this;
        prependListener(event: 'drop', listener: (data?: DropArgument) => void): this;
        prependOnceListener(event: string, listener: (...args: any[]) => void): this;
        prependOnceListener(event: 'close', listener: () => void): this;
        prependOnceListener(event: 'connection', listener: (socket: Socket) => void): this;
        prependOnceListener(event: 'error', listener: (err: Error) => void): this;
        prependOnceListener(event: 'listening', listener: () => void): this;
        prependOnceListener(event: 'drop', listener: (data?: DropArgument) => void): this;
    }
    type IPVersion = 'ipv4' | 'ipv6';
    /**
     * The `BlockList` object can be used with some network APIs to specify rules for
     * disabling inbound or outbound access to specific IP addresses, IP ranges, or
     * IP subnets.
     * @since v15.0.0, v14.18.0
     */
    class BlockList {
        /**
         * Adds a rule to block the given IP address.
         * @since v15.0.0, v14.18.0
         * @param address An IPv4 or IPv6 address.
         * @param [type='ipv4'] Either `'ipv4'` or `'ipv6'`.
         */
        addAddress(address: string, type?: IPVersion): void;
        addAddress(address: SocketAddress): void;
        /**
         * Adds a rule to block a range of IP addresses from `start` (inclusive) to`end` (inclusive).
         * @since v15.0.0, v14.18.0
         * @param start The starting IPv4 or IPv6 address in the range.
         * @param end The ending IPv4 or IPv6 address in the range.
         * @param [type='ipv4'] Either `'ipv4'` or `'ipv6'`.
         */
        addRange(start: string, end: string, type?: IPVersion): void;
        addRange(start: SocketAddress, end: SocketAddress): void;
        /**
         * Adds a rule to block a range of IP addresses specified as a subnet mask.
         * @since v15.0.0, v14.18.0
         * @param net The network IPv4 or IPv6 address.
         * @param prefix The number of CIDR prefix bits. For IPv4, this must be a value between `0` and `32`. For IPv6, this must be between `0` and `128`.
         * @param [type='ipv4'] Either `'ipv4'` or `'ipv6'`.
         */
        addSubnet(net: SocketAddress, prefix: number): void;
        addSubnet(net: string, prefix: number, type?: IPVersion): void;
        /**
         * Returns `true` if the given IP address matches any of the rules added to the`BlockList`.
         *
         * ```js
         * const blockList = new net.BlockList();
         * blockList.addAddress('123.123.123.123');
         * blockList.addRange('10.0.0.1', '10.0.0.10');
         * blockList.addSubnet('8592:757c:efae:4e45::', 64, 'ipv6');
         *
         * console.log(blockList.check('123.123.123.123'));  // Prints: true
         * console.log(blockList.check('10.0.0.3'));  // Prints: true
         * console.log(blockList.check('222.111.111.222'));  // Prints: false
         *
         * // IPv6 notation for IPv4 addresses works:
         * console.log(blockList.check('::ffff:7b7b:7b7b', 'ipv6')); // Prints: true
         * console.log(blockList.check('::ffff:123.123.123.123', 'ipv6')); // Prints: true
         * ```
         * @since v15.0.0, v14.18.0
         * @param address The IP address to check
         * @param [type='ipv4'] Either `'ipv4'` or `'ipv6'`.
         */
        check(address: SocketAddress): boolean;
        check(address: string, type?: IPVersion): boolean;
    }
    interface TcpNetConnectOpts extends TcpSocketConnectOpts, SocketConstructorOpts {
        timeout?: number | undefined;
    }
    interface IpcNetConnectOpts extends IpcSocketConnectOpts, SocketConstructorOpts {
        timeout?: number | undefined;
    }
    type NetConnectOpts = TcpNetConnectOpts | IpcNetConnectOpts;
    /**
     * Creates a new TCP or `IPC` server.
     *
     * If `allowHalfOpen` is set to `true`, when the other end of the socket
     * signals the end of transmission, the server will only send back the end of
     * transmission when `socket.end()` is explicitly called. For example, in the
     * context of TCP, when a FIN packed is received, a FIN packed is sent
     * back only when `socket.end()` is explicitly called. Until then the
     * connection is half-closed (non-readable but still writable). See `'end'` event and [RFC 1122](https://tools.ietf.org/html/rfc1122) (section 4.2.2.13) for more information.
     *
     * If `pauseOnConnect` is set to `true`, then the socket associated with each
     * incoming connection will be paused, and no data will be read from its handle.
     * This allows connections to be passed between processes without any data being
     * read by the original process. To begin reading data from a paused socket, call `socket.resume()`.
     *
     * The server can be a TCP server or an `IPC` server, depending on what it `listen()` to.
     *
     * Here is an example of a TCP echo server which listens for connections
     * on port 8124:
     *
     * ```js
     * const net = require('net');
     * const server = net.createServer((c) => {
     *   // 'connection' listener.
     *   console.log('client connected');
     *   c.on('end', () => {
     *     console.log('client disconnected');
     *   });
     *   c.write('hello\r\n');
     *   c.pipe(c);
     * });
     * server.on('error', (err) => {
     *   throw err;
     * });
     * server.listen(8124, () => {
     *   console.log('server bound');
     * });
     * ```
     *
     * Test this by using `telnet`:
     *
     * ```console
     * $ telnet localhost 8124
     * ```
     *
     * To listen on the socket `/tmp/echo.sock`:
     *
     * ```js
     * server.listen('/tmp/echo.sock', () => {
     *   console.log('server bound');
     * });
     * ```
     *
     * Use `nc` to connect to a Unix domain socket server:
     *
     * ```console
     * $ nc -U /tmp/echo.sock
     * ```
     * @since v0.5.0
     * @param connectionListener Automatically set as a listener for the {@link 'connection'} event.
     */
    function createServer(connectionListener?: (socket: Socket) => void): Server;
    function createServer(options?: ServerOpts, connectionListener?: (socket: Socket) => void): Server;
    /**
     * Aliases to {@link createConnection}.
     *
     * Possible signatures:
     *
     * * {@link connect}
     * * {@link connect} for `IPC` connections.
     * * {@link connect} for TCP connections.
     */
    function connect(options: NetConnectOpts, connectionListener?: () => void): Socket;
    function connect(port: number, host?: string, connectionListener?: () => void): Socket;
    function connect(path: string, connectionListener?: () => void): Socket;
    /**
     * A factory function, which creates a new {@link Socket},
     * immediately initiates connection with `socket.connect()`,
     * then returns the `net.Socket` that starts the connection.
     *
     * When the connection is established, a `'connect'` event will be emitted
     * on the returned socket. The last parameter `connectListener`, if supplied,
     * will be added as a listener for the `'connect'` event **once**.
     *
     * Possible signatures:
     *
     * * {@link createConnection}
     * * {@link createConnection} for `IPC` connections.
     * * {@link createConnection} for TCP connections.
     *
     * The {@link connect} function is an alias to this function.
     */
    function createConnection(options: NetConnectOpts, connectionListener?: () => void): Socket;
    function createConnection(port: number, host?: string, connectionListener?: () => void): Socket;
    function createConnection(path: string, connectionListener?: () => void): Socket;
    /**
     * Returns `6` if `input` is an IPv6 address. Returns `4` if `input` is an IPv4
     * address in [dot-decimal notation](https://en.wikipedia.org/wiki/Dot-decimal_notation) with no leading zeroes. Otherwise, returns`0`.
     *
     * ```js
     * net.isIP('::1'); // returns 6
     * net.isIP('127.0.0.1'); // returns 4
     * net.isIP('127.000.000.001'); // returns 0
     * net.isIP('127.0.0.1/24'); // returns 0
     * net.isIP('fhqwhgads'); // returns 0
     * ```
     * @since v0.3.0
     */
    function isIP(input: string): number;
    /**
     * Returns `true` if `input` is an IPv4 address in [dot-decimal notation](https://en.wikipedia.org/wiki/Dot-decimal_notation) with no
     * leading zeroes. Otherwise, returns `false`.
     *
     * ```js
     * net.isIPv4('127.0.0.1'); // returns true
     * net.isIPv4('127.000.000.001'); // returns false
     * net.isIPv4('127.0.0.1/24'); // returns false
     * net.isIPv4('fhqwhgads'); // returns false
     * ```
     * @since v0.3.0
     */
    function isIPv4(input: string): boolean;
    /**
     * Returns `true` if `input` is an IPv6 address. Otherwise, returns `false`.
     *
     * ```js
     * net.isIPv6('::1'); // returns true
     * net.isIPv6('fhqwhgads'); // returns false
     * ```
     * @since v0.3.0
     */
    function isIPv6(input: string): boolean;
    interface SocketAddressInitOptions {
        /**
         * The network address as either an IPv4 or IPv6 string.
         * @default 127.0.0.1
         */
        address?: string | undefined;
        /**
         * @default `'ipv4'`
         */
        family?: IPVersion | undefined;
        /**
         * An IPv6 flow-label used only if `family` is `'ipv6'`.
         * @default 0
         */
        flowlabel?: number | undefined;
        /**
         * An IP port.
         * @default 0
         */
        port?: number | undefined;
    }
    /**
     * @since v15.14.0, v14.18.0
     */
    class SocketAddress {
        constructor(options: SocketAddressInitOptions);
        /**
         * @since v15.14.0, v14.18.0
         */
        readonly address: string;
        /**
         * Either \`'ipv4'\` or \`'ipv6'\`.
         * @since v15.14.0, v14.18.0
         */
        readonly family: IPVersion;
        /**
         * @since v15.14.0, v14.18.0
         */
        readonly port: number;
        /**
         * @since v15.14.0, v14.18.0
         */
        readonly flowlabel: number;
    }
}
declare module 'node:net' {
    export * from 'net';
}<|MERGE_RESOLUTION|>--- conflicted
+++ resolved
@@ -290,15 +290,12 @@
          * @since v18.8.0
          */
         readonly localFamily?: string;
-<<<<<<< HEAD
         /**
          * This is `true` if the socket is not connected yet, either because `.connect()` 
          * has not yet been called or because it is still in the process of connecting (see `socket.connecting`).
          * @since v10.16.0
          */
         readonly pending: boolean;
-=======
->>>>>>> 4accb278
         /**
          * This property represents the state of the connection as a string.
          * @see {https://nodejs.org/api/net.html#socketreadystate}
