--- conflicted
+++ resolved
@@ -41,11 +41,8 @@
 //                 Minh Son Nguyen <https://github.com/nguymin4>
 //                 Junxiao Shi <https://github.com/yoursunny>
 //                 Ilia Baryshnikov <https://github.com/qwelias>
-<<<<<<< HEAD
 //                 ExE Boss <https://github.com/ExE-Boss>
-=======
 //                 Surasak Chaisurin <https://github.com/Ryan-Willpower>
->>>>>>> 308f467a
 // Definitions: https://github.com/DefinitelyTyped/DefinitelyTyped
 
 // NOTE: These definitions support NodeJS and TypeScript 3.5.
