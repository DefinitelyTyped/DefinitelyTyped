// Type definitions for Node.js 10.3.x
// Project: http://nodejs.org/
// Definitions by: Microsoft TypeScript <http://typescriptlang.org>
//                 DefinitelyTyped <https://github.com/DefinitelyTyped/DefinitelyTyped>
//                 Parambir Singh <https://github.com/parambirs>
//                 Christian Vaagland Tellnes <https://github.com/tellnes>
//                 Wilco Bakker <https://github.com/WilcoBakker>
//                 Nicolas Voigt <https://github.com/octo-sniffle>
//                 Chigozirim C. <https://github.com/smac89>
//                 Flarna <https://github.com/Flarna>
//                 Mariusz Wiktorczyk <https://github.com/mwiktorczyk>
//                 wwwy3y3 <https://github.com/wwwy3y3>
//                 Deividas Bakanas <https://github.com/DeividasBakanas>
//                 Kelvin Jin <https://github.com/kjin>
//                 Alvis HT Tang <https://github.com/alvis>
//                 Sebastian Silbermann <https://github.com/eps1lon>
//                 Hannes Magnusson <https://github.com/Hannes-Magnusson-CK>
//                 Alberto Schiabel <https://github.com/jkomyno>
//                 Klaus Meinhardt <https://github.com/ajafff>
//                 Huw <https://github.com/hoo29>
//                 Nicolas Even <https://github.com/n-e>
//                 Bruno Scheufler <https://github.com/brunoscheufler>
//                 Mohsen Azimi <https://github.com/mohsen1>
//                 Hoàng Văn Khải <https://github.com/KSXGitHub>
//                 Alexander T. <https://github.com/a-tarasyuk>
//                 Lishude <https://github.com/islishude>
//                 Andrew Makarov <https://github.com/r3nya>
//                 Zane Hannan AU <https://github.com/ZaneHannanAU>
// Definitions: https://github.com/DefinitelyTyped/DefinitelyTyped

/** inspector module types */
/// <reference path="./inspector.d.ts" />

// This needs to be global to avoid TS2403 in case lib.dom.d.ts is present in the same build
interface Console {
    Console: NodeJS.ConsoleConstructor;
    /**
     * A simple assertion test that verifies whether `value` is truthy.
     * If it is not, an `AssertionError` is thrown.
     * If provided, the error `message` is formatted using `util.format()` and used as the error message.
     */
    assert(value: any, message?: string, ...optionalParams: any[]): void;
    /**
     * When `stdout` is a TTY, calling `console.clear()` will attempt to clear the TTY.
     * When `stdout` is not a TTY, this method does nothing.
     */
    clear(): void;
    /**
     * Maintains an internal counter specific to `label` and outputs to `stdout` the number of times `console.count()` has been called with the given `label`.
     */
    count(label?: string): void;
    /**
     * Resets the internal counter specific to `label`.
     */
    countReset(label?: string): void;
    /**
     * The `console.debug()` function is an alias for {@link console.log()}.
     */
    debug(message?: any, ...optionalParams: any[]): void;
    /**
     * Uses {@link util.inspect()} on `obj` and prints the resulting string to `stdout`.
     * This function bypasses any custom `inspect()` function defined on `obj`.
     */
    dir(obj: any, options?: NodeJS.InspectOptions): void;
    /**
     * This method calls {@link console.log()} passing it the arguments received. Please note that this method does not produce any XML formatting
     */
    dirxml(...data: any[]): void;
    /**
     * Prints to `stderr` with newline.
     */
    error(message?: any, ...optionalParams: any[]): void;
    /**
     * Increases indentation of subsequent lines by two spaces.
     * If one or more `label`s are provided, those are printed first without the additional indentation.
     */
    group(...label: any[]): void;
    /**
     * The `console.groupCollapsed()` function is an alias for {@link console.group()}.
     */
    groupCollapsed(): void;
    /**
     * Decreases indentation of subsequent lines by two spaces.
     */
    groupEnd(): void;
    /**
     * The {@link console.info()} function is an alias for {@link console.log()}.
     */
    info(message?: any, ...optionalParams: any[]): void;
    /**
     * Prints to `stdout` with newline.
     */
    log(message?: any, ...optionalParams: any[]): void;
    /**
     * This method does not display anything unless used in the inspector.
     *  Prints to `stdout` the array `array` formatted as a table.
     */
    table(tabularData: any, properties?: string[]): void;
    /**
     * Starts a timer that can be used to compute the duration of an operation. Timers are identified by a unique `label`.
     */
    time(label?: string): void;
    /**
     * Stops a timer that was previously started by calling {@link console.time()} and prints the result to `stdout`.
     */
    timeEnd(label?: string): void;
    /**
     * Prints to `stderr` the string 'Trace :', followed by the {@link util.format()} formatted message and stack trace to the current position in the code.
     */
    trace(message?: any, ...optionalParams: any[]): void;
    /**
     * The {@link console.warn()} function is an alias for {@link console.error()}.
     */
    warn(message?: any, ...optionalParams: any[]): void;

    // --- Inspector mode only ---
    /**
     * This method does not display anything unless used in the inspector.
     *  Starts a JavaScript CPU profile with an optional label.
     */
    profile(label?: string): void;
    /**
     * This method does not display anything unless used in the inspector.
     *  Stops the current JavaScript CPU profiling session if one has been started and prints the report to the Profiles panel of the inspector.
     */
    profileEnd(): void;
    /**
     * This method does not display anything unless used in the inspector.
     *  Adds an event with the label `label` to the Timeline panel of the inspector.
     */
    timeStamp(label?: string): void;
}

interface Error {
    stack?: string;
}

// Declare "static" methods in Error
interface ErrorConstructor {
    /** Create .stack property on a target object */
    captureStackTrace(targetObject: Object, constructorOpt?: Function): void;

    /**
     * Optional override for formatting stack traces
     *
     * @see https://github.com/v8/v8/wiki/Stack%20Trace%20API#customizing-stack-traces
     */
    prepareStackTrace?: (err: Error, stackTraces: NodeJS.CallSite[]) => any;

    stackTraceLimit: number;
}

// compat for TypeScript 1.8
// if you use with --target es3 or --target es5 and use below definitions,
// use the lib.es6.d.ts that is bundled with TypeScript 1.8.
interface MapConstructor { }
interface WeakMapConstructor { }
interface SetConstructor { }
interface WeakSetConstructor { }

// Forward-declare needed types from lib.es2015.d.ts (in case users are using `--lib es5`)
interface Iterable<T> { }
interface Iterator<T> {
    next(value?: any): IteratorResult<T>;
}
interface IteratorResult<T> { }
interface AsyncIterableIterator<T> {}
interface SymbolConstructor {
    readonly observable: symbol;
    readonly iterator: symbol;
    readonly asyncIterator: symbol;
}
declare var Symbol: SymbolConstructor;

// Node.js ESNEXT support
interface String {
    /** Removes whitespace from the left end of a string. */
    trimLeft(): string;
    /** Removes whitespace from the right end of a string. */
    trimRight(): string;
}

/************************************************
*                                               *
*                   GLOBAL                      *
*                                               *
************************************************/
declare var process: NodeJS.Process;
declare var global: NodeJS.Global;
declare var console: Console;

declare var __filename: string;
declare var __dirname: string;

declare function setTimeout(callback: (...args: any[]) => void, ms: number, ...args: any[]): NodeJS.Timer;
declare namespace setTimeout {
    export function __promisify__(ms: number): Promise<void>;
    export function __promisify__<T>(ms: number, value: T): Promise<T>;
}
declare function clearTimeout(timeoutId: NodeJS.Timer): void;
declare function setInterval(callback: (...args: any[]) => void, ms: number, ...args: any[]): NodeJS.Timer;
declare function clearInterval(intervalId: NodeJS.Timer): void;
declare function setImmediate(callback: (...args: any[]) => void, ...args: any[]): any;
declare namespace setImmediate {
    export function __promisify__(): Promise<void>;
    export function __promisify__<T>(value: T): Promise<T>;
}
declare function clearImmediate(immediateId: any): void;

// TODO: change to `type NodeRequireFunction = (id: string) => any;` in next mayor version.
interface NodeRequireFunction {
    /* tslint:disable-next-line:callable-types */
    (id: string): any;
}

interface NodeRequire extends NodeRequireFunction {
    resolve: RequireResolve;
    cache: any;
    extensions: NodeExtensions;
    main: NodeModule | undefined;
}

interface RequireResolve {
    (id: string, options?: { paths?: string[]; }): string;
    paths(request: string): string[] | null;
}

interface NodeExtensions {
    '.js': (m: NodeModule, filename: string) => any;
    '.json': (m: NodeModule, filename: string) => any;
    '.node': (m: NodeModule, filename: string) => any;
    [ext: string]: (m: NodeModule, filename: string) => any;
}

declare var require: NodeRequire;

interface NodeModule {
    exports: any;
    require: NodeRequireFunction;
    id: string;
    filename: string;
    loaded: boolean;
    parent: NodeModule | null;
    children: NodeModule[];
    paths: string[];
}

declare var module: NodeModule;

// Same as module.exports
declare var exports: any;
declare var SlowBuffer: {
    new(str: string, encoding?: string): Buffer;
    new(size: number): Buffer;
    new(size: Uint8Array): Buffer;
    new(array: any[]): Buffer;
    prototype: Buffer;
    isBuffer(obj: any): boolean;
    byteLength(string: string, encoding?: string): number;
    concat(list: Buffer[], totalLength?: number): Buffer;
};

// Buffer class
type BufferEncoding = "ascii" | "utf8" | "utf16le" | "ucs2" | "base64" | "latin1" | "binary" | "hex";
interface Buffer extends Uint8Array {
    write(string: string, offset?: number, length?: number, encoding?: string): number;
    toString(encoding?: string, start?: number, end?: number): string;
    toJSON(): { type: 'Buffer', data: any[] };
    equals(otherBuffer: Uint8Array): boolean;
    compare(otherBuffer: Uint8Array, targetStart?: number, targetEnd?: number, sourceStart?: number, sourceEnd?: number): number;
    copy(targetBuffer: Uint8Array, targetStart?: number, sourceStart?: number, sourceEnd?: number): number;
    slice(start?: number, end?: number): Buffer;
    writeUIntLE(value: number, offset: number, byteLength: number, noAssert?: boolean): number;
    writeUIntBE(value: number, offset: number, byteLength: number, noAssert?: boolean): number;
    writeIntLE(value: number, offset: number, byteLength: number, noAssert?: boolean): number;
    writeIntBE(value: number, offset: number, byteLength: number, noAssert?: boolean): number;
    readUIntLE(offset: number, byteLength: number, noAssert?: boolean): number;
    readUIntBE(offset: number, byteLength: number, noAssert?: boolean): number;
    readIntLE(offset: number, byteLength: number, noAssert?: boolean): number;
    readIntBE(offset: number, byteLength: number, noAssert?: boolean): number;
    readUInt8(offset: number, noAssert?: boolean): number;
    readUInt16LE(offset: number, noAssert?: boolean): number;
    readUInt16BE(offset: number, noAssert?: boolean): number;
    readUInt32LE(offset: number, noAssert?: boolean): number;
    readUInt32BE(offset: number, noAssert?: boolean): number;
    readInt8(offset: number, noAssert?: boolean): number;
    readInt16LE(offset: number, noAssert?: boolean): number;
    readInt16BE(offset: number, noAssert?: boolean): number;
    readInt32LE(offset: number, noAssert?: boolean): number;
    readInt32BE(offset: number, noAssert?: boolean): number;
    readFloatLE(offset: number, noAssert?: boolean): number;
    readFloatBE(offset: number, noAssert?: boolean): number;
    readDoubleLE(offset: number, noAssert?: boolean): number;
    readDoubleBE(offset: number, noAssert?: boolean): number;
    swap16(): Buffer;
    swap32(): Buffer;
    swap64(): Buffer;
    writeUInt8(value: number, offset: number, noAssert?: boolean): number;
    writeUInt16LE(value: number, offset: number, noAssert?: boolean): number;
    writeUInt16BE(value: number, offset: number, noAssert?: boolean): number;
    writeUInt32LE(value: number, offset: number, noAssert?: boolean): number;
    writeUInt32BE(value: number, offset: number, noAssert?: boolean): number;
    writeInt8(value: number, offset: number, noAssert?: boolean): number;
    writeInt16LE(value: number, offset: number, noAssert?: boolean): number;
    writeInt16BE(value: number, offset: number, noAssert?: boolean): number;
    writeInt32LE(value: number, offset: number, noAssert?: boolean): number;
    writeInt32BE(value: number, offset: number, noAssert?: boolean): number;
    writeFloatLE(value: number, offset: number, noAssert?: boolean): number;
    writeFloatBE(value: number, offset: number, noAssert?: boolean): number;
    writeDoubleLE(value: number, offset: number, noAssert?: boolean): number;
    writeDoubleBE(value: number, offset: number, noAssert?: boolean): number;
    fill(value: any, offset?: number, end?: number): this;
    indexOf(value: string | number | Uint8Array, byteOffset?: number, encoding?: string): number;
    lastIndexOf(value: string | number | Uint8Array, byteOffset?: number, encoding?: string): number;
    entries(): IterableIterator<[number, number]>;
    includes(value: string | number | Buffer, byteOffset?: number, encoding?: string): boolean;
    keys(): IterableIterator<number>;
    values(): IterableIterator<number>;
}

/**
 * Raw data is stored in instances of the Buffer class.
 * A Buffer is similar to an array of integers but corresponds to a raw memory allocation outside the V8 heap.  A Buffer cannot be resized.
 * Valid string encodings: 'ascii'|'utf8'|'utf16le'|'ucs2'(alias of 'utf16le')|'base64'|'binary'(deprecated)|'hex'
 */
declare var Buffer: {
    /**
     * Allocates a new buffer containing the given {str}.
     *
     * @param str String to store in buffer.
     * @param encoding encoding to use, optional.  Default is 'utf8'
     * @deprecated since v10.0.0 - Use `Buffer.from(string[, encoding])` instead.
     */
    new(str: string, encoding?: string): Buffer;
    /**
     * Allocates a new buffer of {size} octets.
     *
     * @param size count of octets to allocate.
     * @deprecated since v10.0.0 - Use `Buffer.alloc()` instead (also see `Buffer.allocUnsafe()`).
     */
    new(size: number): Buffer;
    /**
     * Allocates a new buffer containing the given {array} of octets.
     *
     * @param array The octets to store.
     * @deprecated since v10.0.0 - Use `Buffer.from(array)` instead.
     */
    new(array: Uint8Array): Buffer;
    /**
     * Produces a Buffer backed by the same allocated memory as
     * the given {ArrayBuffer}.
     *
     *
     * @param arrayBuffer The ArrayBuffer with which to share memory.
     * @deprecated since v10.0.0 - Use `Buffer.from(arrayBuffer[, byteOffset[, length]])` instead.
     */
    new(arrayBuffer: ArrayBuffer): Buffer;
    /**
     * Allocates a new buffer containing the given {array} of octets.
     *
     * @param array The octets to store.
     * @deprecated since v10.0.0 - Use `Buffer.from(array)` instead.
     */
    new(array: any[]): Buffer;
    /**
     * Copies the passed {buffer} data onto a new {Buffer} instance.
     *
     * @param buffer The buffer to copy.
     * @deprecated since v10.0.0 - Use `Buffer.from(buffer)` instead.
     */
    new(buffer: Buffer): Buffer;
    prototype: Buffer;
    /**
     * When passed a reference to the .buffer property of a TypedArray instance,
     * the newly created Buffer will share the same allocated memory as the TypedArray.
     * The optional {byteOffset} and {length} arguments specify a memory range
     * within the {arrayBuffer} that will be shared by the Buffer.
     *
     * @param arrayBuffer The .buffer property of a TypedArray or a new ArrayBuffer()
     */
    from(arrayBuffer: ArrayBuffer, byteOffset?: number, length?: number): Buffer;
    /**
     * Creates a new Buffer using the passed {data}
     * @param data data to create a new Buffer
     */
    from(data: any[] | string | ArrayBuffer | Uint8Array /*| TypedArray*/): Buffer;
    /**
     * Creates a new Buffer containing the given JavaScript string {str}.
     * If provided, the {encoding} parameter identifies the character encoding.
     * If not provided, {encoding} defaults to 'utf8'.
     */
    from(str: string, encoding?: string): Buffer;
    /**
     * Returns true if {obj} is a Buffer
     *
     * @param obj object to test.
     */
    isBuffer(obj: any): obj is Buffer;
    /**
     * Returns true if {encoding} is a valid encoding argument.
     * Valid string encodings in Node 0.12: 'ascii'|'utf8'|'utf16le'|'ucs2'(alias of 'utf16le')|'base64'|'binary'(deprecated)|'hex'
     *
     * @param encoding string to test.
     */
    isEncoding(encoding: string): boolean | undefined;
    /**
     * Gives the actual byte length of a string. encoding defaults to 'utf8'.
     * This is not the same as String.prototype.length since that returns the number of characters in a string.
     *
     * @param string string to test. (TypedArray is also allowed, but it is only available starting ES2017)
     * @param encoding encoding used to evaluate (defaults to 'utf8')
     */
    byteLength(string: string | Buffer | DataView | ArrayBuffer, encoding?: string): number;
    /**
     * Returns a buffer which is the result of concatenating all the buffers in the list together.
     *
     * If the list has no items, or if the totalLength is 0, then it returns a zero-length buffer.
     * If the list has exactly one item, then the first item of the list is returned.
     * If the list has more than one item, then a new Buffer is created.
     *
     * @param list An array of Buffer objects to concatenate
     * @param totalLength Total length of the buffers when concatenated.
     *   If totalLength is not provided, it is read from the buffers in the list. However, this adds an additional loop to the function, so it is faster to provide the length explicitly.
     */
    concat(list: Uint8Array[], totalLength?: number): Buffer;
    /**
     * The same as buf1.compare(buf2).
     */
    compare(buf1: Uint8Array, buf2: Uint8Array): number;
    /**
     * Allocates a new buffer of {size} octets.
     *
     * @param size count of octets to allocate.
     * @param fill if specified, buffer will be initialized by calling buf.fill(fill).
     *    If parameter is omitted, buffer will be filled with zeros.
     * @param encoding encoding used for call to buf.fill while initalizing
     */
    alloc(size: number, fill?: string | Buffer | number, encoding?: string): Buffer;
    /**
     * Allocates a new buffer of {size} octets, leaving memory not initialized, so the contents
     * of the newly created Buffer are unknown and may contain sensitive data.
     *
     * @param size count of octets to allocate
     */
    allocUnsafe(size: number): Buffer;
    /**
     * Allocates a new non-pooled buffer of {size} octets, leaving memory not initialized, so the contents
     * of the newly created Buffer are unknown and may contain sensitive data.
     *
     * @param size count of octets to allocate
     */
    allocUnsafeSlow(size: number): Buffer;
    /**
     * This is the number of bytes used to determine the size of pre-allocated, internal Buffer instances used for pooling. This value may be modified.
     */
    poolSize: number;
};

/************************************************
*                                               *
*               GLOBAL INTERFACES               *
*                                               *
************************************************/
declare namespace NodeJS {
    export interface InspectOptions {
        showHidden?: boolean;
        depth?: number | null;
        colors?: boolean;
        customInspect?: boolean;
        showProxy?: boolean;
        maxArrayLength?: number | null;
        breakLength?: number;
    }

    export interface ConsoleConstructor {
        prototype: Console;
        new(stdout: WritableStream, stderr?: WritableStream): Console;
    }

    export interface CallSite {
        /**
         * Value of "this"
         */
        getThis(): any;

        /**
         * Type of "this" as a string.
         * This is the name of the function stored in the constructor field of
         * "this", if available.  Otherwise the object's [[Class]] internal
         * property.
         */
        getTypeName(): string | null;

        /**
         * Current function
         */
        getFunction(): Function | undefined;

        /**
         * Name of the current function, typically its name property.
         * If a name property is not available an attempt will be made to try
         * to infer a name from the function's context.
         */
        getFunctionName(): string | null;

        /**
         * Name of the property [of "this" or one of its prototypes] that holds
         * the current function
         */
        getMethodName(): string | null;

        /**
         * Name of the script [if this function was defined in a script]
         */
        getFileName(): string | null;

        /**
         * Current line number [if this function was defined in a script]
         */
        getLineNumber(): number | null;

        /**
         * Current column number [if this function was defined in a script]
         */
        getColumnNumber(): number | null;

        /**
         * A call site object representing the location where eval was called
         * [if this function was created using a call to eval]
         */
        getEvalOrigin(): string | undefined;

        /**
         * Is this a toplevel invocation, that is, is "this" the global object?
         */
        isToplevel(): boolean;

        /**
         * Does this call take place in code defined by a call to eval?
         */
        isEval(): boolean;

        /**
         * Is this call in native V8 code?
         */
        isNative(): boolean;

        /**
         * Is this a constructor call?
         */
        isConstructor(): boolean;
    }

    export interface ErrnoException extends Error {
        errno?: number;
        code?: string;
        path?: string;
        syscall?: string;
        stack?: string;
    }

    export class EventEmitter {
        addListener(event: string | symbol, listener: (...args: any[]) => void): this;
        on(event: string | symbol, listener: (...args: any[]) => void): this;
        once(event: string | symbol, listener: (...args: any[]) => void): this;
        removeListener(event: string | symbol, listener: (...args: any[]) => void): this;
        off(event: string | symbol, listener: (...args: any[]) => void): this;
        removeAllListeners(event?: string | symbol): this;
        setMaxListeners(n: number): this;
        getMaxListeners(): number;
        listeners(event: string | symbol): Function[];
        rawListeners(event: string | symbol): Function[];
        emit(event: string | symbol, ...args: any[]): boolean;
        listenerCount(type: string | symbol): number;
        // Added in Node 6...
        prependListener(event: string | symbol, listener: (...args: any[]) => void): this;
        prependOnceListener(event: string | symbol, listener: (...args: any[]) => void): this;
        eventNames(): Array<string | symbol>;
    }

    export interface ReadableStream extends EventEmitter {
        readable: boolean;
        read(size?: number): string | Buffer;
        setEncoding(encoding: string): this;
        pause(): this;
        resume(): this;
        isPaused(): boolean;
        pipe<T extends WritableStream>(destination: T, options?: { end?: boolean; }): T;
        unpipe<T extends WritableStream>(destination?: T): this;
        unshift(chunk: string): void;
        unshift(chunk: Buffer): void;
        wrap(oldStream: ReadableStream): this;
        [Symbol.asyncIterator](): AsyncIterableIterator<string | Buffer>;
    }

    export interface WritableStream extends EventEmitter {
        writable: boolean;
        write(buffer: Buffer | string, cb?: Function): boolean;
        write(str: string, encoding?: string, cb?: Function): boolean;
        end(cb?: Function): void;
        end(buffer: Buffer, cb?: Function): void;
        end(str: string, cb?: Function): void;
        end(str: string, encoding?: string, cb?: Function): void;
    }

    export interface ReadWriteStream extends ReadableStream, WritableStream { }

    export interface Events extends EventEmitter { }

    export interface Domain extends Events {
        run(fn: Function): void;
        add(emitter: Events): void;
        remove(emitter: Events): void;
        bind(cb: (err: Error, data: any) => any): any;
        intercept(cb: (data: any) => any): any;

        addListener(event: string, listener: (...args: any[]) => void): this;
        on(event: string, listener: (...args: any[]) => void): this;
        once(event: string, listener: (...args: any[]) => void): this;
        removeListener(event: string, listener: (...args: any[]) => void): this;
        removeAllListeners(event?: string): this;
    }

    export interface MemoryUsage {
        rss: number;
        heapTotal: number;
        heapUsed: number;
        external: number;
    }

    export interface CpuUsage {
        user: number;
        system: number;
    }

    export interface ProcessVersions {
        http_parser: string;
        node: string;
        v8: string;
        ares: string;
        uv: string;
        zlib: string;
        modules: string;
        openssl: string;
    }

    type Platform = 'aix'
        | 'android'
        | 'darwin'
        | 'freebsd'
        | 'linux'
        | 'openbsd'
        | 'sunos'
        | 'win32'
        | 'cygwin';

    type Signals =
        "SIGABRT" | "SIGALRM" | "SIGBUS" | "SIGCHLD" | "SIGCONT" | "SIGFPE" | "SIGHUP" | "SIGILL" | "SIGINT" | "SIGIO" |
        "SIGIOT" | "SIGKILL" | "SIGPIPE" | "SIGPOLL" | "SIGPROF" | "SIGPWR" | "SIGQUIT" | "SIGSEGV" | "SIGSTKFLT" |
        "SIGSTOP" | "SIGSYS" | "SIGTERM" | "SIGTRAP" | "SIGTSTP" | "SIGTTIN" | "SIGTTOU" | "SIGUNUSED" | "SIGURG" |
        "SIGUSR1" | "SIGUSR2" | "SIGVTALRM" | "SIGWINCH" | "SIGXCPU" | "SIGXFSZ" | "SIGBREAK" | "SIGLOST" | "SIGINFO";

    type BeforeExitListener = (code: number) => void;
    type DisconnectListener = () => void;
    type ExitListener = (code: number) => void;
    type RejectionHandledListener = (promise: Promise<any>) => void;
    type UncaughtExceptionListener = (error: Error) => void;
    type UnhandledRejectionListener = (reason: any, promise: Promise<any>) => void;
    type WarningListener = (warning: Error) => void;
    type MessageListener = (message: any, sendHandle: any) => void;
    type SignalsListener = (signal: Signals) => void;
    type NewListenerListener = (type: string | symbol, listener: (...args: any[]) => void) => void;
    type RemoveListenerListener = (type: string | symbol, listener: (...args: any[]) => void) => void;

    export interface Socket extends ReadWriteStream {
        isTTY?: true;
    }

    export interface ProcessEnv {
        [key: string]: string | undefined;
    }

    export interface WriteStream extends Socket {
        readonly writableHighWaterMark: number;
        readonly writableLength: number;
        columns?: number;
        rows?: number;
        _write(chunk: any, encoding: string, callback: Function): void;
        _destroy(err: Error, callback: Function): void;
        _final(callback: Function): void;
        setDefaultEncoding(encoding: string): this;
        cork(): void;
        uncork(): void;
        destroy(error?: Error): void;
    }
    export interface ReadStream extends Socket {
        readonly readableHighWaterMark: number;
        readonly readableLength: number;
        isRaw?: boolean;
        setRawMode?(mode: boolean): void;
        _read(size: number): void;
        _destroy(err: Error, callback: Function): void;
        push(chunk: any, encoding?: string): boolean;
        destroy(error?: Error): void;
    }

    export interface Process extends EventEmitter {
        stdout: WriteStream;
        stderr: WriteStream;
        stdin: ReadStream;
        openStdin(): Socket;
        argv: string[];
        argv0: string;
        execArgv: string[];
        execPath: string;
        abort(): void;
        chdir(directory: string): void;
        cwd(): string;
        debugPort: number;
        emitWarning(warning: string | Error, name?: string, ctor?: Function): void;
        env: ProcessEnv;
        exit(code?: number): never;
        exitCode: number;
        getgid(): number;
        setgid(id: number | string): void;
        getuid(): number;
        setuid(id: number | string): void;
        geteuid(): number;
        seteuid(id: number | string): void;
        getegid(): number;
        setegid(id: number | string): void;
        getgroups(): number[];
        setgroups(groups: Array<string | number>): void;
        setUncaughtExceptionCaptureCallback(cb: ((err: Error) => void) | null): void;
        hasUncaughtExceptionCaptureCallback(): boolean;
        version: string;
        versions: ProcessVersions;
        config: {
            target_defaults: {
                cflags: any[];
                default_configuration: string;
                defines: string[];
                include_dirs: string[];
                libraries: string[];
            };
            variables: {
                clang: number;
                host_arch: string;
                node_install_npm: boolean;
                node_install_waf: boolean;
                node_prefix: string;
                node_shared_openssl: boolean;
                node_shared_v8: boolean;
                node_shared_zlib: boolean;
                node_use_dtrace: boolean;
                node_use_etw: boolean;
                node_use_openssl: boolean;
                target_arch: string;
                v8_no_strict_aliasing: number;
                v8_use_snapshot: boolean;
                visibility: string;
            };
        };
        kill(pid: number, signal?: string | number): void;
        pid: number;
        ppid: number;
        title: string;
        arch: string;
        platform: Platform;
        mainModule?: NodeModule;
        memoryUsage(): MemoryUsage;
        cpuUsage(previousValue?: CpuUsage): CpuUsage;
        nextTick(callback: Function, ...args: any[]): void;
        umask(mask?: number): number;
        uptime(): number;
        hrtime(time?: [number, number]): [number, number];
        domain: Domain;

        // Worker
        send?(message: any, sendHandle?: any): void;
        disconnect(): void;
        connected: boolean;

        /**
         * EventEmitter
         *   1. beforeExit
         *   2. disconnect
         *   3. exit
         *   4. message
         *   5. rejectionHandled
         *   6. uncaughtException
         *   7. unhandledRejection
         *   8. warning
         *   9. message
         *  10. <All OS Signals>
         *  11. newListener/removeListener inherited from EventEmitter
         */
        addListener(event: "beforeExit", listener: BeforeExitListener): this;
        addListener(event: "disconnect", listener: DisconnectListener): this;
        addListener(event: "exit", listener: ExitListener): this;
        addListener(event: "rejectionHandled", listener: RejectionHandledListener): this;
        addListener(event: "uncaughtException", listener: UncaughtExceptionListener): this;
        addListener(event: "unhandledRejection", listener: UnhandledRejectionListener): this;
        addListener(event: "warning", listener: WarningListener): this;
        addListener(event: "message", listener: MessageListener): this;
        addListener(event: Signals, listener: SignalsListener): this;
        addListener(event: "newListener", listener: NewListenerListener): this;
        addListener(event: "removeListener", listener: RemoveListenerListener): this;

        emit(event: "beforeExit", code: number): boolean;
        emit(event: "disconnect"): boolean;
        emit(event: "exit", code: number): boolean;
        emit(event: "rejectionHandled", promise: Promise<any>): boolean;
        emit(event: "uncaughtException", error: Error): boolean;
        emit(event: "unhandledRejection", reason: any, promise: Promise<any>): boolean;
        emit(event: "warning", warning: Error): boolean;
        emit(event: "message", message: any, sendHandle: any): this;
        emit(event: Signals): boolean;
        emit(event: "newListener", eventName: string | symbol, listener: (...args: any[]) => void): this;
        emit(event: "removeListener", eventName: string, listener: (...args: any[]) => void): this;

        on(event: "beforeExit", listener: BeforeExitListener): this;
        on(event: "disconnect", listener: DisconnectListener): this;
        on(event: "exit", listener: ExitListener): this;
        on(event: "rejectionHandled", listener: RejectionHandledListener): this;
        on(event: "uncaughtException", listener: UncaughtExceptionListener): this;
        on(event: "unhandledRejection", listener: UnhandledRejectionListener): this;
        on(event: "warning", listener: WarningListener): this;
        on(event: "message", listener: MessageListener): this;
        on(event: Signals, listener: SignalsListener): this;
        on(event: "newListener", listener: NewListenerListener): this;
        on(event: "removeListener", listener: RemoveListenerListener): this;

        once(event: "beforeExit", listener: BeforeExitListener): this;
        once(event: "disconnect", listener: DisconnectListener): this;
        once(event: "exit", listener: ExitListener): this;
        once(event: "rejectionHandled", listener: RejectionHandledListener): this;
        once(event: "uncaughtException", listener: UncaughtExceptionListener): this;
        once(event: "unhandledRejection", listener: UnhandledRejectionListener): this;
        once(event: "warning", listener: WarningListener): this;
        once(event: "message", listener: MessageListener): this;
        once(event: Signals, listener: SignalsListener): this;
        once(event: "newListener", listener: NewListenerListener): this;
        once(event: "removeListener", listener: RemoveListenerListener): this;

        prependListener(event: "beforeExit", listener: BeforeExitListener): this;
        prependListener(event: "disconnect", listener: DisconnectListener): this;
        prependListener(event: "exit", listener: ExitListener): this;
        prependListener(event: "rejectionHandled", listener: RejectionHandledListener): this;
        prependListener(event: "uncaughtException", listener: UncaughtExceptionListener): this;
        prependListener(event: "unhandledRejection", listener: UnhandledRejectionListener): this;
        prependListener(event: "warning", listener: WarningListener): this;
        prependListener(event: "message", listener: MessageListener): this;
        prependListener(event: Signals, listener: SignalsListener): this;
        prependListener(event: "newListener", listener: NewListenerListener): this;
        prependListener(event: "removeListener", listener: RemoveListenerListener): this;

        prependOnceListener(event: "beforeExit", listener: BeforeExitListener): this;
        prependOnceListener(event: "disconnect", listener: DisconnectListener): this;
        prependOnceListener(event: "exit", listener: ExitListener): this;
        prependOnceListener(event: "rejectionHandled", listener: RejectionHandledListener): this;
        prependOnceListener(event: "uncaughtException", listener: UncaughtExceptionListener): this;
        prependOnceListener(event: "unhandledRejection", listener: UnhandledRejectionListener): this;
        prependOnceListener(event: "warning", listener: WarningListener): this;
        prependOnceListener(event: "message", listener: MessageListener): this;
        prependOnceListener(event: Signals, listener: SignalsListener): this;
        prependOnceListener(event: "newListener", listener: NewListenerListener): this;
        prependOnceListener(event: "removeListener", listener: RemoveListenerListener): this;

        listeners(event: "beforeExit"): BeforeExitListener[];
        listeners(event: "disconnect"): DisconnectListener[];
        listeners(event: "exit"): ExitListener[];
        listeners(event: "rejectionHandled"): RejectionHandledListener[];
        listeners(event: "uncaughtException"): UncaughtExceptionListener[];
        listeners(event: "unhandledRejection"): UnhandledRejectionListener[];
        listeners(event: "warning"): WarningListener[];
        listeners(event: "message"): MessageListener[];
        listeners(event: Signals): SignalsListener[];
        listeners(event: "newListener"): NewListenerListener[];
        listeners(event: "removeListener"): RemoveListenerListener[];
    }

    export interface Global {
        Array: typeof Array;
        ArrayBuffer: typeof ArrayBuffer;
        Boolean: typeof Boolean;
        Buffer: typeof Buffer;
        DataView: typeof DataView;
        Date: typeof Date;
        Error: typeof Error;
        EvalError: typeof EvalError;
        Float32Array: typeof Float32Array;
        Float64Array: typeof Float64Array;
        Function: typeof Function;
        GLOBAL: Global;
        Infinity: typeof Infinity;
        Int16Array: typeof Int16Array;
        Int32Array: typeof Int32Array;
        Int8Array: typeof Int8Array;
        Intl: typeof Intl;
        JSON: typeof JSON;
        Map: MapConstructor;
        Math: typeof Math;
        NaN: typeof NaN;
        Number: typeof Number;
        Object: typeof Object;
        Promise: Function;
        RangeError: typeof RangeError;
        ReferenceError: typeof ReferenceError;
        RegExp: typeof RegExp;
        Set: SetConstructor;
        String: typeof String;
        Symbol: Function;
        SyntaxError: typeof SyntaxError;
        TypeError: typeof TypeError;
        URIError: typeof URIError;
        Uint16Array: typeof Uint16Array;
        Uint32Array: typeof Uint32Array;
        Uint8Array: typeof Uint8Array;
        Uint8ClampedArray: Function;
        WeakMap: WeakMapConstructor;
        WeakSet: WeakSetConstructor;
        clearImmediate: (immediateId: any) => void;
        clearInterval: (intervalId: NodeJS.Timer) => void;
        clearTimeout: (timeoutId: NodeJS.Timer) => void;
        console: typeof console;
        decodeURI: typeof decodeURI;
        decodeURIComponent: typeof decodeURIComponent;
        encodeURI: typeof encodeURI;
        encodeURIComponent: typeof encodeURIComponent;
        escape: (str: string) => string;
        eval: typeof eval;
        global: Global;
        isFinite: typeof isFinite;
        isNaN: typeof isNaN;
        parseFloat: typeof parseFloat;
        parseInt: typeof parseInt;
        process: Process;
        root: Global;
        setImmediate: (callback: (...args: any[]) => void, ...args: any[]) => any;
        setInterval: (callback: (...args: any[]) => void, ms: number, ...args: any[]) => NodeJS.Timer;
        setTimeout: (callback: (...args: any[]) => void, ms: number, ...args: any[]) => NodeJS.Timer;
        undefined: typeof undefined;
        unescape: (str: string) => string;
        gc: () => void;
        v8debug?: any;
    }

    export interface Timer {
        ref(): void;
        unref(): void;
    }

    class Module {
        static runMain(): void;
        static wrap(code: string): string;
        static builtinModules: string[];

        static Module: typeof Module;

        exports: any;
        require: NodeRequireFunction;
        id: string;
        filename: string;
        loaded: boolean;
        parent: Module | null;
        children: Module[];
        paths: string[];

        constructor(id: string, parent?: Module);
    }
}

interface IterableIterator<T> { }

/************************************************
*                                               *
*                   MODULES                     *
*                                               *
************************************************/
declare module "buffer" {
    export var INSPECT_MAX_BYTES: number;
    var BuffType: typeof Buffer;
    var SlowBuffType: typeof SlowBuffer;
    export { BuffType as Buffer, SlowBuffType as SlowBuffer };
}

declare module "querystring" {
    export interface StringifyOptions {
        encodeURIComponent?: Function;
    }

    export interface ParseOptions {
        maxKeys?: number;
        decodeURIComponent?: Function;
    }

    interface ParsedUrlQuery { [key: string]: string | string[] | undefined; }

    export function stringify<T>(obj: T, sep?: string, eq?: string, options?: StringifyOptions): string;
    export function parse(str: string, sep?: string, eq?: string, options?: ParseOptions): ParsedUrlQuery;
    export function parse<T extends {}>(str: string, sep?: string, eq?: string, options?: ParseOptions): T;
    export function escape(str: string): string;
    export function unescape(str: string): string;
}

declare module "events" {
    class internal extends NodeJS.EventEmitter { }

    namespace internal {
        export class EventEmitter extends internal {
            /** @deprecated since v4.0.0 */
            static listenerCount(emitter: EventEmitter, event: string | symbol): number;
            static defaultMaxListeners: number;

            addListener(event: string | symbol, listener: (...args: any[]) => void): this;
            on(event: string | symbol, listener: (...args: any[]) => void): this;
            once(event: string | symbol, listener: (...args: any[]) => void): this;
            prependListener(event: string | symbol, listener: (...args: any[]) => void): this;
            prependOnceListener(event: string | symbol, listener: (...args: any[]) => void): this;
            removeListener(event: string | symbol, listener: (...args: any[]) => void): this;
            off(event: string | symbol, listener: (...args: any[]) => void): this;
            removeAllListeners(event?: string | symbol): this;
            setMaxListeners(n: number): this;
            getMaxListeners(): number;
            listeners(event: string | symbol): Function[];
            rawListeners(event: string | symbol): Function[];
            emit(event: string | symbol, ...args: any[]): boolean;
            eventNames(): Array<string | symbol>;
            listenerCount(type: string | symbol): number;
        }
    }

    export = internal;
}

declare module "http" {
    import * as events from "events";
    import * as net from "net";
    import * as stream from "stream";
    import { URL } from "url";

    // incoming headers will never contain number
    export interface IncomingHttpHeaders {
        'accept'?: string;
        'access-control-allow-origin'?: string;
        'access-control-allow-credentials'?: string;
        'access-control-expose-headers'?: string;
        'access-control-max-age'?: string;
        'access-control-allow-methods'?: string;
        'access-control-allow-headers'?: string;
        'accept-patch'?: string;
        'accept-ranges'?: string;
        'authorization'?: string;
        'age'?: string;
        'allow'?: string;
        'alt-svc'?: string;
        'cache-control'?: string;
        'connection'?: string;
        'content-disposition'?: string;
        'content-encoding'?: string;
        'content-language'?: string;
        'content-length'?: string;
        'content-location'?: string;
        'content-range'?: string;
        'content-type'?: string;
        'date'?: string;
        'expires'?: string;
        'host'?: string;
        'last-modified'?: string;
        'location'?: string;
        'pragma'?: string;
        'proxy-authenticate'?: string;
        'public-key-pins'?: string;
        'retry-after'?: string;
        'set-cookie'?: string[];
        'strict-transport-security'?: string;
        'trailer'?: string;
        'transfer-encoding'?: string;
        'tk'?: string;
        'upgrade'?: string;
        'vary'?: string;
        'via'?: string;
        'warning'?: string;
        'www-authenticate'?: string;
        [header: string]: string | string[] | undefined;
    }

    // outgoing headers allows numbers (as they are converted internally to strings)
    export interface OutgoingHttpHeaders {
        [header: string]: number | string | string[] | undefined;
    }

    export interface ClientRequestArgs {
        protocol?: string;
        host?: string;
        hostname?: string;
        family?: number;
        port?: number | string;
        defaultPort?: number | string;
        localAddress?: string;
        socketPath?: string;
        method?: string;
        path?: string;
        headers?: OutgoingHttpHeaders;
        auth?: string;
        agent?: Agent | boolean;
        _defaultAgent?: Agent;
        timeout?: number;
        // https://github.com/nodejs/node/blob/master/lib/_http_client.js#L278
        createConnection?: (options: ClientRequestArgs, oncreate: (err: Error, socket: net.Socket) => void) => net.Socket;
    }

    export class Server extends net.Server {
        constructor(requestListener?: (req: IncomingMessage, res: ServerResponse) => void);

        setTimeout(msecs?: number, callback?: () => void): this;
        setTimeout(callback: () => void): this;
        maxHeadersCount: number;
        timeout: number;
        keepAliveTimeout: number;
    }
    /**
     * @deprecated Use IncomingMessage
     */
    export class ServerRequest extends IncomingMessage {
        connection: net.Socket;
    }

    // https://github.com/nodejs/node/blob/master/lib/_http_outgoing.js
    export class OutgoingMessage extends stream.Writable {
        upgrading: boolean;
        chunkedEncoding: boolean;
        shouldKeepAlive: boolean;
        useChunkedEncodingByDefault: boolean;
        sendDate: boolean;
        finished: boolean;
        headersSent: boolean;
        connection: net.Socket;

        constructor();

        setTimeout(msecs: number, callback?: () => void): this;
        destroy(error: Error): void;
        setHeader(name: string, value: number | string | string[]): void;
        getHeader(name: string): number | string | string[] | undefined;
        getHeaders(): OutgoingHttpHeaders;
        getHeaderNames(): string[];
        hasHeader(name: string): boolean;
        removeHeader(name: string): void;
        addTrailers(headers: OutgoingHttpHeaders | Array<[string, string]>): void;
        flushHeaders(): void;
    }

    // https://github.com/nodejs/node/blob/master/lib/_http_server.js#L108-L256
    export class ServerResponse extends OutgoingMessage {
        statusCode: number;
        statusMessage: string;

        constructor(req: IncomingMessage);

        assignSocket(socket: net.Socket): void;
        detachSocket(socket: net.Socket): void;
        // https://github.com/nodejs/node/blob/master/test/parallel/test-http-write-callbacks.js#L53
        // no args in writeContinue callback
        writeContinue(callback?: () => void): void;
        writeHead(statusCode: number, reasonPhrase?: string, headers?: OutgoingHttpHeaders): void;
        writeHead(statusCode: number, headers?: OutgoingHttpHeaders): void;
    }

    // https://github.com/nodejs/node/blob/master/lib/_http_client.js#L77
    export class ClientRequest extends OutgoingMessage {
        connection: net.Socket;
        socket: net.Socket;
        aborted: number;

        constructor(url: string | URL | ClientRequestArgs, cb?: (res: IncomingMessage) => void);

        abort(): void;
        onSocket(socket: net.Socket): void;
        setTimeout(timeout: number, callback?: () => void): this;
        setNoDelay(noDelay?: boolean): void;
        setSocketKeepAlive(enable?: boolean, initialDelay?: number): void;
    }

    export class IncomingMessage extends stream.Readable {
        constructor(socket: net.Socket);

        httpVersion: string;
        httpVersionMajor: number;
        httpVersionMinor: number;
        connection: net.Socket;
        headers: IncomingHttpHeaders;
        rawHeaders: string[];
        trailers: { [key: string]: string | undefined };
        rawTrailers: string[];
        setTimeout(msecs: number, callback: () => void): this;
        /**
         * Only valid for request obtained from http.Server.
         */
        method?: string;
        /**
         * Only valid for request obtained from http.Server.
         */
        url?: string;
        /**
         * Only valid for response obtained from http.ClientRequest.
         */
        statusCode?: number;
        /**
         * Only valid for response obtained from http.ClientRequest.
         */
        statusMessage?: string;
        socket: net.Socket;
        destroy(error?: Error): void;
    }

    /**
     * @deprecated Use IncomingMessage
     */
    export class ClientResponse extends IncomingMessage { }

    export interface AgentOptions {
        /**
         * Keep sockets around in a pool to be used by other requests in the future. Default = false
         */
        keepAlive?: boolean;
        /**
         * When using HTTP KeepAlive, how often to send TCP KeepAlive packets over sockets being kept alive. Default = 1000.
         * Only relevant if keepAlive is set to true.
         */
        keepAliveMsecs?: number;
        /**
         * Maximum number of sockets to allow per host. Default for Node 0.10 is 5, default for Node 0.12 is Infinity
         */
        maxSockets?: number;
        /**
         * Maximum number of sockets to leave open in a free state. Only relevant if keepAlive is set to true. Default = 256.
         */
        maxFreeSockets?: number;
    }

    export class Agent {
        maxSockets: number;
        sockets: any;
        requests: any;

        constructor(opts?: AgentOptions);

        /**
         * Destroy any sockets that are currently in use by the agent.
         * It is usually not necessary to do this. However, if you are using an agent with KeepAlive enabled,
         * then it is best to explicitly shut down the agent when you know that it will no longer be used. Otherwise,
         * sockets may hang open for quite a long time before the server terminates them.
         */
        destroy(): void;
    }

    export var METHODS: string[];

    export var STATUS_CODES: {
        [errorCode: number]: string | undefined;
        [errorCode: string]: string | undefined;
    };

    export function createServer(requestListener?: (request: IncomingMessage, response: ServerResponse) => void): Server;
    export function createClient(port?: number, host?: string): any;

    // although RequestOptions are passed as ClientRequestArgs to ClientRequest directly,
    // create interface RequestOptions would make the naming more clear to developers
    export interface RequestOptions extends ClientRequestArgs { }
    export function request(options: RequestOptions | string | URL, callback?: (res: IncomingMessage) => void): ClientRequest;
    export function get(options: RequestOptions | string | URL, callback?: (res: IncomingMessage) => void): ClientRequest;
    export var globalAgent: Agent;
}

declare module "cluster" {
    import * as child from "child_process";
    import * as events from "events";
    import * as net from "net";

    // interfaces
    export interface ClusterSettings {
        execArgv?: string[]; // default: process.execArgv
        exec?: string;
        args?: string[];
        silent?: boolean;
        stdio?: any[];
        uid?: number;
        gid?: number;
        inspectPort?: number | (() => number);
    }

    export interface Address {
        address: string;
        port: number;
        addressType: number | "udp4" | "udp6";  // 4, 6, -1, "udp4", "udp6"
    }

    export class Worker extends events.EventEmitter {
        id: number;
        process: child.ChildProcess;
        suicide: boolean;
        send(message: any, sendHandle?: any, callback?: (error: Error) => void): boolean;
        kill(signal?: string): void;
        destroy(signal?: string): void;
        disconnect(): void;
        isConnected(): boolean;
        isDead(): boolean;
        exitedAfterDisconnect: boolean;

        /**
         * events.EventEmitter
         *   1. disconnect
         *   2. error
         *   3. exit
         *   4. listening
         *   5. message
         *   6. online
         */
        addListener(event: string, listener: (...args: any[]) => void): this;
        addListener(event: "disconnect", listener: () => void): this;
        addListener(event: "error", listener: (error: Error) => void): this;
        addListener(event: "exit", listener: (code: number, signal: string) => void): this;
        addListener(event: "listening", listener: (address: Address) => void): this;
        addListener(event: "message", listener: (message: any, handle: net.Socket | net.Server) => void): this;  // the handle is a net.Socket or net.Server object, or undefined.
        addListener(event: "online", listener: () => void): this;

        emit(event: string | symbol, ...args: any[]): boolean;
        emit(event: "disconnect"): boolean;
        emit(event: "error", error: Error): boolean;
        emit(event: "exit", code: number, signal: string): boolean;
        emit(event: "listening", address: Address): boolean;
        emit(event: "message", message: any, handle: net.Socket | net.Server): boolean;
        emit(event: "online"): boolean;

        on(event: string, listener: (...args: any[]) => void): this;
        on(event: "disconnect", listener: () => void): this;
        on(event: "error", listener: (error: Error) => void): this;
        on(event: "exit", listener: (code: number, signal: string) => void): this;
        on(event: "listening", listener: (address: Address) => void): this;
        on(event: "message", listener: (message: any, handle: net.Socket | net.Server) => void): this;  // the handle is a net.Socket or net.Server object, or undefined.
        on(event: "online", listener: () => void): this;

        once(event: string, listener: (...args: any[]) => void): this;
        once(event: "disconnect", listener: () => void): this;
        once(event: "error", listener: (error: Error) => void): this;
        once(event: "exit", listener: (code: number, signal: string) => void): this;
        once(event: "listening", listener: (address: Address) => void): this;
        once(event: "message", listener: (message: any, handle: net.Socket | net.Server) => void): this;  // the handle is a net.Socket or net.Server object, or undefined.
        once(event: "online", listener: () => void): this;

        prependListener(event: string, listener: (...args: any[]) => void): this;
        prependListener(event: "disconnect", listener: () => void): this;
        prependListener(event: "error", listener: (error: Error) => void): this;
        prependListener(event: "exit", listener: (code: number, signal: string) => void): this;
        prependListener(event: "listening", listener: (address: Address) => void): this;
        prependListener(event: "message", listener: (message: any, handle: net.Socket | net.Server) => void): this;  // the handle is a net.Socket or net.Server object, or undefined.
        prependListener(event: "online", listener: () => void): this;

        prependOnceListener(event: string, listener: (...args: any[]) => void): this;
        prependOnceListener(event: "disconnect", listener: () => void): this;
        prependOnceListener(event: "error", listener: (error: Error) => void): this;
        prependOnceListener(event: "exit", listener: (code: number, signal: string) => void): this;
        prependOnceListener(event: "listening", listener: (address: Address) => void): this;
        prependOnceListener(event: "message", listener: (message: any, handle: net.Socket | net.Server) => void): this;  // the handle is a net.Socket or net.Server object, or undefined.
        prependOnceListener(event: "online", listener: () => void): this;
    }

    export interface Cluster extends events.EventEmitter {
        Worker: Worker;
        disconnect(callback?: Function): void;
        fork(env?: any): Worker;
        isMaster: boolean;
        isWorker: boolean;
        // TODO: cluster.schedulingPolicy
        settings: ClusterSettings;
        setupMaster(settings?: ClusterSettings): void;
        worker?: Worker;
        workers?: {
            [index: string]: Worker | undefined
        };

        /**
         * events.EventEmitter
         *   1. disconnect
         *   2. exit
         *   3. fork
         *   4. listening
         *   5. message
         *   6. online
         *   7. setup
         */
        addListener(event: string, listener: (...args: any[]) => void): this;
        addListener(event: "disconnect", listener: (worker: Worker) => void): this;
        addListener(event: "exit", listener: (worker: Worker, code: number, signal: string) => void): this;
        addListener(event: "fork", listener: (worker: Worker) => void): this;
        addListener(event: "listening", listener: (worker: Worker, address: Address) => void): this;
        addListener(event: "message", listener: (worker: Worker, message: any, handle: net.Socket | net.Server) => void): this;  // the handle is a net.Socket or net.Server object, or undefined.
        addListener(event: "online", listener: (worker: Worker) => void): this;
        addListener(event: "setup", listener: (settings: any) => void): this;

        emit(event: string | symbol, ...args: any[]): boolean;
        emit(event: "disconnect", worker: Worker): boolean;
        emit(event: "exit", worker: Worker, code: number, signal: string): boolean;
        emit(event: "fork", worker: Worker): boolean;
        emit(event: "listening", worker: Worker, address: Address): boolean;
        emit(event: "message", worker: Worker, message: any, handle: net.Socket | net.Server): boolean;
        emit(event: "online", worker: Worker): boolean;
        emit(event: "setup", settings: any): boolean;

        on(event: string, listener: (...args: any[]) => void): this;
        on(event: "disconnect", listener: (worker: Worker) => void): this;
        on(event: "exit", listener: (worker: Worker, code: number, signal: string) => void): this;
        on(event: "fork", listener: (worker: Worker) => void): this;
        on(event: "listening", listener: (worker: Worker, address: Address) => void): this;
        on(event: "message", listener: (worker: Worker, message: any, handle: net.Socket | net.Server) => void): this;  // the handle is a net.Socket or net.Server object, or undefined.
        on(event: "online", listener: (worker: Worker) => void): this;
        on(event: "setup", listener: (settings: any) => void): this;

        once(event: string, listener: (...args: any[]) => void): this;
        once(event: "disconnect", listener: (worker: Worker) => void): this;
        once(event: "exit", listener: (worker: Worker, code: number, signal: string) => void): this;
        once(event: "fork", listener: (worker: Worker) => void): this;
        once(event: "listening", listener: (worker: Worker, address: Address) => void): this;
        once(event: "message", listener: (worker: Worker, message: any, handle: net.Socket | net.Server) => void): this;  // the handle is a net.Socket or net.Server object, or undefined.
        once(event: "online", listener: (worker: Worker) => void): this;
        once(event: "setup", listener: (settings: any) => void): this;

        prependListener(event: string, listener: (...args: any[]) => void): this;
        prependListener(event: "disconnect", listener: (worker: Worker) => void): this;
        prependListener(event: "exit", listener: (worker: Worker, code: number, signal: string) => void): this;
        prependListener(event: "fork", listener: (worker: Worker) => void): this;
        prependListener(event: "listening", listener: (worker: Worker, address: Address) => void): this;
        prependListener(event: "message", listener: (worker: Worker, message: any, handle: net.Socket | net.Server) => void): this;  // the handle is a net.Socket or net.Server object, or undefined.
        prependListener(event: "online", listener: (worker: Worker) => void): this;
        prependListener(event: "setup", listener: (settings: any) => void): this;

        prependOnceListener(event: string, listener: (...args: any[]) => void): this;
        prependOnceListener(event: "disconnect", listener: (worker: Worker) => void): this;
        prependOnceListener(event: "exit", listener: (worker: Worker, code: number, signal: string) => void): this;
        prependOnceListener(event: "fork", listener: (worker: Worker) => void): this;
        prependOnceListener(event: "listening", listener: (worker: Worker, address: Address) => void): this;
        prependOnceListener(event: "message", listener: (worker: Worker, message: any, handle: net.Socket | net.Server) => void): this;  // the handle is a net.Socket or net.Server object, or undefined.
        prependOnceListener(event: "online", listener: (worker: Worker) => void): this;
        prependOnceListener(event: "setup", listener: (settings: any) => void): this;
    }

    export function disconnect(callback?: Function): void;
    export function fork(env?: any): Worker;
    export var isMaster: boolean;
    export var isWorker: boolean;
    // TODO: cluster.schedulingPolicy
    export var settings: ClusterSettings;
    export function setupMaster(settings?: ClusterSettings): void;
    export var worker: Worker;
    export var workers: {
        [index: string]: Worker | undefined
    };

    /**
     * events.EventEmitter
     *   1. disconnect
     *   2. exit
     *   3. fork
     *   4. listening
     *   5. message
     *   6. online
     *   7. setup
     */
    export function addListener(event: string, listener: (...args: any[]) => void): Cluster;
    export function addListener(event: "disconnect", listener: (worker: Worker) => void): Cluster;
    export function addListener(event: "exit", listener: (worker: Worker, code: number, signal: string) => void): Cluster;
    export function addListener(event: "fork", listener: (worker: Worker) => void): Cluster;
    export function addListener(event: "listening", listener: (worker: Worker, address: Address) => void): Cluster;
    export function addListener(event: "message", listener: (worker: Worker, message: any, handle: net.Socket | net.Server) => void): Cluster;  // the handle is a net.Socket or net.Server object, or undefined.
    export function addListener(event: "online", listener: (worker: Worker) => void): Cluster;
    export function addListener(event: "setup", listener: (settings: any) => void): Cluster;

    export function emit(event: string | symbol, ...args: any[]): boolean;
    export function emit(event: "disconnect", worker: Worker): boolean;
    export function emit(event: "exit", worker: Worker, code: number, signal: string): boolean;
    export function emit(event: "fork", worker: Worker): boolean;
    export function emit(event: "listening", worker: Worker, address: Address): boolean;
    export function emit(event: "message", worker: Worker, message: any, handle: net.Socket | net.Server): boolean;
    export function emit(event: "online", worker: Worker): boolean;
    export function emit(event: "setup", settings: any): boolean;

    export function on(event: string, listener: (...args: any[]) => void): Cluster;
    export function on(event: "disconnect", listener: (worker: Worker) => void): Cluster;
    export function on(event: "exit", listener: (worker: Worker, code: number, signal: string) => void): Cluster;
    export function on(event: "fork", listener: (worker: Worker) => void): Cluster;
    export function on(event: "listening", listener: (worker: Worker, address: Address) => void): Cluster;
    export function on(event: "message", listener: (worker: Worker, message: any, handle: net.Socket | net.Server) => void): Cluster;  // the handle is a net.Socket or net.Server object, or undefined.
    export function on(event: "online", listener: (worker: Worker) => void): Cluster;
    export function on(event: "setup", listener: (settings: any) => void): Cluster;

    export function once(event: string, listener: (...args: any[]) => void): Cluster;
    export function once(event: "disconnect", listener: (worker: Worker) => void): Cluster;
    export function once(event: "exit", listener: (worker: Worker, code: number, signal: string) => void): Cluster;
    export function once(event: "fork", listener: (worker: Worker) => void): Cluster;
    export function once(event: "listening", listener: (worker: Worker, address: Address) => void): Cluster;
    export function once(event: "message", listener: (worker: Worker, message: any, handle: net.Socket | net.Server) => void): Cluster;  // the handle is a net.Socket or net.Server object, or undefined.
    export function once(event: "online", listener: (worker: Worker) => void): Cluster;
    export function once(event: "setup", listener: (settings: any) => void): Cluster;

    export function removeListener(event: string, listener: (...args: any[]) => void): Cluster;
    export function removeAllListeners(event?: string): Cluster;
    export function setMaxListeners(n: number): Cluster;
    export function getMaxListeners(): number;
    export function listeners(event: string): Function[];
    export function listenerCount(type: string): number;

    export function prependListener(event: string, listener: (...args: any[]) => void): Cluster;
    export function prependListener(event: "disconnect", listener: (worker: Worker) => void): Cluster;
    export function prependListener(event: "exit", listener: (worker: Worker, code: number, signal: string) => void): Cluster;
    export function prependListener(event: "fork", listener: (worker: Worker) => void): Cluster;
    export function prependListener(event: "listening", listener: (worker: Worker, address: Address) => void): Cluster;
    export function prependListener(event: "message", listener: (worker: Worker, message: any, handle: net.Socket | net.Server) => void): Cluster;  // the handle is a net.Socket or net.Server object, or undefined.
    export function prependListener(event: "online", listener: (worker: Worker) => void): Cluster;
    export function prependListener(event: "setup", listener: (settings: any) => void): Cluster;

    export function prependOnceListener(event: string, listener: (...args: any[]) => void): Cluster;
    export function prependOnceListener(event: "disconnect", listener: (worker: Worker) => void): Cluster;
    export function prependOnceListener(event: "exit", listener: (worker: Worker, code: number, signal: string) => void): Cluster;
    export function prependOnceListener(event: "fork", listener: (worker: Worker) => void): Cluster;
    export function prependOnceListener(event: "listening", listener: (worker: Worker, address: Address) => void): Cluster;
    export function prependOnceListener(event: "message", listener: (worker: Worker, message: any, handle: net.Socket | net.Server) => void): Cluster;  // the handle is a net.Socket or net.Server object, or undefined.
    export function prependOnceListener(event: "online", listener: (worker: Worker) => void): Cluster;
    export function prependOnceListener(event: "setup", listener: (settings: any) => void): Cluster;

    export function eventNames(): string[];
}

declare module "zlib" {
    import * as stream from "stream";

    export interface ZlibOptions {
        flush?: number; // default: zlib.constants.Z_NO_FLUSH
        finishFlush?: number; // default: zlib.constants.Z_FINISH
        chunkSize?: number; // default: 16*1024
        windowBits?: number;
        level?: number; // compression only
        memLevel?: number; // compression only
        strategy?: number; // compression only
        dictionary?: any; // deflate/inflate only, empty dictionary by default
    }

    export interface Zlib {
        readonly bytesRead: number;
        close(callback?: () => void): void;
        flush(kind?: number | (() => void), callback?: () => void): void;
    }

    export interface ZlibParams {
        params(level: number, strategy: number, callback: () => void): void;
    }

    export interface ZlibReset {
        reset(): void;
    }

    export interface Gzip extends stream.Transform, Zlib { }
    export interface Gunzip extends stream.Transform, Zlib { }
    export interface Deflate extends stream.Transform, Zlib, ZlibReset, ZlibParams { }
    export interface Inflate extends stream.Transform, Zlib, ZlibReset { }
    export interface DeflateRaw extends stream.Transform, Zlib, ZlibReset, ZlibParams { }
    export interface InflateRaw extends stream.Transform, Zlib, ZlibReset { }
    export interface Unzip extends stream.Transform, Zlib { }

    export function createGzip(options?: ZlibOptions): Gzip;
    export function createGunzip(options?: ZlibOptions): Gunzip;
    export function createDeflate(options?: ZlibOptions): Deflate;
    export function createInflate(options?: ZlibOptions): Inflate;
    export function createDeflateRaw(options?: ZlibOptions): DeflateRaw;
    export function createInflateRaw(options?: ZlibOptions): InflateRaw;
    export function createUnzip(options?: ZlibOptions): Unzip;

    type InputType = string | Buffer | DataView | ArrayBuffer /* | TypedArray */;
    export function deflate(buf: InputType, callback: (error: Error | null, result: Buffer) => void): void;
    export function deflate(buf: InputType, options: ZlibOptions, callback: (error: Error | null, result: Buffer) => void): void;
    export function deflateSync(buf: InputType, options?: ZlibOptions): Buffer;
    export function deflateRaw(buf: InputType, callback: (error: Error | null, result: Buffer) => void): void;
    export function deflateRaw(buf: InputType, options: ZlibOptions, callback: (error: Error | null, result: Buffer) => void): void;
    export function deflateRawSync(buf: InputType, options?: ZlibOptions): Buffer;
    export function gzip(buf: InputType, callback: (error: Error | null, result: Buffer) => void): void;
    export function gzip(buf: InputType, options: ZlibOptions, callback: (error: Error | null, result: Buffer) => void): void;
    export function gzipSync(buf: InputType, options?: ZlibOptions): Buffer;
    export function gunzip(buf: InputType, callback: (error: Error | null, result: Buffer) => void): void;
    export function gunzip(buf: InputType, options: ZlibOptions, callback: (error: Error | null, result: Buffer) => void): void;
    export function gunzipSync(buf: InputType, options?: ZlibOptions): Buffer;
    export function inflate(buf: InputType, callback: (error: Error | null, result: Buffer) => void): void;
    export function inflate(buf: InputType, options: ZlibOptions, callback: (error: Error | null, result: Buffer) => void): void;
    export function inflateSync(buf: InputType, options?: ZlibOptions): Buffer;
    export function inflateRaw(buf: InputType, callback: (error: Error | null, result: Buffer) => void): void;
    export function inflateRaw(buf: InputType, options: ZlibOptions, callback: (error: Error | null, result: Buffer) => void): void;
    export function inflateRawSync(buf: InputType, options?: ZlibOptions): Buffer;
    export function unzip(buf: InputType, callback: (error: Error | null, result: Buffer) => void): void;
    export function unzip(buf: InputType, options: ZlibOptions, callback: (error: Error | null, result: Buffer) => void): void;
    export function unzipSync(buf: InputType, options?: ZlibOptions): Buffer;

    export namespace constants {
        // Allowed flush values.

        export const Z_NO_FLUSH: number;
        export const Z_PARTIAL_FLUSH: number;
        export const Z_SYNC_FLUSH: number;
        export const Z_FULL_FLUSH: number;
        export const Z_FINISH: number;
        export const Z_BLOCK: number;
        export const Z_TREES: number;

        // Return codes for the compression/decompression functions. Negative values are errors, positive values are used for special but normal events.

        export const Z_OK: number;
        export const Z_STREAM_END: number;
        export const Z_NEED_DICT: number;
        export const Z_ERRNO: number;
        export const Z_STREAM_ERROR: number;
        export const Z_DATA_ERROR: number;
        export const Z_MEM_ERROR: number;
        export const Z_BUF_ERROR: number;
        export const Z_VERSION_ERROR: number;

        // Compression levels.

        export const Z_NO_COMPRESSION: number;
        export const Z_BEST_SPEED: number;
        export const Z_BEST_COMPRESSION: number;
        export const Z_DEFAULT_COMPRESSION: number;

        // Compression strategy.

        export const Z_FILTERED: number;
        export const Z_HUFFMAN_ONLY: number;
        export const Z_RLE: number;
        export const Z_FIXED: number;
        export const Z_DEFAULT_STRATEGY: number;
    }

    // Constants
    export var Z_NO_FLUSH: number;
    export var Z_PARTIAL_FLUSH: number;
    export var Z_SYNC_FLUSH: number;
    export var Z_FULL_FLUSH: number;
    export var Z_FINISH: number;
    export var Z_BLOCK: number;
    export var Z_TREES: number;
    export var Z_OK: number;
    export var Z_STREAM_END: number;
    export var Z_NEED_DICT: number;
    export var Z_ERRNO: number;
    export var Z_STREAM_ERROR: number;
    export var Z_DATA_ERROR: number;
    export var Z_MEM_ERROR: number;
    export var Z_BUF_ERROR: number;
    export var Z_VERSION_ERROR: number;
    export var Z_NO_COMPRESSION: number;
    export var Z_BEST_SPEED: number;
    export var Z_BEST_COMPRESSION: number;
    export var Z_DEFAULT_COMPRESSION: number;
    export var Z_FILTERED: number;
    export var Z_HUFFMAN_ONLY: number;
    export var Z_RLE: number;
    export var Z_FIXED: number;
    export var Z_DEFAULT_STRATEGY: number;
    export var Z_BINARY: number;
    export var Z_TEXT: number;
    export var Z_ASCII: number;
    export var Z_UNKNOWN: number;
    export var Z_DEFLATED: number;
}

declare module "os" {
    export interface CpuInfo {
        model: string;
        speed: number;
        times: {
            user: number;
            nice: number;
            sys: number;
            idle: number;
            irq: number;
        };
    }

    export interface NetworkInterfaceBase {
        address: string;
        netmask: string;
        mac: string;
        internal: boolean;
    }

    export interface NetworkInterfaceInfoIPv4 extends NetworkInterfaceBase {
        family: "IPv4";
    }

    export interface NetworkInterfaceInfoIPv6 extends NetworkInterfaceBase {
        family: "IPv6";
        scopeid: number;
    }

    export type NetworkInterfaceInfo = NetworkInterfaceInfoIPv4 | NetworkInterfaceInfoIPv6;

    export function hostname(): string;
    export function loadavg(): number[];
    export function uptime(): number;
    export function freemem(): number;
    export function totalmem(): number;
    export function cpus(): CpuInfo[];
    export function type(): string;
    export function release(): string;
    export function networkInterfaces(): { [index: string]: NetworkInterfaceInfo[] };
    export function homedir(): string;
    export function userInfo(options?: { encoding: string }): { username: string, uid: number, gid: number, shell: any, homedir: string };
    export var constants: {
        UV_UDP_REUSEADDR: number,
        signals: {
            SIGHUP: number;
            SIGINT: number;
            SIGQUIT: number;
            SIGILL: number;
            SIGTRAP: number;
            SIGABRT: number;
            SIGIOT: number;
            SIGBUS: number;
            SIGFPE: number;
            SIGKILL: number;
            SIGUSR1: number;
            SIGSEGV: number;
            SIGUSR2: number;
            SIGPIPE: number;
            SIGALRM: number;
            SIGTERM: number;
            SIGCHLD: number;
            SIGSTKFLT: number;
            SIGCONT: number;
            SIGSTOP: number;
            SIGTSTP: number;
            SIGTTIN: number;
            SIGTTOU: number;
            SIGURG: number;
            SIGXCPU: number;
            SIGXFSZ: number;
            SIGVTALRM: number;
            SIGPROF: number;
            SIGWINCH: number;
            SIGIO: number;
            SIGPOLL: number;
            SIGPWR: number;
            SIGSYS: number;
            SIGUNUSED: number;
        },
        errno: {
            E2BIG: number;
            EACCES: number;
            EADDRINUSE: number;
            EADDRNOTAVAIL: number;
            EAFNOSUPPORT: number;
            EAGAIN: number;
            EALREADY: number;
            EBADF: number;
            EBADMSG: number;
            EBUSY: number;
            ECANCELED: number;
            ECHILD: number;
            ECONNABORTED: number;
            ECONNREFUSED: number;
            ECONNRESET: number;
            EDEADLK: number;
            EDESTADDRREQ: number;
            EDOM: number;
            EDQUOT: number;
            EEXIST: number;
            EFAULT: number;
            EFBIG: number;
            EHOSTUNREACH: number;
            EIDRM: number;
            EILSEQ: number;
            EINPROGRESS: number;
            EINTR: number;
            EINVAL: number;
            EIO: number;
            EISCONN: number;
            EISDIR: number;
            ELOOP: number;
            EMFILE: number;
            EMLINK: number;
            EMSGSIZE: number;
            EMULTIHOP: number;
            ENAMETOOLONG: number;
            ENETDOWN: number;
            ENETRESET: number;
            ENETUNREACH: number;
            ENFILE: number;
            ENOBUFS: number;
            ENODATA: number;
            ENODEV: number;
            ENOENT: number;
            ENOEXEC: number;
            ENOLCK: number;
            ENOLINK: number;
            ENOMEM: number;
            ENOMSG: number;
            ENOPROTOOPT: number;
            ENOSPC: number;
            ENOSR: number;
            ENOSTR: number;
            ENOSYS: number;
            ENOTCONN: number;
            ENOTDIR: number;
            ENOTEMPTY: number;
            ENOTSOCK: number;
            ENOTSUP: number;
            ENOTTY: number;
            ENXIO: number;
            EOPNOTSUPP: number;
            EOVERFLOW: number;
            EPERM: number;
            EPIPE: number;
            EPROTO: number;
            EPROTONOSUPPORT: number;
            EPROTOTYPE: number;
            ERANGE: number;
            EROFS: number;
            ESPIPE: number;
            ESRCH: number;
            ESTALE: number;
            ETIME: number;
            ETIMEDOUT: number;
            ETXTBSY: number;
            EWOULDBLOCK: number;
            EXDEV: number;
        },
    };
    export function arch(): string;
    export function platform(): NodeJS.Platform;
    export function tmpdir(): string;
    export const EOL: string;
    export function endianness(): "BE" | "LE";
}

declare module "https" {
    import * as tls from "tls";
    import * as events from "events";
    import * as http from "http";
    import { URL } from "url";

    export type ServerOptions = tls.SecureContextOptions & tls.TlsOptions;

    export type RequestOptions = http.RequestOptions & tls.SecureContextOptions & {
        rejectUnauthorized?: boolean; // Defaults to true
        servername?: string; // SNI TLS Extension
    };

    export interface AgentOptions extends http.AgentOptions, tls.ConnectionOptions {
        rejectUnauthorized?: boolean;
        maxCachedSessions?: number;
    }

    export class Agent extends http.Agent {
        constructor(options?: AgentOptions);
        options: AgentOptions;
    }

    export class Server extends tls.Server {
        setTimeout(callback: () => void): this;
        setTimeout(msecs?: number, callback?: () => void): this;
        timeout: number;
        keepAliveTimeout: number;
    }

    export function createServer(options: ServerOptions, requestListener?: (req: http.IncomingMessage, res: http.ServerResponse) => void): Server;
    export function request(options: RequestOptions | string | URL, callback?: (res: http.IncomingMessage) => void): http.ClientRequest;
    export function get(options: RequestOptions | string | URL, callback?: (res: http.IncomingMessage) => void): http.ClientRequest;
    export var globalAgent: Agent;
}

declare module "punycode" {
    export function decode(string: string): string;
    export function encode(string: string): string;
    export function toUnicode(domain: string): string;
    export function toASCII(domain: string): string;
    export var ucs2: ucs2;
    interface ucs2 {
        decode(string: string): number[];
        encode(codePoints: number[]): string;
    }
    export var version: any;
}

declare module "repl" {
    import * as stream from "stream";
    import * as readline from "readline";

    export interface ReplOptions {
        prompt?: string;
        input?: NodeJS.ReadableStream;
        output?: NodeJS.WritableStream;
        terminal?: boolean;
        eval?: Function;
        useColors?: boolean;
        useGlobal?: boolean;
        ignoreUndefined?: boolean;
        writer?: Function;
        completer?: Function;
        replMode?: any;
        breakEvalOnSigint?: any;
    }

    export interface REPLServer extends readline.ReadLine {
        context: any;
        inputStream: NodeJS.ReadableStream;
        outputStream: NodeJS.WritableStream;

        defineCommand(keyword: string, cmd: Function | { help: string, action: Function }): void;
        displayPrompt(preserveCursor?: boolean): void;

        /**
         * events.EventEmitter
         * 1. exit
         * 2. reset
         */

        addListener(event: string, listener: (...args: any[]) => void): this;
        addListener(event: "exit", listener: () => void): this;
        addListener(event: "reset", listener: (...args: any[]) => void): this;

        emit(event: string | symbol, ...args: any[]): boolean;
        emit(event: "exit"): boolean;
        emit(event: "reset", context: any): boolean;

        on(event: string, listener: (...args: any[]) => void): this;
        on(event: "exit", listener: () => void): this;
        on(event: "reset", listener: (...args: any[]) => void): this;

        once(event: string, listener: (...args: any[]) => void): this;
        once(event: "exit", listener: () => void): this;
        once(event: "reset", listener: (...args: any[]) => void): this;

        prependListener(event: string, listener: (...args: any[]) => void): this;
        prependListener(event: "exit", listener: () => void): this;
        prependListener(event: "reset", listener: (...args: any[]) => void): this;

        prependOnceListener(event: string, listener: (...args: any[]) => void): this;
        prependOnceListener(event: "exit", listener: () => void): this;
        prependOnceListener(event: "reset", listener: (...args: any[]) => void): this;
    }

    export function start(options?: string | ReplOptions): REPLServer;

    export class Recoverable extends SyntaxError {
        err: Error;

        constructor(err: Error);
    }
}

declare module "readline" {
    import * as events from "events";
    import * as stream from "stream";

    export interface Key {
        sequence?: string;
        name?: string;
        ctrl?: boolean;
        meta?: boolean;
        shift?: boolean;
    }

    export interface ReadLine extends events.EventEmitter {
        setPrompt(prompt: string): void;
        prompt(preserveCursor?: boolean): void;
        question(query: string, callback: (answer: string) => void): void;
        pause(): ReadLine;
        resume(): ReadLine;
        close(): void;
        write(data: string | Buffer, key?: Key): void;

        /**
         * events.EventEmitter
         * 1. close
         * 2. line
         * 3. pause
         * 4. resume
         * 5. SIGCONT
         * 6. SIGINT
         * 7. SIGTSTP
         */

        addListener(event: string, listener: (...args: any[]) => void): this;
        addListener(event: "close", listener: () => void): this;
        addListener(event: "line", listener: (input: any) => void): this;
        addListener(event: "pause", listener: () => void): this;
        addListener(event: "resume", listener: () => void): this;
        addListener(event: "SIGCONT", listener: () => void): this;
        addListener(event: "SIGINT", listener: () => void): this;
        addListener(event: "SIGTSTP", listener: () => void): this;

        emit(event: string | symbol, ...args: any[]): boolean;
        emit(event: "close"): boolean;
        emit(event: "line", input: any): boolean;
        emit(event: "pause"): boolean;
        emit(event: "resume"): boolean;
        emit(event: "SIGCONT"): boolean;
        emit(event: "SIGINT"): boolean;
        emit(event: "SIGTSTP"): boolean;

        on(event: string, listener: (...args: any[]) => void): this;
        on(event: "close", listener: () => void): this;
        on(event: "line", listener: (input: any) => void): this;
        on(event: "pause", listener: () => void): this;
        on(event: "resume", listener: () => void): this;
        on(event: "SIGCONT", listener: () => void): this;
        on(event: "SIGINT", listener: () => void): this;
        on(event: "SIGTSTP", listener: () => void): this;

        once(event: string, listener: (...args: any[]) => void): this;
        once(event: "close", listener: () => void): this;
        once(event: "line", listener: (input: any) => void): this;
        once(event: "pause", listener: () => void): this;
        once(event: "resume", listener: () => void): this;
        once(event: "SIGCONT", listener: () => void): this;
        once(event: "SIGINT", listener: () => void): this;
        once(event: "SIGTSTP", listener: () => void): this;

        prependListener(event: string, listener: (...args: any[]) => void): this;
        prependListener(event: "close", listener: () => void): this;
        prependListener(event: "line", listener: (input: any) => void): this;
        prependListener(event: "pause", listener: () => void): this;
        prependListener(event: "resume", listener: () => void): this;
        prependListener(event: "SIGCONT", listener: () => void): this;
        prependListener(event: "SIGINT", listener: () => void): this;
        prependListener(event: "SIGTSTP", listener: () => void): this;

        prependOnceListener(event: string, listener: (...args: any[]) => void): this;
        prependOnceListener(event: "close", listener: () => void): this;
        prependOnceListener(event: "line", listener: (input: any) => void): this;
        prependOnceListener(event: "pause", listener: () => void): this;
        prependOnceListener(event: "resume", listener: () => void): this;
        prependOnceListener(event: "SIGCONT", listener: () => void): this;
        prependOnceListener(event: "SIGINT", listener: () => void): this;
        prependOnceListener(event: "SIGTSTP", listener: () => void): this;
    }

    type Completer = (line: string) => CompleterResult;
    type AsyncCompleter = (line: string, callback: (err: any, result: CompleterResult) => void) => any;

    export type CompleterResult = [string[], string];

    export interface ReadLineOptions {
        input: NodeJS.ReadableStream;
        output?: NodeJS.WritableStream;
        completer?: Completer | AsyncCompleter;
        terminal?: boolean;
        historySize?: number;
        prompt?: string;
        crlfDelay?: number;
        removeHistoryDuplicates?: boolean;
    }

    export function createInterface(input: NodeJS.ReadableStream, output?: NodeJS.WritableStream, completer?: Completer | AsyncCompleter, terminal?: boolean): ReadLine;
    export function createInterface(options: ReadLineOptions): ReadLine;

    export function cursorTo(stream: NodeJS.WritableStream, x: number, y?: number): void;
    export function emitKeypressEvents(stream: NodeJS.ReadableStream, interface?: ReadLine): void;
    export function moveCursor(stream: NodeJS.WritableStream, dx: number | string, dy: number | string): void;
    export function clearLine(stream: NodeJS.WritableStream, dir: number): void;
    export function clearScreenDown(stream: NodeJS.WritableStream): void;
}

declare module "vm" {
    export interface Context { }
    export interface ScriptOptions {
        filename?: string;
        lineOffset?: number;
        columnOffset?: number;
        displayErrors?: boolean;
        timeout?: number;
        cachedData?: Buffer;
        produceCachedData?: boolean;
    }
    export interface RunningScriptOptions {
        filename?: string;
        lineOffset?: number;
        columnOffset?: number;
        displayErrors?: boolean;
        timeout?: number;
    }
    export class Script {
        constructor(code: string, options?: ScriptOptions);
        runInContext(contextifiedSandbox: Context, options?: RunningScriptOptions): any;
        runInNewContext(sandbox?: Context, options?: RunningScriptOptions): any;
        runInThisContext(options?: RunningScriptOptions): any;
    }
    export function createContext(sandbox?: Context): Context;
    export function isContext(sandbox: Context): boolean;
    export function runInContext(code: string, contextifiedSandbox: Context, options?: RunningScriptOptions | string): any;
    /** @deprecated */
    export function runInDebugContext(code: string): any;
    export function runInNewContext(code: string, sandbox?: Context, options?: RunningScriptOptions | string): any;
    export function runInThisContext(code: string, options?: RunningScriptOptions | string): any;
}

declare module "child_process" {
    import * as events from "events";
    import * as stream from "stream";
    import * as net from "net";

    export interface ChildProcess extends events.EventEmitter {
        stdin: stream.Writable;
        stdout: stream.Readable;
        stderr: stream.Readable;
        stdio: [stream.Writable, stream.Readable, stream.Readable];
        killed: boolean;
        pid: number;
        kill(signal?: string): void;
        send(message: any, callback?: (error: Error) => void): boolean;
        send(message: any, sendHandle?: net.Socket | net.Server, callback?: (error: Error) => void): boolean;
        send(message: any, sendHandle?: net.Socket | net.Server, options?: MessageOptions, callback?: (error: Error) => void): boolean;
        connected: boolean;
        disconnect(): void;
        unref(): void;
        ref(): void;

        /**
         * events.EventEmitter
         * 1. close
         * 2. disconnect
         * 3. error
         * 4. exit
         * 5. message
         */

        addListener(event: string, listener: (...args: any[]) => void): this;
        addListener(event: "close", listener: (code: number, signal: string) => void): this;
        addListener(event: "disconnect", listener: () => void): this;
        addListener(event: "error", listener: (err: Error) => void): this;
        addListener(event: "exit", listener: (code: number, signal: string) => void): this;
        addListener(event: "message", listener: (message: any, sendHandle: net.Socket | net.Server) => void): this;

        emit(event: string | symbol, ...args: any[]): boolean;
        emit(event: "close", code: number, signal: string): boolean;
        emit(event: "disconnect"): boolean;
        emit(event: "error", err: Error): boolean;
        emit(event: "exit", code: number, signal: string): boolean;
        emit(event: "message", message: any, sendHandle: net.Socket | net.Server): boolean;

        on(event: string, listener: (...args: any[]) => void): this;
        on(event: "close", listener: (code: number, signal: string) => void): this;
        on(event: "disconnect", listener: () => void): this;
        on(event: "error", listener: (err: Error) => void): this;
        on(event: "exit", listener: (code: number, signal: string) => void): this;
        on(event: "message", listener: (message: any, sendHandle: net.Socket | net.Server) => void): this;

        once(event: string, listener: (...args: any[]) => void): this;
        once(event: "close", listener: (code: number, signal: string) => void): this;
        once(event: "disconnect", listener: () => void): this;
        once(event: "error", listener: (err: Error) => void): this;
        once(event: "exit", listener: (code: number, signal: string) => void): this;
        once(event: "message", listener: (message: any, sendHandle: net.Socket | net.Server) => void): this;

        prependListener(event: string, listener: (...args: any[]) => void): this;
        prependListener(event: "close", listener: (code: number, signal: string) => void): this;
        prependListener(event: "disconnect", listener: () => void): this;
        prependListener(event: "error", listener: (err: Error) => void): this;
        prependListener(event: "exit", listener: (code: number, signal: string) => void): this;
        prependListener(event: "message", listener: (message: any, sendHandle: net.Socket | net.Server) => void): this;

        prependOnceListener(event: string, listener: (...args: any[]) => void): this;
        prependOnceListener(event: "close", listener: (code: number, signal: string) => void): this;
        prependOnceListener(event: "disconnect", listener: () => void): this;
        prependOnceListener(event: "error", listener: (err: Error) => void): this;
        prependOnceListener(event: "exit", listener: (code: number, signal: string) => void): this;
        prependOnceListener(event: "message", listener: (message: any, sendHandle: net.Socket | net.Server) => void): this;
    }

    export interface MessageOptions {
        keepOpen?: boolean;
    }

    export interface SpawnOptions {
        argv0?: string;
        cwd?: string;
        env?: any;
        stdio?: any;
        detached?: boolean;
        uid?: number;
        gid?: number;
        shell?: boolean | string;
        windowsVerbatimArguments?: boolean;
        windowsHide?: boolean;
    }

    export function spawn(command: string, args?: ReadonlyArray<string>, options?: SpawnOptions): ChildProcess;

    export interface ExecOptions {
        cwd?: string;
        env?: any;
        shell?: string;
        timeout?: number;
        maxBuffer?: number;
        killSignal?: string;
        uid?: number;
        gid?: number;
        windowsHide?: boolean;
    }

    export interface ExecOptionsWithStringEncoding extends ExecOptions {
        encoding: BufferEncoding;
    }

    export interface ExecOptionsWithBufferEncoding extends ExecOptions {
        encoding: string | null; // specify `null`.
    }

    // no `options` definitely means stdout/stderr are `string`.
    export function exec(command: string, callback?: (error: Error | null, stdout: string, stderr: string) => void): ChildProcess;

    // `options` with `"buffer"` or `null` for `encoding` means stdout/stderr are definitely `Buffer`.
    export function exec(command: string, options: { encoding: "buffer" | null } & ExecOptions, callback?: (error: Error | null, stdout: Buffer, stderr: Buffer) => void): ChildProcess;

    // `options` with well known `encoding` means stdout/stderr are definitely `string`.
    export function exec(command: string, options: { encoding: BufferEncoding } & ExecOptions, callback?: (error: Error | null, stdout: string, stderr: string) => void): ChildProcess;

    // `options` with an `encoding` whose type is `string` means stdout/stderr could either be `Buffer` or `string`.
    // There is no guarantee the `encoding` is unknown as `string` is a superset of `BufferEncoding`.
    export function exec(command: string, options: { encoding: string } & ExecOptions, callback?: (error: Error | null, stdout: string | Buffer, stderr: string | Buffer) => void): ChildProcess;

    // `options` without an `encoding` means stdout/stderr are definitely `string`.
    export function exec(command: string, options: ExecOptions, callback?: (error: Error | null, stdout: string, stderr: string) => void): ChildProcess;

    // fallback if nothing else matches. Worst case is always `string | Buffer`.
    export function exec(command: string, options: ({ encoding?: string | null } & ExecOptions) | undefined | null, callback?: (error: Error | null, stdout: string | Buffer, stderr: string | Buffer) => void): ChildProcess;

    // NOTE: This namespace provides design-time support for util.promisify. Exported members do not exist at runtime.
    export namespace exec {
        export function __promisify__(command: string): Promise<{ stdout: string, stderr: string }>;
        export function __promisify__(command: string, options: { encoding: "buffer" | null } & ExecOptions): Promise<{ stdout: Buffer, stderr: Buffer }>;
        export function __promisify__(command: string, options: { encoding: BufferEncoding } & ExecOptions): Promise<{ stdout: string, stderr: string }>;
        export function __promisify__(command: string, options: ExecOptions): Promise<{ stdout: string, stderr: string }>;
        export function __promisify__(command: string, options?: ({ encoding?: string | null } & ExecOptions) | null): Promise<{ stdout: string | Buffer, stderr: string | Buffer }>;
    }

    export interface ExecFileOptions {
        cwd?: string;
        env?: any;
        timeout?: number;
        maxBuffer?: number;
        killSignal?: string;
        uid?: number;
        gid?: number;
        windowsHide?: boolean;
        windowsVerbatimArguments?: boolean;
    }
    export interface ExecFileOptionsWithStringEncoding extends ExecFileOptions {
        encoding: BufferEncoding;
    }
    export interface ExecFileOptionsWithBufferEncoding extends ExecFileOptions {
        encoding: 'buffer' | null;
    }
    export interface ExecFileOptionsWithOtherEncoding extends ExecFileOptions {
        encoding: string;
    }

    export function execFile(file: string): ChildProcess;
    export function execFile(file: string, options: ({ encoding?: string | null } & ExecFileOptions) | undefined | null): ChildProcess;
    export function execFile(file: string, args?: ReadonlyArray<string> | null): ChildProcess;
    export function execFile(file: string, args: ReadonlyArray<string> | undefined | null, options: ({ encoding?: string | null } & ExecFileOptions) | undefined | null): ChildProcess;

    // no `options` definitely means stdout/stderr are `string`.
    export function execFile(file: string, callback: (error: Error | null, stdout: string, stderr: string) => void): ChildProcess;
    export function execFile(file: string, args: ReadonlyArray<string> | undefined | null, callback: (error: Error | null, stdout: string, stderr: string) => void): ChildProcess;

    // `options` with `"buffer"` or `null` for `encoding` means stdout/stderr are definitely `Buffer`.
    export function execFile(file: string, options: ExecFileOptionsWithBufferEncoding, callback: (error: Error | null, stdout: Buffer, stderr: Buffer) => void): ChildProcess;
    export function execFile(file: string, args: ReadonlyArray<string> | undefined | null, options: ExecFileOptionsWithBufferEncoding, callback: (error: Error | null, stdout: Buffer, stderr: Buffer) => void): ChildProcess;

    // `options` with well known `encoding` means stdout/stderr are definitely `string`.
    export function execFile(file: string, options: ExecFileOptionsWithStringEncoding, callback: (error: Error | null, stdout: string, stderr: string) => void): ChildProcess;
    export function execFile(file: string, args: ReadonlyArray<string> | undefined | null, options: ExecFileOptionsWithStringEncoding, callback: (error: Error | null, stdout: string, stderr: string) => void): ChildProcess;

    // `options` with an `encoding` whose type is `string` means stdout/stderr could either be `Buffer` or `string`.
    // There is no guarantee the `encoding` is unknown as `string` is a superset of `BufferEncoding`.
    export function execFile(file: string, options: ExecFileOptionsWithOtherEncoding, callback: (error: Error | null, stdout: string | Buffer, stderr: string | Buffer) => void): ChildProcess;
    export function execFile(file: string, args: ReadonlyArray<string> | undefined | null, options: ExecFileOptionsWithOtherEncoding, callback: (error: Error | null, stdout: string | Buffer, stderr: string | Buffer) => void): ChildProcess;

    // `options` without an `encoding` means stdout/stderr are definitely `string`.
    export function execFile(file: string, options: ExecFileOptions, callback: (error: Error | null, stdout: string, stderr: string) => void): ChildProcess;
    export function execFile(file: string, args: ReadonlyArray<string> | undefined | null, options: ExecFileOptions, callback: (error: Error | null, stdout: string, stderr: string) => void): ChildProcess;

    // fallback if nothing else matches. Worst case is always `string | Buffer`.
    export function execFile(file: string, options: ({ encoding?: string | null } & ExecFileOptions) | undefined | null, callback: ((error: Error | null, stdout: string | Buffer, stderr: string | Buffer) => void) | undefined | null): ChildProcess;
    export function execFile(file: string, args: ReadonlyArray<string> | undefined | null, options: ({ encoding?: string | null } & ExecFileOptions) | undefined | null, callback: ((error: Error | null, stdout: string | Buffer, stderr: string | Buffer) => void) | undefined | null): ChildProcess;

    // NOTE: This namespace provides design-time support for util.promisify. Exported members do not exist at runtime.
    export namespace execFile {
        export function __promisify__(file: string): Promise<{ stdout: string, stderr: string }>;
        export function __promisify__(file: string, args: string[] | undefined | null): Promise<{ stdout: string, stderr: string }>;
        export function __promisify__(file: string, options: ExecFileOptionsWithBufferEncoding): Promise<{ stdout: Buffer, stderr: Buffer }>;
        export function __promisify__(file: string, args: string[] | undefined | null, options: ExecFileOptionsWithBufferEncoding): Promise<{ stdout: Buffer, stderr: Buffer }>;
        export function __promisify__(file: string, options: ExecFileOptionsWithStringEncoding): Promise<{ stdout: string, stderr: string }>;
        export function __promisify__(file: string, args: string[] | undefined | null, options: ExecFileOptionsWithStringEncoding): Promise<{ stdout: string, stderr: string }>;
        export function __promisify__(file: string, options: ExecFileOptionsWithOtherEncoding): Promise<{ stdout: string | Buffer, stderr: string | Buffer }>;
        export function __promisify__(file: string, args: string[] | undefined | null, options: ExecFileOptionsWithOtherEncoding): Promise<{ stdout: string | Buffer, stderr: string | Buffer }>;
        export function __promisify__(file: string, options: ExecFileOptions): Promise<{ stdout: string, stderr: string }>;
        export function __promisify__(file: string, args: string[] | undefined | null, options: ExecFileOptions): Promise<{ stdout: string, stderr: string }>;
        export function __promisify__(file: string, options: ({ encoding?: string | null } & ExecFileOptions) | undefined | null): Promise<{ stdout: string | Buffer, stderr: string | Buffer }>;
        export function __promisify__(file: string, args: string[] | undefined | null, options: ({ encoding?: string | null } & ExecFileOptions) | undefined | null): Promise<{ stdout: string | Buffer, stderr: string | Buffer }>;
    }

    export interface ForkOptions {
        cwd?: string;
        env?: any;
        execPath?: string;
        execArgv?: string[];
        silent?: boolean;
        stdio?: any[];
        uid?: number;
        gid?: number;
        windowsVerbatimArguments?: boolean;
    }
    export function fork(modulePath: string, args?: ReadonlyArray<string>, options?: ForkOptions): ChildProcess;

    export interface SpawnSyncOptions {
        argv0?: string;
        cwd?: string;
        input?: string | Buffer;
        stdio?: any;
        env?: any;
        uid?: number;
        gid?: number;
        timeout?: number;
        killSignal?: string;
        maxBuffer?: number;
        encoding?: string;
        shell?: boolean | string;
        windowsHide?: boolean;
        windowsVerbatimArguments?: boolean;
    }
    export interface SpawnSyncOptionsWithStringEncoding extends SpawnSyncOptions {
        encoding: BufferEncoding;
    }
    export interface SpawnSyncOptionsWithBufferEncoding extends SpawnSyncOptions {
        encoding: string; // specify `null`.
    }
    export interface SpawnSyncReturns<T> {
        pid: number;
        output: string[];
        stdout: T;
        stderr: T;
        status: number;
        signal: string;
        error: Error;
    }
    export function spawnSync(command: string): SpawnSyncReturns<Buffer>;
    export function spawnSync(command: string, options?: SpawnSyncOptionsWithStringEncoding): SpawnSyncReturns<string>;
    export function spawnSync(command: string, options?: SpawnSyncOptionsWithBufferEncoding): SpawnSyncReturns<Buffer>;
    export function spawnSync(command: string, options?: SpawnSyncOptions): SpawnSyncReturns<Buffer>;
    export function spawnSync(command: string, args?: ReadonlyArray<string>, options?: SpawnSyncOptionsWithStringEncoding): SpawnSyncReturns<string>;
    export function spawnSync(command: string, args?: ReadonlyArray<string>, options?: SpawnSyncOptionsWithBufferEncoding): SpawnSyncReturns<Buffer>;
    export function spawnSync(command: string, args?: ReadonlyArray<string>, options?: SpawnSyncOptions): SpawnSyncReturns<Buffer>;

    export interface ExecSyncOptions {
        cwd?: string;
        input?: string | Buffer;
        stdio?: any;
        env?: any;
        shell?: string;
        uid?: number;
        gid?: number;
        timeout?: number;
        killSignal?: string;
        maxBuffer?: number;
        encoding?: string;
        windowsHide?: boolean;
    }
    export interface ExecSyncOptionsWithStringEncoding extends ExecSyncOptions {
        encoding: BufferEncoding;
    }
    export interface ExecSyncOptionsWithBufferEncoding extends ExecSyncOptions {
        encoding: string; // specify `null`.
    }
    export function execSync(command: string): Buffer;
    export function execSync(command: string, options?: ExecSyncOptionsWithStringEncoding): string;
    export function execSync(command: string, options?: ExecSyncOptionsWithBufferEncoding): Buffer;
    export function execSync(command: string, options?: ExecSyncOptions): Buffer;

    export interface ExecFileSyncOptions {
        cwd?: string;
        input?: string | Buffer;
        stdio?: any;
        env?: any;
        uid?: number;
        gid?: number;
        timeout?: number;
        killSignal?: string;
        maxBuffer?: number;
        encoding?: string;
        windowsHide?: boolean;
    }
    export interface ExecFileSyncOptionsWithStringEncoding extends ExecFileSyncOptions {
        encoding: BufferEncoding;
    }
    export interface ExecFileSyncOptionsWithBufferEncoding extends ExecFileSyncOptions {
        encoding: string; // specify `null`.
    }
    export function execFileSync(command: string): Buffer;
    export function execFileSync(command: string, options?: ExecFileSyncOptionsWithStringEncoding): string;
    export function execFileSync(command: string, options?: ExecFileSyncOptionsWithBufferEncoding): Buffer;
    export function execFileSync(command: string, options?: ExecFileSyncOptions): Buffer;
    export function execFileSync(command: string, args?: ReadonlyArray<string>, options?: ExecFileSyncOptionsWithStringEncoding): string;
    export function execFileSync(command: string, args?: ReadonlyArray<string>, options?: ExecFileSyncOptionsWithBufferEncoding): Buffer;
    export function execFileSync(command: string, args?: ReadonlyArray<string>, options?: ExecFileSyncOptions): Buffer;
}

declare module "url" {
    import { ParsedUrlQuery } from 'querystring';

    export interface UrlObjectCommon {
        auth?: string;
        hash?: string;
        host?: string;
        hostname?: string;
        href?: string;
        path?: string;
        pathname?: string;
        protocol?: string;
        search?: string;
        slashes?: boolean;
    }

    // Input to `url.format`
    export interface UrlObject extends UrlObjectCommon {
        port?: string | number;
        query?: string | null | { [key: string]: any };
    }

    // Output of `url.parse`
    export interface Url extends UrlObjectCommon {
        port?: string;
        query?: string | null | ParsedUrlQuery;
    }

    export interface UrlWithParsedQuery extends Url {
        query: ParsedUrlQuery;
    }

    export interface UrlWithStringQuery extends Url {
        query: string | null;
    }

    export function parse(urlStr: string): UrlWithStringQuery;
    export function parse(urlStr: string, parseQueryString: false | undefined, slashesDenoteHost?: boolean): UrlWithStringQuery;
    export function parse(urlStr: string, parseQueryString: true, slashesDenoteHost?: boolean): UrlWithParsedQuery;
    export function parse(urlStr: string, parseQueryString: boolean, slashesDenoteHost?: boolean): Url;

    export function format(URL: URL, options?: URLFormatOptions): string;
    export function format(urlObject: UrlObject | string): string;
    export function resolve(from: string, to: string): string;

    export function domainToASCII(domain: string): string;
    export function domainToUnicode(domain: string): string;

    export interface URLFormatOptions {
        auth?: boolean;
        fragment?: boolean;
        search?: boolean;
        unicode?: boolean;
    }

    export class URL {
        constructor(input: string, base?: string | URL);
        hash: string;
        host: string;
        hostname: string;
        href: string;
        readonly origin: string;
        password: string;
        pathname: string;
        port: string;
        protocol: string;
        search: string;
        readonly searchParams: URLSearchParams;
        username: string;
        toString(): string;
        toJSON(): string;
    }

    export class URLSearchParams implements Iterable<[string, string]> {
        constructor(init?: URLSearchParams | string | { [key: string]: string | string[] | undefined } | Iterable<[string, string]> | Array<[string, string]>);
        append(name: string, value: string): void;
        delete(name: string): void;
        entries(): IterableIterator<[string, string]>;
        forEach(callback: (value: string, name: string) => void): void;
        get(name: string): string | null;
        getAll(name: string): string[];
        has(name: string): boolean;
        keys(): IterableIterator<string>;
        set(name: string, value: string): void;
        sort(): void;
        toString(): string;
        values(): IterableIterator<string>;
        [Symbol.iterator](): IterableIterator<[string, string]>;
    }
}

declare module "dns" {
    // Supported getaddrinfo flags.
    export const ADDRCONFIG: number;
    export const V4MAPPED: number;

    export interface LookupOptions {
        family?: number;
        hints?: number;
        all?: boolean;
    }

    export interface LookupOneOptions extends LookupOptions {
        all?: false;
    }

    export interface LookupAllOptions extends LookupOptions {
        all: true;
    }

    export interface LookupAddress {
        address: string;
        family: number;
    }

    export function lookup(hostname: string, family: number, callback: (err: NodeJS.ErrnoException, address: string, family: number) => void): void;
    export function lookup(hostname: string, options: LookupOneOptions, callback: (err: NodeJS.ErrnoException, address: string, family: number) => void): void;
    export function lookup(hostname: string, options: LookupAllOptions, callback: (err: NodeJS.ErrnoException, addresses: LookupAddress[]) => void): void;
    export function lookup(hostname: string, options: LookupOptions, callback: (err: NodeJS.ErrnoException, address: string | LookupAddress[], family: number) => void): void;
    export function lookup(hostname: string, callback: (err: NodeJS.ErrnoException, address: string, family: number) => void): void;

    // NOTE: This namespace provides design-time support for util.promisify. Exported members do not exist at runtime.
    export namespace lookup {
        export function __promisify__(hostname: string, options: LookupAllOptions): Promise<{ address: LookupAddress[] }>;
        export function __promisify__(hostname: string, options?: LookupOneOptions | number): Promise<{ address: string, family: number }>;
        export function __promisify__(hostname: string, options?: LookupOptions | number): Promise<{ address: string | LookupAddress[], family?: number }>;
    }

    export function lookupService(address: string, port: number, callback: (err: NodeJS.ErrnoException, hostname: string, service: string) => void): void;

    export namespace lookupService {
        export function __promisify__(address: string, port: number): Promise<{ hostname: string, service: string }>;
    }

    export interface ResolveOptions {
        ttl: boolean;
    }

    export interface ResolveWithTtlOptions extends ResolveOptions {
        ttl: true;
    }

    export interface RecordWithTtl {
        address: string;
        ttl: number;
    }

    export interface AnyRecordWithTtl extends RecordWithTtl {
        type: "A" | "AAAA";
    }

    export interface MxRecord {
        priority: number;
        exchange: string;
    }

    export interface AnyMxRecord extends MxRecord {
        type: "MX";
    }

    export interface NaptrRecord {
        flags: string;
        service: string;
        regexp: string;
        replacement: string;
        order: number;
        preference: number;
    }

    export interface AnyNaptrRecord extends NaptrRecord {
        type: "NAPTR";
    }

    export interface SoaRecord {
        nsname: string;
        hostmaster: string;
        serial: number;
        refresh: number;
        retry: number;
        expire: number;
        minttl: number;
    }

    export interface AnySoaRecord extends SoaRecord {
        type: "SOA";
    }

    export interface SrvRecord {
        priority: number;
        weight: number;
        port: number;
        name: string;
    }

    export interface AnySrvRecord extends SrvRecord {
        type: "SRV";
    }

    export interface AnyTxtRecord {
        type: "TXT";
        entries: string[];
    }

    export function resolve(hostname: string, callback: (err: NodeJS.ErrnoException, addresses: string[]) => void): void;
    export function resolve(hostname: string, rrtype: "A", callback: (err: NodeJS.ErrnoException, addresses: string[]) => void): void;
    export function resolve(hostname: string, rrtype: "AAAA", callback: (err: NodeJS.ErrnoException, addresses: string[]) => void): void;
    export function resolve(hostname: string, rrtype: "ANY", callback: (err: NodeJS.ErrnoException, addresses: ReadonlyArray<AnySrvRecord | AnySoaRecord | AnyNaptrRecord | AnyRecordWithTtl | AnyMxRecord | AnyTxtRecord>) => void): void;
    export function resolve(hostname: string, rrtype: "CNAME", callback: (err: NodeJS.ErrnoException, addresses: string[]) => void): void;
    export function resolve(hostname: string, rrtype: "MX", callback: (err: NodeJS.ErrnoException, addresses: MxRecord[]) => void): void;
    export function resolve(hostname: string, rrtype: "NAPTR", callback: (err: NodeJS.ErrnoException, addresses: NaptrRecord[]) => void): void;
    export function resolve(hostname: string, rrtype: "NS", callback: (err: NodeJS.ErrnoException, addresses: string[]) => void): void;
    export function resolve(hostname: string, rrtype: "PTR", callback: (err: NodeJS.ErrnoException, addresses: string[]) => void): void;
    export function resolve(hostname: string, rrtype: "SOA", callback: (err: NodeJS.ErrnoException, addresses: SoaRecord) => void): void;
    export function resolve(hostname: string, rrtype: "SRV", callback: (err: NodeJS.ErrnoException, addresses: SrvRecord[]) => void): void;
    export function resolve(hostname: string, rrtype: "TXT", callback: (err: NodeJS.ErrnoException, addresses: string[][]) => void): void;
    export function resolve(hostname: string, rrtype: string, callback: (err: NodeJS.ErrnoException, addresses: string[] | MxRecord[] | NaptrRecord[] | SoaRecord | SrvRecord[] | string[][]) => void): void;

    // NOTE: This namespace provides design-time support for util.promisify. Exported members do not exist at runtime.
    export namespace resolve {
        export function __promisify__(hostname: string, rrtype?: "A" | "AAAA" | "CNAME" | "NS" | "PTR"): Promise<string[]>;
        export function __promisify__(hostname: string, rrtype: "ANY"): Promise<ReadonlyArray<AnySrvRecord | AnySoaRecord | AnyNaptrRecord | AnyRecordWithTtl | AnyMxRecord | AnyTxtRecord>>;
        export function __promisify__(hostname: string, rrtype: "MX"): Promise<MxRecord[]>;
        export function __promisify__(hostname: string, rrtype: "NAPTR"): Promise<NaptrRecord[]>;
        export function __promisify__(hostname: string, rrtype: "SOA"): Promise<SoaRecord>;
        export function __promisify__(hostname: string, rrtype: "SRV"): Promise<SrvRecord[]>;
        export function __promisify__(hostname: string, rrtype: "TXT"): Promise<string[][]>;
        export function __promisify__(hostname: string, rrtype?: string): Promise<string[] | MxRecord[] | NaptrRecord[] | SoaRecord | SrvRecord[] | string[][]>;
    }

    export function resolve4(hostname: string, callback: (err: NodeJS.ErrnoException, addresses: string[]) => void): void;
    export function resolve4(hostname: string, options: ResolveWithTtlOptions, callback: (err: NodeJS.ErrnoException, addresses: RecordWithTtl[]) => void): void;
    export function resolve4(hostname: string, options: ResolveOptions, callback: (err: NodeJS.ErrnoException, addresses: string[] | RecordWithTtl[]) => void): void;

    // NOTE: This namespace provides design-time support for util.promisify. Exported members do not exist at runtime.
    export namespace resolve4 {
        export function __promisify__(hostname: string): Promise<string[]>;
        export function __promisify__(hostname: string, options: ResolveWithTtlOptions): Promise<RecordWithTtl[]>;
        export function __promisify__(hostname: string, options?: ResolveOptions): Promise<string[] | RecordWithTtl[]>;
    }

    export function resolve6(hostname: string, callback: (err: NodeJS.ErrnoException, addresses: string[]) => void): void;
    export function resolve6(hostname: string, options: ResolveWithTtlOptions, callback: (err: NodeJS.ErrnoException, addresses: RecordWithTtl[]) => void): void;
    export function resolve6(hostname: string, options: ResolveOptions, callback: (err: NodeJS.ErrnoException, addresses: string[] | RecordWithTtl[]) => void): void;

    // NOTE: This namespace provides design-time support for util.promisify. Exported members do not exist at runtime.
    export namespace resolve6 {
        export function __promisify__(hostname: string): Promise<string[]>;
        export function __promisify__(hostname: string, options: ResolveWithTtlOptions): Promise<RecordWithTtl[]>;
        export function __promisify__(hostname: string, options?: ResolveOptions): Promise<string[] | RecordWithTtl[]>;
    }

    export function resolveAny(hostname: string, callback: (err: NodeJS.ErrnoException, addresses: ReadonlyArray<AnySrvRecord | AnySoaRecord | AnyNaptrRecord | AnyRecordWithTtl | AnyMxRecord | AnyTxtRecord>) => void): void;
    export function resolveCname(hostname: string, callback: (err: NodeJS.ErrnoException, addresses: string[]) => void): void;
    export function resolveMx(hostname: string, callback: (err: NodeJS.ErrnoException, addresses: MxRecord[]) => void): void;
    export function resolveNaptr(hostname: string, callback: (err: NodeJS.ErrnoException, addresses: NaptrRecord[]) => void): void;
    export function resolveNs(hostname: string, callback: (err: NodeJS.ErrnoException, addresses: string[]) => void): void;
    export function resolvePtr(hostname: string, callback: (err: NodeJS.ErrnoException, addresses: string[]) => void): void;
    export function resolveSoa(hostname: string, callback: (err: NodeJS.ErrnoException, address: SoaRecord) => void): void;
    export function resolveSrv(hostname: string, callback: (err: NodeJS.ErrnoException, addresses: SrvRecord[]) => void): void;
    export function resolveTxt(hostname: string, callback: (err: NodeJS.ErrnoException, addresses: string[][]) => void): void;

    export function reverse(ip: string, callback: (err: NodeJS.ErrnoException, hostnames: string[]) => void): void;
    export function setServers(servers: string[]): void;

    // Error codes
    export var NODATA: string;
    export var FORMERR: string;
    export var SERVFAIL: string;
    export var NOTFOUND: string;
    export var NOTIMP: string;
    export var REFUSED: string;
    export var BADQUERY: string;
    export var BADNAME: string;
    export var BADFAMILY: string;
    export var BADRESP: string;
    export var CONNREFUSED: string;
    export var TIMEOUT: string;
    export var EOF: string;
    export var FILE: string;
    export var NOMEM: string;
    export var DESTRUCTION: string;
    export var BADSTR: string;
    export var BADFLAGS: string;
    export var NONAME: string;
    export var BADHINTS: string;
    export var NOTINITIALIZED: string;
    export var LOADIPHLPAPI: string;
    export var ADDRGETNETWORKPARAMS: string;
    export var CANCELLED: string;
}

declare module "net" {
    import * as stream from "stream";
    import * as events from "events";
    import * as dns from "dns";

    type LookupFunction = (hostname: string, options: dns.LookupOneOptions, callback: (err: NodeJS.ErrnoException | null, address: string, family: number) => void) => void;

    export interface AddressInfo {
        address: string;
        family: string;
        port: number;
    }

    export interface SocketConstructorOpts {
        fd?: number;
        allowHalfOpen?: boolean;
        readable?: boolean;
        writable?: boolean;
    }

    export interface TcpSocketConnectOpts {
        port: number;
        host?: string;
        localAddress?: string;
        localPort?: number;
        hints?: number;
        family?: number;
        lookup?: LookupFunction;
    }

    export interface IpcSocketConnectOpts {
        path: string;
    }

    export type SocketConnectOpts = TcpSocketConnectOpts | IpcSocketConnectOpts;

    export class Socket extends stream.Duplex {
        constructor(options?: SocketConstructorOpts);

        // Extended base methods
        write(buffer: Buffer): boolean;
        write(buffer: Buffer, cb?: Function): boolean;
        write(str: string, cb?: Function): boolean;
        write(str: string, encoding?: string, cb?: Function): boolean;
        write(str: string, encoding?: string, fd?: string): boolean;
        write(data: any, encoding?: string, callback?: Function): void;

        connect(options: SocketConnectOpts, connectionListener?: Function): this;
        connect(port: number, host: string, connectionListener?: Function): this;
        connect(port: number, connectionListener?: Function): this;
        connect(path: string, connectionListener?: Function): this;

        bufferSize: number;
        setEncoding(encoding?: string): this;
        destroy(err?: any): void;
        pause(): this;
        resume(): this;
        setTimeout(timeout: number, callback?: Function): this;
        setNoDelay(noDelay?: boolean): this;
        setKeepAlive(enable?: boolean, initialDelay?: number): this;
        address(): AddressInfo | string;
        unref(): void;
        ref(): void;

        remoteAddress?: string;
        remoteFamily?: string;
        remotePort?: number;
        localAddress: string;
        localPort: number;
        bytesRead: number;
        bytesWritten: number;
        connecting: boolean;
        destroyed: boolean;

        // Extended base methods
        end(): void;
        end(buffer: Buffer, cb?: Function): void;
        end(str: string, cb?: Function): void;
        end(str: string, encoding?: string, cb?: Function): void;
        end(data?: any, encoding?: string): void;

        /**
         * events.EventEmitter
         *   1. close
         *   2. connect
         *   3. data
         *   4. drain
         *   5. end
         *   6. error
         *   7. lookup
         *   8. timeout
         */
        addListener(event: string, listener: (...args: any[]) => void): this;
        addListener(event: "close", listener: (had_error: boolean) => void): this;
        addListener(event: "connect", listener: () => void): this;
        addListener(event: "data", listener: (data: Buffer) => void): this;
        addListener(event: "drain", listener: () => void): this;
        addListener(event: "end", listener: () => void): this;
        addListener(event: "error", listener: (err: Error) => void): this;
        addListener(event: "lookup", listener: (err: Error, address: string, family: string | number, host: string) => void): this;
        addListener(event: "timeout", listener: () => void): this;

        emit(event: string | symbol, ...args: any[]): boolean;
        emit(event: "close", had_error: boolean): boolean;
        emit(event: "connect"): boolean;
        emit(event: "data", data: Buffer): boolean;
        emit(event: "drain"): boolean;
        emit(event: "end"): boolean;
        emit(event: "error", err: Error): boolean;
        emit(event: "lookup", err: Error, address: string, family: string | number, host: string): boolean;
        emit(event: "timeout"): boolean;

        on(event: string, listener: (...args: any[]) => void): this;
        on(event: "close", listener: (had_error: boolean) => void): this;
        on(event: "connect", listener: () => void): this;
        on(event: "data", listener: (data: Buffer) => void): this;
        on(event: "drain", listener: () => void): this;
        on(event: "end", listener: () => void): this;
        on(event: "error", listener: (err: Error) => void): this;
        on(event: "lookup", listener: (err: Error, address: string, family: string | number, host: string) => void): this;
        on(event: "timeout", listener: () => void): this;

        once(event: string, listener: (...args: any[]) => void): this;
        once(event: "close", listener: (had_error: boolean) => void): this;
        once(event: "connect", listener: () => void): this;
        once(event: "data", listener: (data: Buffer) => void): this;
        once(event: "drain", listener: () => void): this;
        once(event: "end", listener: () => void): this;
        once(event: "error", listener: (err: Error) => void): this;
        once(event: "lookup", listener: (err: Error, address: string, family: string | number, host: string) => void): this;
        once(event: "timeout", listener: () => void): this;

        prependListener(event: string, listener: (...args: any[]) => void): this;
        prependListener(event: "close", listener: (had_error: boolean) => void): this;
        prependListener(event: "connect", listener: () => void): this;
        prependListener(event: "data", listener: (data: Buffer) => void): this;
        prependListener(event: "drain", listener: () => void): this;
        prependListener(event: "end", listener: () => void): this;
        prependListener(event: "error", listener: (err: Error) => void): this;
        prependListener(event: "lookup", listener: (err: Error, address: string, family: string | number, host: string) => void): this;
        prependListener(event: "timeout", listener: () => void): this;

        prependOnceListener(event: string, listener: (...args: any[]) => void): this;
        prependOnceListener(event: "close", listener: (had_error: boolean) => void): this;
        prependOnceListener(event: "connect", listener: () => void): this;
        prependOnceListener(event: "data", listener: (data: Buffer) => void): this;
        prependOnceListener(event: "drain", listener: () => void): this;
        prependOnceListener(event: "end", listener: () => void): this;
        prependOnceListener(event: "error", listener: (err: Error) => void): this;
        prependOnceListener(event: "lookup", listener: (err: Error, address: string, family: string | number, host: string) => void): this;
        prependOnceListener(event: "timeout", listener: () => void): this;
    }

    export interface ListenOptions {
        port?: number;
        host?: string;
        backlog?: number;
        path?: string;
        exclusive?: boolean;
        readableAll?: boolean;
        writableAll?: boolean;
    }

    // https://github.com/nodejs/node/blob/master/lib/net.js
    export class Server extends events.EventEmitter {
        constructor(connectionListener?: (socket: Socket) => void);
        constructor(options?: { allowHalfOpen?: boolean, pauseOnConnect?: boolean }, connectionListener?: (socket: Socket) => void);

        listen(port?: number, hostname?: string, backlog?: number, listeningListener?: Function): this;
        listen(port?: number, hostname?: string, listeningListener?: Function): this;
        listen(port?: number, backlog?: number, listeningListener?: Function): this;
        listen(port?: number, listeningListener?: Function): this;
        listen(path: string, backlog?: number, listeningListener?: Function): this;
        listen(path: string, listeningListener?: Function): this;
        listen(options: ListenOptions, listeningListener?: Function): this;
        listen(handle: any, backlog?: number, listeningListener?: Function): this;
        listen(handle: any, listeningListener?: Function): this;
        close(callback?: Function): this;
        address(): AddressInfo | string;
        getConnections(cb: (error: Error | null, count: number) => void): void;
        ref(): this;
        unref(): this;
        maxConnections: number;
        connections: number;
        listening: boolean;

        /**
         * events.EventEmitter
         *   1. close
         *   2. connection
         *   3. error
         *   4. listening
         */
        addListener(event: string, listener: (...args: any[]) => void): this;
        addListener(event: "close", listener: () => void): this;
        addListener(event: "connection", listener: (socket: Socket) => void): this;
        addListener(event: "error", listener: (err: Error) => void): this;
        addListener(event: "listening", listener: () => void): this;

        emit(event: string | symbol, ...args: any[]): boolean;
        emit(event: "close"): boolean;
        emit(event: "connection", socket: Socket): boolean;
        emit(event: "error", err: Error): boolean;
        emit(event: "listening"): boolean;

        on(event: string, listener: (...args: any[]) => void): this;
        on(event: "close", listener: () => void): this;
        on(event: "connection", listener: (socket: Socket) => void): this;
        on(event: "error", listener: (err: Error) => void): this;
        on(event: "listening", listener: () => void): this;

        once(event: string, listener: (...args: any[]) => void): this;
        once(event: "close", listener: () => void): this;
        once(event: "connection", listener: (socket: Socket) => void): this;
        once(event: "error", listener: (err: Error) => void): this;
        once(event: "listening", listener: () => void): this;

        prependListener(event: string, listener: (...args: any[]) => void): this;
        prependListener(event: "close", listener: () => void): this;
        prependListener(event: "connection", listener: (socket: Socket) => void): this;
        prependListener(event: "error", listener: (err: Error) => void): this;
        prependListener(event: "listening", listener: () => void): this;

        prependOnceListener(event: string, listener: (...args: any[]) => void): this;
        prependOnceListener(event: "close", listener: () => void): this;
        prependOnceListener(event: "connection", listener: (socket: Socket) => void): this;
        prependOnceListener(event: "error", listener: (err: Error) => void): this;
        prependOnceListener(event: "listening", listener: () => void): this;
    }

    export interface TcpNetConnectOpts extends TcpSocketConnectOpts, SocketConstructorOpts {
        timeout?: number;
    }

    export interface IpcNetConnectOpts extends IpcSocketConnectOpts, SocketConstructorOpts {
        timeout?: number;
    }

    export type NetConnectOpts = TcpNetConnectOpts | IpcNetConnectOpts;

    export function createServer(connectionListener?: (socket: Socket) => void): Server;
    export function createServer(options?: { allowHalfOpen?: boolean, pauseOnConnect?: boolean }, connectionListener?: (socket: Socket) => void): Server;
    export function connect(options: NetConnectOpts, connectionListener?: Function): Socket;
    export function connect(port: number, host?: string, connectionListener?: Function): Socket;
    export function connect(path: string, connectionListener?: Function): Socket;
    export function createConnection(options: NetConnectOpts, connectionListener?: Function): Socket;
    export function createConnection(port: number, host?: string, connectionListener?: Function): Socket;
    export function createConnection(path: string, connectionListener?: Function): Socket;
    export function isIP(input: string): number;
    export function isIPv4(input: string): boolean;
    export function isIPv6(input: string): boolean;
}

declare module "dgram" {
    import { AddressInfo } from "net";
    import * as dns from "dns";
    import * as events from "events";

    export interface RemoteInfo {
        address: string;
        family: string;
        port: number;
    }

    export interface BindOptions {
        port: number;
        address?: string;
        exclusive?: boolean;
    }

    type SocketType = "udp4" | "udp6";

    export interface SocketOptions {
        type: SocketType;
        reuseAddr?: boolean;
        recvBufferSize?: number;
        sendBufferSize?: number;
        lookup?: (hostname: string, options: dns.LookupOneOptions, callback: (err: NodeJS.ErrnoException, address: string, family: number) => void) => void;
    }

    export function createSocket(type: SocketType, callback?: (msg: Buffer, rinfo: RemoteInfo) => void): Socket;
    export function createSocket(options: SocketOptions, callback?: (msg: Buffer, rinfo: RemoteInfo) => void): Socket;

    export class Socket extends events.EventEmitter {
        send(msg: Buffer | string | Uint8Array | any[], port: number, address?: string, callback?: (error: Error | null, bytes: number) => void): void;
        send(msg: Buffer | string | Uint8Array, offset: number, length: number, port: number, address?: string, callback?: (error: Error | null, bytes: number) => void): void;
        bind(port?: number, address?: string, callback?: () => void): void;
        bind(port?: number, callback?: () => void): void;
        bind(callback?: () => void): void;
        bind(options: BindOptions, callback?: Function): void;
        close(callback?: () => void): void;
        address(): AddressInfo | string;
        setBroadcast(flag: boolean): void;
        setTTL(ttl: number): void;
        setMulticastTTL(ttl: number): void;
        setMulticastInterface(multicastInterface: string): void;
        setMulticastLoopback(flag: boolean): void;
        addMembership(multicastAddress: string, multicastInterface?: string): void;
        dropMembership(multicastAddress: string, multicastInterface?: string): void;
        ref(): this;
        unref(): this;
        setRecvBufferSize(size: number): void;
        setSendBufferSize(size: number): void;
        getRecvBufferSize(): number;
        getSendBufferSize(): number;

        /**
         * events.EventEmitter
         * 1. close
         * 2. error
         * 3. listening
         * 4. message
         */
        addListener(event: string, listener: (...args: any[]) => void): this;
        addListener(event: "close", listener: () => void): this;
        addListener(event: "error", listener: (err: Error) => void): this;
        addListener(event: "listening", listener: () => void): this;
        addListener(event: "message", listener: (msg: Buffer, rinfo: AddressInfo) => void): this;

        emit(event: string | symbol, ...args: any[]): boolean;
        emit(event: "close"): boolean;
        emit(event: "error", err: Error): boolean;
        emit(event: "listening"): boolean;
        emit(event: "message", msg: Buffer, rinfo: AddressInfo): boolean;

        on(event: string, listener: (...args: any[]) => void): this;
        on(event: "close", listener: () => void): this;
        on(event: "error", listener: (err: Error) => void): this;
        on(event: "listening", listener: () => void): this;
        on(event: "message", listener: (msg: Buffer, rinfo: AddressInfo) => void): this;

        once(event: string, listener: (...args: any[]) => void): this;
        once(event: "close", listener: () => void): this;
        once(event: "error", listener: (err: Error) => void): this;
        once(event: "listening", listener: () => void): this;
        once(event: "message", listener: (msg: Buffer, rinfo: AddressInfo) => void): this;

        prependListener(event: string, listener: (...args: any[]) => void): this;
        prependListener(event: "close", listener: () => void): this;
        prependListener(event: "error", listener: (err: Error) => void): this;
        prependListener(event: "listening", listener: () => void): this;
        prependListener(event: "message", listener: (msg: Buffer, rinfo: AddressInfo) => void): this;

        prependOnceListener(event: string, listener: (...args: any[]) => void): this;
        prependOnceListener(event: "close", listener: () => void): this;
        prependOnceListener(event: "error", listener: (err: Error) => void): this;
        prependOnceListener(event: "listening", listener: () => void): this;
        prependOnceListener(event: "message", listener: (msg: Buffer, rinfo: AddressInfo) => void): this;
    }
}

declare module "fs" {
    import * as stream from "stream";
    import * as events from "events";
    import { URL } from "url";

    /**
     * Valid types for path values in "fs".
     */
    export type PathLike = string | Buffer | URL;

    export class Stats {
        isFile(): boolean;
        isDirectory(): boolean;
        isBlockDevice(): boolean;
        isCharacterDevice(): boolean;
        isSymbolicLink(): boolean;
        isFIFO(): boolean;
        isSocket(): boolean;
        dev: number;
        ino: number;
        mode: number;
        nlink: number;
        uid: number;
        gid: number;
        rdev: number;
        size: number;
        blksize: number;
        blocks: number;
        atimeMs: number;
        mtimeMs: number;
        ctimeMs: number;
        birthtimeMs: number;
        atime: Date;
        mtime: Date;
        ctime: Date;
        birthtime: Date;
    }

    export interface FSWatcher extends events.EventEmitter {
        close(): void;

        /**
         * events.EventEmitter
         *   1. change
         *   2. error
         */
        addListener(event: string, listener: (...args: any[]) => void): this;
        addListener(event: "change", listener: (eventType: string, filename: string | Buffer) => void): this;
        addListener(event: "error", listener: (error: Error) => void): this;

        on(event: string, listener: (...args: any[]) => void): this;
        on(event: "change", listener: (eventType: string, filename: string | Buffer) => void): this;
        on(event: "error", listener: (error: Error) => void): this;

        once(event: string, listener: (...args: any[]) => void): this;
        once(event: "change", listener: (eventType: string, filename: string | Buffer) => void): this;
        once(event: "error", listener: (error: Error) => void): this;

        prependListener(event: string, listener: (...args: any[]) => void): this;
        prependListener(event: "change", listener: (eventType: string, filename: string | Buffer) => void): this;
        prependListener(event: "error", listener: (error: Error) => void): this;

        prependOnceListener(event: string, listener: (...args: any[]) => void): this;
        prependOnceListener(event: "change", listener: (eventType: string, filename: string | Buffer) => void): this;
        prependOnceListener(event: "error", listener: (error: Error) => void): this;
    }

    export class ReadStream extends stream.Readable {
        close(): void;
        destroy(): void;
        bytesRead: number;
        path: string | Buffer;

        /**
         * events.EventEmitter
         *   1. open
         *   2. close
         */
        addListener(event: string, listener: (...args: any[]) => void): this;
        addListener(event: "open", listener: (fd: number) => void): this;
        addListener(event: "close", listener: () => void): this;

        on(event: string, listener: (...args: any[]) => void): this;
        on(event: "open", listener: (fd: number) => void): this;
        on(event: "close", listener: () => void): this;

        once(event: string, listener: (...args: any[]) => void): this;
        once(event: "open", listener: (fd: number) => void): this;
        once(event: "close", listener: () => void): this;

        prependListener(event: string, listener: (...args: any[]) => void): this;
        prependListener(event: "open", listener: (fd: number) => void): this;
        prependListener(event: "close", listener: () => void): this;

        prependOnceListener(event: string, listener: (...args: any[]) => void): this;
        prependOnceListener(event: "open", listener: (fd: number) => void): this;
        prependOnceListener(event: "close", listener: () => void): this;
    }

    export class WriteStream extends stream.Writable {
        close(): void;
        bytesWritten: number;
        path: string | Buffer;

        /**
         * events.EventEmitter
         *   1. open
         *   2. close
         */
        addListener(event: string, listener: (...args: any[]) => void): this;
        addListener(event: "open", listener: (fd: number) => void): this;
        addListener(event: "close", listener: () => void): this;

        on(event: string, listener: (...args: any[]) => void): this;
        on(event: "open", listener: (fd: number) => void): this;
        on(event: "close", listener: () => void): this;

        once(event: string, listener: (...args: any[]) => void): this;
        once(event: "open", listener: (fd: number) => void): this;
        once(event: "close", listener: () => void): this;

        prependListener(event: string, listener: (...args: any[]) => void): this;
        prependListener(event: "open", listener: (fd: number) => void): this;
        prependListener(event: "close", listener: () => void): this;

        prependOnceListener(event: string, listener: (...args: any[]) => void): this;
        prependOnceListener(event: "open", listener: (fd: number) => void): this;
        prependOnceListener(event: "close", listener: () => void): this;
    }

    /**
     * Asynchronous rename(2) - Change the name or location of a file or directory.
     * @param oldPath A path to a file. If a URL is provided, it must use the `file:` protocol.
     * URL support is _experimental_.
     * @param newPath A path to a file. If a URL is provided, it must use the `file:` protocol.
     * URL support is _experimental_.
     */
    export function rename(oldPath: PathLike, newPath: PathLike, callback: (err: NodeJS.ErrnoException) => void): void;

    // NOTE: This namespace provides design-time support for util.promisify. Exported members do not exist at runtime.
    export namespace rename {
        /**
         * Asynchronous rename(2) - Change the name or location of a file or directory.
         * @param oldPath A path to a file. If a URL is provided, it must use the `file:` protocol.
         * URL support is _experimental_.
         * @param newPath A path to a file. If a URL is provided, it must use the `file:` protocol.
         * URL support is _experimental_.
         */
        export function __promisify__(oldPath: PathLike, newPath: PathLike): Promise<void>;
    }

    /**
     * Synchronous rename(2) - Change the name or location of a file or directory.
     * @param oldPath A path to a file. If a URL is provided, it must use the `file:` protocol.
     * URL support is _experimental_.
     * @param newPath A path to a file. If a URL is provided, it must use the `file:` protocol.
     * URL support is _experimental_.
     */
    export function renameSync(oldPath: PathLike, newPath: PathLike): void;

    /**
     * Asynchronous truncate(2) - Truncate a file to a specified length.
     * @param path A path to a file. If a URL is provided, it must use the `file:` protocol.
     * @param len If not specified, defaults to `0`.
     */
    export function truncate(path: PathLike, len: number | undefined | null, callback: (err: NodeJS.ErrnoException) => void): void;

    /**
     * Asynchronous truncate(2) - Truncate a file to a specified length.
     * @param path A path to a file. If a URL is provided, it must use the `file:` protocol.
     * URL support is _experimental_.
     */
    export function truncate(path: PathLike, callback: (err: NodeJS.ErrnoException) => void): void;

    // NOTE: This namespace provides design-time support for util.promisify. Exported members do not exist at runtime.
    export namespace truncate {
        /**
         * Asynchronous truncate(2) - Truncate a file to a specified length.
         * @param path A path to a file. If a URL is provided, it must use the `file:` protocol.
         * @param len If not specified, defaults to `0`.
         */
        export function __promisify__(path: PathLike, len?: number | null): Promise<void>;
    }

    /**
     * Synchronous truncate(2) - Truncate a file to a specified length.
     * @param path A path to a file. If a URL is provided, it must use the `file:` protocol.
     * @param len If not specified, defaults to `0`.
     */
    export function truncateSync(path: PathLike, len?: number | null): void;

    /**
     * Asynchronous ftruncate(2) - Truncate a file to a specified length.
     * @param fd A file descriptor.
     * @param len If not specified, defaults to `0`.
     */
    export function ftruncate(fd: number, len: number | undefined | null, callback: (err: NodeJS.ErrnoException) => void): void;

    /**
     * Asynchronous ftruncate(2) - Truncate a file to a specified length.
     * @param fd A file descriptor.
     */
    export function ftruncate(fd: number, callback: (err: NodeJS.ErrnoException) => void): void;

    // NOTE: This namespace provides design-time support for util.promisify. Exported members do not exist at runtime.
    export namespace ftruncate {
        /**
         * Asynchronous ftruncate(2) - Truncate a file to a specified length.
         * @param fd A file descriptor.
         * @param len If not specified, defaults to `0`.
         */
        export function __promisify__(fd: number, len?: number | null): Promise<void>;
    }

    /**
     * Synchronous ftruncate(2) - Truncate a file to a specified length.
     * @param fd A file descriptor.
     * @param len If not specified, defaults to `0`.
     */
    export function ftruncateSync(fd: number, len?: number | null): void;

    /**
     * Asynchronous chown(2) - Change ownership of a file.
     * @param path A path to a file. If a URL is provided, it must use the `file:` protocol.
     */
    export function chown(path: PathLike, uid: number, gid: number, callback: (err: NodeJS.ErrnoException) => void): void;

    // NOTE: This namespace provides design-time support for util.promisify. Exported members do not exist at runtime.
    export namespace chown {
        /**
         * Asynchronous chown(2) - Change ownership of a file.
         * @param path A path to a file. If a URL is provided, it must use the `file:` protocol.
         */
        export function __promisify__(path: PathLike, uid: number, gid: number): Promise<void>;
    }

    /**
     * Synchronous chown(2) - Change ownership of a file.
     * @param path A path to a file. If a URL is provided, it must use the `file:` protocol.
     */
    export function chownSync(path: PathLike, uid: number, gid: number): void;

    /**
     * Asynchronous fchown(2) - Change ownership of a file.
     * @param fd A file descriptor.
     */
    export function fchown(fd: number, uid: number, gid: number, callback: (err: NodeJS.ErrnoException) => void): void;

    // NOTE: This namespace provides design-time support for util.promisify. Exported members do not exist at runtime.
    export namespace fchown {
        /**
         * Asynchronous fchown(2) - Change ownership of a file.
         * @param fd A file descriptor.
         */
        export function __promisify__(fd: number, uid: number, gid: number): Promise<void>;
    }

    /**
     * Synchronous fchown(2) - Change ownership of a file.
     * @param fd A file descriptor.
     */
    export function fchownSync(fd: number, uid: number, gid: number): void;

    /**
     * Asynchronous lchown(2) - Change ownership of a file. Does not dereference symbolic links.
     * @param path A path to a file. If a URL is provided, it must use the `file:` protocol.
     */
    export function lchown(path: PathLike, uid: number, gid: number, callback: (err: NodeJS.ErrnoException) => void): void;

    // NOTE: This namespace provides design-time support for util.promisify. Exported members do not exist at runtime.
    export namespace lchown {
        /**
         * Asynchronous lchown(2) - Change ownership of a file. Does not dereference symbolic links.
         * @param path A path to a file. If a URL is provided, it must use the `file:` protocol.
         */
        export function __promisify__(path: PathLike, uid: number, gid: number): Promise<void>;
    }

    /**
     * Synchronous lchown(2) - Change ownership of a file. Does not dereference symbolic links.
     * @param path A path to a file. If a URL is provided, it must use the `file:` protocol.
     */
    export function lchownSync(path: PathLike, uid: number, gid: number): void;

    /**
     * Asynchronous chmod(2) - Change permissions of a file.
     * @param path A path to a file. If a URL is provided, it must use the `file:` protocol.
     * @param mode A file mode. If a string is passed, it is parsed as an octal integer.
     */
    export function chmod(path: PathLike, mode: string | number, callback: (err: NodeJS.ErrnoException) => void): void;

    // NOTE: This namespace provides design-time support for util.promisify. Exported members do not exist at runtime.
    export namespace chmod {
        /**
         * Asynchronous chmod(2) - Change permissions of a file.
         * @param path A path to a file. If a URL is provided, it must use the `file:` protocol.
         * @param mode A file mode. If a string is passed, it is parsed as an octal integer.
         */
        export function __promisify__(path: PathLike, mode: string | number): Promise<void>;
    }

    /**
     * Synchronous chmod(2) - Change permissions of a file.
     * @param path A path to a file. If a URL is provided, it must use the `file:` protocol.
     * @param mode A file mode. If a string is passed, it is parsed as an octal integer.
     */
    export function chmodSync(path: PathLike, mode: string | number): void;

    /**
     * Asynchronous fchmod(2) - Change permissions of a file.
     * @param fd A file descriptor.
     * @param mode A file mode. If a string is passed, it is parsed as an octal integer.
     */
    export function fchmod(fd: number, mode: string | number, callback: (err: NodeJS.ErrnoException) => void): void;

    // NOTE: This namespace provides design-time support for util.promisify. Exported members do not exist at runtime.
    export namespace fchmod {
        /**
         * Asynchronous fchmod(2) - Change permissions of a file.
         * @param fd A file descriptor.
         * @param mode A file mode. If a string is passed, it is parsed as an octal integer.
         */
        export function __promisify__(fd: number, mode: string | number): Promise<void>;
    }

    /**
     * Synchronous fchmod(2) - Change permissions of a file.
     * @param fd A file descriptor.
     * @param mode A file mode. If a string is passed, it is parsed as an octal integer.
     */
    export function fchmodSync(fd: number, mode: string | number): void;

    /**
     * Asynchronous lchmod(2) - Change permissions of a file. Does not dereference symbolic links.
     * @param path A path to a file. If a URL is provided, it must use the `file:` protocol.
     * @param mode A file mode. If a string is passed, it is parsed as an octal integer.
     */
    export function lchmod(path: PathLike, mode: string | number, callback: (err: NodeJS.ErrnoException) => void): void;

    // NOTE: This namespace provides design-time support for util.promisify. Exported members do not exist at runtime.
    export namespace lchmod {
        /**
         * Asynchronous lchmod(2) - Change permissions of a file. Does not dereference symbolic links.
         * @param path A path to a file. If a URL is provided, it must use the `file:` protocol.
         * @param mode A file mode. If a string is passed, it is parsed as an octal integer.
         */
        export function __promisify__(path: PathLike, mode: string | number): Promise<void>;
    }

    /**
     * Synchronous lchmod(2) - Change permissions of a file. Does not dereference symbolic links.
     * @param path A path to a file. If a URL is provided, it must use the `file:` protocol.
     * @param mode A file mode. If a string is passed, it is parsed as an octal integer.
     */
    export function lchmodSync(path: PathLike, mode: string | number): void;

    /**
     * Asynchronous stat(2) - Get file status.
     * @param path A path to a file. If a URL is provided, it must use the `file:` protocol.
     */
    export function stat(path: PathLike, callback: (err: NodeJS.ErrnoException, stats: Stats) => void): void;

    // NOTE: This namespace provides design-time support for util.promisify. Exported members do not exist at runtime.
    export namespace stat {
        /**
         * Asynchronous stat(2) - Get file status.
         * @param path A path to a file. If a URL is provided, it must use the `file:` protocol.
         */
        export function __promisify__(path: PathLike): Promise<Stats>;
    }

    /**
     * Synchronous stat(2) - Get file status.
     * @param path A path to a file. If a URL is provided, it must use the `file:` protocol.
     */
    export function statSync(path: PathLike): Stats;

    /**
     * Asynchronous fstat(2) - Get file status.
     * @param fd A file descriptor.
     */
    export function fstat(fd: number, callback: (err: NodeJS.ErrnoException, stats: Stats) => void): void;

    // NOTE: This namespace provides design-time support for util.promisify. Exported members do not exist at runtime.
    export namespace fstat {
        /**
         * Asynchronous fstat(2) - Get file status.
         * @param fd A file descriptor.
         */
        export function __promisify__(fd: number): Promise<Stats>;
    }

    /**
     * Synchronous fstat(2) - Get file status.
     * @param fd A file descriptor.
     */
    export function fstatSync(fd: number): Stats;

    /**
     * Asynchronous lstat(2) - Get file status. Does not dereference symbolic links.
     * @param path A path to a file. If a URL is provided, it must use the `file:` protocol.
     */
    export function lstat(path: PathLike, callback: (err: NodeJS.ErrnoException, stats: Stats) => void): void;

    // NOTE: This namespace provides design-time support for util.promisify. Exported members do not exist at runtime.
    export namespace lstat {
        /**
         * Asynchronous lstat(2) - Get file status. Does not dereference symbolic links.
         * @param path A path to a file. If a URL is provided, it must use the `file:` protocol.
         */
        export function __promisify__(path: PathLike): Promise<Stats>;
    }

    /**
     * Synchronous lstat(2) - Get file status. Does not dereference symbolic links.
     * @param path A path to a file. If a URL is provided, it must use the `file:` protocol.
     */
    export function lstatSync(path: PathLike): Stats;

    /**
     * Asynchronous link(2) - Create a new link (also known as a hard link) to an existing file.
     * @param existingPath A path to a file. If a URL is provided, it must use the `file:` protocol.
     * @param newPath A path to a file. If a URL is provided, it must use the `file:` protocol.
     */
    export function link(existingPath: PathLike, newPath: PathLike, callback: (err: NodeJS.ErrnoException) => void): void;

    // NOTE: This namespace provides design-time support for util.promisify. Exported members do not exist at runtime.
    export namespace link {
        /**
         * Asynchronous link(2) - Create a new link (also known as a hard link) to an existing file.
         * @param existingPath A path to a file. If a URL is provided, it must use the `file:` protocol.
         * @param newPath A path to a file. If a URL is provided, it must use the `file:` protocol.
         */
        export function link(existingPath: PathLike, newPath: PathLike): Promise<void>;
    }

    /**
     * Synchronous link(2) - Create a new link (also known as a hard link) to an existing file.
     * @param existingPath A path to a file. If a URL is provided, it must use the `file:` protocol.
     * @param newPath A path to a file. If a URL is provided, it must use the `file:` protocol.
     */
    export function linkSync(existingPath: PathLike, newPath: PathLike): void;

    /**
     * Asynchronous symlink(2) - Create a new symbolic link to an existing file.
     * @param target A path to an existing file. If a URL is provided, it must use the `file:` protocol.
     * @param path A path to the new symlink. If a URL is provided, it must use the `file:` protocol.
     * @param type May be set to `'dir'`, `'file'`, or `'junction'` (default is `'file'`) and is only available on Windows (ignored on other platforms).
     * When using `'junction'`, the `target` argument will automatically be normalized to an absolute path.
     */
    export function symlink(target: PathLike, path: PathLike, type: symlink.Type | undefined | null, callback: (err: NodeJS.ErrnoException) => void): void;

    /**
     * Asynchronous symlink(2) - Create a new symbolic link to an existing file.
     * @param target A path to an existing file. If a URL is provided, it must use the `file:` protocol.
     * @param path A path to the new symlink. If a URL is provided, it must use the `file:` protocol.
     */
    export function symlink(target: PathLike, path: PathLike, callback: (err: NodeJS.ErrnoException) => void): void;

    // NOTE: This namespace provides design-time support for util.promisify. Exported members do not exist at runtime.
    export namespace symlink {
        /**
         * Asynchronous symlink(2) - Create a new symbolic link to an existing file.
         * @param target A path to an existing file. If a URL is provided, it must use the `file:` protocol.
         * @param path A path to the new symlink. If a URL is provided, it must use the `file:` protocol.
         * @param type May be set to `'dir'`, `'file'`, or `'junction'` (default is `'file'`) and is only available on Windows (ignored on other platforms).
         * When using `'junction'`, the `target` argument will automatically be normalized to an absolute path.
         */
        export function __promisify__(target: PathLike, path: PathLike, type?: string | null): Promise<void>;

        export type Type = "dir" | "file" | "junction";
    }

    /**
     * Synchronous symlink(2) - Create a new symbolic link to an existing file.
     * @param target A path to an existing file. If a URL is provided, it must use the `file:` protocol.
     * @param path A path to the new symlink. If a URL is provided, it must use the `file:` protocol.
     * @param type May be set to `'dir'`, `'file'`, or `'junction'` (default is `'file'`) and is only available on Windows (ignored on other platforms).
     * When using `'junction'`, the `target` argument will automatically be normalized to an absolute path.
     */
    export function symlinkSync(target: PathLike, path: PathLike, type?: symlink.Type | null): void;

    /**
     * Asynchronous readlink(2) - read value of a symbolic link.
     * @param path A path to a file. If a URL is provided, it must use the `file:` protocol.
     * @param options The encoding (or an object specifying the encoding), used as the encoding of the result. If not provided, `'utf8'` is used.
     */
    export function readlink(path: PathLike, options: { encoding?: BufferEncoding | null } | BufferEncoding | undefined | null, callback: (err: NodeJS.ErrnoException, linkString: string) => void): void;

    /**
     * Asynchronous readlink(2) - read value of a symbolic link.
     * @param path A path to a file. If a URL is provided, it must use the `file:` protocol.
     * @param options The encoding (or an object specifying the encoding), used as the encoding of the result. If not provided, `'utf8'` is used.
     */
    export function readlink(path: PathLike, options: { encoding: "buffer" } | "buffer", callback: (err: NodeJS.ErrnoException, linkString: Buffer) => void): void;

    /**
     * Asynchronous readlink(2) - read value of a symbolic link.
     * @param path A path to a file. If a URL is provided, it must use the `file:` protocol.
     * @param options The encoding (or an object specifying the encoding), used as the encoding of the result. If not provided, `'utf8'` is used.
     */
    export function readlink(path: PathLike, options: { encoding?: string | null } | string | undefined | null, callback: (err: NodeJS.ErrnoException, linkString: string | Buffer) => void): void;

    /**
     * Asynchronous readlink(2) - read value of a symbolic link.
     * @param path A path to a file. If a URL is provided, it must use the `file:` protocol.
     */
    export function readlink(path: PathLike, callback: (err: NodeJS.ErrnoException, linkString: string) => void): void;

    // NOTE: This namespace provides design-time support for util.promisify. Exported members do not exist at runtime.
    export namespace readlink {
        /**
         * Asynchronous readlink(2) - read value of a symbolic link.
         * @param path A path to a file. If a URL is provided, it must use the `file:` protocol.
         * @param options The encoding (or an object specifying the encoding), used as the encoding of the result. If not provided, `'utf8'` is used.
         */
        export function __promisify__(path: PathLike, options?: { encoding?: BufferEncoding | null } | BufferEncoding | null): Promise<string>;

        /**
         * Asynchronous readlink(2) - read value of a symbolic link.
         * @param path A path to a file. If a URL is provided, it must use the `file:` protocol.
         * @param options The encoding (or an object specifying the encoding), used as the encoding of the result. If not provided, `'utf8'` is used.
         */
        export function __promisify__(path: PathLike, options: { encoding: "buffer" } | "buffer"): Promise<Buffer>;

        /**
         * Asynchronous readlink(2) - read value of a symbolic link.
         * @param path A path to a file. If a URL is provided, it must use the `file:` protocol.
         * @param options The encoding (or an object specifying the encoding), used as the encoding of the result. If not provided, `'utf8'` is used.
         */
        export function __promisify__(path: PathLike, options?: { encoding?: string | null } | string | null): Promise<string | Buffer>;
    }

    /**
     * Synchronous readlink(2) - read value of a symbolic link.
     * @param path A path to a file. If a URL is provided, it must use the `file:` protocol.
     * @param options The encoding (or an object specifying the encoding), used as the encoding of the result. If not provided, `'utf8'` is used.
     */
    export function readlinkSync(path: PathLike, options?: { encoding?: BufferEncoding | null } | BufferEncoding | null): string;

    /**
     * Synchronous readlink(2) - read value of a symbolic link.
     * @param path A path to a file. If a URL is provided, it must use the `file:` protocol.
     * @param options The encoding (or an object specifying the encoding), used as the encoding of the result. If not provided, `'utf8'` is used.
     */
    export function readlinkSync(path: PathLike, options: { encoding: "buffer" } | "buffer"): Buffer;

    /**
     * Synchronous readlink(2) - read value of a symbolic link.
     * @param path A path to a file. If a URL is provided, it must use the `file:` protocol.
     * @param options The encoding (or an object specifying the encoding), used as the encoding of the result. If not provided, `'utf8'` is used.
     */
    export function readlinkSync(path: PathLike, options?: { encoding?: string | null } | string | null): string | Buffer;

    /**
     * Asynchronous realpath(3) - return the canonicalized absolute pathname.
     * @param path A path to a file. If a URL is provided, it must use the `file:` protocol.
     * @param options The encoding (or an object specifying the encoding), used as the encoding of the result. If not provided, `'utf8'` is used.
     */
    export function realpath(path: PathLike, options: { encoding?: BufferEncoding | null } | BufferEncoding | undefined | null, callback: (err: NodeJS.ErrnoException, resolvedPath: string) => void): void;

    /**
     * Asynchronous realpath(3) - return the canonicalized absolute pathname.
     * @param path A path to a file. If a URL is provided, it must use the `file:` protocol.
     * @param options The encoding (or an object specifying the encoding), used as the encoding of the result. If not provided, `'utf8'` is used.
     */
    export function realpath(path: PathLike, options: { encoding: "buffer" } | "buffer", callback: (err: NodeJS.ErrnoException, resolvedPath: Buffer) => void): void;

    /**
     * Asynchronous realpath(3) - return the canonicalized absolute pathname.
     * @param path A path to a file. If a URL is provided, it must use the `file:` protocol.
     * @param options The encoding (or an object specifying the encoding), used as the encoding of the result. If not provided, `'utf8'` is used.
     */
    export function realpath(path: PathLike, options: { encoding?: string | null } | string | undefined | null, callback: (err: NodeJS.ErrnoException, resolvedPath: string | Buffer) => void): void;

    /**
     * Asynchronous realpath(3) - return the canonicalized absolute pathname.
     * @param path A path to a file. If a URL is provided, it must use the `file:` protocol.
     */
    export function realpath(path: PathLike, callback: (err: NodeJS.ErrnoException, resolvedPath: string) => void): void;

    // NOTE: This namespace provides design-time support for util.promisify. Exported members do not exist at runtime.
    export namespace realpath {
        /**
         * Asynchronous realpath(3) - return the canonicalized absolute pathname.
         * @param path A path to a file. If a URL is provided, it must use the `file:` protocol.
         * @param options The encoding (or an object specifying the encoding), used as the encoding of the result. If not provided, `'utf8'` is used.
         */
        export function __promisify__(path: PathLike, options?: { encoding?: BufferEncoding | null } | BufferEncoding | null): Promise<string>;

        /**
         * Asynchronous realpath(3) - return the canonicalized absolute pathname.
         * @param path A path to a file. If a URL is provided, it must use the `file:` protocol.
         * @param options The encoding (or an object specifying the encoding), used as the encoding of the result. If not provided, `'utf8'` is used.
         */
        export function __promisify__(path: PathLike, options: { encoding: "buffer" } | "buffer"): Promise<Buffer>;

        /**
         * Asynchronous realpath(3) - return the canonicalized absolute pathname.
         * @param path A path to a file. If a URL is provided, it must use the `file:` protocol.
         * @param options The encoding (or an object specifying the encoding), used as the encoding of the result. If not provided, `'utf8'` is used.
         */
        export function __promisify__(path: PathLike, options?: { encoding?: string | null } | string | null): Promise<string | Buffer>;

        export function native(path: PathLike, options: { encoding?: BufferEncoding | null } | BufferEncoding | undefined | null, callback: (err: NodeJS.ErrnoException, resolvedPath: string) => void): void;
        export function native(path: PathLike, options: { encoding: "buffer" } | "buffer", callback: (err: NodeJS.ErrnoException, resolvedPath: Buffer) => void): void;
        export function native(path: PathLike, options: { encoding?: string | null } | string | undefined | null, callback: (err: NodeJS.ErrnoException, resolvedPath: string | Buffer) => void): void;
        export function native(path: PathLike, callback: (err: NodeJS.ErrnoException, resolvedPath: string) => void): void;
    }

    /**
     * Synchronous realpath(3) - return the canonicalized absolute pathname.
     * @param path A path to a file. If a URL is provided, it must use the `file:` protocol.
     * @param options The encoding (or an object specifying the encoding), used as the encoding of the result. If not provided, `'utf8'` is used.
     */
    export function realpathSync(path: PathLike, options?: { encoding?: BufferEncoding | null } | BufferEncoding | null): string;

    /**
     * Synchronous realpath(3) - return the canonicalized absolute pathname.
     * @param path A path to a file. If a URL is provided, it must use the `file:` protocol.
     * @param options The encoding (or an object specifying the encoding), used as the encoding of the result. If not provided, `'utf8'` is used.
     */
    export function realpathSync(path: PathLike, options: { encoding: "buffer" } | "buffer"): Buffer;

    /**
     * Synchronous realpath(3) - return the canonicalized absolute pathname.
     * @param path A path to a file. If a URL is provided, it must use the `file:` protocol.
     * @param options The encoding (or an object specifying the encoding), used as the encoding of the result. If not provided, `'utf8'` is used.
     */
    export function realpathSync(path: PathLike, options?: { encoding?: string | null } | string | null): string | Buffer;

    export namespace realpathSync {
        export function native(path: PathLike, options?: { encoding?: BufferEncoding | null } | BufferEncoding | null): string;
        export function native(path: PathLike, options: { encoding: "buffer" } | "buffer"): Buffer;
        export function native(path: PathLike, options?: { encoding?: string | null } | string | null): string | Buffer;
    }

    /**
     * Asynchronous unlink(2) - delete a name and possibly the file it refers to.
     * @param path A path to a file. If a URL is provided, it must use the `file:` protocol.
     */
    export function unlink(path: PathLike, callback: (err: NodeJS.ErrnoException) => void): void;

    // NOTE: This namespace provides design-time support for util.promisify. Exported members do not exist at runtime.
    export namespace unlink {
        /**
         * Asynchronous unlink(2) - delete a name and possibly the file it refers to.
         * @param path A path to a file. If a URL is provided, it must use the `file:` protocol.
         */
        export function __promisify__(path: PathLike): Promise<void>;
    }

    /**
     * Synchronous unlink(2) - delete a name and possibly the file it refers to.
     * @param path A path to a file. If a URL is provided, it must use the `file:` protocol.
     */
    export function unlinkSync(path: PathLike): void;

    /**
     * Asynchronous rmdir(2) - delete a directory.
     * @param path A path to a file. If a URL is provided, it must use the `file:` protocol.
     */
    export function rmdir(path: PathLike, callback: (err: NodeJS.ErrnoException) => void): void;

    // NOTE: This namespace provides design-time support for util.promisify. Exported members do not exist at runtime.
    export namespace rmdir {
        /**
         * Asynchronous rmdir(2) - delete a directory.
         * @param path A path to a file. If a URL is provided, it must use the `file:` protocol.
         */
        export function __promisify__(path: PathLike): Promise<void>;
    }

    /**
     * Synchronous rmdir(2) - delete a directory.
     * @param path A path to a file. If a URL is provided, it must use the `file:` protocol.
     */
    export function rmdirSync(path: PathLike): void;

    /**
     * Asynchronous mkdir(2) - create a directory.
     * @param path A path to a file. If a URL is provided, it must use the `file:` protocol.
     * @param mode A file mode. If a string is passed, it is parsed as an octal integer. If not specified, defaults to `0o777`.
     */
    export function mkdir(path: PathLike, mode: number | string | undefined | null, callback: (err: NodeJS.ErrnoException) => void): void;

    /**
     * Asynchronous mkdir(2) - create a directory with a mode of `0o777`.
     * @param path A path to a file. If a URL is provided, it must use the `file:` protocol.
     */
    export function mkdir(path: PathLike, callback: (err: NodeJS.ErrnoException) => void): void;

    // NOTE: This namespace provides design-time support for util.promisify. Exported members do not exist at runtime.
    export namespace mkdir {
        /**
         * Asynchronous mkdir(2) - create a directory.
         * @param path A path to a file. If a URL is provided, it must use the `file:` protocol.
         * @param mode A file mode. If a string is passed, it is parsed as an octal integer. If not specified, defaults to `0o777`.
         */
        export function __promisify__(path: PathLike, mode?: number | string | null): Promise<void>;
    }

    /**
     * Synchronous mkdir(2) - create a directory.
     * @param path A path to a file. If a URL is provided, it must use the `file:` protocol.
     * @param mode A file mode. If a string is passed, it is parsed as an octal integer. If not specified, defaults to `0o777`.
     */
    export function mkdirSync(path: PathLike, mode?: number | string | null): void;

    /**
     * Asynchronously creates a unique temporary directory.
     * Generates six random characters to be appended behind a required prefix to create a unique temporary directory.
     * @param options The encoding (or an object specifying the encoding), used as the encoding of the result. If not provided, `'utf8'` is used.
     */
    export function mkdtemp(prefix: string, options: { encoding?: BufferEncoding | null } | BufferEncoding | undefined | null, callback: (err: NodeJS.ErrnoException, folder: string) => void): void;

    /**
     * Asynchronously creates a unique temporary directory.
     * Generates six random characters to be appended behind a required prefix to create a unique temporary directory.
     * @param options The encoding (or an object specifying the encoding), used as the encoding of the result. If not provided, `'utf8'` is used.
     */
    export function mkdtemp(prefix: string, options: "buffer" | { encoding: "buffer" }, callback: (err: NodeJS.ErrnoException, folder: Buffer) => void): void;

    /**
     * Asynchronously creates a unique temporary directory.
     * Generates six random characters to be appended behind a required prefix to create a unique temporary directory.
     * @param options The encoding (or an object specifying the encoding), used as the encoding of the result. If not provided, `'utf8'` is used.
     */
    export function mkdtemp(prefix: string, options: { encoding?: string | null } | string | undefined | null, callback: (err: NodeJS.ErrnoException, folder: string | Buffer) => void): void;

    /**
     * Asynchronously creates a unique temporary directory.
     * Generates six random characters to be appended behind a required prefix to create a unique temporary directory.
     */
    export function mkdtemp(prefix: string, callback: (err: NodeJS.ErrnoException, folder: string) => void): void;

    // NOTE: This namespace provides design-time support for util.promisify. Exported members do not exist at runtime.
    export namespace mkdtemp {
        /**
         * Asynchronously creates a unique temporary directory.
         * Generates six random characters to be appended behind a required prefix to create a unique temporary directory.
         * @param options The encoding (or an object specifying the encoding), used as the encoding of the result. If not provided, `'utf8'` is used.
         */
        export function __promisify__(prefix: string, options?: { encoding?: BufferEncoding | null } | BufferEncoding | null): Promise<string>;

        /**
         * Asynchronously creates a unique temporary directory.
         * Generates six random characters to be appended behind a required prefix to create a unique temporary directory.
         * @param options The encoding (or an object specifying the encoding), used as the encoding of the result. If not provided, `'utf8'` is used.
         */
        export function __promisify__(prefix: string, options: { encoding: "buffer" } | "buffer"): Promise<Buffer>;

        /**
         * Asynchronously creates a unique temporary directory.
         * Generates six random characters to be appended behind a required prefix to create a unique temporary directory.
         * @param options The encoding (or an object specifying the encoding), used as the encoding of the result. If not provided, `'utf8'` is used.
         */
        export function __promisify__(prefix: string, options?: { encoding?: string | null } | string | null): Promise<string | Buffer>;
    }

    /**
     * Synchronously creates a unique temporary directory.
     * Generates six random characters to be appended behind a required prefix to create a unique temporary directory.
     * @param options The encoding (or an object specifying the encoding), used as the encoding of the result. If not provided, `'utf8'` is used.
     */
    export function mkdtempSync(prefix: string, options?: { encoding?: BufferEncoding | null } | BufferEncoding | null): string;

    /**
     * Synchronously creates a unique temporary directory.
     * Generates six random characters to be appended behind a required prefix to create a unique temporary directory.
     * @param options The encoding (or an object specifying the encoding), used as the encoding of the result. If not provided, `'utf8'` is used.
     */
    export function mkdtempSync(prefix: string, options: { encoding: "buffer" } | "buffer"): Buffer;

    /**
     * Synchronously creates a unique temporary directory.
     * Generates six random characters to be appended behind a required prefix to create a unique temporary directory.
     * @param options The encoding (or an object specifying the encoding), used as the encoding of the result. If not provided, `'utf8'` is used.
     */
    export function mkdtempSync(prefix: string, options?: { encoding?: string | null } | string | null): string | Buffer;

    /**
     * Asynchronous readdir(3) - read a directory.
     * @param path A path to a file. If a URL is provided, it must use the `file:` protocol.
     * @param options The encoding (or an object specifying the encoding), used as the encoding of the result. If not provided, `'utf8'` is used.
     */
    export function readdir(path: PathLike, options: { encoding: BufferEncoding | null } | BufferEncoding | undefined | null, callback: (err: NodeJS.ErrnoException, files: string[]) => void): void;

    /**
     * Asynchronous readdir(3) - read a directory.
     * @param path A path to a file. If a URL is provided, it must use the `file:` protocol.
     * @param options The encoding (or an object specifying the encoding), used as the encoding of the result. If not provided, `'utf8'` is used.
     */
    export function readdir(path: PathLike, options: { encoding: "buffer" } | "buffer", callback: (err: NodeJS.ErrnoException, files: Buffer[]) => void): void;

    /**
     * Asynchronous readdir(3) - read a directory.
     * @param path A path to a file. If a URL is provided, it must use the `file:` protocol.
     * @param options The encoding (or an object specifying the encoding), used as the encoding of the result. If not provided, `'utf8'` is used.
     */
    export function readdir(path: PathLike, options: { encoding?: string | null } | string | undefined | null, callback: (err: NodeJS.ErrnoException, files: string[] | Buffer[]) => void): void;

    /**
     * Asynchronous readdir(3) - read a directory.
     * @param path A path to a file. If a URL is provided, it must use the `file:` protocol.
     */
    export function readdir(path: PathLike, callback: (err: NodeJS.ErrnoException, files: string[]) => void): void;

    // NOTE: This namespace provides design-time support for util.promisify. Exported members do not exist at runtime.
    export namespace readdir {
        /**
         * Asynchronous readdir(3) - read a directory.
         * @param path A path to a file. If a URL is provided, it must use the `file:` protocol.
         * @param options The encoding (or an object specifying the encoding), used as the encoding of the result. If not provided, `'utf8'` is used.
         */
        export function __promisify__(path: PathLike, options?: { encoding: BufferEncoding | null } | BufferEncoding | null): Promise<string[]>;

        /**
         * Asynchronous readdir(3) - read a directory.
         * @param path A path to a file. If a URL is provided, it must use the `file:` protocol.
         * @param options The encoding (or an object specifying the encoding), used as the encoding of the result. If not provided, `'utf8'` is used.
         */
        export function __promisify__(path: PathLike, options: "buffer" | { encoding: "buffer" }): Promise<Buffer[]>;

        /**
         * Asynchronous readdir(3) - read a directory.
         * @param path A path to a file. If a URL is provided, it must use the `file:` protocol.
         * @param options The encoding (or an object specifying the encoding), used as the encoding of the result. If not provided, `'utf8'` is used.
         */
        export function __promisify__(path: PathLike, options?: { encoding?: string | null } | string | null): Promise<string[] | Buffer[]>;
    }

    /**
     * Synchronous readdir(3) - read a directory.
     * @param path A path to a file. If a URL is provided, it must use the `file:` protocol.
     * @param options The encoding (or an object specifying the encoding), used as the encoding of the result. If not provided, `'utf8'` is used.
     */
    export function readdirSync(path: PathLike, options?: { encoding: BufferEncoding | null } | BufferEncoding | null): string[];

    /**
     * Synchronous readdir(3) - read a directory.
     * @param path A path to a file. If a URL is provided, it must use the `file:` protocol.
     * @param options The encoding (or an object specifying the encoding), used as the encoding of the result. If not provided, `'utf8'` is used.
     */
    export function readdirSync(path: PathLike, options: { encoding: "buffer" } | "buffer"): Buffer[];

    /**
     * Synchronous readdir(3) - read a directory.
     * @param path A path to a file. If a URL is provided, it must use the `file:` protocol.
     * @param options The encoding (or an object specifying the encoding), used as the encoding of the result. If not provided, `'utf8'` is used.
     */
    export function readdirSync(path: PathLike, options?: { encoding?: string | null } | string | null): string[] | Buffer[];

    /**
     * Asynchronous close(2) - close a file descriptor.
     * @param fd A file descriptor.
     */
    export function close(fd: number, callback: (err: NodeJS.ErrnoException) => void): void;

    // NOTE: This namespace provides design-time support for util.promisify. Exported members do not exist at runtime.
    export namespace close {
        /**
         * Asynchronous close(2) - close a file descriptor.
         * @param fd A file descriptor.
         */
        export function __promisify__(fd: number): Promise<void>;
    }

    /**
     * Synchronous close(2) - close a file descriptor.
     * @param fd A file descriptor.
     */
    export function closeSync(fd: number): void;

    /**
     * Asynchronous open(2) - open and possibly create a file.
     * @param path A path to a file. If a URL is provided, it must use the `file:` protocol.
     * @param mode A file mode. If a string is passed, it is parsed as an octal integer. If not supplied, defaults to `0o666`.
     */
    export function open(path: PathLike, flags: string | number, mode: string | number | undefined | null, callback: (err: NodeJS.ErrnoException, fd: number) => void): void;

    /**
     * Asynchronous open(2) - open and possibly create a file. If the file is created, its mode will be `0o666`.
     * @param path A path to a file. If a URL is provided, it must use the `file:` protocol.
     */
    export function open(path: PathLike, flags: string | number, callback: (err: NodeJS.ErrnoException, fd: number) => void): void;

    // NOTE: This namespace provides design-time support for util.promisify. Exported members do not exist at runtime.
    export namespace open {
        /**
         * Asynchronous open(2) - open and possibly create a file.
         * @param path A path to a file. If a URL is provided, it must use the `file:` protocol.
         * @param mode A file mode. If a string is passed, it is parsed as an octal integer. If not supplied, defaults to `0o666`.
         */
        export function __promisify__(path: PathLike, flags: string | number, mode?: string | number | null): Promise<number>;
    }

    /**
     * Synchronous open(2) - open and possibly create a file, returning a file descriptor..
     * @param path A path to a file. If a URL is provided, it must use the `file:` protocol.
     * @param mode A file mode. If a string is passed, it is parsed as an octal integer. If not supplied, defaults to `0o666`.
     */
    export function openSync(path: PathLike, flags: string | number, mode?: string | number | null): number;

    /**
     * Asynchronously change file timestamps of the file referenced by the supplied path.
     * @param path A path to a file. If a URL is provided, it must use the `file:` protocol.
     * @param atime The last access time. If a string is provided, it will be coerced to number.
     * @param mtime The last modified time. If a string is provided, it will be coerced to number.
     */
    export function utimes(path: PathLike, atime: string | number | Date, mtime: string | number | Date, callback: (err: NodeJS.ErrnoException) => void): void;

    // NOTE: This namespace provides design-time support for util.promisify. Exported members do not exist at runtime.
    export namespace utimes {
        /**
         * Asynchronously change file timestamps of the file referenced by the supplied path.
         * @param path A path to a file. If a URL is provided, it must use the `file:` protocol.
         * @param atime The last access time. If a string is provided, it will be coerced to number.
         * @param mtime The last modified time. If a string is provided, it will be coerced to number.
         */
        export function __promisify__(path: PathLike, atime: string | number | Date, mtime: string | number | Date): Promise<void>;
    }

    /**
     * Synchronously change file timestamps of the file referenced by the supplied path.
     * @param path A path to a file. If a URL is provided, it must use the `file:` protocol.
     * @param atime The last access time. If a string is provided, it will be coerced to number.
     * @param mtime The last modified time. If a string is provided, it will be coerced to number.
     */
    export function utimesSync(path: PathLike, atime: string | number | Date, mtime: string | number | Date): void;

    /**
     * Asynchronously change file timestamps of the file referenced by the supplied file descriptor.
     * @param fd A file descriptor.
     * @param atime The last access time. If a string is provided, it will be coerced to number.
     * @param mtime The last modified time. If a string is provided, it will be coerced to number.
     */
    export function futimes(fd: number, atime: string | number | Date, mtime: string | number | Date, callback: (err: NodeJS.ErrnoException) => void): void;

    // NOTE: This namespace provides design-time support for util.promisify. Exported members do not exist at runtime.
    export namespace futimes {
        /**
         * Asynchronously change file timestamps of the file referenced by the supplied file descriptor.
         * @param fd A file descriptor.
         * @param atime The last access time. If a string is provided, it will be coerced to number.
         * @param mtime The last modified time. If a string is provided, it will be coerced to number.
         */
        export function __promisify__(fd: number, atime: string | number | Date, mtime: string | number | Date): Promise<void>;
    }

    /**
     * Synchronously change file timestamps of the file referenced by the supplied file descriptor.
     * @param fd A file descriptor.
     * @param atime The last access time. If a string is provided, it will be coerced to number.
     * @param mtime The last modified time. If a string is provided, it will be coerced to number.
     */
    export function futimesSync(fd: number, atime: string | number | Date, mtime: string | number | Date): void;

    /**
     * Asynchronous fsync(2) - synchronize a file's in-core state with the underlying storage device.
     * @param fd A file descriptor.
     */
    export function fsync(fd: number, callback: (err: NodeJS.ErrnoException) => void): void;

    // NOTE: This namespace provides design-time support for util.promisify. Exported members do not exist at runtime.
    export namespace fsync {
        /**
         * Asynchronous fsync(2) - synchronize a file's in-core state with the underlying storage device.
         * @param fd A file descriptor.
         */
        export function __promisify__(fd: number): Promise<void>;
    }

    /**
     * Synchronous fsync(2) - synchronize a file's in-core state with the underlying storage device.
     * @param fd A file descriptor.
     */
    export function fsyncSync(fd: number): void;

    /**
     * Asynchronously writes `buffer` to the file referenced by the supplied file descriptor.
     * @param fd A file descriptor.
     * @param offset The part of the buffer to be written. If not supplied, defaults to `0`.
     * @param length The number of bytes to write. If not supplied, defaults to `buffer.length - offset`.
     * @param position The offset from the beginning of the file where this data should be written. If not supplied, defaults to the current position.
     */
    export function write<TBuffer extends Buffer | Uint8Array>(fd: number, buffer: TBuffer, offset: number | undefined | null, length: number | undefined | null, position: number | undefined | null, callback: (err: NodeJS.ErrnoException, written: number, buffer: TBuffer) => void): void;

    /**
     * Asynchronously writes `buffer` to the file referenced by the supplied file descriptor.
     * @param fd A file descriptor.
     * @param offset The part of the buffer to be written. If not supplied, defaults to `0`.
     * @param length The number of bytes to write. If not supplied, defaults to `buffer.length - offset`.
     */
    export function write<TBuffer extends Buffer | Uint8Array>(fd: number, buffer: TBuffer, offset: number | undefined | null, length: number | undefined | null, callback: (err: NodeJS.ErrnoException, written: number, buffer: TBuffer) => void): void;

    /**
     * Asynchronously writes `buffer` to the file referenced by the supplied file descriptor.
     * @param fd A file descriptor.
     * @param offset The part of the buffer to be written. If not supplied, defaults to `0`.
     */
    export function write<TBuffer extends Buffer | Uint8Array>(fd: number, buffer: TBuffer, offset: number | undefined | null, callback: (err: NodeJS.ErrnoException, written: number, buffer: TBuffer) => void): void;

    /**
     * Asynchronously writes `buffer` to the file referenced by the supplied file descriptor.
     * @param fd A file descriptor.
     */
    export function write<TBuffer extends Buffer | Uint8Array>(fd: number, buffer: TBuffer, callback: (err: NodeJS.ErrnoException, written: number, buffer: TBuffer) => void): void;

    /**
     * Asynchronously writes `string` to the file referenced by the supplied file descriptor.
     * @param fd A file descriptor.
     * @param string A string to write. If something other than a string is supplied it will be coerced to a string.
     * @param position The offset from the beginning of the file where this data should be written. If not supplied, defaults to the current position.
     * @param encoding The expected string encoding.
     */
    export function write(fd: number, string: any, position: number | undefined | null, encoding: string | undefined | null, callback: (err: NodeJS.ErrnoException, written: number, str: string) => void): void;

    /**
     * Asynchronously writes `string` to the file referenced by the supplied file descriptor.
     * @param fd A file descriptor.
     * @param string A string to write. If something other than a string is supplied it will be coerced to a string.
     * @param position The offset from the beginning of the file where this data should be written. If not supplied, defaults to the current position.
     */
    export function write(fd: number, string: any, position: number | undefined | null, callback: (err: NodeJS.ErrnoException, written: number, str: string) => void): void;

    /**
     * Asynchronously writes `string` to the file referenced by the supplied file descriptor.
     * @param fd A file descriptor.
     * @param string A string to write. If something other than a string is supplied it will be coerced to a string.
     */
    export function write(fd: number, string: any, callback: (err: NodeJS.ErrnoException, written: number, str: string) => void): void;

    // NOTE: This namespace provides design-time support for util.promisify. Exported members do not exist at runtime.
    export namespace write {
        /**
         * Asynchronously writes `buffer` to the file referenced by the supplied file descriptor.
         * @param fd A file descriptor.
         * @param offset The part of the buffer to be written. If not supplied, defaults to `0`.
         * @param length The number of bytes to write. If not supplied, defaults to `buffer.length - offset`.
         * @param position The offset from the beginning of the file where this data should be written. If not supplied, defaults to the current position.
         */
        export function __promisify__<TBuffer extends Buffer | Uint8Array>(fd: number, buffer?: TBuffer, offset?: number, length?: number, position?: number | null): Promise<{ bytesWritten: number, buffer: TBuffer }>;

        /**
         * Asynchronously writes `string` to the file referenced by the supplied file descriptor.
         * @param fd A file descriptor.
         * @param string A string to write. If something other than a string is supplied it will be coerced to a string.
         * @param position The offset from the beginning of the file where this data should be written. If not supplied, defaults to the current position.
         * @param encoding The expected string encoding.
         */
        export function __promisify__(fd: number, string: any, position?: number | null, encoding?: string | null): Promise<{ bytesWritten: number, buffer: string }>;
    }

    /**
     * Synchronously writes `buffer` to the file referenced by the supplied file descriptor, returning the number of bytes written.
     * @param fd A file descriptor.
     * @param offset The part of the buffer to be written. If not supplied, defaults to `0`.
     * @param length The number of bytes to write. If not supplied, defaults to `buffer.length - offset`.
     * @param position The offset from the beginning of the file where this data should be written. If not supplied, defaults to the current position.
     */
    export function writeSync(fd: number, buffer: Buffer | Uint8Array, offset?: number | null, length?: number | null, position?: number | null): number;

    /**
     * Synchronously writes `string` to the file referenced by the supplied file descriptor, returning the number of bytes written.
     * @param fd A file descriptor.
     * @param string A string to write. If something other than a string is supplied it will be coerced to a string.
     * @param position The offset from the beginning of the file where this data should be written. If not supplied, defaults to the current position.
     * @param encoding The expected string encoding.
     */
    export function writeSync(fd: number, string: any, position?: number | null, encoding?: string | null): number;

    /**
     * Asynchronously reads data from the file referenced by the supplied file descriptor.
     * @param fd A file descriptor.
     * @param buffer The buffer that the data will be written to.
     * @param offset The offset in the buffer at which to start writing.
     * @param length The number of bytes to read.
     * @param position The offset from the beginning of the file from which data should be read. If `null`, data will be read from the current position.
     */
    export function read<TBuffer extends Buffer | Uint8Array>(fd: number, buffer: TBuffer, offset: number, length: number, position: number | null, callback?: (err: NodeJS.ErrnoException, bytesRead: number, buffer: TBuffer) => void): void;

    // NOTE: This namespace provides design-time support for util.promisify. Exported members do not exist at runtime.
    export namespace read {
        /**
         * @param fd A file descriptor.
         * @param buffer The buffer that the data will be written to.
         * @param offset The offset in the buffer at which to start writing.
         * @param length The number of bytes to read.
         * @param position The offset from the beginning of the file from which data should be read. If `null`, data will be read from the current position.
         */
        export function __promisify__<TBuffer extends Buffer | Uint8Array>(fd: number, buffer: TBuffer, offset: number, length: number, position: number | null): Promise<{ bytesRead: number, buffer: TBuffer }>;
    }

    /**
     * Synchronously reads data from the file referenced by the supplied file descriptor, returning the number of bytes read.
     * @param fd A file descriptor.
     * @param buffer The buffer that the data will be written to.
     * @param offset The offset in the buffer at which to start writing.
     * @param length The number of bytes to read.
     * @param position The offset from the beginning of the file from which data should be read. If `null`, data will be read from the current position.
     */
    export function readSync(fd: number, buffer: Buffer | Uint8Array, offset: number, length: number, position: number | null): number;

    /**
     * Asynchronously reads the entire contents of a file.
     * @param path A path to a file. If a URL is provided, it must use the `file:` protocol.
     * If a file descriptor is provided, the underlying file will _not_ be closed automatically.
     * @param options An object that may contain an optional flag.
     * If a flag is not provided, it defaults to `'r'`.
     */
    export function readFile(path: PathLike | number, options: { encoding?: null; flag?: string; } | undefined | null, callback: (err: NodeJS.ErrnoException, data: Buffer) => void): void;

    /**
     * Asynchronously reads the entire contents of a file.
     * @param path A path to a file. If a URL is provided, it must use the `file:` protocol.
     * URL support is _experimental_.
     * If a file descriptor is provided, the underlying file will _not_ be closed automatically.
     * @param options Either the encoding for the result, or an object that contains the encoding and an optional flag.
     * If a flag is not provided, it defaults to `'r'`.
     */
    export function readFile(path: PathLike | number, options: { encoding: string; flag?: string; } | string, callback: (err: NodeJS.ErrnoException, data: string) => void): void;

    /**
     * Asynchronously reads the entire contents of a file.
     * @param path A path to a file. If a URL is provided, it must use the `file:` protocol.
     * URL support is _experimental_.
     * If a file descriptor is provided, the underlying file will _not_ be closed automatically.
     * @param options Either the encoding for the result, or an object that contains the encoding and an optional flag.
     * If a flag is not provided, it defaults to `'r'`.
     */
    export function readFile(path: PathLike | number, options: { encoding?: string | null; flag?: string; } | string | undefined | null, callback: (err: NodeJS.ErrnoException, data: string | Buffer) => void): void;

    /**
     * Asynchronously reads the entire contents of a file.
     * @param path A path to a file. If a URL is provided, it must use the `file:` protocol.
     * If a file descriptor is provided, the underlying file will _not_ be closed automatically.
     */
    export function readFile(path: PathLike | number, callback: (err: NodeJS.ErrnoException, data: Buffer) => void): void;

    // NOTE: This namespace provides design-time support for util.promisify. Exported members do not exist at runtime.
    export namespace readFile {
        /**
         * Asynchronously reads the entire contents of a file.
         * @param path A path to a file. If a URL is provided, it must use the `file:` protocol.
         * If a file descriptor is provided, the underlying file will _not_ be closed automatically.
         * @param options An object that may contain an optional flag.
         * If a flag is not provided, it defaults to `'r'`.
         */
        export function __promisify__(path: PathLike | number, options?: { encoding?: null; flag?: string; } | null): Promise<Buffer>;

        /**
         * Asynchronously reads the entire contents of a file.
         * @param path A path to a file. If a URL is provided, it must use the `file:` protocol.
         * URL support is _experimental_.
         * If a file descriptor is provided, the underlying file will _not_ be closed automatically.
         * @param options Either the encoding for the result, or an object that contains the encoding and an optional flag.
         * If a flag is not provided, it defaults to `'r'`.
         */
        export function __promisify__(path: PathLike | number, options: { encoding: string; flag?: string; } | string): Promise<string>;

        /**
         * Asynchronously reads the entire contents of a file.
         * @param path A path to a file. If a URL is provided, it must use the `file:` protocol.
         * URL support is _experimental_.
         * If a file descriptor is provided, the underlying file will _not_ be closed automatically.
         * @param options Either the encoding for the result, or an object that contains the encoding and an optional flag.
         * If a flag is not provided, it defaults to `'r'`.
         */
        export function __promisify__(path: PathLike | number, options?: { encoding?: string | null; flag?: string; } | string | null): Promise<string | Buffer>;
    }

    /**
     * Synchronously reads the entire contents of a file.
     * @param path A path to a file. If a URL is provided, it must use the `file:` protocol.
     * URL support is _experimental_.
     * If a file descriptor is provided, the underlying file will _not_ be closed automatically.
     * @param options An object that may contain an optional flag. If a flag is not provided, it defaults to `'r'`.
     */
    export function readFileSync(path: PathLike | number, options?: { encoding?: null; flag?: string; } | null): Buffer;

    /**
     * Synchronously reads the entire contents of a file.
     * @param path A path to a file. If a URL is provided, it must use the `file:` protocol.
     * URL support is _experimental_.
     * If a file descriptor is provided, the underlying file will _not_ be closed automatically.
     * @param options Either the encoding for the result, or an object that contains the encoding and an optional flag.
     * If a flag is not provided, it defaults to `'r'`.
     */
    export function readFileSync(path: PathLike | number, options: { encoding: string; flag?: string; } | string): string;

    /**
     * Synchronously reads the entire contents of a file.
     * @param path A path to a file. If a URL is provided, it must use the `file:` protocol.
     * URL support is _experimental_.
     * If a file descriptor is provided, the underlying file will _not_ be closed automatically.
     * @param options Either the encoding for the result, or an object that contains the encoding and an optional flag.
     * If a flag is not provided, it defaults to `'r'`.
     */
    export function readFileSync(path: PathLike | number, options?: { encoding?: string | null; flag?: string; } | string | null): string | Buffer;

    /**
     * Asynchronously writes data to a file, replacing the file if it already exists.
     * @param path A path to a file. If a URL is provided, it must use the `file:` protocol.
     * URL support is _experimental_.
     * If a file descriptor is provided, the underlying file will _not_ be closed automatically.
     * @param data The data to write. If something other than a Buffer or Uint8Array is provided, the value is coerced to a string.
     * @param options Either the encoding for the file, or an object optionally specifying the encoding, file mode, and flag.
     * If `encoding` is not supplied, the default of `'utf8'` is used.
     * If `mode` is not supplied, the default of `0o666` is used.
     * If `mode` is a string, it is parsed as an octal integer.
     * If `flag` is not supplied, the default of `'w'` is used.
     */
    export function writeFile(path: PathLike | number, data: any, options: { encoding?: string | null; mode?: number | string; flag?: string; } | string | undefined | null, callback: (err: NodeJS.ErrnoException) => void): void;

    /**
     * Asynchronously writes data to a file, replacing the file if it already exists.
     * @param path A path to a file. If a URL is provided, it must use the `file:` protocol.
     * URL support is _experimental_.
     * If a file descriptor is provided, the underlying file will _not_ be closed automatically.
     * @param data The data to write. If something other than a Buffer or Uint8Array is provided, the value is coerced to a string.
     */
    export function writeFile(path: PathLike | number, data: any, callback: (err: NodeJS.ErrnoException) => void): void;

    // NOTE: This namespace provides design-time support for util.promisify. Exported members do not exist at runtime.
    export namespace writeFile {
        /**
         * Asynchronously writes data to a file, replacing the file if it already exists.
         * @param path A path to a file. If a URL is provided, it must use the `file:` protocol.
         * URL support is _experimental_.
         * If a file descriptor is provided, the underlying file will _not_ be closed automatically.
         * @param data The data to write. If something other than a Buffer or Uint8Array is provided, the value is coerced to a string.
         * @param options Either the encoding for the file, or an object optionally specifying the encoding, file mode, and flag.
         * If `encoding` is not supplied, the default of `'utf8'` is used.
         * If `mode` is not supplied, the default of `0o666` is used.
         * If `mode` is a string, it is parsed as an octal integer.
         * If `flag` is not supplied, the default of `'w'` is used.
         */
        export function __promisify__(path: PathLike | number, data: any, options?: { encoding?: string | null; mode?: number | string; flag?: string; } | string | null): Promise<void>;
    }

    /**
     * Synchronously writes data to a file, replacing the file if it already exists.
     * @param path A path to a file. If a URL is provided, it must use the `file:` protocol.
     * URL support is _experimental_.
     * If a file descriptor is provided, the underlying file will _not_ be closed automatically.
     * @param data The data to write. If something other than a Buffer or Uint8Array is provided, the value is coerced to a string.
     * @param options Either the encoding for the file, or an object optionally specifying the encoding, file mode, and flag.
     * If `encoding` is not supplied, the default of `'utf8'` is used.
     * If `mode` is not supplied, the default of `0o666` is used.
     * If `mode` is a string, it is parsed as an octal integer.
     * If `flag` is not supplied, the default of `'w'` is used.
     */
    export function writeFileSync(path: PathLike | number, data: any, options?: { encoding?: string | null; mode?: number | string; flag?: string; } | string | null): void;

    /**
     * Asynchronously append data to a file, creating the file if it does not exist.
     * @param file A path to a file. If a URL is provided, it must use the `file:` protocol.
     * URL support is _experimental_.
     * If a file descriptor is provided, the underlying file will _not_ be closed automatically.
     * @param data The data to write. If something other than a Buffer or Uint8Array is provided, the value is coerced to a string.
     * @param options Either the encoding for the file, or an object optionally specifying the encoding, file mode, and flag.
     * If `encoding` is not supplied, the default of `'utf8'` is used.
     * If `mode` is not supplied, the default of `0o666` is used.
     * If `mode` is a string, it is parsed as an octal integer.
     * If `flag` is not supplied, the default of `'a'` is used.
     */
    export function appendFile(file: PathLike | number, data: any, options: { encoding?: string | null, mode?: string | number, flag?: string } | string | undefined | null, callback: (err: NodeJS.ErrnoException) => void): void;

    /**
     * Asynchronously append data to a file, creating the file if it does not exist.
     * @param file A path to a file. If a URL is provided, it must use the `file:` protocol.
     * URL support is _experimental_.
     * If a file descriptor is provided, the underlying file will _not_ be closed automatically.
     * @param data The data to write. If something other than a Buffer or Uint8Array is provided, the value is coerced to a string.
     */
    export function appendFile(file: PathLike | number, data: any, callback: (err: NodeJS.ErrnoException) => void): void;

    // NOTE: This namespace provides design-time support for util.promisify. Exported members do not exist at runtime.
    export namespace appendFile {
        /**
         * Asynchronously append data to a file, creating the file if it does not exist.
         * @param file A path to a file. If a URL is provided, it must use the `file:` protocol.
         * URL support is _experimental_.
         * If a file descriptor is provided, the underlying file will _not_ be closed automatically.
         * @param data The data to write. If something other than a Buffer or Uint8Array is provided, the value is coerced to a string.
         * @param options Either the encoding for the file, or an object optionally specifying the encoding, file mode, and flag.
         * If `encoding` is not supplied, the default of `'utf8'` is used.
         * If `mode` is not supplied, the default of `0o666` is used.
         * If `mode` is a string, it is parsed as an octal integer.
         * If `flag` is not supplied, the default of `'a'` is used.
         */
        export function __promisify__(file: PathLike | number, data: any, options?: { encoding?: string | null, mode?: string | number, flag?: string } | string | null): Promise<void>;
    }

    /**
     * Synchronously append data to a file, creating the file if it does not exist.
     * @param file A path to a file. If a URL is provided, it must use the `file:` protocol.
     * URL support is _experimental_.
     * If a file descriptor is provided, the underlying file will _not_ be closed automatically.
     * @param data The data to write. If something other than a Buffer or Uint8Array is provided, the value is coerced to a string.
     * @param options Either the encoding for the file, or an object optionally specifying the encoding, file mode, and flag.
     * If `encoding` is not supplied, the default of `'utf8'` is used.
     * If `mode` is not supplied, the default of `0o666` is used.
     * If `mode` is a string, it is parsed as an octal integer.
     * If `flag` is not supplied, the default of `'a'` is used.
     */
    export function appendFileSync(file: PathLike | number, data: any, options?: { encoding?: string | null; mode?: number | string; flag?: string; } | string | null): void;

    /**
     * Watch for changes on `filename`. The callback `listener` will be called each time the file is accessed.
     */
    export function watchFile(filename: PathLike, options: { persistent?: boolean; interval?: number; } | undefined, listener: (curr: Stats, prev: Stats) => void): void;

    /**
     * Watch for changes on `filename`. The callback `listener` will be called each time the file is accessed.
     * @param filename A path to a file or directory. If a URL is provided, it must use the `file:` protocol.
     * URL support is _experimental_.
     */
    export function watchFile(filename: PathLike, listener: (curr: Stats, prev: Stats) => void): void;

    /**
     * Stop watching for changes on `filename`.
     * @param filename A path to a file or directory. If a URL is provided, it must use the `file:` protocol.
     * URL support is _experimental_.
     */
    export function unwatchFile(filename: PathLike, listener?: (curr: Stats, prev: Stats) => void): void;

    /**
     * Watch for changes on `filename`, where `filename` is either a file or a directory, returning an `FSWatcher`.
     * @param filename A path to a file or directory. If a URL is provided, it must use the `file:` protocol.
     * URL support is _experimental_.
     * @param options Either the encoding for the filename provided to the listener, or an object optionally specifying encoding, persistent, and recursive options.
     * If `encoding` is not supplied, the default of `'utf8'` is used.
     * If `persistent` is not supplied, the default of `true` is used.
     * If `recursive` is not supplied, the default of `false` is used.
     */
    export function watch(filename: PathLike, options: { encoding?: BufferEncoding | null, persistent?: boolean, recursive?: boolean } | BufferEncoding | undefined | null, listener?: (event: string, filename: string) => void): FSWatcher;

    /**
     * Watch for changes on `filename`, where `filename` is either a file or a directory, returning an `FSWatcher`.
     * @param filename A path to a file or directory. If a URL is provided, it must use the `file:` protocol.
     * URL support is _experimental_.
     * @param options Either the encoding for the filename provided to the listener, or an object optionally specifying encoding, persistent, and recursive options.
     * If `encoding` is not supplied, the default of `'utf8'` is used.
     * If `persistent` is not supplied, the default of `true` is used.
     * If `recursive` is not supplied, the default of `false` is used.
     */
    export function watch(filename: PathLike, options: { encoding: "buffer", persistent?: boolean, recursive?: boolean } | "buffer", listener?: (event: string, filename: Buffer) => void): FSWatcher;

    /**
     * Watch for changes on `filename`, where `filename` is either a file or a directory, returning an `FSWatcher`.
     * @param filename A path to a file or directory. If a URL is provided, it must use the `file:` protocol.
     * URL support is _experimental_.
     * @param options Either the encoding for the filename provided to the listener, or an object optionally specifying encoding, persistent, and recursive options.
     * If `encoding` is not supplied, the default of `'utf8'` is used.
     * If `persistent` is not supplied, the default of `true` is used.
     * If `recursive` is not supplied, the default of `false` is used.
     */
    export function watch(filename: PathLike, options: { encoding?: string | null, persistent?: boolean, recursive?: boolean } | string | null, listener?: (event: string, filename: string | Buffer) => void): FSWatcher;

    /**
     * Watch for changes on `filename`, where `filename` is either a file or a directory, returning an `FSWatcher`.
     * @param filename A path to a file or directory. If a URL is provided, it must use the `file:` protocol.
     * URL support is _experimental_.
     */
    export function watch(filename: PathLike, listener?: (event: string, filename: string) => any): FSWatcher;

    /**
     * Asynchronously tests whether or not the given path exists by checking with the file system.
     * @deprecated
     * @param path A path to a file or directory. If a URL is provided, it must use the `file:` protocol.
     * URL support is _experimental_.
     */
    export function exists(path: PathLike, callback: (exists: boolean) => void): void;

    // NOTE: This namespace provides design-time support for util.promisify. Exported members do not exist at runtime.
    export namespace exists {
        /**
         * @param path A path to a file or directory. If a URL is provided, it must use the `file:` protocol.
         * URL support is _experimental_.
         */
        function __promisify__(path: PathLike): Promise<boolean>;
    }

    /**
     * Synchronously tests whether or not the given path exists by checking with the file system.
     * @param path A path to a file or directory. If a URL is provided, it must use the `file:` protocol.
     * URL support is _experimental_.
     */
    export function existsSync(path: PathLike): boolean;

    export namespace constants {
        // File Access Constants

        /** Constant for fs.access(). File is visible to the calling process. */
        export const F_OK: number;

        /** Constant for fs.access(). File can be read by the calling process. */
        export const R_OK: number;

        /** Constant for fs.access(). File can be written by the calling process. */
        export const W_OK: number;

        /** Constant for fs.access(). File can be executed by the calling process. */
        export const X_OK: number;

        // File Open Constants

        /** Constant for fs.open(). Flag indicating to open a file for read-only access. */
        export const O_RDONLY: number;

        /** Constant for fs.open(). Flag indicating to open a file for write-only access. */
        export const O_WRONLY: number;

        /** Constant for fs.open(). Flag indicating to open a file for read-write access. */
        export const O_RDWR: number;

        /** Constant for fs.open(). Flag indicating to create the file if it does not already exist. */
        export const O_CREAT: number;

        /** Constant for fs.open(). Flag indicating that opening a file should fail if the O_CREAT flag is set and the file already exists. */
        export const O_EXCL: number;

        /** Constant for fs.open(). Flag indicating that if path identifies a terminal device, opening the path shall not cause that terminal to become the controlling terminal for the process (if the process does not already have one). */
        export const O_NOCTTY: number;

        /** Constant for fs.open(). Flag indicating that if the file exists and is a regular file, and the file is opened successfully for write access, its length shall be truncated to zero. */
        export const O_TRUNC: number;

        /** Constant for fs.open(). Flag indicating that data will be appended to the end of the file. */
        export const O_APPEND: number;

        /** Constant for fs.open(). Flag indicating that the open should fail if the path is not a directory. */
        export const O_DIRECTORY: number;

        /** Constant for fs.open(). Flag indicating reading accesses to the file system will no longer result in an update to the atime information associated with the file. This flag is available on Linux operating systems only. */
        export const O_NOATIME: number;

        /** Constant for fs.open(). Flag indicating that the open should fail if the path is a symbolic link. */
        export const O_NOFOLLOW: number;

        /** Constant for fs.open(). Flag indicating that the file is opened for synchronous I/O. */
        export const O_SYNC: number;

        /** Constant for fs.open(). Flag indicating that the file is opened for synchronous I/O with write operations waiting for data integrity. */
        export const O_DSYNC: number;

        /** Constant for fs.open(). Flag indicating to open the symbolic link itself rather than the resource it is pointing to. */
        export const O_SYMLINK: number;

        /** Constant for fs.open(). When set, an attempt will be made to minimize caching effects of file I/O. */
        export const O_DIRECT: number;

        /** Constant for fs.open(). Flag indicating to open the file in nonblocking mode when possible. */
        export const O_NONBLOCK: number;

        // File Type Constants

        /** Constant for fs.Stats mode property for determining a file's type. Bit mask used to extract the file type code. */
        export const S_IFMT: number;

        /** Constant for fs.Stats mode property for determining a file's type. File type constant for a regular file. */
        export const S_IFREG: number;

        /** Constant for fs.Stats mode property for determining a file's type. File type constant for a directory. */
        export const S_IFDIR: number;

        /** Constant for fs.Stats mode property for determining a file's type. File type constant for a character-oriented device file. */
        export const S_IFCHR: number;

        /** Constant for fs.Stats mode property for determining a file's type. File type constant for a block-oriented device file. */
        export const S_IFBLK: number;

        /** Constant for fs.Stats mode property for determining a file's type. File type constant for a FIFO/pipe. */
        export const S_IFIFO: number;

        /** Constant for fs.Stats mode property for determining a file's type. File type constant for a symbolic link. */
        export const S_IFLNK: number;

        /** Constant for fs.Stats mode property for determining a file's type. File type constant for a socket. */
        export const S_IFSOCK: number;

        // File Mode Constants

        /** Constant for fs.Stats mode property for determining access permissions for a file. File mode indicating readable, writable and executable by owner. */
        export const S_IRWXU: number;

        /** Constant for fs.Stats mode property for determining access permissions for a file. File mode indicating readable by owner. */
        export const S_IRUSR: number;

        /** Constant for fs.Stats mode property for determining access permissions for a file. File mode indicating writable by owner. */
        export const S_IWUSR: number;

        /** Constant for fs.Stats mode property for determining access permissions for a file. File mode indicating executable by owner. */
        export const S_IXUSR: number;

        /** Constant for fs.Stats mode property for determining access permissions for a file. File mode indicating readable, writable and executable by group. */
        export const S_IRWXG: number;

        /** Constant for fs.Stats mode property for determining access permissions for a file. File mode indicating readable by group. */
        export const S_IRGRP: number;

        /** Constant for fs.Stats mode property for determining access permissions for a file. File mode indicating writable by group. */
        export const S_IWGRP: number;

        /** Constant for fs.Stats mode property for determining access permissions for a file. File mode indicating executable by group. */
        export const S_IXGRP: number;

        /** Constant for fs.Stats mode property for determining access permissions for a file. File mode indicating readable, writable and executable by others. */
        export const S_IRWXO: number;

        /** Constant for fs.Stats mode property for determining access permissions for a file. File mode indicating readable by others. */
        export const S_IROTH: number;

        /** Constant for fs.Stats mode property for determining access permissions for a file. File mode indicating writable by others. */
        export const S_IWOTH: number;

        /** Constant for fs.Stats mode property for determining access permissions for a file. File mode indicating executable by others. */
        export const S_IXOTH: number;

        /** Constant for fs.copyFile. Flag indicating the destination file should not be overwritten if it already exists. */
        export const COPYFILE_EXCL: number;
    }

    /**
     * Asynchronously tests a user's permissions for the file specified by path.
     * @param path A path to a file or directory. If a URL is provided, it must use the `file:` protocol.
     * URL support is _experimental_.
     */
    export function access(path: PathLike, mode: number | undefined, callback: (err: NodeJS.ErrnoException) => void): void;

    /**
     * Asynchronously tests a user's permissions for the file specified by path.
     * @param path A path to a file or directory. If a URL is provided, it must use the `file:` protocol.
     * URL support is _experimental_.
     */
    export function access(path: PathLike, callback: (err: NodeJS.ErrnoException) => void): void;

    // NOTE: This namespace provides design-time support for util.promisify. Exported members do not exist at runtime.
    export namespace access {
        /**
         * Asynchronously tests a user's permissions for the file specified by path.
         * @param path A path to a file or directory. If a URL is provided, it must use the `file:` protocol.
         * URL support is _experimental_.
         */
        export function __promisify__(path: PathLike, mode?: number): Promise<void>;
    }

    /**
     * Synchronously tests a user's permissions for the file specified by path.
     * @param path A path to a file or directory. If a URL is provided, it must use the `file:` protocol.
     * URL support is _experimental_.
     */
    export function accessSync(path: PathLike, mode?: number): void;

    /**
     * Returns a new `ReadStream` object.
     * @param path A path to a file. If a URL is provided, it must use the `file:` protocol.
     * URL support is _experimental_.
     */
    export function createReadStream(path: PathLike, options?: string | {
        flags?: string;
        encoding?: string;
        fd?: number;
        mode?: number;
        autoClose?: boolean;
        start?: number;
        end?: number;
        highWaterMark?: number;
    }): ReadStream;

    /**
     * Returns a new `WriteStream` object.
     * @param path A path to a file. If a URL is provided, it must use the `file:` protocol.
     * URL support is _experimental_.
     */
    export function createWriteStream(path: PathLike, options?: string | {
        flags?: string;
        encoding?: string;
        fd?: number;
        mode?: number;
        autoClose?: boolean;
        start?: number;
    }): WriteStream;

    /**
     * Asynchronous fdatasync(2) - synchronize a file's in-core state with storage device.
     * @param fd A file descriptor.
     */
    export function fdatasync(fd: number, callback: (err: NodeJS.ErrnoException) => void): void;

    // NOTE: This namespace provides design-time support for util.promisify. Exported members do not exist at runtime.
    export namespace fdatasync {
        /**
         * Asynchronous fdatasync(2) - synchronize a file's in-core state with storage device.
         * @param fd A file descriptor.
         */
        export function __promisify__(fd: number): Promise<void>;
    }

    /**
     * Synchronous fdatasync(2) - synchronize a file's in-core state with storage device.
     * @param fd A file descriptor.
     */
    export function fdatasyncSync(fd: number): void;

    /**
     * Asynchronously copies src to dest. By default, dest is overwritten if it already exists.
     * No arguments other than a possible exception are given to the callback function.
     * Node.js makes no guarantees about the atomicity of the copy operation.
     * If an error occurs after the destination file has been opened for writing, Node.js will attempt
     * to remove the destination.
     * @param src A path to the source file.
     * @param dest A path to the destination file.
     */
    export function copyFile(src: PathLike, dest: PathLike, callback: (err: NodeJS.ErrnoException) => void): void;
    /**
     * Asynchronously copies src to dest. By default, dest is overwritten if it already exists.
     * No arguments other than a possible exception are given to the callback function.
     * Node.js makes no guarantees about the atomicity of the copy operation.
     * If an error occurs after the destination file has been opened for writing, Node.js will attempt
     * to remove the destination.
     * @param src A path to the source file.
     * @param dest A path to the destination file.
     * @param flags An integer that specifies the behavior of the copy operation. The only supported flag is fs.constants.COPYFILE_EXCL, which causes the copy operation to fail if dest already exists.
     */
    export function copyFile(src: PathLike, dest: PathLike, flags: number, callback: (err: NodeJS.ErrnoException) => void): void;

    // NOTE: This namespace provides design-time support for util.promisify. Exported members do not exist at runtime.
    export namespace copyFile {
        /**
         * Asynchronously copies src to dest. By default, dest is overwritten if it already exists.
         * No arguments other than a possible exception are given to the callback function.
         * Node.js makes no guarantees about the atomicity of the copy operation.
         * If an error occurs after the destination file has been opened for writing, Node.js will attempt
         * to remove the destination.
         * @param src A path to the source file.
         * @param dest A path to the destination file.
         * @param flags An optional integer that specifies the behavior of the copy operation. The only supported flag is fs.constants.COPYFILE_EXCL, which causes the copy operation to fail if dest already exists.
         */
        export function __promisify__(src: PathLike, dst: PathLike, flags?: number): Promise<void>;
    }

    /**
     * Synchronously copies src to dest. By default, dest is overwritten if it already exists.
     * Node.js makes no guarantees about the atomicity of the copy operation.
     * If an error occurs after the destination file has been opened for writing, Node.js will attempt
     * to remove the destination.
     * @param src A path to the source file.
     * @param dest A path to the destination file.
     * @param flags An optional integer that specifies the behavior of the copy operation. The only supported flag is fs.constants.COPYFILE_EXCL, which causes the copy operation to fail if dest already exists.
     */
    export function copyFileSync(src: PathLike, dest: PathLike, flags?: number): void;

    export namespace promises {
        interface FileHandle {
            /**
             * Gets the file descriptor for this file handle.
             */
            readonly fd: number;

            /**
             * Asynchronously append data to a file, creating the file if it does not exist. The underlying file will _not_ be closed automatically.
             * The `FileHandle` must have been opened for appending.
             * @param data The data to write. If something other than a `Buffer` or `Uint8Array` is provided, the value is coerced to a string.
             * @param options Either the encoding for the file, or an object optionally specifying the encoding, file mode, and flag.
             * If `encoding` is not supplied, the default of `'utf8'` is used.
             * If `mode` is not supplied, the default of `0o666` is used.
             * If `mode` is a string, it is parsed as an octal integer.
             * If `flag` is not supplied, the default of `'a'` is used.
             */
            appendFile(data: any, options?: { encoding?: string | null, mode?: string | number, flag?: string | number } | string | null): Promise<void>;

            /**
             * Asynchronous fchown(2) - Change ownership of a file.
             */
            chown(uid: number, gid: number): Promise<void>;

            /**
             * Asynchronous fchmod(2) - Change permissions of a file.
             * @param mode A file mode. If a string is passed, it is parsed as an octal integer.
             */
            chmod(mode: string | number): Promise<void>;

            /**
             * Asynchronous fdatasync(2) - synchronize a file's in-core state with storage device.
             */
            datasync(): Promise<void>;

            /**
             * Asynchronous fsync(2) - synchronize a file's in-core state with the underlying storage device.
             */
            sync(): Promise<void>;

            /**
             * Asynchronously reads data from the file.
             * The `FileHandle` must have been opened for reading.
             * @param buffer The buffer that the data will be written to.
             * @param offset The offset in the buffer at which to start writing.
             * @param length The number of bytes to read.
             * @param position The offset from the beginning of the file from which data should be read. If `null`, data will be read from the current position.
             */
            read<TBuffer extends Buffer | Uint8Array>(buffer: TBuffer, offset?: number | null, length?: number | null, position?: number | null): Promise<{ bytesRead: number, buffer: TBuffer }>;

            /**
             * Asynchronously reads the entire contents of a file. The underlying file will _not_ be closed automatically.
             * The `FileHandle` must have been opened for reading.
             * @param options An object that may contain an optional flag.
             * If a flag is not provided, it defaults to `'r'`.
             */
            readFile(options?: { encoding?: null, flag?: string | number } | null): Promise<Buffer>;

            /**
             * Asynchronously reads the entire contents of a file. The underlying file will _not_ be closed automatically.
             * The `FileHandle` must have been opened for reading.
             * @param options An object that may contain an optional flag.
             * If a flag is not provided, it defaults to `'r'`.
             */
            readFile(options: { encoding: BufferEncoding, flag?: string | number } | BufferEncoding): Promise<string>;

            /**
             * Asynchronously reads the entire contents of a file. The underlying file will _not_ be closed automatically.
             * The `FileHandle` must have been opened for reading.
             * @param options An object that may contain an optional flag.
             * If a flag is not provided, it defaults to `'r'`.
             */
            readFile(options?: { encoding?: string | null, flag?: string | number } | string | null): Promise<string | Buffer>;

            /**
             * Asynchronous fstat(2) - Get file status.
             */
            stat(): Promise<Stats>;

            /**
             * Asynchronous ftruncate(2) - Truncate a file to a specified length.
             * @param len If not specified, defaults to `0`.
             */
            truncate(len?: number): Promise<void>;

            /**
             * Asynchronously change file timestamps of the file.
             * @param atime The last access time. If a string is provided, it will be coerced to number.
             * @param mtime The last modified time. If a string is provided, it will be coerced to number.
             */
            utimes(atime: string | number | Date, mtime: string | number | Date): Promise<void>;

            /**
             * Asynchronously writes `buffer` to the file.
             * The `FileHandle` must have been opened for writing.
             * @param buffer The buffer that the data will be written to.
             * @param offset The part of the buffer to be written. If not supplied, defaults to `0`.
             * @param length The number of bytes to write. If not supplied, defaults to `buffer.length - offset`.
             * @param position The offset from the beginning of the file where this data should be written. If not supplied, defaults to the current position.
             */
            write<TBuffer extends Buffer | Uint8Array>(buffer: TBuffer, offset?: number | null, length?: number | null, position?: number | null): Promise<{ bytesWritten: number, buffer: TBuffer }>;

            /**
             * Asynchronously writes `string` to the file.
             * The `FileHandle` must have been opened for writing.
             * It is unsafe to call `write()` multiple times on the same file without waiting for the `Promise` to be resolved (or rejected). For this scenario, `fs.createWriteStream` is strongly recommended.
             * @param string A string to write. If something other than a string is supplied it will be coerced to a string.
             * @param position The offset from the beginning of the file where this data should be written. If not supplied, defaults to the current position.
             * @param encoding The expected string encoding.
             */
            write(data: any, position?: number | null, encoding?: string | null): Promise<{ bytesWritten: number, buffer: string }>;

            /**
             * Asynchronously writes data to a file, replacing the file if it already exists. The underlying file will _not_ be closed automatically.
             * The `FileHandle` must have been opened for writing.
             * It is unsafe to call `writeFile()` multiple times on the same file without waiting for the `Promise` to be resolved (or rejected).
             * @param data The data to write. If something other than a `Buffer` or `Uint8Array` is provided, the value is coerced to a string.
             * @param options Either the encoding for the file, or an object optionally specifying the encoding, file mode, and flag.
             * If `encoding` is not supplied, the default of `'utf8'` is used.
             * If `mode` is not supplied, the default of `0o666` is used.
             * If `mode` is a string, it is parsed as an octal integer.
             * If `flag` is not supplied, the default of `'w'` is used.
             */
            writeFile(data: any, options?: { encoding?: string | null, mode?: string | number, flag?: string | number } | string | null): Promise<void>;

            /**
             * Asynchronous close(2) - close a `FileHandle`.
             */
            close(): Promise<void>;
        }

        /**
         * Asynchronously tests a user's permissions for the file specified by path.
         * @param path A path to a file or directory. If a URL is provided, it must use the `file:` protocol.
         * URL support is _experimental_.
         */
        function access(path: PathLike, mode?: number): Promise<void>;

        /**
         * Asynchronously copies `src` to `dest`. By default, `dest` is overwritten if it already exists.
         * Node.js makes no guarantees about the atomicity of the copy operation.
         * If an error occurs after the destination file has been opened for writing, Node.js will attempt
         * to remove the destination.
         * @param src A path to the source file.
         * @param dest A path to the destination file.
         * @param flags An optional integer that specifies the behavior of the copy operation. The only
         * supported flag is `fs.constants.COPYFILE_EXCL`, which causes the copy operation to fail if
         * `dest` already exists.
         */
        function copyFile(src: PathLike, dest: PathLike, flags?: number): Promise<void>;

        /**
         * Asynchronous open(2) - open and possibly create a file.
         * @param path A path to a file. If a URL is provided, it must use the `file:` protocol.
         * @param mode A file mode. If a string is passed, it is parsed as an octal integer. If not
         * supplied, defaults to `0o666`.
         */
        function open(path: PathLike, flags: string | number, mode?: string | number): Promise<FileHandle>;

        /**
         * Asynchronously reads data from the file referenced by the supplied `FileHandle`.
         * @param handle A `FileHandle`.
         * @param buffer The buffer that the data will be written to.
         * @param offset The offset in the buffer at which to start writing.
         * @param length The number of bytes to read.
         * @param position The offset from the beginning of the file from which data should be read. If
         * `null`, data will be read from the current position.
         */
        function read<TBuffer extends Buffer | Uint8Array>(handle: FileHandle, buffer: TBuffer, offset?: number | null, length?: number | null, position?: number | null): Promise<{ bytesRead: number, buffer: TBuffer }>;

        /**
         * Asynchronously writes `buffer` to the file referenced by the supplied `FileHandle`.
         * It is unsafe to call `fsPromises.write()` multiple times on the same file without waiting for the `Promise` to be resolved (or rejected). For this scenario, `fs.createWriteStream` is strongly recommended.
         * @param handle A `FileHandle`.
         * @param buffer The buffer that the data will be written to.
         * @param offset The part of the buffer to be written. If not supplied, defaults to `0`.
         * @param length The number of bytes to write. If not supplied, defaults to `buffer.length - offset`.
         * @param position The offset from the beginning of the file where this data should be written. If not supplied, defaults to the current position.
         */
        function write<TBuffer extends Buffer | Uint8Array>(handle: FileHandle, buffer: TBuffer, offset?: number | null, length?: number | null, position?: number | null): Promise<{ bytesWritten: number, buffer: TBuffer }>;

        /**
         * Asynchronously writes `string` to the file referenced by the supplied `FileHandle`.
         * It is unsafe to call `fsPromises.write()` multiple times on the same file without waiting for the `Promise` to be resolved (or rejected). For this scenario, `fs.createWriteStream` is strongly recommended.
         * @param handle A `FileHandle`.
         * @param string A string to write. If something other than a string is supplied it will be coerced to a string.
         * @param position The offset from the beginning of the file where this data should be written. If not supplied, defaults to the current position.
         * @param encoding The expected string encoding.
         */
        function write(handle: FileHandle, string: any, position?: number | null, encoding?: string | null): Promise<{ bytesWritten: number, buffer: string }>;

        /**
         * Asynchronous rename(2) - Change the name or location of a file or directory.
         * @param oldPath A path to a file. If a URL is provided, it must use the `file:` protocol.
         * URL support is _experimental_.
         * @param newPath A path to a file. If a URL is provided, it must use the `file:` protocol.
         * URL support is _experimental_.
         */
        function rename(oldPath: PathLike, newPath: PathLike): Promise<void>;

        /**
         * Asynchronous truncate(2) - Truncate a file to a specified length.
         * @param path A path to a file. If a URL is provided, it must use the `file:` protocol.
         * @param len If not specified, defaults to `0`.
         */
        function truncate(path: PathLike, len?: number): Promise<void>;

        /**
         * Asynchronous ftruncate(2) - Truncate a file to a specified length.
         * @param handle A `FileHandle`.
         * @param len If not specified, defaults to `0`.
         */
        function ftruncate(handle: FileHandle, len?: number): Promise<void>;

        /**
         * Asynchronous rmdir(2) - delete a directory.
         * @param path A path to a file. If a URL is provided, it must use the `file:` protocol.
         */
        function rmdir(path: PathLike): Promise<void>;

        /**
         * Asynchronous fdatasync(2) - synchronize a file's in-core state with storage device.
         * @param handle A `FileHandle`.
         */
        function fdatasync(handle: FileHandle): Promise<void>;

        /**
         * Asynchronous fsync(2) - synchronize a file's in-core state with the underlying storage device.
         * @param handle A `FileHandle`.
         */
        function fsync(handle: FileHandle): Promise<void>;

        /**
         * Asynchronous mkdir(2) - create a directory.
         * @param path A path to a file. If a URL is provided, it must use the `file:` protocol.
         * @param mode A file mode. If a string is passed, it is parsed as an octal integer. If not specified, defaults to `0o777`.
         */
        function mkdir(path: PathLike, mode?: string | number): Promise<void>;

        /**
         * Asynchronous readdir(3) - read a directory.
         * @param path A path to a file. If a URL is provided, it must use the `file:` protocol.
         * @param options The encoding (or an object specifying the encoding), used as the encoding of the result. If not provided, `'utf8'` is used.
         */
        function readdir(path: PathLike, options?: { encoding?: BufferEncoding | null } | BufferEncoding | null): Promise<string[]>;

        /**
         * Asynchronous readdir(3) - read a directory.
         * @param path A path to a file. If a URL is provided, it must use the `file:` protocol.
         * @param options The encoding (or an object specifying the encoding), used as the encoding of the result. If not provided, `'utf8'` is used.
         */
        function readdir(path: PathLike, options: { encoding: "buffer" } | "buffer"): Promise<Buffer[]>;

        /**
         * Asynchronous readdir(3) - read a directory.
         * @param path A path to a file. If a URL is provided, it must use the `file:` protocol.
         * @param options The encoding (or an object specifying the encoding), used as the encoding of the result. If not provided, `'utf8'` is used.
         */
        function readdir(path: PathLike, options?: { encoding?: string | null } | string | null): Promise<string[] | Buffer[]>;

        /**
         * Asynchronous readlink(2) - read value of a symbolic link.
         * @param path A path to a file. If a URL is provided, it must use the `file:` protocol.
         * @param options The encoding (or an object specifying the encoding), used as the encoding of the result. If not provided, `'utf8'` is used.
         */
        function readlink(path: PathLike, options?: { encoding?: BufferEncoding | null } | BufferEncoding | null): Promise<string>;

        /**
         * Asynchronous readlink(2) - read value of a symbolic link.
         * @param path A path to a file. If a URL is provided, it must use the `file:` protocol.
         * @param options The encoding (or an object specifying the encoding), used as the encoding of the result. If not provided, `'utf8'` is used.
         */
        function readlink(path: PathLike, options: { encoding: "buffer" } | "buffer"): Promise<Buffer>;

        /**
         * Asynchronous readlink(2) - read value of a symbolic link.
         * @param path A path to a file. If a URL is provided, it must use the `file:` protocol.
         * @param options The encoding (or an object specifying the encoding), used as the encoding of the result. If not provided, `'utf8'` is used.
         */
        function readlink(path: PathLike, options?: { encoding?: string | null } | string | null): Promise<string | Buffer>;

        /**
         * Asynchronous symlink(2) - Create a new symbolic link to an existing file.
         * @param target A path to an existing file. If a URL is provided, it must use the `file:` protocol.
         * @param path A path to the new symlink. If a URL is provided, it must use the `file:` protocol.
         * @param type May be set to `'dir'`, `'file'`, or `'junction'` (default is `'file'`) and is only available on Windows (ignored on other platforms).
         * When using `'junction'`, the `target` argument will automatically be normalized to an absolute path.
         */
        function symlink(target: PathLike, path: PathLike, type?: string | null): Promise<void>;

        /**
         * Asynchronous fstat(2) - Get file status.
         * @param handle A `FileHandle`.
         */
        function fstat(handle: FileHandle): Promise<Stats>;

        /**
         * Asynchronous lstat(2) - Get file status. Does not dereference symbolic links.
         * @param path A path to a file. If a URL is provided, it must use the `file:` protocol.
         */
        function lstat(path: PathLike): Promise<Stats>;

        /**
         * Asynchronous stat(2) - Get file status.
         * @param path A path to a file. If a URL is provided, it must use the `file:` protocol.
         */
        function stat(path: PathLike): Promise<Stats>;

        /**
         * Asynchronous link(2) - Create a new link (also known as a hard link) to an existing file.
         * @param existingPath A path to a file. If a URL is provided, it must use the `file:` protocol.
         * @param newPath A path to a file. If a URL is provided, it must use the `file:` protocol.
         */
        function link(existingPath: PathLike, newPath: PathLike): Promise<void>;

        /**
         * Asynchronous unlink(2) - delete a name and possibly the file it refers to.
         * @param path A path to a file. If a URL is provided, it must use the `file:` protocol.
         */
        function unlink(path: PathLike): Promise<void>;

        /**
         * Asynchronous fchmod(2) - Change permissions of a file.
         * @param handle A `FileHandle`.
         * @param mode A file mode. If a string is passed, it is parsed as an octal integer.
         */
        function fchmod(handle: FileHandle, mode: string | number): Promise<void>;

        /**
         * Asynchronous chmod(2) - Change permissions of a file.
         * @param path A path to a file. If a URL is provided, it must use the `file:` protocol.
         * @param mode A file mode. If a string is passed, it is parsed as an octal integer.
         */
        function chmod(path: PathLike, mode: string | number): Promise<void>;

        /**
         * Asynchronous lchmod(2) - Change permissions of a file. Does not dereference symbolic links.
         * @param path A path to a file. If a URL is provided, it must use the `file:` protocol.
         * @param mode A file mode. If a string is passed, it is parsed as an octal integer.
         */
        function lchmod(path: PathLike, mode: string | number): Promise<void>;

        /**
         * Asynchronous lchown(2) - Change ownership of a file. Does not dereference symbolic links.
         * @param path A path to a file. If a URL is provided, it must use the `file:` protocol.
         */
        function lchown(path: PathLike, uid: number, gid: number): Promise<void>;

        /**
         * Asynchronous fchown(2) - Change ownership of a file.
         * @param handle A `FileHandle`.
         */
        function fchown(handle: FileHandle, uid: number, gid: number): Promise<void>;

        /**
         * Asynchronous chown(2) - Change ownership of a file.
         * @param path A path to a file. If a URL is provided, it must use the `file:` protocol.
         */
        function chown(path: PathLike, uid: number, gid: number): Promise<void>;

        /**
         * Asynchronously change file timestamps of the file referenced by the supplied path.
         * @param path A path to a file. If a URL is provided, it must use the `file:` protocol.
         * @param atime The last access time. If a string is provided, it will be coerced to number.
         * @param mtime The last modified time. If a string is provided, it will be coerced to number.
         */
        function utimes(path: PathLike, atime: string | number | Date, mtime: string | number | Date): Promise<void>;

        /**
         * Asynchronously change file timestamps of the file referenced by the supplied `FileHandle`.
         * @param handle A `FileHandle`.
         * @param atime The last access time. If a string is provided, it will be coerced to number.
         * @param mtime The last modified time. If a string is provided, it will be coerced to number.
         */
        function futimes(handle: FileHandle, atime: string | number | Date, mtime: string | number | Date): Promise<void>;

        /**
         * Asynchronous realpath(3) - return the canonicalized absolute pathname.
         * @param path A path to a file. If a URL is provided, it must use the `file:` protocol.
         * @param options The encoding (or an object specifying the encoding), used as the encoding of the result. If not provided, `'utf8'` is used.
         */
        function realpath(path: PathLike, options?: { encoding?: BufferEncoding | null } | BufferEncoding | null): Promise<string>;

        /**
         * Asynchronous realpath(3) - return the canonicalized absolute pathname.
         * @param path A path to a file. If a URL is provided, it must use the `file:` protocol.
         * @param options The encoding (or an object specifying the encoding), used as the encoding of the result. If not provided, `'utf8'` is used.
         */
        function realpath(path: PathLike, options: { encoding: "buffer" } | "buffer"): Promise<Buffer>;

        /**
         * Asynchronous realpath(3) - return the canonicalized absolute pathname.
         * @param path A path to a file. If a URL is provided, it must use the `file:` protocol.
         * @param options The encoding (or an object specifying the encoding), used as the encoding of the result. If not provided, `'utf8'` is used.
         */
        function realpath(path: PathLike, options?: { encoding?: string | null } | string | null): Promise<string | Buffer>;

        /**
         * Asynchronously creates a unique temporary directory.
         * Generates six random characters to be appended behind a required `prefix` to create a unique temporary directory.
         * @param options The encoding (or an object specifying the encoding), used as the encoding of the result. If not provided, `'utf8'` is used.
         */
        function mkdtemp(prefix: string, options?: { encoding?: BufferEncoding | null } | BufferEncoding | null): Promise<string>;

        /**
         * Asynchronously creates a unique temporary directory.
         * Generates six random characters to be appended behind a required `prefix` to create a unique temporary directory.
         * @param options The encoding (or an object specifying the encoding), used as the encoding of the result. If not provided, `'utf8'` is used.
         */
        function mkdtemp(prefix: string, options: { encoding: "buffer" } | "buffer"): Promise<Buffer>;

        /**
         * Asynchronously creates a unique temporary directory.
         * Generates six random characters to be appended behind a required `prefix` to create a unique temporary directory.
         * @param options The encoding (or an object specifying the encoding), used as the encoding of the result. If not provided, `'utf8'` is used.
         */
        function mkdtemp(prefix: string, options?: { encoding?: string | null } | string | null): Promise<string | Buffer>;

        /**
         * Asynchronously writes data to a file, replacing the file if it already exists.
         * It is unsafe to call `fsPromises.writeFile()` multiple times on the same file without waiting for the `Promise` to be resolved (or rejected).
         * @param path A path to a file. If a URL is provided, it must use the `file:` protocol.
         * URL support is _experimental_.
         * If a `FileHandle` is provided, the underlying file will _not_ be closed automatically.
         * @param data The data to write. If something other than a `Buffer` or `Uint8Array` is provided, the value is coerced to a string.
         * @param options Either the encoding for the file, or an object optionally specifying the encoding, file mode, and flag.
         * If `encoding` is not supplied, the default of `'utf8'` is used.
         * If `mode` is not supplied, the default of `0o666` is used.
         * If `mode` is a string, it is parsed as an octal integer.
         * If `flag` is not supplied, the default of `'w'` is used.
         */
        function writeFile(path: PathLike | FileHandle, data: any, options?: { encoding?: string | null, mode?: string | number, flag?: string | number } | string | null): Promise<void>;

        /**
         * Asynchronously append data to a file, creating the file if it does not exist.
         * @param file A path to a file. If a URL is provided, it must use the `file:` protocol.
         * URL support is _experimental_.
         * If a `FileHandle` is provided, the underlying file will _not_ be closed automatically.
         * @param data The data to write. If something other than a `Buffer` or `Uint8Array` is provided, the value is coerced to a string.
         * @param options Either the encoding for the file, or an object optionally specifying the encoding, file mode, and flag.
         * If `encoding` is not supplied, the default of `'utf8'` is used.
         * If `mode` is not supplied, the default of `0o666` is used.
         * If `mode` is a string, it is parsed as an octal integer.
         * If `flag` is not supplied, the default of `'a'` is used.
         */
        function appendFile(path: PathLike | FileHandle, data: any, options?: { encoding?: string | null, mode?: string | number, flag?: string | number } | string | null): Promise<void>;

        /**
         * Asynchronously reads the entire contents of a file.
         * @param path A path to a file. If a URL is provided, it must use the `file:` protocol.
         * If a `FileHandle` is provided, the underlying file will _not_ be closed automatically.
         * @param options An object that may contain an optional flag.
         * If a flag is not provided, it defaults to `'r'`.
         */
        function readFile(path: PathLike | FileHandle, options?: { encoding?: null, flag?: string | number } | null): Promise<Buffer>;

        /**
         * Asynchronously reads the entire contents of a file.
         * @param path A path to a file. If a URL is provided, it must use the `file:` protocol.
         * If a `FileHandle` is provided, the underlying file will _not_ be closed automatically.
         * @param options An object that may contain an optional flag.
         * If a flag is not provided, it defaults to `'r'`.
         */
        function readFile(path: PathLike | FileHandle, options: { encoding: BufferEncoding, flag?: string | number } | BufferEncoding): Promise<string>;

        /**
         * Asynchronously reads the entire contents of a file.
         * @param path A path to a file. If a URL is provided, it must use the `file:` protocol.
         * If a `FileHandle` is provided, the underlying file will _not_ be closed automatically.
         * @param options An object that may contain an optional flag.
         * If a flag is not provided, it defaults to `'r'`.
         */
        function readFile(path: PathLike | FileHandle, options?: { encoding?: string | null, flag?: string | number } | string | null): Promise<string | Buffer>;
    }
}

declare module "path" {
    /**
     * A parsed path object generated by path.parse() or consumed by path.format().
     */
    export interface ParsedPath {
        /**
         * The root of the path such as '/' or 'c:\'
         */
        root: string;
        /**
         * The full directory path such as '/home/user/dir' or 'c:\path\dir'
         */
        dir: string;
        /**
         * The file name including extension (if any) such as 'index.html'
         */
        base: string;
        /**
         * The file extension (if any) such as '.html'
         */
        ext: string;
        /**
         * The file name without extension (if any) such as 'index'
         */
        name: string;
    }
    export interface FormatInputPathObject {
        /**
         * The root of the path such as '/' or 'c:\'
         */
        root?: string;
        /**
         * The full directory path such as '/home/user/dir' or 'c:\path\dir'
         */
        dir?: string;
        /**
         * The file name including extension (if any) such as 'index.html'
         */
        base?: string;
        /**
         * The file extension (if any) such as '.html'
         */
        ext?: string;
        /**
         * The file name without extension (if any) such as 'index'
         */
        name?: string;
    }

    /**
     * Normalize a string path, reducing '..' and '.' parts.
     * When multiple slashes are found, they're replaced by a single one; when the path contains a trailing slash, it is preserved. On Windows backslashes are used.
     *
     * @param p string path to normalize.
     */
    export function normalize(p: string): string;
    /**
     * Join all arguments together and normalize the resulting path.
     * Arguments must be strings. In v0.8, non-string arguments were silently ignored. In v0.10 and up, an exception is thrown.
     *
     * @param paths paths to join.
     */
    export function join(...paths: string[]): string;
    /**
     * The right-most parameter is considered {to}.  Other parameters are considered an array of {from}.
     *
     * Starting from leftmost {from} paramter, resolves {to} to an absolute path.
     *
     * If {to} isn't already absolute, {from} arguments are prepended in right to left order, until an absolute path is found. If after using all {from} paths still no absolute path is found, the current working directory is used as well. The resulting path is normalized, and trailing slashes are removed unless the path gets resolved to the root directory.
     *
     * @param pathSegments string paths to join.  Non-string arguments are ignored.
     */
    export function resolve(...pathSegments: string[]): string;
    /**
     * Determines whether {path} is an absolute path. An absolute path will always resolve to the same location, regardless of the working directory.
     *
     * @param path path to test.
     */
    export function isAbsolute(path: string): boolean;
    /**
     * Solve the relative path from {from} to {to}.
     * At times we have two absolute paths, and we need to derive the relative path from one to the other. This is actually the reverse transform of path.resolve.
     */
    export function relative(from: string, to: string): string;
    /**
     * Return the directory name of a path. Similar to the Unix dirname command.
     *
     * @param p the path to evaluate.
     */
    export function dirname(p: string): string;
    /**
     * Return the last portion of a path. Similar to the Unix basename command.
     * Often used to extract the file name from a fully qualified path.
     *
     * @param p the path to evaluate.
     * @param ext optionally, an extension to remove from the result.
     */
    export function basename(p: string, ext?: string): string;
    /**
     * Return the extension of the path, from the last '.' to end of string in the last portion of the path.
     * If there is no '.' in the last portion of the path or the first character of it is '.', then it returns an empty string
     *
     * @param p the path to evaluate.
     */
    export function extname(p: string): string;
    /**
     * The platform-specific file separator. '\\' or '/'.
     */
    export var sep: '\\' | '/';
    /**
     * The platform-specific file delimiter. ';' or ':'.
     */
    export var delimiter: ';' | ':';
    /**
     * Returns an object from a path string - the opposite of format().
     *
     * @param pathString path to evaluate.
     */
    export function parse(pathString: string): ParsedPath;
    /**
     * Returns a path string from an object - the opposite of parse().
     *
     * @param pathString path to evaluate.
     */
    export function format(pathObject: FormatInputPathObject): string;

    export module posix {
        export function normalize(p: string): string;
        export function join(...paths: any[]): string;
        export function resolve(...pathSegments: any[]): string;
        export function isAbsolute(p: string): boolean;
        export function relative(from: string, to: string): string;
        export function dirname(p: string): string;
        export function basename(p: string, ext?: string): string;
        export function extname(p: string): string;
        export var sep: string;
        export var delimiter: string;
        export function parse(p: string): ParsedPath;
        export function format(pP: FormatInputPathObject): string;
    }

    export module win32 {
        export function normalize(p: string): string;
        export function join(...paths: any[]): string;
        export function resolve(...pathSegments: any[]): string;
        export function isAbsolute(p: string): boolean;
        export function relative(from: string, to: string): string;
        export function dirname(p: string): string;
        export function basename(p: string, ext?: string): string;
        export function extname(p: string): string;
        export var sep: string;
        export var delimiter: string;
        export function parse(p: string): ParsedPath;
        export function format(pP: FormatInputPathObject): string;
    }
}

declare module "string_decoder" {
    export interface NodeStringDecoder {
        write(buffer: Buffer): string;
        end(buffer?: Buffer): string;
    }
    export var StringDecoder: {
        new(encoding?: string): NodeStringDecoder;
    };
}

declare module "tls" {
    import * as crypto from "crypto";
    import * as dns from "dns";
    import * as net from "net";
    import * as stream from "stream";

    var CLIENT_RENEG_LIMIT: number;
    var CLIENT_RENEG_WINDOW: number;

    export interface Certificate {
        /**
         * Country code.
         */
        C: string;
        /**
         * Street.
         */
        ST: string;
        /**
         * Locality.
         */
        L: string;
        /**
         * Organization.
         */
        O: string;
        /**
         * Organizational unit.
         */
        OU: string;
        /**
         * Common name.
         */
        CN: string;
    }

    export interface PeerCertificate {
        subject: Certificate;
        issuer: Certificate;
        subjectaltname: string;
        infoAccess: { [index: string]: string[] | undefined };
        modulus: string;
        exponent: string;
        valid_from: string;
        valid_to: string;
        fingerprint: string;
        ext_key_usage: string[];
        serialNumber: string;
        raw: Buffer;
    }

    export interface DetailedPeerCertificate extends PeerCertificate {
        issuerCertificate: DetailedPeerCertificate;
    }

    export interface CipherNameAndProtocol {
        /**
         * The cipher name.
         */
        name: string;
        /**
         * SSL/TLS protocol version.
         */
        version: string;
    }

    export class TLSSocket extends net.Socket {
        /**
         * Construct a new tls.TLSSocket object from an existing TCP socket.
         */
        constructor(socket: net.Socket, options?: {
            /**
             * An optional TLS context object from tls.createSecureContext()
             */
            secureContext?: SecureContext,
            /**
             * If true the TLS socket will be instantiated in server-mode.
             * Defaults to false.
             */
            isServer?: boolean,
            /**
             * An optional net.Server instance.
             */
            server?: net.Server,
            /**
             * If true the server will request a certificate from clients that
             * connect and attempt to verify that certificate. Defaults to
             * false.
             */
            requestCert?: boolean,
            /**
             * If true the server will reject any connection which is not
             * authorized with the list of supplied CAs. This option only has an
             * effect if requestCert is true. Defaults to false.
             */
            rejectUnauthorized?: boolean,
            /**
             * An array of strings or a Buffer naming possible NPN protocols.
             * (Protocols should be ordered by their priority.)
             */
            NPNProtocols?: string[] | Buffer[] | Uint8Array[] | Buffer | Uint8Array,
            /**
             * An array of strings or a Buffer naming possible ALPN protocols.
             * (Protocols should be ordered by their priority.) When the server
             * receives both NPN and ALPN extensions from the client, ALPN takes
             * precedence over NPN and the server does not send an NPN extension
             * to the client.
             */
            ALPNProtocols?: string[] | Buffer[] | Uint8Array[] | Buffer | Uint8Array,
            /**
             * SNICallback(servername, cb) <Function> A function that will be
             * called if the client supports SNI TLS extension. Two arguments
             * will be passed when called: servername and cb. SNICallback should
             * invoke cb(null, ctx), where ctx is a SecureContext instance.
             * (tls.createSecureContext(...) can be used to get a proper
             * SecureContext.) If SNICallback wasn't provided the default callback
             * with high-level API will be used (see below).
             */
            SNICallback?: (servername: string, cb: (err: Error | null, ctx: SecureContext) => void) => void,
            /**
             * An optional Buffer instance containing a TLS session.
             */
            session?: Buffer,
            /**
             * If true, specifies that the OCSP status request extension will be
             * added to the client hello and an 'OCSPResponse' event will be
             * emitted on the socket before establishing a secure communication
             */
            requestOCSP?: boolean
        });

        /**
         * A boolean that is true if the peer certificate was signed by one of the specified CAs, otherwise false.
         */
        authorized: boolean;
        /**
         * The reason why the peer's certificate has not been verified.
         * This property becomes available only when tlsSocket.authorized === false.
         */
        authorizationError: Error;
        /**
         * Static boolean value, always true.
         * May be used to distinguish TLS sockets from regular ones.
         */
        encrypted: boolean;
        /**
         * Returns an object representing the cipher name and the SSL/TLS protocol version of the current connection.
         * @returns Returns an object representing the cipher name
         * and the SSL/TLS protocol version of the current connection.
         */
        getCipher(): CipherNameAndProtocol;
        /**
         * Returns an object representing the peer's certificate.
         * The returned object has some properties corresponding to the field of the certificate.
         * If detailed argument is true the full chain with issuer property will be returned,
         * if false only the top certificate without issuer property.
         * If the peer does not provide a certificate, it returns null or an empty object.
         * @param detailed - If true; the full chain with issuer property will be returned.
         * @returns An object representing the peer's certificate.
         */
        getPeerCertificate(detailed: true): DetailedPeerCertificate;
        getPeerCertificate(detailed?: false): PeerCertificate;
        getPeerCertificate(detailed?: boolean): PeerCertificate | DetailedPeerCertificate;
        /**
         * Returns a string containing the negotiated SSL/TLS protocol version of the current connection.
         * The value `'unknown'` will be returned for connected sockets that have not completed the handshaking process.
         * The value `null` will be returned for server sockets or disconnected client sockets.
         * See https://www.openssl.org/docs/man1.0.2/ssl/SSL_get_version.html for more information.
         * @returns negotiated SSL/TLS protocol version of the current connection
         */
        getProtocol(): string | null;
        /**
         * Could be used to speed up handshake establishment when reconnecting to the server.
         * @returns ASN.1 encoded TLS session or undefined if none was negotiated.
         */
        getSession(): any;
        /**
         * NOTE: Works only with client TLS sockets.
         * Useful only for debugging, for session reuse provide session option to tls.connect().
         * @returns TLS session ticket or undefined if none was negotiated.
         */
        getTLSTicket(): any;
        /**
         * Initiate TLS renegotiation process.
         *
         * NOTE: Can be used to request peer's certificate after the secure connection has been established.
         * ANOTHER NOTE: When running as the server, socket will be destroyed with an error after handshakeTimeout timeout.
         * @param options - The options may contain the following fields: rejectUnauthorized,
         * requestCert (See tls.createServer() for details).
         * @param callback - callback(err) will be executed with null as err, once the renegotiation
         * is successfully completed.
         */
        renegotiate(options: { rejectUnauthorized?: boolean, requestCert?: boolean }, callback: (err: Error | null) => void): any;
        /**
         * Set maximum TLS fragment size (default and maximum value is: 16384, minimum is: 512).
         * Smaller fragment size decreases buffering latency on the client: large fragments are buffered by
         * the TLS layer until the entire fragment is received and its integrity is verified;
         * large fragments can span multiple roundtrips, and their processing can be delayed due to packet
         * loss or reordering. However, smaller fragments add extra TLS framing bytes and CPU overhead,
         * which may decrease overall server throughput.
         * @param size - TLS fragment size (default and maximum value is: 16384, minimum is: 512).
         * @returns Returns true on success, false otherwise.
         */
        setMaxSendFragment(size: number): boolean;

        /**
         * events.EventEmitter
         * 1. OCSPResponse
         * 2. secureConnect
         */
        addListener(event: string, listener: (...args: any[]) => void): this;
        addListener(event: "OCSPResponse", listener: (response: Buffer) => void): this;
        addListener(event: "secureConnect", listener: () => void): this;

        emit(event: string | symbol, ...args: any[]): boolean;
        emit(event: "OCSPResponse", response: Buffer): boolean;
        emit(event: "secureConnect"): boolean;

        on(event: string, listener: (...args: any[]) => void): this;
        on(event: "OCSPResponse", listener: (response: Buffer) => void): this;
        on(event: "secureConnect", listener: () => void): this;

        once(event: string, listener: (...args: any[]) => void): this;
        once(event: "OCSPResponse", listener: (response: Buffer) => void): this;
        once(event: "secureConnect", listener: () => void): this;

        prependListener(event: string, listener: (...args: any[]) => void): this;
        prependListener(event: "OCSPResponse", listener: (response: Buffer) => void): this;
        prependListener(event: "secureConnect", listener: () => void): this;

        prependOnceListener(event: string, listener: (...args: any[]) => void): this;
        prependOnceListener(event: "OCSPResponse", listener: (response: Buffer) => void): this;
        prependOnceListener(event: "secureConnect", listener: () => void): this;
    }

    export interface TlsOptions extends SecureContextOptions {
        handshakeTimeout?: number;
        requestCert?: boolean;
        rejectUnauthorized?: boolean;
        NPNProtocols?: string[] | Buffer[] | Uint8Array[] | Buffer | Uint8Array;
        ALPNProtocols?: string[] | Buffer[] | Uint8Array[] | Buffer | Uint8Array;
        SNICallback?: (servername: string, cb: (err: Error | null, ctx: SecureContext) => void) => void;
        sessionTimeout?: number;
        ticketKeys?: Buffer;
    }

    export interface ConnectionOptions extends SecureContextOptions {
        host?: string;
        port?: number;
        path?: string; // Creates unix socket connection to path. If this option is specified, `host` and `port` are ignored.
        socket?: net.Socket; // Establish secure connection on a given socket rather than creating a new socket
        rejectUnauthorized?: boolean; // Defaults to true
        NPNProtocols?: string[] | Buffer[] | Uint8Array[] | Buffer | Uint8Array;
        ALPNProtocols?: string[] | Buffer[] | Uint8Array[] | Buffer | Uint8Array;
        checkServerIdentity?: typeof checkServerIdentity;
        servername?: string; // SNI TLS Extension
        session?: Buffer;
        minDHSize?: number;
        secureContext?: SecureContext; // If not provided, the entire ConnectionOptions object will be passed to tls.createSecureContext()
        lookup?: net.LookupFunction;
    }

    export class Server extends net.Server {
        addContext(hostName: string, credentials: {
            key: string;
            cert: string;
            ca: string;
        }): void;

        /**
         * events.EventEmitter
         * 1. tlsClientError
         * 2. newSession
         * 3. OCSPRequest
         * 4. resumeSession
         * 5. secureConnection
         */
        addListener(event: string, listener: (...args: any[]) => void): this;
        addListener(event: "tlsClientError", listener: (err: Error, tlsSocket: TLSSocket) => void): this;
        addListener(event: "newSession", listener: (sessionId: any, sessionData: any, callback: (err: Error, resp: Buffer) => void) => void): this;
        addListener(event: "OCSPRequest", listener: (certificate: Buffer, issuer: Buffer, callback: Function) => void): this;
        addListener(event: "resumeSession", listener: (sessionId: any, callback: (err: Error, sessionData: any) => void) => void): this;
        addListener(event: "secureConnection", listener: (tlsSocket: TLSSocket) => void): this;

        emit(event: string | symbol, ...args: any[]): boolean;
        emit(event: "tlsClientError", err: Error, tlsSocket: TLSSocket): boolean;
        emit(event: "newSession", sessionId: any, sessionData: any, callback: (err: Error, resp: Buffer) => void): boolean;
        emit(event: "OCSPRequest", certificate: Buffer, issuer: Buffer, callback: Function): boolean;
        emit(event: "resumeSession", sessionId: any, callback: (err: Error, sessionData: any) => void): boolean;
        emit(event: "secureConnection", tlsSocket: TLSSocket): boolean;

        on(event: string, listener: (...args: any[]) => void): this;
        on(event: "tlsClientError", listener: (err: Error, tlsSocket: TLSSocket) => void): this;
        on(event: "newSession", listener: (sessionId: any, sessionData: any, callback: (err: Error, resp: Buffer) => void) => void): this;
        on(event: "OCSPRequest", listener: (certificate: Buffer, issuer: Buffer, callback: Function) => void): this;
        on(event: "resumeSession", listener: (sessionId: any, callback: (err: Error, sessionData: any) => void) => void): this;
        on(event: "secureConnection", listener: (tlsSocket: TLSSocket) => void): this;

        once(event: string, listener: (...args: any[]) => void): this;
        once(event: "tlsClientError", listener: (err: Error, tlsSocket: TLSSocket) => void): this;
        once(event: "newSession", listener: (sessionId: any, sessionData: any, callback: (err: Error, resp: Buffer) => void) => void): this;
        once(event: "OCSPRequest", listener: (certificate: Buffer, issuer: Buffer, callback: Function) => void): this;
        once(event: "resumeSession", listener: (sessionId: any, callback: (err: Error, sessionData: any) => void) => void): this;
        once(event: "secureConnection", listener: (tlsSocket: TLSSocket) => void): this;

        prependListener(event: string, listener: (...args: any[]) => void): this;
        prependListener(event: "tlsClientError", listener: (err: Error, tlsSocket: TLSSocket) => void): this;
        prependListener(event: "newSession", listener: (sessionId: any, sessionData: any, callback: (err: Error, resp: Buffer) => void) => void): this;
        prependListener(event: "OCSPRequest", listener: (certificate: Buffer, issuer: Buffer, callback: Function) => void): this;
        prependListener(event: "resumeSession", listener: (sessionId: any, callback: (err: Error, sessionData: any) => void) => void): this;
        prependListener(event: "secureConnection", listener: (tlsSocket: TLSSocket) => void): this;

        prependOnceListener(event: string, listener: (...args: any[]) => void): this;
        prependOnceListener(event: "tlsClientError", listener: (err: Error, tlsSocket: TLSSocket) => void): this;
        prependOnceListener(event: "newSession", listener: (sessionId: any, sessionData: any, callback: (err: Error, resp: Buffer) => void) => void): this;
        prependOnceListener(event: "OCSPRequest", listener: (certificate: Buffer, issuer: Buffer, callback: Function) => void): this;
        prependOnceListener(event: "resumeSession", listener: (sessionId: any, callback: (err: Error, sessionData: any) => void) => void): this;
        prependOnceListener(event: "secureConnection", listener: (tlsSocket: TLSSocket) => void): this;
    }

    export interface SecurePair {
        encrypted: any;
        cleartext: any;
    }

    export interface SecureContextOptions {
        pfx?: string | Buffer | Array<string | Buffer | Object>;
        key?: string | Buffer | Array<Buffer | Object>;
        passphrase?: string;
        cert?: string | Buffer | Array<string | Buffer>;
        ca?: string | Buffer | Array<string | Buffer>;
        ciphers?: string;
        honorCipherOrder?: boolean;
        ecdhCurve?: string;
        clientCertEngine?: string;
        crl?: string | Buffer | Array<string | Buffer>;
        dhparam?: string | Buffer;
        secureOptions?: number; // Value is a numeric bitmask of the `SSL_OP_*` options
        secureProtocol?: string; // SSL Method, e.g. SSLv23_method
        sessionIdContext?: string;
    }

    export interface SecureContext {
        context: any;
    }

    /*
     * Verifies the certificate `cert` is issued to host `host`.
     * @host The hostname to verify the certificate against
     * @cert PeerCertificate representing the peer's certificate
     *
     * Returns Error object, populating it with the reason, host and cert on failure.  On success, returns undefined.
     */
    export function checkServerIdentity(host: string, cert: PeerCertificate): Error | undefined;
    export function createServer(options: TlsOptions, secureConnectionListener?: (socket: TLSSocket) => void): Server;
    export function connect(options: ConnectionOptions, secureConnectionListener?: () => void): TLSSocket;
    export function connect(port: number, host?: string, options?: ConnectionOptions, secureConnectListener?: () => void): TLSSocket;
    export function connect(port: number, options?: ConnectionOptions, secureConnectListener?: () => void): TLSSocket;
    export function createSecurePair(credentials?: crypto.Credentials, isServer?: boolean, requestCert?: boolean, rejectUnauthorized?: boolean): SecurePair;
    export function createSecureContext(details: SecureContextOptions): SecureContext;
    export function getCiphers(): string[];

    export var DEFAULT_ECDH_CURVE: string;
}

declare module "crypto" {
    export interface Certificate {
        exportChallenge(spkac: string | ArrayBufferView): Buffer;
        exportPublicKey(spkac: string | ArrayBufferView): Buffer;
        verifySpkac(spkac: ArrayBufferView): boolean;
    }
    export var Certificate: {
        new(): Certificate;
        (): Certificate;
    };

    /** @deprecated since v10.0.0 */
    export var fips: boolean;

    export interface CredentialDetails {
        pfx: string;
        key: string;
        passphrase: string;
        cert: string;
        ca: string | string[];
        crl: string | string[];
        ciphers: string;
    }
    export interface Credentials { context?: any; }
    export function createCredentials(details: CredentialDetails): Credentials;
    export function createHash(algorithm: string, options?: stream.TransformOptions): Hash;
    export function createHmac(algorithm: string, key: string | ArrayBufferView, options?: stream.TransformOptions): Hmac;

    type Utf8AsciiLatin1Encoding = "utf8" | "ascii" | "latin1";
    type HexBase64Latin1Encoding = "latin1" | "hex" | "base64";
    type Utf8AsciiBinaryEncoding = "utf8" | "ascii" | "binary";
    type HexBase64BinaryEncoding = "binary" | "base64" | "hex";
    type ECDHKeyFormat = "compressed" | "uncompressed" | "hybrid";

    export interface Hash extends NodeJS.ReadWriteStream {
        update(data: string | ArrayBufferView): Hash;
        update(data: string, input_encoding: Utf8AsciiLatin1Encoding): Hash;
        digest(): Buffer;
        digest(encoding: HexBase64Latin1Encoding): string;
    }
    export interface Hmac extends NodeJS.ReadWriteStream {
        update(data: string | ArrayBufferView): Hmac;
        update(data: string, input_encoding: Utf8AsciiLatin1Encoding): Hmac;
        digest(): Buffer;
        digest(encoding: HexBase64Latin1Encoding): string;
    }
    export type CipherCCMTypes = 'aes-128-ccm' | 'aes-192-ccm' | 'aes-256-ccm'
    export type CipherGCMTypes = 'aes-128-gcm' | 'aes-192-gcm' | 'aes-256-gcm'
    export type CipherCCMOptions extends stream.TransformOptions {
        authTagLength: number;
    }
    export type CipherGCMOptions extends stream.TransformOptions {
        authTagLength?: number;
    }
    /** @deprecated since v10.0.0 use createCipheriv() */
    export function createCipher(algorithm: string, password: string | ArrayBufferView, options?: stream.TransformOptions): Cipher;
    export function createCipher(algorithm: CipherCCMTypes, password: string | ArrayBufferView, options: CipherCCMOptions): CipherCCM;
    export function createCipher(algorithm: CipherGCMTypes, password: string | ArrayBufferView, options: CipherGCMOptions): CipherGCM;

    export function createCipheriv(algorithm: string, key: string | ArrayBufferView, iv: string | ArrayBufferView, options?: stream.TransformOptions): Cipher;
    export function createCipheriv(algorithm: CipherGCMTypes, key: string | ArrayBufferView, iv: string | ArrayBufferView, options: CipherCCMOptions): CipherCCM;
    export function createCipheriv(algorithm: CipherGCMTypes, key: string | ArrayBufferView, iv: string | ArrayBufferView, options: CipherGCMOptions): CipherGCM;

    export interface Cipher extends NodeJS.ReadWriteStream {
        update(data: string | ArrayBufferView): Buffer;
        update(data: string, input_encoding: Utf8AsciiBinaryEncoding): Buffer;
        update(data: ArrayBufferView, output_encoding: HexBase64BinaryEncoding): string;
        update(data: ArrayBufferView, input_encoding: any, output_encoding: HexBase64BinaryEncoding): string;
        // second arg ignored
        update(data: string, input_encoding: Utf8AsciiBinaryEncoding, output_encoding: HexBase64BinaryEncoding): string;
        final(): Buffer;
        final(output_encoding: string): string;
        setAutoPadding(auto_padding?: boolean): this;
        // getAuthTag(): Buffer;
        // setAAD(buffer: Buffer): this; // docs only say buffer
    }
    export interface CipherCCM extends Cipher {
        setAAD(buffer: Buffer, options: { plainTextLength: number }): this
        getAuthTag(): Buffer;
    }
    export interface CipherGCM extends Cipher {
        setAAD(buffer: Buffer, options?: { plainTextLength: number }): this
        getAuthTag(): Buffer;
    }
    /** @deprecated since v10.0.0 use createCipheriv() */
    export function createDecipher(algorithm: string, password: string | ArrayBufferView, options?: stream.TransformOptions): Decipher;
    export function createDecipher(algorithm: CipherCCMTypes, password: string | ArrayBufferView, options: CipherCCMOptions): DecipherCCM;
    export function createDecipher(algorithm: CipherGCMTypes, password: string | ArrayBufferView, options: CipherGCMOptions): DecipherGCM;

    export function createDecipheriv(algorithm: string, key: string | ArrayBufferView, iv: string | ArrayBufferView, options?: stream.TransformOptions): Decipher;
    export function createDecipheriv(algorithm: CipherCCMTypes, key: string | ArrayBufferView, iv: string | ArrayBufferView, options: CipherCCMOptions): DecipherCCM;
    export function createDecipheriv(algorithm: CipherGCMTypes, key: string | ArrayBufferView, iv: string | ArrayBufferView, options: CipherGCMOptions): DecipherGCM;

    export interface Decipher extends NodeJS.ReadWriteStream {
        update(data: ArrayBufferView): Buffer;
        update(data: string, input_encoding: HexBase64BinaryEncoding): Buffer;
        update(data: ArrayBufferView, input_encoding?: any, output_encoding: Utf8AsciiBinaryEncoding): string;
        // second arg is ignored
        update(data: string, input_encoding: HexBase64BinaryEncoding, output_encoding: Utf8AsciiBinaryEncoding): string;
        final(): Buffer;
        final(output_encoding: string): string;
        setAutoPadding(auto_padding?: boolean): this;
        // setAuthTag(tag: ArrayBufferView): this;
        // setAAD(buffer: ArrayBufferView): this; // docs say buffer view
    }
    export interface DecipherCCM extends Decipher {
        setAuthTag(buffer: ArrayBufferView, options: { plainTextLength: number }): this
        setAAD(buffer: ArrayBufferView): this; // docs say buffer view
    }
    export interface DecipherGCM extends Decipher {
        setAuthTag(buffer: ArrayBufferView, options?: { plainTextLength: number }): this
        setAAD(buffer: ArrayBufferView): this; // docs say buffer view
    }

    export function createSign(algorithm: string, options?: stream.WritableOptions): Signer;
    export interface Signer extends NodeJS.WritableStream {
        update(data: string | ArrayBufferView): Signer;
        update(data: string, input_encoding: Utf8AsciiLatin1Encoding): Signer;
        sign(private_key: string | { key: string; passphrase: string }): Buffer;
        sign(private_key: string | { key: string; passphrase: string }, output_format: HexBase64Latin1Encoding): string;
    }
    export function createVerify(algorith: string, options?: stream.WritableOptions): Verify;
    export interface Verify extends NodeJS.WritableStream {
        update(data: string | ArrayBufferView): Verify;
        update(data: string, input_encoding: Utf8AsciiLatin1Encoding): Verify;
        verify(object: string | Object, signature: ArrayBufferView): boolean;
        verify(object: string | Object, signature: string, signature_format: HexBase64Latin1Encoding): boolean;
        // https://nodejs.org/api/crypto.html#crypto_verifier_verify_object_signature_signature_format
        // The signature field accepts a TypedArray type, but it is only available starting ES2017
    }
    export function createDiffieHellman(prime_length: number, generator?: number | ArrayBufferView): DiffieHellman;
    export function createDiffieHellman(prime: ArrayBufferView): DiffieHellman;
    export function createDiffieHellman(prime: string, prime_encoding: HexBase64Latin1Encoding): DiffieHellman;
    export function createDiffieHellman(prime: string, prime_encoding: HexBase64Latin1Encoding, generator: number | ArrayBufferView): DiffieHellman;
    export function createDiffieHellman(prime: string, prime_encoding: HexBase64Latin1Encoding, generator: string, generator_encoding: HexBase64Latin1Encoding): DiffieHellman;
    export interface DiffieHellman {
        generateKeys(): Buffer;
        generateKeys(encoding: HexBase64Latin1Encoding): string;
        computeSecret(other_public_key: ArrayBufferView): Buffer;
        computeSecret(other_public_key: string, input_encoding: HexBase64Latin1Encoding): Buffer;
        computeSecret(other_public_key: ArrayBufferView, output_encoding: HexBase64Latin1Encoding): string;
        computeSecret(other_public_key: string, input_encoding: HexBase64Latin1Encoding, output_encoding: HexBase64Latin1Encoding): string;
        getPrime(): Buffer;
        getPrime(encoding: HexBase64Latin1Encoding): string;
        getGenerator(): Buffer;
        getGenerator(encoding: HexBase64Latin1Encoding): string;
        getPublicKey(): Buffer;
        getPublicKey(encoding: HexBase64Latin1Encoding): string;
        getPrivateKey(): Buffer;
        getPrivateKey(encoding: HexBase64Latin1Encoding): string;
        setPublicKey(public_key: ArrayBufferView): void;
        setPublicKey(public_key: string, encoding: string): void;
        setPrivateKey(private_key: ArrayBufferView): void;
        setPrivateKey(private_key: string, encoding: string): void;
        verifyError: number;
    }
    export function getDiffieHellman(group_name: string): DiffieHellman;
<<<<<<< HEAD
    export function pbkdf2(password: string | ArrayBufferView, salt: string | ArrayBufferView, iterations: number, keylen: number, digest: string, callback: (err: Error | null, derivedKey: Buffer) => any): void;
    export function pbkdf2Sync(password: string | ArrayBufferView, salt: string | ArrayBufferView, iterations: number, keylen: number, digest: string): Buffer;
=======
    export function pbkdf2(password: string | Buffer, salt: string | Buffer, iterations: number, keylen: number, digest: string, callback: (err: Error | null, derivedKey: Buffer) => any): void;
    export function pbkdf2Sync(password: string | Buffer, salt: string | Buffer, iterations: number, keylen: number, digest: string): Buffer;
>>>>>>> 7eae3c4d
    export function randomBytes(size: number): Buffer;
    export function randomBytes(size: number, callback: (err: Error | null, buf: Buffer) => void): void;
    export function pseudoRandomBytes(size: number): Buffer;
    export function pseudoRandomBytes(size: number, callback: (err: Error | null, buf: Buffer) => void): void;
<<<<<<< HEAD
    export function randomFillSync(buffer: ArrayBufferView, offset?: number, size?: number): ArrayBufferView;
    export function randomFill(buffer: ArrayBufferView, callback: (err: Error | null, buf: ArrayBufferView) => void): void;
    export function randomFill(buffer: ArrayBufferView, offset: number, callback: (err: Error | null, buf: ArrayBufferView) => void): void;
    export function randomFill(buffer: ArrayBufferView, offset: number, size: number, callback: (err: Error | null, buf: ArrayBufferView) => void): void;
=======
    export function randomFillSync(buffer: Buffer | Uint8Array, offset?: number, size?: number): Buffer;
    export function randomFill(buffer: Buffer, callback: (err: Error | null, buf: Buffer) => void): void;
    export function randomFill(buffer: Uint8Array, callback: (err: Error | null, buf: Uint8Array) => void): void;
    export function randomFill(buffer: Buffer, offset: number, callback: (err: Error | null, buf: Buffer) => void): void;
    export function randomFill(buffer: Uint8Array, offset: number, callback: (err: Error | null, buf: Uint8Array) => void): void;
    export function randomFill(buffer: Buffer, offset: number, size: number, callback: (err: Error | null, buf: Buffer) => void): void;
    export function randomFill(buffer: Uint8Array, offset: number, size: number, callback: (err: Error | null, buf: Uint8Array) => void): void;
>>>>>>> 7eae3c4d
    export interface RsaPublicKey {
        key: string;
        padding?: number;
    }
    export interface RsaPrivateKey {
        key: string;
        passphrase?: string;
        padding?: number;
    }
    export function publicEncrypt(public_key: string | RsaPublicKey, buffer: ArrayBufferView): Buffer;
    export function privateDecrypt(private_key: string | RsaPrivateKey, buffer: ArrayBufferView): Buffer;
    export function privateEncrypt(private_key: string | RsaPrivateKey, buffer: ArrayBufferView): Buffer;
    export function publicDecrypt(public_key: string | RsaPublicKey, buffer: ArrayBufferView): Buffer;
    export function getCiphers(): string[];
    export function getCurves(): string[];
    export function getHashes(): string[];
    export class ECDH {
<<<<<<< HEAD
        static convertKey(key: string | ArrayBufferView, curve: string, inputEncoding?: "latin1" | "hex" | "base64", outputEncoding?: "latin1" | "hex" | "base64", format?: "uncompressed" | "compressed" | "hybrid"): Buffer | string;
=======
        static convertKey(key: string | Buffer /*| TypedArray*/ | DataView, curve: string, inputEncoding?: "latin1" | "hex" | "base64", outputEncoding?: "latin1" | "hex" | "base64", format?: "uncompressed" | "compressed" | "hybrid"): Buffer | string;
>>>>>>> 7eae3c4d
        generateKeys(): Buffer;
        generateKeys(encoding: HexBase64Latin1Encoding, format?: ECDHKeyFormat): string;
        computeSecret(other_public_key: ArrayBufferView): Buffer;
        computeSecret(other_public_key: string, input_encoding: HexBase64Latin1Encoding): Buffer;
        computeSecret(other_public_key: ArrayBufferView, output_encoding: HexBase64Latin1Encoding): string;
        computeSecret(other_public_key: string, input_encoding: HexBase64Latin1Encoding, output_encoding: HexBase64Latin1Encoding): string;
        getPrivateKey(): Buffer;
        getPrivateKey(encoding: HexBase64Latin1Encoding): string;
        getPublicKey(): Buffer;
        getPublicKey(encoding: HexBase64Latin1Encoding, format?: ECDHKeyFormat): string;
        setPrivateKey(private_key: ArrayBufferView): void;
        setPrivateKey(private_key: string, encoding: HexBase64Latin1Encoding): void;
    }
    export function createECDH(curve_name: string): ECDH;
    export function timingSafeEqual(a: ArrayBufferView, b: ArrayBufferView): boolean;
    /** @deprecated since v10.0.0 */
    export var DEFAULT_ENCODING: string;
}

declare module "stream" {
    import * as events from "events";

    class internal extends events.EventEmitter {
        pipe<T extends NodeJS.WritableStream>(destination: T, options?: { end?: boolean; }): T;
    }

    namespace internal {
        export class Stream extends internal { }

        export interface ReadableOptions {
            highWaterMark?: number;
            encoding?: string;
            objectMode?: boolean;
            read?: (this: Readable, size?: number) => any;
            destroy?: (error?: Error) => any;
        }

        export class Readable extends Stream implements NodeJS.ReadableStream {
            readable: boolean;
            readonly readableHighWaterMark: number;
            readonly readableLength: number;
            constructor(opts?: ReadableOptions);
            _read(size: number): void;
            read(size?: number): any;
            setEncoding(encoding: string): this;
            pause(): this;
            resume(): this;
            isPaused(): boolean;
            unpipe<T extends NodeJS.WritableStream>(destination?: T): this;
            unshift(chunk: any): void;
            wrap(oldStream: NodeJS.ReadableStream): this;
            push(chunk: any, encoding?: string): boolean;
            _destroy(err: Error, callback: Function): void;
            destroy(error?: Error): void;

            /**
             * Event emitter
             * The defined events on documents including:
             * 1. close
             * 2. data
             * 3. end
             * 4. readable
             * 5. error
             */
            addListener(event: string, listener: (...args: any[]) => void): this;
            addListener(event: "close", listener: () => void): this;
            addListener(event: "data", listener: (chunk: Buffer | string) => void): this;
            addListener(event: "end", listener: () => void): this;
            addListener(event: "readable", listener: () => void): this;
            addListener(event: "error", listener: (err: Error) => void): this;

            emit(event: string | symbol, ...args: any[]): boolean;
            emit(event: "close"): boolean;
            emit(event: "data", chunk: Buffer | string): boolean;
            emit(event: "end"): boolean;
            emit(event: "readable"): boolean;
            emit(event: "error", err: Error): boolean;

            on(event: string, listener: (...args: any[]) => void): this;
            on(event: "close", listener: () => void): this;
            on(event: "data", listener: (chunk: Buffer | string) => void): this;
            on(event: "end", listener: () => void): this;
            on(event: "readable", listener: () => void): this;
            on(event: "error", listener: (err: Error) => void): this;

            once(event: string, listener: (...args: any[]) => void): this;
            once(event: "close", listener: () => void): this;
            once(event: "data", listener: (chunk: Buffer | string) => void): this;
            once(event: "end", listener: () => void): this;
            once(event: "readable", listener: () => void): this;
            once(event: "error", listener: (err: Error) => void): this;

            prependListener(event: string, listener: (...args: any[]) => void): this;
            prependListener(event: "close", listener: () => void): this;
            prependListener(event: "data", listener: (chunk: Buffer | string) => void): this;
            prependListener(event: "end", listener: () => void): this;
            prependListener(event: "readable", listener: () => void): this;
            prependListener(event: "error", listener: (err: Error) => void): this;

            prependOnceListener(event: string, listener: (...args: any[]) => void): this;
            prependOnceListener(event: "close", listener: () => void): this;
            prependOnceListener(event: "data", listener: (chunk: Buffer | string) => void): this;
            prependOnceListener(event: "end", listener: () => void): this;
            prependOnceListener(event: "readable", listener: () => void): this;
            prependOnceListener(event: "error", listener: (err: Error) => void): this;

            removeListener(event: string, listener: (...args: any[]) => void): this;
            removeListener(event: "close", listener: () => void): this;
            removeListener(event: "data", listener: (chunk: Buffer | string) => void): this;
            removeListener(event: "end", listener: () => void): this;
            removeListener(event: "readable", listener: () => void): this;
            removeListener(event: "error", listener: (err: Error) => void): this;

            [Symbol.asyncIterator](): AsyncIterableIterator<Buffer | string>;
        }

        export interface WritableOptions {
            highWaterMark?: number;
            decodeStrings?: boolean;
            objectMode?: boolean;
            write?: (chunk: any, encoding: string, callback: Function) => any;
            writev?: (chunks: Array<{ chunk: any, encoding: string }>, callback: Function) => any;
            destroy?: (error?: Error) => any;
            final?: (callback: (error?: Error) => void) => void;
        }

        export class Writable extends Stream implements NodeJS.WritableStream {
            writable: boolean;
            readonly writableHighWaterMark: number;
            readonly writableLength: number;
            constructor(opts?: WritableOptions);
            _write(chunk: any, encoding: string, callback: (err?: Error) => void): void;
            _writev?(chunks: Array<{ chunk: any, encoding: string }>, callback: (err?: Error) => void): void;
            _destroy(err: Error, callback: Function): void;
            _final(callback: Function): void;
            write(chunk: any, cb?: Function): boolean;
            write(chunk: any, encoding?: string, cb?: Function): boolean;
            setDefaultEncoding(encoding: string): this;
            end(cb?: Function): void;
            end(chunk: any, cb?: Function): void;
            end(chunk: any, encoding?: string, cb?: Function): void;
            cork(): void;
            uncork(): void;
            destroy(error?: Error): void;

            /**
             * Event emitter
             * The defined events on documents including:
             * 1. close
             * 2. drain
             * 3. error
             * 4. finish
             * 5. pipe
             * 6. unpipe
             */
            addListener(event: string, listener: (...args: any[]) => void): this;
            addListener(event: "close", listener: () => void): this;
            addListener(event: "drain", listener: () => void): this;
            addListener(event: "error", listener: (err: Error) => void): this;
            addListener(event: "finish", listener: () => void): this;
            addListener(event: "pipe", listener: (src: Readable) => void): this;
            addListener(event: "unpipe", listener: (src: Readable) => void): this;

            emit(event: string | symbol, ...args: any[]): boolean;
            emit(event: "close"): boolean;
            emit(event: "drain", chunk: Buffer | string): boolean;
            emit(event: "error", err: Error): boolean;
            emit(event: "finish"): boolean;
            emit(event: "pipe", src: Readable): boolean;
            emit(event: "unpipe", src: Readable): boolean;

            on(event: string, listener: (...args: any[]) => void): this;
            on(event: "close", listener: () => void): this;
            on(event: "drain", listener: () => void): this;
            on(event: "error", listener: (err: Error) => void): this;
            on(event: "finish", listener: () => void): this;
            on(event: "pipe", listener: (src: Readable) => void): this;
            on(event: "unpipe", listener: (src: Readable) => void): this;

            once(event: string, listener: (...args: any[]) => void): this;
            once(event: "close", listener: () => void): this;
            once(event: "drain", listener: () => void): this;
            once(event: "error", listener: (err: Error) => void): this;
            once(event: "finish", listener: () => void): this;
            once(event: "pipe", listener: (src: Readable) => void): this;
            once(event: "unpipe", listener: (src: Readable) => void): this;

            prependListener(event: string, listener: (...args: any[]) => void): this;
            prependListener(event: "close", listener: () => void): this;
            prependListener(event: "drain", listener: () => void): this;
            prependListener(event: "error", listener: (err: Error) => void): this;
            prependListener(event: "finish", listener: () => void): this;
            prependListener(event: "pipe", listener: (src: Readable) => void): this;
            prependListener(event: "unpipe", listener: (src: Readable) => void): this;

            prependOnceListener(event: string, listener: (...args: any[]) => void): this;
            prependOnceListener(event: "close", listener: () => void): this;
            prependOnceListener(event: "drain", listener: () => void): this;
            prependOnceListener(event: "error", listener: (err: Error) => void): this;
            prependOnceListener(event: "finish", listener: () => void): this;
            prependOnceListener(event: "pipe", listener: (src: Readable) => void): this;
            prependOnceListener(event: "unpipe", listener: (src: Readable) => void): this;

            removeListener(event: string, listener: (...args: any[]) => void): this;
            removeListener(event: "close", listener: () => void): this;
            removeListener(event: "drain", listener: () => void): this;
            removeListener(event: "error", listener: (err: Error) => void): this;
            removeListener(event: "finish", listener: () => void): this;
            removeListener(event: "pipe", listener: (src: Readable) => void): this;
            removeListener(event: "unpipe", listener: (src: Readable) => void): this;
        }

        export interface DuplexOptions extends ReadableOptions, WritableOptions {
            allowHalfOpen?: boolean;
            readableObjectMode?: boolean;
            writableObjectMode?: boolean;
        }

        // Note: Duplex extends both Readable and Writable.
        export class Duplex extends Readable implements Writable {
            writable: boolean;
            readonly writableHighWaterMark: number;
            readonly writableLength: number;
            constructor(opts?: DuplexOptions);
            _write(chunk: any, encoding: string, callback: (err?: Error) => void): void;
            _writev?(chunks: Array<{ chunk: any, encoding: string }>, callback: (err?: Error) => void): void;
            _destroy(err: Error, callback: Function): void;
            _final(callback: Function): void;
            write(chunk: any, cb?: Function): boolean;
            write(chunk: any, encoding?: string, cb?: Function): boolean;
            setDefaultEncoding(encoding: string): this;
            end(cb?: Function): void;
            end(chunk: any, cb?: Function): void;
            end(chunk: any, encoding?: string, cb?: Function): void;
            cork(): void;
            uncork(): void;
        }

        type TransformCallback = (err?: Error, data?: any) => void;

        export interface TransformOptions extends DuplexOptions {
            transform?: (chunk: any, encoding: string, callback: TransformCallback) => any;
            flush?: (callback: TransformCallback) => any;
        }

        export class Transform extends Duplex {
            constructor(opts?: TransformOptions);
            _transform(chunk: any, encoding: string, callback: TransformCallback): void;
            destroy(error?: Error): void;
        }

        export class PassThrough extends Transform { }

        export function pipeline<T extends NodeJS.WritableStream>(stream1: NodeJS.ReadableStream, stream2: T, callback?: (err: NodeJS.ErrnoException) => void): T;
        export function pipeline<T extends NodeJS.WritableStream>(stream1: NodeJS.ReadableStream, stream2: NodeJS.ReadWriteStream, stream3: T, callback?: (err: NodeJS.ErrnoException) => void): T;
        export function pipeline<T extends NodeJS.WritableStream>(stream1: NodeJS.ReadableStream, stream2: NodeJS.ReadWriteStream, stream3: NodeJS.ReadWriteStream, stream4: T, callback?: (err: NodeJS.ErrnoException) => void): T;
        export function pipeline<T extends NodeJS.WritableStream>(stream1: NodeJS.ReadableStream, stream2: NodeJS.ReadWriteStream, stream3: NodeJS.ReadWriteStream, stream4: NodeJS.ReadWriteStream, stream5: T, callback?: (err: NodeJS.ErrnoException) => void): T;
        export function pipeline(streams: Array<NodeJS.ReadableStream | NodeJS.WritableStream | NodeJS.ReadWriteStream>, callback?: (err: NodeJS.ErrnoException) => void): NodeJS.WritableStream;
        export function pipeline(stream1: NodeJS.ReadableStream, stream2: NodeJS.ReadWriteStream | NodeJS.WritableStream, ...streams: Array<NodeJS.ReadWriteStream | NodeJS.WritableStream | ((err: NodeJS.ErrnoException) => void)>): NodeJS.WritableStream;
        export namespace pipeline {
            export function __promisify__<T extends NodeJS.WritableStream>(stream1: NodeJS.ReadableStream, stream2: T): Promise<void>;
            export function __promisify__<T extends NodeJS.WritableStream>(stream1: NodeJS.ReadableStream, stream2: NodeJS.ReadWriteStream, stream3: T): Promise<void>;
            export function __promisify__<T extends NodeJS.WritableStream>(stream1: NodeJS.ReadableStream, stream2: NodeJS.ReadWriteStream, stream3: NodeJS.ReadWriteStream, stream4: T): Promise<void>;
            export function __promisify__<T extends NodeJS.WritableStream>(stream1: NodeJS.ReadableStream, stream2: NodeJS.ReadWriteStream, stream3: NodeJS.ReadWriteStream, stream4: NodeJS.ReadWriteStream, stream5: T): Promise<void>;
            export function __promisify__(streams: Array<NodeJS.ReadableStream | NodeJS.WritableStream | NodeJS.ReadWriteStream>): Promise<void>;
            export function __promisify__(stream1: NodeJS.ReadableStream, stream2: NodeJS.ReadWriteStream | NodeJS.WritableStream, ...streams: Array<NodeJS.ReadWriteStream | NodeJS.WritableStream>): Promise<void>;
        }
    }

    export = internal;
}

declare module "util" {
    export interface InspectOptions extends NodeJS.InspectOptions { }
    export function format(format: any, ...param: any[]): string;
    /** @deprecated since v0.11.3 - use `console.error()` instead. */
    export function debug(string: string): void;
    /** @deprecated since v0.11.3 - use `console.error()` instead. */
    export function error(...param: any[]): void;
    /** @deprecated since v0.11.3 - use `console.log()` instead. */
    export function puts(...param: any[]): void;
    /** @deprecated since v0.11.3 - use `console.log()` instead. */
    export function print(...param: any[]): void;
    /** @deprecated since v0.11.3 - use a third party module instead. */
    export function log(string: string): void;
    export var inspect: {
        (object: any, showHidden?: boolean, depth?: number | null, color?: boolean): string;
        (object: any, options: InspectOptions): string;
        colors: {
            [color: string]: [number, number] | undefined
        }
        styles: {
            [style: string]: string | undefined
        }
        defaultOptions: InspectOptions;
        custom: symbol;
    };
    /** @deprecated since v4.0.0 - use `Array.isArray()` instead. */
    export function isArray(object: any): object is any[];
    /** @deprecated since v4.0.0 - use `util.types.isRegExp()` instead. */
    export function isRegExp(object: any): object is RegExp;
    /** @deprecated since v4.0.0 - use `util.types.isDate()` instead. */
    export function isDate(object: any): object is Date;
    /** @deprecated since v4.0.0 - use `util.types.isNativeError()` instead. */
    export function isError(object: any): object is Error;
    export function inherits(constructor: any, superConstructor: any): void;
    export function debuglog(key: string): (msg: string, ...param: any[]) => void;
    /** @deprecated since v4.0.0 - use `typeof value === 'boolean'` instead. */
    export function isBoolean(object: any): object is boolean;
    /** @deprecated since v4.0.0 - use `Buffer.isBuffer()` instead. */
    export function isBuffer(object: any): object is Buffer;
    /** @deprecated since v4.0.0 - use `typeof value === 'function'` instead. */
    export function isFunction(object: any): boolean;
    /** @deprecated since v4.0.0 - use `value === null` instead. */
    export function isNull(object: any): object is null;
    /** @deprecated since v4.0.0 - use `value === null || value === undefined` instead. */
    export function isNullOrUndefined(object: any): object is null | undefined;
    /** @deprecated since v4.0.0 - use `typeof value === 'number'` instead. */
    export function isNumber(object: any): object is number;
    /** @deprecated since v4.0.0 - use `value !== null && typeof value === 'object'` instead. */
    export function isObject(object: any): boolean;
    /** @deprecated since v4.0.0 - use `(typeof value !== 'object' && typeof value !== 'function') || value === null` instead. */
    export function isPrimitive(object: any): boolean;
    /** @deprecated since v4.0.0 - use `typeof value === 'string'` instead. */
    export function isString(object: any): object is string;
    /** @deprecated since v4.0.0 - use `typeof value === 'symbol'` instead. */
    export function isSymbol(object: any): object is symbol;
    /** @deprecated since v4.0.0 - use `value === undefined` instead. */
    export function isUndefined(object: any): object is undefined;
    export function deprecate<T extends Function>(fn: T, message: string): T;
    export function isDeepStrictEqual(val1: any, val2: any): boolean;

    export interface CustomPromisify<TCustom extends Function> extends Function {
        __promisify__: TCustom;
    }

    export function callbackify(fn: () => Promise<void>): (callback: (err: NodeJS.ErrnoException) => void) => void;
    export function callbackify<TResult>(fn: () => Promise<TResult>): (callback: (err: NodeJS.ErrnoException, result: TResult) => void) => void;
    export function callbackify<T1>(fn: (arg1: T1) => Promise<void>): (arg1: T1, callback: (err: NodeJS.ErrnoException) => void) => void;
    export function callbackify<T1, TResult>(fn: (arg1: T1) => Promise<TResult>): (arg1: T1, callback: (err: NodeJS.ErrnoException, result: TResult) => void) => void;
    export function callbackify<T1, T2>(fn: (arg1: T1, arg2: T2) => Promise<void>): (arg1: T1, arg2: T2, callback: (err: NodeJS.ErrnoException) => void) => void;
    export function callbackify<T1, T2, TResult>(fn: (arg1: T1, arg2: T2) => Promise<TResult>): (arg1: T1, arg2: T2, callback: (err: NodeJS.ErrnoException, result: TResult) => void) => void;
    export function callbackify<T1, T2, T3>(fn: (arg1: T1, arg2: T2, arg3: T3) => Promise<void>): (arg1: T1, arg2: T2, arg3: T3, callback: (err: NodeJS.ErrnoException) => void) => void;
    export function callbackify<T1, T2, T3, TResult>(fn: (arg1: T1, arg2: T2, arg3: T3) => Promise<TResult>): (arg1: T1, arg2: T2, arg3: T3, callback: (err: NodeJS.ErrnoException, result: TResult) => void) => void;
    export function callbackify<T1, T2, T3, T4>(fn: (arg1: T1, arg2: T2, arg3: T3, arg4: T4) => Promise<void>): (arg1: T1, arg2: T2, arg3: T3, arg4: T4, callback: (err: NodeJS.ErrnoException) => void) => void;
    export function callbackify<T1, T2, T3, T4, TResult>(fn: (arg1: T1, arg2: T2, arg3: T3, arg4: T4) => Promise<TResult>): (arg1: T1, arg2: T2, arg3: T3, arg4: T4, callback: (err: NodeJS.ErrnoException, result: TResult) => void) => void;
    export function callbackify<T1, T2, T3, T4, T5>(fn: (arg1: T1, arg2: T2, arg3: T3, arg4: T4, arg5: T5) => Promise<void>): (arg1: T1, arg2: T2, arg3: T3, arg4: T4, arg5: T5, callback: (err: NodeJS.ErrnoException) => void) => void;
    export function callbackify<T1, T2, T3, T4, T5, TResult>(fn: (arg1: T1, arg2: T2, arg3: T3, arg4: T4, arg5: T5) => Promise<TResult>): (arg1: T1, arg2: T2, arg3: T3, arg4: T4, arg5: T5, callback: (err: NodeJS.ErrnoException, result: TResult) => void) => void;
    export function callbackify<T1, T2, T3, T4, T5, T6>(fn: (arg1: T1, arg2: T2, arg3: T3, arg4: T4, arg5: T5, arg6: T6) => Promise<void>): (arg1: T1, arg2: T2, arg3: T3, arg4: T4, arg5: T5, arg6: T6, callback: (err: NodeJS.ErrnoException) => void) => void;
    export function callbackify<T1, T2, T3, T4, T5, T6, TResult>(fn: (arg1: T1, arg2: T2, arg3: T3, arg4: T4, arg5: T5, arg6: T6) => Promise<TResult>): (arg1: T1, arg2: T2, arg3: T3, arg4: T4, arg5: T5, arg6: T6, callback: (err: NodeJS.ErrnoException, result: TResult) => void) => void;

    export function promisify<TCustom extends Function>(fn: CustomPromisify<TCustom>): TCustom;
    export function promisify<TResult>(fn: (callback: (err: Error | null, result: TResult) => void) => void): () => Promise<TResult>;
    export function promisify(fn: (callback: (err: Error | null) => void) => void): () => Promise<void>;
    export function promisify<T1, TResult>(fn: (arg1: T1, callback: (err: Error | null, result: TResult) => void) => void): (arg1: T1) => Promise<TResult>;
    export function promisify<T1>(fn: (arg1: T1, callback: (err: Error | null) => void) => void): (arg1: T1) => Promise<void>;
    export function promisify<T1, T2, TResult>(fn: (arg1: T1, arg2: T2, callback: (err: Error | null, result: TResult) => void) => void): (arg1: T1, arg2: T2) => Promise<TResult>;
    export function promisify<T1, T2>(fn: (arg1: T1, arg2: T2, callback: (err: Error | null) => void) => void): (arg1: T1, arg2: T2) => Promise<void>;
    export function promisify<T1, T2, T3, TResult>(fn: (arg1: T1, arg2: T2, arg3: T3, callback: (err: Error | null, result: TResult) => void) => void): (arg1: T1, arg2: T2, arg3: T3) => Promise<TResult>;
    export function promisify<T1, T2, T3>(fn: (arg1: T1, arg2: T2, arg3: T3, callback: (err: Error | null) => void) => void): (arg1: T1, arg2: T2, arg3: T3) => Promise<void>;
    export function promisify<T1, T2, T3, T4, TResult>(fn: (arg1: T1, arg2: T2, arg3: T3, arg4: T4, callback: (err: Error | null, result: TResult) => void) => void): (arg1: T1, arg2: T2, arg3: T3, arg4: T4) => Promise<TResult>;
    export function promisify<T1, T2, T3, T4>(fn: (arg1: T1, arg2: T2, arg3: T3, arg4: T4, callback: (err: Error | null) => void) => void): (arg1: T1, arg2: T2, arg3: T3, arg4: T4) => Promise<void>;
    export function promisify<T1, T2, T3, T4, T5, TResult>(fn: (arg1: T1, arg2: T2, arg3: T3, arg4: T4, arg5: T5, callback: (err: Error | null, result: TResult) => void) => void): (arg1: T1, arg2: T2, arg3: T3, arg4: T4, arg5: T5) => Promise<TResult>;
    export function promisify<T1, T2, T3, T4, T5>(fn: (arg1: T1, arg2: T2, arg3: T3, arg4: T4, arg5: T5, callback: (err: Error | null) => void) => void): (arg1: T1, arg2: T2, arg3: T3, arg4: T4, arg5: T5) => Promise<void>;
    export function promisify(fn: Function): Function;
    export namespace promisify {
        const custom: symbol;
    }

    export namespace types {
        export function isAnyArrayBuffer(object: any): boolean;
        export function isArgumentsObject(object: any): object is IArguments;
        export function isArrayBuffer(object: any): object is ArrayBuffer;
        export function isAsyncFunction(object: any): boolean;
        export function isBooleanObject(object: any): object is Boolean;
        export function isDataView(object: any): object is DataView;
        export function isDate(object: any): object is Date;
        export function isExternal(object: any): boolean;
        export function isFloat32Array(object: any): object is Float32Array;
        export function isFloat64Array(object: any): object is Float64Array;
        export function isGeneratorFunction(object: any): boolean;
        export function isGeneratorObject(object: any): boolean;
        export function isInt8Array(object: any): object is Int8Array;
        export function isInt16Array(object: any): object is Int16Array;
        export function isInt32Array(object: any): object is Int32Array;
        export function isMap(object: any): boolean;
        export function isMapIterator(object: any): boolean;
        export function isNativeError(object: any): object is Error;
        export function isNumberObject(object: any): object is Number;
        export function isPromise(object: any): boolean;
        export function isProxy(object: any): boolean;
        export function isRegExp(object: any): object is RegExp;
        export function isSet(object: any): boolean;
        export function isSetIterator(object: any): boolean;
        export function isSharedArrayBuffer(object: any): boolean;
        export function isStringObject(object: any): boolean;
        export function isSymbolObject(object: any): boolean;
        export function isTypedArray(object: any): object is Uint8Array | Uint8ClampedArray | Uint16Array | Uint32Array | Int8Array | Int16Array | Int32Array | Float32Array | Float64Array;
        export function isUint8Array(object: any): object is Uint8Array;
        export function isUint8ClampedArray(object: any): object is Uint8ClampedArray;
        export function isUint16Array(object: any): object is Uint16Array;
        export function isUint32Array(object: any): object is Uint32Array;
        export function isWeakMap(object: any): boolean;
        export function isWeakSet(object: any): boolean;
        export function isWebAssemblyCompiledModule(object: any): boolean;
    }

    export class TextDecoder {
        readonly encoding: string;
        readonly fatal: boolean;
        readonly ignoreBOM: boolean;
        constructor(
          encoding?: string,
          options?: { fatal?: boolean; ignoreBOM?: boolean }
        );
        decode(
          input?:
            Int8Array
            | Int16Array
            | Int32Array
            | Uint8Array
            | Uint16Array
            | Uint32Array
            | Uint8ClampedArray
            | Float32Array
            | Float64Array
            | DataView
            | ArrayBuffer
            | null,
          options?: { stream?: boolean }
        ): string;
    }

    export class TextEncoder {
        readonly encoding: string;
        constructor();
        encode(input?: string): Uint8Array;
    }
}

declare module "assert" {
    function internal(value: any, message?: string): void;
    namespace internal {
        export class AssertionError implements Error {
            name: string;
            message: string;
            actual: any;
            expected: any;
            operator: string;
            generatedMessage: boolean;

            constructor(options?: {
                message?: string; actual?: any; expected?: any;
                operator?: string; stackStartFunction?: Function
            });
        }

        export function fail(message: string): never;
        /** @deprecated since v10.0.0 */
        export function fail(actual: any, expected: any, message?: string, operator?: string): never;
        export function ok(value: any, message?: string): void;
        /** @deprecated use strictEqual() */
        export function equal(actual: any, expected: any, message?: string): void;
        /** @deprecated use notStrictEqual() */
        export function notEqual(actual: any, expected: any, message?: string): void;
        /** @deprecated use deepStrictEqual() */
        export function deepEqual(actual: any, expected: any, message?: string): void;
        /** @deprecated use notDeepStrictEqual() */
        export function notDeepEqual(acutal: any, expected: any, message?: string): void;
        export function strictEqual(actual: any, expected: any, message?: string): void;
        export function notStrictEqual(actual: any, expected: any, message?: string): void;
        export function deepStrictEqual(actual: any, expected: any, message?: string): void;
        export function notDeepStrictEqual(actual: any, expected: any, message?: string): void;

        export function throws(block: Function, message?: string): void;
        export function throws(block: Function, error: Function, message?: string): void;
        export function throws(block: Function, error: RegExp, message?: string): void;
        export function throws(block: Function, error: (err: any) => boolean, message?: string): void;

        export function doesNotThrow(block: Function, message?: string): void;
        export function doesNotThrow(block: Function, error: Function, message?: string): void;
        export function doesNotThrow(block: Function, error: RegExp, message?: string): void;
        export function doesNotThrow(block: Function, error: (err: any) => boolean, message?: string): void;

        export function ifError(value: any): void;

        export function rejects(block: Function | Promise<any>, message?: string): Promise<void>;
        export function rejects(block: Function | Promise<any>, error: Function | RegExp | Object | Error, message?: string): Promise<void>;
        export function doesNotReject(block: Function | Promise<any>, message?: string): Promise<void>;
        export function doesNotReject(block: Function | Promise<any>, error: Function | RegExp | Object | Error, message?: string): Promise<void>;
    }

    export = internal;
}

declare module "tty" {
    import * as net from "net";

    export function isatty(fd: number): boolean;
    export class ReadStream extends net.Socket {
        isRaw: boolean;
        setRawMode(mode: boolean): void;
        isTTY: boolean;
    }
    export class WriteStream extends net.Socket {
        columns: number;
        rows: number;
        isTTY: boolean;
    }
}

declare module "domain" {
    import * as events from "events";

    export class Domain extends events.EventEmitter implements NodeJS.Domain {
        run(fn: Function): void;
        add(emitter: events.EventEmitter): void;
        remove(emitter: events.EventEmitter): void;
        bind(cb: (err: Error, data: any) => any): any;
        intercept(cb: (data: any) => any): any;
        members: any[];
        enter(): void;
        exit(): void;
    }

    export function create(): Domain;
}

declare module "constants" {
    export var E2BIG: number;
    export var EACCES: number;
    export var EADDRINUSE: number;
    export var EADDRNOTAVAIL: number;
    export var EAFNOSUPPORT: number;
    export var EAGAIN: number;
    export var EALREADY: number;
    export var EBADF: number;
    export var EBADMSG: number;
    export var EBUSY: number;
    export var ECANCELED: number;
    export var ECHILD: number;
    export var ECONNABORTED: number;
    export var ECONNREFUSED: number;
    export var ECONNRESET: number;
    export var EDEADLK: number;
    export var EDESTADDRREQ: number;
    export var EDOM: number;
    export var EEXIST: number;
    export var EFAULT: number;
    export var EFBIG: number;
    export var EHOSTUNREACH: number;
    export var EIDRM: number;
    export var EILSEQ: number;
    export var EINPROGRESS: number;
    export var EINTR: number;
    export var EINVAL: number;
    export var EIO: number;
    export var EISCONN: number;
    export var EISDIR: number;
    export var ELOOP: number;
    export var EMFILE: number;
    export var EMLINK: number;
    export var EMSGSIZE: number;
    export var ENAMETOOLONG: number;
    export var ENETDOWN: number;
    export var ENETRESET: number;
    export var ENETUNREACH: number;
    export var ENFILE: number;
    export var ENOBUFS: number;
    export var ENODATA: number;
    export var ENODEV: number;
    export var ENOENT: number;
    export var ENOEXEC: number;
    export var ENOLCK: number;
    export var ENOLINK: number;
    export var ENOMEM: number;
    export var ENOMSG: number;
    export var ENOPROTOOPT: number;
    export var ENOSPC: number;
    export var ENOSR: number;
    export var ENOSTR: number;
    export var ENOSYS: number;
    export var ENOTCONN: number;
    export var ENOTDIR: number;
    export var ENOTEMPTY: number;
    export var ENOTSOCK: number;
    export var ENOTSUP: number;
    export var ENOTTY: number;
    export var ENXIO: number;
    export var EOPNOTSUPP: number;
    export var EOVERFLOW: number;
    export var EPERM: number;
    export var EPIPE: number;
    export var EPROTO: number;
    export var EPROTONOSUPPORT: number;
    export var EPROTOTYPE: number;
    export var ERANGE: number;
    export var EROFS: number;
    export var ESPIPE: number;
    export var ESRCH: number;
    export var ETIME: number;
    export var ETIMEDOUT: number;
    export var ETXTBSY: number;
    export var EWOULDBLOCK: number;
    export var EXDEV: number;
    export var WSAEINTR: number;
    export var WSAEBADF: number;
    export var WSAEACCES: number;
    export var WSAEFAULT: number;
    export var WSAEINVAL: number;
    export var WSAEMFILE: number;
    export var WSAEWOULDBLOCK: number;
    export var WSAEINPROGRESS: number;
    export var WSAEALREADY: number;
    export var WSAENOTSOCK: number;
    export var WSAEDESTADDRREQ: number;
    export var WSAEMSGSIZE: number;
    export var WSAEPROTOTYPE: number;
    export var WSAENOPROTOOPT: number;
    export var WSAEPROTONOSUPPORT: number;
    export var WSAESOCKTNOSUPPORT: number;
    export var WSAEOPNOTSUPP: number;
    export var WSAEPFNOSUPPORT: number;
    export var WSAEAFNOSUPPORT: number;
    export var WSAEADDRINUSE: number;
    export var WSAEADDRNOTAVAIL: number;
    export var WSAENETDOWN: number;
    export var WSAENETUNREACH: number;
    export var WSAENETRESET: number;
    export var WSAECONNABORTED: number;
    export var WSAECONNRESET: number;
    export var WSAENOBUFS: number;
    export var WSAEISCONN: number;
    export var WSAENOTCONN: number;
    export var WSAESHUTDOWN: number;
    export var WSAETOOMANYREFS: number;
    export var WSAETIMEDOUT: number;
    export var WSAECONNREFUSED: number;
    export var WSAELOOP: number;
    export var WSAENAMETOOLONG: number;
    export var WSAEHOSTDOWN: number;
    export var WSAEHOSTUNREACH: number;
    export var WSAENOTEMPTY: number;
    export var WSAEPROCLIM: number;
    export var WSAEUSERS: number;
    export var WSAEDQUOT: number;
    export var WSAESTALE: number;
    export var WSAEREMOTE: number;
    export var WSASYSNOTREADY: number;
    export var WSAVERNOTSUPPORTED: number;
    export var WSANOTINITIALISED: number;
    export var WSAEDISCON: number;
    export var WSAENOMORE: number;
    export var WSAECANCELLED: number;
    export var WSAEINVALIDPROCTABLE: number;
    export var WSAEINVALIDPROVIDER: number;
    export var WSAEPROVIDERFAILEDINIT: number;
    export var WSASYSCALLFAILURE: number;
    export var WSASERVICE_NOT_FOUND: number;
    export var WSATYPE_NOT_FOUND: number;
    export var WSA_E_NO_MORE: number;
    export var WSA_E_CANCELLED: number;
    export var WSAEREFUSED: number;
    export var SIGHUP: number;
    export var SIGINT: number;
    export var SIGILL: number;
    export var SIGABRT: number;
    export var SIGFPE: number;
    export var SIGKILL: number;
    export var SIGSEGV: number;
    export var SIGTERM: number;
    export var SIGBREAK: number;
    export var SIGWINCH: number;
    export var SSL_OP_ALL: number;
    export var SSL_OP_ALLOW_UNSAFE_LEGACY_RENEGOTIATION: number;
    export var SSL_OP_CIPHER_SERVER_PREFERENCE: number;
    export var SSL_OP_CISCO_ANYCONNECT: number;
    export var SSL_OP_COOKIE_EXCHANGE: number;
    export var SSL_OP_CRYPTOPRO_TLSEXT_BUG: number;
    export var SSL_OP_DONT_INSERT_EMPTY_FRAGMENTS: number;
    export var SSL_OP_EPHEMERAL_RSA: number;
    export var SSL_OP_LEGACY_SERVER_CONNECT: number;
    export var SSL_OP_MICROSOFT_BIG_SSLV3_BUFFER: number;
    export var SSL_OP_MICROSOFT_SESS_ID_BUG: number;
    export var SSL_OP_MSIE_SSLV2_RSA_PADDING: number;
    export var SSL_OP_NETSCAPE_CA_DN_BUG: number;
    export var SSL_OP_NETSCAPE_CHALLENGE_BUG: number;
    export var SSL_OP_NETSCAPE_DEMO_CIPHER_CHANGE_BUG: number;
    export var SSL_OP_NETSCAPE_REUSE_CIPHER_CHANGE_BUG: number;
    export var SSL_OP_NO_COMPRESSION: number;
    export var SSL_OP_NO_QUERY_MTU: number;
    export var SSL_OP_NO_SESSION_RESUMPTION_ON_RENEGOTIATION: number;
    export var SSL_OP_NO_SSLv2: number;
    export var SSL_OP_NO_SSLv3: number;
    export var SSL_OP_NO_TICKET: number;
    export var SSL_OP_NO_TLSv1: number;
    export var SSL_OP_NO_TLSv1_1: number;
    export var SSL_OP_NO_TLSv1_2: number;
    export var SSL_OP_PKCS1_CHECK_1: number;
    export var SSL_OP_PKCS1_CHECK_2: number;
    export var SSL_OP_SINGLE_DH_USE: number;
    export var SSL_OP_SINGLE_ECDH_USE: number;
    export var SSL_OP_SSLEAY_080_CLIENT_DH_BUG: number;
    export var SSL_OP_SSLREF2_REUSE_CERT_TYPE_BUG: number;
    export var SSL_OP_TLS_BLOCK_PADDING_BUG: number;
    export var SSL_OP_TLS_D5_BUG: number;
    export var SSL_OP_TLS_ROLLBACK_BUG: number;
    export var ENGINE_METHOD_DSA: number;
    export var ENGINE_METHOD_DH: number;
    export var ENGINE_METHOD_RAND: number;
    export var ENGINE_METHOD_ECDH: number;
    export var ENGINE_METHOD_ECDSA: number;
    export var ENGINE_METHOD_CIPHERS: number;
    export var ENGINE_METHOD_DIGESTS: number;
    export var ENGINE_METHOD_STORE: number;
    export var ENGINE_METHOD_PKEY_METHS: number;
    export var ENGINE_METHOD_PKEY_ASN1_METHS: number;
    export var ENGINE_METHOD_ALL: number;
    export var ENGINE_METHOD_NONE: number;
    export var DH_CHECK_P_NOT_SAFE_PRIME: number;
    export var DH_CHECK_P_NOT_PRIME: number;
    export var DH_UNABLE_TO_CHECK_GENERATOR: number;
    export var DH_NOT_SUITABLE_GENERATOR: number;
    export var NPN_ENABLED: number;
    export var RSA_PKCS1_PADDING: number;
    export var RSA_SSLV23_PADDING: number;
    export var RSA_NO_PADDING: number;
    export var RSA_PKCS1_OAEP_PADDING: number;
    export var RSA_X931_PADDING: number;
    export var RSA_PKCS1_PSS_PADDING: number;
    export var POINT_CONVERSION_COMPRESSED: number;
    export var POINT_CONVERSION_UNCOMPRESSED: number;
    export var POINT_CONVERSION_HYBRID: number;
    export var O_RDONLY: number;
    export var O_WRONLY: number;
    export var O_RDWR: number;
    export var S_IFMT: number;
    export var S_IFREG: number;
    export var S_IFDIR: number;
    export var S_IFCHR: number;
    export var S_IFBLK: number;
    export var S_IFIFO: number;
    export var S_IFSOCK: number;
    export var S_IRWXU: number;
    export var S_IRUSR: number;
    export var S_IWUSR: number;
    export var S_IXUSR: number;
    export var S_IRWXG: number;
    export var S_IRGRP: number;
    export var S_IWGRP: number;
    export var S_IXGRP: number;
    export var S_IRWXO: number;
    export var S_IROTH: number;
    export var S_IWOTH: number;
    export var S_IXOTH: number;
    export var S_IFLNK: number;
    export var O_CREAT: number;
    export var O_EXCL: number;
    export var O_NOCTTY: number;
    export var O_DIRECTORY: number;
    export var O_NOATIME: number;
    export var O_NOFOLLOW: number;
    export var O_SYNC: number;
    export var O_DSYNC: number;
    export var O_SYMLINK: number;
    export var O_DIRECT: number;
    export var O_NONBLOCK: number;
    export var O_TRUNC: number;
    export var O_APPEND: number;
    export var F_OK: number;
    export var R_OK: number;
    export var W_OK: number;
    export var X_OK: number;
    export var UV_UDP_REUSEADDR: number;
    export var SIGQUIT: number;
    export var SIGTRAP: number;
    export var SIGIOT: number;
    export var SIGBUS: number;
    export var SIGUSR1: number;
    export var SIGUSR2: number;
    export var SIGPIPE: number;
    export var SIGALRM: number;
    export var SIGCHLD: number;
    export var SIGSTKFLT: number;
    export var SIGCONT: number;
    export var SIGSTOP: number;
    export var SIGTSTP: number;
    export var SIGTTIN: number;
    export var SIGTTOU: number;
    export var SIGURG: number;
    export var SIGXCPU: number;
    export var SIGXFSZ: number;
    export var SIGVTALRM: number;
    export var SIGPROF: number;
    export var SIGIO: number;
    export var SIGPOLL: number;
    export var SIGPWR: number;
    export var SIGSYS: number;
    export var SIGUNUSED: number;
    export var defaultCoreCipherList: string;
    export var defaultCipherList: string;
    export var ENGINE_METHOD_RSA: number;
    export var ALPN_ENABLED: number;
}

declare module "module" {
    export = NodeJS.Module;
}

declare module "process" {
    export = process;
}

declare module "v8" {
    interface HeapSpaceInfo {
        space_name: string;
        space_size: number;
        space_used_size: number;
        space_available_size: number;
        physical_space_size: number;
    }

    // ** Signifies if the --zap_code_space option is enabled or not.  1 == enabled, 0 == disabled. */
    type DoesZapCodeSpaceFlag = 0 | 1;

    interface HeapInfo {
        total_heap_size: number;
        total_heap_size_executable: number;
        total_physical_size: number;
        total_available_size: number;
        used_heap_size: number;
        heap_size_limit: number;
        malloced_memory: number;
        peak_malloced_memory: number;
        does_zap_garbage: DoesZapCodeSpaceFlag;
    }

    export function getHeapStatistics(): HeapInfo;
    export function getHeapSpaceStatistics(): HeapSpaceInfo[];
    export function setFlagsFromString(flags: string): void;
}

declare module "timers" {
    export function setTimeout(callback: (...args: any[]) => void, ms: number, ...args: any[]): NodeJS.Timer;
    export namespace setTimeout {
        export function __promisify__(ms: number): Promise<void>;
        export function __promisify__<T>(ms: number, value: T): Promise<T>;
    }
    export function clearTimeout(timeoutId: NodeJS.Timer): void;
    export function setInterval(callback: (...args: any[]) => void, ms: number, ...args: any[]): NodeJS.Timer;
    export function clearInterval(intervalId: NodeJS.Timer): void;
    export function setImmediate(callback: (...args: any[]) => void, ...args: any[]): any;
    export namespace setImmediate {
        export function __promisify__(): Promise<void>;
        export function __promisify__<T>(value: T): Promise<T>;
    }
    export function clearImmediate(immediateId: any): void;
}

declare module "console" {
    export = console;
}

/**
 * Async Hooks module: https://nodejs.org/api/async_hooks.html
 */
declare module "async_hooks" {
    /**
     * Returns the asyncId of the current execution context.
     */
    export function executionAsyncId(): number;

    /**
     * Returns the ID of the resource responsible for calling the callback that is currently being executed.
     */
    export function triggerAsyncId(): number;

    export interface HookCallbacks {
        /**
         * Called when a class is constructed that has the possibility to emit an asynchronous event.
         * @param asyncId a unique ID for the async resource
         * @param type the type of the async resource
         * @param triggerAsyncId the unique ID of the async resource in whose execution context this async resource was created
         * @param resource reference to the resource representing the async operation, needs to be released during destroy
         */
        init?(asyncId: number, type: string, triggerAsyncId: number, resource: Object): void;

        /**
         * When an asynchronous operation is initiated or completes a callback is called to notify the user.
         * The before callback is called just before said callback is executed.
         * @param asyncId the unique identifier assigned to the resource about to execute the callback.
         */
        before?(asyncId: number): void;

        /**
         * Called immediately after the callback specified in before is completed.
         * @param asyncId the unique identifier assigned to the resource which has executed the callback.
         */
        after?(asyncId: number): void;

        /**
         * Called when a promise has resolve() called. This may not be in the same execution id
         * as the promise itself.
         * @param asyncId the unique id for the promise that was resolve()d.
         */
        promiseResolve?(asyncId: number): void;

        /**
         * Called after the resource corresponding to asyncId is destroyed
         * @param asyncId a unique ID for the async resource
         */
        destroy?(asyncId: number): void;
    }

    export interface AsyncHook {
        /**
         * Enable the callbacks for a given AsyncHook instance. If no callbacks are provided enabling is a noop.
         */
        enable(): this;

        /**
         * Disable the callbacks for a given AsyncHook instance from the global pool of AsyncHook callbacks to be executed. Once a hook has been disabled it will not be called again until enabled.
         */
        disable(): this;
    }

    /**
     * Registers functions to be called for different lifetime events of each async operation.
     * @param options the callbacks to register
     * @return an AsyncHooks instance used for disabling and enabling hooks
     */
    export function createHook(options: HookCallbacks): AsyncHook;

    export interface AsyncResourceOptions {
      /**
       * The ID of the execution context that created this async event.
       * Default: `executionAsyncId()`
       */
      triggerAsyncId?: number;

      /**
       * Disables automatic `emitDestroy` when the object is garbage collected.
       * This usually does not need to be set (even if `emitDestroy` is called
       * manually), unless the resource's `asyncId` is retrieved and the
       * sensitive API's `emitDestroy` is called with it.
       * Default: `false`
       */
      requireManualDestroy?: boolean;
    }

    /**
     * The class AsyncResource was designed to be extended by the embedder's async resources.
     * Using this users can easily trigger the lifetime events of their own resources.
     */
    export class AsyncResource {
        /**
         * AsyncResource() is meant to be extended. Instantiating a
         * new AsyncResource() also triggers init. If triggerAsyncId is omitted then
         * async_hook.executionAsyncId() is used.
         * @param type The type of async event.
         * @param triggerAsyncId The ID of the execution context that created
         *   this async event (default: `executionAsyncId()`), or an
         *   AsyncResourceOptions object (since 9.3)
         */
        constructor(type: string, triggerAsyncId?: number|AsyncResourceOptions);

        /**
         * Call AsyncHooks before callbacks.
         * @deprecated since 9.6 - Use asyncResource.runInAsyncScope() instead.
         */
        emitBefore(): void;

        /**
         * Call AsyncHooks after callbacks.
         * @deprecated since 9.6 - Use asyncResource.runInAsyncScope() instead.
         */
        emitAfter(): void;

        /**
         * Call the provided function with the provided arguments in the
         * execution context of the async resource. This will establish the
         * context, trigger the AsyncHooks before callbacks, call the function,
         * trigger the AsyncHooks after callbacks, and then restore the original
         * execution context.
         * @param fn The function to call in the execution context of this
         *   async resource.
         * @param thisArg The receiver to be used for the function call.
         * @param args Optional arguments to pass to the function.
         */
        runInAsyncScope<This, Result>(fn: (this: This, ...args: any[]) => Result, thisArg?: This, ...args: any[]): Result;

        /**
         * Call AsyncHooks destroy callbacks.
         */
        emitDestroy(): void;

        /**
         * @return the unique ID assigned to this AsyncResource instance.
         */
        asyncId(): number;

        /**
         * @return the trigger ID for this AsyncResource instance.
         */
        triggerAsyncId(): number;
    }
}

declare module "http2" {
    import * as events from "events";
    import * as fs from "fs";
    import * as net from "net";
    import * as stream from "stream";
    import * as tls from "tls";
    import * as url from "url";

    import { IncomingHttpHeaders as Http1IncomingHttpHeaders, OutgoingHttpHeaders } from "http";
    export { OutgoingHttpHeaders } from "http";

    export interface IncomingHttpStatusHeader {
        ":status"?: number;
    }

    export interface IncomingHttpHeaders extends Http1IncomingHttpHeaders {
        ":path"?: string;
        ":method"?: string;
        ":authority"?: string;
        ":scheme"?: string;
    }

    // Http2Stream

    export interface StreamPriorityOptions {
        exclusive?: boolean;
        parent?: number;
        weight?: number;
        silent?: boolean;
    }

    export interface StreamState {
        localWindowSize?: number;
        state?: number;
        streamLocalClose?: number;
        streamRemoteClose?: number;
        sumDependencyWeight?: number;
        weight?: number;
    }

    export interface ServerStreamResponseOptions {
        endStream?: boolean;
        getTrailers?: (trailers: OutgoingHttpHeaders) => void;
    }

    export interface StatOptions {
        offset: number;
        length: number;
    }

    export interface ServerStreamFileResponseOptions {
        statCheck?: (stats: fs.Stats, headers: OutgoingHttpHeaders, statOptions: StatOptions) => void | boolean;
        getTrailers?: (trailers: OutgoingHttpHeaders) => void;
        offset?: number;
        length?: number;
    }

    export interface ServerStreamFileResponseOptionsWithError extends ServerStreamFileResponseOptions {
        onError?: (err: NodeJS.ErrnoException) => void;
    }

    export interface Http2Stream extends stream.Duplex {
        readonly aborted: boolean;
        close(code?: number, callback?: () => void): void;
        readonly closed: boolean;
        readonly destroyed: boolean;
        readonly pending: boolean;
        priority(options: StreamPriorityOptions): void;
        readonly rstCode: number;
        readonly session: Http2Session;
        setTimeout(msecs: number, callback?: () => void): void;
        readonly state: StreamState;

        addListener(event: string, listener: (...args: any[]) => void): this;
        addListener(event: "aborted", listener: () => void): this;
        addListener(event: "close", listener: () => void): this;
        addListener(event: "data", listener: (chunk: Buffer | string) => void): this;
        addListener(event: "drain", listener: () => void): this;
        addListener(event: "end", listener: () => void): this;
        addListener(event: "error", listener: (err: Error) => void): this;
        addListener(event: "finish", listener: () => void): this;
        addListener(event: "frameError", listener: (frameType: number, errorCode: number) => void): this;
        addListener(event: "pipe", listener: (src: stream.Readable) => void): this;
        addListener(event: "unpipe", listener: (src: stream.Readable) => void): this;
        addListener(event: "streamClosed", listener: (code: number) => void): this;
        addListener(event: "timeout", listener: () => void): this;
        addListener(event: "trailers", listener: (trailers: IncomingHttpHeaders, flags: number) => void): this;

        emit(event: string | symbol, ...args: any[]): boolean;
        emit(event: "aborted"): boolean;
        emit(event: "close"): boolean;
        emit(event: "data", chunk: Buffer | string): boolean;
        emit(event: "drain"): boolean;
        emit(event: "end"): boolean;
        emit(event: "error", err: Error): boolean;
        emit(event: "finish"): boolean;
        emit(event: "frameError", frameType: number, errorCode: number): boolean;
        emit(event: "pipe", src: stream.Readable): boolean;
        emit(event: "unpipe", src: stream.Readable): boolean;
        emit(event: "streamClosed", code: number): boolean;
        emit(event: "timeout"): boolean;
        emit(event: "trailers", trailers: IncomingHttpHeaders, flags: number): boolean;

        on(event: string, listener: (...args: any[]) => void): this;
        on(event: "aborted", listener: () => void): this;
        on(event: "close", listener: () => void): this;
        on(event: "data", listener: (chunk: Buffer | string) => void): this;
        on(event: "drain", listener: () => void): this;
        on(event: "end", listener: () => void): this;
        on(event: "error", listener: (err: Error) => void): this;
        on(event: "finish", listener: () => void): this;
        on(event: "frameError", listener: (frameType: number, errorCode: number) => void): this;
        on(event: "pipe", listener: (src: stream.Readable) => void): this;
        on(event: "unpipe", listener: (src: stream.Readable) => void): this;
        on(event: "streamClosed", listener: (code: number) => void): this;
        on(event: "timeout", listener: () => void): this;
        on(event: "trailers", listener: (trailers: IncomingHttpHeaders, flags: number) => void): this;

        once(event: string, listener: (...args: any[]) => void): this;
        once(event: "aborted", listener: () => void): this;
        once(event: "close", listener: () => void): this;
        once(event: "data", listener: (chunk: Buffer | string) => void): this;
        once(event: "drain", listener: () => void): this;
        once(event: "end", listener: () => void): this;
        once(event: "error", listener: (err: Error) => void): this;
        once(event: "finish", listener: () => void): this;
        once(event: "frameError", listener: (frameType: number, errorCode: number) => void): this;
        once(event: "pipe", listener: (src: stream.Readable) => void): this;
        once(event: "unpipe", listener: (src: stream.Readable) => void): this;
        once(event: "streamClosed", listener: (code: number) => void): this;
        once(event: "timeout", listener: () => void): this;
        once(event: "trailers", listener: (trailers: IncomingHttpHeaders, flags: number) => void): this;

        prependListener(event: string, listener: (...args: any[]) => void): this;
        prependListener(event: "aborted", listener: () => void): this;
        prependListener(event: "close", listener: () => void): this;
        prependListener(event: "data", listener: (chunk: Buffer | string) => void): this;
        prependListener(event: "drain", listener: () => void): this;
        prependListener(event: "end", listener: () => void): this;
        prependListener(event: "error", listener: (err: Error) => void): this;
        prependListener(event: "finish", listener: () => void): this;
        prependListener(event: "frameError", listener: (frameType: number, errorCode: number) => void): this;
        prependListener(event: "pipe", listener: (src: stream.Readable) => void): this;
        prependListener(event: "unpipe", listener: (src: stream.Readable) => void): this;
        prependListener(event: "streamClosed", listener: (code: number) => void): this;
        prependListener(event: "timeout", listener: () => void): this;
        prependListener(event: "trailers", listener: (trailers: IncomingHttpHeaders, flags: number) => void): this;

        prependOnceListener(event: string, listener: (...args: any[]) => void): this;
        prependOnceListener(event: "aborted", listener: () => void): this;
        prependOnceListener(event: "close", listener: () => void): this;
        prependOnceListener(event: "data", listener: (chunk: Buffer | string) => void): this;
        prependOnceListener(event: "drain", listener: () => void): this;
        prependOnceListener(event: "end", listener: () => void): this;
        prependOnceListener(event: "error", listener: (err: Error) => void): this;
        prependOnceListener(event: "finish", listener: () => void): this;
        prependOnceListener(event: "frameError", listener: (frameType: number, errorCode: number) => void): this;
        prependOnceListener(event: "pipe", listener: (src: stream.Readable) => void): this;
        prependOnceListener(event: "unpipe", listener: (src: stream.Readable) => void): this;
        prependOnceListener(event: "streamClosed", listener: (code: number) => void): this;
        prependOnceListener(event: "timeout", listener: () => void): this;
        prependOnceListener(event: "trailers", listener: (trailers: IncomingHttpHeaders, flags: number) => void): this;
    }

    export interface ClientHttp2Stream extends Http2Stream {
        addListener(event: string, listener: (...args: any[]) => void): this;
        addListener(event: "headers", listener: (headers: IncomingHttpHeaders & IncomingHttpStatusHeader, flags: number) => void): this;
        addListener(event: "push", listener: (headers: IncomingHttpHeaders, flags: number) => void): this;
        addListener(event: "response", listener: (headers: IncomingHttpHeaders & IncomingHttpStatusHeader, flags: number) => void): this;

        emit(event: string | symbol, ...args: any[]): boolean;
        emit(event: "headers", headers: IncomingHttpHeaders & IncomingHttpStatusHeader, flags: number): boolean;
        emit(event: "push", headers: IncomingHttpHeaders, flags: number): boolean;
        emit(event: "response", headers: IncomingHttpHeaders & IncomingHttpStatusHeader, flags: number): boolean;

        on(event: string, listener: (...args: any[]) => void): this;
        on(event: "headers", listener: (headers: IncomingHttpHeaders & IncomingHttpStatusHeader, flags: number) => void): this;
        on(event: "push", listener: (headers: IncomingHttpHeaders, flags: number) => void): this;
        on(event: "response", listener: (headers: IncomingHttpHeaders & IncomingHttpStatusHeader, flags: number) => void): this;

        once(event: string, listener: (...args: any[]) => void): this;
        once(event: "headers", listener: (headers: IncomingHttpHeaders & IncomingHttpStatusHeader, flags: number) => void): this;
        once(event: "push", listener: (headers: IncomingHttpHeaders, flags: number) => void): this;
        once(event: "response", listener: (headers: IncomingHttpHeaders & IncomingHttpStatusHeader, flags: number) => void): this;

        prependListener(event: string, listener: (...args: any[]) => void): this;
        prependListener(event: "headers", listener: (headers: IncomingHttpHeaders & IncomingHttpStatusHeader, flags: number) => void): this;
        prependListener(event: "push", listener: (headers: IncomingHttpHeaders, flags: number) => void): this;
        prependListener(event: "response", listener: (headers: IncomingHttpHeaders & IncomingHttpStatusHeader, flags: number) => void): this;

        prependOnceListener(event: string, listener: (...args: any[]) => void): this;
        prependOnceListener(event: "headers", listener: (headers: IncomingHttpHeaders & IncomingHttpStatusHeader, flags: number) => void): this;
        prependOnceListener(event: "push", listener: (headers: IncomingHttpHeaders, flags: number) => void): this;
        prependOnceListener(event: "response", listener: (headers: IncomingHttpHeaders & IncomingHttpStatusHeader, flags: number) => void): this;
    }

    export interface ServerHttp2Stream extends Http2Stream {
        additionalHeaders(headers: OutgoingHttpHeaders): void;
        readonly headersSent: boolean;
        readonly pushAllowed: boolean;
        pushStream(headers: OutgoingHttpHeaders, callback?: (err: Error | null, pushStream: ServerHttp2Stream, headers: OutgoingHttpHeaders) => void): void;
        pushStream(headers: OutgoingHttpHeaders, options?: StreamPriorityOptions, callback?: (err: Error | null, pushStream: ServerHttp2Stream, headers: OutgoingHttpHeaders) => void): void;
        respond(headers?: OutgoingHttpHeaders, options?: ServerStreamResponseOptions): void;
        respondWithFD(fd: number, headers?: OutgoingHttpHeaders, options?: ServerStreamFileResponseOptions): void;
        respondWithFile(path: string, headers?: OutgoingHttpHeaders, options?: ServerStreamFileResponseOptionsWithError): void;
    }

    // Http2Session

    export interface Settings {
        headerTableSize?: number;
        enablePush?: boolean;
        initialWindowSize?: number;
        maxFrameSize?: number;
        maxConcurrentStreams?: number;
        maxHeaderListSize?: number;
    }

    export interface ClientSessionRequestOptions {
        endStream?: boolean;
        exclusive?: boolean;
        parent?: number;
        weight?: number;
        getTrailers?: (trailers: OutgoingHttpHeaders, flags: number) => void;
    }

    export interface SessionState {
        effectiveLocalWindowSize?: number;
        effectiveRecvDataLength?: number;
        nextStreamID?: number;
        localWindowSize?: number;
        lastProcStreamID?: number;
        remoteWindowSize?: number;
        outboundQueueSize?: number;
        deflateDynamicTableSize?: number;
        inflateDynamicTableSize?: number;
    }

    export interface Http2Session extends events.EventEmitter {
        readonly alpnProtocol?: string;
        close(callback?: () => void): void;
        readonly closed: boolean;
        destroy(error?: Error, code?: number): void;
        readonly destroyed: boolean;
        readonly encrypted?: boolean;
        goaway(code?: number, lastStreamID?: number, opaqueData?: Buffer | DataView /*| TypedArray*/): void;
        readonly localSettings: Settings;
        readonly originSet?: string[];
        readonly pendingSettingsAck: boolean;
        ref(): void;
        readonly remoteSettings: Settings;
        rstStream(stream: Http2Stream, code?: number): void;
        setTimeout(msecs: number, callback?: () => void): void;
        readonly socket: net.Socket | tls.TLSSocket;
        readonly state: SessionState;
        priority(stream: Http2Stream, options: StreamPriorityOptions): void;
        settings(settings: Settings): void;
        readonly type: number;
        unref(): void;

        addListener(event: string, listener: (...args: any[]) => void): this;
        addListener(event: "close", listener: () => void): this;
        addListener(event: "error", listener: (err: Error) => void): this;
        addListener(event: "frameError", listener: (frameType: number, errorCode: number, streamID: number) => void): this;
        addListener(event: "goaway", listener: (errorCode: number, lastStreamID: number, opaqueData: Buffer) => void): this;
        addListener(event: "localSettings", listener: (settings: Settings) => void): this;
        addListener(event: "remoteSettings", listener: (settings: Settings) => void): this;
        addListener(event: "timeout", listener: () => void): this;

        emit(event: string | symbol, ...args: any[]): boolean;
        emit(event: "close"): boolean;
        emit(event: "error", err: Error): boolean;
        emit(event: "frameError", frameType: number, errorCode: number, streamID: number): boolean;
        emit(event: "goaway", errorCode: number, lastStreamID: number, opaqueData: Buffer): boolean;
        emit(event: "localSettings", settings: Settings): boolean;
        emit(event: "remoteSettings", settings: Settings): boolean;
        emit(event: "timeout"): boolean;

        on(event: string, listener: (...args: any[]) => void): this;
        on(event: "close", listener: () => void): this;
        on(event: "error", listener: (err: Error) => void): this;
        on(event: "frameError", listener: (frameType: number, errorCode: number, streamID: number) => void): this;
        on(event: "goaway", listener: (errorCode: number, lastStreamID: number, opaqueData: Buffer) => void): this;
        on(event: "localSettings", listener: (settings: Settings) => void): this;
        on(event: "remoteSettings", listener: (settings: Settings) => void): this;
        on(event: "timeout", listener: () => void): this;

        once(event: string, listener: (...args: any[]) => void): this;
        once(event: "close", listener: () => void): this;
        once(event: "error", listener: (err: Error) => void): this;
        once(event: "frameError", listener: (frameType: number, errorCode: number, streamID: number) => void): this;
        once(event: "goaway", listener: (errorCode: number, lastStreamID: number, opaqueData: Buffer) => void): this;
        once(event: "localSettings", listener: (settings: Settings) => void): this;
        once(event: "remoteSettings", listener: (settings: Settings) => void): this;
        once(event: "timeout", listener: () => void): this;

        prependListener(event: string, listener: (...args: any[]) => void): this;
        prependListener(event: "close", listener: () => void): this;
        prependListener(event: "error", listener: (err: Error) => void): this;
        prependListener(event: "frameError", listener: (frameType: number, errorCode: number, streamID: number) => void): this;
        prependListener(event: "goaway", listener: (errorCode: number, lastStreamID: number, opaqueData: Buffer) => void): this;
        prependListener(event: "localSettings", listener: (settings: Settings) => void): this;
        prependListener(event: "remoteSettings", listener: (settings: Settings) => void): this;
        prependListener(event: "timeout", listener: () => void): this;

        prependOnceListener(event: string, listener: (...args: any[]) => void): this;
        prependOnceListener(event: "close", listener: () => void): this;
        prependOnceListener(event: "error", listener: (err: Error) => void): this;
        prependOnceListener(event: "frameError", listener: (frameType: number, errorCode: number, streamID: number) => void): this;
        prependOnceListener(event: "goaway", listener: (errorCode: number, lastStreamID: number, opaqueData: Buffer) => void): this;
        prependOnceListener(event: "localSettings", listener: (settings: Settings) => void): this;
        prependOnceListener(event: "remoteSettings", listener: (settings: Settings) => void): this;
        prependOnceListener(event: "timeout", listener: () => void): this;
    }

    export interface ClientHttp2Session extends Http2Session {
        request(headers?: OutgoingHttpHeaders, options?: ClientSessionRequestOptions): ClientHttp2Stream;

        addListener(event: string, listener: (...args: any[]) => void): this;
        addListener(event: "altsvc", listener: (alt: string, origin: string, stream: number) => void): this;
        addListener(event: "connect", listener: (session: ClientHttp2Session, socket: net.Socket | tls.TLSSocket) => void): this;
        addListener(event: "stream", listener: (stream: ClientHttp2Stream, headers: IncomingHttpHeaders & IncomingHttpStatusHeader, flags: number) => void): this;

        emit(event: string | symbol, ...args: any[]): boolean;
        emit(event: "altsvc", alt: string, origin: string, stream: number): boolean;
        emit(event: "connect", session: ClientHttp2Session, socket: net.Socket | tls.TLSSocket): boolean;
        emit(event: "stream", stream: ClientHttp2Stream, headers: IncomingHttpHeaders & IncomingHttpStatusHeader, flags: number): boolean;

        on(event: string, listener: (...args: any[]) => void): this;
        on(event: "altsvc", listener: (alt: string, origin: string, stream: number) => void): this;
        on(event: "connect", listener: (session: ClientHttp2Session, socket: net.Socket | tls.TLSSocket) => void): this;
        on(event: "stream", listener: (stream: ClientHttp2Stream, headers: IncomingHttpHeaders & IncomingHttpStatusHeader, flags: number) => void): this;

        once(event: string, listener: (...args: any[]) => void): this;
        once(event: "altsvc", listener: (alt: string, origin: string, stream: number) => void): this;
        once(event: "connect", listener: (session: ClientHttp2Session, socket: net.Socket | tls.TLSSocket) => void): this;
        once(event: "stream", listener: (stream: ClientHttp2Stream, headers: IncomingHttpHeaders & IncomingHttpStatusHeader, flags: number) => void): this;

        prependListener(event: string, listener: (...args: any[]) => void): this;
        prependListener(event: "altsvc", listener: (alt: string, origin: string, stream: number) => void): this;
        prependListener(event: "connect", listener: (session: ClientHttp2Session, socket: net.Socket | tls.TLSSocket) => void): this;
        prependListener(event: "stream", listener: (stream: ClientHttp2Stream, headers: IncomingHttpHeaders & IncomingHttpStatusHeader, flags: number) => void): this;

        prependOnceListener(event: string, listener: (...args: any[]) => void): this;
        prependOnceListener(event: "altsvc", listener: (alt: string, origin: string, stream: number) => void): this;
        prependOnceListener(event: "connect", listener: (session: ClientHttp2Session, socket: net.Socket | tls.TLSSocket) => void): this;
        prependOnceListener(event: "stream", listener: (stream: ClientHttp2Stream, headers: IncomingHttpHeaders & IncomingHttpStatusHeader, flags: number) => void): this;
    }

    export interface AlternativeServiceOptions {
        origin: number | string | url.URL;
    }

    export interface ServerHttp2Session extends Http2Session {
        altsvc(alt: string, originOrStream: number | string | url.URL | AlternativeServiceOptions): void;
        readonly server: Http2Server | Http2SecureServer;

        addListener(event: string, listener: (...args: any[]) => void): this;
        addListener(event: "connect", listener: (session: ServerHttp2Session, socket: net.Socket | tls.TLSSocket) => void): this;
        addListener(event: "stream", listener: (stream: ServerHttp2Stream, headers: IncomingHttpHeaders, flags: number) => void): this;

        emit(event: string | symbol, ...args: any[]): boolean;
        emit(event: "connect", session: ServerHttp2Session, socket: net.Socket | tls.TLSSocket): boolean;
        emit(event: "stream", stream: ServerHttp2Stream, headers: IncomingHttpHeaders, flags: number): boolean;

        on(event: string, listener: (...args: any[]) => void): this;
        on(event: "connect", listener: (session: ServerHttp2Session, socket: net.Socket | tls.TLSSocket) => void): this;
        on(event: "stream", listener: (stream: ServerHttp2Stream, headers: IncomingHttpHeaders, flags: number) => void): this;

        once(event: string, listener: (...args: any[]) => void): this;
        once(event: "connect", listener: (session: ServerHttp2Session, socket: net.Socket | tls.TLSSocket) => void): this;
        once(event: "stream", listener: (stream: ServerHttp2Stream, headers: IncomingHttpHeaders, flags: number) => void): this;

        prependListener(event: string, listener: (...args: any[]) => void): this;
        prependListener(event: "connect", listener: (session: ServerHttp2Session, socket: net.Socket | tls.TLSSocket) => void): this;
        prependListener(event: "stream", listener: (stream: ServerHttp2Stream, headers: IncomingHttpHeaders, flags: number) => void): this;

        prependOnceListener(event: string, listener: (...args: any[]) => void): this;
        prependOnceListener(event: "connect", listener: (session: ServerHttp2Session, socket: net.Socket | tls.TLSSocket) => void): this;
        prependOnceListener(event: "stream", listener: (stream: ServerHttp2Stream, headers: IncomingHttpHeaders, flags: number) => void): this;
    }

    // Http2Server

    export interface SessionOptions {
        maxDeflateDynamicTableSize?: number;
        maxReservedRemoteStreams?: number;
        maxSendHeaderBlockLength?: number;
        paddingStrategy?: number;
        peerMaxConcurrentStreams?: number;
        selectPadding?: (frameLen: number, maxFrameLen: number) => number;
        settings?: Settings;
    }

    export type ClientSessionOptions = SessionOptions;
    export type ServerSessionOptions = SessionOptions;

    export interface SecureClientSessionOptions extends ClientSessionOptions, tls.ConnectionOptions { }
    export interface SecureServerSessionOptions extends ServerSessionOptions, tls.TlsOptions { }

    export interface ServerOptions extends ServerSessionOptions {
        allowHTTP1?: boolean;
    }

    export interface SecureServerOptions extends SecureServerSessionOptions {
        allowHTTP1?: boolean;
    }

    export interface Http2Server extends net.Server {
        addListener(event: string, listener: (...args: any[]) => void): this;
        addListener(event: "checkContinue", listener: (request: Http2ServerRequest, response: Http2ServerResponse) => void): this;
        addListener(event: "request", listener: (request: Http2ServerRequest, response: Http2ServerResponse) => void): this;
        addListener(event: "sessionError", listener: (err: Error) => void): this;
        addListener(event: "stream", listener: (stream: ServerHttp2Stream, headers: IncomingHttpHeaders, flags: number) => void): this;
        addListener(event: "timeout", listener: () => void): this;

        emit(event: string | symbol, ...args: any[]): boolean;
        emit(event: "checkContinue", request: Http2ServerRequest, response: Http2ServerResponse): boolean;
        emit(event: "request", request: Http2ServerRequest, response: Http2ServerResponse): boolean;
        emit(event: "sessionError", err: Error): boolean;
        emit(event: "stream", stream: ServerHttp2Stream, headers: IncomingHttpHeaders, flags: number): boolean;
        emit(event: "timeout"): boolean;

        on(event: string, listener: (...args: any[]) => void): this;
        on(event: "checkContinue", listener: (request: Http2ServerRequest, response: Http2ServerResponse) => void): this;
        on(event: "request", listener: (request: Http2ServerRequest, response: Http2ServerResponse) => void): this;
        on(event: "sessionError", listener: (err: Error) => void): this;
        on(event: "stream", listener: (stream: ServerHttp2Stream, headers: IncomingHttpHeaders, flags: number) => void): this;
        on(event: "timeout", listener: () => void): this;

        once(event: string, listener: (...args: any[]) => void): this;
        once(event: "checkContinue", listener: (request: Http2ServerRequest, response: Http2ServerResponse) => void): this;
        once(event: "request", listener: (request: Http2ServerRequest, response: Http2ServerResponse) => void): this;
        once(event: "sessionError", listener: (err: Error) => void): this;
        once(event: "stream", listener: (stream: ServerHttp2Stream, headers: IncomingHttpHeaders, flags: number) => void): this;
        once(event: "timeout", listener: () => void): this;

        prependListener(event: string, listener: (...args: any[]) => void): this;
        prependListener(event: "checkContinue", listener: (request: Http2ServerRequest, response: Http2ServerResponse) => void): this;
        prependListener(event: "request", listener: (request: Http2ServerRequest, response: Http2ServerResponse) => void): this;
        prependListener(event: "sessionError", listener: (err: Error) => void): this;
        prependListener(event: "stream", listener: (stream: ServerHttp2Stream, headers: IncomingHttpHeaders, flags: number) => void): this;
        prependListener(event: "timeout", listener: () => void): this;

        prependOnceListener(event: string, listener: (...args: any[]) => void): this;
        prependOnceListener(event: "checkContinue", listener: (request: Http2ServerRequest, response: Http2ServerResponse) => void): this;
        prependOnceListener(event: "request", listener: (request: Http2ServerRequest, response: Http2ServerResponse) => void): this;
        prependOnceListener(event: "sessionError", listener: (err: Error) => void): this;
        prependOnceListener(event: "stream", listener: (stream: ServerHttp2Stream, headers: IncomingHttpHeaders, flags: number) => void): this;
        prependOnceListener(event: "timeout", listener: () => void): this;
    }

    export interface Http2SecureServer extends tls.Server {
        addListener(event: string, listener: (...args: any[]) => void): this;
        addListener(event: "checkContinue", listener: (request: Http2ServerRequest, response: Http2ServerResponse) => void): this;
        addListener(event: "request", listener: (request: Http2ServerRequest, response: Http2ServerResponse) => void): this;
        addListener(event: "sessionError", listener: (err: Error) => void): this;
        addListener(event: "stream", listener: (stream: ServerHttp2Stream, headers: IncomingHttpHeaders, flags: number) => void): this;
        addListener(event: "timeout", listener: () => void): this;
        addListener(event: "unknownProtocol", listener: (socket: tls.TLSSocket) => void): this;

        emit(event: string | symbol, ...args: any[]): boolean;
        emit(event: "checkContinue", request: Http2ServerRequest, response: Http2ServerResponse): boolean;
        emit(event: "request", request: Http2ServerRequest, response: Http2ServerResponse): boolean;
        emit(event: "sessionError", err: Error): boolean;
        emit(event: "stream", stream: ServerHttp2Stream, headers: IncomingHttpHeaders, flags: number): boolean;
        emit(event: "timeout"): boolean;
        emit(event: "unknownProtocol", socket: tls.TLSSocket): boolean;

        on(event: string, listener: (...args: any[]) => void): this;
        on(event: "checkContinue", listener: (request: Http2ServerRequest, response: Http2ServerResponse) => void): this;
        on(event: "request", listener: (request: Http2ServerRequest, response: Http2ServerResponse) => void): this;
        on(event: "sessionError", listener: (err: Error) => void): this;
        on(event: "stream", listener: (stream: ServerHttp2Stream, headers: IncomingHttpHeaders, flags: number) => void): this;
        on(event: "timeout", listener: () => void): this;
        on(event: "unknownProtocol", listener: (socket: tls.TLSSocket) => void): this;

        once(event: string, listener: (...args: any[]) => void): this;
        once(event: "checkContinue", listener: (request: Http2ServerRequest, response: Http2ServerResponse) => void): this;
        once(event: "request", listener: (request: Http2ServerRequest, response: Http2ServerResponse) => void): this;
        once(event: "sessionError", listener: (err: Error) => void): this;
        once(event: "stream", listener: (stream: ServerHttp2Stream, headers: IncomingHttpHeaders, flags: number) => void): this;
        once(event: "timeout", listener: () => void): this;
        once(event: "unknownProtocol", listener: (socket: tls.TLSSocket) => void): this;

        prependListener(event: string, listener: (...args: any[]) => void): this;
        prependListener(event: "checkContinue", listener: (request: Http2ServerRequest, response: Http2ServerResponse) => void): this;
        prependListener(event: "request", listener: (request: Http2ServerRequest, response: Http2ServerResponse) => void): this;
        prependListener(event: "sessionError", listener: (err: Error) => void): this;
        prependListener(event: "stream", listener: (stream: ServerHttp2Stream, headers: IncomingHttpHeaders, flags: number) => void): this;
        prependListener(event: "timeout", listener: () => void): this;
        prependListener(event: "unknownProtocol", listener: (socket: tls.TLSSocket) => void): this;

        prependOnceListener(event: string, listener: (...args: any[]) => void): this;
        prependOnceListener(event: "checkContinue", listener: (request: Http2ServerRequest, response: Http2ServerResponse) => void): this;
        prependOnceListener(event: "request", listener: (request: Http2ServerRequest, response: Http2ServerResponse) => void): this;
        prependOnceListener(event: "sessionError", listener: (err: Error) => void): this;
        prependOnceListener(event: "stream", listener: (stream: ServerHttp2Stream, headers: IncomingHttpHeaders, flags: number) => void): this;
        prependOnceListener(event: "timeout", listener: () => void): this;
        prependOnceListener(event: "unknownProtocol", listener: (socket: tls.TLSSocket) => void): this;
    }

    export interface Http2ServerRequest extends stream.Readable {
        headers: IncomingHttpHeaders;
        httpVersion: string;
        method: string;
        rawHeaders: string[];
        rawTrailers: string[];
        setTimeout(msecs: number, callback?: () => void): void;
        socket: net.Socket | tls.TLSSocket;
        stream: ServerHttp2Stream;
        trailers: IncomingHttpHeaders;
        url: string;

        addListener(event: string, listener: (...args: any[]) => void): this;
        addListener(event: "aborted", listener: (hadError: boolean, code: number) => void): this;

        emit(event: string | symbol, ...args: any[]): boolean;
        emit(event: "aborted", hadError: boolean, code: number): boolean;

        on(event: string, listener: (...args: any[]) => void): this;
        on(event: "aborted", listener: (hadError: boolean, code: number) => void): this;

        once(event: string, listener: (...args: any[]) => void): this;
        once(event: "aborted", listener: (hadError: boolean, code: number) => void): this;

        prependListener(event: string, listener: (...args: any[]) => void): this;
        prependListener(event: "aborted", listener: (hadError: boolean, code: number) => void): this;

        prependOnceListener(event: string, listener: (...args: any[]) => void): this;
        prependOnceListener(event: "aborted", listener: (hadError: boolean, code: number) => void): this;
    }

    export interface Http2ServerResponse extends events.EventEmitter {
        addTrailers(trailers: OutgoingHttpHeaders): void;
        connection: net.Socket | tls.TLSSocket;
        end(callback?: () => void): void;
        end(data?: string | Buffer, callback?: () => void): void;
        end(data?: string | Buffer, encoding?: string, callback?: () => void): void;
        readonly finished: boolean;
        getHeader(name: string): string;
        getHeaderNames(): string[];
        getHeaders(): OutgoingHttpHeaders;
        hasHeader(name: string): boolean;
        readonly headersSent: boolean;
        removeHeader(name: string): void;
        sendDate: boolean;
        setHeader(name: string, value: number | string | string[]): void;
        setTimeout(msecs: number, callback?: () => void): void;
        socket: net.Socket | tls.TLSSocket;
        statusCode: number;
        statusMessage: '';
        stream: ServerHttp2Stream;
        write(chunk: string | Buffer, callback?: (err: Error) => void): boolean;
        write(chunk: string | Buffer, encoding?: string, callback?: (err: Error) => void): boolean;
        writeContinue(): void;
        writeHead(statusCode: number, headers?: OutgoingHttpHeaders): void;
        writeHead(statusCode: number, statusMessage?: string, headers?: OutgoingHttpHeaders): void;
        createPushResponse(headers: OutgoingHttpHeaders, callback: (err: Error | null, res: Http2ServerResponse) => void): void;

        addListener(event: string, listener: (...args: any[]) => void): this;
        addListener(event: "aborted", listener: (hadError: boolean, code: number) => void): this;
        addListener(event: "close", listener: () => void): this;
        addListener(event: "drain", listener: () => void): this;
        addListener(event: "error", listener: (error: Error) => void): this;
        addListener(event: "finish", listener: () => void): this;

        emit(event: string | symbol, ...args: any[]): boolean;
        emit(event: "aborted", hadError: boolean, code: number): boolean;
        emit(event: "close"): boolean;
        emit(event: "drain"): boolean;
        emit(event: "error", error: Error): boolean;
        emit(event: "finish"): boolean;

        on(event: string, listener: (...args: any[]) => void): this;
        on(event: "aborted", listener: (hadError: boolean, code: number) => void): this;
        on(event: "close", listener: () => void): this;
        on(event: "drain", listener: () => void): this;
        on(event: "error", listener: (error: Error) => void): this;
        on(event: "finish", listener: () => void): this;

        once(event: string, listener: (...args: any[]) => void): this;
        once(event: "aborted", listener: (hadError: boolean, code: number) => void): this;
        once(event: "close", listener: () => void): this;
        once(event: "drain", listener: () => void): this;
        once(event: "error", listener: (error: Error) => void): this;
        once(event: "finish", listener: () => void): this;

        prependListener(event: string, listener: (...args: any[]) => void): this;
        prependListener(event: "aborted", listener: (hadError: boolean, code: number) => void): this;
        prependListener(event: "close", listener: () => void): this;
        prependListener(event: "drain", listener: () => void): this;
        prependListener(event: "error", listener: (error: Error) => void): this;
        prependListener(event: "finish", listener: () => void): this;

        prependOnceListener(event: string, listener: (...args: any[]) => void): this;
        prependOnceListener(event: "aborted", listener: (hadError: boolean, code: number) => void): this;
        prependOnceListener(event: "close", listener: () => void): this;
        prependOnceListener(event: "drain", listener: () => void): this;
        prependOnceListener(event: "error", listener: (error: Error) => void): this;
        prependOnceListener(event: "finish", listener: () => void): this;
    }

    // Public API

    export namespace constants {
        export const NGHTTP2_SESSION_SERVER: number;
        export const NGHTTP2_SESSION_CLIENT: number;
        export const NGHTTP2_STREAM_STATE_IDLE: number;
        export const NGHTTP2_STREAM_STATE_OPEN: number;
        export const NGHTTP2_STREAM_STATE_RESERVED_LOCAL: number;
        export const NGHTTP2_STREAM_STATE_RESERVED_REMOTE: number;
        export const NGHTTP2_STREAM_STATE_HALF_CLOSED_LOCAL: number;
        export const NGHTTP2_STREAM_STATE_HALF_CLOSED_REMOTE: number;
        export const NGHTTP2_STREAM_STATE_CLOSED: number;
        export const NGHTTP2_NO_ERROR: number;
        export const NGHTTP2_PROTOCOL_ERROR: number;
        export const NGHTTP2_INTERNAL_ERROR: number;
        export const NGHTTP2_FLOW_CONTROL_ERROR: number;
        export const NGHTTP2_SETTINGS_TIMEOUT: number;
        export const NGHTTP2_STREAM_CLOSED: number;
        export const NGHTTP2_FRAME_SIZE_ERROR: number;
        export const NGHTTP2_REFUSED_STREAM: number;
        export const NGHTTP2_CANCEL: number;
        export const NGHTTP2_COMPRESSION_ERROR: number;
        export const NGHTTP2_CONNECT_ERROR: number;
        export const NGHTTP2_ENHANCE_YOUR_CALM: number;
        export const NGHTTP2_INADEQUATE_SECURITY: number;
        export const NGHTTP2_HTTP_1_1_REQUIRED: number;
        export const NGHTTP2_ERR_FRAME_SIZE_ERROR: number;
        export const NGHTTP2_FLAG_NONE: number;
        export const NGHTTP2_FLAG_END_STREAM: number;
        export const NGHTTP2_FLAG_END_HEADERS: number;
        export const NGHTTP2_FLAG_ACK: number;
        export const NGHTTP2_FLAG_PADDED: number;
        export const NGHTTP2_FLAG_PRIORITY: number;
        export const DEFAULT_SETTINGS_HEADER_TABLE_SIZE: number;
        export const DEFAULT_SETTINGS_ENABLE_PUSH: number;
        export const DEFAULT_SETTINGS_INITIAL_WINDOW_SIZE: number;
        export const DEFAULT_SETTINGS_MAX_FRAME_SIZE: number;
        export const MAX_MAX_FRAME_SIZE: number;
        export const MIN_MAX_FRAME_SIZE: number;
        export const MAX_INITIAL_WINDOW_SIZE: number;
        export const NGHTTP2_DEFAULT_WEIGHT: number;
        export const NGHTTP2_SETTINGS_HEADER_TABLE_SIZE: number;
        export const NGHTTP2_SETTINGS_ENABLE_PUSH: number;
        export const NGHTTP2_SETTINGS_MAX_CONCURRENT_STREAMS: number;
        export const NGHTTP2_SETTINGS_INITIAL_WINDOW_SIZE: number;
        export const NGHTTP2_SETTINGS_MAX_FRAME_SIZE: number;
        export const NGHTTP2_SETTINGS_MAX_HEADER_LIST_SIZE: number;
        export const PADDING_STRATEGY_NONE: number;
        export const PADDING_STRATEGY_MAX: number;
        export const PADDING_STRATEGY_CALLBACK: number;
        export const HTTP2_HEADER_STATUS: string;
        export const HTTP2_HEADER_METHOD: string;
        export const HTTP2_HEADER_AUTHORITY: string;
        export const HTTP2_HEADER_SCHEME: string;
        export const HTTP2_HEADER_PATH: string;
        export const HTTP2_HEADER_ACCEPT_CHARSET: string;
        export const HTTP2_HEADER_ACCEPT_ENCODING: string;
        export const HTTP2_HEADER_ACCEPT_LANGUAGE: string;
        export const HTTP2_HEADER_ACCEPT_RANGES: string;
        export const HTTP2_HEADER_ACCEPT: string;
        export const HTTP2_HEADER_ACCESS_CONTROL_ALLOW_ORIGIN: string;
        export const HTTP2_HEADER_AGE: string;
        export const HTTP2_HEADER_ALLOW: string;
        export const HTTP2_HEADER_AUTHORIZATION: string;
        export const HTTP2_HEADER_CACHE_CONTROL: string;
        export const HTTP2_HEADER_CONNECTION: string;
        export const HTTP2_HEADER_CONTENT_DISPOSITION: string;
        export const HTTP2_HEADER_CONTENT_ENCODING: string;
        export const HTTP2_HEADER_CONTENT_LANGUAGE: string;
        export const HTTP2_HEADER_CONTENT_LENGTH: string;
        export const HTTP2_HEADER_CONTENT_LOCATION: string;
        export const HTTP2_HEADER_CONTENT_MD5: string;
        export const HTTP2_HEADER_CONTENT_RANGE: string;
        export const HTTP2_HEADER_CONTENT_TYPE: string;
        export const HTTP2_HEADER_COOKIE: string;
        export const HTTP2_HEADER_DATE: string;
        export const HTTP2_HEADER_ETAG: string;
        export const HTTP2_HEADER_EXPECT: string;
        export const HTTP2_HEADER_EXPIRES: string;
        export const HTTP2_HEADER_FROM: string;
        export const HTTP2_HEADER_HOST: string;
        export const HTTP2_HEADER_IF_MATCH: string;
        export const HTTP2_HEADER_IF_MODIFIED_SINCE: string;
        export const HTTP2_HEADER_IF_NONE_MATCH: string;
        export const HTTP2_HEADER_IF_RANGE: string;
        export const HTTP2_HEADER_IF_UNMODIFIED_SINCE: string;
        export const HTTP2_HEADER_LAST_MODIFIED: string;
        export const HTTP2_HEADER_LINK: string;
        export const HTTP2_HEADER_LOCATION: string;
        export const HTTP2_HEADER_MAX_FORWARDS: string;
        export const HTTP2_HEADER_PREFER: string;
        export const HTTP2_HEADER_PROXY_AUTHENTICATE: string;
        export const HTTP2_HEADER_PROXY_AUTHORIZATION: string;
        export const HTTP2_HEADER_RANGE: string;
        export const HTTP2_HEADER_REFERER: string;
        export const HTTP2_HEADER_REFRESH: string;
        export const HTTP2_HEADER_RETRY_AFTER: string;
        export const HTTP2_HEADER_SERVER: string;
        export const HTTP2_HEADER_SET_COOKIE: string;
        export const HTTP2_HEADER_STRICT_TRANSPORT_SECURITY: string;
        export const HTTP2_HEADER_TRANSFER_ENCODING: string;
        export const HTTP2_HEADER_TE: string;
        export const HTTP2_HEADER_UPGRADE: string;
        export const HTTP2_HEADER_USER_AGENT: string;
        export const HTTP2_HEADER_VARY: string;
        export const HTTP2_HEADER_VIA: string;
        export const HTTP2_HEADER_WWW_AUTHENTICATE: string;
        export const HTTP2_HEADER_HTTP2_SETTINGS: string;
        export const HTTP2_HEADER_KEEP_ALIVE: string;
        export const HTTP2_HEADER_PROXY_CONNECTION: string;
        export const HTTP2_METHOD_ACL: string;
        export const HTTP2_METHOD_BASELINE_CONTROL: string;
        export const HTTP2_METHOD_BIND: string;
        export const HTTP2_METHOD_CHECKIN: string;
        export const HTTP2_METHOD_CHECKOUT: string;
        export const HTTP2_METHOD_CONNECT: string;
        export const HTTP2_METHOD_COPY: string;
        export const HTTP2_METHOD_DELETE: string;
        export const HTTP2_METHOD_GET: string;
        export const HTTP2_METHOD_HEAD: string;
        export const HTTP2_METHOD_LABEL: string;
        export const HTTP2_METHOD_LINK: string;
        export const HTTP2_METHOD_LOCK: string;
        export const HTTP2_METHOD_MERGE: string;
        export const HTTP2_METHOD_MKACTIVITY: string;
        export const HTTP2_METHOD_MKCALENDAR: string;
        export const HTTP2_METHOD_MKCOL: string;
        export const HTTP2_METHOD_MKREDIRECTREF: string;
        export const HTTP2_METHOD_MKWORKSPACE: string;
        export const HTTP2_METHOD_MOVE: string;
        export const HTTP2_METHOD_OPTIONS: string;
        export const HTTP2_METHOD_ORDERPATCH: string;
        export const HTTP2_METHOD_PATCH: string;
        export const HTTP2_METHOD_POST: string;
        export const HTTP2_METHOD_PRI: string;
        export const HTTP2_METHOD_PROPFIND: string;
        export const HTTP2_METHOD_PROPPATCH: string;
        export const HTTP2_METHOD_PUT: string;
        export const HTTP2_METHOD_REBIND: string;
        export const HTTP2_METHOD_REPORT: string;
        export const HTTP2_METHOD_SEARCH: string;
        export const HTTP2_METHOD_TRACE: string;
        export const HTTP2_METHOD_UNBIND: string;
        export const HTTP2_METHOD_UNCHECKOUT: string;
        export const HTTP2_METHOD_UNLINK: string;
        export const HTTP2_METHOD_UNLOCK: string;
        export const HTTP2_METHOD_UPDATE: string;
        export const HTTP2_METHOD_UPDATEREDIRECTREF: string;
        export const HTTP2_METHOD_VERSION_CONTROL: string;
        export const HTTP_STATUS_CONTINUE: number;
        export const HTTP_STATUS_SWITCHING_PROTOCOLS: number;
        export const HTTP_STATUS_PROCESSING: number;
        export const HTTP_STATUS_OK: number;
        export const HTTP_STATUS_CREATED: number;
        export const HTTP_STATUS_ACCEPTED: number;
        export const HTTP_STATUS_NON_AUTHORITATIVE_INFORMATION: number;
        export const HTTP_STATUS_NO_CONTENT: number;
        export const HTTP_STATUS_RESET_CONTENT: number;
        export const HTTP_STATUS_PARTIAL_CONTENT: number;
        export const HTTP_STATUS_MULTI_STATUS: number;
        export const HTTP_STATUS_ALREADY_REPORTED: number;
        export const HTTP_STATUS_IM_USED: number;
        export const HTTP_STATUS_MULTIPLE_CHOICES: number;
        export const HTTP_STATUS_MOVED_PERMANENTLY: number;
        export const HTTP_STATUS_FOUND: number;
        export const HTTP_STATUS_SEE_OTHER: number;
        export const HTTP_STATUS_NOT_MODIFIED: number;
        export const HTTP_STATUS_USE_PROXY: number;
        export const HTTP_STATUS_TEMPORARY_REDIRECT: number;
        export const HTTP_STATUS_PERMANENT_REDIRECT: number;
        export const HTTP_STATUS_BAD_REQUEST: number;
        export const HTTP_STATUS_UNAUTHORIZED: number;
        export const HTTP_STATUS_PAYMENT_REQUIRED: number;
        export const HTTP_STATUS_FORBIDDEN: number;
        export const HTTP_STATUS_NOT_FOUND: number;
        export const HTTP_STATUS_METHOD_NOT_ALLOWED: number;
        export const HTTP_STATUS_NOT_ACCEPTABLE: number;
        export const HTTP_STATUS_PROXY_AUTHENTICATION_REQUIRED: number;
        export const HTTP_STATUS_REQUEST_TIMEOUT: number;
        export const HTTP_STATUS_CONFLICT: number;
        export const HTTP_STATUS_GONE: number;
        export const HTTP_STATUS_LENGTH_REQUIRED: number;
        export const HTTP_STATUS_PRECONDITION_FAILED: number;
        export const HTTP_STATUS_PAYLOAD_TOO_LARGE: number;
        export const HTTP_STATUS_URI_TOO_LONG: number;
        export const HTTP_STATUS_UNSUPPORTED_MEDIA_TYPE: number;
        export const HTTP_STATUS_RANGE_NOT_SATISFIABLE: number;
        export const HTTP_STATUS_EXPECTATION_FAILED: number;
        export const HTTP_STATUS_TEAPOT: number;
        export const HTTP_STATUS_MISDIRECTED_REQUEST: number;
        export const HTTP_STATUS_UNPROCESSABLE_ENTITY: number;
        export const HTTP_STATUS_LOCKED: number;
        export const HTTP_STATUS_FAILED_DEPENDENCY: number;
        export const HTTP_STATUS_UNORDERED_COLLECTION: number;
        export const HTTP_STATUS_UPGRADE_REQUIRED: number;
        export const HTTP_STATUS_PRECONDITION_REQUIRED: number;
        export const HTTP_STATUS_TOO_MANY_REQUESTS: number;
        export const HTTP_STATUS_REQUEST_HEADER_FIELDS_TOO_LARGE: number;
        export const HTTP_STATUS_UNAVAILABLE_FOR_LEGAL_REASONS: number;
        export const HTTP_STATUS_INTERNAL_SERVER_ERROR: number;
        export const HTTP_STATUS_NOT_IMPLEMENTED: number;
        export const HTTP_STATUS_BAD_GATEWAY: number;
        export const HTTP_STATUS_SERVICE_UNAVAILABLE: number;
        export const HTTP_STATUS_GATEWAY_TIMEOUT: number;
        export const HTTP_STATUS_HTTP_VERSION_NOT_SUPPORTED: number;
        export const HTTP_STATUS_VARIANT_ALSO_NEGOTIATES: number;
        export const HTTP_STATUS_INSUFFICIENT_STORAGE: number;
        export const HTTP_STATUS_LOOP_DETECTED: number;
        export const HTTP_STATUS_BANDWIDTH_LIMIT_EXCEEDED: number;
        export const HTTP_STATUS_NOT_EXTENDED: number;
        export const HTTP_STATUS_NETWORK_AUTHENTICATION_REQUIRED: number;
    }

    export function getDefaultSettings(): Settings;
    export function getPackedSettings(settings: Settings): Settings;
    export function getUnpackedSettings(buf: Buffer | Uint8Array): Settings;

    export function createServer(onRequestHandler?: (request: Http2ServerRequest, response: Http2ServerResponse) => void): Http2Server;
    export function createServer(options: ServerOptions, onRequestHandler?: (request: Http2ServerRequest, response: Http2ServerResponse) => void): Http2Server;

    export function createSecureServer(onRequestHandler?: (request: Http2ServerRequest, response: Http2ServerResponse) => void): Http2SecureServer;
    export function createSecureServer(options: SecureServerOptions, onRequestHandler?: (request: Http2ServerRequest, response: Http2ServerResponse) => void): Http2SecureServer;

    export function connect(authority: string | url.URL, listener?: (session: ClientHttp2Session, socket: net.Socket | tls.TLSSocket) => void): ClientHttp2Session;
    export function connect(authority: string | url.URL, options?: ClientSessionOptions | SecureClientSessionOptions, listener?: (session: ClientHttp2Session, socket: net.Socket | tls.TLSSocket) => void): ClientHttp2Session;
}

declare module "perf_hooks" {
    import { AsyncResource } from "async_hooks";

    export interface PerformanceEntry {
        /**
         * The total number of milliseconds elapsed for this entry.
         * This value will not be meaningful for all Performance Entry types.
         */
        readonly duration: number;

        /**
         * The name of the performance entry.
         */
        readonly name: string;

        /**
         * The high resolution millisecond timestamp marking the starting time of the Performance Entry.
         */
        readonly startTime: number;

        /**
         * The type of the performance entry.
         * Currently it may be one of: 'node', 'mark', 'measure', 'gc', or 'function'.
         */
        readonly entryType: string;

        /**
         * When performanceEntry.entryType is equal to 'gc', the performance.kind property identifies
         * the type of garbage collection operation that occurred.
         * The value may be one of perf_hooks.constants.
         */
        readonly kind?: number;
    }

    export interface PerformanceNodeTiming extends PerformanceEntry {
        /**
         * The high resolution millisecond timestamp at which the Node.js process completed bootstrap.
         */
        readonly bootstrapComplete: number;

        /**
         * The high resolution millisecond timestamp at which cluster processing ended.
         */
        readonly clusterSetupEnd: number;

        /**
         * The high resolution millisecond timestamp at which cluster processing started.
         */
        readonly clusterSetupStart: number;

        /**
         * The high resolution millisecond timestamp at which the Node.js event loop exited.
         */
        readonly loopExit: number;

        /**
         * The high resolution millisecond timestamp at which the Node.js event loop started.
         */
        readonly loopStart: number;

        /**
         * The high resolution millisecond timestamp at which main module load ended.
         */
        readonly moduleLoadEnd: number;

        /**
         * The high resolution millisecond timestamp at which main module load started.
         */
        readonly moduleLoadStart: number;

        /**
         * The high resolution millisecond timestamp at which the Node.js process was initialized.
         */
        readonly nodeStart: number;

        /**
         * The high resolution millisecond timestamp at which preload module load ended.
         */
        readonly preloadModuleLoadEnd: number;

        /**
         * The high resolution millisecond timestamp at which preload module load started.
         */
        readonly preloadModuleLoadStart: number;

        /**
         * The high resolution millisecond timestamp at which third_party_main processing ended.
         */
        readonly thirdPartyMainEnd: number;

        /**
         * The high resolution millisecond timestamp at which third_party_main processing started.
         */
        readonly thirdPartyMainStart: number;

        /**
         * The high resolution millisecond timestamp at which the V8 platform was initialized.
         */
        readonly v8Start: number;
    }

    export interface Performance {
        /**
         * If name is not provided, removes all PerformanceFunction objects from the Performance Timeline.
         * If name is provided, removes entries with name.
         * @param name
         */
        clearFunctions(name?: string): void;

        /**
         * If name is not provided, removes all PerformanceMark objects from the Performance Timeline.
         * If name is provided, removes only the named mark.
         * @param name
         */
        clearMarks(name?: string): void;

        /**
         * If name is not provided, removes all PerformanceMeasure objects from the Performance Timeline.
         * If name is provided, removes only objects whose performanceEntry.name matches name.
         */
        clearMeasures(name?: string): void;

        /**
         * Returns a list of all PerformanceEntry objects in chronological order with respect to performanceEntry.startTime.
         * @return list of all PerformanceEntry objects
         */
        getEntries(): PerformanceEntry[];

        /**
         * Returns a list of all PerformanceEntry objects in chronological order with respect to performanceEntry.startTime
         * whose performanceEntry.name is equal to name, and optionally, whose performanceEntry.entryType is equal to type.
         * @param name
         * @param type
         * @return list of all PerformanceEntry objects
         */
        getEntriesByName(name: string, type?: string): PerformanceEntry[];

        /**
         * Returns a list of all PerformanceEntry objects in chronological order with respect to performanceEntry.startTime
         * whose performanceEntry.entryType is equal to type.
         * @param type
         * @return list of all PerformanceEntry objects
         */
        getEntriesByType(type: string): PerformanceEntry[];

        /**
         * Creates a new PerformanceMark entry in the Performance Timeline.
         * A PerformanceMark is a subclass of PerformanceEntry whose performanceEntry.entryType is always 'mark',
         * and whose performanceEntry.duration is always 0.
         * Performance marks are used to mark specific significant moments in the Performance Timeline.
         * @param name
         */
        mark(name?: string): void;

        /**
         * Creates a new PerformanceMeasure entry in the Performance Timeline.
         * A PerformanceMeasure is a subclass of PerformanceEntry whose performanceEntry.entryType is always 'measure',
         * and whose performanceEntry.duration measures the number of milliseconds elapsed since startMark and endMark.
         *
         * The startMark argument may identify any existing PerformanceMark in the the Performance Timeline, or may identify
         * any of the timestamp properties provided by the PerformanceNodeTiming class. If the named startMark does not exist,
         * then startMark is set to timeOrigin by default.
         *
         * The endMark argument must identify any existing PerformanceMark in the the Performance Timeline or any of the timestamp
         * properties provided by the PerformanceNodeTiming class. If the named endMark does not exist, an error will be thrown.
         * @param name
         * @param startMark
         * @param endMark
         */
        measure(name: string, startMark: string, endMark: string): void;

        /**
         * An instance of the PerformanceNodeTiming class that provides performance metrics for specific Node.js operational milestones.
         */
        readonly nodeTiming: PerformanceNodeTiming;

        /**
         * @return the current high resolution millisecond timestamp
         */
        now(): number;

        /**
         * The timeOrigin specifies the high resolution millisecond timestamp from which all performance metric durations are measured.
         */
        readonly timeOrigin: number;

        /**
         * Wraps a function within a new function that measures the running time of the wrapped function.
         * A PerformanceObserver must be subscribed to the 'function' event type in order for the timing details to be accessed.
         * @param fn
         */
        timerify<T extends (...optionalParams: any[]) => any>(fn: T): T;
    }

    export interface PerformanceObserverEntryList {
        /**
         * @return a list of PerformanceEntry objects in chronological order with respect to performanceEntry.startTime.
         */
        getEntries(): PerformanceEntry[];

        /**
         * @return a list of PerformanceEntry objects in chronological order with respect to performanceEntry.startTime
         * whose performanceEntry.name is equal to name, and optionally, whose performanceEntry.entryType is equal to type.
         */
        getEntriesByName(name: string, type?: string): PerformanceEntry[];

        /**
         * @return Returns a list of PerformanceEntry objects in chronological order with respect to performanceEntry.startTime
         * whose performanceEntry.entryType is equal to type.
         */
        getEntriesByType(type: string): PerformanceEntry[];
    }

    export type PerformanceObserverCallback = (list: PerformanceObserverEntryList, observer: PerformanceObserver) => void;

    export class PerformanceObserver extends AsyncResource {
        constructor(callback: PerformanceObserverCallback);

        /**
         * Disconnects the PerformanceObserver instance from all notifications.
         */
        disconnect(): void;

        /**
         * Subscribes the PerformanceObserver instance to notifications of new PerformanceEntry instances identified by options.entryTypes.
         * When options.buffered is false, the callback will be invoked once for every PerformanceEntry instance.
         * Property buffered defaults to false.
         * @param options
         */
        observe(options: { entryTypes: string[], buffered?: boolean }): void;
    }

    export namespace constants {
        export const NODE_PERFORMANCE_GC_MAJOR: number;
        export const NODE_PERFORMANCE_GC_MINOR: number;
        export const NODE_PERFORMANCE_GC_INCREMENTAL: number;
        export const NODE_PERFORMANCE_GC_WEAKCB: number;
    }

    const performance: Performance;
}<|MERGE_RESOLUTION|>--- conflicted
+++ resolved
@@ -5876,31 +5876,19 @@
         verifyError: number;
     }
     export function getDiffieHellman(group_name: string): DiffieHellman;
-<<<<<<< HEAD
     export function pbkdf2(password: string | ArrayBufferView, salt: string | ArrayBufferView, iterations: number, keylen: number, digest: string, callback: (err: Error | null, derivedKey: Buffer) => any): void;
     export function pbkdf2Sync(password: string | ArrayBufferView, salt: string | ArrayBufferView, iterations: number, keylen: number, digest: string): Buffer;
-=======
-    export function pbkdf2(password: string | Buffer, salt: string | Buffer, iterations: number, keylen: number, digest: string, callback: (err: Error | null, derivedKey: Buffer) => any): void;
-    export function pbkdf2Sync(password: string | Buffer, salt: string | Buffer, iterations: number, keylen: number, digest: string): Buffer;
->>>>>>> 7eae3c4d
+
     export function randomBytes(size: number): Buffer;
     export function randomBytes(size: number, callback: (err: Error | null, buf: Buffer) => void): void;
     export function pseudoRandomBytes(size: number): Buffer;
     export function pseudoRandomBytes(size: number, callback: (err: Error | null, buf: Buffer) => void): void;
-<<<<<<< HEAD
+
     export function randomFillSync(buffer: ArrayBufferView, offset?: number, size?: number): ArrayBufferView;
     export function randomFill(buffer: ArrayBufferView, callback: (err: Error | null, buf: ArrayBufferView) => void): void;
     export function randomFill(buffer: ArrayBufferView, offset: number, callback: (err: Error | null, buf: ArrayBufferView) => void): void;
     export function randomFill(buffer: ArrayBufferView, offset: number, size: number, callback: (err: Error | null, buf: ArrayBufferView) => void): void;
-=======
-    export function randomFillSync(buffer: Buffer | Uint8Array, offset?: number, size?: number): Buffer;
-    export function randomFill(buffer: Buffer, callback: (err: Error | null, buf: Buffer) => void): void;
-    export function randomFill(buffer: Uint8Array, callback: (err: Error | null, buf: Uint8Array) => void): void;
-    export function randomFill(buffer: Buffer, offset: number, callback: (err: Error | null, buf: Buffer) => void): void;
-    export function randomFill(buffer: Uint8Array, offset: number, callback: (err: Error | null, buf: Uint8Array) => void): void;
-    export function randomFill(buffer: Buffer, offset: number, size: number, callback: (err: Error | null, buf: Buffer) => void): void;
-    export function randomFill(buffer: Uint8Array, offset: number, size: number, callback: (err: Error | null, buf: Uint8Array) => void): void;
->>>>>>> 7eae3c4d
+
     export interface RsaPublicKey {
         key: string;
         padding?: number;
@@ -5918,11 +5906,7 @@
     export function getCurves(): string[];
     export function getHashes(): string[];
     export class ECDH {
-<<<<<<< HEAD
-        static convertKey(key: string | ArrayBufferView, curve: string, inputEncoding?: "latin1" | "hex" | "base64", outputEncoding?: "latin1" | "hex" | "base64", format?: "uncompressed" | "compressed" | "hybrid"): Buffer | string;
-=======
-        static convertKey(key: string | Buffer /*| TypedArray*/ | DataView, curve: string, inputEncoding?: "latin1" | "hex" | "base64", outputEncoding?: "latin1" | "hex" | "base64", format?: "uncompressed" | "compressed" | "hybrid"): Buffer | string;
->>>>>>> 7eae3c4d
+        static convertKey(key: string | ArrayBufferView, curve: string, inputEncoding?: HexBase64Latin1Encoding, outputEncoding?: "latin1" | "hex" | "base64", format?: "uncompressed" | "compressed" | "hybrid"): Buffer | string;
         generateKeys(): Buffer;
         generateKeys(encoding: HexBase64Latin1Encoding, format?: ECDHKeyFormat): string;
         computeSecret(other_public_key: ArrayBufferView): Buffer;
