--- conflicted
+++ resolved
@@ -20,11 +20,8 @@
 //                 Klaus Meinhardt <https://github.com/ajafff>
 //                 Huw <https://github.com/hoo29>
 //                 Nicolas Even <https://github.com/n-e>
-<<<<<<< HEAD
 //                 Mohsen Azimi <https://github.com/mohsen1>
-=======
 //                 Hoàng Văn Khải <https://github.com/KSXGitHub>
->>>>>>> 7a5a3751
 // Definitions: https://github.com/DefinitelyTyped/DefinitelyTyped
 
 /** inspector module types */
