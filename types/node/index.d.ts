--- conflicted
+++ resolved
@@ -10,11 +10,8 @@
 //                 Chigozirim C. <https://github.com/smac89>
 //                 Flarna <https://github.com/Flarna>
 //                 Mariusz Wiktorczyk <https://github.com/mwiktorczyk>
-<<<<<<< HEAD
 //                 wwwy3y3 <https://github.com/wwwy3y3>
-=======
 //                 Daniel Imms <https://github.com/Tyriar>
->>>>>>> 0e728252
 // Definitions: https://github.com/DefinitelyTyped/DefinitelyTyped
 // TypeScript Version: 2.2
 
