// Type definitions for non-npm package Node.js 14.0
// Project: http://nodejs.org/
// Definitions by: Microsoft TypeScript <https://github.com/Microsoft>
//                 DefinitelyTyped <https://github.com/DefinitelyTyped>
//                 Alberto Schiabel <https://github.com/jkomyno>
//                 Alexander T. <https://github.com/a-tarasyuk>
//                 Alvis HT Tang <https://github.com/alvis>
//                 Andrew Makarov <https://github.com/r3nya>
//                 Benjamin Toueg <https://github.com/btoueg>
//                 Bruno Scheufler <https://github.com/brunoscheufler>
//                 Chigozirim C. <https://github.com/smac89>
//                 David Junger <https://github.com/touffy>
//                 Deividas Bakanas <https://github.com/DeividasBakanas>
//                 Eugene Y. Q. Shen <https://github.com/eyqs>
//                 Flarna <https://github.com/Flarna>
//                 Hannes Magnusson <https://github.com/Hannes-Magnusson-CK>
//                 Hoàng Văn Khải <https://github.com/KSXGitHub>
//                 Huw <https://github.com/hoo29>
//                 Kelvin Jin <https://github.com/kjin>
//                 Klaus Meinhardt <https://github.com/ajafff>
//                 Lishude <https://github.com/islishude>
//                 Mariusz Wiktorczyk <https://github.com/mwiktorczyk>
//                 Mohsen Azimi <https://github.com/mohsen1>
//                 Nicolas Even <https://github.com/n-e>
//                 Nicolas Voigt <https://github.com/octo-sniffle>
//                 Nikita Galkin <https://github.com/galkin>
//                 Parambir Singh <https://github.com/parambirs>
//                 Sebastian Silbermann <https://github.com/eps1lon>
//                 Simon Schick <https://github.com/SimonSchick>
//                 Thomas den Hollander <https://github.com/ThomasdenH>
//                 Wilco Bakker <https://github.com/WilcoBakker>
//                 wwwy3y3 <https://github.com/wwwy3y3>
//                 Samuel Ainsworth <https://github.com/samuela>
//                 Kyle Uehlein <https://github.com/kuehlein>
//                 Jordi Oliveras Rovira <https://github.com/j-oliveras>
//                 Thanik Bhongbhibhat <https://github.com/bhongy>
//                 Marcin Kopacz <https://github.com/chyzwar>
//                 Trivikram Kamat <https://github.com/trivikr>
//                 Minh Son Nguyen <https://github.com/nguymin4>
//                 Junxiao Shi <https://github.com/yoursunny>
//                 Ilia Baryshnikov <https://github.com/qwelias>
//                 ExE Boss <https://github.com/ExE-Boss>
//                 Surasak Chaisurin <https://github.com/Ryan-Willpower>
//                 Piotr Błażejewicz <https://github.com/peterblazejewicz>
<<<<<<< HEAD
//                 Jason Kwok <https://github.com/JasonHK>
=======
//                 Anna Henningsen <https://github.com/addaleax>
>>>>>>> 3c19dc1b
// Definitions: https://github.com/DefinitelyTyped/DefinitelyTyped

// NOTE: These definitions support NodeJS and TypeScript 3.5.

// NOTE: TypeScript version-specific augmentations can be found in the following paths:
//          - ~/base.d.ts         - Shared definitions common to all TypeScript versions
//          - ~/index.d.ts        - Definitions specific to TypeScript 2.8
//          - ~/ts3.5/index.d.ts  - Definitions specific to TypeScript 3.5

// NOTE: Augmentations for TypeScript 3.5 and later should use individual files for overrides
//       within the respective ~/ts3.5 (or later) folder. However, this is disallowed for versions
//       prior to TypeScript 3.5, so the older definitions will be found here.

// Base definitions for all NodeJS modules that are not specific to any version of TypeScript:
/// <reference path="base.d.ts" />

// We can't include globals.global.d.ts in base.d.ts, as it'll cause duplication errors in ts3.4+
/// <reference path="globals.global.d.ts" />

// We can't include assert.d.ts in base.d.ts, as it'll cause duplication errors in +ts3.7
/// <reference path="assert.d.ts" />

// Forward-declarations for needed types from es2015 and later (in case users are using `--lib es5`)
// Empty interfaces are used here which merge fine with the real declarations in the lib XXX files
// just to ensure the names are known and node typings can be used without importing these libs.
// if someone really needs these types the libs need to be added via --lib or in tsconfig.json
interface AsyncIterable<T> { }
interface IterableIterator<T> { }
interface AsyncIterableIterator<T> {}
interface SymbolConstructor {
    readonly asyncIterator: symbol;
}
declare var Symbol: SymbolConstructor;
// even this is just a forward declaration some properties are added otherwise
// it would be allowed to pass anything to e.g. Buffer.from()
interface SharedArrayBuffer {
    readonly byteLength: number;
    slice(begin?: number, end?: number): SharedArrayBuffer;
}

declare module "util" {
    namespace types {
        function isBigInt64Array(value: any): boolean;
        function isBigUint64Array(value: any): boolean;
    }
}<|MERGE_RESOLUTION|>--- conflicted
+++ resolved
@@ -42,11 +42,8 @@
 //                 ExE Boss <https://github.com/ExE-Boss>
 //                 Surasak Chaisurin <https://github.com/Ryan-Willpower>
 //                 Piotr Błażejewicz <https://github.com/peterblazejewicz>
-<<<<<<< HEAD
+//                 Anna Henningsen <https://github.com/addaleax>
 //                 Jason Kwok <https://github.com/JasonHK>
-=======
-//                 Anna Henningsen <https://github.com/addaleax>
->>>>>>> 3c19dc1b
 // Definitions: https://github.com/DefinitelyTyped/DefinitelyTyped
 
 // NOTE: These definitions support NodeJS and TypeScript 3.5.
