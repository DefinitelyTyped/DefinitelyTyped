--- conflicted
+++ resolved
@@ -26,11 +26,8 @@
 //                 Lishude <https://github.com/islishude>
 //                 Andrew Makarov <https://github.com/r3nya>
 //                 Zane Hannan AU <https://github.com/ZaneHannanAU>
-<<<<<<< HEAD
 //                 Thomas den Hollander <https://github.com/ThomasdenH>
-=======
 //                 Eugene Y. Q. Shen <https://github.com/eyqs>
->>>>>>> 480f7557
 // Definitions: https://github.com/DefinitelyTyped/DefinitelyTyped
 
 /** inspector module types */
