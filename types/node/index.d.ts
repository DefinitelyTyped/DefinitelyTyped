// Type definitions for Node.js v7.x
// Project: http://nodejs.org/
// Definitions by: Microsoft TypeScript <http://typescriptlang.org>
//                 DefinitelyTyped <https://github.com/DefinitelyTyped/DefinitelyTyped>
//                 Parambir Singh <https://github.com/parambirs>
<<<<<<< HEAD
//                 Roberto Desideri <https://github.com/RobDesideri>
=======
//                 Christian Vaagland Tellnes <https://github.com/tellnes>
>>>>>>> bce3a3b9
// Definitions: https://github.com/DefinitelyTyped/DefinitelyTyped

/************************************************
*                                               *
*               Node.js v7.x API                *
*                                               *
************************************************/

// This needs to be global to avoid TS2403 in case lib.dom.d.ts is present in the same build
interface Console {
    Console: NodeJS.ConsoleConstructor;
    assert(value: any, message?: string, ...optionalParams: any[]): void;
    dir(obj: any, options?: {showHidden?: boolean, depth?: number, colors?: boolean}): void;
    error(message?: any, ...optionalParams: any[]): void;
    info(message?: any, ...optionalParams: any[]): void;
    log(message?: any, ...optionalParams: any[]): void;
    time(label: string): void;
    timeEnd(label: string): void;
    trace(message?: any, ...optionalParams: any[]): void;
    warn(message?: any, ...optionalParams: any[]): void;
}

interface Error {
    stack?: string;
}

interface ErrorConstructor {
    captureStackTrace(targetObject: Object, constructorOpt?: Function): void;
    stackTraceLimit: number;
}

// compat for TypeScript 1.8
// if you use with --target es3 or --target es5 and use below definitions,
// use the lib.es6.d.ts that is bundled with TypeScript 1.8.
interface MapConstructor { }
interface WeakMapConstructor { }
interface SetConstructor { }
interface WeakSetConstructor { }

// Forward-declare needed types from lib.es2015.d.ts (in case users are using `--lib es5`)
interface Iterable<T> {}
interface Iterator<T> {
    next(value?: any): IteratorResult<T>;
}
interface IteratorResult<T> {}
interface SymbolConstructor {
    readonly iterator: symbol;
}
declare var Symbol: SymbolConstructor;

/************************************************
*                                               *
*                   GLOBAL                      *
*                                               *
************************************************/
declare var process: NodeJS.Process;
declare var global: NodeJS.Global;
declare var console: Console;

declare var __filename: string;
declare var __dirname: string;

declare function setTimeout(callback: (...args: any[]) => void, ms: number, ...args: any[]): NodeJS.Timer;
declare function clearTimeout(timeoutId: NodeJS.Timer): void;
declare function setInterval(callback: (...args: any[]) => void, ms: number, ...args: any[]): NodeJS.Timer;
declare function clearInterval(intervalId: NodeJS.Timer): void;
declare function setImmediate(callback: (...args: any[]) => void, ...args: any[]): any;
declare function clearImmediate(immediateId: any): void;

interface NodeRequireFunction {
    (id: string): any;
}

interface NodeRequire extends NodeRequireFunction {
    resolve(id: string): string;
    cache: any;
    extensions: any;
    main: NodeModule | undefined;
}

declare var require: NodeRequire;

interface NodeModule {
    exports: any;
    require: NodeRequireFunction;
    id: string;
    filename: string;
    loaded: boolean;
    parent: NodeModule | null;
    children: NodeModule[];
}

declare var module: NodeModule;

// Same as module.exports
declare var exports: any;
declare var SlowBuffer: {
    new (str: string, encoding?: string): Buffer;
    new (size: number): Buffer;
    new (size: Uint8Array): Buffer;
    new (array: any[]): Buffer;
    prototype: Buffer;
    isBuffer(obj: any): boolean;
    byteLength(string: string, encoding?: string): number;
    concat(list: Buffer[], totalLength?: number): Buffer;
};


// Buffer class
type BufferEncoding = "ascii" | "utf8" | "utf16le" | "ucs2" | "binary" | "hex";
interface Buffer extends NodeBuffer { }

/**
 * Raw data is stored in instances of the Buffer class.
 * A Buffer is similar to an array of integers but corresponds to a raw memory allocation outside the V8 heap.  A Buffer cannot be resized.
 * Valid string encodings: 'ascii'|'utf8'|'utf16le'|'ucs2'(alias of 'utf16le')|'base64'|'binary'(deprecated)|'hex'
 */
declare var Buffer: {
    /**
     * Allocates a new buffer containing the given {str}.
     *
     * @param str String to store in buffer.
     * @param encoding encoding to use, optional.  Default is 'utf8'
     */
    new (str: string, encoding?: string): Buffer;
    /**
     * Allocates a new buffer of {size} octets.
     *
     * @param size count of octets to allocate.
     */
    new (size: number): Buffer;
    /**
     * Allocates a new buffer containing the given {array} of octets.
     *
     * @param array The octets to store.
     */
    new (array: Uint8Array): Buffer;
    /**
     * Produces a Buffer backed by the same allocated memory as
     * the given {ArrayBuffer}.
     *
     *
     * @param arrayBuffer The ArrayBuffer with which to share memory.
     */
    new (arrayBuffer: ArrayBuffer): Buffer;
    /**
     * Allocates a new buffer containing the given {array} of octets.
     *
     * @param array The octets to store.
     */
    new (array: any[]): Buffer;
    /**
     * Copies the passed {buffer} data onto a new {Buffer} instance.
     *
     * @param buffer The buffer to copy.
     */
    new (buffer: Buffer): Buffer;
    prototype: Buffer;
    /**
     * Allocates a new Buffer using an {array} of octets.
     *
     * @param array
     */
    from(array: any[]): Buffer;
    /**
     * When passed a reference to the .buffer property of a TypedArray instance,
     * the newly created Buffer will share the same allocated memory as the TypedArray.
     * The optional {byteOffset} and {length} arguments specify a memory range
     * within the {arrayBuffer} that will be shared by the Buffer.
     *
     * @param arrayBuffer The .buffer property of a TypedArray or a new ArrayBuffer()
     * @param byteOffset
     * @param length
     */
    from(arrayBuffer: ArrayBuffer, byteOffset?: number, length?: number): Buffer;
    /**
     * Copies the passed {buffer} data onto a new Buffer instance.
     *
     * @param buffer
     */
    from(buffer: Buffer): Buffer;
    /**
     * Creates a new Buffer containing the given JavaScript string {str}.
     * If provided, the {encoding} parameter identifies the character encoding.
     * If not provided, {encoding} defaults to 'utf8'.
     *
     * @param str
     */
    from(str: string, encoding?: string): Buffer;
    /**
     * Returns true if {obj} is a Buffer
     *
     * @param obj object to test.
     */
    isBuffer(obj: any): obj is Buffer;
    /**
     * Returns true if {encoding} is a valid encoding argument.
     * Valid string encodings in Node 0.12: 'ascii'|'utf8'|'utf16le'|'ucs2'(alias of 'utf16le')|'base64'|'binary'(deprecated)|'hex'
     *
     * @param encoding string to test.
     */
    isEncoding(encoding: string): boolean;
    /**
     * Gives the actual byte length of a string. encoding defaults to 'utf8'.
     * This is not the same as String.prototype.length since that returns the number of characters in a string.
     *
     * @param string string to test.
     * @param encoding encoding used to evaluate (defaults to 'utf8')
     */
    byteLength(string: string, encoding?: string): number;
    /**
     * Returns a buffer which is the result of concatenating all the buffers in the list together.
     *
     * If the list has no items, or if the totalLength is 0, then it returns a zero-length buffer.
     * If the list has exactly one item, then the first item of the list is returned.
     * If the list has more than one item, then a new Buffer is created.
     *
     * @param list An array of Buffer objects to concatenate
     * @param totalLength Total length of the buffers when concatenated.
     *   If totalLength is not provided, it is read from the buffers in the list. However, this adds an additional loop to the function, so it is faster to provide the length explicitly.
     */
    concat(list: Buffer[], totalLength?: number): Buffer;
    /**
     * The same as buf1.compare(buf2).
     */
    compare(buf1: Buffer, buf2: Buffer): number;
    /**
     * Allocates a new buffer of {size} octets.
     *
     * @param size count of octets to allocate.
     * @param fill if specified, buffer will be initialized by calling buf.fill(fill).
     *    If parameter is omitted, buffer will be filled with zeros.
     * @param encoding encoding used for call to buf.fill while initalizing
     */
    alloc(size: number, fill?: string | Buffer | number, encoding?: string): Buffer;
    /**
     * Allocates a new buffer of {size} octets, leaving memory not initialized, so the contents
     * of the newly created Buffer are unknown and may contain sensitive data.
     *
     * @param size count of octets to allocate
     */
    allocUnsafe(size: number): Buffer;
    /**
     * Allocates a new non-pooled buffer of {size} octets, leaving memory not initialized, so the contents
     * of the newly created Buffer are unknown and may contain sensitive data.
     *
     * @param size count of octets to allocate
     */
    allocUnsafeSlow(size: number): Buffer;
};

/************************************************
*                                               *
*               GLOBAL INTERFACES               *
*                                               *
************************************************/
declare namespace NodeJS {
    export interface ConsoleConstructor {
        prototype: Console;
        new(stdout: WritableStream, stderr?: WritableStream): Console;
    }

    export interface ErrnoException extends Error {
        errno?: number;
        code?: string;
        path?: string;
        syscall?: string;
        stack?: string;
    }

    export class EventEmitter {
        addListener(event: string | symbol, listener: Function): this;
        on(event: string | symbol, listener: Function): this;
        once(event: string | symbol, listener: Function): this;
        removeListener(event: string | symbol, listener: Function): this;
        removeAllListeners(event?: string | symbol): this;
        setMaxListeners(n: number): this;
        getMaxListeners(): number;
        listeners(event: string | symbol): Function[];
        emit(event: string | symbol, ...args: any[]): boolean;
        listenerCount(type: string | symbol): number;
        // Added in Node 6...
        prependListener(event: string | symbol, listener: Function): this;
        prependOnceListener(event: string | symbol, listener: Function): this;
        eventNames(): (string | symbol)[];
    }

    export interface ReadableStream extends EventEmitter {
        readable: boolean;
        read(size?: number): string | Buffer;
        setEncoding(encoding: string | null): this;
        pause(): this;
        resume(): this;
        isPaused(): boolean;
        pipe<T extends WritableStream>(destination: T, options?: { end?: boolean; }): T;
        unpipe<T extends WritableStream>(destination?: T): this;
        unshift(chunk: string): void;
        unshift(chunk: Buffer): void;
        wrap(oldStream: ReadableStream): ReadableStream;
    }

    export interface WritableStream extends EventEmitter {
        writable: boolean;
        write(buffer: Buffer | string, cb?: Function): boolean;
        write(str: string, encoding?: string, cb?: Function): boolean;
        end(): void;
        end(buffer: Buffer, cb?: Function): void;
        end(str: string, cb?: Function): void;
        end(str: string, encoding?: string, cb?: Function): void;
    }

    export interface ReadWriteStream extends ReadableStream, WritableStream { }

    export interface Events extends EventEmitter { }

    export interface Domain extends Events {
        run(fn: Function): void;
        add(emitter: Events): void;
        remove(emitter: Events): void;
        bind(cb: (err: Error, data: any) => any): any;
        intercept(cb: (data: any) => any): any;
        dispose(): void;

        addListener(event: string, listener: Function): this;
        on(event: string, listener: Function): this;
        once(event: string, listener: Function): this;
        removeListener(event: string, listener: Function): this;
        removeAllListeners(event?: string): this;
    }

    export interface MemoryUsage {
        rss: number;
        heapTotal: number;
        heapUsed: number;
    }

    export interface CpuUsage {
        user: number;
        system: number;
    }

    export interface ProcessVersions {
        http_parser: string;
        node: string;
        v8: string;
        ares: string;
        uv: string;
        zlib: string;
        modules: string;
        openssl: string;
    }

    type Platform = 'aix'
                  | 'android'
                  | 'darwin'
                  | 'freebsd'
                  | 'linux'
                  | 'openbsd'
                  | 'sunos'
                  | 'win32';

    export interface Socket extends ReadWriteStream {
        isTTY?: true;
    }

    export interface Process extends EventEmitter {
        stdout: Socket;
        stderr: Socket;
        stdin: Socket;
        openStdin(): Socket;
        argv: string[];
        argv0: string;
        execArgv: string[];
        execPath: string;
        abort(): void;
        chdir(directory: string): void;
        cwd(): string;
        env: any;
        exit(code?: number): never;
        exitCode: number;
        getgid(): number;
        setgid(id: number): void;
        setgid(id: string): void;
        getuid(): number;
        setuid(id: number): void;
        setuid(id: string): void;
        version: string;
        versions: ProcessVersions;
        config: {
            target_defaults: {
                cflags: any[];
                default_configuration: string;
                defines: string[];
                include_dirs: string[];
                libraries: string[];
            };
            variables: {
                clang: number;
                host_arch: string;
                node_install_npm: boolean;
                node_install_waf: boolean;
                node_prefix: string;
                node_shared_openssl: boolean;
                node_shared_v8: boolean;
                node_shared_zlib: boolean;
                node_use_dtrace: boolean;
                node_use_etw: boolean;
                node_use_openssl: boolean;
                target_arch: string;
                v8_no_strict_aliasing: number;
                v8_use_snapshot: boolean;
                visibility: string;
            };
        };
        kill(pid: number, signal?: string | number): void;
        pid: number;
        title: string;
        arch: string;
        platform: Platform;
        mainModule?: NodeModule;
        memoryUsage(): MemoryUsage;
        cpuUsage(previousValue?: CpuUsage): CpuUsage;
        nextTick(callback: Function, ...args: any[]): void;
        umask(mask?: number): number;
        uptime(): number;
        hrtime(time?: [number, number]): [number, number];
        domain: Domain;

        // Worker
        send?(message: any, sendHandle?: any): void;
        disconnect(): void;
        connected: boolean;
    }

    export interface Global {
        Array: typeof Array;
        ArrayBuffer: typeof ArrayBuffer;
        Boolean: typeof Boolean;
        Buffer: typeof Buffer;
        DataView: typeof DataView;
        Date: typeof Date;
        Error: typeof Error;
        EvalError: typeof EvalError;
        Float32Array: typeof Float32Array;
        Float64Array: typeof Float64Array;
        Function: typeof Function;
        GLOBAL: Global;
        Infinity: typeof Infinity;
        Int16Array: typeof Int16Array;
        Int32Array: typeof Int32Array;
        Int8Array: typeof Int8Array;
        Intl: typeof Intl;
        JSON: typeof JSON;
        Map: MapConstructor;
        Math: typeof Math;
        NaN: typeof NaN;
        Number: typeof Number;
        Object: typeof Object;
        Promise: Function;
        RangeError: typeof RangeError;
        ReferenceError: typeof ReferenceError;
        RegExp: typeof RegExp;
        Set: SetConstructor;
        String: typeof String;
        Symbol: Function;
        SyntaxError: typeof SyntaxError;
        TypeError: typeof TypeError;
        URIError: typeof URIError;
        Uint16Array: typeof Uint16Array;
        Uint32Array: typeof Uint32Array;
        Uint8Array: typeof Uint8Array;
        Uint8ClampedArray: Function;
        WeakMap: WeakMapConstructor;
        WeakSet: WeakSetConstructor;
        clearImmediate: (immediateId: any) => void;
        clearInterval: (intervalId: NodeJS.Timer) => void;
        clearTimeout: (timeoutId: NodeJS.Timer) => void;
        console: typeof console;
        decodeURI: typeof decodeURI;
        decodeURIComponent: typeof decodeURIComponent;
        encodeURI: typeof encodeURI;
        encodeURIComponent: typeof encodeURIComponent;
        escape: (str: string) => string;
        eval: typeof eval;
        global: Global;
        isFinite: typeof isFinite;
        isNaN: typeof isNaN;
        parseFloat: typeof parseFloat;
        parseInt: typeof parseInt;
        process: Process;
        root: Global;
        setImmediate: (callback: (...args: any[]) => void, ...args: any[]) => any;
        setInterval: (callback: (...args: any[]) => void, ms: number, ...args: any[]) => NodeJS.Timer;
        setTimeout: (callback: (...args: any[]) => void, ms: number, ...args: any[]) => NodeJS.Timer;
        undefined: typeof undefined;
        unescape: (str: string) => string;
        gc: () => void;
        v8debug?: any;
    }

    export interface Timer {
        ref(): void;
        unref(): void;
    }
}

interface IterableIterator<T> { }

/**
 * @deprecated
 */
interface NodeBuffer extends Uint8Array {
    write(string: string, offset?: number, length?: number, encoding?: string): number;
    toString(encoding?: string, start?: number, end?: number): string;
    toJSON(): { type: 'Buffer', data: any[] };
    equals(otherBuffer: Buffer): boolean;
    compare(otherBuffer: Buffer, targetStart?: number, targetEnd?: number, sourceStart?: number, sourceEnd?: number): number;
    copy(targetBuffer: Buffer, targetStart?: number, sourceStart?: number, sourceEnd?: number): number;
    slice(start?: number, end?: number): Buffer;
    writeUIntLE(value: number, offset: number, byteLength: number, noAssert?: boolean): number;
    writeUIntBE(value: number, offset: number, byteLength: number, noAssert?: boolean): number;
    writeIntLE(value: number, offset: number, byteLength: number, noAssert?: boolean): number;
    writeIntBE(value: number, offset: number, byteLength: number, noAssert?: boolean): number;
    readUIntLE(offset: number, byteLength: number, noAssert?: boolean): number;
    readUIntBE(offset: number, byteLength: number, noAssert?: boolean): number;
    readIntLE(offset: number, byteLength: number, noAssert?: boolean): number;
    readIntBE(offset: number, byteLength: number, noAssert?: boolean): number;
    readUInt8(offset: number, noAssert?: boolean): number;
    readUInt16LE(offset: number, noAssert?: boolean): number;
    readUInt16BE(offset: number, noAssert?: boolean): number;
    readUInt32LE(offset: number, noAssert?: boolean): number;
    readUInt32BE(offset: number, noAssert?: boolean): number;
    readInt8(offset: number, noAssert?: boolean): number;
    readInt16LE(offset: number, noAssert?: boolean): number;
    readInt16BE(offset: number, noAssert?: boolean): number;
    readInt32LE(offset: number, noAssert?: boolean): number;
    readInt32BE(offset: number, noAssert?: boolean): number;
    readFloatLE(offset: number, noAssert?: boolean): number;
    readFloatBE(offset: number, noAssert?: boolean): number;
    readDoubleLE(offset: number, noAssert?: boolean): number;
    readDoubleBE(offset: number, noAssert?: boolean): number;
    swap16(): Buffer;
    swap32(): Buffer;
    swap64(): Buffer;
    writeUInt8(value: number, offset: number, noAssert?: boolean): number;
    writeUInt16LE(value: number, offset: number, noAssert?: boolean): number;
    writeUInt16BE(value: number, offset: number, noAssert?: boolean): number;
    writeUInt32LE(value: number, offset: number, noAssert?: boolean): number;
    writeUInt32BE(value: number, offset: number, noAssert?: boolean): number;
    writeInt8(value: number, offset: number, noAssert?: boolean): number;
    writeInt16LE(value: number, offset: number, noAssert?: boolean): number;
    writeInt16BE(value: number, offset: number, noAssert?: boolean): number;
    writeInt32LE(value: number, offset: number, noAssert?: boolean): number;
    writeInt32BE(value: number, offset: number, noAssert?: boolean): number;
    writeFloatLE(value: number, offset: number, noAssert?: boolean): number;
    writeFloatBE(value: number, offset: number, noAssert?: boolean): number;
    writeDoubleLE(value: number, offset: number, noAssert?: boolean): number;
    writeDoubleBE(value: number, offset: number, noAssert?: boolean): number;
    fill(value: any, offset?: number, end?: number): this;
    indexOf(value: string | number | Buffer, byteOffset?: number, encoding?: string): number;
    lastIndexOf(value: string | number | Buffer, byteOffset?: number, encoding?: string): number;
    entries(): IterableIterator<[number, number]>;
    includes(value: string | number | Buffer, byteOffset?: number, encoding?: string): boolean;
    keys(): IterableIterator<number>;
    values(): IterableIterator<number>;
}

/************************************************
*                                               *
*                   MODULES                     *
*                                               *
************************************************/
declare module "buffer" {
    export var INSPECT_MAX_BYTES: number;
    var BuffType: typeof Buffer;
    var SlowBuffType: typeof SlowBuffer;
    export { BuffType as Buffer, SlowBuffType as SlowBuffer };
}

declare module "querystring" {
    export interface StringifyOptions {
        encodeURIComponent?: Function;
    }

    export interface ParseOptions {
        maxKeys?: number;
        decodeURIComponent?: Function;
    }

    export function stringify<T>(obj: T, sep?: string, eq?: string, options?: StringifyOptions): string;
    export function parse(str: string, sep?: string, eq?: string, options?: ParseOptions): any;
    export function parse<T extends {}>(str: string, sep?: string, eq?: string, options?: ParseOptions): T;
    export function escape(str: string): string;
    export function unescape(str: string): string;
}

declare module "events" {
    class internal extends NodeJS.EventEmitter { }

    namespace internal {
        export class EventEmitter extends internal {
            static listenerCount(emitter: EventEmitter, event: string | symbol): number; // deprecated
            static defaultMaxListeners: number;

            addListener(event: string | symbol, listener: Function): this;
            on(event: string | symbol, listener: Function): this;
            once(event: string | symbol, listener: Function): this;
            prependListener(event: string | symbol, listener: Function): this;
            prependOnceListener(event: string | symbol, listener: Function): this;
            removeListener(event: string | symbol, listener: Function): this;
            removeAllListeners(event?: string | symbol): this;
            setMaxListeners(n: number): this;
            getMaxListeners(): number;
            listeners(event: string | symbol): Function[];
            emit(event: string | symbol, ...args: any[]): boolean;
            eventNames(): (string | symbol)[];
            listenerCount(type: string | symbol): number;
        }
    }

    export = internal;
}

declare module "http" {
    import * as events from "events";
    import * as net from "net";
    import * as stream from "stream";

    export interface RequestOptions {
        protocol?: string;
        host?: string;
        hostname?: string;
        family?: number;
        port?: number;
        localAddress?: string;
        socketPath?: string;
        method?: string;
        path?: string;
        headers?: { [key: string]: any };
        auth?: string;
        agent?: Agent | boolean;
        timeout?: number;
    }

    export interface Server extends net.Server {
        setTimeout(msecs: number, callback: Function): void;
        maxHeadersCount: number;
        timeout: number;
        listening: boolean;
    }
    /**
     * @deprecated Use IncomingMessage
     */
    export interface ServerRequest extends IncomingMessage {
        connection: net.Socket;
    }
    export interface ServerResponse extends stream.Writable {
        // Extended base methods
        write(buffer: Buffer): boolean;
        write(buffer: Buffer, cb?: Function): boolean;
        write(str: string, cb?: Function): boolean;
        write(str: string, encoding?: string, cb?: Function): boolean;
        write(str: string, encoding?: string, fd?: string): boolean;

        writeContinue(): void;
        writeHead(statusCode: number, reasonPhrase?: string, headers?: any): void;
        writeHead(statusCode: number, headers?: any): void;
        statusCode: number;
        statusMessage: string;
        headersSent: boolean;
        setHeader(name: string, value: string | string[]): void;
        setTimeout(msecs: number, callback: Function): ServerResponse;
        sendDate: boolean;
        getHeader(name: string): string;
        removeHeader(name: string): void;
        write(chunk: any, encoding?: string): any;
        addTrailers(headers: any): void;
        finished: boolean;

        // Extended base methods
        end(): void;
        end(buffer: Buffer, cb?: Function): void;
        end(str: string, cb?: Function): void;
        end(str: string, encoding?: string, cb?: Function): void;
        end(data?: any, encoding?: string): void;
    }
    export interface ClientRequest extends stream.Writable {
        // Extended base methods
        write(buffer: Buffer): boolean;
        write(buffer: Buffer, cb?: Function): boolean;
        write(str: string, cb?: Function): boolean;
        write(str: string, encoding?: string, cb?: Function): boolean;
        write(str: string, encoding?: string, fd?: string): boolean;

        write(chunk: any, encoding?: string): void;
        abort(): void;
        setTimeout(timeout: number, callback?: Function): void;
        setNoDelay(noDelay?: boolean): void;
        setSocketKeepAlive(enable?: boolean, initialDelay?: number): void;

        setHeader(name: string, value: string | string[]): void;
        getHeader(name: string): string;
        removeHeader(name: string): void;
        addTrailers(headers: any): void;

        // Extended base methods
        end(): void;
        end(buffer: Buffer, cb?: Function): void;
        end(str: string, cb?: Function): void;
        end(str: string, encoding?: string, cb?: Function): void;
        end(data?: any, encoding?: string): void;
    }
    export interface IncomingMessage extends stream.Readable {
        httpVersion: string;
        httpVersionMajor: number;
        httpVersionMinor: number;
        connection: net.Socket;
        headers: any;
        rawHeaders: string[];
        trailers: any;
        rawTrailers: any;
        setTimeout(msecs: number, callback: Function): NodeJS.Timer;
        /**
         * Only valid for request obtained from http.Server.
         */
        method?: string;
        /**
         * Only valid for request obtained from http.Server.
         */
        url?: string;
        /**
         * Only valid for response obtained from http.ClientRequest.
         */
        statusCode?: number;
        /**
         * Only valid for response obtained from http.ClientRequest.
         */
        statusMessage?: string;
        socket: net.Socket;
        destroy(error?: Error): void;
    }
    /**
     * @deprecated Use IncomingMessage
     */
    export interface ClientResponse extends IncomingMessage { }

    export interface AgentOptions {
        /**
         * Keep sockets around in a pool to be used by other requests in the future. Default = false
         */
        keepAlive?: boolean;
        /**
         * When using HTTP KeepAlive, how often to send TCP KeepAlive packets over sockets being kept alive. Default = 1000.
         * Only relevant if keepAlive is set to true.
         */
        keepAliveMsecs?: number;
        /**
         * Maximum number of sockets to allow per host. Default for Node 0.10 is 5, default for Node 0.12 is Infinity
         */
        maxSockets?: number;
        /**
         * Maximum number of sockets to leave open in a free state. Only relevant if keepAlive is set to true. Default = 256.
         */
        maxFreeSockets?: number;
    }

    export class Agent {
        maxSockets: number;
        sockets: any;
        requests: any;

        constructor(opts?: AgentOptions);

        /**
         * Destroy any sockets that are currently in use by the agent.
         * It is usually not necessary to do this. However, if you are using an agent with KeepAlive enabled,
         * then it is best to explicitly shut down the agent when you know that it will no longer be used. Otherwise,
         * sockets may hang open for quite a long time before the server terminates them.
         */
        destroy(): void;
    }

    export var METHODS: string[];

    export var STATUS_CODES: {
        [errorCode: number]: string;
        [errorCode: string]: string;
    };
    export function createServer(requestListener?: (request: IncomingMessage, response: ServerResponse) => void): Server;
    export function createClient(port?: number, host?: string): any;
    export function request(options: RequestOptions, callback?: (res: IncomingMessage) => void): ClientRequest;
    export function get(options: any, callback?: (res: IncomingMessage) => void): ClientRequest;
    export var globalAgent: Agent;
}

declare module "cluster" {
    import * as child from "child_process";
    import * as events from "events";
    import * as net from "net";

    // interfaces
    export interface ClusterSettings {
        execArgv?: string[]; // default: process.execArgv
        exec?: string;
        args?: string[];
        silent?: boolean;
        stdio?: any[];
        uid?: number;
        gid?: number;
    }

    export interface ClusterSetupMasterSettings {
        exec?: string;  // default: process.argv[1]
        args?: string[];  // default: process.argv.slice(2)
        silent?: boolean;  // default: false
        stdio?: any[];
    }

    export interface Address {
        address: string;
        port: number;
        addressType: number | "udp4" | "udp6";  // 4, 6, -1, "udp4", "udp6"
    }

    export class Worker extends events.EventEmitter {
        id: string;
        process: child.ChildProcess;
        suicide: boolean;
        send(message: any, sendHandle?: any): boolean;
        kill(signal?: string): void;
        destroy(signal?: string): void;
        disconnect(): void;
        isConnected(): boolean;
        isDead(): boolean;
        exitedAfterDisconnect: boolean;

        /**
         * events.EventEmitter
         *   1. disconnect
         *   2. error
         *   3. exit
         *   4. listening
         *   5. message
         *   6. online
         */
        addListener(event: string, listener: Function): this;
        addListener(event: "disconnect", listener: () => void): this;
        addListener(event: "error", listener: (code: number, signal: string) => void): this;
        addListener(event: "exit", listener: (code: number, signal: string) => void): this;
        addListener(event: "listening", listener: (address: Address) => void): this;
        addListener(event: "message", listener: (message: any, handle: net.Socket | net.Server) => void): this;  // the handle is a net.Socket or net.Server object, or undefined.
        addListener(event: "online", listener: () => void): this;

        emit(event: string, listener: Function): boolean
        emit(event: "disconnect", listener: () => void): boolean
        emit(event: "error", listener: (code: number, signal: string) => void): boolean
        emit(event: "exit", listener: (code: number, signal: string) => void): boolean
        emit(event: "listening", listener: (address: Address) => void): boolean
        emit(event: "message", listener: (message: any, handle: net.Socket | net.Server) => void): boolean
        emit(event: "online", listener: () => void): boolean

        on(event: string, listener: Function): this;
        on(event: "disconnect", listener: () => void): this;
        on(event: "error", listener: (code: number, signal: string) => void): this;
        on(event: "exit", listener: (code: number, signal: string) => void): this;
        on(event: "listening", listener: (address: Address) => void): this;
        on(event: "message", listener: (message: any, handle: net.Socket | net.Server) => void): this;  // the handle is a net.Socket or net.Server object, or undefined.
        on(event: "online", listener: () => void): this;

        once(event: string, listener: Function): this;
        once(event: "disconnect", listener: () => void): this;
        once(event: "error", listener: (code: number, signal: string) => void): this;
        once(event: "exit", listener: (code: number, signal: string) => void): this;
        once(event: "listening", listener: (address: Address) => void): this;
        once(event: "message", listener: (message: any, handle: net.Socket | net.Server) => void): this;  // the handle is a net.Socket or net.Server object, or undefined.
        once(event: "online", listener: () => void): this;

        prependListener(event: string, listener: Function): this;
        prependListener(event: "disconnect", listener: () => void): this;
        prependListener(event: "error", listener: (code: number, signal: string) => void): this;
        prependListener(event: "exit", listener: (code: number, signal: string) => void): this;
        prependListener(event: "listening", listener: (address: Address) => void): this;
        prependListener(event: "message", listener: (message: any, handle: net.Socket | net.Server) => void): this;  // the handle is a net.Socket or net.Server object, or undefined.
        prependListener(event: "online", listener: () => void): this;

        prependOnceListener(event: string, listener: Function): this;
        prependOnceListener(event: "disconnect", listener: () => void): this;
        prependOnceListener(event: "error", listener: (code: number, signal: string) => void): this;
        prependOnceListener(event: "exit", listener: (code: number, signal: string) => void): this;
        prependOnceListener(event: "listening", listener: (address: Address) => void): this;
        prependOnceListener(event: "message", listener: (message: any, handle: net.Socket | net.Server) => void): this;  // the handle is a net.Socket or net.Server object, or undefined.
        prependOnceListener(event: "online", listener: () => void): this;
    }

    export interface Cluster extends events.EventEmitter {
        Worker: Worker;
        disconnect(callback?: Function): void;
        fork(env?: any): Worker;
        isMaster: boolean;
        isWorker: boolean;
        // TODO: cluster.schedulingPolicy
        settings: ClusterSettings;
        setupMaster(settings?: ClusterSetupMasterSettings): void;
        worker: Worker;
        workers: {
            [index: string]: Worker
        };

        /**
         * events.EventEmitter
         *   1. disconnect
         *   2. exit
         *   3. fork
         *   4. listening
         *   5. message
         *   6. online
         *   7. setup
         */
        addListener(event: string, listener: Function): this;
        addListener(event: "disconnect", listener: (worker: Worker) => void): this;
        addListener(event: "exit", listener: (worker: Worker, code: number, signal: string) => void): this;
        addListener(event: "fork", listener: (worker: Worker) => void): this;
        addListener(event: "listening", listener: (worker: Worker, address: Address) => void): this;
        addListener(event: "message", listener: (worker: Worker, message: any, handle: net.Socket | net.Server) => void): this;  // the handle is a net.Socket or net.Server object, or undefined.
        addListener(event: "online", listener: (worker: Worker) => void): this;
        addListener(event: "setup", listener: (settings: any) => void): this;

        emit(event: string, listener: Function): boolean;
        emit(event: "disconnect", listener: (worker: Worker) => void): boolean;
        emit(event: "exit", listener: (worker: Worker, code: number, signal: string) => void): boolean;
        emit(event: "fork", listener: (worker: Worker) => void): boolean;
        emit(event: "listening", listener: (worker: Worker, address: Address) => void): boolean;
        emit(event: "message", listener: (worker: Worker, message: any, handle: net.Socket | net.Server) => void): boolean;
        emit(event: "online", listener: (worker: Worker) => void): boolean;
        emit(event: "setup", listener: (settings: any) => void): boolean;

        on(event: string, listener: Function): this;
        on(event: "disconnect", listener: (worker: Worker) => void): this;
        on(event: "exit", listener: (worker: Worker, code: number, signal: string) => void): this;
        on(event: "fork", listener: (worker: Worker) => void): this;
        on(event: "listening", listener: (worker: Worker, address: Address) => void): this;
        on(event: "message", listener: (worker: Worker, message: any, handle: net.Socket | net.Server) => void): this;  // the handle is a net.Socket or net.Server object, or undefined.
        on(event: "online", listener: (worker: Worker) => void): this;
        on(event: "setup", listener: (settings: any) => void): this;

        once(event: string, listener: Function): this;
        once(event: "disconnect", listener: (worker: Worker) => void): this;
        once(event: "exit", listener: (worker: Worker, code: number, signal: string) => void): this;
        once(event: "fork", listener: (worker: Worker) => void): this;
        once(event: "listening", listener: (worker: Worker, address: Address) => void): this;
        once(event: "message", listener: (worker: Worker, message: any, handle: net.Socket | net.Server) => void): this;  // the handle is a net.Socket or net.Server object, or undefined.
        once(event: "online", listener: (worker: Worker) => void): this;
        once(event: "setup", listener: (settings: any) => void): this;

        prependListener(event: string, listener: Function): this;
        prependListener(event: "disconnect", listener: (worker: Worker) => void): this;
        prependListener(event: "exit", listener: (worker: Worker, code: number, signal: string) => void): this;
        prependListener(event: "fork", listener: (worker: Worker) => void): this;
        prependListener(event: "listening", listener: (worker: Worker, address: Address) => void): this;
        prependListener(event: "message", listener: (worker: Worker, message: any, handle: net.Socket | net.Server) => void): this;  // the handle is a net.Socket or net.Server object, or undefined.
        prependListener(event: "online", listener: (worker: Worker) => void): this;
        prependListener(event: "setup", listener: (settings: any) => void): this;

        prependOnceListener(event: string, listener: Function): this;
        prependOnceListener(event: "disconnect", listener: (worker: Worker) => void): this;
        prependOnceListener(event: "exit", listener: (worker: Worker, code: number, signal: string) => void): this;
        prependOnceListener(event: "fork", listener: (worker: Worker) => void): this;
        prependOnceListener(event: "listening", listener: (worker: Worker, address: Address) => void): this;
        prependOnceListener(event: "message", listener: (worker: Worker, message: any, handle: net.Socket | net.Server) => void): this;  // the handle is a net.Socket or net.Server object, or undefined.
        prependOnceListener(event: "online", listener: (worker: Worker) => void): this;
        prependOnceListener(event: "setup", listener: (settings: any) => void): this;

    }

    export function disconnect(callback?: Function): void;
    export function fork(env?: any): Worker;
    export var isMaster: boolean;
    export var isWorker: boolean;
    // TODO: cluster.schedulingPolicy
    export var settings: ClusterSettings;
    export function setupMaster(settings?: ClusterSetupMasterSettings): void;
    export var worker: Worker;
    export var workers: {
        [index: string]: Worker
    };

    /**
     * events.EventEmitter
     *   1. disconnect
     *   2. exit
     *   3. fork
     *   4. listening
     *   5. message
     *   6. online
     *   7. setup
     */
    export function addListener(event: string, listener: Function): Cluster;
    export function addListener(event: "disconnect", listener: (worker: Worker) => void): Cluster;
    export function addListener(event: "exit", listener: (worker: Worker, code: number, signal: string) => void): Cluster;
    export function addListener(event: "fork", listener: (worker: Worker) => void): Cluster;
    export function addListener(event: "listening", listener: (worker: Worker, address: Address) => void): Cluster;
    export function addListener(event: "message", listener: (worker: Worker, message: any, handle: net.Socket | net.Server) => void): Cluster;  // the handle is a net.Socket or net.Server object, or undefined.
    export function addListener(event: "online", listener: (worker: Worker) => void): Cluster;
    export function addListener(event: "setup", listener: (settings: any) => void): Cluster;

    export function emit(event: string, listener: Function): boolean;
    export function emit(event: "disconnect", listener: (worker: Worker) => void): boolean;
    export function emit(event: "exit", listener: (worker: Worker, code: number, signal: string) => void): boolean;
    export function emit(event: "fork", listener: (worker: Worker) => void): boolean;
    export function emit(event: "listening", listener: (worker: Worker, address: Address) => void): boolean;
    export function emit(event: "message", listener: (worker: Worker, message: any, handle: net.Socket | net.Server) => void): boolean;
    export function emit(event: "online", listener: (worker: Worker) => void): boolean;
    export function emit(event: "setup", listener: (settings: any) => void): boolean;

    export function on(event: string, listener: Function): Cluster;
    export function on(event: "disconnect", listener: (worker: Worker) => void): Cluster;
    export function on(event: "exit", listener: (worker: Worker, code: number, signal: string) => void): Cluster;
    export function on(event: "fork", listener: (worker: Worker) => void): Cluster;
    export function on(event: "listening", listener: (worker: Worker, address: Address) => void): Cluster;
    export function on(event: "message", listener: (worker: Worker, message: any, handle: net.Socket | net.Server) => void): Cluster;  // the handle is a net.Socket or net.Server object, or undefined.
    export function on(event: "online", listener: (worker: Worker) => void): Cluster;
    export function on(event: "setup", listener: (settings: any) => void): Cluster;

    export function once(event: string, listener: Function): Cluster;
    export function once(event: "disconnect", listener: (worker: Worker) => void): Cluster;
    export function once(event: "exit", listener: (worker: Worker, code: number, signal: string) => void): Cluster;
    export function once(event: "fork", listener: (worker: Worker) => void): Cluster;
    export function once(event: "listening", listener: (worker: Worker, address: Address) => void): Cluster;
    export function once(event: "message", listener: (worker: Worker, message: any, handle: net.Socket | net.Server) => void): Cluster;  // the handle is a net.Socket or net.Server object, or undefined.
    export function once(event: "online", listener: (worker: Worker) => void): Cluster;
    export function once(event: "setup", listener: (settings: any) => void): Cluster;

    export function removeListener(event: string, listener: Function): Cluster;
    export function removeAllListeners(event?: string): Cluster;
    export function setMaxListeners(n: number): Cluster;
    export function getMaxListeners(): number;
    export function listeners(event: string): Function[];
    export function listenerCount(type: string): number;

    export function prependListener(event: string, listener: Function): Cluster;
    export function prependListener(event: "disconnect", listener: (worker: Worker) => void): Cluster;
    export function prependListener(event: "exit", listener: (worker: Worker, code: number, signal: string) => void): Cluster;
    export function prependListener(event: "fork", listener: (worker: Worker) => void): Cluster;
    export function prependListener(event: "listening", listener: (worker: Worker, address: Address) => void): Cluster;
    export function prependListener(event: "message", listener: (worker: Worker, message: any, handle: net.Socket | net.Server) => void): Cluster;  // the handle is a net.Socket or net.Server object, or undefined.
    export function prependListener(event: "online", listener: (worker: Worker) => void): Cluster;
    export function prependListener(event: "setup", listener: (settings: any) => void): Cluster;

    export function prependOnceListener(event: string, listener: Function): Cluster;
    export function prependOnceListener(event: "disconnect", listener: (worker: Worker) => void): Cluster;
    export function prependOnceListener(event: "exit", listener: (worker: Worker, code: number, signal: string) => void): Cluster;
    export function prependOnceListener(event: "fork", listener: (worker: Worker) => void): Cluster;
    export function prependOnceListener(event: "listening", listener: (worker: Worker, address: Address) => void): Cluster;
    export function prependOnceListener(event: "message", listener: (worker: Worker, message: any, handle: net.Socket | net.Server) => void): Cluster;  // the handle is a net.Socket or net.Server object, or undefined.
    export function prependOnceListener(event: "online", listener: (worker: Worker) => void): Cluster;
    export function prependOnceListener(event: "setup", listener: (settings: any) => void): Cluster;

    export function eventNames(): string[];
}

declare module "zlib" {
    import * as stream from "stream";

    export interface ZlibOptions {
      flush?: number; // default: zlib.constants.Z_NO_FLUSH
      finishFlush?: number; // default: zlib.constants.Z_FINISH
      chunkSize?: number; // default: 16*1024
      windowBits?: number;
      level?: number; // compression only
      memLevel?: number; // compression only
      strategy?: number; // compression only
      dictionary?: any; // deflate/inflate only, empty dictionary by default
    }

    export interface Gzip extends stream.Transform { }
    export interface Gunzip extends stream.Transform { }
    export interface Deflate extends stream.Transform { }
    export interface Inflate extends stream.Transform { }
    export interface DeflateRaw extends stream.Transform { }
    export interface InflateRaw extends stream.Transform { }
    export interface Unzip extends stream.Transform { }

    export function createGzip(options?: ZlibOptions): Gzip;
    export function createGunzip(options?: ZlibOptions): Gunzip;
    export function createDeflate(options?: ZlibOptions): Deflate;
    export function createInflate(options?: ZlibOptions): Inflate;
    export function createDeflateRaw(options?: ZlibOptions): DeflateRaw;
    export function createInflateRaw(options?: ZlibOptions): InflateRaw;
    export function createUnzip(options?: ZlibOptions): Unzip;

    export function deflate(buf: Buffer | string, callback: (error: Error, result: Buffer) => void): void;
    export function deflate(buf: Buffer | string, options: ZlibOptions, callback: (error: Error, result: Buffer) => void): void;
    export function deflateSync(buf: Buffer | string, options?: ZlibOptions): Buffer;
    export function deflateRaw(buf: Buffer | string, callback: (error: Error, result: Buffer) => void): void;
    export function deflateRaw(buf: Buffer | string, options: ZlibOptions, callback: (error: Error, result: Buffer) => void): void;
    export function deflateRawSync(buf: Buffer | string, options?: ZlibOptions): Buffer;
    export function gzip(buf: Buffer, callback: (error: Error, result: Buffer) => void): void;
    export function gzip(buf: Buffer, options: ZlibOptions, callback: (error: Error, result: Buffer) => void): void;
    export function gzipSync(buf: Buffer, options?: ZlibOptions): Buffer;
    export function gunzip(buf: Buffer, callback: (error: Error, result: Buffer) => void): void;
    export function gunzip(buf: Buffer, options: ZlibOptions, callback: (error: Error, result: Buffer) => void): void;
    export function gunzipSync(buf: Buffer, options?: ZlibOptions): Buffer;
    export function inflate(buf: Buffer, callback: (error: Error, result: Buffer) => void): void;
    export function inflate(buf: Buffer, options: ZlibOptions, callback: (error: Error, result: Buffer) => void): void;
    export function inflateSync(buf: Buffer, options?: ZlibOptions): Buffer;
    export function inflateRaw(buf: Buffer, callback: (error: Error, result: Buffer) => void): void;
    export function inflateRaw(buf: Buffer, options: ZlibOptions, callback: (error: Error, result: Buffer) => void): void;
    export function inflateRawSync(buf: Buffer, options?: ZlibOptions): Buffer;
    export function unzip(buf: Buffer, callback: (error: Error, result: Buffer) => void): void;
    export function unzip(buf: Buffer, options: ZlibOptions, callback: (error: Error, result: Buffer) => void): void;
    export function unzipSync(buf: Buffer, options?: ZlibOptions): Buffer;

    export namespace constants {
        // Allowed flush values.

        export const Z_NO_FLUSH: number;
        export const Z_PARTIAL_FLUSH: number;
        export const Z_SYNC_FLUSH: number;
        export const Z_FULL_FLUSH: number;
        export const Z_FINISH: number;
        export const Z_BLOCK: number;
        export const Z_TREES: number;

        // Return codes for the compression/decompression functions. Negative values are errors, positive values are used for special but normal events.

        export const Z_OK: number;
        export const Z_STREAM_END: number;
        export const Z_NEED_DICT: number;
        export const Z_ERRNO: number;
        export const Z_STREAM_ERROR: number;
        export const Z_DATA_ERROR: number;
        export const Z_MEM_ERROR: number;
        export const Z_BUF_ERROR: number;
        export const Z_VERSION_ERROR: number;

        // Compression levels.

        export const Z_NO_COMPRESSION: number;
        export const Z_BEST_SPEED: number;
        export const Z_BEST_COMPRESSION: number;
        export const Z_DEFAULT_COMPRESSION: number;

        // Compression strategy.

        export const Z_FILTERED: number;
        export const Z_HUFFMAN_ONLY: number;
        export const Z_RLE: number;
        export const Z_FIXED: number;
        export const Z_DEFAULT_STRATEGY: number;
    }

    // Constants
    export var Z_NO_FLUSH: number;
    export var Z_PARTIAL_FLUSH: number;
    export var Z_SYNC_FLUSH: number;
    export var Z_FULL_FLUSH: number;
    export var Z_FINISH: number;
    export var Z_BLOCK: number;
    export var Z_TREES: number;
    export var Z_OK: number;
    export var Z_STREAM_END: number;
    export var Z_NEED_DICT: number;
    export var Z_ERRNO: number;
    export var Z_STREAM_ERROR: number;
    export var Z_DATA_ERROR: number;
    export var Z_MEM_ERROR: number;
    export var Z_BUF_ERROR: number;
    export var Z_VERSION_ERROR: number;
    export var Z_NO_COMPRESSION: number;
    export var Z_BEST_SPEED: number;
    export var Z_BEST_COMPRESSION: number;
    export var Z_DEFAULT_COMPRESSION: number;
    export var Z_FILTERED: number;
    export var Z_HUFFMAN_ONLY: number;
    export var Z_RLE: number;
    export var Z_FIXED: number;
    export var Z_DEFAULT_STRATEGY: number;
    export var Z_BINARY: number;
    export var Z_TEXT: number;
    export var Z_ASCII: number;
    export var Z_UNKNOWN: number;
    export var Z_DEFLATED: number;
}

declare module "os" {
    export interface CpuInfo {
        model: string;
        speed: number;
        times: {
            user: number;
            nice: number;
            sys: number;
            idle: number;
            irq: number;
        };
    }

    export interface NetworkInterfaceInfo {
        address: string;
        netmask: string;
        family: string;
        mac: string;
        internal: boolean;
    }

    export function hostname(): string;
    export function loadavg(): number[];
    export function uptime(): number;
    export function freemem(): number;
    export function totalmem(): number;
    export function cpus(): CpuInfo[];
    export function type(): string;
    export function release(): string;
    export function networkInterfaces(): { [index: string]: NetworkInterfaceInfo[] };
    export function homedir(): string;
    export function userInfo(options?: { encoding: string }): { username: string, uid: number, gid: number, shell: any, homedir: string }
    export var constants: {
        UV_UDP_REUSEADDR: number,
        signals: {
            SIGHUP: number;
            SIGINT: number;
            SIGQUIT: number;
            SIGILL: number;
            SIGTRAP: number;
            SIGABRT: number;
            SIGIOT: number;
            SIGBUS: number;
            SIGFPE: number;
            SIGKILL: number;
            SIGUSR1: number;
            SIGSEGV: number;
            SIGUSR2: number;
            SIGPIPE: number;
            SIGALRM: number;
            SIGTERM: number;
            SIGCHLD: number;
            SIGSTKFLT: number;
            SIGCONT: number;
            SIGSTOP: number;
            SIGTSTP: number;
            SIGTTIN: number;
            SIGTTOU: number;
            SIGURG: number;
            SIGXCPU: number;
            SIGXFSZ: number;
            SIGVTALRM: number;
            SIGPROF: number;
            SIGWINCH: number;
            SIGIO: number;
            SIGPOLL: number;
            SIGPWR: number;
            SIGSYS: number;
            SIGUNUSED: number;
        },
        errno: {
            E2BIG: number;
            EACCES: number;
            EADDRINUSE: number;
            EADDRNOTAVAIL: number;
            EAFNOSUPPORT: number;
            EAGAIN: number;
            EALREADY: number;
            EBADF: number;
            EBADMSG: number;
            EBUSY: number;
            ECANCELED: number;
            ECHILD: number;
            ECONNABORTED: number;
            ECONNREFUSED: number;
            ECONNRESET: number;
            EDEADLK: number;
            EDESTADDRREQ: number;
            EDOM: number;
            EDQUOT: number;
            EEXIST: number;
            EFAULT: number;
            EFBIG: number;
            EHOSTUNREACH: number;
            EIDRM: number;
            EILSEQ: number;
            EINPROGRESS: number;
            EINTR: number;
            EINVAL: number;
            EIO: number;
            EISCONN: number;
            EISDIR: number;
            ELOOP: number;
            EMFILE: number;
            EMLINK: number;
            EMSGSIZE: number;
            EMULTIHOP: number;
            ENAMETOOLONG: number;
            ENETDOWN: number;
            ENETRESET: number;
            ENETUNREACH: number;
            ENFILE: number;
            ENOBUFS: number;
            ENODATA: number;
            ENODEV: number;
            ENOENT: number;
            ENOEXEC: number;
            ENOLCK: number;
            ENOLINK: number;
            ENOMEM: number;
            ENOMSG: number;
            ENOPROTOOPT: number;
            ENOSPC: number;
            ENOSR: number;
            ENOSTR: number;
            ENOSYS: number;
            ENOTCONN: number;
            ENOTDIR: number;
            ENOTEMPTY: number;
            ENOTSOCK: number;
            ENOTSUP: number;
            ENOTTY: number;
            ENXIO: number;
            EOPNOTSUPP: number;
            EOVERFLOW: number;
            EPERM: number;
            EPIPE: number;
            EPROTO: number;
            EPROTONOSUPPORT: number;
            EPROTOTYPE: number;
            ERANGE: number;
            EROFS: number;
            ESPIPE: number;
            ESRCH: number;
            ESTALE: number;
            ETIME: number;
            ETIMEDOUT: number;
            ETXTBSY: number;
            EWOULDBLOCK: number;
            EXDEV: number;
        },
    };
    export function arch(): string;
    export function platform(): NodeJS.Platform;
    export function tmpdir(): string;
    export var EOL: string;
    export function endianness(): "BE" | "LE";
}

declare module "https" {
    import * as tls from "tls";
    import * as events from "events";
    import * as http from "http";

    export interface ServerOptions {
        pfx?: any;
        key?: any;
        passphrase?: string;
        cert?: any;
        ca?: any;
        crl?: any;
        ciphers?: string;
        honorCipherOrder?: boolean;
        requestCert?: boolean;
        rejectUnauthorized?: boolean;
        NPNProtocols?: any;
        SNICallback?: (servername: string, cb: (err: Error, ctx: tls.SecureContext) => any) => any;
    }

    export interface RequestOptions extends http.RequestOptions {
        pfx?: any;
        key?: any;
        passphrase?: string;
        cert?: any;
        ca?: any;
        ciphers?: string;
        rejectUnauthorized?: boolean;
        secureProtocol?: string;
    }

    export interface Agent extends http.Agent { }

    export interface AgentOptions extends http.AgentOptions {
        pfx?: any;
        key?: any;
        passphrase?: string;
        cert?: any;
        ca?: any;
        ciphers?: string;
        rejectUnauthorized?: boolean;
        secureProtocol?: string;
        maxCachedSessions?: number;
    }

    export var Agent: {
        new (options?: AgentOptions): Agent;
    };
    export interface Server extends tls.Server { }
    export function createServer(options: ServerOptions, requestListener?: Function): Server;
    export function request(options: RequestOptions, callback?: (res: http.IncomingMessage) => void): http.ClientRequest;
    export function get(options: RequestOptions, callback?: (res: http.IncomingMessage) => void): http.ClientRequest;
    export var globalAgent: Agent;
}

declare module "punycode" {
    export function decode(string: string): string;
    export function encode(string: string): string;
    export function toUnicode(domain: string): string;
    export function toASCII(domain: string): string;
    export var ucs2: ucs2;
    interface ucs2 {
        decode(string: string): number[];
        encode(codePoints: number[]): string;
    }
    export var version: any;
}

declare module "repl" {
    import * as stream from "stream";
    import * as readline from "readline";

    export interface ReplOptions {
        prompt?: string;
        input?: NodeJS.ReadableStream;
        output?: NodeJS.WritableStream;
        terminal?: boolean;
        eval?: Function;
        useColors?: boolean;
        useGlobal?: boolean;
        ignoreUndefined?: boolean;
        writer?: Function;
        completer?: Function;
        replMode?: any;
        breakEvalOnSigint?: any;
    }

    export interface REPLServer extends readline.ReadLine {
        defineCommand(keyword: string, cmd: Function | { help: string, action: Function }): void;
        displayPrompt(preserveCursor?: boolean): void;

        /**
         * events.EventEmitter
         * 1. exit
         * 2. reset
         **/

        addListener(event: string, listener: Function): this;
        addListener(event: "exit", listener: () => void): this;
        addListener(event: "reset", listener: Function): this;

        emit(event: string, ...args: any[]): boolean;
        emit(event: "exit"): boolean;
        emit(event: "reset", context: any): boolean;

        on(event: string, listener: Function): this;
        on(event: "exit", listener: () => void): this;
        on(event: "reset", listener: Function): this;

        once(event: string, listener: Function): this;
        once(event: "exit", listener: () => void): this;
        once(event: "reset", listener: Function): this;

        prependListener(event: string, listener: Function): this;
        prependListener(event: "exit", listener: () => void): this;
        prependListener(event: "reset", listener: Function): this;

        prependOnceListener(event: string, listener: Function): this;
        prependOnceListener(event: "exit", listener: () => void): this;
        prependOnceListener(event: "reset", listener: Function): this;
    }

    export function start(options: ReplOptions): REPLServer;
}

declare module "readline" {
    import * as events from "events";
    import * as stream from "stream";

    export interface Key {
        sequence?: string;
        name?: string;
        ctrl?: boolean;
        meta?: boolean;
        shift?: boolean;
    }

    export interface ReadLine extends events.EventEmitter {
        setPrompt(prompt: string): void;
        prompt(preserveCursor?: boolean): void;
        question(query: string, callback: (answer: string) => void): void;
        pause(): ReadLine;
        resume(): ReadLine;
        close(): void;
        write(data: string | Buffer, key?: Key): void;

        /**
         * events.EventEmitter
         * 1. close
         * 2. line
         * 3. pause
         * 4. resume
         * 5. SIGCONT
         * 6. SIGINT
         * 7. SIGTSTP
         **/

        addListener(event: string, listener: Function): this;
        addListener(event: "close", listener: () => void): this;
        addListener(event: "line", listener: (input: any) => void): this;
        addListener(event: "pause", listener: () => void): this;
        addListener(event: "resume", listener: () => void): this;
        addListener(event: "SIGCONT", listener: () => void): this;
        addListener(event: "SIGINT", listener: () => void): this;
        addListener(event: "SIGTSTP", listener: () => void): this;

        emit(event: string, ...args: any[]): boolean;
        emit(event: "close"): boolean;
        emit(event: "line", input: any): boolean;
        emit(event: "pause"): boolean;
        emit(event: "resume"): boolean;
        emit(event: "SIGCONT"): boolean;
        emit(event: "SIGINT"): boolean;
        emit(event: "SIGTSTP"): boolean;

        on(event: string, listener: Function): this;
        on(event: "close", listener: () => void): this;
        on(event: "line", listener: (input: any) => void): this;
        on(event: "pause", listener: () => void): this;
        on(event: "resume", listener: () => void): this;
        on(event: "SIGCONT", listener: () => void): this;
        on(event: "SIGINT", listener: () => void): this;
        on(event: "SIGTSTP", listener: () => void): this;

        once(event: string, listener: Function): this;
        once(event: "close", listener: () => void): this;
        once(event: "line", listener: (input: any) => void): this;
        once(event: "pause", listener: () => void): this;
        once(event: "resume", listener: () => void): this;
        once(event: "SIGCONT", listener: () => void): this;
        once(event: "SIGINT", listener: () => void): this;
        once(event: "SIGTSTP", listener: () => void): this;

        prependListener(event: string, listener: Function): this;
        prependListener(event: "close", listener: () => void): this;
        prependListener(event: "line", listener: (input: any) => void): this;
        prependListener(event: "pause", listener: () => void): this;
        prependListener(event: "resume", listener: () => void): this;
        prependListener(event: "SIGCONT", listener: () => void): this;
        prependListener(event: "SIGINT", listener: () => void): this;
        prependListener(event: "SIGTSTP", listener: () => void): this;

        prependOnceListener(event: string, listener: Function): this;
        prependOnceListener(event: "close", listener: () => void): this;
        prependOnceListener(event: "line", listener: (input: any) => void): this;
        prependOnceListener(event: "pause", listener: () => void): this;
        prependOnceListener(event: "resume", listener: () => void): this;
        prependOnceListener(event: "SIGCONT", listener: () => void): this;
        prependOnceListener(event: "SIGINT", listener: () => void): this;
        prependOnceListener(event: "SIGTSTP", listener: () => void): this;
    }

    type Completer = (line: string) => CompleterResult;
    type AsyncCompleter = (line: string, callback: (err: any, result: CompleterResult) => void) => any;

    export type CompleterResult = [string[], string];

    export interface ReadLineOptions {
        input: NodeJS.ReadableStream;
        output?: NodeJS.WritableStream;
        completer?: Completer | AsyncCompleter;
        terminal?: boolean;
        historySize?: number;
    }

    export function createInterface(input: NodeJS.ReadableStream, output?: NodeJS.WritableStream, completer?: Completer | AsyncCompleter, terminal?: boolean): ReadLine;
    export function createInterface(options: ReadLineOptions): ReadLine;

    export function cursorTo(stream: NodeJS.WritableStream, x: number, y: number): void;
    export function moveCursor(stream: NodeJS.WritableStream, dx: number | string, dy: number | string): void;
    export function clearLine(stream: NodeJS.WritableStream, dir: number): void;
    export function clearScreenDown(stream: NodeJS.WritableStream): void;
}

declare module "vm" {
    export interface Context { }
    export interface ScriptOptions {
        filename?: string;
        lineOffset?: number;
        columnOffset?: number;
        displayErrors?: boolean;
        timeout?: number;
        cachedData?: Buffer;
        produceCachedData?: boolean;
    }
    export interface RunningScriptOptions {
        filename?: string;
        lineOffset?: number;
        columnOffset?: number;
        displayErrors?: boolean;
        timeout?: number;
    }
    export class Script {
        constructor(code: string, options?: ScriptOptions);
        runInContext(contextifiedSandbox: Context, options?: RunningScriptOptions): any;
        runInNewContext(sandbox?: Context, options?: RunningScriptOptions): any;
        runInThisContext(options?: RunningScriptOptions): any;
    }
    export function createContext(sandbox?: Context): Context;
    export function isContext(sandbox: Context): boolean;
    export function runInContext(code: string, contextifiedSandbox: Context, options?: RunningScriptOptions): any;
    export function runInDebugContext(code: string): any;
    export function runInNewContext(code: string, sandbox?: Context, options?: RunningScriptOptions): any;
    export function runInThisContext(code: string, options?: RunningScriptOptions): any;
}

declare module "child_process" {
    import * as events from "events";
    import * as stream from "stream";
    import * as net from "net";

    export interface ChildProcess extends events.EventEmitter {
        stdin: stream.Writable;
        stdout: stream.Readable;
        stderr: stream.Readable;
        stdio: [stream.Writable, stream.Readable, stream.Readable];
        pid: number;
        kill(signal?: string): void;
        send(message: any, sendHandle?: any): boolean;
        connected: boolean;
        disconnect(): void;
        unref(): void;
        ref(): void;

        /**
         * events.EventEmitter
         * 1. close
         * 2. disconnect
         * 3. error
         * 4. exit
         * 5. message
         **/

        addListener(event: string, listener: Function): this;
        addListener(event: "close", listener: (code: number, signal: string) => void): this;
        addListener(event: "disconnect", listener: () => void): this;
        addListener(event: "error", listener: (err: Error) => void): this;
        addListener(event: "exit", listener: (code: number, signal: string) => void): this;
        addListener(event: "message", listener: (message: any, sendHandle: net.Socket | net.Server) => void): this;

        emit(event: string, ...args: any[]): boolean;
        emit(event: "close", code: number, signal: string): boolean;
        emit(event: "disconnect"): boolean;
        emit(event: "error", err: Error): boolean;
        emit(event: "exit", code: number, signal: string): boolean;
        emit(event: "message", message: any, sendHandle: net.Socket | net.Server): boolean;

        on(event: string, listener: Function): this;
        on(event: "close", listener: (code: number, signal: string) => void): this;
        on(event: "disconnect", listener: () => void): this;
        on(event: "error", listener: (err: Error) => void): this;
        on(event: "exit", listener: (code: number, signal: string) => void): this;
        on(event: "message", listener: (message: any, sendHandle: net.Socket | net.Server) => void): this;

        once(event: string, listener: Function): this;
        once(event: "close", listener: (code: number, signal: string) => void): this;
        once(event: "disconnect", listener: () => void): this;
        once(event: "error", listener: (err: Error) => void): this;
        once(event: "exit", listener: (code: number, signal: string) => void): this;
        once(event: "message", listener: (message: any, sendHandle: net.Socket | net.Server) => void): this;

        prependListener(event: string, listener: Function): this;
        prependListener(event: "close", listener: (code: number, signal: string) => void): this;
        prependListener(event: "disconnect", listener: () => void): this;
        prependListener(event: "error", listener: (err: Error) => void): this;
        prependListener(event: "exit", listener: (code: number, signal: string) => void): this;
        prependListener(event: "message", listener: (message: any, sendHandle: net.Socket | net.Server) => void): this;

        prependOnceListener(event: string, listener: Function): this;
        prependOnceListener(event: "close", listener: (code: number, signal: string) => void): this;
        prependOnceListener(event: "disconnect", listener: () => void): this;
        prependOnceListener(event: "error", listener: (err: Error) => void): this;
        prependOnceListener(event: "exit", listener: (code: number, signal: string) => void): this;
        prependOnceListener(event: "message", listener: (message: any, sendHandle: net.Socket | net.Server) => void): this;
    }

    export interface SpawnOptions {
        cwd?: string;
        env?: any;
        stdio?: any;
        detached?: boolean;
        uid?: number;
        gid?: number;
        shell?: boolean | string;
    }
    export function spawn(command: string, args?: string[], options?: SpawnOptions): ChildProcess;

    export interface ExecOptions {
        cwd?: string;
        env?: any;
        shell?: string;
        timeout?: number;
        maxBuffer?: number;
        killSignal?: string;
        uid?: number;
        gid?: number;
    }
    export interface ExecOptionsWithStringEncoding extends ExecOptions {
        encoding: BufferEncoding;
    }
    export interface ExecOptionsWithBufferEncoding extends ExecOptions {
        encoding: string; // specify `null`.
    }
    export function exec(command: string, callback?: (error: Error, stdout: string, stderr: string) => void): ChildProcess;
    export function exec(command: string, options: ExecOptionsWithStringEncoding, callback?: (error: Error, stdout: string, stderr: string) => void): ChildProcess;
    // usage. child_process.exec("tsc", {encoding: null as string}, (err, stdout, stderr) => {});
    export function exec(command: string, options: ExecOptionsWithBufferEncoding, callback?: (error: Error, stdout: Buffer, stderr: Buffer) => void): ChildProcess;
    export function exec(command: string, options: ExecOptions, callback?: (error: Error, stdout: string, stderr: string) => void): ChildProcess;

    export interface ExecFileOptions {
        cwd?: string;
        env?: any;
        timeout?: number;
        maxBuffer?: number;
        killSignal?: string;
        uid?: number;
        gid?: number;
    }
    export interface ExecFileOptionsWithStringEncoding extends ExecFileOptions {
        encoding: BufferEncoding;
    }
    export interface ExecFileOptionsWithBufferEncoding extends ExecFileOptions {
        encoding: string; // specify `null`.
    }
    export function execFile(file: string, callback?: (error: Error, stdout: string, stderr: string) => void): ChildProcess;
    export function execFile(file: string, options?: ExecFileOptionsWithStringEncoding, callback?: (error: Error, stdout: string, stderr: string) => void): ChildProcess;
    // usage. child_process.execFile("file.sh", {encoding: null as string}, (err, stdout, stderr) => {});
    export function execFile(file: string, options?: ExecFileOptionsWithBufferEncoding, callback?: (error: Error, stdout: Buffer, stderr: Buffer) => void): ChildProcess;
    export function execFile(file: string, options?: ExecFileOptions, callback?: (error: Error, stdout: string, stderr: string) => void): ChildProcess;
    export function execFile(file: string, args?: string[], callback?: (error: Error, stdout: string, stderr: string) => void): ChildProcess;
    export function execFile(file: string, args?: string[], options?: ExecFileOptionsWithStringEncoding, callback?: (error: Error, stdout: string, stderr: string) => void): ChildProcess;
    // usage. child_process.execFile("file.sh", ["foo"], {encoding: null as string}, (err, stdout, stderr) => {});
    export function execFile(file: string, args?: string[], options?: ExecFileOptionsWithBufferEncoding, callback?: (error: Error, stdout: Buffer, stderr: Buffer) => void): ChildProcess;
    export function execFile(file: string, args?: string[], options?: ExecFileOptions, callback?: (error: Error, stdout: string, stderr: string) => void): ChildProcess;

    export interface ForkOptions {
        cwd?: string;
        env?: any;
        execPath?: string;
        execArgv?: string[];
        silent?: boolean;
        stdio?: any[];
        uid?: number;
        gid?: number;
    }
    export function fork(modulePath: string, args?: string[], options?: ForkOptions): ChildProcess;

    export interface SpawnSyncOptions {
        cwd?: string;
        input?: string | Buffer;
        stdio?: any;
        env?: any;
        uid?: number;
        gid?: number;
        timeout?: number;
        killSignal?: string;
        maxBuffer?: number;
        encoding?: string;
        shell?: boolean | string;
    }
    export interface SpawnSyncOptionsWithStringEncoding extends SpawnSyncOptions {
        encoding: BufferEncoding;
    }
    export interface SpawnSyncOptionsWithBufferEncoding extends SpawnSyncOptions {
        encoding: string; // specify `null`.
    }
    export interface SpawnSyncReturns<T> {
        pid: number;
        output: string[];
        stdout: T;
        stderr: T;
        status: number;
        signal: string;
        error: Error;
    }
    export function spawnSync(command: string): SpawnSyncReturns<Buffer>;
    export function spawnSync(command: string, options?: SpawnSyncOptionsWithStringEncoding): SpawnSyncReturns<string>;
    export function spawnSync(command: string, options?: SpawnSyncOptionsWithBufferEncoding): SpawnSyncReturns<Buffer>;
    export function spawnSync(command: string, options?: SpawnSyncOptions): SpawnSyncReturns<Buffer>;
    export function spawnSync(command: string, args?: string[], options?: SpawnSyncOptionsWithStringEncoding): SpawnSyncReturns<string>;
    export function spawnSync(command: string, args?: string[], options?: SpawnSyncOptionsWithBufferEncoding): SpawnSyncReturns<Buffer>;
    export function spawnSync(command: string, args?: string[], options?: SpawnSyncOptions): SpawnSyncReturns<Buffer>;

    export interface ExecSyncOptions {
        cwd?: string;
        input?: string | Buffer;
        stdio?: any;
        env?: any;
        shell?: string;
        uid?: number;
        gid?: number;
        timeout?: number;
        killSignal?: string;
        maxBuffer?: number;
        encoding?: string;
    }
    export interface ExecSyncOptionsWithStringEncoding extends ExecSyncOptions {
        encoding: BufferEncoding;
    }
    export interface ExecSyncOptionsWithBufferEncoding extends ExecSyncOptions {
        encoding: string; // specify `null`.
    }
    export function execSync(command: string): Buffer;
    export function execSync(command: string, options?: ExecSyncOptionsWithStringEncoding): string;
    export function execSync(command: string, options?: ExecSyncOptionsWithBufferEncoding): Buffer;
    export function execSync(command: string, options?: ExecSyncOptions): Buffer;

    export interface ExecFileSyncOptions {
        cwd?: string;
        input?: string | Buffer;
        stdio?: any;
        env?: any;
        uid?: number;
        gid?: number;
        timeout?: number;
        killSignal?: string;
        maxBuffer?: number;
        encoding?: string;
    }
    export interface ExecFileSyncOptionsWithStringEncoding extends ExecFileSyncOptions {
        encoding: BufferEncoding;
    }
    export interface ExecFileSyncOptionsWithBufferEncoding extends ExecFileSyncOptions {
        encoding: string; // specify `null`.
    }
    export function execFileSync(command: string): Buffer;
    export function execFileSync(command: string, options?: ExecFileSyncOptionsWithStringEncoding): string;
    export function execFileSync(command: string, options?: ExecFileSyncOptionsWithBufferEncoding): Buffer;
    export function execFileSync(command: string, options?: ExecFileSyncOptions): Buffer;
    export function execFileSync(command: string, args?: string[], options?: ExecFileSyncOptionsWithStringEncoding): string;
    export function execFileSync(command: string, args?: string[], options?: ExecFileSyncOptionsWithBufferEncoding): Buffer;
    export function execFileSync(command: string, args?: string[], options?: ExecFileSyncOptions): Buffer;
}

declare module "url" {
    export interface Url {
        href?: string;
        protocol?: string;
        auth?: string;
        hostname?: string;
        port?: string;
        host?: string;
        pathname?: string;
        search?: string;
        query?: string | any;
        slashes?: boolean;
        hash?: string;
        path?: string;
    }

    export interface UrlObject {
        protocol?: string;
        slashes?: boolean;
        auth?: string;
        host?: string;
        hostname?: string;
        port?: string | number;
        pathname?: string;
        search?: string;
        query?: { [key: string]: any; };
        hash?: string;
    }

    export function parse(urlStr: string, parseQueryString?: boolean, slashesDenoteHost?: boolean): Url;
    export function format(URL: URL, options?: URLFormatOptions): string;
    export function format(urlObject: UrlObject): string;
    export function resolve(from: string, to: string): string;

    export interface URLFormatOptions {
        auth?: boolean;
        fragment?: boolean;
        search?: boolean;
        unicode?: boolean;
    }

    export class URLSearchParams implements Iterable<string[]> {
        constructor(init?: URLSearchParams | string | { [key: string]: string | string[] } | Iterable<string[]> );
        append(name: string, value: string): void;
        delete(name: string): void;
        entries(): Iterator<string[]>;
        forEach(callback: (value: string, name: string) => void): void;
        get(name: string): string | null;
        getAll(name: string): string[];
        has(name: string): boolean;
        keys(): Iterator<string>;
        set(name: string, value: string): void;
        sort(): void;
        toString(): string;
        values(): Iterator<string>;
        [Symbol.iterator](): Iterator<string[]>;
    }

    export class URL {
        constructor(input: string, base?: string | URL);
        hash: string;
        host: string;
        hostname: string;
        href: string;
        readonly origin: string;
        password: string;
        pathname: string;
        port: string;
        protocol: string;
        search: string;
        readonly searchParams: URLSearchParams;
        username: string;
        toString(): string;
        toJSON(): string;
    }
}

declare module "dns" {
    // Supported getaddrinfo flags.
    export const ADDRCONFIG: number;
    export const V4MAPPED: number;

    export interface LookupOptions {
        family?: number;
        hints?: number;
        all?: boolean;
    }

    export interface LookupOneOptions extends LookupOptions {
        all?: false;
    }

    export interface LookupAllOptions extends LookupOptions {
        all: true;
    }

    export interface LookupAddress {
        address: string;
        family: number;
    }

    export function lookup(hostname: string, family: number, callback: (err: NodeJS.ErrnoException, address: string, family: number) => void): void;
    export function lookup(hostname: string, options: LookupOneOptions, callback: (err: NodeJS.ErrnoException, address: string, family: number) => void): void;
    export function lookup(hostname: string, options: LookupAllOptions, callback: (err: NodeJS.ErrnoException, addresses: LookupAddress[]) => void): void;
    export function lookup(hostname: string, options: LookupOptions, callback: (err: NodeJS.ErrnoException, address: string | LookupAddress[], family: number) => void): void;
    export function lookup(hostname: string, callback: (err: NodeJS.ErrnoException, address: string, family: number) => void): void;

    export interface ResolveOptions {
        ttl: boolean;
    }

    export interface ResolveWithTtlOptions extends ResolveOptions {
        ttl: true;
    }

    export interface RecordWithTtl {
        address: string;
        ttl: number;
    }

    export interface MxRecord {
        priority: number;
        exchange: string;
    }

    export interface NaptrRecord {
        flags: string;
        service: string;
        regexp: string;
        replacement: string;
        order: number;
        preference: number;
    }

    export interface SoaRecord {
        nsname: string;
        hostmaster: string;
        serial: number;
        refresh: number;
        retry: number;
        expire: number;
        minttl: number;
    }

    export interface SrvRecord {
        priority: number;
        weight: number;
        port: number;
        name: string;
    }

    export function resolve(hostname: string, callback: (err: NodeJS.ErrnoException, addresses: string[]) => void): void;
    export function resolve(hostname: string, rrtype: "A", callback: (err: NodeJS.ErrnoException, addresses: string[]) => void): void;
    export function resolve(hostname: string, rrtype: "AAAA", callback: (err: NodeJS.ErrnoException, addresses: string[]) => void): void;
    export function resolve(hostname: string, rrtype: "CNAME", callback: (err: NodeJS.ErrnoException, addresses: string[]) => void): void;
    export function resolve(hostname: string, rrtype: "MX", callback: (err: NodeJS.ErrnoException, addresses: MxRecord[]) => void): void;
    export function resolve(hostname: string, rrtype: "NAPTR", callback: (err: NodeJS.ErrnoException, addresses: NaptrRecord[]) => void): void;
    export function resolve(hostname: string, rrtype: "NS", callback: (err: NodeJS.ErrnoException, addresses: string[]) => void): void;
    export function resolve(hostname: string, rrtype: "PTR", callback: (err: NodeJS.ErrnoException, addresses: string[]) => void): void;
    export function resolve(hostname: string, rrtype: "SOA", callback: (err: NodeJS.ErrnoException, addresses: SoaRecord) => void): void;
    export function resolve(hostname: string, rrtype: "SRV", callback: (err: NodeJS.ErrnoException, addresses: SrvRecord[]) => void): void;
    export function resolve(hostname: string, rrtype: "TXT", callback: (err: NodeJS.ErrnoException, addresses: string[][]) => void): void;
    export function resolve(hostname: string, rrtype: string, callback: (err: NodeJS.ErrnoException, addresses: string[] | MxRecord[] | NaptrRecord[] | SoaRecord | SrvRecord[] | string[][]) => void): void;

    export function resolve4(hostname: string, callback: (err: NodeJS.ErrnoException, addresses: string[]) => void): void;
    export function resolve4(hostname: string, options: ResolveWithTtlOptions, callback: (err: NodeJS.ErrnoException, addresses: RecordWithTtl[]) => void): void;
    export function resolve4(hostname: string, options: ResolveOptions, callback: (err: NodeJS.ErrnoException, addresses: string[] | RecordWithTtl[]) => void): void;

    export function resolve6(hostname: string, callback: (err: NodeJS.ErrnoException, addresses: string[]) => void): void;
    export function resolve6(hostname: string, options: ResolveWithTtlOptions, callback: (err: NodeJS.ErrnoException, addresses: RecordWithTtl[]) => void): void;
    export function resolve6(hostname: string, options: ResolveOptions, callback: (err: NodeJS.ErrnoException, addresses: string[] | RecordWithTtl[]) => void): void;

    export function resolveCname(hostname: string, callback: (err: NodeJS.ErrnoException, addresses: string[]) => void): void;
    export function resolveMx(hostname: string, callback: (err: NodeJS.ErrnoException, addresses: MxRecord[]) => void): void;
    export function resolveNaptr(hostname: string, callback: (err: NodeJS.ErrnoException, addresses: NaptrRecord[]) => void): void;
    export function resolveNs(hostname: string, callback: (err: NodeJS.ErrnoException, addresses: string[]) => void): void;
    export function resolvePtr(hostname: string, callback: (err: NodeJS.ErrnoException, addresses: string[]) => void): void;
    export function resolveSoa(hostname: string, callback: (err: NodeJS.ErrnoException, address: SoaRecord) => void): void;
    export function resolveSrv(hostname: string, callback: (err: NodeJS.ErrnoException, addresses: SrvRecord[]) => void): void;
    export function resolveTxt(hostname: string, callback: (err: NodeJS.ErrnoException, addresses: string[][]) => void): void;

    export function reverse(ip: string, callback: (err: NodeJS.ErrnoException, hostnames: string[]) => void): void;
    export function setServers(servers: string[]): void;

    //Error codes
    export var NODATA: string;
    export var FORMERR: string;
    export var SERVFAIL: string;
    export var NOTFOUND: string;
    export var NOTIMP: string;
    export var REFUSED: string;
    export var BADQUERY: string;
    export var BADNAME: string;
    export var BADFAMILY: string;
    export var BADRESP: string;
    export var CONNREFUSED: string;
    export var TIMEOUT: string;
    export var EOF: string;
    export var FILE: string;
    export var NOMEM: string;
    export var DESTRUCTION: string;
    export var BADSTR: string;
    export var BADFLAGS: string;
    export var NONAME: string;
    export var BADHINTS: string;
    export var NOTINITIALIZED: string;
    export var LOADIPHLPAPI: string;
    export var ADDRGETNETWORKPARAMS: string;
    export var CANCELLED: string;
}

declare module "net" {
    import * as stream from "stream";
    import * as events from "events";

    export interface Socket extends stream.Duplex {
        // Extended base methods
        write(buffer: Buffer): boolean;
        write(buffer: Buffer, cb?: Function): boolean;
        write(str: string, cb?: Function): boolean;
        write(str: string, encoding?: string, cb?: Function): boolean;
        write(str: string, encoding?: string, fd?: string): boolean;

        connect(port: number, host?: string, connectionListener?: Function): void;
        connect(path: string, connectionListener?: Function): void;
        bufferSize: number;
        setEncoding(encoding?: string): this;
        write(data: any, encoding?: string, callback?: Function): void;
        destroy(err?: any): void;
        pause(): this;
        resume(): this;
        setTimeout(timeout: number, callback?: Function): void;
        setNoDelay(noDelay?: boolean): void;
        setKeepAlive(enable?: boolean, initialDelay?: number): void;
        address(): { port: number; family: string; address: string; };
        unref(): void;
        ref(): void;

        remoteAddress: string;
        remoteFamily: string;
        remotePort: number;
        localAddress: string;
        localPort: number;
        bytesRead: number;
        bytesWritten: number;
        connecting: boolean;
        destroyed: boolean;

        // Extended base methods
        end(): void;
        end(buffer: Buffer, cb?: Function): void;
        end(str: string, cb?: Function): void;
        end(str: string, encoding?: string, cb?: Function): void;
        end(data?: any, encoding?: string): void;

        /**
         * events.EventEmitter
         *   1. close
         *   2. connect
         *   3. data
         *   4. drain
         *   5. end
         *   6. error
         *   7. lookup
         *   8. timeout
         */
        addListener(event: string, listener: Function): this;
        addListener(event: "close", listener: (had_error: boolean) => void): this;
        addListener(event: "connect", listener: () => void): this;
        addListener(event: "data", listener: (data: Buffer) => void): this;
        addListener(event: "drain", listener: () => void): this;
        addListener(event: "end", listener: () => void): this;
        addListener(event: "error", listener: (err: Error) => void): this;
        addListener(event: "lookup", listener: (err: Error, address: string, family: string | number, host: string) => void): this;
        addListener(event: "timeout", listener: () => void): this;

        emit(event: string, ...args: any[]): boolean;
        emit(event: "close", had_error: boolean): boolean;
        emit(event: "connect"): boolean;
        emit(event: "data", data: Buffer): boolean;
        emit(event: "drain"): boolean;
        emit(event: "end"): boolean;
        emit(event: "error", err: Error): boolean;
        emit(event: "lookup", err: Error, address: string, family: string | number, host: string): boolean;
        emit(event: "timeout"): boolean;

        on(event: string, listener: Function): this;
        on(event: "close", listener: (had_error: boolean) => void): this;
        on(event: "connect", listener: () => void): this;
        on(event: "data", listener: (data: Buffer) => void): this;
        on(event: "drain", listener: () => void): this;
        on(event: "end", listener: () => void): this;
        on(event: "error", listener: (err: Error) => void): this;
        on(event: "lookup", listener: (err: Error, address: string, family: string | number, host: string) => void): this;
        on(event: "timeout", listener: () => void): this;

        once(event: string, listener: Function): this;
        once(event: "close", listener: (had_error: boolean) => void): this;
        once(event: "connect", listener: () => void): this;
        once(event: "data", listener: (data: Buffer) => void): this;
        once(event: "drain", listener: () => void): this;
        once(event: "end", listener: () => void): this;
        once(event: "error", listener: (err: Error) => void): this;
        once(event: "lookup", listener: (err: Error, address: string, family: string | number, host: string) => void): this;
        once(event: "timeout", listener: () => void): this;

        prependListener(event: string, listener: Function): this;
        prependListener(event: "close", listener: (had_error: boolean) => void): this;
        prependListener(event: "connect", listener: () => void): this;
        prependListener(event: "data", listener: (data: Buffer) => void): this;
        prependListener(event: "drain", listener: () => void): this;
        prependListener(event: "end", listener: () => void): this;
        prependListener(event: "error", listener: (err: Error) => void): this;
        prependListener(event: "lookup", listener: (err: Error, address: string, family: string | number, host: string) => void): this;
        prependListener(event: "timeout", listener: () => void): this;

        prependOnceListener(event: string, listener: Function): this;
        prependOnceListener(event: "close", listener: (had_error: boolean) => void): this;
        prependOnceListener(event: "connect", listener: () => void): this;
        prependOnceListener(event: "data", listener: (data: Buffer) => void): this;
        prependOnceListener(event: "drain", listener: () => void): this;
        prependOnceListener(event: "end", listener: () => void): this;
        prependOnceListener(event: "error", listener: (err: Error) => void): this;
        prependOnceListener(event: "lookup", listener: (err: Error, address: string, family: string | number, host: string) => void): this;
        prependOnceListener(event: "timeout", listener: () => void): this;
    }

    export var Socket: {
        new (options?: { fd?: string; type?: string; allowHalfOpen?: boolean; }): Socket;
    };

    export interface ListenOptions {
        port?: number;
        host?: string;
        backlog?: number;
        path?: string;
        exclusive?: boolean;
    }

    export interface Server extends events.EventEmitter {
        listen(port: number, hostname?: string, backlog?: number, listeningListener?: Function): Server;
        listen(port: number, hostname?: string, listeningListener?: Function): Server;
        listen(port: number, backlog?: number, listeningListener?: Function): Server;
        listen(port: number, listeningListener?: Function): Server;
        listen(path: string, backlog?: number, listeningListener?: Function): Server;
        listen(path: string, listeningListener?: Function): Server;
        listen(options: ListenOptions, listeningListener?: Function): Server;
        listen(handle: any, backlog?: number, listeningListener?: Function): Server;
        listen(handle: any, listeningListener?: Function): Server;
        close(callback?: Function): Server;
        address(): { port: number; family: string; address: string; };
        getConnections(cb: (error: Error, count: number) => void): void;
        ref(): Server;
        unref(): Server;
        maxConnections: number;
        connections: number;
        listening: boolean;

        /**
         * events.EventEmitter
         *   1. close
         *   2. connection
         *   3. error
         *   4. listening
         */
        addListener(event: string, listener: Function): this;
        addListener(event: "close", listener: () => void): this;
        addListener(event: "connection", listener: (socket: Socket) => void): this;
        addListener(event: "error", listener: (err: Error) => void): this;
        addListener(event: "listening", listener: () => void): this;

        emit(event: string, ...args: any[]): boolean;
        emit(event: "close"): boolean;
        emit(event: "connection", socket: Socket): boolean;
        emit(event: "error", err: Error): boolean;
        emit(event: "listening"): boolean;

        on(event: string, listener: Function): this;
        on(event: "close", listener: () => void): this;
        on(event: "connection", listener: (socket: Socket) => void): this;
        on(event: "error", listener: (err: Error) => void): this;
        on(event: "listening", listener: () => void): this;

        once(event: string, listener: Function): this;
        once(event: "close", listener: () => void): this;
        once(event: "connection", listener: (socket: Socket) => void): this;
        once(event: "error", listener: (err: Error) => void): this;
        once(event: "listening", listener: () => void): this;

        prependListener(event: string, listener: Function): this;
        prependListener(event: "close", listener: () => void): this;
        prependListener(event: "connection", listener: (socket: Socket) => void): this;
        prependListener(event: "error", listener: (err: Error) => void): this;
        prependListener(event: "listening", listener: () => void): this;

        prependOnceListener(event: string, listener: Function): this;
        prependOnceListener(event: "close", listener: () => void): this;
        prependOnceListener(event: "connection", listener: (socket: Socket) => void): this;
        prependOnceListener(event: "error", listener: (err: Error) => void): this;
        prependOnceListener(event: "listening", listener: () => void): this;
    }
    export function createServer(connectionListener?: (socket: Socket) => void): Server;
    export function createServer(options?: { allowHalfOpen?: boolean, pauseOnConnect?: boolean }, connectionListener?: (socket: Socket) => void): Server;
    export function connect(options: { port: number, host?: string, localAddress?: string, localPort?: string, family?: number, allowHalfOpen?: boolean; }, connectionListener?: Function): Socket;
    export function connect(port: number, host?: string, connectionListener?: Function): Socket;
    export function connect(path: string, connectionListener?: Function): Socket;
    export function createConnection(options: { port: number, host?: string, localAddress?: string, localPort?: string, family?: number, allowHalfOpen?: boolean; }, connectionListener?: Function): Socket;
    export function createConnection(port: number, host?: string, connectionListener?: Function): Socket;
    export function createConnection(path: string, connectionListener?: Function): Socket;
    export function isIP(input: string): number;
    export function isIPv4(input: string): boolean;
    export function isIPv6(input: string): boolean;
}

declare module "dgram" {
    import * as events from "events";

    interface RemoteInfo {
        address: string;
        family: string;
        port: number;
    }

    interface AddressInfo {
        address: string;
        family: string;
        port: number;
    }

    interface BindOptions {
        port: number;
        address?: string;
        exclusive?: boolean;
    }

    interface SocketOptions {
        type: "udp4" | "udp6";
        reuseAddr?: boolean;
    }

    export function createSocket(type: string, callback?: (msg: Buffer, rinfo: RemoteInfo) => void): Socket;
    export function createSocket(options: SocketOptions, callback?: (msg: Buffer, rinfo: RemoteInfo) => void): Socket;

    export interface Socket extends events.EventEmitter {
        send(msg: Buffer | String | any[], port: number, address: string, callback?: (error: Error, bytes: number) => void): void;
        send(msg: Buffer | String | any[], offset: number, length: number, port: number, address: string, callback?: (error: Error, bytes: number) => void): void;
        bind(port?: number, address?: string, callback?: () => void): void;
        bind(options: BindOptions, callback?: Function): void;
        close(callback?: () => void): void;
        address(): AddressInfo;
        setBroadcast(flag: boolean): void;
        setTTL(ttl: number): void;
        setMulticastTTL(ttl: number): void;
        setMulticastLoopback(flag: boolean): void;
        addMembership(multicastAddress: string, multicastInterface?: string): void;
        dropMembership(multicastAddress: string, multicastInterface?: string): void;
        ref(): this;
        unref(): this;

        /**
         * events.EventEmitter
         * 1. close
         * 2. error
         * 3. listening
         * 4. message
         **/
        addListener(event: string, listener: Function): this;
        addListener(event: "close", listener: () => void): this;
        addListener(event: "error", listener: (err: Error) => void): this;
        addListener(event: "listening", listener: () => void): this;
        addListener(event: "message", listener: (msg: Buffer, rinfo: AddressInfo) => void): this;

        emit(event: string, ...args: any[]): boolean;
        emit(event: "close"): boolean;
        emit(event: "error", err: Error): boolean;
        emit(event: "listening"): boolean;
        emit(event: "message", msg: Buffer, rinfo: AddressInfo): boolean;

        on(event: string, listener: Function): this;
        on(event: "close", listener: () => void): this;
        on(event: "error", listener: (err: Error) => void): this;
        on(event: "listening", listener: () => void): this;
        on(event: "message", listener: (msg: Buffer, rinfo: AddressInfo) => void): this;

        once(event: string, listener: Function): this;
        once(event: "close", listener: () => void): this;
        once(event: "error", listener: (err: Error) => void): this;
        once(event: "listening", listener: () => void): this;
        once(event: "message", listener: (msg: Buffer, rinfo: AddressInfo) => void): this;

        prependListener(event: string, listener: Function): this;
        prependListener(event: "close", listener: () => void): this;
        prependListener(event: "error", listener: (err: Error) => void): this;
        prependListener(event: "listening", listener: () => void): this;
        prependListener(event: "message", listener: (msg: Buffer, rinfo: AddressInfo) => void): this;

        prependOnceListener(event: string, listener: Function): this;
        prependOnceListener(event: "close", listener: () => void): this;
        prependOnceListener(event: "error", listener: (err: Error) => void): this;
        prependOnceListener(event: "listening", listener: () => void): this;
        prependOnceListener(event: "message", listener: (msg: Buffer, rinfo: AddressInfo) => void): this;
    }
}

declare module "fs" {
    import * as stream from "stream";
    import * as events from "events";

    interface Stats {
        isFile(): boolean;
        isDirectory(): boolean;
        isBlockDevice(): boolean;
        isCharacterDevice(): boolean;
        isSymbolicLink(): boolean;
        isFIFO(): boolean;
        isSocket(): boolean;
        dev: number;
        ino: number;
        mode: number;
        nlink: number;
        uid: number;
        gid: number;
        rdev: number;
        size: number;
        blksize: number;
        blocks: number;
        atime: Date;
        mtime: Date;
        ctime: Date;
        birthtime: Date;
    }

    interface FSWatcher extends events.EventEmitter {
        close(): void;

        /**
         * events.EventEmitter
         *   1. change
         *   2. error
         */
        addListener(event: string, listener: Function): this;
        addListener(event: "change", listener: (eventType: string, filename: string | Buffer) => void): this;
        addListener(event: "error", listener: (code: number, signal: string) => void): this;

        on(event: string, listener: Function): this;
        on(event: "change", listener: (eventType: string, filename: string | Buffer) => void): this;
        on(event: "error", listener: (code: number, signal: string) => void): this;

        once(event: string, listener: Function): this;
        once(event: "change", listener: (eventType: string, filename: string | Buffer) => void): this;
        once(event: "error", listener: (code: number, signal: string) => void): this;

        prependListener(event: string, listener: Function): this;
        prependListener(event: "change", listener: (eventType: string, filename: string | Buffer) => void): this;
        prependListener(event: "error", listener: (code: number, signal: string) => void): this;

        prependOnceListener(event: string, listener: Function): this;
        prependOnceListener(event: "change", listener: (eventType: string, filename: string | Buffer) => void): this;
        prependOnceListener(event: "error", listener: (code: number, signal: string) => void): this;
    }

    export interface ReadStream extends stream.Readable {
        close(): void;
        destroy(): void;
        bytesRead: number;
        path: string | Buffer;

        /**
         * events.EventEmitter
         *   1. open
         *   2. close
         */
        addListener(event: string, listener: Function): this;
        addListener(event: "open", listener: (fd: number) => void): this;
        addListener(event: "close", listener: () => void): this;

        on(event: string, listener: Function): this;
        on(event: "open", listener: (fd: number) => void): this;
        on(event: "close", listener: () => void): this;

        once(event: string, listener: Function): this;
        once(event: "open", listener: (fd: number) => void): this;
        once(event: "close", listener: () => void): this;

        prependListener(event: string, listener: Function): this;
        prependListener(event: "open", listener: (fd: number) => void): this;
        prependListener(event: "close", listener: () => void): this;

        prependOnceListener(event: string, listener: Function): this;
        prependOnceListener(event: "open", listener: (fd: number) => void): this;
        prependOnceListener(event: "close", listener: () => void): this;
    }

    export interface WriteStream extends stream.Writable {
        close(): void;
        bytesWritten: number;
        path: string | Buffer;

        /**
         * events.EventEmitter
         *   1. open
         *   2. close
         */
        addListener(event: string, listener: Function): this;
        addListener(event: "open", listener: (fd: number) => void): this;
        addListener(event: "close", listener: () => void): this;

        on(event: string, listener: Function): this;
        on(event: "open", listener: (fd: number) => void): this;
        on(event: "close", listener: () => void): this;

        once(event: string, listener: Function): this;
        once(event: "open", listener: (fd: number) => void): this;
        once(event: "close", listener: () => void): this;

        prependListener(event: string, listener: Function): this;
        prependListener(event: "open", listener: (fd: number) => void): this;
        prependListener(event: "close", listener: () => void): this;

        prependOnceListener(event: string, listener: Function): this;
        prependOnceListener(event: "open", listener: (fd: number) => void): this;
        prependOnceListener(event: "close", listener: () => void): this;
    }

    /**
     * Asynchronous rename.
     * @param oldPath
     * @param newPath
     * @param callback No arguments other than a possible exception are given to the completion callback.
     */
    export function rename(oldPath: string, newPath: string, callback?: (err?: NodeJS.ErrnoException) => void): void;
    /**
     * Synchronous rename
     * @param oldPath
     * @param newPath
     */
    export function renameSync(oldPath: string, newPath: string): void;
    export function truncate(path: string | Buffer, callback?: (err?: NodeJS.ErrnoException) => void): void;
    export function truncate(path: string | Buffer, len: number, callback?: (err?: NodeJS.ErrnoException) => void): void;
    export function truncateSync(path: string | Buffer, len?: number): void;
    export function ftruncate(fd: number, callback?: (err?: NodeJS.ErrnoException) => void): void;
    export function ftruncate(fd: number, len: number, callback?: (err?: NodeJS.ErrnoException) => void): void;
    export function ftruncateSync(fd: number, len?: number): void;
    export function chown(path: string | Buffer, uid: number, gid: number, callback?: (err?: NodeJS.ErrnoException) => void): void;
    export function chownSync(path: string | Buffer, uid: number, gid: number): void;
    export function fchown(fd: number, uid: number, gid: number, callback?: (err?: NodeJS.ErrnoException) => void): void;
    export function fchownSync(fd: number, uid: number, gid: number): void;
    export function lchown(path: string | Buffer, uid: number, gid: number, callback?: (err?: NodeJS.ErrnoException) => void): void;
    export function lchownSync(path: string | Buffer, uid: number, gid: number): void;
    export function chmod(path: string | Buffer, mode: number, callback?: (err?: NodeJS.ErrnoException) => void): void;
    export function chmod(path: string | Buffer, mode: string, callback?: (err?: NodeJS.ErrnoException) => void): void;
    export function chmodSync(path: string | Buffer, mode: number): void;
    export function chmodSync(path: string | Buffer, mode: string): void;
    export function fchmod(fd: number, mode: number, callback?: (err?: NodeJS.ErrnoException) => void): void;
    export function fchmod(fd: number, mode: string, callback?: (err?: NodeJS.ErrnoException) => void): void;
    export function fchmodSync(fd: number, mode: number): void;
    export function fchmodSync(fd: number, mode: string): void;
    export function lchmod(path: string | Buffer, mode: number, callback?: (err?: NodeJS.ErrnoException) => void): void;
    export function lchmod(path: string | Buffer, mode: string, callback?: (err?: NodeJS.ErrnoException) => void): void;
    export function lchmodSync(path: string | Buffer, mode: number): void;
    export function lchmodSync(path: string | Buffer, mode: string): void;
    export function stat(path: string | Buffer, callback?: (err: NodeJS.ErrnoException, stats: Stats) => any): void;
    export function lstat(path: string | Buffer, callback?: (err: NodeJS.ErrnoException, stats: Stats) => any): void;
    export function fstat(fd: number, callback?: (err: NodeJS.ErrnoException, stats: Stats) => any): void;
    export function statSync(path: string | Buffer): Stats;
    export function lstatSync(path: string | Buffer): Stats;
    export function fstatSync(fd: number): Stats;
    export function link(srcpath: string | Buffer, dstpath: string | Buffer, callback?: (err?: NodeJS.ErrnoException) => void): void;
    export function linkSync(srcpath: string | Buffer, dstpath: string | Buffer): void;
    export function symlink(srcpath: string | Buffer, dstpath: string | Buffer, type?: string, callback?: (err?: NodeJS.ErrnoException) => void): void;
    export function symlinkSync(srcpath: string | Buffer, dstpath: string | Buffer, type?: string): void;
    export function readlink(path: string | Buffer, callback?: (err: NodeJS.ErrnoException, linkString: string) => any): void;
    export function readlinkSync(path: string | Buffer): string;
    export function realpath(path: string | Buffer, callback?: (err: NodeJS.ErrnoException, resolvedPath: string) => any): void;
    export function realpath(path: string | Buffer, cache: { [path: string]: string }, callback: (err: NodeJS.ErrnoException, resolvedPath: string) => any): void;
    export function realpathSync(path: string | Buffer, cache?: { [path: string]: string }): string;
    /**
     * Asynchronous unlink - deletes the file specified in {path}
     *
     * @param path
     * @param callback No arguments other than a possible exception are given to the completion callback.
     */
    export function unlink(path: string | Buffer, callback?: (err?: NodeJS.ErrnoException) => void): void;
    /**
     * Synchronous unlink - deletes the file specified in {path}
     *
     * @param path
     */
    export function unlinkSync(path: string | Buffer): void;
    /**
     * Asynchronous rmdir - removes the directory specified in {path}
     *
     * @param path
     * @param callback No arguments other than a possible exception are given to the completion callback.
     */
    export function rmdir(path: string | Buffer, callback?: (err?: NodeJS.ErrnoException) => void): void;
    /**
     * Synchronous rmdir - removes the directory specified in {path}
     *
     * @param path
     */
    export function rmdirSync(path: string | Buffer): void;
    /**
     * Asynchronous mkdir - creates the directory specified in {path}.  Parameter {mode} defaults to 0777.
     *
     * @param path
     * @param callback No arguments other than a possible exception are given to the completion callback.
     */
    export function mkdir(path: string | Buffer, callback?: (err?: NodeJS.ErrnoException) => void): void;
    /**
     * Asynchronous mkdir - creates the directory specified in {path}.  Parameter {mode} defaults to 0777.
     *
     * @param path
     * @param mode
     * @param callback No arguments other than a possible exception are given to the completion callback.
     */
    export function mkdir(path: string | Buffer, mode: number, callback?: (err?: NodeJS.ErrnoException) => void): void;
    /**
     * Asynchronous mkdir - creates the directory specified in {path}.  Parameter {mode} defaults to 0777.
     *
     * @param path
     * @param mode
     * @param callback No arguments other than a possible exception are given to the completion callback.
     */
    export function mkdir(path: string | Buffer, mode: string, callback?: (err?: NodeJS.ErrnoException) => void): void;
    /**
     * Synchronous mkdir - creates the directory specified in {path}.  Parameter {mode} defaults to 0777.
     *
     * @param path
     * @param mode
     * @param callback No arguments other than a possible exception are given to the completion callback.
     */
    export function mkdirSync(path: string | Buffer, mode?: number): void;
    /**
     * Synchronous mkdir - creates the directory specified in {path}.  Parameter {mode} defaults to 0777.
     *
     * @param path
     * @param mode
     * @param callback No arguments other than a possible exception are given to the completion callback.
     */
    export function mkdirSync(path: string | Buffer, mode?: string): void;
    /**
     * Asynchronous mkdtemp - Creates a unique temporary directory. Generates six random characters to be appended behind a required prefix to create a unique temporary directory.
     *
     * @param prefix
     * @param callback The created folder path is passed as a string to the callback's second parameter.
     */
    export function mkdtemp(prefix: string, callback?: (err: NodeJS.ErrnoException, folder: string) => void): void;
    /**
     * Synchronous mkdtemp - Creates a unique temporary directory. Generates six random characters to be appended behind a required prefix to create a unique temporary directory.
     *
     * @param prefix
     * @returns Returns the created folder path.
     */
    export function mkdtempSync(prefix: string): string;
    export function readdir(path: string | Buffer, callback: (err: NodeJS.ErrnoException, files: string[]) => void): void;
    export function readdir(path: string | Buffer, options: string | {}, callback: (err: NodeJS.ErrnoException, files: string[]) => void): void;
    export function readdirSync(path: string | Buffer, options?: string | {}): string[];
    export function close(fd: number, callback?: (err?: NodeJS.ErrnoException) => void): void;
    export function closeSync(fd: number): void;
    export function open(path: string | Buffer, flags: string | number, callback: (err: NodeJS.ErrnoException, fd: number) => void): void;
    export function open(path: string | Buffer, flags: string | number, mode: number, callback: (err: NodeJS.ErrnoException, fd: number) => void): void;
    export function openSync(path: string | Buffer, flags: string | number, mode?: number): number;
    export function utimes(path: string | Buffer, atime: number, mtime: number, callback?: (err?: NodeJS.ErrnoException) => void): void;
    export function utimes(path: string | Buffer, atime: Date, mtime: Date, callback?: (err?: NodeJS.ErrnoException) => void): void;
    export function utimesSync(path: string | Buffer, atime: number, mtime: number): void;
    export function utimesSync(path: string | Buffer, atime: Date, mtime: Date): void;
    export function futimes(fd: number, atime: number, mtime: number, callback?: (err?: NodeJS.ErrnoException) => void): void;
    export function futimes(fd: number, atime: Date, mtime: Date, callback?: (err?: NodeJS.ErrnoException) => void): void;
    export function futimesSync(fd: number, atime: number, mtime: number): void;
    export function futimesSync(fd: number, atime: Date, mtime: Date): void;
    export function fsync(fd: number, callback?: (err?: NodeJS.ErrnoException) => void): void;
    export function fsyncSync(fd: number): void;
    export function write(fd: number, buffer: Buffer, offset: number, length: number, position: number | null, callback?: (err: NodeJS.ErrnoException, written: number, buffer: Buffer) => void): void;
    export function write(fd: number, buffer: Buffer, offset: number, length: number, callback?: (err: NodeJS.ErrnoException, written: number, buffer: Buffer) => void): void;
    export function write(fd: number, data: any, callback?: (err: NodeJS.ErrnoException, written: number, str: string) => void): void;
    export function write(fd: number, data: any, offset: number, callback?: (err: NodeJS.ErrnoException, written: number, str: string) => void): void;
    export function write(fd: number, data: any, offset: number, encoding: string, callback?: (err: NodeJS.ErrnoException, written: number, str: string) => void): void;
    export function writeSync(fd: number, buffer: Buffer, offset: number, length: number, position?: number | null): number;
    export function writeSync(fd: number, data: any, position?: number | null, enconding?: string): number;
    export function read(fd: number, buffer: Buffer, offset: number, length: number, position: number | null, callback?: (err: NodeJS.ErrnoException, bytesRead: number, buffer: Buffer) => void): void;
    export function readSync(fd: number, buffer: Buffer, offset: number, length: number, position: number | null): number;
    /**
     * Asynchronous readFile - Asynchronously reads the entire contents of a file.
     *
     * @param fileName
     * @param encoding
     * @param callback - The callback is passed two arguments (err, data), where data is the contents of the file.
     */
    export function readFile(filename: string, encoding: string, callback: (err: NodeJS.ErrnoException, data: string) => void): void;
    /**
     * Asynchronous readFile - Asynchronously reads the entire contents of a file.
     *
     * @param fileName
     * @param options An object with optional {encoding} and {flag} properties.  If {encoding} is specified, readFile returns a string; otherwise it returns a Buffer.
     * @param callback - The callback is passed two arguments (err, data), where data is the contents of the file.
     */
    export function readFile(filename: string, options: { encoding: string; flag?: string; }, callback: (err: NodeJS.ErrnoException, data: string) => void): void;
    /**
     * Asynchronous readFile - Asynchronously reads the entire contents of a file.
     *
     * @param fileName
     * @param options An object with optional {encoding} and {flag} properties.  If {encoding} is specified, readFile returns a string; otherwise it returns a Buffer.
     * @param callback - The callback is passed two arguments (err, data), where data is the contents of the file.
     */
    export function readFile(filename: string, options: { flag?: string; }, callback: (err: NodeJS.ErrnoException, data: Buffer) => void): void;
    /**
     * Asynchronous readFile - Asynchronously reads the entire contents of a file.
     *
     * @param fileName
     * @param callback - The callback is passed two arguments (err, data), where data is the contents of the file.
     */
    export function readFile(filename: string, callback: (err: NodeJS.ErrnoException, data: Buffer) => void): void;
    /**
     * Synchronous readFile - Synchronously reads the entire contents of a file.
     *
     * @param fileName
     * @param encoding
     */
    export function readFileSync(filename: string, encoding: string): string;
    /**
     * Synchronous readFile - Synchronously reads the entire contents of a file.
     *
     * @param fileName
     * @param options An object with optional {encoding} and {flag} properties.  If {encoding} is specified, readFileSync returns a string; otherwise it returns a Buffer.
     */
    export function readFileSync(filename: string, options: { encoding: string; flag?: string; }): string;
    /**
     * Synchronous readFile - Synchronously reads the entire contents of a file.
     *
     * @param fileName
     * @param options An object with optional {encoding} and {flag} properties.  If {encoding} is specified, readFileSync returns a string; otherwise it returns a Buffer.
     */
    export function readFileSync(filename: string, options?: { flag?: string; }): Buffer;
    export function writeFile(filename: string, data: any, callback?: (err: NodeJS.ErrnoException) => void): void;
    export function writeFile(filename: string, data: any, options: { encoding?: string; mode?: number; flag?: string; }, callback?: (err: NodeJS.ErrnoException) => void): void;
    export function writeFile(filename: string, data: any, options: { encoding?: string; mode?: string; flag?: string; }, callback?: (err: NodeJS.ErrnoException) => void): void;
    export function writeFileSync(filename: string, data: any, options?: { encoding?: string; mode?: number; flag?: string; }): void;
    export function writeFileSync(filename: string, data: any, options?: { encoding?: string; mode?: string; flag?: string; }): void;
    export function appendFile(filename: string, data: any, options: { encoding?: string; mode?: number; flag?: string; }, callback?: (err: NodeJS.ErrnoException) => void): void;
    export function appendFile(filename: string, data: any, options: { encoding?: string; mode?: string; flag?: string; }, callback?: (err: NodeJS.ErrnoException) => void): void;
    export function appendFile(filename: string, data: any, callback?: (err: NodeJS.ErrnoException) => void): void;
    export function appendFileSync(filename: string, data: any, options?: { encoding?: string; mode?: number; flag?: string; }): void;
    export function appendFileSync(filename: string, data: any, options?: { encoding?: string; mode?: string; flag?: string; }): void;
    export function watchFile(filename: string, listener: (curr: Stats, prev: Stats) => void): void;
    export function watchFile(filename: string, options: { persistent?: boolean; interval?: number; }, listener: (curr: Stats, prev: Stats) => void): void;
    export function unwatchFile(filename: string, listener?: (curr: Stats, prev: Stats) => void): void;
    export function watch(filename: string, listener?: (event: string, filename: string) => any): FSWatcher;
    export function watch(filename: string, encoding: string, listener?: (event: string, filename: string | Buffer) => any): FSWatcher;
    export function watch(filename: string, options: { persistent?: boolean; recursive?: boolean; encoding?: string }, listener?: (event: string, filename: string | Buffer) => any): FSWatcher;
    export function exists(path: string | Buffer, callback?: (exists: boolean) => void): void;
    export function existsSync(path: string | Buffer): boolean;

    export namespace constants {
        // File Access Constants

        /** Constant for fs.access(). File is visible to the calling process. */
        export const F_OK: number;

        /** Constant for fs.access(). File can be read by the calling process. */
        export const R_OK: number;

        /** Constant for fs.access(). File can be written by the calling process. */
        export const W_OK: number;

        /** Constant for fs.access(). File can be executed by the calling process. */
        export const X_OK: number;

        // File Open Constants

        /** Constant for fs.open(). Flag indicating to open a file for read-only access. */
        export const O_RDONLY: number;

        /** Constant for fs.open(). Flag indicating to open a file for write-only access. */
        export const O_WRONLY: number;

        /** Constant for fs.open(). Flag indicating to open a file for read-write access. */
        export const O_RDWR: number;

        /** Constant for fs.open(). Flag indicating to create the file if it does not already exist. */
        export const O_CREAT: number;

        /** Constant for fs.open(). Flag indicating that opening a file should fail if the O_CREAT flag is set and the file already exists. */
        export const O_EXCL: number;

        /** Constant for fs.open(). Flag indicating that if path identifies a terminal device, opening the path shall not cause that terminal to become the controlling terminal for the process (if the process does not already have one). */
        export const O_NOCTTY: number;

        /** Constant for fs.open(). Flag indicating that if the file exists and is a regular file, and the file is opened successfully for write access, its length shall be truncated to zero. */
        export const O_TRUNC: number;

        /** Constant for fs.open(). Flag indicating that data will be appended to the end of the file. */
        export const O_APPEND: number;

        /** Constant for fs.open(). Flag indicating that the open should fail if the path is not a directory. */
        export const O_DIRECTORY: number;

        /** Constant for fs.open(). Flag indicating reading accesses to the file system will no longer result in an update to the atime information associated with the file. This flag is available on Linux operating systems only. */
        export const O_NOATIME: number;

        /** Constant for fs.open(). Flag indicating that the open should fail if the path is a symbolic link. */
        export const O_NOFOLLOW: number;

        /** Constant for fs.open(). Flag indicating that the file is opened for synchronous I/O. */
        export const O_SYNC: number;

        /** Constant for fs.open(). Flag indicating to open the symbolic link itself rather than the resource it is pointing to. */
        export const O_SYMLINK: number;

        /** Constant for fs.open(). When set, an attempt will be made to minimize caching effects of file I/O. */
        export const O_DIRECT: number;

        /** Constant for fs.open(). Flag indicating to open the file in nonblocking mode when possible. */
        export const O_NONBLOCK: number;

        // File Type Constants

        /** Constant for fs.Stats mode property for determining a file's type. Bit mask used to extract the file type code. */
        export const S_IFMT: number;

        /** Constant for fs.Stats mode property for determining a file's type. File type constant for a regular file. */
        export const S_IFREG: number;

        /** Constant for fs.Stats mode property for determining a file's type. File type constant for a directory. */
        export const S_IFDIR: number;

        /** Constant for fs.Stats mode property for determining a file's type. File type constant for a character-oriented device file. */
        export const S_IFCHR: number;

        /** Constant for fs.Stats mode property for determining a file's type. File type constant for a block-oriented device file. */
        export const S_IFBLK: number;

        /** Constant for fs.Stats mode property for determining a file's type. File type constant for a FIFO/pipe. */
        export const S_IFIFO: number;

        /** Constant for fs.Stats mode property for determining a file's type. File type constant for a symbolic link. */
        export const S_IFLNK: number;

        /** Constant for fs.Stats mode property for determining a file's type. File type constant for a socket. */
        export const S_IFSOCK: number;

        // File Mode Constants

        /** Constant for fs.Stats mode property for determining access permissions for a file. File mode indicating readable, writable and executable by owner. */
        export const S_IRWXU: number;

        /** Constant for fs.Stats mode property for determining access permissions for a file. File mode indicating readable by owner. */
        export const S_IRUSR: number;

        /** Constant for fs.Stats mode property for determining access permissions for a file. File mode indicating writable by owner. */
        export const S_IWUSR: number;

        /** Constant for fs.Stats mode property for determining access permissions for a file. File mode indicating executable by owner. */
        export const S_IXUSR: number;

        /** Constant for fs.Stats mode property for determining access permissions for a file. File mode indicating readable, writable and executable by group. */
        export const S_IRWXG: number;

        /** Constant for fs.Stats mode property for determining access permissions for a file. File mode indicating readable by group. */
        export const S_IRGRP: number;

        /** Constant for fs.Stats mode property for determining access permissions for a file. File mode indicating writable by group. */
        export const S_IWGRP: number;

        /** Constant for fs.Stats mode property for determining access permissions for a file. File mode indicating executable by group. */
        export const S_IXGRP: number;

        /** Constant for fs.Stats mode property for determining access permissions for a file. File mode indicating readable, writable and executable by others. */
        export const S_IRWXO: number;

        /** Constant for fs.Stats mode property for determining access permissions for a file. File mode indicating readable by others. */
        export const S_IROTH: number;

        /** Constant for fs.Stats mode property for determining access permissions for a file. File mode indicating writable by others. */
        export const S_IWOTH: number;

        /** Constant for fs.Stats mode property for determining access permissions for a file. File mode indicating executable by others. */
        export const S_IXOTH: number;
    }

    /** Tests a user's permissions for the file specified by path. */
    export function access(path: string | Buffer, callback: (err: NodeJS.ErrnoException) => void): void;
    export function access(path: string | Buffer, mode: number, callback: (err: NodeJS.ErrnoException) => void): void;
    /** Synchronous version of fs.access. This throws if any accessibility checks fail, and does nothing otherwise. */
    export function accessSync(path: string | Buffer, mode?: number): void;
    export function createReadStream(path: string | Buffer, options?: {
        flags?: string;
        encoding?: string;
        fd?: number;
        mode?: number;
        autoClose?: boolean;
        start?: number;
        end?: number;
    }): ReadStream;
    export function createWriteStream(path: string | Buffer, options?: {
        flags?: string;
        encoding?: string;
        fd?: number;
        mode?: number;
        autoClose?: boolean;
        start?: number;
    }): WriteStream;
    export function fdatasync(fd: number, callback: Function): void;
    export function fdatasyncSync(fd: number): void;
}

declare module "path" {

    /**
     * A parsed path object generated by path.parse() or consumed by path.format().
     */
    export interface ParsedPath {
        /**
         * The root of the path such as '/' or 'c:\'
         */
        root: string;
        /**
         * The full directory path such as '/home/user/dir' or 'c:\path\dir'
         */
        dir: string;
        /**
         * The file name including extension (if any) such as 'index.html'
         */
        base: string;
        /**
         * The file extension (if any) such as '.html'
         */
        ext: string;
        /**
         * The file name without extension (if any) such as 'index'
         */
        name: string;
    }

    /**
     * Normalize a string path, reducing '..' and '.' parts.
     * When multiple slashes are found, they're replaced by a single one; when the path contains a trailing slash, it is preserved. On Windows backslashes are used.
     *
     * @param p string path to normalize.
     */
    export function normalize(p: string): string;
    /**
     * Join all arguments together and normalize the resulting path.
     * Arguments must be strings. In v0.8, non-string arguments were silently ignored. In v0.10 and up, an exception is thrown.
     *
     * @param paths paths to join.
     */
    export function join(...paths: string[]): string;
    /**
     * The right-most parameter is considered {to}.  Other parameters are considered an array of {from}.
     *
     * Starting from leftmost {from} paramter, resolves {to} to an absolute path.
     *
     * If {to} isn't already absolute, {from} arguments are prepended in right to left order, until an absolute path is found. If after using all {from} paths still no absolute path is found, the current working directory is used as well. The resulting path is normalized, and trailing slashes are removed unless the path gets resolved to the root directory.
     *
     * @param pathSegments string paths to join.  Non-string arguments are ignored.
     */
    export function resolve(...pathSegments: any[]): string;
    /**
     * Determines whether {path} is an absolute path. An absolute path will always resolve to the same location, regardless of the working directory.
     *
     * @param path path to test.
     */
    export function isAbsolute(path: string): boolean;
    /**
     * Solve the relative path from {from} to {to}.
     * At times we have two absolute paths, and we need to derive the relative path from one to the other. This is actually the reverse transform of path.resolve.
     *
     * @param from
     * @param to
     */
    export function relative(from: string, to: string): string;
    /**
     * Return the directory name of a path. Similar to the Unix dirname command.
     *
     * @param p the path to evaluate.
     */
    export function dirname(p: string): string;
    /**
     * Return the last portion of a path. Similar to the Unix basename command.
     * Often used to extract the file name from a fully qualified path.
     *
     * @param p the path to evaluate.
     * @param ext optionally, an extension to remove from the result.
     */
    export function basename(p: string, ext?: string): string;
    /**
     * Return the extension of the path, from the last '.' to end of string in the last portion of the path.
     * If there is no '.' in the last portion of the path or the first character of it is '.', then it returns an empty string
     *
     * @param p the path to evaluate.
     */
    export function extname(p: string): string;
    /**
     * The platform-specific file separator. '\\' or '/'.
     */
    export var sep: string;
    /**
     * The platform-specific file delimiter. ';' or ':'.
     */
    export var delimiter: string;
    /**
     * Returns an object from a path string - the opposite of format().
     *
     * @param pathString path to evaluate.
     */
    export function parse(pathString: string): ParsedPath;
    /**
     * Returns a path string from an object - the opposite of parse().
     *
     * @param pathString path to evaluate.
     */
    export function format(pathObject: ParsedPath): string;

    export module posix {
        export function normalize(p: string): string;
        export function join(...paths: any[]): string;
        export function resolve(...pathSegments: any[]): string;
        export function isAbsolute(p: string): boolean;
        export function relative(from: string, to: string): string;
        export function dirname(p: string): string;
        export function basename(p: string, ext?: string): string;
        export function extname(p: string): string;
        export var sep: string;
        export var delimiter: string;
        export function parse(p: string): ParsedPath;
        export function format(pP: ParsedPath): string;
    }

    export module win32 {
        export function normalize(p: string): string;
        export function join(...paths: any[]): string;
        export function resolve(...pathSegments: any[]): string;
        export function isAbsolute(p: string): boolean;
        export function relative(from: string, to: string): string;
        export function dirname(p: string): string;
        export function basename(p: string, ext?: string): string;
        export function extname(p: string): string;
        export var sep: string;
        export var delimiter: string;
        export function parse(p: string): ParsedPath;
        export function format(pP: ParsedPath): string;
    }
}

declare module "string_decoder" {
    export interface NodeStringDecoder {
        write(buffer: Buffer): string;
        end(buffer?: Buffer): string;
    }
    export var StringDecoder: {
        new (encoding?: string): NodeStringDecoder;
    };
}

declare module "tls" {
    import * as crypto from "crypto";
    import * as net from "net";
    import * as stream from "stream";

    var CLIENT_RENEG_LIMIT: number;
    var CLIENT_RENEG_WINDOW: number;

    export interface Certificate {
        /**
         * Country code.
         */
        C: string;
        /**
         * Street.
         */
        ST: string;
        /**
         * Locality.
         */
        L: string;
        /**
         * Organization.
         */
        O: string;
        /**
         * Organizational unit.
         */
        OU: string;
        /**
         * Common name.
         */
        CN: string;
    }

    export interface PeerCertificate {
        subject: Certificate;
        issuer: Certificate;
        subjectaltname: string;
        infoAccess: { [index: string]: string[] };
        modulus: string;
        exponent: string;
        valid_from: string;
        valid_to: string;
        fingerprint: string;
        ext_key_usage: string[];
        serialNumber: string;
        raw: Buffer;
    }

    export interface DetailedPeerCertificate extends PeerCertificate {
      issuerCertificate: DetailedPeerCertificate;
    }

    export interface CipherNameAndProtocol {
        /**
         * The cipher name.
         */
        name: string;
        /**
         * SSL/TLS protocol version.
         */
        version: string;
    }

    export class TLSSocket extends net.Socket {
        /**
         * Construct a new tls.TLSSocket object from an existing TCP socket.
         */
        constructor(socket:net.Socket, options?: {
          /**
           * An optional TLS context object from tls.createSecureContext()
           */
          secureContext?: SecureContext,
          /**
           * If true the TLS socket will be instantiated in server-mode.
           * Defaults to false.
           */
          isServer?: boolean,
          /**
           * An optional net.Server instance.
           */
          server?: net.Server,
          /**
           * If true the server will request a certificate from clients that
           * connect and attempt to verify that certificate. Defaults to
           * false.
           */
          requestCert?: boolean,
          /**
           * If true the server will reject any connection which is not
           * authorized with the list of supplied CAs. This option only has an
           * effect if requestCert is true. Defaults to false.
           */
          rejectUnauthorized?: boolean,
          /**
           * An array of strings or a Buffer naming possible NPN protocols.
           * (Protocols should be ordered by their priority.)
           */
          NPNProtocols?: string[] | Buffer,
          /**
           * An array of strings or a Buffer naming possible ALPN protocols.
           * (Protocols should be ordered by their priority.) When the server
           * receives both NPN and ALPN extensions from the client, ALPN takes
           * precedence over NPN and the server does not send an NPN extension
           * to the client.
           */
          ALPNProtocols?: string[] | Buffer,
          /**
           * SNICallback(servername, cb) <Function> A function that will be
           * called if the client supports SNI TLS extension. Two arguments
           * will be passed when called: servername and cb. SNICallback should
           * invoke cb(null, ctx), where ctx is a SecureContext instance.
           * (tls.createSecureContext(...) can be used to get a proper
           * SecureContext.) If SNICallback wasn't provided the default callback
           * with high-level API will be used (see below).
           */
          SNICallback?: Function,
          /**
           * An optional Buffer instance containing a TLS session.
           */
          session?: Buffer,
          /**
           * If true, specifies that the OCSP status request extension will be
           * added to the client hello and an 'OCSPResponse' event will be
           * emitted on the socket before establishing a secure communication
           */
          requestOCSP?: boolean
        });
        /**
         * Returns the bound address, the address family name and port of the underlying socket as reported by
         * the operating system.
         * @returns {any} - An object with three properties, e.g. { port: 12346, family: 'IPv4', address: '127.0.0.1' }.
         */
        address(): { port: number; family: string; address: string };
        /**
         * A boolean that is true if the peer certificate was signed by one of the specified CAs, otherwise false.
         */
        authorized: boolean;
        /**
         * The reason why the peer's certificate has not been verified.
         * This property becomes available only when tlsSocket.authorized === false.
         */
        authorizationError: Error;
        /**
         * Static boolean value, always true.
         * May be used to distinguish TLS sockets from regular ones.
         */
        encrypted: boolean;
        /**
         * Returns an object representing the cipher name and the SSL/TLS protocol version of the current connection.
         * @returns {CipherNameAndProtocol} - Returns an object representing the cipher name
         * and the SSL/TLS protocol version of the current connection.
         */
        getCipher(): CipherNameAndProtocol;
        /**
         * Returns an object representing the peer's certificate.
         * The returned object has some properties corresponding to the field of the certificate.
         * If detailed argument is true the full chain with issuer property will be returned,
         * if false only the top certificate without issuer property.
         * If the peer does not provide a certificate, it returns null or an empty object.
         * @param {boolean} detailed - If true; the full chain with issuer property will be returned.
         * @returns {PeerCertificate | DetailedPeerCertificate} - An object representing the peer's certificate.
         */
        getPeerCertificate(detailed: true): DetailedPeerCertificate;
        getPeerCertificate(detailed?: false): PeerCertificate;
        getPeerCertificate(detailed?: boolean): PeerCertificate | DetailedPeerCertificate;
        /**
         * Could be used to speed up handshake establishment when reconnecting to the server.
         * @returns {any} - ASN.1 encoded TLS session or undefined if none was negotiated.
         */
        getSession(): any;
        /**
         * NOTE: Works only with client TLS sockets.
         * Useful only for debugging, for session reuse provide session option to tls.connect().
         * @returns {any} - TLS session ticket or undefined if none was negotiated.
         */
        getTLSTicket(): any;
        /**
         * The string representation of the local IP address.
         */
        localAddress: string;
        /**
         * The numeric representation of the local port.
         */
        localPort: number;
        /**
         * The string representation of the remote IP address.
         * For example, '74.125.127.100' or '2001:4860:a005::68'.
         */
        remoteAddress: string;
        /**
         * The string representation of the remote IP family. 'IPv4' or 'IPv6'.
         */
        remoteFamily: string;
        /**
         * The numeric representation of the remote port. For example, 443.
         */
        remotePort: number;
        /**
         * Initiate TLS renegotiation process.
         *
         * NOTE: Can be used to request peer's certificate after the secure connection has been established.
         * ANOTHER NOTE: When running as the server, socket will be destroyed with an error after handshakeTimeout timeout.
         * @param {TlsOptions} options - The options may contain the following fields: rejectUnauthorized,
         * requestCert (See tls.createServer() for details).
         * @param {Function} callback - callback(err) will be executed with null as err, once the renegotiation
         * is successfully completed.
         */
        renegotiate(options: TlsOptions, callback: (err: Error) => any): any;
        /**
         * Set maximum TLS fragment size (default and maximum value is: 16384, minimum is: 512).
         * Smaller fragment size decreases buffering latency on the client: large fragments are buffered by
         * the TLS layer until the entire fragment is received and its integrity is verified;
         * large fragments can span multiple roundtrips, and their processing can be delayed due to packet
         * loss or reordering. However, smaller fragments add extra TLS framing bytes and CPU overhead,
         * which may decrease overall server throughput.
         * @param {number} size - TLS fragment size (default and maximum value is: 16384, minimum is: 512).
         * @returns {boolean} - Returns true on success, false otherwise.
         */
        setMaxSendFragment(size: number): boolean;

        /**
         * events.EventEmitter
         * 1. OCSPResponse
         * 2. secureConnect
         **/
        addListener(event: string, listener: Function): this;
        addListener(event: "OCSPResponse", listener: (response: Buffer) => void): this;
        addListener(event: "secureConnect", listener: () => void): this;

        emit(event: string, ...args: any[]): boolean;
        emit(event: "OCSPResponse", response: Buffer): boolean;
        emit(event: "secureConnect"): boolean;

        on(event: string, listener: Function): this;
        on(event: "OCSPResponse", listener: (response: Buffer) => void): this;
        on(event: "secureConnect", listener: () => void): this;

        once(event: string, listener: Function): this;
        once(event: "OCSPResponse", listener: (response: Buffer) => void): this;
        once(event: "secureConnect", listener: () => void): this;

        prependListener(event: string, listener: Function): this;
        prependListener(event: "OCSPResponse", listener: (response: Buffer) => void): this;
        prependListener(event: "secureConnect", listener: () => void): this;

        prependOnceListener(event: string, listener: Function): this;
        prependOnceListener(event: "OCSPResponse", listener: (response: Buffer) => void): this;
        prependOnceListener(event: "secureConnect", listener: () => void): this;
    }

    export interface TlsOptions {
        host?: string;
        port?: number;
        pfx?: string | Buffer[];
        key?: string | string[] | Buffer | any[];
        passphrase?: string;
        cert?: string | string[] | Buffer | Buffer[];
        ca?: string | string[] | Buffer | Buffer[];
        crl?: string | string[];
        ciphers?: string;
        honorCipherOrder?: boolean;
        requestCert?: boolean;
        rejectUnauthorized?: boolean;
        NPNProtocols?: string[] | Buffer;
        SNICallback?: (servername: string, cb: (err: Error, ctx: SecureContext) => any) => any;
        ecdhCurve?: string;
        dhparam?: string | Buffer;
        handshakeTimeout?: number;
        ALPNProtocols?: string[] | Buffer;
        sessionTimeout?: number;
        ticketKeys?: any;
        sessionIdContext?: string;
        secureProtocol?: string;
    }

    export interface ConnectionOptions {
        host?: string;
        port?: number;
        socket?: net.Socket;
        pfx?: string | Buffer
        key?: string | string[] | Buffer | Buffer[];
        passphrase?: string;
        cert?: string | string[] | Buffer | Buffer[];
        ca?: string | Buffer | (string | Buffer)[];
        rejectUnauthorized?: boolean;
        NPNProtocols?: (string | Buffer)[];
        servername?: string;
        path?: string;
        ALPNProtocols?: (string | Buffer)[];
        checkServerIdentity?: (servername: string, cert: string | Buffer | (string | Buffer)[]) => any;
        secureProtocol?: string;
        secureContext?: Object;
        session?: Buffer;
        minDHSize?: number;
    }

    export interface Server extends net.Server {
        close(callback?: Function): Server;
        address(): { port: number; family: string; address: string; };
        addContext(hostName: string, credentials: {
            key: string;
            cert: string;
            ca: string;
        }): void;
        maxConnections: number;
        connections: number;

        /**
         * events.EventEmitter
         * 1. tlsClientError
         * 2. newSession
         * 3. OCSPRequest
         * 4. resumeSession
         * 5. secureConnection
         **/
        addListener(event: string, listener: Function): this;
        addListener(event: "tlsClientError", listener: (err: Error, tlsSocket: TLSSocket) => void): this;
        addListener(event: "newSession", listener: (sessionId: any, sessionData: any, callback: (err: Error, resp: Buffer) => void) => void): this;
        addListener(event: "OCSPRequest", listener: (certificate: Buffer, issuer: Buffer, callback: Function) => void): this;
        addListener(event: "resumeSession", listener: (sessionId: any, callback: (err: Error, sessionData: any) => void) => void): this;
        addListener(event: "secureConnection", listener: (tlsSocket: TLSSocket) => void): this;

        emit(event: string, ...args: any[]): boolean;
        emit(event: "tlsClientError", err: Error, tlsSocket: TLSSocket): boolean;
        emit(event: "newSession", sessionId: any, sessionData: any, callback: (err: Error, resp: Buffer) => void): boolean;
        emit(event: "OCSPRequest", certificate: Buffer, issuer: Buffer, callback: Function): boolean;
        emit(event: "resumeSession", sessionId: any, callback: (err: Error, sessionData: any) => void): boolean;
        emit(event: "secureConnection", tlsSocket: TLSSocket): boolean;

        on(event: string, listener: Function): this;
        on(event: "tlsClientError", listener: (err: Error, tlsSocket: TLSSocket) => void): this;
        on(event: "newSession", listener: (sessionId: any, sessionData: any, callback: (err: Error, resp: Buffer) => void) => void): this;
        on(event: "OCSPRequest", listener: (certificate: Buffer, issuer: Buffer, callback: Function) => void): this;
        on(event: "resumeSession", listener: (sessionId: any, callback: (err: Error, sessionData: any) => void) => void): this;
        on(event: "secureConnection", listener: (tlsSocket: TLSSocket) => void): this;

        once(event: string, listener: Function): this;
        once(event: "tlsClientError", listener: (err: Error, tlsSocket: TLSSocket) => void): this;
        once(event: "newSession", listener: (sessionId: any, sessionData: any, callback: (err: Error, resp: Buffer) => void) => void): this;
        once(event: "OCSPRequest", listener: (certificate: Buffer, issuer: Buffer, callback: Function) => void): this;
        once(event: "resumeSession", listener: (sessionId: any, callback: (err: Error, sessionData: any) => void) => void): this;
        once(event: "secureConnection", listener: (tlsSocket: TLSSocket) => void): this;

        prependListener(event: string, listener: Function): this;
        prependListener(event: "tlsClientError", listener: (err: Error, tlsSocket: TLSSocket) => void): this;
        prependListener(event: "newSession", listener: (sessionId: any, sessionData: any, callback: (err: Error, resp: Buffer) => void) => void): this;
        prependListener(event: "OCSPRequest", listener: (certificate: Buffer, issuer: Buffer, callback: Function) => void): this;
        prependListener(event: "resumeSession", listener: (sessionId: any, callback: (err: Error, sessionData: any) => void) => void): this;
        prependListener(event: "secureConnection", listener: (tlsSocket: TLSSocket) => void): this;

        prependOnceListener(event: string, listener: Function): this;
        prependOnceListener(event: "tlsClientError", listener: (err: Error, tlsSocket: TLSSocket) => void): this;
        prependOnceListener(event: "newSession", listener: (sessionId: any, sessionData: any, callback: (err: Error, resp: Buffer) => void) => void): this;
        prependOnceListener(event: "OCSPRequest", listener: (certificate: Buffer, issuer: Buffer, callback: Function) => void): this;
        prependOnceListener(event: "resumeSession", listener: (sessionId: any, callback: (err: Error, sessionData: any) => void) => void): this;
        prependOnceListener(event: "secureConnection", listener: (tlsSocket: TLSSocket) => void): this;
    }

    export interface ClearTextStream extends stream.Duplex {
        authorized: boolean;
        authorizationError: Error;
        getPeerCertificate(): any;
        getCipher: {
            name: string;
            version: string;
        };
        address: {
            port: number;
            family: string;
            address: string;
        };
        remoteAddress: string;
        remotePort: number;
    }

    export interface SecurePair {
        encrypted: any;
        cleartext: any;
    }

    export interface SecureContextOptions {
        pfx?: string | Buffer;
        key?: string | Buffer;
        passphrase?: string;
        cert?: string | Buffer;
        ca?: string | Buffer;
        crl?: string | string[]
        ciphers?: string;
        honorCipherOrder?: boolean;
    }

    export interface SecureContext {
        context: any;
    }

    export function createServer(options: TlsOptions, secureConnectionListener?: (socket: TLSSocket) => void): Server;
    export function connect(options: ConnectionOptions, secureConnectionListener?: () => void): TLSSocket;
    export function connect(port: number, host?: string, options?: ConnectionOptions, secureConnectListener?: () => void): TLSSocket;
    export function connect(port: number, options?: ConnectionOptions, secureConnectListener?: () => void): TLSSocket;
    export function createSecurePair(credentials?: crypto.Credentials, isServer?: boolean, requestCert?: boolean, rejectUnauthorized?: boolean): SecurePair;
    export function createSecureContext(details: SecureContextOptions): SecureContext;
}

declare module "crypto" {
    export interface Certificate {
        exportChallenge(spkac: string | Buffer): Buffer;
        exportPublicKey(spkac: string | Buffer): Buffer;
        verifySpkac(spkac: Buffer): boolean;
    }
    export var Certificate: {
        new (): Certificate;
        (): Certificate;
    }

    export var fips: boolean;

    export interface CredentialDetails {
        pfx: string;
        key: string;
        passphrase: string;
        cert: string;
        ca: string | string[];
        crl: string | string[];
        ciphers: string;
    }
    export interface Credentials { context?: any; }
    export function createCredentials(details: CredentialDetails): Credentials;
    export function createHash(algorithm: string): Hash;
    export function createHmac(algorithm: string, key: string | Buffer): Hmac;

    type Utf8AsciiLatin1Encoding = "utf8" | "ascii" | "latin1";
    type HexBase64Latin1Encoding = "latin1" | "hex" | "base64";
    type Utf8AsciiBinaryEncoding = "utf8" | "ascii" | "binary";
    type HexBase64BinaryEncoding = "binary" | "base64" | "hex";
    type ECDHKeyFormat = "compressed" | "uncompressed" | "hybrid";

    export interface Hash extends NodeJS.ReadWriteStream {
        update(data: string | Buffer): Hash;
        update(data: string | Buffer, input_encoding: Utf8AsciiLatin1Encoding): Hash;
        digest(): Buffer;
        digest(encoding: HexBase64Latin1Encoding): string;
    }
    export interface Hmac extends NodeJS.ReadWriteStream {
        update(data: string | Buffer): Hmac;
        update(data: string | Buffer, input_encoding: Utf8AsciiLatin1Encoding): Hmac;
        digest(): Buffer;
        digest(encoding: HexBase64Latin1Encoding): string;
    }
    export function createCipher(algorithm: string, password: any): Cipher;
    export function createCipheriv(algorithm: string, key: any, iv: any): Cipher;
    export interface Cipher extends NodeJS.ReadWriteStream {
        update(data: Buffer): Buffer;
        update(data: string, input_encoding: Utf8AsciiBinaryEncoding): Buffer;
        update(data: Buffer, input_encoding: any, output_encoding: HexBase64BinaryEncoding): string;
        update(data: string, input_encoding: Utf8AsciiBinaryEncoding, output_encoding: HexBase64BinaryEncoding): string;
        final(): Buffer;
        final(output_encoding: string): string;
        setAutoPadding(auto_padding?: boolean): void;
        getAuthTag(): Buffer;
        setAAD(buffer: Buffer): void;
    }
    export function createDecipher(algorithm: string, password: any): Decipher;
    export function createDecipheriv(algorithm: string, key: any, iv: any): Decipher;
    export interface Decipher extends NodeJS.ReadWriteStream {
        update(data: Buffer): Buffer;
        update(data: string, input_encoding: HexBase64BinaryEncoding): Buffer;
        update(data: Buffer, input_encoding: any, output_encoding: Utf8AsciiBinaryEncoding): string;
        update(data: string, input_encoding: HexBase64BinaryEncoding, output_encoding: Utf8AsciiBinaryEncoding): string;
        final(): Buffer;
        final(output_encoding: string): string;
        setAutoPadding(auto_padding?: boolean): void;
        setAuthTag(tag: Buffer): void;
        setAAD(buffer: Buffer): void;
    }
    export function createSign(algorithm: string): Signer;
    export interface Signer extends NodeJS.WritableStream {
        update(data: string | Buffer): Signer;
        update(data: string | Buffer, input_encoding: Utf8AsciiLatin1Encoding): Signer;
        sign(private_key: string | { key: string; passphrase: string }): Buffer;
        sign(private_key: string | { key: string; passphrase: string }, output_format: HexBase64Latin1Encoding): string;
    }
    export function createVerify(algorith: string): Verify;
    export interface Verify extends NodeJS.WritableStream {
        update(data: string | Buffer): Verify;
        update(data: string | Buffer, input_encoding: Utf8AsciiLatin1Encoding): Verify;
        verify(object: string, signature: Buffer): boolean;
        verify(object: string, signature: string, signature_format: HexBase64Latin1Encoding): boolean;
    }
    export function createDiffieHellman(prime_length: number, generator?: number): DiffieHellman;
    export function createDiffieHellman(prime: Buffer): DiffieHellman;
    export function createDiffieHellman(prime: string, prime_encoding: HexBase64Latin1Encoding): DiffieHellman;
    export function createDiffieHellman(prime: string, prime_encoding: HexBase64Latin1Encoding, generator: number | Buffer): DiffieHellman;
    export function createDiffieHellman(prime: string, prime_encoding: HexBase64Latin1Encoding, generator: string, generator_encoding: HexBase64Latin1Encoding): DiffieHellman;
    export interface DiffieHellman {
        generateKeys(): Buffer;
        generateKeys(encoding: HexBase64Latin1Encoding): string;
        computeSecret(other_public_key: Buffer): Buffer;
        computeSecret(other_public_key: string, input_encoding: HexBase64Latin1Encoding): Buffer;
        computeSecret(other_public_key: string, input_encoding: HexBase64Latin1Encoding, output_encoding: HexBase64Latin1Encoding): string;
        getPrime(): Buffer;
        getPrime(encoding: HexBase64Latin1Encoding): string;
        getGenerator(): Buffer;
        getGenerator(encoding: HexBase64Latin1Encoding): string;
        getPublicKey(): Buffer;
        getPublicKey(encoding: HexBase64Latin1Encoding): string;
        getPrivateKey(): Buffer;
        getPrivateKey(encoding: HexBase64Latin1Encoding): string;
        setPublicKey(public_key: Buffer): void;
        setPublicKey(public_key: string, encoding: string): void;
        setPrivateKey(private_key: Buffer): void;
        setPrivateKey(private_key: string, encoding: string): void;
        verifyError: number;
    }
    export function getDiffieHellman(group_name: string): DiffieHellman;
    export function pbkdf2(password: string | Buffer, salt: string | Buffer, iterations: number, keylen: number, digest: string, callback: (err: Error, derivedKey: Buffer) => any): void;
    export function pbkdf2Sync(password: string | Buffer, salt: string | Buffer, iterations: number, keylen: number, digest: string): Buffer;
    export function randomBytes(size: number): Buffer;
    export function randomBytes(size: number, callback: (err: Error, buf: Buffer) => void): void;
    export function pseudoRandomBytes(size: number): Buffer;
    export function pseudoRandomBytes(size: number, callback: (err: Error, buf: Buffer) => void): void;
    export function randomFillSync(buffer: Buffer | Uint8Array, offset?: number, size?: number): Buffer;
    export function randomFill(buffer: Buffer, callback: (err: Error, buf: Buffer) => void): void;
    export function randomFill(buffer: Uint8Array, callback: (err: Error, buf: Uint8Array) => void): void;
    export function randomFill(buffer: Buffer, offset: number, callback: (err: Error, buf: Buffer) => void): void;
    export function randomFill(buffer: Uint8Array, offset: number, callback: (err: Error, buf: Uint8Array) => void): void;
    export function randomFill(buffer: Buffer, offset: number, size: number, callback: (err: Error, buf: Buffer) => void): void;
    export function randomFill(buffer: Uint8Array, offset: number, size: number, callback: (err: Error, buf: Uint8Array) => void): void;
    export interface RsaPublicKey {
        key: string;
        padding?: number;
    }
    export interface RsaPrivateKey {
        key: string;
        passphrase?: string,
        padding?: number;
    }
    export function publicEncrypt(public_key: string | RsaPublicKey, buffer: Buffer): Buffer
    export function privateDecrypt(private_key: string | RsaPrivateKey, buffer: Buffer): Buffer
    export function privateEncrypt(private_key: string | RsaPrivateKey, buffer: Buffer): Buffer
    export function publicDecrypt(public_key: string | RsaPublicKey, buffer: Buffer): Buffer
    export function getCiphers(): string[];
    export function getCurves(): string[];
    export function getHashes(): string[];
    export interface ECDH {
        generateKeys(): Buffer;
        generateKeys(encoding: HexBase64Latin1Encoding): string;
        generateKeys(encoding: HexBase64Latin1Encoding, format: ECDHKeyFormat): string;
        computeSecret(other_public_key: Buffer): Buffer;
        computeSecret(other_public_key: string, input_encoding: HexBase64Latin1Encoding): Buffer;
        computeSecret(other_public_key: string, input_encoding: HexBase64Latin1Encoding, output_encoding: HexBase64Latin1Encoding): string;
        getPrivateKey(): Buffer;
        getPrivateKey(encoding: HexBase64Latin1Encoding): string;
        getPublicKey(): Buffer;
        getPublicKey(encoding: HexBase64Latin1Encoding): string;
        getPublicKey(encoding: HexBase64Latin1Encoding, format: ECDHKeyFormat): string;
        setPrivateKey(private_key: Buffer): void;
        setPrivateKey(private_key: string, encoding: HexBase64Latin1Encoding): void;
    }
    export function createECDH(curve_name: string): ECDH;
    export function timingSafeEqual(a: Buffer, b: Buffer): boolean;
    export var DEFAULT_ENCODING: string;
}

declare module "stream" {
    import * as events from "events";

    class internal extends events.EventEmitter {
        pipe<T extends NodeJS.WritableStream>(destination: T, options?: { end?: boolean; }): T;
    }

    namespace internal {

        export class Stream extends internal { }

        export interface ReadableOptions {
            highWaterMark?: number;
            encoding?: string;
            objectMode?: boolean;
            read?: (this: Readable, size?: number) => any;
        }

        export class Readable extends Stream implements NodeJS.ReadableStream {
            readable: boolean;
            constructor(opts?: ReadableOptions);
            _read(size: number): void;
            read(size?: number): any;
            setEncoding(encoding: string): this;
            pause(): this;
            resume(): this;
            isPaused(): boolean;
            pipe<T extends NodeJS.WritableStream>(destination: T, options?: { end?: boolean; }): T;
            unpipe<T extends NodeJS.WritableStream>(destination?: T): this;
            unshift(chunk: any): void;
            wrap(oldStream: NodeJS.ReadableStream): Readable;
            push(chunk: any, encoding?: string): boolean;

            /**
             * Event emitter
             * The defined events on documents including:
             *   1. close
             *   2. data
             *   3. end
             *   4. readable
             *   5. error
             **/
            addListener(event: string, listener: Function): this;
            addListener(event: string, listener: Function): this;
            addListener(event: "close", listener: () => void): this;
            addListener(event: "data", listener: (chunk: Buffer | string) => void): this;
            addListener(event: "end", listener: () => void): this;
            addListener(event: "readable", listener: () => void): this;
            addListener(event: "error", listener: (err: Error) => void): this;

            emit(event: string, ...args: any[]): boolean;
            emit(event: "close"): boolean;
            emit(event: "data", chunk: Buffer | string): boolean;
            emit(event: "end"): boolean;
            emit(event: "readable"): boolean;
            emit(event: "error", err: Error): boolean;

            on(event: string, listener: Function): this;
            on(event: "close", listener: () => void): this;
            on(event: "data", listener: (chunk: Buffer | string) => void): this;
            on(event: "end", listener: () => void): this;
            on(event: "readable", listener: () => void): this;
            on(event: "error", listener: (err: Error) => void): this;

            once(event: string, listener: Function): this;
            once(event: "close", listener: () => void): this;
            once(event: "data", listener: (chunk: Buffer | string) => void): this;
            once(event: "end", listener: () => void): this;
            once(event: "readable", listener: () => void): this;
            once(event: "error", listener: (err: Error) => void): this;

            prependListener(event: string, listener: Function): this;
            prependListener(event: "close", listener: () => void): this;
            prependListener(event: "data", listener: (chunk: Buffer | string) => void): this;
            prependListener(event: "end", listener: () => void): this;
            prependListener(event: "readable", listener: () => void): this;
            prependListener(event: "error", listener: (err: Error) => void): this;

            prependOnceListener(event: string, listener: Function): this;
            prependOnceListener(event: "close", listener: () => void): this;
            prependOnceListener(event: "data", listener: (chunk: Buffer | string) => void): this;
            prependOnceListener(event: "end", listener: () => void): this;
            prependOnceListener(event: "readable", listener: () => void): this;
            prependOnceListener(event: "error", listener: (err: Error) => void): this;

            removeListener(event: string, listener: Function): this;
            removeListener(event: "close", listener: () => void): this;
            removeListener(event: "data", listener: (chunk: Buffer | string) => void): this;
            removeListener(event: "end", listener: () => void): this;
            removeListener(event: "readable", listener: () => void): this;
            removeListener(event: "error", listener: (err: Error) => void): this;
        }

        export interface WritableOptions {
            highWaterMark?: number;
            decodeStrings?: boolean;
            objectMode?: boolean;
            write?: (chunk: string | Buffer, encoding: string, callback: Function) => any;
            writev?: (chunks: { chunk: string | Buffer, encoding: string }[], callback: Function) => any;
        }

        export class Writable extends Stream implements NodeJS.WritableStream {
            writable: boolean;
            constructor(opts?: WritableOptions);
            _write(chunk: any, encoding: string, callback: Function): void;
            write(chunk: any, cb?: Function): boolean;
            write(chunk: any, encoding?: string, cb?: Function): boolean;
            setDefaultEncoding(encoding: string): this;
            end(): void;
            end(chunk: any, cb?: Function): void;
            end(chunk: any, encoding?: string, cb?: Function): void;

            /**
             * Event emitter
             * The defined events on documents including:
             *   1. close
             *   2. drain
             *   3. error
             *   4. finish
             *   5. pipe
             *   6. unpipe
             **/
            addListener(event: string, listener: Function): this;
            addListener(event: "close", listener: () => void): this;
            addListener(event: "drain", listener: () => void): this;
            addListener(event: "error", listener: (err: Error) => void): this;
            addListener(event: "finish", listener: () => void): this;
            addListener(event: "pipe", listener: (src: Readable) => void): this;
            addListener(event: "unpipe", listener: (src: Readable) => void): this;

            emit(event: string, ...args: any[]): boolean;
            emit(event: "close"): boolean;
            emit(event: "drain", chunk: Buffer | string): boolean;
            emit(event: "error", err: Error): boolean;
            emit(event: "finish"): boolean;
            emit(event: "pipe", src: Readable): boolean;
            emit(event: "unpipe", src: Readable): boolean;

            on(event: string, listener: Function): this;
            on(event: "close", listener: () => void): this;
            on(event: "drain", listener: () => void): this;
            on(event: "error", listener: (err: Error) => void): this;
            on(event: "finish", listener: () => void): this;
            on(event: "pipe", listener: (src: Readable) => void): this;
            on(event: "unpipe", listener: (src: Readable) => void): this;

            once(event: string, listener: Function): this;
            once(event: "close", listener: () => void): this;
            once(event: "drain", listener: () => void): this;
            once(event: "error", listener: (err: Error) => void): this;
            once(event: "finish", listener: () => void): this;
            once(event: "pipe", listener: (src: Readable) => void): this;
            once(event: "unpipe", listener: (src: Readable) => void): this;

            prependListener(event: string, listener: Function): this;
            prependListener(event: "close", listener: () => void): this;
            prependListener(event: "drain", listener: () => void): this;
            prependListener(event: "error", listener: (err: Error) => void): this;
            prependListener(event: "finish", listener: () => void): this;
            prependListener(event: "pipe", listener: (src: Readable) => void): this;
            prependListener(event: "unpipe", listener: (src: Readable) => void): this;

            prependOnceListener(event: string, listener: Function): this;
            prependOnceListener(event: "close", listener: () => void): this;
            prependOnceListener(event: "drain", listener: () => void): this;
            prependOnceListener(event: "error", listener: (err: Error) => void): this;
            prependOnceListener(event: "finish", listener: () => void): this;
            prependOnceListener(event: "pipe", listener: (src: Readable) => void): this;
            prependOnceListener(event: "unpipe", listener: (src: Readable) => void): this;

            removeListener(event: string, listener: Function): this;
            removeListener(event: "close", listener: () => void): this;
            removeListener(event: "drain", listener: () => void): this;
            removeListener(event: "error", listener: (err: Error) => void): this;
            removeListener(event: "finish", listener: () => void): this;
            removeListener(event: "pipe", listener: (src: Readable) => void): this;
            removeListener(event: "unpipe", listener: (src: Readable) => void): this;
        }

        export interface DuplexOptions extends ReadableOptions, WritableOptions {
            allowHalfOpen?: boolean;
            readableObjectMode?: boolean;
            writableObjectMode?: boolean;
        }

        // Note: Duplex extends both Readable and Writable.
        export class Duplex extends Readable implements Writable {
            writable: boolean;
            constructor(opts?: DuplexOptions);
            _write(chunk: any, encoding: string, callback: Function): void;
            write(chunk: any, cb?: Function): boolean;
            write(chunk: any, encoding?: string, cb?: Function): boolean;
            setDefaultEncoding(encoding: string): this;
            end(): void;
            end(chunk: any, cb?: Function): void;
            end(chunk: any, encoding?: string, cb?: Function): void;
        }

        export interface TransformOptions extends DuplexOptions {
            transform?: (chunk: string | Buffer, encoding: string, callback: Function) => any;
            flush?: (callback: Function) => any;
        }

        export class Transform extends Duplex {
            constructor(opts?: TransformOptions);
            _transform(chunk: any, encoding: string, callback: Function): void;
        }

        export class PassThrough extends Transform { }
    }

    export = internal;
}

declare module "util" {
    export interface InspectOptions {
        showHidden?: boolean;
        depth?: number;
        colors?: boolean;
        customInspect?: boolean;
    }

    export function format(format: any, ...param: any[]): string;
    export function debug(string: string): void;
    export function error(...param: any[]): void;
    export function puts(...param: any[]): void;
    export function print(...param: any[]): void;
    export function log(string: string): void;
    export function inspect(object: any, showHidden?: boolean, depth?: number, color?: boolean): string;
    export function inspect(object: any, options: InspectOptions): string;
    export function isArray(object: any): object is any[];
    export function isRegExp(object: any): object is RegExp;
    export function isDate(object: any): object is Date;
    export function isError(object: any): object is Error;
    export function inherits(constructor: any, superConstructor: any): void;
    export function debuglog(key: string): (msg: string, ...param: any[]) => void;
    export function isBoolean(object: any): object is boolean;
    export function isBuffer(object: any): object is Buffer;
    export function isFunction(object: any): boolean;
    export function isNull(object: any): object is null;
    export function isNullOrUndefined(object: any): object is null | undefined;
    export function isNumber(object: any): object is number;
    export function isObject(object: any): boolean;
    export function isPrimitive(object: any): boolean;
    export function isString(object: any): object is string;
    export function isSymbol(object: any): object is symbol;
    export function isUndefined(object: any): object is undefined;
    export function deprecate(fn: Function, message: string): Function;
}

declare module "assert" {
    function internal(value: any, message?: string): void;
    namespace internal {
        export class AssertionError implements Error {
            name: string;
            message: string;
            actual: any;
            expected: any;
            operator: string;
            generatedMessage: boolean;

            constructor(options?: {
                message?: string; actual?: any; expected?: any;
                operator?: string; stackStartFunction?: Function
            });
        }

        export function fail(actual: any, expected: any, message: string, operator: string): void;
        export function ok(value: any, message?: string): void;
        export function equal(actual: any, expected: any, message?: string): void;
        export function notEqual(actual: any, expected: any, message?: string): void;
        export function deepEqual(actual: any, expected: any, message?: string): void;
        export function notDeepEqual(acutal: any, expected: any, message?: string): void;
        export function strictEqual(actual: any, expected: any, message?: string): void;
        export function notStrictEqual(actual: any, expected: any, message?: string): void;
        export function deepStrictEqual(actual: any, expected: any, message?: string): void;
        export function notDeepStrictEqual(actual: any, expected: any, message?: string): void;
        export var throws: {
            (block: Function, message?: string): void;
            (block: Function, error: Function, message?: string): void;
            (block: Function, error: RegExp, message?: string): void;
            (block: Function, error: (err: any) => boolean, message?: string): void;
        };

        export var doesNotThrow: {
            (block: Function, message?: string): void;
            (block: Function, error: Function, message?: string): void;
            (block: Function, error: RegExp, message?: string): void;
            (block: Function, error: (err: any) => boolean, message?: string): void;
        };

        export function ifError(value: any): void;
    }

    export = internal;
}

declare module "tty" {
    import * as net from "net";

    export function isatty(fd: number): boolean;
    export interface ReadStream extends net.Socket {
        isRaw: boolean;
        setRawMode(mode: boolean): void;
        isTTY: boolean;
    }
    export interface WriteStream extends net.Socket {
        columns: number;
        rows: number;
        isTTY: boolean;
    }
}

declare module "domain" {
    import * as events from "events";

    export class Domain extends events.EventEmitter implements NodeJS.Domain {
        run(fn: Function): void;
        add(emitter: events.EventEmitter): void;
        remove(emitter: events.EventEmitter): void;
        bind(cb: (err: Error, data: any) => any): any;
        intercept(cb: (data: any) => any): any;
        dispose(): void;
        members: any[];
        enter(): void;
        exit(): void;
    }

    export function create(): Domain;
}

declare module "constants" {
    export var E2BIG: number;
    export var EACCES: number;
    export var EADDRINUSE: number;
    export var EADDRNOTAVAIL: number;
    export var EAFNOSUPPORT: number;
    export var EAGAIN: number;
    export var EALREADY: number;
    export var EBADF: number;
    export var EBADMSG: number;
    export var EBUSY: number;
    export var ECANCELED: number;
    export var ECHILD: number;
    export var ECONNABORTED: number;
    export var ECONNREFUSED: number;
    export var ECONNRESET: number;
    export var EDEADLK: number;
    export var EDESTADDRREQ: number;
    export var EDOM: number;
    export var EEXIST: number;
    export var EFAULT: number;
    export var EFBIG: number;
    export var EHOSTUNREACH: number;
    export var EIDRM: number;
    export var EILSEQ: number;
    export var EINPROGRESS: number;
    export var EINTR: number;
    export var EINVAL: number;
    export var EIO: number;
    export var EISCONN: number;
    export var EISDIR: number;
    export var ELOOP: number;
    export var EMFILE: number;
    export var EMLINK: number;
    export var EMSGSIZE: number;
    export var ENAMETOOLONG: number;
    export var ENETDOWN: number;
    export var ENETRESET: number;
    export var ENETUNREACH: number;
    export var ENFILE: number;
    export var ENOBUFS: number;
    export var ENODATA: number;
    export var ENODEV: number;
    export var ENOENT: number;
    export var ENOEXEC: number;
    export var ENOLCK: number;
    export var ENOLINK: number;
    export var ENOMEM: number;
    export var ENOMSG: number;
    export var ENOPROTOOPT: number;
    export var ENOSPC: number;
    export var ENOSR: number;
    export var ENOSTR: number;
    export var ENOSYS: number;
    export var ENOTCONN: number;
    export var ENOTDIR: number;
    export var ENOTEMPTY: number;
    export var ENOTSOCK: number;
    export var ENOTSUP: number;
    export var ENOTTY: number;
    export var ENXIO: number;
    export var EOPNOTSUPP: number;
    export var EOVERFLOW: number;
    export var EPERM: number;
    export var EPIPE: number;
    export var EPROTO: number;
    export var EPROTONOSUPPORT: number;
    export var EPROTOTYPE: number;
    export var ERANGE: number;
    export var EROFS: number;
    export var ESPIPE: number;
    export var ESRCH: number;
    export var ETIME: number;
    export var ETIMEDOUT: number;
    export var ETXTBSY: number;
    export var EWOULDBLOCK: number;
    export var EXDEV: number;
    export var WSAEINTR: number;
    export var WSAEBADF: number;
    export var WSAEACCES: number;
    export var WSAEFAULT: number;
    export var WSAEINVAL: number;
    export var WSAEMFILE: number;
    export var WSAEWOULDBLOCK: number;
    export var WSAEINPROGRESS: number;
    export var WSAEALREADY: number;
    export var WSAENOTSOCK: number;
    export var WSAEDESTADDRREQ: number;
    export var WSAEMSGSIZE: number;
    export var WSAEPROTOTYPE: number;
    export var WSAENOPROTOOPT: number;
    export var WSAEPROTONOSUPPORT: number;
    export var WSAESOCKTNOSUPPORT: number;
    export var WSAEOPNOTSUPP: number;
    export var WSAEPFNOSUPPORT: number;
    export var WSAEAFNOSUPPORT: number;
    export var WSAEADDRINUSE: number;
    export var WSAEADDRNOTAVAIL: number;
    export var WSAENETDOWN: number;
    export var WSAENETUNREACH: number;
    export var WSAENETRESET: number;
    export var WSAECONNABORTED: number;
    export var WSAECONNRESET: number;
    export var WSAENOBUFS: number;
    export var WSAEISCONN: number;
    export var WSAENOTCONN: number;
    export var WSAESHUTDOWN: number;
    export var WSAETOOMANYREFS: number;
    export var WSAETIMEDOUT: number;
    export var WSAECONNREFUSED: number;
    export var WSAELOOP: number;
    export var WSAENAMETOOLONG: number;
    export var WSAEHOSTDOWN: number;
    export var WSAEHOSTUNREACH: number;
    export var WSAENOTEMPTY: number;
    export var WSAEPROCLIM: number;
    export var WSAEUSERS: number;
    export var WSAEDQUOT: number;
    export var WSAESTALE: number;
    export var WSAEREMOTE: number;
    export var WSASYSNOTREADY: number;
    export var WSAVERNOTSUPPORTED: number;
    export var WSANOTINITIALISED: number;
    export var WSAEDISCON: number;
    export var WSAENOMORE: number;
    export var WSAECANCELLED: number;
    export var WSAEINVALIDPROCTABLE: number;
    export var WSAEINVALIDPROVIDER: number;
    export var WSAEPROVIDERFAILEDINIT: number;
    export var WSASYSCALLFAILURE: number;
    export var WSASERVICE_NOT_FOUND: number;
    export var WSATYPE_NOT_FOUND: number;
    export var WSA_E_NO_MORE: number;
    export var WSA_E_CANCELLED: number;
    export var WSAEREFUSED: number;
    export var SIGHUP: number;
    export var SIGINT: number;
    export var SIGILL: number;
    export var SIGABRT: number;
    export var SIGFPE: number;
    export var SIGKILL: number;
    export var SIGSEGV: number;
    export var SIGTERM: number;
    export var SIGBREAK: number;
    export var SIGWINCH: number;
    export var SSL_OP_ALL: number;
    export var SSL_OP_ALLOW_UNSAFE_LEGACY_RENEGOTIATION: number;
    export var SSL_OP_CIPHER_SERVER_PREFERENCE: number;
    export var SSL_OP_CISCO_ANYCONNECT: number;
    export var SSL_OP_COOKIE_EXCHANGE: number;
    export var SSL_OP_CRYPTOPRO_TLSEXT_BUG: number;
    export var SSL_OP_DONT_INSERT_EMPTY_FRAGMENTS: number;
    export var SSL_OP_EPHEMERAL_RSA: number;
    export var SSL_OP_LEGACY_SERVER_CONNECT: number;
    export var SSL_OP_MICROSOFT_BIG_SSLV3_BUFFER: number;
    export var SSL_OP_MICROSOFT_SESS_ID_BUG: number;
    export var SSL_OP_MSIE_SSLV2_RSA_PADDING: number;
    export var SSL_OP_NETSCAPE_CA_DN_BUG: number;
    export var SSL_OP_NETSCAPE_CHALLENGE_BUG: number;
    export var SSL_OP_NETSCAPE_DEMO_CIPHER_CHANGE_BUG: number;
    export var SSL_OP_NETSCAPE_REUSE_CIPHER_CHANGE_BUG: number;
    export var SSL_OP_NO_COMPRESSION: number;
    export var SSL_OP_NO_QUERY_MTU: number;
    export var SSL_OP_NO_SESSION_RESUMPTION_ON_RENEGOTIATION: number;
    export var SSL_OP_NO_SSLv2: number;
    export var SSL_OP_NO_SSLv3: number;
    export var SSL_OP_NO_TICKET: number;
    export var SSL_OP_NO_TLSv1: number;
    export var SSL_OP_NO_TLSv1_1: number;
    export var SSL_OP_NO_TLSv1_2: number;
    export var SSL_OP_PKCS1_CHECK_1: number;
    export var SSL_OP_PKCS1_CHECK_2: number;
    export var SSL_OP_SINGLE_DH_USE: number;
    export var SSL_OP_SINGLE_ECDH_USE: number;
    export var SSL_OP_SSLEAY_080_CLIENT_DH_BUG: number;
    export var SSL_OP_SSLREF2_REUSE_CERT_TYPE_BUG: number;
    export var SSL_OP_TLS_BLOCK_PADDING_BUG: number;
    export var SSL_OP_TLS_D5_BUG: number;
    export var SSL_OP_TLS_ROLLBACK_BUG: number;
    export var ENGINE_METHOD_DSA: number;
    export var ENGINE_METHOD_DH: number;
    export var ENGINE_METHOD_RAND: number;
    export var ENGINE_METHOD_ECDH: number;
    export var ENGINE_METHOD_ECDSA: number;
    export var ENGINE_METHOD_CIPHERS: number;
    export var ENGINE_METHOD_DIGESTS: number;
    export var ENGINE_METHOD_STORE: number;
    export var ENGINE_METHOD_PKEY_METHS: number;
    export var ENGINE_METHOD_PKEY_ASN1_METHS: number;
    export var ENGINE_METHOD_ALL: number;
    export var ENGINE_METHOD_NONE: number;
    export var DH_CHECK_P_NOT_SAFE_PRIME: number;
    export var DH_CHECK_P_NOT_PRIME: number;
    export var DH_UNABLE_TO_CHECK_GENERATOR: number;
    export var DH_NOT_SUITABLE_GENERATOR: number;
    export var NPN_ENABLED: number;
    export var RSA_PKCS1_PADDING: number;
    export var RSA_SSLV23_PADDING: number;
    export var RSA_NO_PADDING: number;
    export var RSA_PKCS1_OAEP_PADDING: number;
    export var RSA_X931_PADDING: number;
    export var RSA_PKCS1_PSS_PADDING: number;
    export var POINT_CONVERSION_COMPRESSED: number;
    export var POINT_CONVERSION_UNCOMPRESSED: number;
    export var POINT_CONVERSION_HYBRID: number;
    export var O_RDONLY: number;
    export var O_WRONLY: number;
    export var O_RDWR: number;
    export var S_IFMT: number;
    export var S_IFREG: number;
    export var S_IFDIR: number;
    export var S_IFCHR: number;
    export var S_IFBLK: number;
    export var S_IFIFO: number;
    export var S_IFSOCK: number;
    export var S_IRWXU: number;
    export var S_IRUSR: number;
    export var S_IWUSR: number;
    export var S_IXUSR: number;
    export var S_IRWXG: number;
    export var S_IRGRP: number;
    export var S_IWGRP: number;
    export var S_IXGRP: number;
    export var S_IRWXO: number;
    export var S_IROTH: number;
    export var S_IWOTH: number;
    export var S_IXOTH: number;
    export var S_IFLNK: number;
    export var O_CREAT: number;
    export var O_EXCL: number;
    export var O_NOCTTY: number;
    export var O_DIRECTORY: number;
    export var O_NOATIME: number;
    export var O_NOFOLLOW: number;
    export var O_SYNC: number;
    export var O_SYMLINK: number;
    export var O_DIRECT: number;
    export var O_NONBLOCK: number;
    export var O_TRUNC: number;
    export var O_APPEND: number;
    export var F_OK: number;
    export var R_OK: number;
    export var W_OK: number;
    export var X_OK: number;
    export var UV_UDP_REUSEADDR: number;
    export var SIGQUIT: number;
    export var SIGTRAP: number;
    export var SIGIOT: number;
    export var SIGBUS: number;
    export var SIGUSR1: number;
    export var SIGUSR2: number;
    export var SIGPIPE: number;
    export var SIGALRM: number;
    export var SIGCHLD: number;
    export var SIGSTKFLT: number;
    export var SIGCONT: number;
    export var SIGSTOP: number;
    export var SIGTSTP: number;
    export var SIGTTIN: number;
    export var SIGTTOU: number;
    export var SIGURG: number;
    export var SIGXCPU: number;
    export var SIGXFSZ: number;
    export var SIGVTALRM: number;
    export var SIGPROF: number;
    export var SIGIO: number;
    export var SIGPOLL: number;
    export var SIGPWR: number;
    export var SIGSYS: number;
    export var SIGUNUSED: number;
    export var defaultCoreCipherList: string;
    export var defaultCipherList: string;
    export var ENGINE_METHOD_RSA: number;
    export var ALPN_ENABLED: number;
}

declare module "process" {
    export = process;
}

declare module "v8" {
    interface HeapSpaceInfo {
        space_name: string;
        space_size: number;
        space_used_size: number;
        space_available_size: number;
        physical_space_size: number;
    }

    //** Signifies if the --zap_code_space option is enabled or not.  1 == enabled, 0 == disabled. */
    type DoesZapCodeSpaceFlag = 0 | 1;

    interface HeapInfo {
        total_heap_size: number;
        total_heap_size_executable: number;
        total_physical_size: number;
        total_available_size: number;
        used_heap_size: number;
        heap_size_limit: number;
        malloced_memory: number;
        peak_malloced_memory: number;
        does_zap_garbage: DoesZapCodeSpaceFlag;
    }

    export function getHeapStatistics(): HeapInfo;
    export function getHeapSpaceStatistics(): HeapSpaceInfo[];
    export function setFlagsFromString(flags: string): void;
}

declare module "timers" {
    export function setTimeout(callback: (...args: any[]) => void, ms: number, ...args: any[]): NodeJS.Timer;
    export function clearTimeout(timeoutId: NodeJS.Timer): void;
    export function setInterval(callback: (...args: any[]) => void, ms: number, ...args: any[]): NodeJS.Timer;
    export function clearInterval(intervalId: NodeJS.Timer): void;
    export function setImmediate(callback: (...args: any[]) => void, ...args: any[]): any;
    export function clearImmediate(immediateId: any): void;
}

declare module "console" {
    export = console;
}

/**
 * _debugger module is not documented.
 * Source code is at https://github.com/nodejs/node/blob/master/lib/_debugger.js
 */
declare module "_debugger" {
    export interface Packet {
        raw: string;
        headers: string[];
        body: Message;
    }

    export interface Message {
        seq: number;
        type: string;
    }

    export interface RequestInfo {
        command: string;
        arguments: any;
    }

    export interface Request extends Message, RequestInfo {
    }

    export interface Event extends Message {
        event: string;
        body?: any;
    }

    export interface Response extends Message {
        request_seq: number;
        success: boolean;
        /** Contains error message if success === false. */
        message?: string;
        /** Contains message body if success === true. */
        body?: any;
    }

    export interface BreakpointMessageBody {
        type: string;
        target: number;
        line: number;
    }

    export class Protocol {
        res: Packet;
        state: string;
        execute(data: string): void;
        serialize(rq: Request): string;
        onResponse: (pkt: Packet) => void;
    }

    export var NO_FRAME: number;
    export var port: number;

    export interface ScriptDesc {
        name: string;
        id: number;
        isNative?: boolean;
        handle?: number;
        type: string;
        lineOffset?: number;
        columnOffset?: number;
        lineCount?: number;
    }

    export interface Breakpoint {
        id: number;
        scriptId: number;
        script: ScriptDesc;
        line: number;
        condition?: string;
        scriptReq?: string;
    }

    export interface RequestHandler {
        (err: boolean, body: Message, res: Packet): void;
        request_seq?: number;
    }

    export interface ResponseBodyHandler {
        (err: boolean, body?: any): void;
        request_seq?: number;
    }

    export interface ExceptionInfo {
        text: string;
    }

    export interface BreakResponse {
        script?: ScriptDesc;
        exception?: ExceptionInfo;
        sourceLine: number;
        sourceLineText: string;
        sourceColumn: number;
    }

    export function SourceInfo(body: BreakResponse): string;

    export interface ClientInstance extends NodeJS.EventEmitter {
        protocol: Protocol;
        scripts: ScriptDesc[];
        handles: ScriptDesc[];
        breakpoints: Breakpoint[];
        currentSourceLine: number;
        currentSourceColumn: number;
        currentSourceLineText: string;
        currentFrame: number;
        currentScript: string;

        connect(port: number, host: string): void;
        req(req: any, cb: RequestHandler): void;
        reqFrameEval(code: string, frame: number, cb: RequestHandler): void;
        mirrorObject(obj: any, depth: number, cb: ResponseBodyHandler): void;
        setBreakpoint(rq: BreakpointMessageBody, cb: RequestHandler): void;
        clearBreakpoint(rq: Request, cb: RequestHandler): void;
        listbreakpoints(cb: RequestHandler): void;
        reqSource(from: number, to: number, cb: RequestHandler): void;
        reqScripts(cb: any): void;
        reqContinue(cb: RequestHandler): void;
    }

    export var Client : {
        new (): ClientInstance
    }
}<|MERGE_RESOLUTION|>--- conflicted
+++ resolved
@@ -3,11 +3,8 @@
 // Definitions by: Microsoft TypeScript <http://typescriptlang.org>
 //                 DefinitelyTyped <https://github.com/DefinitelyTyped/DefinitelyTyped>
 //                 Parambir Singh <https://github.com/parambirs>
-<<<<<<< HEAD
 //                 Roberto Desideri <https://github.com/RobDesideri>
-=======
 //                 Christian Vaagland Tellnes <https://github.com/tellnes>
->>>>>>> bce3a3b9
 // Definitions: https://github.com/DefinitelyTyped/DefinitelyTyped
 
 /************************************************
