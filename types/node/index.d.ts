// Type definitions for non-npm package Node.js 14.11
// Project: http://nodejs.org/
// Definitions by: Microsoft TypeScript <https://github.com/Microsoft>
//                 DefinitelyTyped <https://github.com/DefinitelyTyped>
//                 Alberto Schiabel <https://github.com/jkomyno>
//                 Alexander T. <https://github.com/a-tarasyuk>
//                 Alvis HT Tang <https://github.com/alvis>
//                 Andrew Makarov <https://github.com/r3nya>
//                 Benjamin Toueg <https://github.com/btoueg>
//                 Bruno Scheufler <https://github.com/brunoscheufler>
//                 Chigozirim C. <https://github.com/smac89>
//                 David Junger <https://github.com/touffy>
//                 Deividas Bakanas <https://github.com/DeividasBakanas>
//                 Eugene Y. Q. Shen <https://github.com/eyqs>
//                 Flarna <https://github.com/Flarna>
//                 Hannes Magnusson <https://github.com/Hannes-Magnusson-CK>
//                 Hoàng Văn Khải <https://github.com/KSXGitHub>
//                 Huw <https://github.com/hoo29>
//                 Kelvin Jin <https://github.com/kjin>
//                 Klaus Meinhardt <https://github.com/ajafff>
//                 Lishude <https://github.com/islishude>
//                 Mariusz Wiktorczyk <https://github.com/mwiktorczyk>
//                 Mohsen Azimi <https://github.com/mohsen1>
//                 Nicolas Even <https://github.com/n-e>
//                 Nikita Galkin <https://github.com/galkin>
//                 Parambir Singh <https://github.com/parambirs>
//                 Sebastian Silbermann <https://github.com/eps1lon>
//                 Simon Schick <https://github.com/SimonSchick>
//                 Thomas den Hollander <https://github.com/ThomasdenH>
//                 Wilco Bakker <https://github.com/WilcoBakker>
//                 wwwy3y3 <https://github.com/wwwy3y3>
//                 Samuel Ainsworth <https://github.com/samuela>
//                 Kyle Uehlein <https://github.com/kuehlein>
//                 Jordi Oliveras Rovira <https://github.com/j-oliveras>
//                 Thanik Bhongbhibhat <https://github.com/bhongy>
//                 Marcin Kopacz <https://github.com/chyzwar>
//                 Trivikram Kamat <https://github.com/trivikr>
//                 Minh Son Nguyen <https://github.com/nguymin4>
//                 Junxiao Shi <https://github.com/yoursunny>
//                 Ilia Baryshnikov <https://github.com/qwelias>
//                 ExE Boss <https://github.com/ExE-Boss>
//                 Surasak Chaisurin <https://github.com/Ryan-Willpower>
//                 Piotr Błażejewicz <https://github.com/peterblazejewicz>
//                 Anna Henningsen <https://github.com/addaleax>
//                 Jason Kwok <https://github.com/JasonHK>
<<<<<<< HEAD
//                 Sachin Shekhar <https://github.com/SachinShekhar>
=======
//                 Victor Perin <https://github.com/victorperin>
>>>>>>> 96298808
// Definitions: https://github.com/DefinitelyTyped/DefinitelyTyped

// NOTE: These definitions support NodeJS and TypeScript 3.7.
// Typically type modifications should be made in base.d.ts instead of here

/// <reference path="base.d.ts" />

// NOTE: TypeScript version-specific augmentations can be found in the following paths:
//          - ~/base.d.ts         - Shared definitions common to all TypeScript versions
//          - ~/index.d.ts        - Definitions specific to TypeScript 2.8
//          - ~/ts3.5/index.d.ts  - Definitions specific to TypeScript 3.5

// NOTE: Augmentations for TypeScript 3.5 and later should use individual files for overrides
//       within the respective ~/ts3.5 (or later) folder. However, this is disallowed for versions
//       prior to TypeScript 3.5, so the older definitions will be found here.<|MERGE_RESOLUTION|>--- conflicted
+++ resolved
@@ -43,11 +43,8 @@
 //                 Piotr Błażejewicz <https://github.com/peterblazejewicz>
 //                 Anna Henningsen <https://github.com/addaleax>
 //                 Jason Kwok <https://github.com/JasonHK>
-<<<<<<< HEAD
+//                 Victor Perin <https://github.com/victorperin>
 //                 Sachin Shekhar <https://github.com/SachinShekhar>
-=======
-//                 Victor Perin <https://github.com/victorperin>
->>>>>>> 96298808
 // Definitions: https://github.com/DefinitelyTyped/DefinitelyTyped
 
 // NOTE: These definitions support NodeJS and TypeScript 3.7.
